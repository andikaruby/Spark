--- conflicted
+++ resolved
@@ -450,15 +450,13 @@
 #' @export
 setGeneric("dapply", function(x, func, schema) { standardGeneric("dapply") })
 
-<<<<<<< HEAD
+#' @rdname dapply
+#' @export
+setGeneric("dapplyCollect", function(x, func) { standardGeneric("dapplyCollect") })
+
 #' @rdname gapply
 #' @export
 setGeneric("gapply", function(x, ...) { standardGeneric("gapply") })
-=======
-#' @rdname dapply
-#' @export
-setGeneric("dapplyCollect", function(x, func) { standardGeneric("dapplyCollect") })
->>>>>>> b3930f74
 
 #' @rdname summary
 #' @export
