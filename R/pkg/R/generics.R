#
# Licensed to the Apache Software Foundation (ASF) under one or more
# contributor license agreements.  See the NOTICE file distributed with
# this work for additional information regarding copyright ownership.
# The ASF licenses this file to You under the Apache License, Version 2.0
# (the "License"); you may not use this file except in compliance with
# the License.  You may obtain a copy of the License at
#
#    http://www.apache.org/licenses/LICENSE-2.0
#
# Unless required by applicable law or agreed to in writing, software
# distributed under the License is distributed on an "AS IS" BASIS,
# WITHOUT WARRANTIES OR CONDITIONS OF ANY KIND, either express or implied.
# See the License for the specific language governing permissions and
# limitations under the License.
#

############ RDD Actions and Transformations ############

#' @rdname aggregateRDD
#' @seealso reduce
#' @export
setGeneric("aggregateRDD", function(x, zeroValue, seqOp, combOp) { standardGeneric("aggregateRDD") })

#' @rdname cache-methods
#' @export
setGeneric("cache", function(x) { standardGeneric("cache") })

#' @rdname coalesce
#' @seealso repartition
#' @export
setGeneric("coalesce", function(x, numPartitions, ...) { standardGeneric("coalesce") })

#' @rdname checkpoint-methods
#' @export
setGeneric("checkpoint", function(x) { standardGeneric("checkpoint") })

#' @rdname collect-methods
#' @export
setGeneric("collect", function(x, ...) { standardGeneric("collect") })

#' @rdname collect-methods
#' @export
setGeneric("collectAsMap", function(x) { standardGeneric("collectAsMap") })

#' @rdname collect-methods
#' @export
setGeneric("collectPartition",
           function(x, partitionId) {
             standardGeneric("collectPartition")
           })

#' @rdname count
#' @export
setGeneric("count", function(x) { standardGeneric("count") })

#' @rdname countByValue
#' @export
setGeneric("countByValue", function(x) { standardGeneric("countByValue") })

#' @rdname distinct
#' @export
setGeneric("distinct", function(x, numPartitions = 1L) { standardGeneric("distinct") })

#' @rdname filterRDD
#' @export
setGeneric("filterRDD", function(x, f) { standardGeneric("filterRDD") })

#' @rdname first
#' @export
setGeneric("first", function(x) { standardGeneric("first") })

#' @rdname flatMap
#' @export
setGeneric("flatMap", function(X, FUN) { standardGeneric("flatMap") })

#' @rdname fold
#' @seealso reduce
#' @export
setGeneric("fold", function(x, zeroValue, op) { standardGeneric("fold") })

#' @rdname foreach
#' @export
setGeneric("foreach", function(x, func) { standardGeneric("foreach") })

#' @rdname foreach
#' @export
setGeneric("foreachPartition", function(x, func) { standardGeneric("foreachPartition") })

# The jrdd accessor function.
setGeneric("getJRDD", function(rdd, ...) { standardGeneric("getJRDD") })

#' @rdname keyBy
#' @export
setGeneric("keyBy", function(x, func) { standardGeneric("keyBy") })

#' @rdname lapplyPartition
#' @export
setGeneric("lapplyPartition", function(X, FUN) { standardGeneric("lapplyPartition") })

#' @rdname lapplyPartitionsWithIndex
#' @export
setGeneric("lapplyPartitionsWithIndex",
           function(X, FUN) {
             standardGeneric("lapplyPartitionsWithIndex")
           })

#' @rdname lapply
#' @export
setGeneric("map", function(X, FUN) { standardGeneric("map") })

#' @rdname lapplyPartition
#' @export
setGeneric("mapPartitions", function(X, FUN) { standardGeneric("mapPartitions") })

#' @rdname lapplyPartitionsWithIndex
#' @export
setGeneric("mapPartitionsWithIndex",
           function(X, FUN) { standardGeneric("mapPartitionsWithIndex") })

#' @rdname maximum
#' @export
setGeneric("maximum", function(x) { standardGeneric("maximum") })

#' @rdname minimum
#' @export
setGeneric("minimum", function(x) { standardGeneric("minimum") })

#' @rdname name
#' @export
setGeneric("name", function(x) { standardGeneric("name") })

#' @rdname numPartitions
#' @export
setGeneric("numPartitions", function(x) { standardGeneric("numPartitions") })

#' @rdname persist
#' @export
setGeneric("persist", function(x, newLevel) { standardGeneric("persist") })

#' @rdname pipeRDD
#' @export
setGeneric("pipeRDD", function(x, command, env = list()) { standardGeneric("pipeRDD")})

#' @rdname reduce
#' @export
setGeneric("reduce", function(x, func) { standardGeneric("reduce") })

#' @rdname repartition
#' @seealso coalesce
#' @export
setGeneric("repartition", function(x, numPartitions) { standardGeneric("repartition") })

#' @rdname sampleRDD
#' @export
setGeneric("sampleRDD",
           function(x, withReplacement, fraction, seed) {
             standardGeneric("sampleRDD")
           })

#' @rdname saveAsObjectFile
#' @seealso objectFile
#' @export
setGeneric("saveAsObjectFile", function(x, path) { standardGeneric("saveAsObjectFile") })

#' @rdname saveAsTextFile
#' @export
setGeneric("saveAsTextFile", function(x, path) { standardGeneric("saveAsTextFile") })

#' @rdname setName
#' @export
setGeneric("setName", function(x, name) { standardGeneric("setName") })

#' @rdname sortBy
#' @export
setGeneric("sortBy",
           function(x, func, ascending = TRUE, numPartitions = 1L) {
             standardGeneric("sortBy")
           })

#' @rdname take
#' @export
setGeneric("take", function(x, num) { standardGeneric("take") })

#' @rdname takeOrdered
#' @export
setGeneric("takeOrdered", function(x, num) { standardGeneric("takeOrdered") })

#' @rdname takeSample
#' @export
setGeneric("takeSample",
           function(x, withReplacement, num, seed) {
             standardGeneric("takeSample")
           })

#' @rdname top
#' @export
setGeneric("top", function(x, num) { standardGeneric("top") })

#' @rdname unionRDD
#' @export
setGeneric("unionRDD", function(x, y) { standardGeneric("unionRDD") })

#' @rdname unpersist-methods
#' @export
setGeneric("unpersist", function(x, ...) { standardGeneric("unpersist") })

#' @rdname zipRDD
#' @export
setGeneric("zipRDD", function(x, other) { standardGeneric("zipRDD") })

#' @rdname zipWithIndex
#' @seealso zipWithUniqueId
#' @export
setGeneric("zipWithIndex", function(x) { standardGeneric("zipWithIndex") })

<<<<<<< HEAD
#' @rdname zipWithUniqueId
#' @seealso zipWithIndex
=======
#' @rdname glom
#' @export
setGeneric("glom", function(x) { standardGeneric("glom") })

############ Binary Functions #############


#' @rdname unionRDD
>>>>>>> 19c93689
#' @export
setGeneric("zipWithUniqueId", function(x) { standardGeneric("zipWithUniqueId") })


############ Binary Functions #############

#' @rdname countByKey
#' @export
setGeneric("countByKey", function(x) { standardGeneric("countByKey") })

#' @rdname flatMapValues
#' @export
setGeneric("flatMapValues", function(X, FUN) { standardGeneric("flatMapValues") })

#' @rdname keys
#' @export
setGeneric("keys", function(x) { standardGeneric("keys") })

#' @rdname lookup
#' @export
setGeneric("lookup", function(x, key) { standardGeneric("lookup") })

#' @rdname mapValues
#' @export
setGeneric("mapValues", function(X, FUN) { standardGeneric("mapValues") })

#' @rdname values
#' @export
setGeneric("values", function(x) { standardGeneric("values") })



############ Shuffle Functions ############

#' @rdname aggregateByKey
#' @seealso foldByKey, combineByKey
#' @export
setGeneric("aggregateByKey",
           function(x, zeroValue, seqOp, combOp, numPartitions) {
             standardGeneric("aggregateByKey")
           })

#' @rdname cogroup
#' @export
setGeneric("cogroup",
           function(..., numPartitions) {
             standardGeneric("cogroup")
           },
           signature = "...")

#' @rdname combineByKey
#' @seealso groupByKey, reduceByKey
#' @export
setGeneric("combineByKey",
           function(x, createCombiner, mergeValue, mergeCombiners, numPartitions) {
             standardGeneric("combineByKey")
           })

#' @rdname foldByKey
#' @seealso aggregateByKey, combineByKey
#' @export
setGeneric("foldByKey",
           function(x, zeroValue, func, numPartitions) {
             standardGeneric("foldByKey")
           })

#' @rdname join-methods
#' @export
setGeneric("fullOuterJoin", function(x, y, numPartitions) { standardGeneric("fullOuterJoin") })

#' @rdname groupByKey
#' @seealso reduceByKey
#' @export
setGeneric("groupByKey", function(x, numPartitions) { standardGeneric("groupByKey") })

#' @rdname join-methods
#' @export
setGeneric("join", function(x, y, ...) { standardGeneric("join") })

#' @rdname join-methods
#' @export
setGeneric("leftOuterJoin", function(x, y, numPartitions) { standardGeneric("leftOuterJoin") })

#' @rdname partitionBy
#' @export
setGeneric("partitionBy", function(x, numPartitions, ...) { standardGeneric("partitionBy") })

#' @rdname reduceByKey
#' @seealso groupByKey
#' @export
setGeneric("reduceByKey", function(x, combineFunc, numPartitions) { standardGeneric("reduceByKey")})

#' @rdname reduceByKeyLocally
#' @seealso reduceByKey
#' @export
setGeneric("reduceByKeyLocally",
           function(x, combineFunc) {
             standardGeneric("reduceByKeyLocally")
           })

#' @rdname join-methods
#' @export
setGeneric("rightOuterJoin", function(x, y, numPartitions) { standardGeneric("rightOuterJoin") })

#' @rdname sortByKey
#' @export
setGeneric("sortByKey", function(x, ascending = TRUE, numPartitions = 1L) {
  standardGeneric("sortByKey")
})


################### Broadcast Variable Methods #################

#' @rdname broadcast
#' @export
setGeneric("value", function(bcast) { standardGeneric("value") })



####################  DataFrame Methods ########################

#' @rdname schema
#' @export
setGeneric("columns", function(x) {standardGeneric("columns") })

#' @rdname schema
#' @export
setGeneric("dtypes", function(x) { standardGeneric("dtypes") })

#' @rdname explain
#' @export
setGeneric("explain", function(x, ...) { standardGeneric("explain") })

#' @rdname filter
#' @export
setGeneric("filter", function(x, condition) { standardGeneric("filter") })

#' @rdname DataFrame
#' @export
setGeneric("groupBy", function(x, ...) { standardGeneric("groupBy") })

#' @rdname insertInto
#' @export
setGeneric("insertInto", function(x, tableName, ...) { standardGeneric("insertInto") })

#' @rdname intersect
#' @export
setGeneric("intersect", function(x, y) { standardGeneric("intersect") })

#' @rdname isLocal
#' @export
setGeneric("isLocal", function(x) { standardGeneric("isLocal") })

#' @rdname limit
#' @export
setGeneric("limit", function(x, num) {standardGeneric("limit") })

#' @rdname sortDF
#' @export
setGeneric("orderBy", function(x, col) { standardGeneric("orderBy") })

#' @rdname schema
#' @export
setGeneric("printSchema", function(x) { standardGeneric("printSchema") })

#' @rdname registerTempTable
#' @export
setGeneric("registerTempTable", function(x, tableName) { standardGeneric("registerTempTable") })

#' @rdname sampleDF
#' @export
setGeneric("sampleDF",
           function(x, withReplacement, fraction, seed) {
             standardGeneric("sampleDF")
          })

#' @rdname saveAsParquetFile
#' @export
setGeneric("saveAsParquetFile", function(x, path) { standardGeneric("saveAsParquetFile") })

#' @rdname saveAsTable
#' @export
setGeneric("saveAsTable", function(df, tableName, source, mode, ...) {
  standardGeneric("saveAsTable")
})

#' @rdname saveAsTable
#' @export
setGeneric("saveDF", function(df, path, source, mode, ...) { standardGeneric("saveDF") })

#' @rdname schema
#' @export
setGeneric("schema", function(x) { standardGeneric("schema") })

#' @rdname select
#' @export
setGeneric("select", function(x, col, ...) { standardGeneric("select") } )

#' @rdname select
#' @export
setGeneric("selectExpr", function(x, expr, ...) { standardGeneric("selectExpr") })

#' @rdname showDF
#' @export
setGeneric("showDF", function(x,...) { standardGeneric("showDF") })

#' @rdname sortDF
#' @export
setGeneric("sortDF", function(x, col, ...) { standardGeneric("sortDF") })

#' @rdname subtract
#' @export
setGeneric("subtract", function(x, y) { standardGeneric("subtract") })

#' @rdname tojson
#' @export
setGeneric("toJSON", function(x) { standardGeneric("toJSON") })

#' @rdname DataFrame
#' @export
setGeneric("toRDD", function(x) { standardGeneric("toRDD") })

#' @rdname unionAll
#' @export
setGeneric("unionAll", function(x, y) { standardGeneric("unionAll") })

#' @rdname filter
#' @export
setGeneric("where", function(x, condition) { standardGeneric("where") })

#' @rdname withColumn
#' @export
setGeneric("withColumn", function(x, colName, col) { standardGeneric("withColumn") })

#' @rdname withColumnRenamed
#' @export
setGeneric("withColumnRenamed", function(x, existingCol, newCol) {
  standardGeneric("withColumnRenamed") })


###################### Column Methods ##########################

#' @rdname column
#' @export
setGeneric("approxCountDistinct", function(x, ...) { standardGeneric("approxCountDistinct") })

#' @rdname column
#' @export
setGeneric("asc", function(x) { standardGeneric("asc") })

#' @rdname column
#' @export
setGeneric("avg", function(x, ...) { standardGeneric("avg") })

#' @rdname column
#' @export
setGeneric("cast", function(x, dataType) { standardGeneric("cast") })

#' @rdname column
#' @export
setGeneric("contains", function(x, ...) { standardGeneric("contains") })
#' @rdname column
#' @export
setGeneric("countDistinct", function(x, ...) { standardGeneric("countDistinct") })

#' @rdname column
#' @export
setGeneric("desc", function(x) { standardGeneric("desc") })

#' @rdname column
#' @export
setGeneric("endsWith", function(x, ...) { standardGeneric("endsWith") })

#' @rdname column
#' @export
setGeneric("getField", function(x, ...) { standardGeneric("getField") })

#' @rdname column
#' @export
setGeneric("getItem", function(x, ...) { standardGeneric("getItem") })

#' @rdname column
#' @export
setGeneric("isNull", function(x) { standardGeneric("isNull") })

#' @rdname column
#' @export
setGeneric("isNotNull", function(x) { standardGeneric("isNotNull") })

#' @rdname column
#' @export
setGeneric("last", function(x) { standardGeneric("last") })

#' @rdname column
#' @export
setGeneric("like", function(x, ...) { standardGeneric("like") })

#' @rdname column
#' @export
setGeneric("lower", function(x) { standardGeneric("lower") })

#' @rdname column
#' @export
setGeneric("rlike", function(x, ...) { standardGeneric("rlike") })

#' @rdname column
#' @export
setGeneric("startsWith", function(x, ...) { standardGeneric("startsWith") })

#' @rdname column
#' @export
setGeneric("sumDistinct", function(x) { standardGeneric("sumDistinct") })

#' @rdname column
#' @export
setGeneric("upper", function(x) { standardGeneric("upper") })
<|MERGE_RESOLUTION|>--- conflicted
+++ resolved
@@ -90,6 +90,10 @@
 # The jrdd accessor function.
 setGeneric("getJRDD", function(rdd, ...) { standardGeneric("getJRDD") })
 
+#' @rdname glom
+#' @export
+setGeneric("glom", function(x) { standardGeneric("glom") })
+
 #' @rdname keyBy
 #' @export
 setGeneric("keyBy", function(x, func) { standardGeneric("keyBy") })
@@ -214,19 +218,8 @@
 #' @export
 setGeneric("zipWithIndex", function(x) { standardGeneric("zipWithIndex") })
 
-<<<<<<< HEAD
 #' @rdname zipWithUniqueId
 #' @seealso zipWithIndex
-=======
-#' @rdname glom
-#' @export
-setGeneric("glom", function(x) { standardGeneric("glom") })
-
-############ Binary Functions #############
-
-
-#' @rdname unionRDD
->>>>>>> 19c93689
 #' @export
 setGeneric("zipWithUniqueId", function(x) { standardGeneric("zipWithUniqueId") })
 
