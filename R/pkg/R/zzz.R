--- conflicted
+++ resolved
@@ -1,4 +1,3 @@
-<<<<<<< HEAD
 #
 # Licensed to the Apache Software Foundation (ASF) under one or more
 # contributor license agreements.  See the NOTICE file distributed with
@@ -16,9 +15,6 @@
 # limitations under the License.
 #
 
-.onAttach <- function(libname, pkgname) {
-=======
 .onLoad <- function(libname, pkgname) {
->>>>>>> 19c93689
   sparkR.onLoad(libname, pkgname)
 }
