--- conflicted
+++ resolved
@@ -81,14 +81,9 @@
 #' @rdname write.ml
 #' @name write.ml
 #' @export
-<<<<<<< HEAD
-#' @seealso \link{spark.glm}, \link{glm}
+#' @seealso \link{spark.glm}, \link{glm}, \link{spark.gaussianMixture}
 #' @seealso \link{spark.kmeans}, \link{spark.naiveBayes}, \link{spark.survreg}, \link{spark.lda}
-=======
-#' @seealso \link{spark.glm}, \link{glm}, \link{spark.gaussianMixture}
-#' @seealso \link{spark.kmeans}, \link{spark.naiveBayes}, \link{spark.survreg}
 #' @seealso \link{spark.isoreg}
->>>>>>> d60af8f6
 #' @seealso \link{read.ml}
 NULL
 
@@ -327,7 +322,6 @@
             return(list(apriori = apriori, tables = tables))
           })
 
-<<<<<<< HEAD
 # Returns posterior probabilities from a Latent Dirichlet Allocation model produced by spark.lda()
 
 #' @param newData A SparkDataFrame for testing
@@ -414,7 +408,7 @@
               writer <- callJMethod(writer, "overwrite")
             }
             invisible(callJMethod(writer, "save", path))
-=======
+
 #' Isotonic Regression Model
 #'
 #' Fits an Isotonic Regression model against a Spark DataFrame, similarly to R's isoreg().
@@ -501,7 +495,6 @@
             boundaries <- callJMethod(jobj, "boundaries")
             predictions <- callJMethod(jobj, "predictions")
             return(list(boundaries = boundaries, predictions = predictions))
->>>>>>> d60af8f6
           })
 
 #' K-Means Clustering Model
@@ -801,15 +794,12 @@
       return(new("GeneralizedLinearRegressionModel", jobj = jobj))
   } else if (isInstanceOf(jobj, "org.apache.spark.ml.r.KMeansWrapper")) {
       return(new("KMeansModel", jobj = jobj))
-<<<<<<< HEAD
   } else if (isInstanceOf(jobj, "org.apache.spark.ml.r.LDAWrapper")) {
       return(new("LDAModel", jobj = jobj))
-=======
   } else if (isInstanceOf(jobj, "org.apache.spark.ml.r.IsotonicRegressionWrapper")) {
       return(new("IsotonicRegressionModel", jobj = jobj))
   } else if (isInstanceOf(jobj, "org.apache.spark.ml.r.GaussianMixtureWrapper")) {
       return(new("GaussianMixtureModel", jobj = jobj))
->>>>>>> d60af8f6
   } else {
     stop(paste("Unsupported model: ", jobj))
   }
