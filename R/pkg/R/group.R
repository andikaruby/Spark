#
# Licensed to the Apache Software Foundation (ASF) under one or more
# contributor license agreements.  See the NOTICE file distributed with
# this work for additional information regarding copyright ownership.
# The ASF licenses this file to You under the Apache License, Version 2.0
# (the "License"); you may not use this file except in compliance with
# the License.  You may obtain a copy of the License at
#
#    http://www.apache.org/licenses/LICENSE-2.0
#
# Unless required by applicable law or agreed to in writing, software
# distributed under the License is distributed on an "AS IS" BASIS,
# WITHOUT WARRANTIES OR CONDITIONS OF ANY KIND, either express or implied.
# See the License for the specific language governing permissions and
# limitations under the License.
#

# group.R - GroupedData class and methods implemented in S4 OO classes

#' @include generics.R jobj.R schema.R column.R
NULL

setOldClass("jobj")

#' S4 class that represents a GroupedData
#'
#' GroupedDatas can be created using groupBy() on a SparkDataFrame
#'
#' @rdname GroupedData
#' @seealso groupBy
#'
#' @param sgd A Java object reference to the backing Scala GroupedData
#' @export
setClass("GroupedData",
         slots = list(sgd = "jobj"))

setMethod("initialize", "GroupedData", function(.Object, sgd) {
  .Object@sgd <- sgd
  .Object
})

#' @rdname GroupedData
groupedData <- function(sgd) {
  new("GroupedData", sgd)
}


#' @rdname show
setMethod("show", "GroupedData",
          function(object) {
            cat("GroupedData\n")
          })

#' Count
#'
#' Count the number of rows for each group.
#' The resulting SparkDataFrame will also contain the grouping columns.
#'
#' @param x a GroupedData
#' @return a SparkDataFrame
#' @rdname agg
#' @export
#' @examples
#' \dontrun{
#'   count(groupBy(df, "name"))
#' }
setMethod("count",
          signature(x = "GroupedData"),
          function(x) {
            dataFrame(callJMethod(x@sgd, "count"))
          })

#' summarize
#'
#' Aggregates on the entire SparkDataFrame without groups.
#' The resulting SparkDataFrame will also contain the grouping columns.
#'
#' df2 <- agg(df, <column> = <aggFunction>)
#' df2 <- agg(df, newColName = aggFunction(column))
#'
#' @param x a GroupedData
#' @return a SparkDataFrame
#' @rdname summarize
#' @name agg
#' @family agg_funcs
#' @examples
#' \dontrun{
#'  df2 <- agg(df, age = "sum")  # new column name will be created as 'SUM(age#0)'
#'  df3 <- agg(df, ageSum = sum(df$age)) # Creates a new column named ageSum
#'  df4 <- summarize(df, ageSum = max(df$age))
#' }
setMethod("agg",
          signature(x = "GroupedData"),
          function(x, ...) {
            cols <- list(...)
            stopifnot(length(cols) > 0)
            if (is.character(cols[[1]])) {
              cols <- varargsToEnv(...)
              sdf <- callJMethod(x@sgd, "agg", cols)
            } else if (class(cols[[1]]) == "Column") {
              ns <- names(cols)
              if (!is.null(ns)) {
                for (n in ns) {
                  if (n != "") {
                    cols[[n]] <- alias(cols[[n]], n)
                  }
                }
              }
              jcols <- lapply(cols, function(c) { c@jc })
              sdf <- callJMethod(x@sgd, "agg", jcols[[1]], jcols[-1])
            } else {
              stop("agg can only support Column or character")
            }
            dataFrame(sdf)
          })

#' @rdname summarize
#' @name summarize
setMethod("summarize",
          signature(x = "GroupedData"),
          function(x, ...) {
            agg(x, ...)
          })

# Aggregate Functions by name
methods <- c("avg", "max", "mean", "min", "sum")

# These are not exposed on GroupedData: "kurtosis", "skewness", "stddev", "stddev_samp", "stddev_pop",
# "variance", "var_samp", "var_pop"

createMethod <- function(name) {
  setMethod(name,
            signature(x = "GroupedData"),
            function(x, ...) {
              sdf <- callJMethod(x@sgd, name, list(...))
              dataFrame(sdf)
            })
}

createMethods <- function() {
  for (name in methods) {
    createMethod(name)
  }
}

createMethods()

#' gapply
#'
#' Applies a R function to each group in the input GroupedData
#'
#' @param x a GroupedData
#' @param func A function to be applied to each group partition specified by GroupedData.
#'             The function `func` takes as argument a key - grouping columns and
#'             a data frame - a local R data.frame.
#'             The output of `func` is a local R data.frame.
#' @param schema The schema of the resulting SparkDataFrame after the function is applied.
<<<<<<< HEAD
#'               It must match the output of func.
=======
#'               The schema must match to output of `func`. It has to be defined for each
#'               output column with preferred output column name and corresponding data type.
>>>>>>> ef43b4ed
#' @return a SparkDataFrame
#' @rdname gapply
#' @name gapply
#' @examples
#' \dontrun{
#' Computes the arithmetic mean of the second column by grouping
#' on the first and third columns. Output the grouping values and the average.
#'
#' df <- createDataFrame (
#' list(list(1L, 1, "1", 0.1), list(1L, 2, "1", 0.2), list(3L, 3, "3", 0.3)),
#'   c("a", "b", "c", "d"))
#'
<<<<<<< HEAD
=======
#' Here our output contains three columns, the key which is a combination of two
#' columns with data types integer and string and the mean which is a double.
>>>>>>> ef43b4ed
#' schema <-  structType(structField("a", "integer"), structField("c", "string"),
#'   structField("avg", "double"))
#' df1 <- gapply(
#'   df,
#'   list("a", "c"),
#'   function(key, x) {
#'     y <- data.frame(key, mean(x$b), stringsAsFactors = FALSE)
#'   },
#' schema)
#' collect(df1)
#'
#' Result
#' ------
#' a c avg
#' 3 3 3.0
#' 1 1 1.5
#' }
setMethod("gapply",
          signature(x = "GroupedData"),
          function(x, func, schema) {
<<<<<<< HEAD
            gapplyInternal(x, func, schema)
          })

setMethod("gapplyCollect",
          signature(x = "GroupedData"),
          function(x, func) {
            gdf <- gapplyInternal(x, func, NULL)
            content <- callJMethod(gdf@sdf, "collect")
            # content is a list of items of struct type. Each item has a single field
            # which is a serialized data.frame corresponds to one group of the
            # SparkDataFrame.
            ldfs <- lapply(content, function(x) { unserialize(x[[1]]) })
            ldf <- do.call(rbind, ldfs)
            row.names(ldf) <- NULL
            ldf
          })

gapplyInternal <- function(x, func, schema) {
  packageNamesArr <- serialize(.sparkREnv[[".packages"]],
                       connection = NULL)
  broadcastArr <- lapply(ls(.broadcastNames),
                    function(name) { get(name, .broadcastNames) })
  sdf <- callJStatic(
           "org.apache.spark.sql.api.r.SQLUtils",
           "gapply",
           x@sgd,
           serialize(cleanClosure(func), connection = NULL),
           packageNamesArr,
           broadcastArr,
           if (is.null(schema)) { schema } else { schema$jobj })
  dataFrame(sdf)
}
=======
            try(if (is.null(schema)) stop("schema cannot be NULL"))
            packageNamesArr <- serialize(.sparkREnv[[".packages"]],
                                 connection = NULL)
            broadcastArr <- lapply(ls(.broadcastNames),
                              function(name) { get(name, .broadcastNames) })
            sdf <- callJStatic(
                     "org.apache.spark.sql.api.r.SQLUtils",
                     "gapply",
                     x@sgd,
                     serialize(cleanClosure(func), connection = NULL),
                     packageNamesArr,
                     broadcastArr,
                     schema$jobj)
            dataFrame(sdf)
          })
>>>>>>> ef43b4ed
<|MERGE_RESOLUTION|>--- conflicted
+++ resolved
@@ -155,12 +155,8 @@
 #'             a data frame - a local R data.frame.
 #'             The output of `func` is a local R data.frame.
 #' @param schema The schema of the resulting SparkDataFrame after the function is applied.
-<<<<<<< HEAD
-#'               It must match the output of func.
-=======
 #'               The schema must match to output of `func`. It has to be defined for each
 #'               output column with preferred output column name and corresponding data type.
->>>>>>> ef43b4ed
 #' @return a SparkDataFrame
 #' @rdname gapply
 #' @name gapply
@@ -173,11 +169,8 @@
 #' list(list(1L, 1, "1", 0.1), list(1L, 2, "1", 0.2), list(3L, 3, "3", 0.3)),
 #'   c("a", "b", "c", "d"))
 #'
-<<<<<<< HEAD
-=======
 #' Here our output contains three columns, the key which is a combination of two
 #' columns with data types integer and string and the mean which is a double.
->>>>>>> ef43b4ed
 #' schema <-  structType(structField("a", "integer"), structField("c", "string"),
 #'   structField("avg", "double"))
 #' df1 <- gapply(
@@ -198,7 +191,6 @@
 setMethod("gapply",
           signature(x = "GroupedData"),
           function(x, func, schema) {
-<<<<<<< HEAD
             gapplyInternal(x, func, schema)
           })
 
@@ -230,21 +222,4 @@
            broadcastArr,
            if (is.null(schema)) { schema } else { schema$jobj })
   dataFrame(sdf)
-}
-=======
-            try(if (is.null(schema)) stop("schema cannot be NULL"))
-            packageNamesArr <- serialize(.sparkREnv[[".packages"]],
-                                 connection = NULL)
-            broadcastArr <- lapply(ls(.broadcastNames),
-                              function(name) { get(name, .broadcastNames) })
-            sdf <- callJStatic(
-                     "org.apache.spark.sql.api.r.SQLUtils",
-                     "gapply",
-                     x@sgd,
-                     serialize(cleanClosure(func), connection = NULL),
-                     packageNamesArr,
-                     broadcastArr,
-                     schema$jobj)
-            dataFrame(sdf)
-          })
->>>>>>> ef43b4ed
+}