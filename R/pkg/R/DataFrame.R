--- conflicted
+++ resolved
@@ -187,13 +187,8 @@
 #' sc <- sparkR.init()
 #' sqlContext <- sparkRSQL.init(sc)
 #' path <- "path/to/file.json"
-<<<<<<< HEAD
-#' df <- jsonFile(sqlContext, path)
-#' show(df)
-=======
-#' df <- jsonFile(sqlCtx, path)
+#' df <- jsonFile(sqlContext, path)
 #' df
->>>>>>> deb41133
 #'}
 setMethod("show", "DataFrame",
           function(object) {
@@ -298,15 +293,9 @@
 #' @examples
 #'\dontrun{
 #' sc <- sparkR.init()
-<<<<<<< HEAD
-#' sqlContext <- sparkRSQL.init(sc)
-#' df <- loadDF(sqlContext, path, "parquet")
-#' df2 <- loadDF(sqlContext, path2, "parquet")
-=======
-#' sqlCtx <- sparkRSQL.init(sc)
-#' df <- read.df(sqlCtx, path, "parquet")
-#' df2 <- read.df(sqlCtx, path2, "parquet")
->>>>>>> deb41133
+#' sqlContext <- sparkRSQL.init(sc)
+#' df <- read.df(sqlContext, path, "parquet")
+#' df2 <- read.df(sqlContext, path2, "parquet")
 #' registerTempTable(df, "table1")
 #' insertInto(df2, "table1", overwrite = TRUE)
 #'}
@@ -414,25 +403,6 @@
             dataFrame(sdf)     
           })
 
-<<<<<<< HEAD
-#' toJSON
-#'
-#' Convert the rows of a DataFrame into JSON objects and return an RDD where
-#' each element contains a JSON string.
-#'
-#' @param x A SparkSQL DataFrame
-#' @return A StringRRDD of JSON objects
-#' @rdname tojson
-#' @export
-#' @examples
-#'\dontrun{
-#' sc <- sparkR.init()
-#' sqlContext <- sparkRSQL.init(sc)
-#' path <- "path/to/file.json"
-#' df <- jsonFile(sqlContext, path)
-#' newRDD <- toJSON(df)
-#'}
-=======
 # toJSON
 #
 # Convert the rows of a DataFrame into JSON objects and return an RDD where
@@ -445,12 +415,11 @@
 # @examples
 #\dontrun{
 # sc <- sparkR.init()
-# sqlCtx <- sparkRSQL.init(sc)
+# sqlContext <- sparkRSQL.init(sc)
 # path <- "path/to/file.json"
-# df <- jsonFile(sqlCtx, path)
+# df <- jsonFile(sqlContext, path)
 # newRDD <- toJSON(df)
 #}
->>>>>>> deb41133
 setMethod("toJSON",
           signature(x = "DataFrame"),
           function(x) {
@@ -519,15 +488,9 @@
 #' sc <- sparkR.init()
 #' sqlContext <- sparkRSQL.init(sc)
 #' path <- "path/to/file.json"
-<<<<<<< HEAD
-#' df <- jsonFile(sqlContext, path)
-#' collect(sampleDF(df, FALSE, 0.5)) 
-#' collect(sampleDF(df, TRUE, 0.5))
-=======
-#' df <- jsonFile(sqlCtx, path)
+#' df <- jsonFile(sqlContext, path)
 #' collect(sample(df, FALSE, 0.5)) 
 #' collect(sample(df, TRUE, 0.5))
->>>>>>> deb41133
 #'}
 setMethod("sample",
           # TODO : Figure out how to send integer as java.lang.Long to JVM so
@@ -695,24 +658,6 @@
             take(x, 1)
           })
 
-<<<<<<< HEAD
-#' toRDD()
-#' 
-#' Converts a Spark DataFrame to an RDD while preserving column names.
-#' 
-#' @param x A Spark DataFrame
-#' 
-#' @rdname DataFrame
-#' @export
-#' @examples
-#'\dontrun{
-#' sc <- sparkR.init()
-#' sqlContext <- sparkRSQL.init(sc)
-#' path <- "path/to/file.json"
-#' df <- jsonFile(sqlContext, path)
-#' rdd <- toRDD(df)
-#' }
-=======
 # toRDD()
 # 
 # Converts a Spark DataFrame to an RDD while preserving column names.
@@ -724,12 +669,11 @@
 # @examples
 #\dontrun{
 # sc <- sparkR.init()
-# sqlCtx <- sparkRSQL.init(sc)
+# sqlContext <- sparkRSQL.init(sc)
 # path <- "path/to/file.json"
-# df <- jsonFile(sqlCtx, path)
+# df <- jsonFile(sqlContext, path)
 # rdd <- toRDD(df)
 # }
->>>>>>> deb41133
 setMethod("toRDD",
           signature(x = "DataFrame"),
           function(x) {
@@ -1044,9 +988,9 @@
 #' @examples
 #'\dontrun{
 #' sc <- sparkR.init()
-#' sqlCtx <- sparkRSQL.init(sc)
-#' path <- "path/to/file.json"
-#' df <- jsonFile(sqlCtx, path)
+#' sqlContext <- sparkRSQL.init(sc)
+#' path <- "path/to/file.json"
+#' df <- jsonFile(sqlContext, path)
 #' newDF <- mutate(df, newCol = df$col1 * 5, newCol2 = df$col1 * 2)
 #' names(newDF) # Will contain newCol, newCol2
 #' }
@@ -1111,9 +1055,9 @@
 #' @examples
 #'\dontrun{
 #' sc <- sparkR.init()
-#' sqlCtx <- sparkRSQL.init(sc)
-#' path <- "path/to/file.json"
-#' df <- jsonFile(sqlCtx, path)
+#' sqlContext <- sparkRSQL.init(sc)
+#' path <- "path/to/file.json"
+#' df <- jsonFile(sqlContext, path)
 #' newDF <- rename(df, col1 = df$newCol1)
 #' }
 setMethod("rename",
@@ -1153,17 +1097,10 @@
 #' sc <- sparkR.init()
 #' sqlContext <- sparkRSQL.init(sc)
 #' path <- "path/to/file.json"
-<<<<<<< HEAD
-#' df <- jsonFile(sqlContext, path)
-#' sortDF(df, df$col1)
-#' sortDF(df, "col1")
-#' sortDF(df, asc(df$col1), desc(abs(df$col2)))
-=======
-#' df <- jsonFile(sqlCtx, path)
+#' df <- jsonFile(sqlContext, path)
 #' arrange(df, df$col1)
 #' arrange(df, "col1")
 #' arrange(df, asc(df$col1), desc(abs(df$col2)))
->>>>>>> deb41133
 #' }
 setMethod("arrange",
           signature(x = "DataFrame", col = "characterOrColumn"),
@@ -1332,17 +1269,10 @@
 #' @examples
 #'\dontrun{
 #' sc <- sparkR.init()
-<<<<<<< HEAD
 #' sqlContext <- sparkRSQL.init(sc)
 #' df1 <- jsonFile(sqlContext, path)
 #' df2 <- jsonFile(sqlContext, path2)
-#' subtractDF <- subtract(df, df2)
-=======
-#' sqlCtx <- sparkRSQL.init(sc)
-#' df1 <- jsonFile(sqlCtx, path)
-#' df2 <- jsonFile(sqlCtx, path2)
 #' exceptDF <- except(df, df2)
->>>>>>> deb41133
 #' }
 #' @rdname except
 #' @export
@@ -1380,13 +1310,8 @@
 #' sc <- sparkR.init()
 #' sqlContext <- sparkRSQL.init(sc)
 #' path <- "path/to/file.json"
-<<<<<<< HEAD
-#' df <- jsonFile(sqlContext, path)
-#' saveAsTable(df, "myfile")
-=======
-#' df <- jsonFile(sqlCtx, path)
+#' df <- jsonFile(sqlContext, path)
 #' write.df(df, "myfile", "parquet", "overwrite")
->>>>>>> deb41133
 #' }
 setMethod("write.df",
           signature(df = "DataFrame", path = 'character', source = 'character',
@@ -1483,9 +1408,9 @@
 #' @examples
 #'\dontrun{
 #' sc <- sparkR.init()
-#' sqlCtx <- sparkRSQL.init(sc)
-#' path <- "path/to/file.json"
-#' df <- jsonFile(sqlCtx, path)
+#' sqlContext <- sparkRSQL.init(sc)
+#' path <- "path/to/file.json"
+#' df <- jsonFile(sqlContext, path)
 #' describe(df)
 #' describe(df, "col1")
 #' describe(df, "col1", "col2")
