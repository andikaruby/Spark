#
# Licensed to the Apache Software Foundation (ASF) under one or more
# contributor license agreements.  See the NOTICE file distributed with
# this work for additional information regarding copyright ownership.
# The ASF licenses this file to You under the Apache License, Version 2.0
# (the "License"); you may not use this file except in compliance with
# the License.  You may obtain a copy of the License at
#
#    http://www.apache.org/licenses/LICENSE-2.0
#
# Unless required by applicable law or agreed to in writing, software
# distributed under the License is distributed on an "AS IS" BASIS,
# WITHOUT WARRANTIES OR CONDITIONS OF ANY KIND, either express or implied.
# See the License for the specific language governing permissions and
# limitations under the License.
#

library(testthat)

context("MLlib functions")

# Tests for MLlib functions in SparkR
sparkSession <- sparkR.session(enableHiveSupport = FALSE)

test_that("formula of spark.glm", {
  training <- suppressWarnings(createDataFrame(iris))
  # directly calling the spark API
  # dot minus and intercept vs native glm
  model <- spark.glm(training, Sepal_Width ~ . - Species + 0)
  vals <- collect(select(predict(model, training), "prediction"))
  rVals <- predict(glm(Sepal.Width ~ . - Species + 0, data = iris), iris)
  expect_true(all(abs(rVals - vals) < 1e-6), rVals - vals)

  # feature interaction vs native glm
  model <- spark.glm(training, Sepal_Width ~ Species:Sepal_Length)
  vals <- collect(select(predict(model, training), "prediction"))
  rVals <- predict(glm(Sepal.Width ~ Species:Sepal.Length, data = iris), iris)
  expect_true(all(abs(rVals - vals) < 1e-6), rVals - vals)

  # glm should work with long formula
  training <- suppressWarnings(createDataFrame(iris))
  training$LongLongLongLongLongName <- training$Sepal_Width
  training$VeryLongLongLongLonLongName <- training$Sepal_Length
  training$AnotherLongLongLongLongName <- training$Species
  model <- spark.glm(training, LongLongLongLongLongName ~ VeryLongLongLongLonLongName +
    AnotherLongLongLongLongName)
  vals <- collect(select(predict(model, training), "prediction"))
  rVals <- predict(glm(Sepal.Width ~ Sepal.Length + Species, data = iris), iris)
  expect_true(all(abs(rVals - vals) < 1e-6), rVals - vals)
})

test_that("spark.glm and predict", {
  training <- suppressWarnings(createDataFrame(iris))
  # gaussian family
  model <- spark.glm(training, Sepal_Width ~ Sepal_Length + Species)
  prediction <- predict(model, training)
  expect_equal(typeof(take(select(prediction, "prediction"), 1)$prediction), "double")
  vals <- collect(select(prediction, "prediction"))
  rVals <- predict(glm(Sepal.Width ~ Sepal.Length + Species, data = iris), iris)
  expect_true(all(abs(rVals - vals) < 1e-6), rVals - vals)

  # poisson family
  model <- spark.glm(training, Sepal_Width ~ Sepal_Length + Species,
  family = poisson(link = identity))
  prediction <- predict(model, training)
  expect_equal(typeof(take(select(prediction, "prediction"), 1)$prediction), "double")
  vals <- collect(select(prediction, "prediction"))
  rVals <- suppressWarnings(predict(glm(Sepal.Width ~ Sepal.Length + Species,
  data = iris, family = poisson(link = identity)), iris))
  expect_true(all(abs(rVals - vals) < 1e-6), rVals - vals)

  # Test stats::predict is working
  x <- rnorm(15)
  y <- x + rnorm(15)
  expect_equal(length(predict(lm(y ~ x))), 15)
})

test_that("spark.glm summary", {
  # gaussian family
  training <- suppressWarnings(createDataFrame(iris))
  stats <- summary(spark.glm(training, Sepal_Width ~ Sepal_Length + Species))

  rStats <- summary(glm(Sepal.Width ~ Sepal.Length + Species, data = iris))

  coefs <- unlist(stats$coefficients)
  rCoefs <- unlist(rStats$coefficients)
  expect_true(all(abs(rCoefs - coefs) < 1e-4))
  expect_true(all(
    rownames(stats$coefficients) ==
    c("(Intercept)", "Sepal_Length", "Species_versicolor", "Species_virginica")))
  expect_equal(stats$dispersion, rStats$dispersion)
  expect_equal(stats$null.deviance, rStats$null.deviance)
  expect_equal(stats$deviance, rStats$deviance)
  expect_equal(stats$df.null, rStats$df.null)
  expect_equal(stats$df.residual, rStats$df.residual)
  expect_equal(stats$aic, rStats$aic)

  # binomial family
  df <- suppressWarnings(createDataFrame(iris))
  training <- df[df$Species %in% c("versicolor", "virginica"), ]
  stats <- summary(spark.glm(training, Species ~ Sepal_Length + Sepal_Width,
    family = binomial(link = "logit")))

  rTraining <- iris[iris$Species %in% c("versicolor", "virginica"), ]
  rStats <- summary(glm(Species ~ Sepal.Length + Sepal.Width, data = rTraining,
  family = binomial(link = "logit")))

  coefs <- unlist(stats$coefficients)
  rCoefs <- unlist(rStats$coefficients)
  expect_true(all(abs(rCoefs - coefs) < 1e-4))
  expect_true(all(
    rownames(stats$coefficients) ==
    c("(Intercept)", "Sepal_Length", "Sepal_Width")))
  expect_equal(stats$dispersion, rStats$dispersion)
  expect_equal(stats$null.deviance, rStats$null.deviance)
  expect_equal(stats$deviance, rStats$deviance)
  expect_equal(stats$df.null, rStats$df.null)
  expect_equal(stats$df.residual, rStats$df.residual)
  expect_equal(stats$aic, rStats$aic)

  # Test spark.glm works with weighted dataset
  a1 <- c(0, 1, 2, 3)
  a2 <- c(5, 2, 1, 3)
  w <- c(1, 2, 3, 4)
  b <- c(1, 0, 1, 0)
  data <- as.data.frame(cbind(a1, a2, w, b))
  df <- suppressWarnings(createDataFrame(data))

  stats <- summary(spark.glm(df, b ~ a1 + a2, family = "binomial", weightCol = "w"))
  rStats <- summary(glm(b ~ a1 + a2, family = "binomial", data = data, weights = w))

  coefs <- unlist(stats$coefficients)
  rCoefs <- unlist(rStats$coefficients)
  expect_true(all(abs(rCoefs - coefs) < 1e-3))
  expect_true(all(rownames(stats$coefficients) == c("(Intercept)", "a1", "a2")))
  expect_equal(stats$dispersion, rStats$dispersion)
  expect_equal(stats$null.deviance, rStats$null.deviance)
  expect_equal(stats$deviance, rStats$deviance)
  expect_equal(stats$df.null, rStats$df.null)
  expect_equal(stats$df.residual, rStats$df.residual)
  expect_equal(stats$aic, rStats$aic)

  # Test summary works on base GLM models
  baseModel <- stats::glm(Sepal.Width ~ Sepal.Length + Species, data = iris)
  baseSummary <- summary(baseModel)
  expect_true(abs(baseSummary$deviance - 12.19313) < 1e-4)
})

test_that("spark.glm save/load", {
  training <- suppressWarnings(createDataFrame(iris))
  m <- spark.glm(training, Sepal_Width ~ Sepal_Length + Species)
  s <- summary(m)

  modelPath <- tempfile(pattern = "spark-glm", fileext = ".tmp")
  write.ml(m, modelPath)
  expect_error(write.ml(m, modelPath))
  write.ml(m, modelPath, overwrite = TRUE)
  m2 <- read.ml(modelPath)
  s2 <- summary(m2)

  expect_equal(s$coefficients, s2$coefficients)
  expect_equal(rownames(s$coefficients), rownames(s2$coefficients))
  expect_equal(s$dispersion, s2$dispersion)
  expect_equal(s$null.deviance, s2$null.deviance)
  expect_equal(s$deviance, s2$deviance)
  expect_equal(s$df.null, s2$df.null)
  expect_equal(s$df.residual, s2$df.residual)
  expect_equal(s$aic, s2$aic)
  expect_equal(s$iter, s2$iter)
  expect_true(!s$is.loaded)
  expect_true(s2$is.loaded)

  unlink(modelPath)
})



test_that("formula of glm", {
  training <- suppressWarnings(createDataFrame(iris))
  # dot minus and intercept vs native glm
  model <- glm(Sepal_Width ~ . - Species + 0, data = training)
  vals <- collect(select(predict(model, training), "prediction"))
  rVals <- predict(glm(Sepal.Width ~ . - Species + 0, data = iris), iris)
  expect_true(all(abs(rVals - vals) < 1e-6), rVals - vals)

  # feature interaction vs native glm
  model <- glm(Sepal_Width ~ Species:Sepal_Length, data = training)
  vals <- collect(select(predict(model, training), "prediction"))
  rVals <- predict(glm(Sepal.Width ~ Species:Sepal.Length, data = iris), iris)
  expect_true(all(abs(rVals - vals) < 1e-6), rVals - vals)

  # glm should work with long formula
  training <- suppressWarnings(createDataFrame(iris))
  training$LongLongLongLongLongName <- training$Sepal_Width
  training$VeryLongLongLongLonLongName <- training$Sepal_Length
  training$AnotherLongLongLongLongName <- training$Species
  model <- glm(LongLongLongLongLongName ~ VeryLongLongLongLonLongName + AnotherLongLongLongLongName,
               data = training)
  vals <- collect(select(predict(model, training), "prediction"))
  rVals <- predict(glm(Sepal.Width ~ Sepal.Length + Species, data = iris), iris)
  expect_true(all(abs(rVals - vals) < 1e-6), rVals - vals)
})

test_that("glm and predict", {
  training <- suppressWarnings(createDataFrame(iris))
  # gaussian family
  model <- glm(Sepal_Width ~ Sepal_Length + Species, data = training)
  prediction <- predict(model, training)
  expect_equal(typeof(take(select(prediction, "prediction"), 1)$prediction), "double")
  vals <- collect(select(prediction, "prediction"))
  rVals <- predict(glm(Sepal.Width ~ Sepal.Length + Species, data = iris), iris)
  expect_true(all(abs(rVals - vals) < 1e-6), rVals - vals)

  # poisson family
  model <- glm(Sepal_Width ~ Sepal_Length + Species, data = training,
               family = poisson(link = identity))
  prediction <- predict(model, training)
  expect_equal(typeof(take(select(prediction, "prediction"), 1)$prediction), "double")
  vals <- collect(select(prediction, "prediction"))
  rVals <- suppressWarnings(predict(glm(Sepal.Width ~ Sepal.Length + Species,
           data = iris, family = poisson(link = identity)), iris))
  expect_true(all(abs(rVals - vals) < 1e-6), rVals - vals)

  # Test stats::predict is working
  x <- rnorm(15)
  y <- x + rnorm(15)
  expect_equal(length(predict(lm(y ~ x))), 15)
})

test_that("glm summary", {
  # gaussian family
  training <- suppressWarnings(createDataFrame(iris))
  stats <- summary(glm(Sepal_Width ~ Sepal_Length + Species, data = training))

  rStats <- summary(glm(Sepal.Width ~ Sepal.Length + Species, data = iris))

  coefs <- unlist(stats$coefficients)
  rCoefs <- unlist(rStats$coefficients)
  expect_true(all(abs(rCoefs - coefs) < 1e-4))
  expect_true(all(
    rownames(stats$coefficients) ==
    c("(Intercept)", "Sepal_Length", "Species_versicolor", "Species_virginica")))
  expect_equal(stats$dispersion, rStats$dispersion)
  expect_equal(stats$null.deviance, rStats$null.deviance)
  expect_equal(stats$deviance, rStats$deviance)
  expect_equal(stats$df.null, rStats$df.null)
  expect_equal(stats$df.residual, rStats$df.residual)
  expect_equal(stats$aic, rStats$aic)

  # binomial family
  df <- suppressWarnings(createDataFrame(iris))
  training <- df[df$Species %in% c("versicolor", "virginica"), ]
  stats <- summary(glm(Species ~ Sepal_Length + Sepal_Width, data = training,
    family = binomial(link = "logit")))

  rTraining <- iris[iris$Species %in% c("versicolor", "virginica"), ]
  rStats <- summary(glm(Species ~ Sepal.Length + Sepal.Width, data = rTraining,
    family = binomial(link = "logit")))

  coefs <- unlist(stats$coefficients)
  rCoefs <- unlist(rStats$coefficients)
  expect_true(all(abs(rCoefs - coefs) < 1e-4))
  expect_true(all(
    rownames(stats$coefficients) ==
    c("(Intercept)", "Sepal_Length", "Sepal_Width")))
  expect_equal(stats$dispersion, rStats$dispersion)
  expect_equal(stats$null.deviance, rStats$null.deviance)
  expect_equal(stats$deviance, rStats$deviance)
  expect_equal(stats$df.null, rStats$df.null)
  expect_equal(stats$df.residual, rStats$df.residual)
  expect_equal(stats$aic, rStats$aic)

  # Test summary works on base GLM models
  baseModel <- stats::glm(Sepal.Width ~ Sepal.Length + Species, data = iris)
  baseSummary <- summary(baseModel)
  expect_true(abs(baseSummary$deviance - 12.19313) < 1e-4)
})

test_that("glm save/load", {
  training <- suppressWarnings(createDataFrame(iris))
  m <- glm(Sepal_Width ~ Sepal_Length + Species, data = training)
  s <- summary(m)

  modelPath <- tempfile(pattern = "glm", fileext = ".tmp")
  write.ml(m, modelPath)
  expect_error(write.ml(m, modelPath))
  write.ml(m, modelPath, overwrite = TRUE)
  m2 <- read.ml(modelPath)
  s2 <- summary(m2)

  expect_equal(s$coefficients, s2$coefficients)
  expect_equal(rownames(s$coefficients), rownames(s2$coefficients))
  expect_equal(s$dispersion, s2$dispersion)
  expect_equal(s$null.deviance, s2$null.deviance)
  expect_equal(s$deviance, s2$deviance)
  expect_equal(s$df.null, s2$df.null)
  expect_equal(s$df.residual, s2$df.residual)
  expect_equal(s$aic, s2$aic)
  expect_equal(s$iter, s2$iter)
  expect_true(!s$is.loaded)
  expect_true(s2$is.loaded)

  unlink(modelPath)
})

test_that("spark.kmeans", {
  newIris <- iris
  newIris$Species <- NULL
  training <- suppressWarnings(createDataFrame(newIris))

  take(training, 1)

  model <- spark.kmeans(data = training, ~ ., k = 2, maxIter = 10, initMode = "random")
  sample <- take(select(predict(model, training), "prediction"), 1)
  expect_equal(typeof(sample$prediction), "integer")
  expect_equal(sample$prediction, 1)

  # Test stats::kmeans is working
  statsModel <- kmeans(x = newIris, centers = 2)
  expect_equal(sort(unique(statsModel$cluster)), c(1, 2))

  # Test fitted works on KMeans
  fitted.model <- fitted(model)
  expect_equal(sort(collect(distinct(select(fitted.model, "prediction")))$prediction), c(0, 1))

  # Test summary works on KMeans
  summary.model <- summary(model)
  cluster <- summary.model$cluster
  expect_equal(sort(collect(distinct(select(cluster, "prediction")))$prediction), c(0, 1))

  # Test model save/load
  modelPath <- tempfile(pattern = "spark-kmeans", fileext = ".tmp")
  write.ml(model, modelPath)
  expect_error(write.ml(model, modelPath))
  write.ml(model, modelPath, overwrite = TRUE)
  model2 <- read.ml(modelPath)
  summary2 <- summary(model2)
  expect_equal(sort(unlist(summary.model$size)), sort(unlist(summary2$size)))
  expect_equal(summary.model$coefficients, summary2$coefficients)
  expect_true(!summary.model$is.loaded)
  expect_true(summary2$is.loaded)

  unlink(modelPath)
})

test_that("spark.naiveBayes", {
  # R code to reproduce the result.
  # We do not support instance weights yet. So we ignore the frequencies.
  #
  #' library(e1071)
  #' t <- as.data.frame(Titanic)
  #' t1 <- t[t$Freq > 0, -5]
  #' m <- naiveBayes(Survived ~ ., data = t1)
  #' m
  #' predict(m, t1)
  #
  # -- output of 'm'
  #
  # A-priori probabilities:
  # Y
  #        No       Yes
  # 0.4166667 0.5833333
  #
  # Conditional probabilities:
  #      Class
  # Y           1st       2nd       3rd      Crew
  #   No  0.2000000 0.2000000 0.4000000 0.2000000
  #   Yes 0.2857143 0.2857143 0.2857143 0.1428571
  #
  #      Sex
  # Y     Male Female
  #   No   0.5    0.5
  #   Yes  0.5    0.5
  #
  #      Age
  # Y         Child     Adult
  #   No  0.2000000 0.8000000
  #   Yes 0.4285714 0.5714286
  #
  # -- output of 'predict(m, t1)'
  #
  # Yes Yes Yes Yes No  No  Yes Yes No  No  Yes Yes Yes Yes Yes Yes Yes Yes No  No  Yes Yes No  No
  #

  t <- as.data.frame(Titanic)
  t1 <- t[t$Freq > 0, -5]
  df <- suppressWarnings(createDataFrame(t1))
  m <- spark.naiveBayes(df, Survived ~ ., smoothing = 0.0)
  s <- summary(m)
  expect_equal(as.double(s$apriori[1, "Yes"]), 0.5833333, tolerance = 1e-6)
  expect_equal(sum(s$apriori), 1)
  expect_equal(as.double(s$tables["Yes", "Age_Adult"]), 0.5714286, tolerance = 1e-6)
  p <- collect(select(predict(m, df), "prediction"))
  expect_equal(p$prediction, c("Yes", "Yes", "Yes", "Yes", "No", "No", "Yes", "Yes", "No", "No",
                               "Yes", "Yes", "Yes", "Yes", "Yes", "Yes", "Yes", "Yes", "No", "No",
                               "Yes", "Yes", "No", "No"))

  # Test model save/load
  modelPath <- tempfile(pattern = "spark-naiveBayes", fileext = ".tmp")
  write.ml(m, modelPath)
  expect_error(write.ml(m, modelPath))
  write.ml(m, modelPath, overwrite = TRUE)
  m2 <- read.ml(modelPath)
  s2 <- summary(m2)
  expect_equal(s$apriori, s2$apriori)
  expect_equal(s$tables, s2$tables)

  unlink(modelPath)

  # Test e1071::naiveBayes
  if (requireNamespace("e1071", quietly = TRUE)) {
    expect_that(m <- e1071::naiveBayes(Survived ~ ., data = t1), not(throws_error()))
    expect_equal(as.character(predict(m, t1[1, ])), "Yes")
  }
})

test_that("spark.survreg", {
  # R code to reproduce the result.
  #
  #' rData <- list(time = c(4, 3, 1, 1, 2, 2, 3), status = c(1, 1, 1, 0, 1, 1, 0),
  #'               x = c(0, 2, 1, 1, 1, 0, 0), sex = c(0, 0, 0, 0, 1, 1, 1))
  #' library(survival)
  #' model <- survreg(Surv(time, status) ~ x + sex, rData)
  #' summary(model)
  #' predict(model, data)
  #
  # -- output of 'summary(model)'
  #
  #              Value Std. Error     z        p
  # (Intercept)  1.315      0.270  4.88 1.07e-06
  # x           -0.190      0.173 -1.10 2.72e-01
  # sex         -0.253      0.329 -0.77 4.42e-01
  # Log(scale)  -1.160      0.396 -2.93 3.41e-03
  #
  # -- output of 'predict(model, data)'
  #
  #        1        2        3        4        5        6        7
  # 3.724591 2.545368 3.079035 3.079035 2.390146 2.891269 2.891269
  #
  data <- list(list(4, 1, 0, 0), list(3, 1, 2, 0), list(1, 1, 1, 0),
          list(1, 0, 1, 0), list(2, 1, 1, 1), list(2, 1, 0, 1), list(3, 0, 0, 1))
  df <- createDataFrame(data, c("time", "status", "x", "sex"))
  model <- spark.survreg(df, Surv(time, status) ~ x + sex)
  stats <- summary(model)
  coefs <- as.vector(stats$coefficients[, 1])
  rCoefs <- c(1.3149571, -0.1903409, -0.2532618, -1.1599800)
  expect_equal(coefs, rCoefs, tolerance = 1e-4)
  expect_true(all(
    rownames(stats$coefficients) ==
    c("(Intercept)", "x", "sex", "Log(scale)")))
  p <- collect(select(predict(model, df), "prediction"))
  expect_equal(p$prediction, c(3.724591, 2.545368, 3.079035, 3.079035,
               2.390146, 2.891269, 2.891269), tolerance = 1e-4)

  # Test model save/load
  modelPath <- tempfile(pattern = "spark-survreg", fileext = ".tmp")
  write.ml(model, modelPath)
  expect_error(write.ml(model, modelPath))
  write.ml(model, modelPath, overwrite = TRUE)
  model2 <- read.ml(modelPath)
  stats2 <- summary(model2)
  coefs2 <- as.vector(stats2$coefficients[, 1])
  expect_equal(coefs, coefs2)
  expect_equal(rownames(stats$coefficients), rownames(stats2$coefficients))

  unlink(modelPath)

  # Test survival::survreg
  if (requireNamespace("survival", quietly = TRUE)) {
    rData <- list(time = c(4, 3, 1, 1, 2, 2, 3), status = c(1, 1, 1, 0, 1, 1, 0),
                 x = c(0, 2, 1, 1, 1, 0, 0), sex = c(0, 0, 0, 0, 1, 1, 1))
    expect_error(
      model <- survival::survreg(formula = survival::Surv(time, status) ~ x + sex, data = rData),
      NA)
    expect_equal(predict(model, rData)[[1]], 3.724591, tolerance = 1e-4)
  }
})

<<<<<<< HEAD
test_that("spark.lda with libsvm", {
  text <- read.df("data/mllib/sample_lda_libsvm_data.txt", source = "libsvm")
  model <- spark.lda(text, optimizer = "em")

  stats <- summary(model, 10)
  isDistributed <- stats$isDistributed
  logLikelihood <- stats$logLikelihood
  logPerplexity <- stats$logPerplexity
  vocabSize <- stats$vocabSize
  topics <- stats$topicTopTerms
  weights <- stats$topicTopTermsWeights
  vocabulary <- stats$vocabulary

  expect_false(isDistributed)
  expect_true(logLikelihood <= 0 & is.finite(logLikelihood))
  expect_true(logPerplexity >= 0 & is.finite(logPerplexity))
  expect_equal(vocabSize, 11)
  expect_true(is.null(vocabulary))

  # Test model save/load
  modelPath <- tempfile(pattern = "spark-lda", fileext = ".tmp")
=======
test_that("spark.isotonicRegression", {
  label <- c(7.0, 5.0, 3.0, 5.0, 1.0)
  feature <- c(0.0, 1.0, 2.0, 3.0, 4.0)
  weight <- c(1.0, 1.0, 1.0, 1.0, 1.0)
  data <- as.data.frame(cbind(label, feature, weight))
  df <- suppressWarnings(createDataFrame(data))

  model <- spark.isoreg(df, label ~ feature, isotonic = FALSE,
                        weightCol = "weight")
  # only allow one variable on the right hand side of the formula
  expect_error(model2 <- spark.isoreg(df, ~., isotonic = FALSE))
  result <- summary(model, df)
  expect_equal(result$predictions, list(7, 5, 4, 4, 1))

  # Test model prediction
  predict_data <- list(list(-2.0), list(-1.0), list(0.5),
                       list(0.75), list(1.0), list(2.0), list(9.0))
  predict_df <- createDataFrame(predict_data, c("feature"))
  predict_result <- collect(select(predict(model, predict_df), "prediction"))
  expect_equal(predict_result$prediction, c(7.0, 7.0, 6.0, 5.5, 5.0, 4.0, 1.0))

  # Test model save/load
  modelPath <- tempfile(pattern = "spark-isotonicRegression", fileext = ".tmp")
>>>>>>> d60af8f6
  write.ml(model, modelPath)
  expect_error(write.ml(model, modelPath))
  write.ml(model, modelPath, overwrite = TRUE)
  model2 <- read.ml(modelPath)
<<<<<<< HEAD
  stats2 <- summary(model2)

  expect_false(stats2$isDistributed)
  expect_equal(logLikelihood, stats2$logLikelihood)
  expect_equal(logPerplexity, stats2$logPerplexity)
  expect_equal(vocabSize, stats2$vocabSize)
  expect_equal(vocabulary, stats2$vocabulary)
=======
  expect_equal(result, summary(model2, df))
>>>>>>> d60af8f6

  unlink(modelPath)
})

<<<<<<< HEAD
test_that("spark.lda with text input", {
  text <- read.text("data/mllib/sample_lda_data.txt")
  model <- spark.lda(text, optimizer = "online", features = "value")

  stats <- summary(model)
  isDistributed <- stats$isDistributed
  logLikelihood <- stats$logLikelihood
  logPerplexity <- stats$logPerplexity
  vocabSize <- stats$vocabSize
  topics <- stats$topicTopTerms
  weights <- stats$topicTopTermsWeights
  vocabulary <- stats$vocabulary

  expect_false(isDistributed)
  expect_true(logLikelihood <= 0 & is.finite(logLikelihood))
  expect_true(logPerplexity >= 0 & is.finite(logPerplexity))
  expect_equal(vocabSize, 10)
  expect_true(setequal(stats$vocabulary, c("0", "1", "2", "3", "4", "5", "6", "7", "8", "9")))

  # Test model save/load
  modelPath <- tempfile(pattern = "spark-lda-text", fileext = ".tmp")
=======
test_that("spark.gaussianMixture", {
  # R code to reproduce the result.
  # nolint start
  #' library(mvtnorm)
  #' set.seed(100)
  #' a <- rmvnorm(4, c(0, 0))
  #' b <- rmvnorm(6, c(3, 4))
  #' data <- rbind(a, b)
  #' model <- mvnormalmixEM(data, k = 2)
  #' model$lambda
  #
  #  [1] 0.4 0.6
  #
  #' model$mu
  #
  #  [1] -0.2614822  0.5128697
  #  [1] 2.647284 4.544682
  #
  #' model$sigma
  #
  #  [[1]]
  #  [,1]       [,2]
  #  [1,] 0.08427399 0.00548772
  #  [2,] 0.00548772 0.09090715
  #
  #  [[2]]
  #  [,1]       [,2]
  #  [1,]  0.1641373 -0.1673806
  #  [2,] -0.1673806  0.7508951
  # nolint end
  data <- list(list(-0.50219235, 0.1315312), list(-0.07891709, 0.8867848),
               list(0.11697127, 0.3186301), list(-0.58179068, 0.7145327),
               list(2.17474057, 3.6401379), list(3.08988614, 4.0962745),
               list(2.79836605, 4.7398405), list(3.12337950, 3.9706833),
               list(2.61114575, 4.5108563), list(2.08618581, 6.3102968))
  df <- createDataFrame(data, c("x1", "x2"))
  model <- spark.gaussianMixture(df, ~ x1 + x2, k = 2)
  stats <- summary(model)
  rLambda <- c(0.4, 0.6)
  rMu <- c(-0.2614822, 0.5128697, 2.647284, 4.544682)
  rSigma <- c(0.08427399, 0.00548772, 0.00548772, 0.09090715,
              0.1641373, -0.1673806, -0.1673806, 0.7508951)
  expect_equal(stats$lambda, rLambda)
  expect_equal(unlist(stats$mu), rMu, tolerance = 1e-3)
  expect_equal(unlist(stats$sigma), rSigma, tolerance = 1e-3)
  p <- collect(select(predict(model, df), "prediction"))
  expect_equal(p$prediction, c(0, 0, 0, 0, 1, 1, 1, 1, 1, 1))

  # Test model save/load
  modelPath <- tempfile(pattern = "spark-gaussianMixture", fileext = ".tmp")
>>>>>>> d60af8f6
  write.ml(model, modelPath)
  expect_error(write.ml(model, modelPath))
  write.ml(model, modelPath, overwrite = TRUE)
  model2 <- read.ml(modelPath)
  stats2 <- summary(model2)
<<<<<<< HEAD

  expect_false(stats2$isDistributed)
  expect_equal(logLikelihood, stats2$logLikelihood)
  expect_equal(logPerplexity, stats2$logPerplexity)
  expect_equal(vocabSize, stats2$vocabSize)
  expect_true(all.equal(vocabulary, stats2$vocabulary))
=======
  expect_equal(stats$lambda, stats2$lambda)
  expect_equal(unlist(stats$mu), unlist(stats2$mu))
  expect_equal(unlist(stats$sigma), unlist(stats2$sigma))
>>>>>>> d60af8f6

  unlink(modelPath)
})

<<<<<<< HEAD
test_that("spark.posterior and spark.perplexity", {
  text <- read.text("data/mllib/sample_lda_data.txt")
  model <- spark.lda(text, features = "value", k = 3)

  # Assert perplexities are equal
  stats <- summary(model)
  logPerplexity <- spark.perplexity(model, text)
  expect_equal(logPerplexity, stats$logPerplexity)

  # Assert the sum of every topic distribution is equal to 1
  posterior <- spark.posterior(model, text)
  local.posterior <- collect(posterior)$topicDistribution
  expect_equal(length(local.posterior), sum(unlist(local.posterior)))
})

=======
>>>>>>> d60af8f6
sparkR.session.stop()<|MERGE_RESOLUTION|>--- conflicted
+++ resolved
@@ -476,29 +476,6 @@
   }
 })
 
-<<<<<<< HEAD
-test_that("spark.lda with libsvm", {
-  text <- read.df("data/mllib/sample_lda_libsvm_data.txt", source = "libsvm")
-  model <- spark.lda(text, optimizer = "em")
-
-  stats <- summary(model, 10)
-  isDistributed <- stats$isDistributed
-  logLikelihood <- stats$logLikelihood
-  logPerplexity <- stats$logPerplexity
-  vocabSize <- stats$vocabSize
-  topics <- stats$topicTopTerms
-  weights <- stats$topicTopTermsWeights
-  vocabulary <- stats$vocabulary
-
-  expect_false(isDistributed)
-  expect_true(logLikelihood <= 0 & is.finite(logLikelihood))
-  expect_true(logPerplexity >= 0 & is.finite(logPerplexity))
-  expect_equal(vocabSize, 11)
-  expect_true(is.null(vocabulary))
-
-  # Test model save/load
-  modelPath <- tempfile(pattern = "spark-lda", fileext = ".tmp")
-=======
 test_that("spark.isotonicRegression", {
   label <- c(7.0, 5.0, 3.0, 5.0, 1.0)
   feature <- c(0.0, 1.0, 2.0, 3.0, 4.0)
@@ -522,49 +499,15 @@
 
   # Test model save/load
   modelPath <- tempfile(pattern = "spark-isotonicRegression", fileext = ".tmp")
->>>>>>> d60af8f6
   write.ml(model, modelPath)
   expect_error(write.ml(model, modelPath))
   write.ml(model, modelPath, overwrite = TRUE)
   model2 <- read.ml(modelPath)
-<<<<<<< HEAD
-  stats2 <- summary(model2)
-
-  expect_false(stats2$isDistributed)
-  expect_equal(logLikelihood, stats2$logLikelihood)
-  expect_equal(logPerplexity, stats2$logPerplexity)
-  expect_equal(vocabSize, stats2$vocabSize)
-  expect_equal(vocabulary, stats2$vocabulary)
-=======
   expect_equal(result, summary(model2, df))
->>>>>>> d60af8f6
-
-  unlink(modelPath)
-})
-
-<<<<<<< HEAD
-test_that("spark.lda with text input", {
-  text <- read.text("data/mllib/sample_lda_data.txt")
-  model <- spark.lda(text, optimizer = "online", features = "value")
-
-  stats <- summary(model)
-  isDistributed <- stats$isDistributed
-  logLikelihood <- stats$logLikelihood
-  logPerplexity <- stats$logPerplexity
-  vocabSize <- stats$vocabSize
-  topics <- stats$topicTopTerms
-  weights <- stats$topicTopTermsWeights
-  vocabulary <- stats$vocabulary
-
-  expect_false(isDistributed)
-  expect_true(logLikelihood <= 0 & is.finite(logLikelihood))
-  expect_true(logPerplexity >= 0 & is.finite(logPerplexity))
-  expect_equal(vocabSize, 10)
-  expect_true(setequal(stats$vocabulary, c("0", "1", "2", "3", "4", "5", "6", "7", "8", "9")))
-
-  # Test model save/load
-  modelPath <- tempfile(pattern = "spark-lda-text", fileext = ".tmp")
-=======
+
+  unlink(modelPath)
+})
+
 test_that("spark.gaussianMixture", {
   # R code to reproduce the result.
   # nolint start
@@ -615,29 +558,90 @@
 
   # Test model save/load
   modelPath <- tempfile(pattern = "spark-gaussianMixture", fileext = ".tmp")
->>>>>>> d60af8f6
   write.ml(model, modelPath)
   expect_error(write.ml(model, modelPath))
   write.ml(model, modelPath, overwrite = TRUE)
   model2 <- read.ml(modelPath)
   stats2 <- summary(model2)
-<<<<<<< HEAD
+  expect_equal(stats$lambda, stats2$lambda)
+  expect_equal(unlist(stats$mu), unlist(stats2$mu))
+  expect_equal(unlist(stats$sigma), unlist(stats2$sigma))
+
+  unlink(modelPath)
+})
+
+test_that("spark.lda with libsvm", {
+  text <- read.df("data/mllib/sample_lda_libsvm_data.txt", source = "libsvm")
+  model <- spark.lda(text, optimizer = "em")
+
+  stats <- summary(model, 10)
+  isDistributed <- stats$isDistributed
+  logLikelihood <- stats$logLikelihood
+  logPerplexity <- stats$logPerplexity
+  vocabSize <- stats$vocabSize
+  topics <- stats$topicTopTerms
+  weights <- stats$topicTopTermsWeights
+  vocabulary <- stats$vocabulary
+
+  expect_false(isDistributed)
+  expect_true(logLikelihood <= 0 & is.finite(logLikelihood))
+  expect_true(logPerplexity >= 0 & is.finite(logPerplexity))
+  expect_equal(vocabSize, 11)
+  expect_true(is.null(vocabulary))
+
+  # Test model save/load
+  modelPath <- tempfile(pattern = "spark-lda", fileext = ".tmp")
+  write.ml(model, modelPath)
+  expect_error(write.ml(model, modelPath))
+  write.ml(model, modelPath, overwrite = TRUE)
+  model2 <- read.ml(modelPath)
+  stats2 <- summary(model2)
+
+  expect_false(stats2$isDistributed)
+  expect_equal(logLikelihood, stats2$logLikelihood)
+  expect_equal(logPerplexity, stats2$logPerplexity)
+  expect_equal(vocabSize, stats2$vocabSize)
+  expect_equal(vocabulary, stats2$vocabulary)
+
+  unlink(modelPath)
+})
+
+test_that("spark.lda with text input", {
+  text <- read.text("data/mllib/sample_lda_data.txt")
+  model <- spark.lda(text, optimizer = "online", features = "value")
+
+  stats <- summary(model)
+  isDistributed <- stats$isDistributed
+  logLikelihood <- stats$logLikelihood
+  logPerplexity <- stats$logPerplexity
+  vocabSize <- stats$vocabSize
+  topics <- stats$topicTopTerms
+  weights <- stats$topicTopTermsWeights
+  vocabulary <- stats$vocabulary
+
+  expect_false(isDistributed)
+  expect_true(logLikelihood <= 0 & is.finite(logLikelihood))
+  expect_true(logPerplexity >= 0 & is.finite(logPerplexity))
+  expect_equal(vocabSize, 10)
+  expect_true(setequal(stats$vocabulary, c("0", "1", "2", "3", "4", "5", "6", "7", "8", "9")))
+
+  # Test model save/load
+  modelPath <- tempfile(pattern = "spark-lda-text", fileext = ".tmp")
+  write.ml(model, modelPath)
+  expect_error(write.ml(model, modelPath))
+  write.ml(model, modelPath, overwrite = TRUE)
+  model2 <- read.ml(modelPath)
+  stats2 <- summary(model2)
 
   expect_false(stats2$isDistributed)
   expect_equal(logLikelihood, stats2$logLikelihood)
   expect_equal(logPerplexity, stats2$logPerplexity)
   expect_equal(vocabSize, stats2$vocabSize)
   expect_true(all.equal(vocabulary, stats2$vocabulary))
-=======
-  expect_equal(stats$lambda, stats2$lambda)
-  expect_equal(unlist(stats$mu), unlist(stats2$mu))
-  expect_equal(unlist(stats$sigma), unlist(stats2$sigma))
->>>>>>> d60af8f6
-
-  unlink(modelPath)
-})
-
-<<<<<<< HEAD
+
+  unlink(modelPath)
+})
+
 test_that("spark.posterior and spark.perplexity", {
   text <- read.text("data/mllib/sample_lda_data.txt")
   model <- spark.lda(text, features = "value", k = 3)
@@ -653,6 +657,4 @@
   expect_equal(length(local.posterior), sum(unlist(local.posterior)))
 })
 
-=======
->>>>>>> d60af8f6
 sparkR.session.stop()