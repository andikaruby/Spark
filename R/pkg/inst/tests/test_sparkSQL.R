#
# Licensed to the Apache Software Foundation (ASF) under one or more
# contributor license agreements.  See the NOTICE file distributed with
# this work for additional information regarding copyright ownership.
# The ASF licenses this file to You under the Apache License, Version 2.0
# (the "License"); you may not use this file except in compliance with
# the License.  You may obtain a copy of the License at
#
#    http://www.apache.org/licenses/LICENSE-2.0
#
# Unless required by applicable law or agreed to in writing, software
# distributed under the License is distributed on an "AS IS" BASIS,
# WITHOUT WARRANTIES OR CONDITIONS OF ANY KIND, either express or implied.
# See the License for the specific language governing permissions and
# limitations under the License.
#

library(testthat)

context("SparkSQL functions")

# Utility function for easily checking the values of a StructField
checkStructField <- function(actual, expectedName, expectedType, expectedNullable) {
  expect_equal(class(actual), "structField")
  expect_equal(actual$name(), expectedName)
  expect_equal(actual$dataType.toString(), expectedType)
  expect_equal(actual$nullable(), expectedNullable)
}

# Tests for SparkSQL functions in SparkR

sc <- sparkR.init()

sqlContext <- sparkRSQL.init(sc)

mockLines <- c("{\"name\":\"Michael\"}",
               "{\"name\":\"Andy\", \"age\":30}",
               "{\"name\":\"Justin\", \"age\":19}")
jsonPath <- tempfile(pattern="sparkr-test", fileext=".tmp")
parquetPath <- tempfile(pattern="sparkr-test", fileext=".parquet")
writeLines(mockLines, jsonPath)

# For test nafunctions, like dropna(), fillna(),...
mockLinesNa <- c("{\"name\":\"Bob\",\"age\":16,\"height\":176.5}",
                 "{\"name\":\"Alice\",\"age\":null,\"height\":164.3}",
                 "{\"name\":\"David\",\"age\":60,\"height\":null}",
                 "{\"name\":\"Amy\",\"age\":null,\"height\":null}",
                 "{\"name\":null,\"age\":null,\"height\":null}")
jsonPathNa <- tempfile(pattern="sparkr-test", fileext=".tmp")
writeLines(mockLinesNa, jsonPathNa)

# For test complex types in DataFrame
mockLinesComplexType <-
  c("{\"c1\":[1, 2, 3], \"c2\":[\"a\", \"b\", \"c\"], \"c3\":[1.0, 2.0, 3.0]}",
    "{\"c1\":[4, 5, 6], \"c2\":[\"d\", \"e\", \"f\"], \"c3\":[4.0, 5.0, 6.0]}",
    "{\"c1\":[7, 8, 9], \"c2\":[\"g\", \"h\", \"i\"], \"c3\":[7.0, 8.0, 9.0]}")
complexTypeJsonPath <- tempfile(pattern="sparkr-test", fileext=".tmp")
writeLines(mockLinesComplexType, complexTypeJsonPath)

test_that("infer types and check types", {
  expect_equal(infer_type(1L), "integer")
  expect_equal(infer_type(1.0), "double")
  expect_equal(infer_type("abc"), "string")
  expect_equal(infer_type(TRUE), "boolean")
  expect_equal(infer_type(as.Date("2015-03-11")), "date")
  expect_equal(infer_type(as.POSIXlt("2015-03-11 12:13:04.043")), "timestamp")
  expect_equal(infer_type(c(1L, 2L)), "array<integer>")
  expect_equal(infer_type(list(1L, 2L)), "array<integer>")
  expect_equal(infer_type(listToStruct(list(a = 1L, b = "2"))), "struct<a:integer,b:string>")
  e <- new.env()
  assign("a", 1L, envir = e)
  expect_equal(infer_type(e), "map<string,integer>")

  expect_error(checkType("map<integer,integer>"), "Key type in a map must be string or character")
})

test_that("structType and structField", {
  testField <- structField("a", "string")
  expect_is(testField, "structField")
  expect_equal(testField$name(), "a")
  expect_true(testField$nullable())

  testSchema <- structType(testField, structField("b", "integer"))
  expect_is(testSchema, "structType")
  expect_is(testSchema$fields()[[2]], "structField")
  expect_equal(testSchema$fields()[[1]]$dataType.toString(), "StringType")
})

test_that("create DataFrame from RDD", {
  rdd <- lapply(parallelize(sc, 1:10), function(x) { list(x, as.character(x)) })
  df <- createDataFrame(sqlContext, rdd, list("a", "b"))
  dfAsDF <- as.DataFrame(sqlContext, rdd, list("a", "b"))
  expect_is(df, "DataFrame")
  expect_is(dfAsDF, "DataFrame")
  expect_equal(count(df), 10)
  expect_equal(count(dfAsDF), 10)
  expect_equal(nrow(df), 10)
  expect_equal(nrow(dfAsDF), 10)
  expect_equal(ncol(df), 2)
  expect_equal(ncol(dfAsDF), 2)
  expect_equal(dim(df), c(10, 2))
  expect_equal(dim(dfAsDF), c(10, 2))
  expect_equal(columns(df), c("a", "b"))
  expect_equal(columns(dfAsDF), c("a", "b"))
  expect_equal(dtypes(df), list(c("a", "int"), c("b", "string")))
  expect_equal(dtypes(dfAsDF), list(c("a", "int"), c("b", "string")))

  df <- createDataFrame(sqlContext, rdd)
  dfAsDF <- as.DataFrame(sqlContext, rdd)
  expect_is(df, "DataFrame")
  expect_is(dfAsDF, "DataFrame")
  expect_equal(columns(df), c("_1", "_2"))
  expect_equal(columns(dfAsDF), c("_1", "_2"))

  schema <- structType(structField(x = "a", type = "integer", nullable = TRUE),
                        structField(x = "b", type = "string", nullable = TRUE))
  df <- createDataFrame(sqlContext, rdd, schema)
  expect_is(df, "DataFrame")
  expect_equal(columns(df), c("a", "b"))
  expect_equal(dtypes(df), list(c("a", "int"), c("b", "string")))

  rdd <- lapply(parallelize(sc, 1:10), function(x) { list(a = x, b = as.character(x)) })
  df <- createDataFrame(sqlContext, rdd)
  expect_is(df, "DataFrame")
  expect_equal(count(df), 10)
  expect_equal(columns(df), c("a", "b"))
  expect_equal(dtypes(df), list(c("a", "int"), c("b", "string")))

  df <- jsonFile(sqlContext, jsonPathNa)
  hiveCtx <- tryCatch({
    newJObject("org.apache.spark.sql.hive.test.TestHiveContext", ssc)
  },
  error = function(err) {
    skip("Hive is not build with SparkSQL, skipped")
  })
  sql(hiveCtx, "CREATE TABLE people (name string, age double, height float)")
  insertInto(df, "people")
  expect_equal(sql(hiveCtx, "SELECT age from people WHERE name = 'Bob'"), c(16))
  expect_equal(sql(hiveCtx, "SELECT height from people WHERE name ='Bob'"), c(176.5))

  schema <- structType(structField("name", "string"), structField("age", "integer"),
                       structField("height", "float"))
  df2 <- createDataFrame(sqlContext, df.toRDD, schema)
  df2AsDF <- as.DataFrame(sqlContext, df.toRDD, schema)
  expect_equal(columns(df2), c("name", "age", "height"))
  expect_equal(columns(df2AsDF), c("name", "age", "height"))
  expect_equal(dtypes(df2), list(c("name", "string"), c("age", "int"), c("height", "float")))
  expect_equal(dtypes(df2AsDF), list(c("name", "string"), c("age", "int"), c("height", "float")))
  expect_equal(collect(where(df2, df2$name == "Bob")), c("Bob", 16, 176.5))
  expect_equal(collect(where(df2AsDF, df2$name == "Bob")), c("Bob", 16, 176.5))

  localDF <- data.frame(name=c("John", "Smith", "Sarah"),
                        age=c(19, 23, 18),
                        height=c(164.10, 181.4, 173.7))
  df <- createDataFrame(sqlContext, localDF, schema)
  expect_is(df, "DataFrame")
  expect_equal(count(df), 3)
  expect_equal(columns(df), c("name", "age", "height"))
  expect_equal(dtypes(df), list(c("name", "string"), c("age", "int"), c("height", "float")))
  expect_equal(collect(where(df, df$name == "John")), c("John", 19, 164.10))
})

test_that("convert NAs to null type in DataFrames", {
  rdd <- parallelize(sc, list(list(1L, 2L), list(NA, 4L)))
  df <- createDataFrame(sqlContext, rdd, list("a", "b"))
  expect_true(is.na(collect(df)[2, "a"]))
  expect_equal(collect(df)[2, "b"], 4L)

  l <- data.frame(x = 1L, y = c(1L, NA_integer_, 3L))
  df <- createDataFrame(sqlContext, l)
  expect_equal(collect(df)[2, "x"], 1L)
  expect_true(is.na(collect(df)[2, "y"]))

  rdd <- parallelize(sc, list(list(1, 2), list(NA, 4)))
  df <- createDataFrame(sqlContext, rdd, list("a", "b"))
  expect_true(is.na(collect(df)[2, "a"]))
  expect_equal(collect(df)[2, "b"], 4)

  l <- data.frame(x = 1, y = c(1, NA_real_, 3))
  df <- createDataFrame(sqlContext, l)
  expect_equal(collect(df)[2, "x"], 1)
  expect_true(is.na(collect(df)[2, "y"]))

  l <- list("a", "b", NA, "d")
  df <- createDataFrame(sqlContext, l)
  expect_true(is.na(collect(df)[3, "_1"]))
  expect_equal(collect(df)[4, "_1"], "d")

  l <- list("a", "b", NA_character_, "d")
  df <- createDataFrame(sqlContext, l)
  expect_true(is.na(collect(df)[3, "_1"]))
  expect_equal(collect(df)[4, "_1"], "d")

  l <- list(TRUE, FALSE, NA, TRUE)
  df <- createDataFrame(sqlContext, l)
  expect_true(is.na(collect(df)[3, "_1"]))
  expect_equal(collect(df)[4, "_1"], TRUE)
})

test_that("toDF", {
  rdd <- lapply(parallelize(sc, 1:10), function(x) { list(x, as.character(x)) })
  df <- toDF(rdd, list("a", "b"))
  expect_is(df, "DataFrame")
  expect_equal(count(df), 10)
  expect_equal(columns(df), c("a", "b"))
  expect_equal(dtypes(df), list(c("a", "int"), c("b", "string")))

  df <- toDF(rdd)
  expect_is(df, "DataFrame")
  expect_equal(columns(df), c("_1", "_2"))

  schema <- structType(structField(x = "a", type = "integer", nullable = TRUE),
                        structField(x = "b", type = "string", nullable = TRUE))
  df <- toDF(rdd, schema)
  expect_is(df, "DataFrame")
  expect_equal(columns(df), c("a", "b"))
  expect_equal(dtypes(df), list(c("a", "int"), c("b", "string")))

  rdd <- lapply(parallelize(sc, 1:10), function(x) { list(a = x, b = as.character(x)) })
  df <- toDF(rdd)
  expect_is(df, "DataFrame")
  expect_equal(count(df), 10)
  expect_equal(columns(df), c("a", "b"))
  expect_equal(dtypes(df), list(c("a", "int"), c("b", "string")))
})

test_that("create DataFrame from list or data.frame", {
  l <- list(list(1, 2), list(3, 4))
  df <- createDataFrame(sqlContext, l, c("a", "b"))
  expect_equal(columns(df), c("a", "b"))

  l <- list(list(a=1, b=2), list(a=3, b=4))
  df <- createDataFrame(sqlContext, l)
  expect_equal(columns(df), c("a", "b"))

  a <- 1:3
  b <- c("a", "b", "c")
  ldf <- data.frame(a, b)
  df <- createDataFrame(sqlContext, ldf)
  expect_equal(columns(df), c("a", "b"))
  expect_equal(dtypes(df), list(c("a", "int"), c("b", "string")))
  expect_equal(count(df), 3)
  ldf2 <- collect(df)
  expect_equal(ldf$a, ldf2$a)
})

test_that("create DataFrame with different data types", {
  l <- list(a = 1L, b = 2, c = TRUE, d = "ss", e = as.Date("2012-12-13"),
            f = as.POSIXct("2015-03-15 12:13:14.056"))
  df <- createDataFrame(sqlContext, list(l))
  expect_equal(dtypes(df), list(c("a", "int"), c("b", "double"), c("c", "boolean"),
                                c("d", "string"), c("e", "date"), c("f", "timestamp")))
  expect_equal(count(df), 1)
  expect_equal(collect(df), data.frame(l, stringsAsFactors = FALSE))
})

test_that("create DataFrame with complex types", {
  e <- new.env()
  assign("n", 3L, envir = e)

  s <- listToStruct(list(a = "aa", b = 3L))

  l <- list(as.list(1:10), list("a", "b"), e, s)
  df <- createDataFrame(sqlContext, list(l), c("a", "b", "c", "d"))
  expect_equal(dtypes(df), list(c("a", "array<int>"),
                                c("b", "array<string>"),
                                c("c", "map<string,int>"),
                                c("d", "struct<a:string,b:int>")))
  expect_equal(count(df), 1)
  ldf <- collect(df)
  expect_equal(names(ldf), c("a", "b", "c", "d"))
  expect_equal(ldf[1, 1][[1]], l[[1]])
  expect_equal(ldf[1, 2][[1]], l[[2]])

  e <- ldf$c[[1]]
  expect_equal(class(e), "environment")
  expect_equal(ls(e), "n")
  expect_equal(e$n, 3L)

  s <- ldf$d[[1]]
  expect_equal(class(s), "struct")
  expect_equal(s$a, "aa")
  expect_equal(s$b, 3L)
})

# For test map type and struct type in DataFrame
mockLinesMapType <- c("{\"name\":\"Bob\",\"info\":{\"age\":16,\"height\":176.5}}",
                      "{\"name\":\"Alice\",\"info\":{\"age\":20,\"height\":164.3}}",
                      "{\"name\":\"David\",\"info\":{\"age\":60,\"height\":180}}")
mapTypeJsonPath <- tempfile(pattern="sparkr-test", fileext=".tmp")
writeLines(mockLinesMapType, mapTypeJsonPath)

test_that("Collect DataFrame with complex types", {
  # ArrayType
  df <- jsonFile(sqlContext, complexTypeJsonPath)

  ldf <- collect(df)
  expect_equal(nrow(ldf), 3)
  expect_equal(ncol(ldf), 3)
  expect_equal(names(ldf), c("c1", "c2", "c3"))
  expect_equal(ldf$c1, list(list(1, 2, 3), list(4, 5, 6), list (7, 8, 9)))
  expect_equal(ldf$c2, list(list("a", "b", "c"), list("d", "e", "f"), list ("g", "h", "i")))
  expect_equal(ldf$c3, list(list(1.0, 2.0, 3.0), list(4.0, 5.0, 6.0), list (7.0, 8.0, 9.0)))

  # MapType
  schema <- structType(structField("name", "string"),
                       structField("info", "map<string,double>"))
  df <- read.df(sqlContext, mapTypeJsonPath, "json", schema)
  expect_equal(dtypes(df), list(c("name", "string"),
                                c("info", "map<string,double>")))
  ldf <- collect(df)
  expect_equal(nrow(ldf), 3)
  expect_equal(ncol(ldf), 2)
  expect_equal(names(ldf), c("name", "info"))
  expect_equal(ldf$name, c("Bob", "Alice", "David"))
  bob <- ldf$info[[1]]
  expect_equal(class(bob), "environment")
  expect_equal(bob$age, 16)
  expect_equal(bob$height, 176.5)

  # StructType
  df <- jsonFile(sqlContext, mapTypeJsonPath)
  expect_equal(dtypes(df), list(c("info", "struct<age:bigint,height:double>"),
                                c("name", "string")))
  ldf <- collect(df)
  expect_equal(nrow(ldf), 3)
  expect_equal(ncol(ldf), 2)
  expect_equal(names(ldf), c("info", "name"))
  expect_equal(ldf$name, c("Bob", "Alice", "David"))
  bob <- ldf$info[[1]]
  expect_equal(class(bob), "struct")
  expect_equal(bob$age, 16)
  expect_equal(bob$height, 176.5)
})

test_that("jsonFile() on a local file returns a DataFrame", {
  df <- jsonFile(sqlContext, jsonPath)
  expect_is(df, "DataFrame")
  expect_equal(count(df), 3)
})

test_that("jsonRDD() on a RDD with json string", {
  rdd <- parallelize(sc, mockLines)
  expect_equal(count(rdd), 3)
  df <- jsonRDD(sqlContext, rdd)
  expect_is(df, "DataFrame")
  expect_equal(count(df), 3)

  rdd2 <- flatMap(rdd, function(x) c(x, x))
  df <- jsonRDD(sqlContext, rdd2)
  expect_is(df, "DataFrame")
  expect_equal(count(df), 6)
})

test_that("test cache, uncache and clearCache", {
  df <- jsonFile(sqlContext, jsonPath)
  registerTempTable(df, "table1")
  cacheTable(sqlContext, "table1")
  uncacheTable(sqlContext, "table1")
  clearCache(sqlContext)
  dropTempTable(sqlContext, "table1")
})

test_that("test tableNames and tables", {
  df <- jsonFile(sqlContext, jsonPath)
  registerTempTable(df, "table1")
  expect_equal(length(tableNames(sqlContext)), 1)
  df <- tables(sqlContext)
  expect_equal(count(df), 1)
  dropTempTable(sqlContext, "table1")
})

test_that("registerTempTable() results in a queryable table and sql() results in a new DataFrame", {
  df <- jsonFile(sqlContext, jsonPath)
  registerTempTable(df, "table1")
  newdf <- sql(sqlContext, "SELECT * FROM table1 where name = 'Michael'")
  expect_is(newdf, "DataFrame")
  expect_equal(count(newdf), 1)
  dropTempTable(sqlContext, "table1")
})

test_that("insertInto() on a registered table", {
  df <- read.df(sqlContext, jsonPath, "json")
  write.df(df, parquetPath, "parquet", "overwrite")
  dfParquet <- read.df(sqlContext, parquetPath, "parquet")

  lines <- c("{\"name\":\"Bob\", \"age\":24}",
             "{\"name\":\"James\", \"age\":35}")
  jsonPath2 <- tempfile(pattern="jsonPath2", fileext=".tmp")
  parquetPath2 <- tempfile(pattern = "parquetPath2", fileext = ".parquet")
  writeLines(lines, jsonPath2)
  df2 <- read.df(sqlContext, jsonPath2, "json")
  write.df(df2, parquetPath2, "parquet", "overwrite")
  dfParquet2 <- read.df(sqlContext, parquetPath2, "parquet")

  registerTempTable(dfParquet, "table1")
  insertInto(dfParquet2, "table1")
  expect_equal(count(sql(sqlContext, "select * from table1")), 5)
  expect_equal(first(sql(sqlContext, "select * from table1 order by age"))$name, "Michael")
  dropTempTable(sqlContext, "table1")

  registerTempTable(dfParquet, "table1")
  insertInto(dfParquet2, "table1", overwrite = TRUE)
  expect_equal(count(sql(sqlContext, "select * from table1")), 2)
  expect_equal(first(sql(sqlContext, "select * from table1 order by age"))$name, "Bob")
  dropTempTable(sqlContext, "table1")
})

test_that("table() returns a new DataFrame", {
  df <- jsonFile(sqlContext, jsonPath)
  registerTempTable(df, "table1")
  tabledf <- table(sqlContext, "table1")
  expect_is(tabledf, "DataFrame")
  expect_equal(count(tabledf), 3)
  dropTempTable(sqlContext, "table1")
})

test_that("toRDD() returns an RRDD", {
  df <- jsonFile(sqlContext, jsonPath)
  testRDD <- toRDD(df)
  expect_is(testRDD, "RDD")
  expect_equal(count(testRDD), 3)
})

test_that("union on two RDDs created from DataFrames returns an RRDD", {
  df <- jsonFile(sqlContext, jsonPath)
  RDD1 <- toRDD(df)
  RDD2 <- toRDD(df)
  unioned <- unionRDD(RDD1, RDD2)
  expect_is(unioned, "RDD")
  expect_equal(SparkR:::getSerializedMode(unioned), "byte")
  expect_equal(collect(unioned)[[2]]$name, "Andy")
})

test_that("union on mixed serialization types correctly returns a byte RRDD", {
  # Byte RDD
  nums <- 1:10
  rdd <- parallelize(sc, nums, 2L)

  # String RDD
  textLines <- c("Michael",
                 "Andy, 30",
                 "Justin, 19")
  textPath <- tempfile(pattern="sparkr-textLines", fileext=".tmp")
  writeLines(textLines, textPath)
  textRDD <- textFile(sc, textPath)

  df <- jsonFile(sqlContext, jsonPath)
  dfRDD <- toRDD(df)

  unionByte <- unionRDD(rdd, dfRDD)
  expect_is(unionByte, "RDD")
  expect_equal(SparkR:::getSerializedMode(unionByte), "byte")
  expect_equal(collect(unionByte)[[1]], 1)
  expect_equal(collect(unionByte)[[12]]$name, "Andy")

  unionString <- unionRDD(textRDD, dfRDD)
  expect_is(unionString, "RDD")
  expect_equal(SparkR:::getSerializedMode(unionString), "byte")
  expect_equal(collect(unionString)[[1]], "Michael")
  expect_equal(collect(unionString)[[5]]$name, "Andy")
})

test_that("objectFile() works with row serialization", {
  objectPath <- tempfile(pattern="spark-test", fileext=".tmp")
  df <- jsonFile(sqlContext, jsonPath)
  dfRDD <- toRDD(df)
  saveAsObjectFile(coalesce(dfRDD, 1L), objectPath)
  objectIn <- objectFile(sc, objectPath)

  expect_is(objectIn, "RDD")
  expect_equal(SparkR:::getSerializedMode(objectIn), "byte")
  expect_equal(collect(objectIn)[[2]]$age, 30)
})

test_that("lapply() on a DataFrame returns an RDD with the correct columns", {
  df <- jsonFile(sqlContext, jsonPath)
  testRDD <- lapply(df, function(row) {
    row$newCol <- row$age + 5
    row
    })
  expect_is(testRDD, "RDD")
  collected <- collect(testRDD)
  expect_equal(collected[[1]]$name, "Michael")
  expect_equal(collected[[2]]$newCol, 35)
})

test_that("collect() returns a data.frame", {
  df <- jsonFile(sqlContext, jsonPath)
  rdf <- collect(df)
  expect_true(is.data.frame(rdf))
  expect_equal(names(rdf)[1], "age")
  expect_equal(nrow(rdf), 3)
  expect_equal(ncol(rdf), 2)

  # collect() returns data correctly from a DataFrame with 0 row
  df0 <- limit(df, 0)
  rdf <- collect(df0)
  expect_true(is.data.frame(rdf))
  expect_equal(names(rdf)[1], "age")
  expect_equal(nrow(rdf), 0)
  expect_equal(ncol(rdf), 2)
})

test_that("limit() returns DataFrame with the correct number of rows", {
  df <- jsonFile(sqlContext, jsonPath)
  dfLimited <- limit(df, 2)
  expect_is(dfLimited, "DataFrame")
  expect_equal(count(dfLimited), 2)
})

test_that("collect() and take() on a DataFrame return the same number of rows and columns", {
  df <- jsonFile(sqlContext, jsonPath)
  expect_equal(nrow(collect(df)), nrow(take(df, 10)))
  expect_equal(ncol(collect(df)), ncol(take(df, 10)))
})

test_that("collect() support Unicode characters", {
  markUtf8 <- function(s) {
    Encoding(s) <- "UTF-8"
    s
  }

  lines <- c("{\"name\":\"안녕하세요\"}",
             "{\"name\":\"您好\", \"age\":30}",
             "{\"name\":\"こんにちは\", \"age\":19}",
             "{\"name\":\"Xin chào\"}")

  jsonPath <- tempfile(pattern="sparkr-test", fileext=".tmp")
  writeLines(lines, jsonPath)

  df <- read.df(sqlContext, jsonPath, "json")
  rdf <- collect(df)
  expect_true(is.data.frame(rdf))
  expect_equal(rdf$name[1], markUtf8("안녕하세요"))
  expect_equal(rdf$name[2], markUtf8("您好"))
  expect_equal(rdf$name[3], markUtf8("こんにちは"))
  expect_equal(rdf$name[4], markUtf8("Xin chào"))

  df1 <- createDataFrame(sqlContext, rdf)
  expect_equal(collect(where(df1, df1$name == markUtf8("您好")))$name, markUtf8("您好"))
})

test_that("multiple pipeline transformations result in an RDD with the correct values", {
  df <- jsonFile(sqlContext, jsonPath)
  first <- lapply(df, function(row) {
    row$age <- row$age + 5
    row
  })
  second <- lapply(first, function(row) {
    row$testCol <- if (row$age == 35 && !is.na(row$age)) TRUE else FALSE
    row
  })
  expect_is(second, "RDD")
  expect_equal(count(second), 3)
  expect_equal(collect(second)[[2]]$age, 35)
  expect_true(collect(second)[[2]]$testCol)
  expect_false(collect(second)[[3]]$testCol)
})

test_that("cache(), persist(), and unpersist() on a DataFrame", {
  df <- jsonFile(sqlContext, jsonPath)
  expect_false(df@env$isCached)
  cache(df)
  expect_true(df@env$isCached)

  unpersist(df)
  expect_false(df@env$isCached)

  persist(df, "MEMORY_AND_DISK")
  expect_true(df@env$isCached)

  unpersist(df)
  expect_false(df@env$isCached)

  # make sure the data is collectable
  expect_true(is.data.frame(collect(df)))
})

test_that("schema(), dtypes(), columns(), names() return the correct values/format", {
  df <- jsonFile(sqlContext, jsonPath)
  testSchema <- schema(df)
  expect_equal(length(testSchema$fields()), 2)
  expect_equal(testSchema$fields()[[1]]$dataType.toString(), "LongType")
  expect_equal(testSchema$fields()[[2]]$dataType.simpleString(), "string")
  expect_equal(testSchema$fields()[[1]]$name(), "age")

  testTypes <- dtypes(df)
  expect_equal(length(testTypes[[1]]), 2)
  expect_equal(testTypes[[1]][1], "age")

  testCols <- columns(df)
  expect_equal(length(testCols), 2)
  expect_equal(testCols[2], "name")

  testNames <- names(df)
  expect_equal(length(testNames), 2)
  expect_equal(testNames[2], "name")
})

test_that("head() and first() return the correct data", {
  df <- jsonFile(sqlContext, jsonPath)
  testHead <- head(df)
  expect_equal(nrow(testHead), 3)
  expect_equal(ncol(testHead), 2)

  testHead2 <- head(df, 2)
  expect_equal(nrow(testHead2), 2)
  expect_equal(ncol(testHead2), 2)

  testFirst <- first(df)
  expect_equal(nrow(testFirst), 1)

  # head() and first() return the correct data on
  # a DataFrame with 0 row
  df0 <- limit(df, 0)

  testHead <- head(df0)
  expect_equal(nrow(testHead), 0)
  expect_equal(ncol(testHead), 2)

  testFirst <- first(df0)
  expect_equal(nrow(testFirst), 0)
  expect_equal(ncol(testFirst), 2)
})

test_that("distinct() and unique on DataFrames", {
  lines <- c("{\"name\":\"Michael\"}",
             "{\"name\":\"Andy\", \"age\":30}",
             "{\"name\":\"Justin\", \"age\":19}",
             "{\"name\":\"Justin\", \"age\":19}")
  jsonPathWithDup <- tempfile(pattern="sparkr-test", fileext=".tmp")
  writeLines(lines, jsonPathWithDup)

  df <- jsonFile(sqlContext, jsonPathWithDup)
  uniques <- distinct(df)
  expect_is(uniques, "DataFrame")
  expect_equal(count(uniques), 3)

  uniques2 <- unique(df)
  expect_is(uniques2, "DataFrame")
  expect_equal(count(uniques2), 3)
})

test_that("sample on a DataFrame", {
  df <- jsonFile(sqlContext, jsonPath)
  sampled <- sample(df, FALSE, 1.0)
  expect_equal(nrow(collect(sampled)), count(df))
  expect_is(sampled, "DataFrame")
  sampled2 <- sample(df, FALSE, 0.1)
  expect_true(count(sampled2) < 3)

  # Also test sample_frac
  sampled3 <- sample_frac(df, FALSE, 0.1)
  expect_true(count(sampled3) < 3)
})

test_that("select operators", {
  df <- select(jsonFile(sqlContext, jsonPath), "name", "age")
  expect_is(df$name, "Column")
  expect_is(df[[2]], "Column")
  expect_is(df[["age"]], "Column")

  expect_is(df[,1], "DataFrame")
  expect_equal(columns(df[,1]), c("name"))
  expect_equal(columns(df[,"age"]), c("age"))
  df2 <- df[,c("age", "name")]
  expect_is(df2, "DataFrame")
  expect_equal(columns(df2), c("age", "name"))

  df$age2 <- df$age
  expect_equal(columns(df), c("name", "age", "age2"))
  expect_equal(count(where(df, df$age2 == df$age)), 2)
  df$age2 <- df$age * 2
  expect_equal(columns(df), c("name", "age", "age2"))
  expect_equal(count(where(df, df$age2 == df$age * 2)), 2)

  df$age2 <- NULL
  expect_equal(columns(df), c("name", "age"))
  df$age3 <- NULL
  expect_equal(columns(df), c("name", "age"))
})

test_that("select with column", {
  df <- jsonFile(sqlContext, jsonPath)
  df1 <- select(df, "name")
  expect_equal(columns(df1), c("name"))
  expect_equal(count(df1), 3)

  df2 <- select(df, df$age)
  expect_equal(columns(df2), c("age"))
  expect_equal(count(df2), 3)

  df3 <- select(df, lit("x"))
  expect_equal(columns(df3), c("x"))
  expect_equal(count(df3), 3)
  expect_equal(collect(select(df3, "x"))[[1, 1]], "x")

  df4 <- select(df, c("name", "age"))
  expect_equal(columns(df4), c("name", "age"))
  expect_equal(count(df4), 3)

  expect_error(select(df, c("name", "age"), "name"),
                "To select multiple columns, use a character vector or list for col")
})

test_that("subsetting", {
  # jsonFile returns columns in random order
  df <- select(jsonFile(sqlContext, jsonPath), "name", "age")
  filtered <- df[df$age > 20,]
  expect_equal(count(filtered), 1)
  expect_equal(columns(filtered), c("name", "age"))
  expect_equal(collect(filtered)$name, "Andy")

  df2 <- df[df$age == 19, 1]
  expect_is(df2, "DataFrame")
  expect_equal(count(df2), 1)
  expect_equal(columns(df2), c("name"))
  expect_equal(collect(df2)$name, "Justin")

  df3 <- df[df$age > 20, 2]
  expect_equal(count(df3), 1)
  expect_equal(columns(df3), c("age"))

  df4 <- df[df$age %in% c(19, 30), 1:2]
  expect_equal(count(df4), 2)
  expect_equal(columns(df4), c("name", "age"))

  df5 <- df[df$age %in% c(19), c(1,2)]
  expect_equal(count(df5), 1)
  expect_equal(columns(df5), c("name", "age"))

  df6 <- subset(df, df$age %in% c(30), c(1,2))
  expect_equal(count(df6), 1)
  expect_equal(columns(df6), c("name", "age"))
})

test_that("selectExpr() on a DataFrame", {
  df <- jsonFile(sqlContext, jsonPath)
  selected <- selectExpr(df, "age * 2")
  expect_equal(names(selected), "(age * 2)")
  expect_equal(collect(selected), collect(select(df, df$age * 2L)))

  selected2 <- selectExpr(df, "name as newName", "abs(age) as age")
  expect_equal(names(selected2), c("newName", "age"))
  expect_equal(count(selected2), 3)
})

test_that("expr() on a DataFrame", {
  df <- jsonFile(sqlContext, jsonPath)
  expect_equal(collect(select(df, expr("abs(-123)")))[1, 1], 123)
})

test_that("column calculation", {
  df <- jsonFile(sqlContext, jsonPath)
  d <- collect(select(df, alias(df$age + 1, "age2")))
  expect_equal(names(d), c("age2"))
  df2 <- select(df, lower(df$name), abs(df$age))
  expect_is(df2, "DataFrame")
  expect_equal(count(df2), 3)
})

test_that("read.df() from json file", {
  df <- read.df(sqlContext, jsonPath, "json")
  expect_is(df, "DataFrame")
  expect_equal(count(df), 3)

  # Check if we can apply a user defined schema
  schema <- structType(structField("name", type = "string"),
                       structField("age", type = "double"))

  df1 <- read.df(sqlContext, jsonPath, "json", schema)
  expect_is(df1, "DataFrame")
  expect_equal(dtypes(df1), list(c("name", "string"), c("age", "double")))

  # Run the same with loadDF
  df2 <- loadDF(sqlContext, jsonPath, "json", schema)
  expect_is(df2, "DataFrame")
  expect_equal(dtypes(df2), list(c("name", "string"), c("age", "double")))
})

test_that("write.df() as parquet file", {
  df <- read.df(sqlContext, jsonPath, "json")
  write.df(df, parquetPath, "parquet", mode="overwrite")
  df2 <- read.df(sqlContext, parquetPath, "parquet")
  expect_is(df2, "DataFrame")
  expect_equal(count(df2), 3)
})

test_that("test HiveContext", {
  hiveCtx <- tryCatch({
    newJObject("org.apache.spark.sql.hive.test.TestHiveContext", ssc)
  },
  error = function(err) {
    skip("Hive is not build with SparkSQL, skipped")
  })
  df <- createExternalTable(hiveCtx, "json", jsonPath, "json")
  expect_is(df, "DataFrame")
  expect_equal(count(df), 3)
  df2 <- sql(hiveCtx, "select * from json")
  expect_is(df2, "DataFrame")
  expect_equal(count(df2), 3)

  jsonPath2 <- tempfile(pattern="sparkr-test", fileext=".tmp")
  saveAsTable(df, "json", "json", "append", path = jsonPath2)
  df3 <- sql(hiveCtx, "select * from json")
  expect_is(df3, "DataFrame")
  expect_equal(count(df3), 6)
})

test_that("column operators", {
  c <- column("a")
  c2 <- (- c + 1 - 2) * 3 / 4.0
  c3 <- (c + c2 - c2) * c2 %% c2
  c4 <- (c > c2) & (c2 <= c3) | (c == c2) & (c2 != c3)
  c5 <- c2 ^ c3 ^ c4
})

test_that("column functions", {
  c <- column("a")
  c1 <- abs(c) + acos(c) + approxCountDistinct(c) + ascii(c) + asin(c) + atan(c)
  c2 <- avg(c) + base64(c) + bin(c) + bitwiseNOT(c) + cbrt(c) + ceil(c) + cos(c)
  c3 <- cosh(c) + count(c) + crc32(c) + exp(c)
  c4 <- explode(c) + expm1(c) + factorial(c) + first(c) + floor(c) + hex(c)
  c5 <- hour(c) + initcap(c) + isNaN(c) + last(c) + last_day(c) + length(c)
  c6 <- log(c) + (c) + log1p(c) + log2(c) + lower(c) + ltrim(c) + max(c) + md5(c)
  c7 <- mean(c) + min(c) + month(c) + negate(c) + quarter(c)
  c8 <- reverse(c) + rint(c) + round(c) + rtrim(c) + sha1(c)
  c9 <- signum(c) + sin(c) + sinh(c) + size(c) + soundex(c) + sqrt(c) + sum(c)
  c10 <- sumDistinct(c) + tan(c) + tanh(c) + toDegrees(c) + toRadians(c)
  c11 <- to_date(c) + trim(c) + unbase64(c) + unhex(c) + upper(c)

  df <- jsonFile(sqlContext, jsonPath)
  df2 <- select(df, between(df$age, c(20, 30)), between(df$age, c(10, 20)))
  expect_equal(collect(df2)[[2, 1]], TRUE)
  expect_equal(collect(df2)[[2, 2]], FALSE)
  expect_equal(collect(df2)[[3, 1]], FALSE)
  expect_equal(collect(df2)[[3, 2]], TRUE)

  df3 <- select(df, between(df$name, c("Apache", "Spark")))
  expect_equal(collect(df3)[[1, 1]], TRUE)
  expect_equal(collect(df3)[[2, 1]], FALSE)
  expect_equal(collect(df3)[[3, 1]], TRUE)

  df4 <- createDataFrame(sqlContext, list(list(a = "010101")))
  expect_equal(collect(select(df4, conv(df4$a, 2, 16)))[1, 1], "15")
})
#
test_that("column binary mathfunctions", {
  lines <- c("{\"a\":1, \"b\":5}",
             "{\"a\":2, \"b\":6}",
             "{\"a\":3, \"b\":7}",
             "{\"a\":4, \"b\":8}")
  jsonPathWithDup <- tempfile(pattern="sparkr-test", fileext=".tmp")
  writeLines(lines, jsonPathWithDup)
  df <- jsonFile(sqlContext, jsonPathWithDup)
  expect_equal(collect(select(df, atan2(df$a, df$b)))[1, "ATAN2(a, b)"], atan2(1, 5))
  expect_equal(collect(select(df, atan2(df$a, df$b)))[2, "ATAN2(a, b)"], atan2(2, 6))
  expect_equal(collect(select(df, atan2(df$a, df$b)))[3, "ATAN2(a, b)"], atan2(3, 7))
  expect_equal(collect(select(df, atan2(df$a, df$b)))[4, "ATAN2(a, b)"], atan2(4, 8))
  ## nolint start
  expect_equal(collect(select(df, hypot(df$a, df$b)))[1, "HYPOT(a, b)"], sqrt(1^2 + 5^2))
  expect_equal(collect(select(df, hypot(df$a, df$b)))[2, "HYPOT(a, b)"], sqrt(2^2 + 6^2))
  expect_equal(collect(select(df, hypot(df$a, df$b)))[3, "HYPOT(a, b)"], sqrt(3^2 + 7^2))
  expect_equal(collect(select(df, hypot(df$a, df$b)))[4, "HYPOT(a, b)"], sqrt(4^2 + 8^2))
  ## nolint end
  expect_equal(collect(select(df, shiftLeft(df$b, 1)))[4, 1], 16)
  expect_equal(collect(select(df, shiftRight(df$b, 1)))[4, 1], 4)
  expect_equal(collect(select(df, shiftRightUnsigned(df$b, 1)))[4, 1], 4)
  expect_equal(class(collect(select(df, rand()))[2, 1]), "numeric")
  expect_equal(collect(select(df, rand(1)))[1, 1], 0.45, tolerance = 0.01)
  expect_equal(class(collect(select(df, randn()))[2, 1]), "numeric")
  expect_equal(collect(select(df, randn(1)))[1, 1], -0.0111, tolerance = 0.01)
})

test_that("string operators", {
  df <- jsonFile(sqlContext, jsonPath)
  expect_equal(count(where(df, like(df$name, "A%"))), 1)
  expect_equal(count(where(df, startsWith(df$name, "A"))), 1)
  expect_equal(first(select(df, substr(df$name, 1, 2)))[[1]], "Mi")
  expect_equal(collect(select(df, cast(df$age, "string")))[[2, 1]], "30")
  expect_equal(collect(select(df, concat(df$name, lit(":"), df$age)))[[2, 1]], "Andy:30")
  expect_equal(collect(select(df, concat_ws(":", df$name)))[[2, 1]], "Andy")
  expect_equal(collect(select(df, concat_ws(":", df$name, df$age)))[[2, 1]], "Andy:30")
  expect_equal(collect(select(df, instr(df$name, "i")))[, 1], c(2, 0, 5))
  expect_equal(collect(select(df, format_number(df$age, 2)))[2, 1], "30.00")
  expect_equal(collect(select(df, sha1(df$name)))[2, 1],
               "ab5a000e88b5d9d0fa2575f5c6263eb93452405d")
  expect_equal(collect(select(df, sha2(df$name, 256)))[2, 1],
               "80f2aed3c618c423ddf05a2891229fba44942d907173152442cf6591441ed6dc")
  expect_equal(collect(select(df, format_string("Name:%s", df$name)))[2, 1], "Name:Andy")
  expect_equal(collect(select(df, format_string("%s, %d", df$name, df$age)))[2, 1], "Andy, 30")
  expect_equal(collect(select(df, regexp_extract(df$name, "(n.y)", 1)))[2, 1], "ndy")
  expect_equal(collect(select(df, regexp_replace(df$name, "(n.y)", "ydn")))[2, 1], "Aydn")

  l2 <- list(list(a = "aaads"))
  df2 <- createDataFrame(sqlContext, l2)
  expect_equal(collect(select(df2, locate("aa", df2$a)))[1, 1], 1)
  expect_equal(collect(select(df2, locate("aa", df2$a, 1)))[1, 1], 2)
  expect_equal(collect(select(df2, lpad(df2$a, 8, "#")))[1, 1], "###aaads")
  expect_equal(collect(select(df2, rpad(df2$a, 8, "#")))[1, 1], "aaads###")

  l3 <- list(list(a = "a.b.c.d"))
  df3 <- createDataFrame(sqlContext, l3)
  expect_equal(collect(select(df3, substring_index(df3$a, ".", 2)))[1, 1], "a.b")
  expect_equal(collect(select(df3, substring_index(df3$a, ".", -3)))[1, 1], "b.c.d")
  expect_equal(collect(select(df3, translate(df3$a, "bc", "12")))[1, 1], "a.1.2.d")
})

test_that("date functions on a DataFrame", {
  .originalTimeZone <- Sys.getenv("TZ")
  Sys.setenv(TZ = "UTC")
  l <- list(list(a = 1L, b = as.Date("2012-12-13")),
            list(a = 2L, b = as.Date("2013-12-14")),
            list(a = 3L, b = as.Date("2014-12-15")))
  df <- createDataFrame(sqlContext, l)
  expect_equal(collect(select(df, dayofmonth(df$b)))[, 1], c(13, 14, 15))
  expect_equal(collect(select(df, dayofyear(df$b)))[, 1], c(348, 348, 349))
  expect_equal(collect(select(df, weekofyear(df$b)))[, 1], c(50, 50, 51))
  expect_equal(collect(select(df, year(df$b)))[, 1], c(2012, 2013, 2014))
  expect_equal(collect(select(df, month(df$b)))[, 1], c(12, 12, 12))
  expect_equal(collect(select(df, last_day(df$b)))[, 1],
               c(as.Date("2012-12-31"), as.Date("2013-12-31"), as.Date("2014-12-31")))
  expect_equal(collect(select(df, next_day(df$b, "MONDAY")))[, 1],
               c(as.Date("2012-12-17"), as.Date("2013-12-16"), as.Date("2014-12-22")))
  expect_equal(collect(select(df, date_format(df$b, "y")))[, 1], c("2012", "2013", "2014"))
  expect_equal(collect(select(df, add_months(df$b, 3)))[, 1],
               c(as.Date("2013-03-13"), as.Date("2014-03-14"), as.Date("2015-03-15")))
  expect_equal(collect(select(df, date_add(df$b, 1)))[, 1],
               c(as.Date("2012-12-14"), as.Date("2013-12-15"), as.Date("2014-12-16")))
  expect_equal(collect(select(df, date_sub(df$b, 1)))[, 1],
               c(as.Date("2012-12-12"), as.Date("2013-12-13"), as.Date("2014-12-14")))

  l2 <- list(list(a = 1L, b = as.POSIXlt("2012-12-13 12:34:00", tz = "UTC")),
            list(a = 2L, b = as.POSIXlt("2014-12-15 01:24:34", tz = "UTC")))
  df2 <- createDataFrame(sqlContext, l2)
  expect_equal(collect(select(df2, minute(df2$b)))[, 1], c(34, 24))
  expect_equal(collect(select(df2, second(df2$b)))[, 1], c(0, 34))
  expect_equal(collect(select(df2, from_utc_timestamp(df2$b, "JST")))[, 1],
               c(as.POSIXlt("2012-12-13 21:34:00 UTC"), as.POSIXlt("2014-12-15 10:24:34 UTC")))
  expect_equal(collect(select(df2, to_utc_timestamp(df2$b, "JST")))[, 1],
               c(as.POSIXlt("2012-12-13 03:34:00 UTC"), as.POSIXlt("2014-12-14 16:24:34 UTC")))
  expect_more_than(collect(select(df2, unix_timestamp()))[1, 1], 0)
  expect_more_than(collect(select(df2, unix_timestamp(df2$b)))[1, 1], 0)
  expect_more_than(collect(select(df2, unix_timestamp(lit("2015-01-01"), "yyyy-MM-dd")))[1, 1], 0)

  l3 <- list(list(a = 1000), list(a = -1000))
  df3 <- createDataFrame(sqlContext, l3)
  result31 <- collect(select(df3, from_unixtime(df3$a)))
  expect_equal(grep("\\d{4}-\\d{2}-\\d{2} \\d{2}:\\d{2}:\\d{2}", result31[, 1], perl = TRUE),
               c(1, 2))
  result32 <- collect(select(df3, from_unixtime(df3$a, "yyyy")))
  expect_equal(grep("\\d{4}", result32[, 1]), c(1, 2))
  Sys.setenv(TZ = .originalTimeZone)
})

test_that("greatest() and least() on a DataFrame", {
  l <- list(list(a = 1, b = 2), list(a = 3, b = 4))
  df <- createDataFrame(sqlContext, l)
  expect_equal(collect(select(df, greatest(df$a, df$b)))[, 1], c(2, 4))
  expect_equal(collect(select(df, least(df$a, df$b)))[, 1], c(1, 3))
})

test_that("when(), otherwise() and ifelse() on a DataFrame", {
  l <- list(list(a = 1, b = 2), list(a = 3, b = 4))
  df <- createDataFrame(sqlContext, l)
  expect_equal(collect(select(df, when(df$a > 1 & df$b > 2, 1)))[, 1], c(NA, 1))
  expect_equal(collect(select(df, otherwise(when(df$a > 1, 1), 0)))[, 1], c(0, 1))
  expect_equal(collect(select(df, ifelse(df$a > 1 & df$b > 2, 0, 1)))[, 1], c(1, 0))
})

test_that("group by", {
  df <- jsonFile(sqlContext, jsonPath)
  df1 <- agg(df, name = "max", age = "sum")
  expect_equal(1, count(df1))
  df1 <- agg(df, age2 = max(df$age))
  expect_equal(1, count(df1))
  expect_equal(columns(df1), c("age2"))

  gd <- groupBy(df, "name")
  expect_is(gd, "GroupedData")
  df2 <- count(gd)
  expect_is(df2, "DataFrame")
  expect_equal(3, count(df2))

  # Also test group_by, summarize, mean
  gd1 <- group_by(df, "name")
  expect_is(gd1, "GroupedData")
  df_summarized <- summarize(gd, mean_age = mean(df$age))
  expect_is(df_summarized, "DataFrame")
  expect_equal(3, count(df_summarized))

  df3 <- agg(gd, age = "sum")
  expect_is(df3, "DataFrame")
  expect_equal(3, count(df3))

  df3 <- agg(gd, age = sum(df$age))
  expect_is(df3, "DataFrame")
  expect_equal(3, count(df3))
  expect_equal(columns(df3), c("name", "age"))

  df4 <- sum(gd, "age")
  expect_is(df4, "DataFrame")
  expect_equal(3, count(df4))
  expect_equal(3, count(mean(gd, "age")))
  expect_equal(3, count(max(gd, "age")))
})

test_that("arrange() and orderBy() on a DataFrame", {
  df <- jsonFile(sqlContext, jsonPath)
  sorted <- arrange(df, df$age)
  expect_equal(collect(sorted)[1,2], "Michael")

  sorted2 <- arrange(df, "name", decreasing = FALSE)
  expect_equal(collect(sorted2)[2,"age"], 19)

  sorted3 <- orderBy(df, asc(df$age))
  expect_true(is.na(first(sorted3)$age))
  expect_equal(collect(sorted3)[2, "age"], 19)

  sorted4 <- orderBy(df, desc(df$name))
  expect_equal(first(sorted4)$name, "Michael")
  expect_equal(collect(sorted4)[3,"name"], "Andy")

  sorted5 <- arrange(df, "age", "name", decreasing = TRUE)
  expect_equal(collect(sorted5)[1,2], "Andy")

  sorted6 <- arrange(df, "age","name", decreasing = c(T, F))
  expect_equal(collect(sorted6)[1,2], "Andy")

  sorted7 <- arrange(df, "name", decreasing = FALSE)
  expect_equal(collect(sorted7)[2,"age"], 19)
})

test_that("filter() on a DataFrame", {
  df <- jsonFile(sqlContext, jsonPath)
  filtered <- filter(df, "age > 20")
  expect_equal(count(filtered), 1)
  expect_equal(collect(filtered)$name, "Andy")
  filtered2 <- where(df, df$name != "Michael")
  expect_equal(count(filtered2), 2)
  expect_equal(collect(filtered2)$age[2], 19)

  # test suites for %in%
  filtered3 <- filter(df, "age in (19)")
  expect_equal(count(filtered3), 1)
  filtered4 <- filter(df, "age in (19, 30)")
  expect_equal(count(filtered4), 2)
  filtered5 <- where(df, df$age %in% c(19))
  expect_equal(count(filtered5), 1)
  filtered6 <- where(df, df$age %in% c(19, 30))
  expect_equal(count(filtered6), 2)
})

test_that("join() and merge() on a DataFrame", {
  df <- jsonFile(sqlContext, jsonPath)

  mockLines2 <- c("{\"name\":\"Michael\", \"test\": \"yes\"}",
                  "{\"name\":\"Andy\",  \"test\": \"no\"}",
                  "{\"name\":\"Justin\", \"test\": \"yes\"}",
                  "{\"name\":\"Bob\", \"test\": \"yes\"}")
  jsonPath2 <- tempfile(pattern="sparkr-test", fileext=".tmp")
  writeLines(mockLines2, jsonPath2)
  df2 <- jsonFile(sqlContext, jsonPath2)

  joined <- join(df, df2)
  expect_equal(names(joined), c("age", "name", "name", "test"))
  expect_equal(count(joined), 12)

  joined2 <- join(df, df2, df$name == df2$name)
  expect_equal(names(joined2), c("age", "name", "name", "test"))
  expect_equal(count(joined2), 3)

  joined3 <- join(df, df2, df$name == df2$name, "rightouter")
  expect_equal(names(joined3), c("age", "name", "name", "test"))
  expect_equal(count(joined3), 4)
  expect_true(is.na(collect(orderBy(joined3, joined3$age))$age[2]))

  joined4 <- select(join(df, df2, df$name == df2$name, "outer"),
                    alias(df$age + 5, "newAge"), df$name, df2$test)
  expect_equal(names(joined4), c("newAge", "name", "test"))
  expect_equal(count(joined4), 4)
  expect_equal(collect(orderBy(joined4, joined4$name))$newAge[3], 24)

  joined5 <- join(df, df2, df$name == df2$name, "leftouter")
  expect_equal(names(joined5), c("age", "name", "name", "test"))
  expect_equal(count(joined5), 3)
  expect_true(is.na(collect(orderBy(joined5, joined5$age))$age[1]))

  joined6 <- join(df, df2, df$name == df2$name, "inner")
  expect_equal(names(joined6), c("age", "name", "name", "test"))
  expect_equal(count(joined6), 3)

  joined7 <- join(df, df2, df$name == df2$name, "leftsemi")
  expect_equal(names(joined7), c("age", "name"))
  expect_equal(count(joined7), 3)

  joined8 <- join(df, df2, df$name == df2$name, "left_outer")
  expect_equal(names(joined8), c("age", "name", "name", "test"))
  expect_equal(count(joined8), 3)
  expect_true(is.na(collect(orderBy(joined8, joined8$age))$age[1]))

  joined9 <- join(df, df2, df$name == df2$name, "right_outer")
  expect_equal(names(joined9), c("age", "name", "name", "test"))
  expect_equal(count(joined9), 4)
  expect_true(is.na(collect(orderBy(joined9, joined9$age))$age[2]))

  merged <- select(merge(df, df2, df$name == df2$name, "outer"),
                   alias(df$age + 5, "newAge"), df$name, df2$test)
  expect_equal(names(merged), c("newAge", "name", "test"))
  expect_equal(count(merged), 4)
  expect_equal(collect(orderBy(merged, merged$name))$newAge[3], 24)
})

test_that("toJSON() returns an RDD of the correct values", {
  df <- jsonFile(sqlContext, jsonPath)
  testRDD <- toJSON(df)
  expect_is(testRDD, "RDD")
  expect_equal(SparkR:::getSerializedMode(testRDD), "string")
  expect_equal(collect(testRDD)[[1]], mockLines[1])
})

test_that("showDF()", {
  df <- jsonFile(sqlContext, jsonPath)
  s <- capture.output(showDF(df))
  expected <- paste("+----+-------+\n",
                    "| age|   name|\n",
                    "+----+-------+\n",
                    "|null|Michael|\n",
                    "|  30|   Andy|\n",
                    "|  19| Justin|\n",
                    "+----+-------+\n", sep="")
  expect_output(s , expected)
})

test_that("isLocal()", {
  df <- jsonFile(sqlContext, jsonPath)
  expect_false(isLocal(df))
})

test_that("unionAll(), rbind(), except(), and intersect() on a DataFrame", {
  df <- jsonFile(sqlContext, jsonPath)

  lines <- c("{\"name\":\"Bob\", \"age\":24}",
             "{\"name\":\"Andy\", \"age\":30}",
             "{\"name\":\"James\", \"age\":35}")
  jsonPath2 <- tempfile(pattern="sparkr-test", fileext=".tmp")
  writeLines(lines, jsonPath2)
  df2 <- read.df(sqlContext, jsonPath2, "json")

  unioned <- arrange(unionAll(df, df2), df$age)
  expect_is(unioned, "DataFrame")
  expect_equal(count(unioned), 6)
  expect_equal(first(unioned)$name, "Michael")

  unioned2 <- arrange(rbind(unioned, df, df2), df$age)
  expect_is(unioned2, "DataFrame")
  expect_equal(count(unioned2), 12)
  expect_equal(first(unioned2)$name, "Michael")

  excepted <- arrange(except(df, df2), desc(df$age))
  expect_is(unioned, "DataFrame")
  expect_equal(count(excepted), 2)
  expect_equal(first(excepted)$name, "Justin")

  intersected <- arrange(intersect(df, df2), df$age)
  expect_is(unioned, "DataFrame")
  expect_equal(count(intersected), 1)
  expect_equal(first(intersected)$name, "Andy")
})

test_that("withColumn() and withColumnRenamed()", {
  df <- jsonFile(sqlContext, jsonPath)
  newDF <- withColumn(df, "newAge", df$age + 2)
  expect_equal(length(columns(newDF)), 3)
  expect_equal(columns(newDF)[3], "newAge")
  expect_equal(first(filter(newDF, df$name != "Michael"))$newAge, 32)

  newDF2 <- withColumnRenamed(df, "age", "newerAge")
  expect_equal(length(columns(newDF2)), 2)
  expect_equal(columns(newDF2)[1], "newerAge")
})

test_that("mutate(), transform(), rename() and names()", {
  df <- jsonFile(sqlContext, jsonPath)
  newDF <- mutate(df, newAge = df$age + 2)
  expect_equal(length(columns(newDF)), 3)
  expect_equal(columns(newDF)[3], "newAge")
  expect_equal(first(filter(newDF, df$name != "Michael"))$newAge, 32)

  newDF2 <- rename(df, newerAge = df$age)
  expect_equal(length(columns(newDF2)), 2)
  expect_equal(columns(newDF2)[1], "newerAge")

  names(newDF2) <- c("newerName", "evenNewerAge")
  expect_equal(length(names(newDF2)), 2)
  expect_equal(names(newDF2)[1], "newerName")

  transformedDF <- transform(df, newAge = -df$age, newAge2 = df$age / 2)
  expect_equal(length(columns(transformedDF)), 4)
  expect_equal(columns(transformedDF)[3], "newAge")
  expect_equal(columns(transformedDF)[4], "newAge2")
  expect_equal(first(filter(transformedDF, transformedDF$name == "Andy"))$newAge, -30)

  # test if transform on local data frames works
  # ensure the proper signature is used - otherwise this will fail to run
  attach(airquality)
  result <- transform(Ozone, logOzone = log(Ozone))
  expect_equal(nrow(result), 153)
  expect_equal(ncol(result), 2)
  detach(airquality)
})

test_that("write.df() on DataFrame and works with parquetFile", {
  df <- jsonFile(sqlContext, jsonPath)
  write.df(df, parquetPath, "parquet", mode="overwrite")
  parquetDF <- parquetFile(sqlContext, parquetPath)
  expect_is(parquetDF, "DataFrame")
  expect_equal(count(df), count(parquetDF))
})

test_that("parquetFile works with multiple input paths", {
  df <- jsonFile(sqlContext, jsonPath)
  write.df(df, parquetPath, "parquet", mode="overwrite")
  parquetPath2 <- tempfile(pattern = "parquetPath2", fileext = ".parquet")
  write.df(df, parquetPath2, "parquet", mode="overwrite")
  parquetDF <- parquetFile(sqlContext, parquetPath, parquetPath2)
  expect_is(parquetDF, "DataFrame")
  expect_equal(count(parquetDF), count(df) * 2)

  # Test if varargs works with variables
  saveMode <- "overwrite"
  mergeSchema <- "true"
  parquetPath3 <- tempfile(pattern = "parquetPath3", fileext = ".parquet")
  write.df(df, parquetPath2, "parquet", mode = saveMode, mergeSchema = mergeSchema)
})

test_that("describe() and summarize() on a DataFrame", {
  df <- jsonFile(sqlContext, jsonPath)
  stats <- describe(df, "age")
  expect_equal(collect(stats)[1, "summary"], "count")
  expect_equal(collect(stats)[2, "age"], "24.5")
  expect_equal(collect(stats)[3, "age"], "7.7781745930520225")
  stats <- describe(df)
  expect_equal(collect(stats)[4, "name"], "Andy")
  expect_equal(collect(stats)[5, "age"], "30")

  stats2 <- summary(df)
  expect_equal(collect(stats2)[4, "name"], "Andy")
  expect_equal(collect(stats2)[5, "age"], "30")
})

test_that("dropna() and na.omit() on a DataFrame", {
  df <- jsonFile(sqlContext, jsonPathNa)
  rows <- collect(df)

  # drop with columns

  expected <- rows[!is.na(rows$name),]
  actual <- collect(dropna(df, cols = "name"))
  expect_identical(expected, actual)
  actual <- collect(na.omit(df, cols = "name"))
  expect_identical(expected, actual)

  expected <- rows[!is.na(rows$age),]
  actual <- collect(dropna(df, cols = "age"))
  row.names(expected) <- row.names(actual)
  # identical on two dataframes does not work here. Don't know why.
  # use identical on all columns as a workaround.
  expect_identical(expected$age, actual$age)
  expect_identical(expected$height, actual$height)
  expect_identical(expected$name, actual$name)
  actual <- collect(na.omit(df, cols = "age"))

  expected <- rows[!is.na(rows$age) & !is.na(rows$height),]
  actual <- collect(dropna(df, cols = c("age", "height")))
  expect_identical(expected, actual)
  actual <- collect(na.omit(df, cols = c("age", "height")))
  expect_identical(expected, actual)

  expected <- rows[!is.na(rows$age) & !is.na(rows$height) & !is.na(rows$name),]
  actual <- collect(dropna(df))
  expect_identical(expected, actual)
  actual <- collect(na.omit(df))
  expect_identical(expected, actual)

  # drop with how

  expected <- rows[!is.na(rows$age) & !is.na(rows$height) & !is.na(rows$name),]
  actual <- collect(dropna(df))
  expect_identical(expected, actual)
  actual <- collect(na.omit(df))
  expect_identical(expected, actual)

  expected <- rows[!is.na(rows$age) | !is.na(rows$height) | !is.na(rows$name),]
  actual <- collect(dropna(df, "all"))
  expect_identical(expected, actual)
  actual <- collect(na.omit(df, "all"))
  expect_identical(expected, actual)

  expected <- rows[!is.na(rows$age) & !is.na(rows$height) & !is.na(rows$name),]
  actual <- collect(dropna(df, "any"))
  expect_identical(expected, actual)
  actual <- collect(na.omit(df, "any"))
  expect_identical(expected, actual)

  expected <- rows[!is.na(rows$age) & !is.na(rows$height),]
  actual <- collect(dropna(df, "any", cols = c("age", "height")))
  expect_identical(expected, actual)
  actual <- collect(na.omit(df, "any", cols = c("age", "height")))
  expect_identical(expected, actual)

  expected <- rows[!is.na(rows$age) | !is.na(rows$height),]
  actual <- collect(dropna(df, "all", cols = c("age", "height")))
  expect_identical(expected, actual)
  actual <- collect(na.omit(df, "all", cols = c("age", "height")))
  expect_identical(expected, actual)

  # drop with threshold

  expected <- rows[as.integer(!is.na(rows$age)) + as.integer(!is.na(rows$height)) >= 2,]
  actual <- collect(dropna(df, minNonNulls = 2, cols = c("age", "height")))
  expect_identical(expected, actual)
  actual <- collect(na.omit(df, minNonNulls = 2, cols = c("age", "height")))
  expect_identical(expected, actual)

  expected <- rows[as.integer(!is.na(rows$age)) +
                   as.integer(!is.na(rows$height)) +
                   as.integer(!is.na(rows$name)) >= 3,]
  actual <- collect(dropna(df, minNonNulls = 3, cols = c("name", "age", "height")))
  expect_identical(expected, actual)
  actual <- collect(na.omit(df, minNonNulls = 3, cols = c("name", "age", "height")))
  expect_identical(expected, actual)
})

test_that("fillna() on a DataFrame", {
  df <- jsonFile(sqlContext, jsonPathNa)
  rows <- collect(df)

  # fill with value

  expected <- rows
  expected$age[is.na(expected$age)] <- 50
  expected$height[is.na(expected$height)] <- 50.6
  actual <- collect(fillna(df, 50.6))
  expect_identical(expected, actual)

  expected <- rows
  expected$name[is.na(expected$name)] <- "unknown"
  actual <- collect(fillna(df, "unknown"))
  expect_identical(expected, actual)

  expected <- rows
  expected$age[is.na(expected$age)] <- 50
  actual <- collect(fillna(df, 50.6, "age"))
  expect_identical(expected, actual)

  expected <- rows
  expected$name[is.na(expected$name)] <- "unknown"
  actual <- collect(fillna(df, "unknown", c("age", "name")))
  expect_identical(expected, actual)

  # fill with named list

  expected <- rows
  expected$age[is.na(expected$age)] <- 50
  expected$height[is.na(expected$height)] <- 50.6
  expected$name[is.na(expected$name)] <- "unknown"
  actual <- collect(fillna(df, list("age" = 50, "height" = 50.6, "name" = "unknown")))
  expect_identical(expected, actual)
})

test_that("crosstab() on a DataFrame", {
  rdd <- lapply(parallelize(sc, 0:3), function(x) {
    list(paste0("a", x %% 3), paste0("b", x %% 2))
  })
  df <- toDF(rdd, list("a", "b"))
  ct <- crosstab(df, "a", "b")
  ordered <- ct[order(ct$a_b),]
  row.names(ordered) <- NULL
  expected <- data.frame("a_b" = c("a0", "a1", "a2"), "b0" = c(1, 0, 1), "b1" = c(1, 1, 0),
                         stringsAsFactors = FALSE, row.names = NULL)
  expect_identical(expected, ordered)
})

test_that("cov() and corr() on a DataFrame", {
  l <- lapply(c(0:9), function(x) { list(x, x * 2.0) })
  df <- createDataFrame(sqlContext, l, c("singles", "doubles"))
  result <- cov(df, "singles", "doubles")
  expect_true(abs(result - 55.0 / 3) < 1e-12)

  result <- corr(df, "singles", "doubles")
  expect_true(abs(result - 1.0) < 1e-12)
  result <- corr(df, "singles", "doubles", "pearson")
  expect_true(abs(result - 1.0) < 1e-12)
})

test_that("freqItems() on a DataFrame", {
  input <- 1:1000
  rdf <- data.frame(numbers = input, letters = as.character(input),
                    negDoubles = input * -1.0, stringsAsFactors = F)
  rdf[ input %% 3 == 0, ] <- c(1, "1", -1)
  df <- createDataFrame(sqlContext, rdf)
  multiColResults <- freqItems(df, c("numbers", "letters"), support=0.1)
  expect_true(1 %in% multiColResults$numbers[[1]])
  expect_true("1" %in% multiColResults$letters[[1]])
  singleColResult <- freqItems(df, "negDoubles", support=0.1)
  expect_true(-1 %in% head(singleColResult$negDoubles)[[1]])

  l <- lapply(c(0:99), function(i) {
    if (i %% 2 == 0) { list(1L, -1.0) }
    else { list(i, i * -1.0) }})
  df <- createDataFrame(sqlContext, l, c("a", "b"))
  result <- freqItems(df, c("a", "b"), 0.4)
  expect_identical(result[[1]], list(list(1L, 99L)))
  expect_identical(result[[2]], list(list(-1, -99)))
})

test_that("sampleBy() on a DataFrame", {
  l <- lapply(c(0:99), function(i) { as.character(i %% 3) })
  df <- createDataFrame(sqlContext, l, "key")
  fractions <- list("0" = 0.1, "1" = 0.2)
  sample <- sampleBy(df, "key", fractions, 0)
  result <- collect(orderBy(count(groupBy(sample, "key")), "key"))
  expect_identical(as.list(result[1, ]), list(key = "0", count = 2))
  expect_identical(as.list(result[2, ]), list(key = "1", count = 10))
})

test_that("SQL error message is returned from JVM", {
  retError <- tryCatch(sql(sqlContext, "select * from blah"), error = function(e) e)
  expect_equal(grepl("Table Not Found: blah", retError), TRUE)
})

irisDF <- createDataFrame(sqlContext, iris)

test_that("Method as.data.frame as a synonym for collect()", {
  expect_equal(as.data.frame(irisDF), collect(irisDF))
  irisDF2 <- irisDF[irisDF$Species == "setosa", ]
  expect_equal(as.data.frame(irisDF2), collect(irisDF2))
})

<<<<<<< HEAD
test_that("Method coltypes() to get R's data types of a DataFrame", {
  expect_equal(coltypes(irisDF), c(rep("numeric", 4), "character"))

  data <- data.frame(c1=c(1,2,3),
                     c2=c(T,F,T),
                     c3=c("2015/01/01 10:00:00", "2015/01/02 10:00:00", "2015/01/03 10:00:00"))

  schema <- structType(structField("c1", "byte"),
                       structField("c3", "boolean"),
                       structField("c4", "timestamp"))

  DF <- createDataFrame(sqlContext, data, schema)
  expect_equal(coltypes(DF), c("integer", "logical", "timestamp"))
=======
test_that("attach() on a DataFrame", {
  df <- jsonFile(sqlContext, jsonPath)
  expect_error(age)
  attach(df)
  expect_is(age, "DataFrame")
  expected_age <- data.frame(age = c(NA, 30, 19))
  expect_equal(head(age), expected_age)
  stat <- summary(age)
  expect_equal(collect(stat)[5, "age"], "30")
  age <- age$age + 1
  expect_is(age, "Column")
  rm(age)
  stat2 <- summary(age)
  expect_equal(collect(stat2)[5, "age"], "30")
  detach("df")
  stat3 <- summary(df[, "age"])
  expect_equal(collect(stat3)[5, "age"], "30")
  expect_error(age)
>>>>>>> 59668179
})

unlink(parquetPath)
unlink(jsonPath)
unlink(jsonPathNa)<|MERGE_RESOLUTION|>--- conflicted
+++ resolved
@@ -1439,21 +1439,6 @@
   expect_equal(as.data.frame(irisDF2), collect(irisDF2))
 })
 
-<<<<<<< HEAD
-test_that("Method coltypes() to get R's data types of a DataFrame", {
-  expect_equal(coltypes(irisDF), c(rep("numeric", 4), "character"))
-
-  data <- data.frame(c1=c(1,2,3),
-                     c2=c(T,F,T),
-                     c3=c("2015/01/01 10:00:00", "2015/01/02 10:00:00", "2015/01/03 10:00:00"))
-
-  schema <- structType(structField("c1", "byte"),
-                       structField("c3", "boolean"),
-                       structField("c4", "timestamp"))
-
-  DF <- createDataFrame(sqlContext, data, schema)
-  expect_equal(coltypes(DF), c("integer", "logical", "timestamp"))
-=======
 test_that("attach() on a DataFrame", {
   df <- jsonFile(sqlContext, jsonPath)
   expect_error(age)
@@ -1472,7 +1457,21 @@
   stat3 <- summary(df[, "age"])
   expect_equal(collect(stat3)[5, "age"], "30")
   expect_error(age)
->>>>>>> 59668179
+})
+
+test_that("Method coltypes() to get R's data types of a DataFrame", {
+  expect_equal(coltypes(irisDF), c(rep("numeric", 4), "character"))
+  
+  data <- data.frame(c1=c(1,2,3),
+                     c2=c(T,F,T),
+                     c3=c("2015/01/01 10:00:00", "2015/01/02 10:00:00", "2015/01/03 10:00:00"))
+  
+  schema <- structType(structField("c1", "byte"),
+                       structField("c3", "boolean"),
+                       structField("c4", "timestamp"))
+  
+  DF <- createDataFrame(sqlContext, data, schema)
+  expect_equal(coltypes(DF), c("integer", "logical", "timestamp"))
 })
 
 unlink(parquetPath)
