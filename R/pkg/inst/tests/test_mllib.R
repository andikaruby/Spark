#
# Licensed to the Apache Software Foundation (ASF) under one or more
# contributor license agreements.  See the NOTICE file distributed with
# this work for additional information regarding copyright ownership.
# The ASF licenses this file to You under the Apache License, Version 2.0
# (the "License"); you may not use this file except in compliance with
# the License.  You may obtain a copy of the License at
#
#    http://www.apache.org/licenses/LICENSE-2.0
#
# Unless required by applicable law or agreed to in writing, software
# distributed under the License is distributed on an "AS IS" BASIS,
# WITHOUT WARRANTIES OR CONDITIONS OF ANY KIND, either express or implied.
# See the License for the specific language governing permissions and
# limitations under the License.
#

library(testthat)

context("MLlib functions")

# Tests for MLlib functions in SparkR

sc <- sparkR.init()

sqlContext <- sparkRSQL.init(sc)

test_that("glm and predict", {
  training <- createDataFrame(sqlContext, iris)
  test <- select(training, "Sepal_Length")
  model <- glm(Sepal_Width ~ Sepal_Length, training, family = "gaussian")
  prediction <- predict(model, test)
  expect_equal(typeof(take(select(prediction, "prediction"), 1)$prediction), "double")
})

test_that("glm should work with long formula", {
  training <- createDataFrame(sqlContext, iris)
  training$LongLongLongLongLongName <- training$Sepal_Width
  training$VeryLongLongLongLonLongName <- training$Sepal_Length
  training$AnotherLongLongLongLongName <- training$Species
  model <- glm(LongLongLongLongLongName ~ VeryLongLongLongLonLongName + AnotherLongLongLongLongName,
               data = training)
  vals <- collect(select(predict(model, training), "prediction"))
  rVals <- predict(glm(Sepal.Width ~ Sepal.Length + Species, data = iris), iris)
  expect_true(all(abs(rVals - vals) < 1e-6), rVals - vals)
})

test_that("predictions match with native glm", {
  training <- createDataFrame(sqlContext, iris)
  model <- glm(Sepal_Width ~ Sepal_Length + Species, data = training)
  vals <- collect(select(predict(model, training), "prediction"))
  rVals <- predict(glm(Sepal.Width ~ Sepal.Length + Species, data = iris), iris)
  expect_true(all(abs(rVals - vals) < 1e-6), rVals - vals)
})

test_that("dot minus and intercept vs native glm", {
  training <- createDataFrame(sqlContext, iris)
  model <- glm(Sepal_Width ~ . - Species + 0, data = training)
  vals <- collect(select(predict(model, training), "prediction"))
  rVals <- predict(glm(Sepal.Width ~ . - Species + 0, data = iris), iris)
  expect_true(all(abs(rVals - vals) < 1e-6), rVals - vals)
})

test_that("summary coefficients match with native glm", {
  training <- createDataFrame(sqlContext, iris)
  stats <- summary(glm(Sepal_Width ~ Sepal_Length + Species, data = training, solver = "l-bfgs"))
  coefs <- as.vector(stats$coefficients)
  rCoefs <- as.vector(coef(glm(Sepal.Width ~ Sepal.Length + Species, data = iris)))
  expect_true(all(abs(rCoefs - coefs) < 1e-6))
  expect_true(all(
    as.character(stats$features) ==
<<<<<<< HEAD
    c("(Intercept)", "Sepal_Length", "Species__versicolor", "Species__virginica")))
=======
    c("(Intercept)", "Sepal_Length", "Species_versicolor", "Species_virginica")))
})

test_that("summary coefficients match with native glm of family 'binomial'", {
  df <- createDataFrame(sqlContext, iris)
  training <- filter(df, df$Species != "setosa")
  stats <- summary(glm(Species ~ Sepal_Length + Sepal_Width, data = training,
    family = "binomial"))
  coefs <- as.vector(stats$coefficients)

  rTraining <- iris[iris$Species %in% c("versicolor","virginica"),]
  rCoefs <- as.vector(coef(glm(Species ~ Sepal.Length + Sepal.Width, data = rTraining,
    family = binomial(link = "logit"))))

  expect_true(all(abs(rCoefs - coefs) < 1e-4))
  expect_true(all(
    as.character(stats$features) ==
    c("(Intercept)", "Sepal_Length", "Sepal_Width")))
>>>>>>> f328feda
})<|MERGE_RESOLUTION|>--- conflicted
+++ resolved
@@ -69,10 +69,7 @@
   expect_true(all(abs(rCoefs - coefs) < 1e-6))
   expect_true(all(
     as.character(stats$features) ==
-<<<<<<< HEAD
     c("(Intercept)", "Sepal_Length", "Species__versicolor", "Species__virginica")))
-=======
-    c("(Intercept)", "Sepal_Length", "Species_versicolor", "Species_virginica")))
 })
 
 test_that("summary coefficients match with native glm of family 'binomial'", {
@@ -90,5 +87,4 @@
   expect_true(all(
     as.character(stats$features) ==
     c("(Intercept)", "Sepal_Length", "Sepal_Width")))
->>>>>>> f328feda
 })