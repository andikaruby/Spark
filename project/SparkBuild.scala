/*
 * Licensed to the Apache Software Foundation (ASF) under one or more
 * contributor license agreements.  See the NOTICE file distributed with
 * this work for additional information regarding copyright ownership.
 * The ASF licenses this file to You under the Apache License, Version 2.0
 * (the "License"); you may not use this file except in compliance with
 * the License.  You may obtain a copy of the License at
 *
 *    http://www.apache.org/licenses/LICENSE-2.0
 *
 * Unless required by applicable law or agreed to in writing, software
 * distributed under the License is distributed on an "AS IS" BASIS,
 * WITHOUT WARRANTIES OR CONDITIONS OF ANY KIND, either express or implied.
 * See the License for the specific language governing permissions and
 * limitations under the License.
 */

import sbt._
import sbt.Classpaths.publishTask
import sbt.Keys._
import sbtassembly.Plugin._
import AssemblyKeys._
import scala.util.Properties
import org.scalastyle.sbt.ScalastylePlugin.{Settings => ScalaStyleSettings}
import com.typesafe.tools.mima.plugin.MimaKeys.previousArtifact
import sbtunidoc.Plugin._
import UnidocKeys._

import scala.collection.JavaConversions._

// For Sonatype publishing
// import com.jsuereth.pgp.sbtplugin.PgpKeys._

object SparkBuild extends Build {
  val SPARK_VERSION = "1.1.0-SNAPSHOT"
  val SPARK_VERSION_SHORT = SPARK_VERSION.replaceAll("-SNAPSHOT", "")

  // Hadoop version to build against. For example, "1.0.4" for Apache releases, or
  // "2.0.0-mr1-cdh4.2.0" for Cloudera Hadoop. Note that these variables can be set
  // through the environment variables SPARK_HADOOP_VERSION and SPARK_YARN.
  val DEFAULT_HADOOP_VERSION = "1.0.4"

  // Whether the Hadoop version to build against is 2.2.x, or a variant of it. This can be set
  // through the SPARK_IS_NEW_HADOOP environment variable.
  val DEFAULT_IS_NEW_HADOOP = false

  val DEFAULT_YARN = false

  val DEFAULT_HIVE = false

  // HBase version; set as appropriate.
  val HBASE_VERSION = "0.94.6"

  // Target JVM version
  val SCALAC_JVM_VERSION = "jvm-1.6"
  val JAVAC_JVM_VERSION = "1.6"

  lazy val root = Project("root", file("."), settings = rootSettings) aggregate(allProjects: _*)

  lazy val core = Project("core", file("core"), settings = coreSettings)

  /** Following project only exists to pull previous artifacts of Spark for generating
    Mima ignores. For more information see: SPARK 2071 */
  lazy val oldDeps = Project("oldDeps", file("dev"), settings = oldDepsSettings)

  def replDependencies = Seq[ProjectReference](core, graphx, bagel, mllib, sql) ++ maybeHiveRef

  lazy val repl = Project("repl", file("repl"), settings = replSettings)
    .dependsOn(replDependencies.map(a => a: sbt.ClasspathDep[sbt.ProjectReference]): _*)

  lazy val tools = Project("tools", file("tools"), settings = toolsSettings) dependsOn(core) dependsOn(streaming)

  lazy val bagel = Project("bagel", file("bagel"), settings = bagelSettings) dependsOn(core)

  lazy val graphx = Project("graphx", file("graphx"), settings = graphxSettings) dependsOn(core)

  lazy val catalyst = Project("catalyst", file("sql/catalyst"), settings = catalystSettings) dependsOn(core)

  lazy val sql = Project("sql", file("sql/core"), settings = sqlCoreSettings) dependsOn(core, catalyst)

  lazy val hive = Project("hive", file("sql/hive"), settings = hiveSettings) dependsOn(sql)

  lazy val maybeHive: Seq[ClasspathDependency] = if (isHiveEnabled) Seq(hive) else Seq()
  lazy val maybeHiveRef: Seq[ProjectReference] = if (isHiveEnabled) Seq(hive) else Seq()

  lazy val streaming = Project("streaming", file("streaming"), settings = streamingSettings) dependsOn(core)

  lazy val mllib = Project("mllib", file("mllib"), settings = mllibSettings) dependsOn(core)

  lazy val assemblyProj = Project("assembly", file("assembly"), settings = assemblyProjSettings)
    .dependsOn(core, graphx, bagel, mllib, streaming, repl, sql) dependsOn(maybeYarn: _*) dependsOn(maybeHive: _*) dependsOn(maybeGanglia: _*)

  lazy val assembleDepsTask = TaskKey[Unit]("assemble-deps")
  lazy val assembleDeps = assembleDepsTask := {
    println()
    println("**** NOTE ****")
    println("'sbt/sbt assemble-deps' is no longer supported.")
    println("Instead create a normal assembly and:")
    println("  export SPARK_PREPEND_CLASSES=1 (toggle on)")
    println("  unset SPARK_PREPEND_CLASSES (toggle off)")
    println()
  }

  // A configuration to set an alternative publishLocalConfiguration
  lazy val MavenCompile = config("m2r") extend(Compile)
  lazy val publishLocalBoth = TaskKey[Unit]("publish-local", "publish local for m2 and ivy")
  val sparkHome = System.getProperty("user.dir")

  // Allows build configuration to be set through environment variables
  lazy val hadoopVersion = Properties.envOrElse("SPARK_HADOOP_VERSION", DEFAULT_HADOOP_VERSION)
  lazy val isNewHadoop = Properties.envOrNone("SPARK_IS_NEW_HADOOP") match {
    case None => {
      val isNewHadoopVersion = "^2\\.[2-9]+".r.findFirstIn(hadoopVersion).isDefined
      (isNewHadoopVersion|| DEFAULT_IS_NEW_HADOOP)
    }
    case Some(v) => v.toBoolean
  }

  lazy val isYarnEnabled = Properties.envOrNone("SPARK_YARN") match {
    case None => DEFAULT_YARN
    case Some(v) => v.toBoolean
  }
  lazy val hadoopClient = if (hadoopVersion.startsWith("0.20.") || hadoopVersion == "1.0.0") "hadoop-core" else "hadoop-client"
  val maybeAvro = if (hadoopVersion.startsWith("0.23.")) Seq("org.apache.avro" % "avro" % "1.7.4") else Seq()

  lazy val isHiveEnabled = Properties.envOrNone("SPARK_HIVE") match {
    case None => DEFAULT_HIVE
    case Some(v) => v.toBoolean
  }

  // Include Ganglia integration if the user has enabled Ganglia
  // This is isolated from the normal build due to LGPL-licensed code in the library
  lazy val isGangliaEnabled = Properties.envOrNone("SPARK_GANGLIA_LGPL").isDefined
  lazy val gangliaProj = Project("spark-ganglia-lgpl", file("extras/spark-ganglia-lgpl"), settings = gangliaSettings).dependsOn(core)
  val maybeGanglia: Seq[ClasspathDependency] = if (isGangliaEnabled) Seq(gangliaProj) else Seq()
  val maybeGangliaRef: Seq[ProjectReference] = if (isGangliaEnabled) Seq(gangliaProj) else Seq()

  // Include the Java 8 project if the JVM version is 8+
  lazy val javaVersion = System.getProperty("java.specification.version")
  lazy val isJava8Enabled = javaVersion.toDouble >= "1.8".toDouble
  val maybeJava8Tests = if (isJava8Enabled) Seq[ProjectReference](java8Tests) else Seq[ProjectReference]()
  lazy val java8Tests = Project("java8-tests", file("extras/java8-tests"), settings = java8TestsSettings).
    dependsOn(core) dependsOn(streaming % "compile->compile;test->test")

  // Include the YARN project if the user has enabled YARN
  lazy val yarnAlpha = Project("yarn-alpha", file("yarn/alpha"), settings = yarnAlphaSettings) dependsOn(core)
  lazy val yarn = Project("yarn", file("yarn/stable"), settings = yarnSettings) dependsOn(core)

  lazy val maybeYarn: Seq[ClasspathDependency] = if (isYarnEnabled) Seq(if (isNewHadoop) yarn else yarnAlpha) else Seq()
  lazy val maybeYarnRef: Seq[ProjectReference] = if (isYarnEnabled) Seq(if (isNewHadoop) yarn else yarnAlpha) else Seq()

  lazy val externalTwitter = Project("external-twitter", file("external/twitter"), settings = twitterSettings)
    .dependsOn(streaming % "compile->compile;test->test")

  lazy val externalKafka = Project("external-kafka", file("external/kafka"), settings = kafkaSettings)
    .dependsOn(streaming % "compile->compile;test->test")

  lazy val externalFlume = Project("external-flume", file("external/flume"), settings = flumeSettings)
    .dependsOn(streaming % "compile->compile;test->test")

  lazy val externalZeromq = Project("external-zeromq", file("external/zeromq"), settings = zeromqSettings)
    .dependsOn(streaming % "compile->compile;test->test")

  lazy val externalMqtt = Project("external-mqtt", file("external/mqtt"), settings = mqttSettings)
    .dependsOn(streaming % "compile->compile;test->test")

  lazy val allExternal = Seq[ClasspathDependency](externalTwitter, externalKafka, externalFlume, externalZeromq, externalMqtt)
  lazy val allExternalRefs = Seq[ProjectReference](externalTwitter, externalKafka, externalFlume, externalZeromq, externalMqtt)

  lazy val examples = Project("examples", file("examples"), settings = examplesSettings)
    .dependsOn(core, mllib, graphx, bagel, streaming, hive) dependsOn(allExternal: _*)

  // Everything except assembly, hive, tools, java8Tests and examples belong to packageProjects
  lazy val packageProjects = Seq[ProjectReference](core, repl, bagel, streaming, mllib, graphx, catalyst, sql) ++ maybeYarnRef ++ maybeHiveRef ++ maybeGangliaRef

  lazy val allProjects = packageProjects ++ allExternalRefs ++
    Seq[ProjectReference](examples, tools, assemblyProj) ++ maybeJava8Tests

  def sharedSettings = Defaults.defaultSettings ++ MimaBuild.mimaSettings(file(sparkHome)) ++ Seq(
    organization       := "org.apache.spark",
    version            := SPARK_VERSION,
    scalaVersion       := "2.10.4",
    scalacOptions := Seq("-Xmax-classfile-name", "120", "-unchecked", "-deprecation", "-feature",
      "-target:" + SCALAC_JVM_VERSION),
    javacOptions := Seq("-target", JAVAC_JVM_VERSION, "-source", JAVAC_JVM_VERSION),
    unmanagedJars in Compile <<= baseDirectory map { base => (base / "lib" ** "*.jar").classpath },
    retrieveManaged := true,
    javaHome := Properties.envOrNone("JAVA_HOME").map(file),
    // This is to add convenience of enabling sbt -Dsbt.offline=true for making the build offline.
    offline := "true".equalsIgnoreCase(sys.props("sbt.offline")),
    retrievePattern := "[type]s/[artifact](-[revision])(-[classifier]).[ext]",
    transitiveClassifiers in Scope.GlobalScope := Seq("sources"),
    testListeners <<= target.map(t => Seq(new eu.henkelmann.sbt.JUnitXmlTestsListener(t.getAbsolutePath))),
    incOptions := incOptions.value.withNameHashing(true),
    // Fork new JVMs for tests and set Java options for those
    fork := true,
    javaOptions in Test += "-Dspark.home=" + sparkHome,
    javaOptions in Test += "-Dspark.testing=1",
    javaOptions in Test += "-Dsun.io.serialization.extendedDebugInfo=true",
    javaOptions in Test ++= System.getProperties.filter(_._1 startsWith "spark").map { case (k,v) => s"-D$k=$v" }.toSeq,
    javaOptions in Test ++= "-Xmx3g -XX:PermSize=128M -XX:MaxNewSize=256m -XX:MaxPermSize=1g".split(" ").toSeq,
    javaOptions += "-Xmx3g",
    // Show full stack trace and duration in test cases.
    testOptions in Test += Tests.Argument("-oDF"),
    // Remove certain packages from Scaladoc
    scalacOptions in (Compile, doc) := Seq(
      "-groups",
      "-skip-packages", Seq(
        "akka",
        "org.apache.spark.api.python",
        "org.apache.spark.network",
        "org.apache.spark.deploy",
        "org.apache.spark.util.collection"
      ).mkString(":"),
      "-doc-title", "Spark " + SPARK_VERSION_SHORT + " ScalaDoc"
    ),

    // Only allow one test at a time, even across projects, since they run in the same JVM
    concurrentRestrictions in Global += Tags.limit(Tags.Test, 1),

    resolvers ++= Seq(
      // HTTPS is unavailable for Maven Central
      "Maven Repository"     at "http://repo.maven.apache.org/maven2",
      "Apache Repository"    at "https://repository.apache.org/content/repositories/releases",
      "JBoss Repository"     at "https://repository.jboss.org/nexus/content/repositories/releases/",
      "MQTT Repository"      at "https://repo.eclipse.org/content/repositories/paho-releases/",
      "Cloudera Repository"  at "http://repository.cloudera.com/artifactory/cloudera-repos/",
      "Pivotal Repository"   at "http://repo.spring.io/libs-release/",
      // For Sonatype publishing
      // "sonatype-snapshots"   at "https://oss.sonatype.org/content/repositories/snapshots",
      // "sonatype-staging"     at "https://oss.sonatype.org/service/local/staging/deploy/maven2/",
      // also check the local Maven repository ~/.m2
      Resolver.mavenLocal
    ),

    publishMavenStyle := true,

    // useGpg in Global := true,

    pomExtra := (
      <parent>
        <groupId>org.apache</groupId>
        <artifactId>apache</artifactId>
        <version>14</version>
      </parent>
      <url>http://spark.apache.org/</url>
      <licenses>
        <license>
          <name>Apache 2.0 License</name>
          <url>http://www.apache.org/licenses/LICENSE-2.0.html</url>
          <distribution>repo</distribution>
        </license>
      </licenses>
      <scm>
        <connection>scm:git:git@github.com:apache/spark.git</connection>
        <url>scm:git:git@github.com:apache/spark.git</url>
      </scm>
      <developers>
        <developer>
          <id>matei</id>
          <name>Matei Zaharia</name>
          <email>matei.zaharia@gmail.com</email>
          <url>http://www.cs.berkeley.edu/~matei</url>
          <organization>Apache Software Foundation</organization>
          <organizationUrl>http://spark.apache.org</organizationUrl>
        </developer>
      </developers>
      <issueManagement>
        <system>JIRA</system>
        <url>https://issues.apache.org/jira/browse/SPARK</url>
      </issueManagement>
    ),

    /*
    publishTo <<= version { (v: String) =>
      val nexus = "https://oss.sonatype.org/"
      if (v.trim.endsWith("SNAPSHOT"))
        Some("sonatype-snapshots" at nexus + "content/repositories/snapshots")
      else
        Some("sonatype-staging"  at nexus + "service/local/staging/deploy/maven2")
    },

    */

    libraryDependencies ++= Seq(
        "io.netty"          % "netty-all"              % "4.0.17.Final",
        "org.eclipse.jetty" % "jetty-server"           % jettyVersion,
        "org.eclipse.jetty" % "jetty-util"             % jettyVersion,
        "org.eclipse.jetty" % "jetty-plus"             % jettyVersion,
        "org.eclipse.jetty" % "jetty-security"         % jettyVersion,
        "org.scalatest"    %% "scalatest"              % "2.1.5"  % "test",
        "org.scalacheck"   %% "scalacheck"             % "1.11.3" % "test",
        "com.novocode"      % "junit-interface"        % "0.10"   % "test",
        "org.easymock"      % "easymockclassextension" % "3.1"    % "test",
        "org.mockito"       % "mockito-all"            % "1.9.0"  % "test",
        "junit"             % "junit"                  % "4.10"   % "test"
    ),

    testOptions += Tests.Argument(TestFrameworks.JUnit, "-v", "-a"),
    parallelExecution := true,
    /* Workaround for issue #206 (fixed after SBT 0.11.0) */
    watchTransitiveSources <<= Defaults.inDependencies[Task[Seq[File]]](watchSources.task,
      const(std.TaskExtra.constant(Nil)), aggregate = true, includeRoot = true) apply { _.join.map(_.flatten) },

    otherResolvers := Seq(Resolver.file("dotM2", file(Path.userHome + "/.m2/repository"))),
    publishLocalConfiguration in MavenCompile <<= (packagedArtifacts, deliverLocal, ivyLoggingLevel) map {
      (arts, _, level) => new PublishConfiguration(None, "dotM2", arts, Seq(), level)
    },
    publishMavenStyle in MavenCompile := true,
    publishLocal in MavenCompile <<= publishTask(publishLocalConfiguration in MavenCompile, deliverLocal),
    publishLocalBoth <<= Seq(publishLocal in MavenCompile, publishLocal).dependOn
  ) ++ net.virtualvoid.sbt.graph.Plugin.graphSettings ++ ScalaStyleSettings ++ genjavadocSettings

  val akkaVersion = "2.2.3-shaded-protobuf"
  val chillVersion = "0.3.6"
  val codahaleMetricsVersion = "3.0.0"
  val jblasVersion = "1.2.3"
  val jets3tVersion = if ("^2\\.[3-9]+".r.findFirstIn(hadoopVersion).isDefined) "0.9.0" else "0.7.1"
  val jettyVersion = "8.1.14.v20131031"
  val hiveVersion = "0.12.0"
  val parquetVersion = "1.4.3"
  val slf4jVersion = "1.7.5"

  val excludeJBossNetty = ExclusionRule(organization = "org.jboss.netty")
  val excludeIONetty = ExclusionRule(organization = "io.netty")
  val excludeEclipseJetty = ExclusionRule(organization = "org.eclipse.jetty")
  val excludeAsm = ExclusionRule(organization = "org.ow2.asm")
  val excludeOldAsm = ExclusionRule(organization = "asm")
  val excludeCommonsLogging = ExclusionRule(organization = "commons-logging")
  val excludeSLF4J = ExclusionRule(organization = "org.slf4j")
  val excludeScalap = ExclusionRule(organization = "org.scala-lang", artifact = "scalap")
  val excludeHadoop = ExclusionRule(organization = "org.apache.hadoop")
  val excludeCurator = ExclusionRule(organization = "org.apache.curator")
  val excludePowermock = ExclusionRule(organization = "org.powermock")
  val excludeFastutil = ExclusionRule(organization = "it.unimi.dsi")
  val excludeJruby = ExclusionRule(organization = "org.jruby")
  val excludeThrift = ExclusionRule(organization = "org.apache.thrift")
  val excludeServletApi = ExclusionRule(organization = "javax.servlet", artifact = "servlet-api")
  val excludeJUnit = ExclusionRule(organization = "junit")

  def sparkPreviousArtifact(id: String, organization: String = "org.apache.spark",
      version: String = "1.0.0", crossVersion: String = "2.10"): Option[sbt.ModuleID] = {
    val fullId = if (crossVersion.isEmpty) id else id + "_" + crossVersion
    Some(organization % fullId % version) // the artifact to compare binary compatibility with
  }

  def coreSettings = sharedSettings ++ Seq(
    name := "spark-core",
    libraryDependencies ++= Seq(
        "com.google.guava"           % "guava"            % "14.0.1",
        "org.apache.commons"         % "commons-lang3"    % "3.3.2",
        "com.google.code.findbugs"   % "jsr305"           % "1.3.9",
        "log4j"                      % "log4j"            % "1.2.17",
        "org.slf4j"                  % "slf4j-api"        % slf4jVersion,
        "org.slf4j"                  % "slf4j-log4j12"    % slf4jVersion,
        "org.slf4j"                  % "jul-to-slf4j"     % slf4jVersion,
        "org.slf4j"                  % "jcl-over-slf4j"   % slf4jVersion,
        "commons-daemon"             % "commons-daemon"   % "1.0.10", // workaround for bug HADOOP-9407
        "com.ning"                   % "compress-lzf"     % "1.0.0",
        "org.xerial.snappy"          % "snappy-java"      % "1.0.5",
        "org.spark-project.akka"    %% "akka-remote"      % akkaVersion,
        "org.spark-project.akka"    %% "akka-slf4j"       % akkaVersion,
        "org.spark-project.akka"    %% "akka-testkit"     % akkaVersion % "test",
        "org.json4s"                %% "json4s-jackson"   % "3.2.6" excludeAll(excludeScalap),
        "colt"                       % "colt"             % "1.2.0",
        "org.apache.mesos"           % "mesos"            % "0.18.1" classifier("shaded-protobuf") exclude("com.google.protobuf", "protobuf-java"),
        "commons-net"                % "commons-net"      % "2.2",
        "net.java.dev.jets3t"        % "jets3t"           % jets3tVersion excludeAll(excludeCommonsLogging),
        "commons-codec"              % "commons-codec"    % "1.5", // Prevent jets3t from including the older version of commons-codec
        "org.apache.derby"           % "derby"            % "10.4.2.0"                     % "test",
        "org.apache.hadoop"          % hadoopClient       % hadoopVersion excludeAll(excludeJBossNetty, excludeAsm, excludeCommonsLogging, excludeSLF4J, excludeOldAsm),
        "org.apache.curator"         % "curator-recipes"  % "2.4.0" excludeAll(excludeJBossNetty),
        "com.codahale.metrics"       % "metrics-core"     % codahaleMetricsVersion,
        "com.codahale.metrics"       % "metrics-jvm"      % codahaleMetricsVersion,
        "com.codahale.metrics"       % "metrics-json"     % codahaleMetricsVersion,
        "com.codahale.metrics"       % "metrics-graphite" % codahaleMetricsVersion,
        "com.twitter"               %% "chill"            % chillVersion excludeAll(excludeAsm),
        "com.twitter"                % "chill-java"       % chillVersion excludeAll(excludeAsm),
        "org.tachyonproject"         % "tachyon"          % "0.4.1-thrift" excludeAll(excludeHadoop, excludeCurator, excludeEclipseJetty, excludePowermock),
        "com.clearspring.analytics"  % "stream"           % "2.7.0" excludeAll(excludeFastutil), // Only HyperLogLogPlus is used, which does not depend on fastutil.
        "org.spark-project"          % "pyrolite"         % "2.0.1",
        "net.sf.py4j"                % "py4j"             % "0.8.1"
      ),
    libraryDependencies ++= maybeAvro,
<<<<<<< HEAD
    assembleDeps
=======
    previousArtifact := sparkPreviousArtifact("spark-core")
>>>>>>> ce92a9c1
  )

  // Create a colon-separate package list adding "org.apache.spark" in front of all of them,
  // for easier specification of JavaDoc package groups
  def packageList(names: String*): String = {
    names.map(s => "org.apache.spark." + s).mkString(":")
  }

  def rootSettings = sharedSettings ++ scalaJavaUnidocSettings ++ Seq(
    publish := {},

    unidocProjectFilter in (ScalaUnidoc, unidoc) :=
      inAnyProject -- inProjects(repl, examples, tools, catalyst, yarn, yarnAlpha),
    unidocProjectFilter in (JavaUnidoc, unidoc) :=
      inAnyProject -- inProjects(repl, examples, bagel, graphx, catalyst, tools, yarn, yarnAlpha),

    // Skip class names containing $ and some internal packages in Javadocs
    unidocAllSources in (JavaUnidoc, unidoc) := {
      (unidocAllSources in (JavaUnidoc, unidoc)).value
        .map(_.filterNot(_.getName.contains("$")))
        .map(_.filterNot(_.getCanonicalPath.contains("akka")))
        .map(_.filterNot(_.getCanonicalPath.contains("deploy")))
        .map(_.filterNot(_.getCanonicalPath.contains("network")))
        .map(_.filterNot(_.getCanonicalPath.contains("executor")))
        .map(_.filterNot(_.getCanonicalPath.contains("python")))
        .map(_.filterNot(_.getCanonicalPath.contains("collection")))
    },

    // Javadoc options: create a window title, and group key packages on index page
    javacOptions in doc := Seq(
      "-windowtitle", "Spark " + SPARK_VERSION_SHORT + " JavaDoc",
      "-public",
      "-group", "Core Java API", packageList("api.java", "api.java.function"),
      "-group", "Spark Streaming", packageList(
        "streaming.api.java", "streaming.flume", "streaming.kafka",
        "streaming.mqtt", "streaming.twitter", "streaming.zeromq"
      ),
      "-group", "MLlib", packageList(
        "mllib.classification", "mllib.clustering", "mllib.evaluation.binary", "mllib.linalg",
        "mllib.linalg.distributed", "mllib.optimization", "mllib.rdd", "mllib.recommendation",
        "mllib.regression", "mllib.stat", "mllib.tree", "mllib.tree.configuration",
        "mllib.tree.impurity", "mllib.tree.model", "mllib.util"
      ),
      "-group", "Spark SQL", packageList("sql.api.java", "sql.hive.api.java"),
      "-noqualifier", "java.lang"
    )
  )

  def replSettings = sharedSettings ++ Seq(
    name := "spark-repl",
    libraryDependencies <+= scalaVersion(v => "org.scala-lang"  % "scala-compiler" % v),
    libraryDependencies <+= scalaVersion(v => "org.scala-lang"  % "jline"          % v),
    libraryDependencies <+= scalaVersion(v => "org.scala-lang"  % "scala-reflect"  % v)
  )

  def examplesSettings = sharedSettings ++ Seq(
    name := "spark-examples",
    jarName in assembly <<= version map {
      v => "spark-examples-" + v + "-hadoop" + hadoopVersion + ".jar" },
    libraryDependencies ++= Seq(
      "com.twitter"          %% "algebird-core"   % "0.1.11",
      "org.apache.hbase" % "hbase" % HBASE_VERSION excludeAll(excludeIONetty, excludeJBossNetty, excludeAsm, excludeOldAsm, excludeCommonsLogging, excludeJruby),
      "org.apache.cassandra" % "cassandra-all" % "1.2.6"
        exclude("com.google.guava", "guava")
        exclude("com.googlecode.concurrentlinkedhashmap", "concurrentlinkedhashmap-lru")
        exclude("com.ning","compress-lzf")
        exclude("io.netty", "netty")
        exclude("jline","jline")
        exclude("org.apache.cassandra.deps", "avro")
        excludeAll(excludeSLF4J, excludeIONetty),
      "com.github.scopt" %% "scopt" % "3.2.0"
    )
  ) ++ assemblySettings ++ extraAssemblySettings

  def toolsSettings = sharedSettings ++ Seq(
    name := "spark-tools",
    libraryDependencies <+= scalaVersion(v => "org.scala-lang"  % "scala-compiler" % v ),
    libraryDependencies <+= scalaVersion(v => "org.scala-lang"  % "scala-reflect"  % v )
  ) ++ assemblySettings ++ extraAssemblySettings

  def graphxSettings = sharedSettings ++ Seq(
    name := "spark-graphx",
    previousArtifact := sparkPreviousArtifact("spark-graphx"),
    libraryDependencies ++= Seq(
      "org.jblas" % "jblas" % jblasVersion
    )
  )

  def bagelSettings = sharedSettings ++ Seq(
    name := "spark-bagel",
    previousArtifact := sparkPreviousArtifact("spark-bagel")
  )

  def mllibSettings = sharedSettings ++ Seq(
    name := "spark-mllib",
    previousArtifact := sparkPreviousArtifact("spark-mllib"),
    libraryDependencies ++= Seq(
      "org.jblas" % "jblas" % jblasVersion,
      "org.scalanlp" %% "breeze" % "0.7" excludeAll(excludeJUnit)
    )
  )

  def catalystSettings = sharedSettings ++ Seq(
    name := "catalyst",
    // The mechanics of rewriting expression ids to compare trees in some test cases makes
    // assumptions about the the expression ids being contiguous.  Running tests in parallel breaks
    // this non-deterministically.  TODO: FIX THIS.
    parallelExecution in Test := false,
    libraryDependencies ++= Seq(
      "com.typesafe" %% "scalalogging-slf4j" % "1.0.1"
    )
  )

  def sqlCoreSettings = sharedSettings ++ Seq(
    name := "spark-sql",
    libraryDependencies ++= Seq(
      "com.twitter" % "parquet-column" % parquetVersion,
      "com.twitter" % "parquet-hadoop" % parquetVersion
    )
  )

  // Since we don't include hive in the main assembly this project also acts as an alternative
  // assembly jar.
  def hiveSettings = sharedSettings ++ Seq(
    name := "spark-hive",
    javaOptions += "-XX:MaxPermSize=1g",
    libraryDependencies ++= Seq(
      "org.spark-project.hive" % "hive-metastore" % hiveVersion,
      "org.spark-project.hive" % "hive-exec"      % hiveVersion excludeAll(excludeCommonsLogging),
      "org.spark-project.hive" % "hive-serde"     % hiveVersion
    ),
    // Multiple queries rely on the TestHive singleton.  See comments there for more details.
    parallelExecution in Test := false,
    // Supporting all SerDes requires us to depend on deprecated APIs, so we turn off the warnings
    // only for this subproject.
    scalacOptions <<= scalacOptions map { currentOpts: Seq[String] =>
      currentOpts.filterNot(_ == "-deprecation")
    },
    initialCommands in console :=
      """
        |import org.apache.spark.sql.catalyst.analysis._
        |import org.apache.spark.sql.catalyst.dsl._
        |import org.apache.spark.sql.catalyst.errors._
        |import org.apache.spark.sql.catalyst.expressions._
        |import org.apache.spark.sql.catalyst.plans.logical._
        |import org.apache.spark.sql.catalyst.rules._
        |import org.apache.spark.sql.catalyst.types._
        |import org.apache.spark.sql.catalyst.util._
        |import org.apache.spark.sql.execution
        |import org.apache.spark.sql.hive._
        |import org.apache.spark.sql.hive.test.TestHive._
        |import org.apache.spark.sql.parquet.ParquetTestData""".stripMargin
  )

  def streamingSettings = sharedSettings ++ Seq(
    name := "spark-streaming",
    previousArtifact := sparkPreviousArtifact("spark-streaming")
  )

  def yarnCommonSettings = sharedSettings ++ Seq(
    unmanagedSourceDirectories in Compile <++= baseDirectory { base =>
      Seq(
         base / "../common/src/main/scala"
      )
    },

    unmanagedSourceDirectories in Test <++= baseDirectory { base =>
      Seq(
         base / "../common/src/test/scala"
      )
    }

  ) ++ extraYarnSettings

  def yarnAlphaSettings = yarnCommonSettings ++ Seq(
    name := "spark-yarn-alpha"
  )

  def yarnSettings = yarnCommonSettings ++ Seq(
    name := "spark-yarn"
  )

  def gangliaSettings = sharedSettings ++ Seq(
    name := "spark-ganglia-lgpl",
    libraryDependencies += "com.codahale.metrics" % "metrics-ganglia" % "3.0.0"
  )

  def java8TestsSettings = sharedSettings ++ Seq(
    name := "java8-tests",
    javacOptions := Seq("-target", "1.8", "-source", "1.8"),
    testOptions += Tests.Argument(TestFrameworks.JUnit, "-v", "-a")
  )

  // Conditionally include the YARN dependencies because some tools look at all sub-projects and will complain
  // if we refer to nonexistent dependencies (e.g. hadoop-yarn-api from a Hadoop version without YARN).
  def extraYarnSettings = if(isYarnEnabled) yarnEnabledSettings else Seq()

  def yarnEnabledSettings = Seq(
    libraryDependencies ++= Seq(
      // Exclude rule required for all ?
      "org.apache.hadoop" % hadoopClient         % hadoopVersion excludeAll(excludeJBossNetty, excludeAsm, excludeOldAsm),
      "org.apache.hadoop" % "hadoop-yarn-api"    % hadoopVersion excludeAll(excludeJBossNetty, excludeAsm, excludeOldAsm, excludeCommonsLogging),
      "org.apache.hadoop" % "hadoop-yarn-common" % hadoopVersion excludeAll(excludeJBossNetty, excludeAsm, excludeOldAsm, excludeCommonsLogging),
      "org.apache.hadoop" % "hadoop-yarn-client" % hadoopVersion excludeAll(excludeJBossNetty, excludeAsm, excludeOldAsm, excludeCommonsLogging),
      "org.apache.hadoop" % "hadoop-yarn-server-web-proxy" % hadoopVersion excludeAll(excludeJBossNetty, excludeAsm, excludeOldAsm, excludeCommonsLogging, excludeServletApi)
    )
  )

  def assemblyProjSettings = sharedSettings ++ Seq(
    name := "spark-assembly",
    jarName in assembly <<= version map { v => "spark-assembly-" + v + "-hadoop" + hadoopVersion + ".jar" }
  ) ++ assemblySettings ++ extraAssemblySettings

  def extraAssemblySettings() = Seq(
    test in assembly := {},
    mergeStrategy in assembly := {
      case PathList("org", "datanucleus", xs @ _*)             => MergeStrategy.discard
      case m if m.toLowerCase.endsWith("manifest.mf")          => MergeStrategy.discard
      case m if m.toLowerCase.matches("meta-inf.*\\.sf$")      => MergeStrategy.discard
      case "log4j.properties"                                  => MergeStrategy.discard
      case m if m.toLowerCase.startsWith("meta-inf/services/") => MergeStrategy.filterDistinctLines
      case "reference.conf"                                    => MergeStrategy.concat
      case _                                                   => MergeStrategy.first
    }
  )

  def oldDepsSettings() = Defaults.defaultSettings ++ Seq(
    name := "old-deps",
    scalaVersion := "2.10.4",
    retrieveManaged := true,
    retrievePattern := "[type]s/[artifact](-[revision])(-[classifier]).[ext]",
    libraryDependencies := Seq("spark-streaming-mqtt", "spark-streaming-zeromq", 
      "spark-streaming-flume", "spark-streaming-kafka", "spark-streaming-twitter",
      "spark-streaming", "spark-mllib", "spark-bagel", "spark-graphx", 
      "spark-core").map(sparkPreviousArtifact(_).get intransitive())
  )

  def twitterSettings() = sharedSettings ++ Seq(
    name := "spark-streaming-twitter",
    previousArtifact := sparkPreviousArtifact("spark-streaming-twitter"),
    libraryDependencies ++= Seq(
      "org.twitter4j" % "twitter4j-stream" % "3.0.3"
    )
  )

  def kafkaSettings() = sharedSettings ++ Seq(
    name := "spark-streaming-kafka",
    previousArtifact := sparkPreviousArtifact("spark-streaming-kafka"),
    libraryDependencies ++= Seq(
      "com.github.sgroschupf"    % "zkclient"   % "0.1",
      "org.apache.kafka"        %% "kafka"      % "0.8.0"
        exclude("com.sun.jdmk", "jmxtools")
        exclude("com.sun.jmx", "jmxri")
        exclude("net.sf.jopt-simple", "jopt-simple")
        excludeAll(excludeSLF4J)
    )
  )

  def flumeSettings() = sharedSettings ++ Seq(
    name := "spark-streaming-flume",
    previousArtifact := sparkPreviousArtifact("spark-streaming-flume"),
    libraryDependencies ++= Seq(
      "org.apache.flume" % "flume-ng-sdk" % "1.4.0" % "compile" excludeAll(excludeIONetty, excludeThrift)
    )
  )

  def zeromqSettings() = sharedSettings ++ Seq(
    name := "spark-streaming-zeromq",
    previousArtifact := sparkPreviousArtifact("spark-streaming-zeromq"),
    libraryDependencies ++= Seq(
      "org.spark-project.akka" %% "akka-zeromq" % akkaVersion
    )
  )

  def mqttSettings() = streamingSettings ++ Seq(
    name := "spark-streaming-mqtt",
    previousArtifact := sparkPreviousArtifact("spark-streaming-mqtt"),
    libraryDependencies ++= Seq("org.eclipse.paho" % "mqtt-client" % "0.4.0")
  )
}<|MERGE_RESOLUTION|>--- conflicted
+++ resolved
@@ -382,11 +382,8 @@
         "net.sf.py4j"                % "py4j"             % "0.8.1"
       ),
     libraryDependencies ++= maybeAvro,
-<<<<<<< HEAD
-    assembleDeps
-=======
+    assembleDeps,
     previousArtifact := sparkPreviousArtifact("spark-core")
->>>>>>> ce92a9c1
   )
 
   // Create a colon-separate package list adding "org.apache.spark" in front of all of them,
