/*
 * Licensed to the Apache Software Foundation (ASF) under one or more
 * contributor license agreements.  See the NOTICE file distributed with
 * this work for additional information regarding copyright ownership.
 * The ASF licenses this file to You under the Apache License, Version 2.0
 * (the "License"); you may not use this file except in compliance with
 * the License.  You may obtain a copy of the License at
 *
 *    http://www.apache.org/licenses/LICENSE-2.0
 *
 * Unless required by applicable law or agreed to in writing, software
 * distributed under the License is distributed on an "AS IS" BASIS,
 * WITHOUT WARRANTIES OR CONDITIONS OF ANY KIND, either express or implied.
 * See the License for the specific language governing permissions and
 * limitations under the License.
 */

import sbt._
import sbt.Classpaths.publishTask
import Keys._
import sbtassembly.Plugin._
import AssemblyKeys._
import scala.util.Properties
import org.scalastyle.sbt.ScalastylePlugin.{Settings => ScalaStyleSettings}
import com.typesafe.tools.mima.plugin.MimaKeys.previousArtifact

import scala.collection.JavaConversions._

// For Sonatype publishing
//import com.jsuereth.pgp.sbtplugin.PgpKeys._

object SparkBuild extends Build {
  val SPARK_VERSION = "1.0.0-incubating-SNAPSHOT" 

  // Hadoop version to build against. For example, "1.0.4" for Apache releases, or
  // "2.0.0-mr1-cdh4.2.0" for Cloudera Hadoop. Note that these variables can be set
  // through the environment variables SPARK_HADOOP_VERSION and SPARK_YARN.
  val DEFAULT_HADOOP_VERSION = "1.0.4"

  // Whether the Hadoop version to build against is 2.2.x, or a variant of it. This can be set
  // through the SPARK_IS_NEW_HADOOP environment variable.
  val DEFAULT_IS_NEW_HADOOP = false

  val DEFAULT_YARN = false

  // HBase version; set as appropriate.
  val HBASE_VERSION = "0.94.6"

  // Target JVM version
  val SCALAC_JVM_VERSION = "jvm-1.6"
  val JAVAC_JVM_VERSION = "1.6"

  lazy val root = Project("root", file("."), settings = rootSettings) aggregate(allProjects: _*)

  lazy val core = Project("core", file("core"), settings = coreSettings)

  lazy val repl = Project("repl", file("repl"), settings = replSettings)
    .dependsOn(core, graphx, bagel, mllib, sql)

  lazy val tools = Project("tools", file("tools"), settings = toolsSettings) dependsOn(core) dependsOn(streaming)

  lazy val bagel = Project("bagel", file("bagel"), settings = bagelSettings) dependsOn(core)

  lazy val graphx = Project("graphx", file("graphx"), settings = graphxSettings) dependsOn(core)

  lazy val catalyst = Project("catalyst", file("sql/catalyst"), settings = catalystSettings) dependsOn(core)

  lazy val sql = Project("sql", file("sql/core"), settings = sqlCoreSettings) dependsOn(core, catalyst)

  // Since hive is its own assembly, it depends on all of the modules.
  lazy val hive = Project("hive", file("sql/hive"), settings = hiveSettings) dependsOn(sql, graphx, bagel, mllib, streaming, repl)

  lazy val streaming = Project("streaming", file("streaming"), settings = streamingSettings) dependsOn(core)

  lazy val mllib = Project("mllib", file("mllib"), settings = mllibSettings) dependsOn(core)

  lazy val assemblyProj = Project("assembly", file("assembly"), settings = assemblyProjSettings)
    .dependsOn(core, graphx, bagel, mllib, streaming, repl, sql) dependsOn(maybeYarn: _*) dependsOn(maybeGanglia: _*)

  lazy val assembleDeps = TaskKey[Unit]("assemble-deps", "Build assembly of dependencies and packages Spark projects")

  // A configuration to set an alternative publishLocalConfiguration
  lazy val MavenCompile = config("m2r") extend(Compile)
  lazy val publishLocalBoth = TaskKey[Unit]("publish-local", "publish local for m2 and ivy")
  val sparkHome = System.getProperty("user.dir")

  // Allows build configuration to be set through environment variables
  lazy val hadoopVersion = Properties.envOrElse("SPARK_HADOOP_VERSION", DEFAULT_HADOOP_VERSION)
  lazy val isNewHadoop = Properties.envOrNone("SPARK_IS_NEW_HADOOP") match {
    case None => {
      val isNewHadoopVersion = "2.[2-9]+".r.findFirstIn(hadoopVersion).isDefined
      (isNewHadoopVersion|| DEFAULT_IS_NEW_HADOOP)
    }
    case Some(v) => v.toBoolean
  }

  lazy val isYarnEnabled = Properties.envOrNone("SPARK_YARN") match {
    case None => DEFAULT_YARN
    case Some(v) => v.toBoolean
  }
  lazy val hadoopClient = if (hadoopVersion.startsWith("0.20.") || hadoopVersion == "1.0.0") "hadoop-core" else "hadoop-client"
  val maybeAvro = if (hadoopVersion.startsWith("0.23.") && isYarnEnabled) Seq("org.apache.avro" % "avro" % "1.7.4") else Seq()

  // Include Ganglia integration if the user has enabled Ganglia
  // This is isolated from the normal build due to LGPL-licensed code in the library
  lazy val isGangliaEnabled = Properties.envOrNone("SPARK_GANGLIA_LGPL").isDefined
  lazy val gangliaProj = Project("spark-ganglia-lgpl", file("extras/spark-ganglia-lgpl"), settings = gangliaSettings).dependsOn(core)
  val maybeGanglia: Seq[ClasspathDependency] = if (isGangliaEnabled) Seq(gangliaProj) else Seq()
  val maybeGangliaRef: Seq[ProjectReference] = if (isGangliaEnabled) Seq(gangliaProj) else Seq()

  // Include the Java 8 project if the JVM version is 8+
  lazy val javaVersion = System.getProperty("java.specification.version")
  lazy val isJava8Enabled = javaVersion.toDouble >= "1.8".toDouble
  val maybeJava8Tests = if (isJava8Enabled) Seq[ProjectReference](java8Tests) else Seq[ProjectReference]()
  lazy val java8Tests = Project("java8-tests", file("extras/java8-tests"), settings = java8TestsSettings).
    dependsOn(core) dependsOn(streaming % "compile->compile;test->test")

  // Include the YARN project if the user has enabled YARN
  lazy val yarnAlpha = Project("yarn-alpha", file("yarn/alpha"), settings = yarnAlphaSettings) dependsOn(core)
  lazy val yarn = Project("yarn", file("yarn/stable"), settings = yarnSettings) dependsOn(core)

  lazy val maybeYarn: Seq[ClasspathDependency] = if (isYarnEnabled) Seq(if (isNewHadoop) yarn else yarnAlpha) else Seq()
  lazy val maybeYarnRef: Seq[ProjectReference] = if (isYarnEnabled) Seq(if (isNewHadoop) yarn else yarnAlpha) else Seq()

  lazy val externalTwitter = Project("external-twitter", file("external/twitter"), settings = twitterSettings)
    .dependsOn(streaming % "compile->compile;test->test")

  lazy val externalKafka = Project("external-kafka", file("external/kafka"), settings = kafkaSettings)
    .dependsOn(streaming % "compile->compile;test->test")

  lazy val externalFlume = Project("external-flume", file("external/flume"), settings = flumeSettings)
    .dependsOn(streaming % "compile->compile;test->test")

  lazy val externalZeromq = Project("external-zeromq", file("external/zeromq"), settings = zeromqSettings)
    .dependsOn(streaming % "compile->compile;test->test")

  lazy val externalMqtt = Project("external-mqtt", file("external/mqtt"), settings = mqttSettings)
    .dependsOn(streaming % "compile->compile;test->test")

  lazy val allExternal = Seq[ClasspathDependency](externalTwitter, externalKafka, externalFlume, externalZeromq, externalMqtt)
  lazy val allExternalRefs = Seq[ProjectReference](externalTwitter, externalKafka, externalFlume, externalZeromq, externalMqtt)

  lazy val examples = Project("examples", file("examples"), settings = examplesSettings)
    .dependsOn(core, mllib, graphx, bagel, streaming, externalTwitter, hive) dependsOn(allExternal: _*)

  // Everything except assembly, hive, tools, java8Tests and examples belong to packageProjects
  lazy val packageProjects = Seq[ProjectReference](core, repl, bagel, streaming, mllib, graphx, catalyst, sql) ++ maybeYarnRef ++ maybeGangliaRef

  lazy val allProjects = packageProjects ++ allExternalRefs ++
    Seq[ProjectReference](examples, tools, assemblyProj, hive) ++ maybeJava8Tests

  def sharedSettings = Defaults.defaultSettings ++ MimaBuild.mimaSettings(file(sparkHome)) ++ Seq(
    organization       := "org.apache.spark",
<<<<<<< HEAD
    version            := SPARK_VERSION,
=======
    version            := "1.0.0-SNAPSHOT",
>>>>>>> 56db8a2f
    scalaVersion       := "2.10.3",
    scalacOptions := Seq("-Xmax-classfile-name", "120", "-unchecked", "-deprecation",
      "-target:" + SCALAC_JVM_VERSION),
    javacOptions := Seq("-target", JAVAC_JVM_VERSION, "-source", JAVAC_JVM_VERSION),
    unmanagedJars in Compile <<= baseDirectory map { base => (base / "lib" ** "*.jar").classpath },
    retrieveManaged := true,
    javaHome := Properties.envOrNone("JAVA_HOME").map(file),
    // This is to add convenience of enabling sbt -Dsbt.offline=true for making the build offline.
    offline := "true".equalsIgnoreCase(sys.props("sbt.offline")),
    retrievePattern := "[type]s/[artifact](-[revision])(-[classifier]).[ext]",
    transitiveClassifiers in Scope.GlobalScope := Seq("sources"),
    testListeners <<= target.map(t => Seq(new eu.henkelmann.sbt.JUnitXmlTestsListener(t.getAbsolutePath))),

    // Fork new JVMs for tests and set Java options for those
    fork := true,
    javaOptions in Test += "-Dspark.home=" + sparkHome,
    javaOptions in Test += "-Dspark.testing=1",
    javaOptions in Test ++= System.getProperties.filter(_._1 startsWith "spark").map { case (k,v) => s"-D$k=$v" }.toSeq,
    javaOptions += "-Xmx3g",
    // Show full stack trace and duration in test cases.
    testOptions in Test += Tests.Argument("-oDF"),
    // Remove certain packages from Scaladoc
    scalacOptions in (Compile,doc) := Seq("-groups", "-skip-packages", Seq(
      "akka",
      "org.apache.spark.network",
      "org.apache.spark.deploy",
      "org.apache.spark.util.collection"
      ).mkString(":")),

    // Only allow one test at a time, even across projects, since they run in the same JVM
    concurrentRestrictions in Global += Tags.limit(Tags.Test, 1),

    resolvers ++= Seq(
      // HTTPS is unavailable for Maven Central
      "Maven Repository"     at "http://repo.maven.apache.org/maven2",
      "Apache Repository"    at "https://repository.apache.org/content/repositories/releases",
      "JBoss Repository"     at "https://repository.jboss.org/nexus/content/repositories/releases/",
      "MQTT Repository"      at "https://repo.eclipse.org/content/repositories/paho-releases/",
      "Cloudera Repository"  at "https://repository.cloudera.com/artifactory/cloudera-repos/",
      // For Sonatype publishing
      //"sonatype-snapshots"   at "https://oss.sonatype.org/content/repositories/snapshots",
      //"sonatype-staging"     at "https://oss.sonatype.org/service/local/staging/deploy/maven2/",
      // also check the local Maven repository ~/.m2
      Resolver.mavenLocal
    ),

    publishMavenStyle := true,

    //useGpg in Global := true,

    pomExtra := (
      <parent>
        <groupId>org.apache</groupId>
        <artifactId>apache</artifactId>
        <version>13</version>
      </parent>
      <url>http://spark.apache.org/</url>
      <licenses>
        <license>
          <name>Apache 2.0 License</name>
          <url>http://www.apache.org/licenses/LICENSE-2.0.html</url>
          <distribution>repo</distribution>
        </license>
      </licenses>
      <scm>
        <connection>scm:git:git@github.com:apache/spark.git</connection>
        <url>scm:git:git@github.com:apache/spark.git</url>
      </scm>
      <developers>
        <developer>
          <id>matei</id>
          <name>Matei Zaharia</name>
          <email>matei.zaharia@gmail.com</email>
          <url>http://www.cs.berkeley.edu/~matei</url>
          <organization>Apache Software Foundation</organization>
          <organizationUrl>http://spark.apache.org</organizationUrl>
        </developer>
      </developers>
      <issueManagement>
        <system>JIRA</system>
        <url>https://spark-project.atlassian.net/browse/SPARK</url>
      </issueManagement>
    ),

    /*
    publishTo <<= version { (v: String) =>
      val nexus = "https://oss.sonatype.org/"
      if (v.trim.endsWith("SNAPSHOT"))
        Some("sonatype-snapshots" at nexus + "content/repositories/snapshots")
      else
        Some("sonatype-staging"  at nexus + "service/local/staging/deploy/maven2")
    },

    */

    libraryDependencies ++= Seq(
        "io.netty"          % "netty-all"       % "4.0.17.Final",
        "org.eclipse.jetty" % "jetty-server"    % "7.6.8.v20121106",
        "org.eclipse.jetty" % "jetty-util" % "7.6.8.v20121106",
        "org.eclipse.jetty" % "jetty-plus" % "7.6.8.v20121106",
        "org.eclipse.jetty" % "jetty-security" % "7.6.8.v20121106",
        /** Workaround for SPARK-959. Dependency used by org.eclipse.jetty. Fixed in ivy 2.3.0. */
        "org.eclipse.jetty.orbit" % "javax.servlet" % "2.5.0.v201103041518" artifacts Artifact("javax.servlet", "jar", "jar"),
        "org.scalatest"    %% "scalatest"       % "1.9.1"  % "test",
        "org.scalacheck"   %% "scalacheck"      % "1.10.0" % "test",
        "com.novocode"      % "junit-interface" % "0.10"   % "test",
        "org.easymock"      % "easymock"        % "3.1"    % "test",
        "org.mockito"       % "mockito-all"     % "1.8.5"  % "test",
        "commons-io"        % "commons-io"      % "2.4"    % "test"
    ),

    testOptions += Tests.Argument(TestFrameworks.JUnit, "-v", "-a"),
    parallelExecution := true,
    /* Workaround for issue #206 (fixed after SBT 0.11.0) */
    watchTransitiveSources <<= Defaults.inDependencies[Task[Seq[File]]](watchSources.task,
      const(std.TaskExtra.constant(Nil)), aggregate = true, includeRoot = true) apply { _.join.map(_.flatten) },

    otherResolvers := Seq(Resolver.file("dotM2", file(Path.userHome + "/.m2/repository"))),
    publishLocalConfiguration in MavenCompile <<= (packagedArtifacts, deliverLocal, ivyLoggingLevel) map {
      (arts, _, level) => new PublishConfiguration(None, "dotM2", arts, Seq(), level)
    },
    publishMavenStyle in MavenCompile := true,
    publishLocal in MavenCompile <<= publishTask(publishLocalConfiguration in MavenCompile, deliverLocal),
    publishLocalBoth <<= Seq(publishLocal in MavenCompile, publishLocal).dependOn
  ) ++ net.virtualvoid.sbt.graph.Plugin.graphSettings ++ ScalaStyleSettings

  val slf4jVersion = "1.7.5"

  val excludeNetty = ExclusionRule(organization = "org.jboss.netty")
  val excludeAsm = ExclusionRule(organization = "org.ow2.asm")
  val excludeOldAsm = ExclusionRule(organization = "asm")
  val excludeCommonsLogging = ExclusionRule(organization = "commons-logging")
  val excludeSLF4J = ExclusionRule(organization = "org.slf4j")
  val excludeScalap = ExclusionRule(organization = "org.scala-lang", artifact = "scalap")

  def sparkPreviousArtifact(id: String, organization: String = "org.apache.spark", 
      version: String = "0.9.0-incubating", crossVersion: String = "2.10"): Option[sbt.ModuleID] = {
    val fullId = if (crossVersion.isEmpty) id else id + "_" + crossVersion
    Some(organization % fullId % version) // the artifact to compare binary compatibility with
  }

  def coreSettings = sharedSettings ++ Seq(
    name := "spark-core",
<<<<<<< HEAD
    resolvers ++= Seq(
       "JBoss Repository"     at "http://repository.jboss.org/nexus/content/repositories/releases/",
       "Cloudera Repository"  at "https://repository.cloudera.com/artifactory/cloudera-repos/"
    ),
    previousArtifact := sparkPreviousArtifact("spark-core"),
=======

>>>>>>> 56db8a2f
    libraryDependencies ++= Seq(
        "com.google.guava"           % "guava"            % "14.0.1",
        "com.google.code.findbugs"   % "jsr305"           % "1.3.9",
        "log4j"                      % "log4j"            % "1.2.17",
        "org.slf4j"                  % "slf4j-api"        % slf4jVersion,
        "org.slf4j"                  % "slf4j-log4j12"    % slf4jVersion,
        "org.slf4j"                  % "jul-to-slf4j"     % slf4jVersion,
        "org.slf4j"                  % "jcl-over-slf4j"   % slf4jVersion,
        "commons-daemon"             % "commons-daemon"   % "1.0.10", // workaround for bug HADOOP-9407
        "com.ning"                   % "compress-lzf"     % "1.0.0",
        "org.xerial.snappy"          % "snappy-java"      % "1.0.5",
        "org.spark-project.akka"    %% "akka-remote"      % "2.2.3-shaded-protobuf"  excludeAll(excludeNetty),
        "org.spark-project.akka"    %% "akka-slf4j"       % "2.2.3-shaded-protobuf"  excludeAll(excludeNetty),
        "org.spark-project.akka"    %% "akka-testkit"     % "2.2.3-shaded-protobuf" % "test",
        "org.json4s"                %% "json4s-jackson"   % "3.2.6" excludeAll(excludeScalap),
        "it.unimi.dsi"               % "fastutil"         % "6.4.4",
        "colt"                       % "colt"             % "1.2.0",
        "org.apache.mesos"           % "mesos"            % "0.13.0",
        "commons-net"                % "commons-net"      % "2.2",
        "net.java.dev.jets3t"        % "jets3t"           % "0.7.1" excludeAll(excludeCommonsLogging),
        "org.apache.derby"           % "derby"            % "10.4.2.0"                     % "test",
        "org.apache.hadoop"          % hadoopClient       % hadoopVersion excludeAll(excludeNetty, excludeAsm, excludeCommonsLogging, excludeSLF4J, excludeOldAsm),
        "org.apache.curator"         % "curator-recipes"  % "2.4.0" excludeAll(excludeNetty),
        "com.codahale.metrics"       % "metrics-core"     % "3.0.0",
        "com.codahale.metrics"       % "metrics-jvm"      % "3.0.0",
        "com.codahale.metrics"       % "metrics-json"     % "3.0.0",
        "com.codahale.metrics"       % "metrics-graphite" % "3.0.0",
        "com.twitter"               %% "chill"            % "0.3.1" excludeAll(excludeAsm),
        "com.twitter"                % "chill-java"       % "0.3.1" excludeAll(excludeAsm),
        "com.clearspring.analytics"  % "stream"           % "2.5.1"
      ),
    libraryDependencies ++= maybeAvro
  )

  def rootSettings = sharedSettings ++ Seq(
    publish := {}
  )

  def replSettings = sharedSettings ++ Seq(
    name := "spark-repl",
   libraryDependencies <+= scalaVersion(v => "org.scala-lang"  % "scala-compiler" % v ),
   libraryDependencies <+= scalaVersion(v => "org.scala-lang"  % "jline"          % v ),
   libraryDependencies <+= scalaVersion(v => "org.scala-lang"  % "scala-reflect"  % v )
  )

  def examplesSettings = sharedSettings ++ Seq(
    name := "spark-examples",
    previousArtifact := sparkPreviousArtifact("spark-examples"),
    libraryDependencies ++= Seq(
      "com.twitter"          %% "algebird-core"   % "0.1.11",
      "org.apache.hbase" % "hbase" % HBASE_VERSION excludeAll(excludeNetty, excludeAsm, excludeOldAsm, excludeCommonsLogging),
      "org.apache.cassandra" % "cassandra-all" % "1.2.6"
        exclude("com.google.guava", "guava")
        exclude("com.googlecode.concurrentlinkedhashmap", "concurrentlinkedhashmap-lru")
        exclude("com.ning","compress-lzf")
        exclude("io.netty", "netty")
        exclude("jline","jline")
        exclude("org.apache.cassandra.deps", "avro")
        excludeAll(excludeSLF4J)
    )
  ) ++ assemblySettings ++ extraAssemblySettings

  def toolsSettings = sharedSettings ++ Seq(
    name := "spark-tools"
  ) ++ assemblySettings ++ extraAssemblySettings

  def graphxSettings = sharedSettings ++ Seq(
    name := "spark-graphx",
    previousArtifact := sparkPreviousArtifact("spark-graphx"),
    libraryDependencies ++= Seq(
      "org.jblas" % "jblas" % "1.2.3"
    )
  )

  def bagelSettings = sharedSettings ++ Seq(
    name := "spark-bagel",
    previousArtifact := sparkPreviousArtifact("spark-bagel")
  )

  def mllibSettings = sharedSettings ++ Seq(
    name := "spark-mllib",
    previousArtifact := sparkPreviousArtifact("spark-mllib"),
    libraryDependencies ++= Seq(
      "org.jblas" % "jblas" % "1.2.3",
      "org.scalanlp" %% "breeze" % "0.7"
    )
  )

  def catalystSettings = sharedSettings ++ Seq(
    name := "catalyst",
    // The mechanics of rewriting expression ids to compare trees in some test cases makes
    // assumptions about the the expression ids being contiguious.  Running tests in parallel breaks
    // this non-deterministically.  TODO: FIX THIS.
    parallelExecution in Test := false,
    libraryDependencies ++= Seq(
      "org.scalatest" %% "scalatest" % "1.9.1" % "test",
      "com.typesafe" %% "scalalogging-slf4j" % "1.0.1"
    )
  )

  def sqlCoreSettings = sharedSettings ++ Seq(
    name := "spark-sql",
    libraryDependencies ++= Seq(
      "com.twitter" % "parquet-column" % "1.3.2",
      "com.twitter" % "parquet-hadoop" % "1.3.2"
    )
  )

  // Since we don't include hive in the main assembly this project also acts as an alternative
  // assembly jar.
  def hiveSettings = sharedSettings ++ assemblyProjSettings ++ Seq(
    name := "spark-hive",
    jarName in assembly <<= version map { v => "spark-hive-assembly-" + v + "-hadoop" + hadoopVersion + ".jar" },
    jarName in packageDependency <<= version map { v => "spark-hive-assembly-" + v + "-hadoop" + hadoopVersion + "-deps.jar" },
    javaOptions += "-XX:MaxPermSize=1g",
    libraryDependencies ++= Seq(
      "org.apache.hive" % "hive-metastore" % "0.12.0",
      "org.apache.hive" % "hive-exec" % "0.12.0",
      "org.apache.hive" % "hive-serde" % "0.12.0"
    ),
    // Multiple queries rely on the TestHive singleton.  See comments there for more details.
    parallelExecution in Test := false,
    // Supporting all SerDes requires us to depend on deprecated APIs, so we turn off the warnings
    // only for this subproject.
    scalacOptions <<= scalacOptions map { currentOpts: Seq[String] =>
      currentOpts.filterNot(_ == "-deprecation")
    },
    initialCommands in console :=
      """
        |import org.apache.spark.sql.catalyst.analysis._
        |import org.apache.spark.sql.catalyst.dsl._
        |import org.apache.spark.sql.catalyst.errors._
        |import org.apache.spark.sql.catalyst.expressions._
        |import org.apache.spark.sql.catalyst.plans.logical._
        |import org.apache.spark.sql.catalyst.rules._
        |import org.apache.spark.sql.catalyst.types._
        |import org.apache.spark.sql.catalyst.util._
        |import org.apache.spark.sql.execution
        |import org.apache.spark.sql.hive._
        |import org.apache.spark.sql.hive.TestHive._
        |import org.apache.spark.sql.parquet.ParquetTestData""".stripMargin
  )

  def streamingSettings = sharedSettings ++ Seq(
    name := "spark-streaming",
    previousArtifact := sparkPreviousArtifact("spark-streaming"),
    libraryDependencies ++= Seq(
      "commons-io" % "commons-io" % "2.4"
    )
  )

  def yarnCommonSettings = sharedSettings ++ Seq(
    unmanagedSourceDirectories in Compile <++= baseDirectory { base =>
      Seq(
         base / "../common/src/main/scala"
      )
    },

    unmanagedSourceDirectories in Test <++= baseDirectory { base =>
      Seq(
         base / "../common/src/test/scala"
      )
    }

  ) ++ extraYarnSettings

  def yarnAlphaSettings = yarnCommonSettings ++ Seq(
    name := "spark-yarn-alpha"
  )

  def yarnSettings = yarnCommonSettings ++ Seq(
    name := "spark-yarn"
  )

  def gangliaSettings = sharedSettings ++ Seq(
    name := "spark-ganglia-lgpl",
    libraryDependencies += "com.codahale.metrics" % "metrics-ganglia" % "3.0.0"
  )

  def java8TestsSettings = sharedSettings ++ Seq(
    name := "java8-tests",
    javacOptions := Seq("-target", "1.8", "-source", "1.8"),
    testOptions += Tests.Argument(TestFrameworks.JUnit, "-v", "-a")
  )

  // Conditionally include the YARN dependencies because some tools look at all sub-projects and will complain
  // if we refer to nonexistent dependencies (e.g. hadoop-yarn-api from a Hadoop version without YARN).
  def extraYarnSettings = if(isYarnEnabled) yarnEnabledSettings else Seq()

  def yarnEnabledSettings = Seq(
    libraryDependencies ++= Seq(
      // Exclude rule required for all ?
      "org.apache.hadoop" % hadoopClient         % hadoopVersion excludeAll(excludeNetty, excludeAsm, excludeOldAsm),
      "org.apache.hadoop" % "hadoop-yarn-api"    % hadoopVersion excludeAll(excludeNetty, excludeAsm, excludeOldAsm),
      "org.apache.hadoop" % "hadoop-yarn-common" % hadoopVersion excludeAll(excludeNetty, excludeAsm, excludeOldAsm),
      "org.apache.hadoop" % "hadoop-yarn-client" % hadoopVersion excludeAll(excludeNetty, excludeAsm, excludeOldAsm)
    )
  )

  def assemblyProjSettings = sharedSettings ++ Seq(
    libraryDependencies += "net.sf.py4j" % "py4j" % "0.8.1",
    name := "spark-assembly",
    assembleDeps in Compile <<= (packageProjects.map(packageBin in Compile in _) ++ Seq(packageDependency in Compile)).dependOn,
    jarName in assembly <<= version map { v => "spark-assembly-" + v + "-hadoop" + hadoopVersion + ".jar" },
    jarName in packageDependency <<= version map { v => "spark-assembly-" + v + "-hadoop" + hadoopVersion + "-deps.jar" }
  ) ++ assemblySettings ++ extraAssemblySettings

  def extraAssemblySettings() = Seq(
    test in assembly := {},
    mergeStrategy in assembly := {
      case m if m.toLowerCase.endsWith("manifest.mf") => MergeStrategy.discard
      case m if m.toLowerCase.matches("meta-inf.*\\.sf$") => MergeStrategy.discard
      case "log4j.properties" => MergeStrategy.discard
      case m if m.toLowerCase.startsWith("meta-inf/services/") => MergeStrategy.filterDistinctLines
      case "reference.conf" => MergeStrategy.concat
      case _ => MergeStrategy.first
    }
  )

  def twitterSettings() = sharedSettings ++ Seq(
    name := "spark-streaming-twitter",
    previousArtifact := sparkPreviousArtifact("spark-streaming-twitter"),
    libraryDependencies ++= Seq(
      "org.twitter4j" % "twitter4j-stream" % "3.0.3" excludeAll(excludeNetty)
    )
  )

  def kafkaSettings() = sharedSettings ++ Seq(
    name := "spark-streaming-kafka",
    previousArtifact := sparkPreviousArtifact("spark-streaming-kafka"),
    libraryDependencies ++= Seq(
      "com.github.sgroschupf"    % "zkclient"   % "0.1"          excludeAll(excludeNetty),
      "org.apache.kafka"        %% "kafka"      % "0.8.0"
        exclude("com.sun.jdmk", "jmxtools")
        exclude("com.sun.jmx", "jmxri")
        exclude("net.sf.jopt-simple", "jopt-simple")
        excludeAll(excludeNetty, excludeSLF4J)
    )
  )

  def flumeSettings() = sharedSettings ++ Seq(
    name := "spark-streaming-flume",
    previousArtifact := sparkPreviousArtifact("spark-streaming-flume"),
    libraryDependencies ++= Seq(
      "org.apache.flume" % "flume-ng-sdk" % "1.2.0" % "compile" excludeAll(excludeNetty)
    )
  )

  def zeromqSettings() = sharedSettings ++ Seq(
    name := "spark-streaming-zeromq",
    previousArtifact := sparkPreviousArtifact("spark-streaming-zeromq"),
    libraryDependencies ++= Seq(
      "org.spark-project.akka" %% "akka-zeromq" % "2.2.3-shaded-protobuf" excludeAll(excludeNetty)
    )
  )

  def mqttSettings() = streamingSettings ++ Seq(
    name := "spark-streaming-mqtt",
<<<<<<< HEAD
    previousArtifact := sparkPreviousArtifact("spark-streaming-mqtt"),
    resolvers ++= Seq("Eclipse Repo" at "https://repo.eclipse.org/content/repositories/paho-releases/"),
=======
>>>>>>> 56db8a2f
    libraryDependencies ++= Seq("org.eclipse.paho" % "mqtt-client" % "0.4.0")
  )
}<|MERGE_RESOLUTION|>--- conflicted
+++ resolved
@@ -30,7 +30,7 @@
 //import com.jsuereth.pgp.sbtplugin.PgpKeys._
 
 object SparkBuild extends Build {
-  val SPARK_VERSION = "1.0.0-incubating-SNAPSHOT" 
+  val SPARK_VERSION = "1.0.0-SNAPSHOT" 
 
   // Hadoop version to build against. For example, "1.0.4" for Apache releases, or
   // "2.0.0-mr1-cdh4.2.0" for Cloudera Hadoop. Note that these variables can be set
@@ -151,11 +151,7 @@
 
   def sharedSettings = Defaults.defaultSettings ++ MimaBuild.mimaSettings(file(sparkHome)) ++ Seq(
     organization       := "org.apache.spark",
-<<<<<<< HEAD
     version            := SPARK_VERSION,
-=======
-    version            := "1.0.0-SNAPSHOT",
->>>>>>> 56db8a2f
     scalaVersion       := "2.10.3",
     scalacOptions := Seq("-Xmax-classfile-name", "120", "-unchecked", "-deprecation",
       "-target:" + SCALAC_JVM_VERSION),
@@ -299,15 +295,6 @@
 
   def coreSettings = sharedSettings ++ Seq(
     name := "spark-core",
-<<<<<<< HEAD
-    resolvers ++= Seq(
-       "JBoss Repository"     at "http://repository.jboss.org/nexus/content/repositories/releases/",
-       "Cloudera Repository"  at "https://repository.cloudera.com/artifactory/cloudera-repos/"
-    ),
-    previousArtifact := sparkPreviousArtifact("spark-core"),
-=======
-
->>>>>>> 56db8a2f
     libraryDependencies ++= Seq(
         "com.google.guava"           % "guava"            % "14.0.1",
         "com.google.code.findbugs"   % "jsr305"           % "1.3.9",
@@ -566,11 +553,6 @@
 
   def mqttSettings() = streamingSettings ++ Seq(
     name := "spark-streaming-mqtt",
-<<<<<<< HEAD
-    previousArtifact := sparkPreviousArtifact("spark-streaming-mqtt"),
-    resolvers ++= Seq("Eclipse Repo" at "https://repo.eclipse.org/content/repositories/paho-releases/"),
-=======
->>>>>>> 56db8a2f
     libraryDependencies ++= Seq("org.eclipse.paho" % "mqtt-client" % "0.4.0")
   )
 }