--- conflicted
+++ resolved
@@ -45,13 +45,8 @@
     sparkKinesisAsl) = Seq("yarn", "yarn-stable", "java8-tests", "ganglia-lgpl",
     "kinesis-asl").map(ProjectRef(buildLocation, _))
 
-<<<<<<< HEAD
-  val assemblyProjects@Seq(assembly, examples, networkYarn, streamingFlumeAssembly, streamingKafkaAssembly, streamingMqttAssembly) =
-    Seq("assembly", "examples", "network-yarn", "streaming-flume-assembly", "streaming-kafka-assembly", "streaming-mqtt-assembly")
-=======
-  val assemblyProjects@Seq(assembly, examples, networkYarn, streamingFlumeAssembly, streamingKafkaAssembly, streamingKinesisAslAssembly) =
-    Seq("assembly", "examples", "network-yarn", "streaming-flume-assembly", "streaming-kafka-assembly", "streaming-kinesis-asl-assembly")
->>>>>>> 87656650
+  val assemblyProjects@Seq(assembly, examples, networkYarn, streamingFlumeAssembly, streamingKafkaAssembly, streamingMqttAssembly, streamingKinesisAslAssembly) =
+    Seq("assembly", "examples", "network-yarn", "streaming-flume-assembly", "streaming-kafka-assembly", "streaming-mqtt-assembly", "streaming-kinesis-asl-assembly")
       .map(ProjectRef(buildLocation, _))
 
   val tools = ProjectRef(buildLocation, "tools")
@@ -390,11 +385,7 @@
         .getOrElse(SbtPomKeys.effectivePom.value.getProperties.get("hadoop.version").asInstanceOf[String])
     },
     jarName in assembly <<= (version, moduleName, hadoopVersion) map { (v, mName, hv) =>
-<<<<<<< HEAD
-      if (mName.contains("streaming-flume-assembly") || mName.contains("streaming-kafka-assembly") || mName.contains("streaming-mqtt-assembly")) {
-=======
-      if (mName.contains("streaming-flume-assembly") || mName.contains("streaming-kafka-assembly") || mName.contains("streaming-kinesis-asl-assembly")) {
->>>>>>> 87656650
+      if (mName.contains("streaming-flume-assembly") || mName.contains("streaming-kafka-assembly") || mName.contains("streaming-mqtt-assembly") || mName.contains("streaming-kinesis-asl-assembly")) {
         // This must match the same name used in maven (see external/kafka-assembly/pom.xml)
         s"${mName}-${v}.jar"
       } else {
