/*
 * Licensed to the Apache Software Foundation (ASF) under one or more
 * contributor license agreements.  See the NOTICE file distributed with
 * this work for additional information regarding copyright ownership.
 * The ASF licenses this file to You under the Apache License, Version 2.0
 * (the "License"); you may not use this file except in compliance with
 * the License.  You may obtain a copy of the License at
 *
 *    http://www.apache.org/licenses/LICENSE-2.0
 *
 * Unless required by applicable law or agreed to in writing, software
 * distributed under the License is distributed on an "AS IS" BASIS,
 * WITHOUT WARRANTIES OR CONDITIONS OF ANY KIND, either express or implied.
 * See the License for the specific language governing permissions and
 * limitations under the License.
 */

import sbt._
import sbt.Classpaths.publishTask
import sbt.Keys._
import sbtassembly.Plugin._
import AssemblyKeys._
import scala.util.Properties
import org.scalastyle.sbt.ScalastylePlugin.{Settings => ScalaStyleSettings}
import com.typesafe.tools.mima.plugin.MimaKeys.previousArtifact

import scala.collection.JavaConversions._

// For Sonatype publishing
// import com.jsuereth.pgp.sbtplugin.PgpKeys._

object SparkBuild extends Build {
  val SPARK_VERSION = "1.0.0-SNAPSHOT" 

  // Hadoop version to build against. For example, "1.0.4" for Apache releases, or
  // "2.0.0-mr1-cdh4.2.0" for Cloudera Hadoop. Note that these variables can be set
  // through the environment variables SPARK_HADOOP_VERSION and SPARK_YARN.
  val DEFAULT_HADOOP_VERSION = "1.0.4"

  // Whether the Hadoop version to build against is 2.2.x, or a variant of it. This can be set
  // through the SPARK_IS_NEW_HADOOP environment variable.
  val DEFAULT_IS_NEW_HADOOP = false

  val DEFAULT_YARN = false

  // HBase version; set as appropriate.
  val HBASE_VERSION = "0.94.6"

  // Target JVM version
  val SCALAC_JVM_VERSION = "jvm-1.6"
  val JAVAC_JVM_VERSION = "1.6"

  lazy val root = Project("root", file("."), settings = rootSettings) aggregate(allProjects: _*)

  lazy val core = Project("core", file("core"), settings = coreSettings)

  lazy val repl = Project("repl", file("repl"), settings = replSettings)
    .dependsOn(core, graphx, bagel, mllib, sql)

  lazy val tools = Project("tools", file("tools"), settings = toolsSettings) dependsOn(core) dependsOn(streaming)

  lazy val bagel = Project("bagel", file("bagel"), settings = bagelSettings) dependsOn(core)

  lazy val graphx = Project("graphx", file("graphx"), settings = graphxSettings) dependsOn(core)

  lazy val catalyst = Project("catalyst", file("sql/catalyst"), settings = catalystSettings) dependsOn(core)

  lazy val sql = Project("sql", file("sql/core"), settings = sqlCoreSettings) dependsOn(core, catalyst)

  // Since hive is its own assembly, it depends on all of the modules.
  lazy val hive = Project("hive", file("sql/hive"), settings = hiveSettings) dependsOn(sql, graphx, bagel, mllib, streaming, repl)

  lazy val streaming = Project("streaming", file("streaming"), settings = streamingSettings) dependsOn(core)

  lazy val mllib = Project("mllib", file("mllib"), settings = mllibSettings) dependsOn(core)

  lazy val assemblyProj = Project("assembly", file("assembly"), settings = assemblyProjSettings)
    .dependsOn(core, graphx, bagel, mllib, streaming, repl, sql) dependsOn(maybeYarn: _*) dependsOn(maybeGanglia: _*)

  lazy val assembleDeps = TaskKey[Unit]("assemble-deps", "Build assembly of dependencies and packages Spark projects")

  // A configuration to set an alternative publishLocalConfiguration
  lazy val MavenCompile = config("m2r") extend(Compile)
  lazy val publishLocalBoth = TaskKey[Unit]("publish-local", "publish local for m2 and ivy")
  val sparkHome = System.getProperty("user.dir")

  // Allows build configuration to be set through environment variables
  lazy val hadoopVersion = Properties.envOrElse("SPARK_HADOOP_VERSION", DEFAULT_HADOOP_VERSION)
  lazy val isNewHadoop = Properties.envOrNone("SPARK_IS_NEW_HADOOP") match {
    case None => {
      val isNewHadoopVersion = "2.[2-9]+".r.findFirstIn(hadoopVersion).isDefined
      (isNewHadoopVersion|| DEFAULT_IS_NEW_HADOOP)
    }
    case Some(v) => v.toBoolean
  }

  lazy val isYarnEnabled = Properties.envOrNone("SPARK_YARN") match {
    case None => DEFAULT_YARN
    case Some(v) => v.toBoolean
  }
  lazy val hadoopClient = if (hadoopVersion.startsWith("0.20.") || hadoopVersion == "1.0.0") "hadoop-core" else "hadoop-client"
  val maybeAvro = if (hadoopVersion.startsWith("0.23.") && isYarnEnabled) Seq("org.apache.avro" % "avro" % "1.7.4") else Seq()

  // Include Ganglia integration if the user has enabled Ganglia
  // This is isolated from the normal build due to LGPL-licensed code in the library
  lazy val isGangliaEnabled = Properties.envOrNone("SPARK_GANGLIA_LGPL").isDefined
  lazy val gangliaProj = Project("spark-ganglia-lgpl", file("extras/spark-ganglia-lgpl"), settings = gangliaSettings).dependsOn(core)
  val maybeGanglia: Seq[ClasspathDependency] = if (isGangliaEnabled) Seq(gangliaProj) else Seq()
  val maybeGangliaRef: Seq[ProjectReference] = if (isGangliaEnabled) Seq(gangliaProj) else Seq()

  // Include the Java 8 project if the JVM version is 8+
  lazy val javaVersion = System.getProperty("java.specification.version")
  lazy val isJava8Enabled = javaVersion.toDouble >= "1.8".toDouble
  val maybeJava8Tests = if (isJava8Enabled) Seq[ProjectReference](java8Tests) else Seq[ProjectReference]()
  lazy val java8Tests = Project("java8-tests", file("extras/java8-tests"), settings = java8TestsSettings).
    dependsOn(core) dependsOn(streaming % "compile->compile;test->test")

  // Include the YARN project if the user has enabled YARN
  lazy val yarnAlpha = Project("yarn-alpha", file("yarn/alpha"), settings = yarnAlphaSettings) dependsOn(core)
  lazy val yarn = Project("yarn", file("yarn/stable"), settings = yarnSettings) dependsOn(core)

  lazy val maybeYarn: Seq[ClasspathDependency] = if (isYarnEnabled) Seq(if (isNewHadoop) yarn else yarnAlpha) else Seq()
  lazy val maybeYarnRef: Seq[ProjectReference] = if (isYarnEnabled) Seq(if (isNewHadoop) yarn else yarnAlpha) else Seq()

  lazy val externalTwitter = Project("external-twitter", file("external/twitter"), settings = twitterSettings)
    .dependsOn(streaming % "compile->compile;test->test")

  lazy val externalKafka = Project("external-kafka", file("external/kafka"), settings = kafkaSettings)
    .dependsOn(streaming % "compile->compile;test->test")

  lazy val externalFlume = Project("external-flume", file("external/flume"), settings = flumeSettings)
    .dependsOn(streaming % "compile->compile;test->test")

  lazy val externalZeromq = Project("external-zeromq", file("external/zeromq"), settings = zeromqSettings)
    .dependsOn(streaming % "compile->compile;test->test")

  lazy val externalMqtt = Project("external-mqtt", file("external/mqtt"), settings = mqttSettings)
    .dependsOn(streaming % "compile->compile;test->test")

  lazy val allExternal = Seq[ClasspathDependency](externalTwitter, externalKafka, externalFlume, externalZeromq, externalMqtt)
  lazy val allExternalRefs = Seq[ProjectReference](externalTwitter, externalKafka, externalFlume, externalZeromq, externalMqtt)

  lazy val examples = Project("examples", file("examples"), settings = examplesSettings)
    .dependsOn(core, mllib, graphx, bagel, streaming, externalTwitter, hive) dependsOn(allExternal: _*)

  // Everything except assembly, hive, tools, java8Tests and examples belong to packageProjects
  lazy val packageProjects = Seq[ProjectReference](core, repl, bagel, streaming, mllib, graphx, catalyst, sql) ++ maybeYarnRef ++ maybeGangliaRef

  lazy val allProjects = packageProjects ++ allExternalRefs ++
    Seq[ProjectReference](examples, tools, assemblyProj, hive) ++ maybeJava8Tests

  def sharedSettings = Defaults.defaultSettings ++ MimaBuild.mimaSettings(file(sparkHome)) ++ Seq(
    organization       := "org.apache.spark",
    version            := SPARK_VERSION,
    scalaVersion       := "2.10.4",
    scalacOptions := Seq("-Xmax-classfile-name", "120", "-unchecked", "-deprecation",
      "-target:" + SCALAC_JVM_VERSION),
    javacOptions := Seq("-target", JAVAC_JVM_VERSION, "-source", JAVAC_JVM_VERSION),
    unmanagedJars in Compile <<= baseDirectory map { base => (base / "lib" ** "*.jar").classpath },
    retrieveManaged := true,
    javaHome := Properties.envOrNone("JAVA_HOME").map(file),
    // This is to add convenience of enabling sbt -Dsbt.offline=true for making the build offline.
    offline := "true".equalsIgnoreCase(sys.props("sbt.offline")),
    retrievePattern := "[type]s/[artifact](-[revision])(-[classifier]).[ext]",
    transitiveClassifiers in Scope.GlobalScope := Seq("sources"),
    testListeners <<= target.map(t => Seq(new eu.henkelmann.sbt.JUnitXmlTestsListener(t.getAbsolutePath))),

    // Fork new JVMs for tests and set Java options for those
    fork := true,
    javaOptions in Test += "-Dspark.home=" + sparkHome,
    javaOptions in Test += "-Dspark.testing=1",
    javaOptions in Test ++= System.getProperties.filter(_._1 startsWith "spark").map { case (k,v) => s"-D$k=$v" }.toSeq,
    javaOptions += "-Xmx3g",
    // Show full stack trace and duration in test cases.
    testOptions in Test += Tests.Argument("-oDF"),
    // Remove certain packages from Scaladoc
    scalacOptions in (Compile,doc) := Seq("-groups", "-skip-packages", Seq(
      "akka",
      "org.apache.spark.network",
      "org.apache.spark.deploy",
      "org.apache.spark.util.collection"
      ).mkString(":")),

    // Only allow one test at a time, even across projects, since they run in the same JVM
    concurrentRestrictions in Global += Tags.limit(Tags.Test, 1),

    resolvers ++= Seq(
<<<<<<< HEAD
=======
      // HTTPS is unavailable for Maven Central
>>>>>>> a02b535d
      "Maven Repository"     at "http://repo.maven.apache.org/maven2",
      "Apache Repository"    at "https://repository.apache.org/content/repositories/releases",
      "JBoss Repository"     at "https://repository.jboss.org/nexus/content/repositories/releases/",
      "MQTT Repository"      at "https://repo.eclipse.org/content/repositories/paho-releases/",
      "Cloudera Repository"  at "http://repository.cloudera.com/artifactory/cloudera-repos/",
      // For Sonatype publishing
      // "sonatype-snapshots"   at "https://oss.sonatype.org/content/repositories/snapshots",
      // "sonatype-staging"     at "https://oss.sonatype.org/service/local/staging/deploy/maven2/",
      // also check the local Maven repository ~/.m2
      Resolver.mavenLocal
    ),

    publishMavenStyle := true,

    // useGpg in Global := true,

    pomExtra := (
      <parent>
        <groupId>org.apache</groupId>
        <artifactId>apache</artifactId>
        <version>13</version>
      </parent>
      <url>http://spark.apache.org/</url>
      <licenses>
        <license>
          <name>Apache 2.0 License</name>
          <url>http://www.apache.org/licenses/LICENSE-2.0.html</url>
          <distribution>repo</distribution>
        </license>
      </licenses>
      <scm>
        <connection>scm:git:git@github.com:apache/spark.git</connection>
        <url>scm:git:git@github.com:apache/spark.git</url>
      </scm>
      <developers>
        <developer>
          <id>matei</id>
          <name>Matei Zaharia</name>
          <email>matei.zaharia@gmail.com</email>
          <url>http://www.cs.berkeley.edu/~matei</url>
          <organization>Apache Software Foundation</organization>
          <organizationUrl>http://spark.apache.org</organizationUrl>
        </developer>
      </developers>
      <issueManagement>
        <system>JIRA</system>
        <url>https://spark-project.atlassian.net/browse/SPARK</url>
      </issueManagement>
    ),

    /*
    publishTo <<= version { (v: String) =>
      val nexus = "https://oss.sonatype.org/"
      if (v.trim.endsWith("SNAPSHOT"))
        Some("sonatype-snapshots" at nexus + "content/repositories/snapshots")
      else
        Some("sonatype-staging"  at nexus + "service/local/staging/deploy/maven2")
    },

    */

    libraryDependencies ++= Seq(
        "io.netty"          % "netty-all"      % "4.0.17.Final",
        "org.eclipse.jetty" % "jetty-server"   % "8.1.14.v20131031",
        "org.eclipse.jetty" % "jetty-util"     % "8.1.14.v20131031",
        "org.eclipse.jetty" % "jetty-plus"     % "8.1.14.v20131031",
        "org.eclipse.jetty" % "jetty-security" % "8.1.14.v20131031",
        /** Workaround for SPARK-959. Dependency used by org.eclipse.jetty. Fixed in ivy 2.3.0. */
        "org.eclipse.jetty.orbit" % "javax.servlet" % "3.0.0.v201112011016" artifacts Artifact("javax.servlet", "jar", "jar"),
        "org.scalatest"    %% "scalatest"       % "1.9.1"  % "test",
        "org.scalacheck"   %% "scalacheck"      % "1.10.0" % "test",
        "com.novocode"      % "junit-interface" % "0.10"   % "test",
        "org.easymock"      % "easymock"        % "3.1"    % "test",
        "org.mockito"       % "mockito-all"     % "1.8.5"  % "test"
    ),

    testOptions += Tests.Argument(TestFrameworks.JUnit, "-v", "-a"),
    parallelExecution := true,
    /* Workaround for issue #206 (fixed after SBT 0.11.0) */
    watchTransitiveSources <<= Defaults.inDependencies[Task[Seq[File]]](watchSources.task,
      const(std.TaskExtra.constant(Nil)), aggregate = true, includeRoot = true) apply { _.join.map(_.flatten) },

    otherResolvers := Seq(Resolver.file("dotM2", file(Path.userHome + "/.m2/repository"))),
    publishLocalConfiguration in MavenCompile <<= (packagedArtifacts, deliverLocal, ivyLoggingLevel) map {
      (arts, _, level) => new PublishConfiguration(None, "dotM2", arts, Seq(), level)
    },
    publishMavenStyle in MavenCompile := true,
    publishLocal in MavenCompile <<= publishTask(publishLocalConfiguration in MavenCompile, deliverLocal),
    publishLocalBoth <<= Seq(publishLocal in MavenCompile, publishLocal).dependOn
  ) ++ net.virtualvoid.sbt.graph.Plugin.graphSettings ++ ScalaStyleSettings

  val slf4jVersion = "1.7.5"

  val excludeNetty = ExclusionRule(organization = "org.jboss.netty")
  val excludeEclipseJetty = ExclusionRule(organization = "org.eclipse.jetty")
  val excludeAsm = ExclusionRule(organization = "org.ow2.asm")
  val excludeOldAsm = ExclusionRule(organization = "asm")
  val excludeCommonsLogging = ExclusionRule(organization = "commons-logging")
  val excludeSLF4J = ExclusionRule(organization = "org.slf4j")
  val excludeScalap = ExclusionRule(organization = "org.scala-lang", artifact = "scalap")
  val excludeHadoop = ExclusionRule(organization = "org.apache.hadoop")
  val excludeCurator = ExclusionRule(organization = "org.apache.curator")
  val excludePowermock = ExclusionRule(organization = "org.powermock")


  def sparkPreviousArtifact(id: String, organization: String = "org.apache.spark", 
      version: String = "0.9.0-incubating", crossVersion: String = "2.10"): Option[sbt.ModuleID] = {
    val fullId = if (crossVersion.isEmpty) id else id + "_" + crossVersion
    Some(organization % fullId % version) // the artifact to compare binary compatibility with
  }

  def coreSettings = sharedSettings ++ Seq(
    name := "spark-core",
    libraryDependencies ++= Seq(
        "com.google.guava"           % "guava"            % "14.0.1",
        "com.google.code.findbugs"   % "jsr305"           % "1.3.9",
        "log4j"                      % "log4j"            % "1.2.17",
        "org.slf4j"                  % "slf4j-api"        % slf4jVersion,
        "org.slf4j"                  % "slf4j-log4j12"    % slf4jVersion,
        "org.slf4j"                  % "jul-to-slf4j"     % slf4jVersion,
        "org.slf4j"                  % "jcl-over-slf4j"   % slf4jVersion,
        "commons-daemon"             % "commons-daemon"   % "1.0.10", // workaround for bug HADOOP-9407
        "com.ning"                   % "compress-lzf"     % "1.0.0",
        "org.xerial.snappy"          % "snappy-java"      % "1.0.5",
        "org.spark-project.akka"    %% "akka-remote"      % "2.2.3-shaded-protobuf"  excludeAll(excludeNetty),
        "org.spark-project.akka"    %% "akka-slf4j"       % "2.2.3-shaded-protobuf"  excludeAll(excludeNetty),
        "org.spark-project.akka"    %% "akka-testkit"     % "2.2.3-shaded-protobuf" % "test",
        "org.json4s"                %% "json4s-jackson"   % "3.2.6" excludeAll(excludeScalap),
        "it.unimi.dsi"               % "fastutil"         % "6.4.4",
        "colt"                       % "colt"             % "1.2.0",
        "org.apache.mesos"           % "mesos"            % "0.13.0",
        "commons-net"                % "commons-net"      % "2.2",
        "net.java.dev.jets3t"        % "jets3t"           % "0.7.1" excludeAll(excludeCommonsLogging),
        "org.apache.derby"           % "derby"            % "10.4.2.0"                     % "test",
        "org.apache.hadoop"          % hadoopClient       % hadoopVersion excludeAll(excludeNetty, excludeAsm, excludeCommonsLogging, excludeSLF4J, excludeOldAsm),
        "org.apache.curator"         % "curator-recipes"  % "2.4.0" excludeAll(excludeNetty),
        "com.codahale.metrics"       % "metrics-core"     % "3.0.0",
        "com.codahale.metrics"       % "metrics-jvm"      % "3.0.0",
        "com.codahale.metrics"       % "metrics-json"     % "3.0.0",
        "com.codahale.metrics"       % "metrics-graphite" % "3.0.0",
        "com.twitter"               %% "chill"            % "0.3.1" excludeAll(excludeAsm),
        "com.twitter"                % "chill-java"       % "0.3.1" excludeAll(excludeAsm),
        "org.tachyonproject"         % "tachyon"          % "0.4.1-thrift" excludeAll(excludeHadoop, excludeCurator, excludeEclipseJetty, excludePowermock),
        "com.clearspring.analytics"  % "stream"           % "2.5.1"
      ),
    libraryDependencies ++= maybeAvro
  )

  def rootSettings = sharedSettings ++ Seq(
    publish := {}
  )

  def replSettings = sharedSettings ++ Seq(
    name := "spark-repl",
   libraryDependencies <+= scalaVersion(v => "org.scala-lang"  % "scala-compiler" % v ),
   libraryDependencies <+= scalaVersion(v => "org.scala-lang"  % "jline"          % v ),
   libraryDependencies <+= scalaVersion(v => "org.scala-lang"  % "scala-reflect"  % v )
  )

  def examplesSettings = sharedSettings ++ Seq(
    name := "spark-examples",
    libraryDependencies ++= Seq(
      "com.twitter"          %% "algebird-core"   % "0.1.11",
      "org.apache.hbase" % "hbase" % HBASE_VERSION excludeAll(excludeNetty, excludeAsm, excludeOldAsm, excludeCommonsLogging),
      "org.apache.cassandra" % "cassandra-all" % "1.2.6"
        exclude("com.google.guava", "guava")
        exclude("com.googlecode.concurrentlinkedhashmap", "concurrentlinkedhashmap-lru")
        exclude("com.ning","compress-lzf")
        exclude("io.netty", "netty")
        exclude("jline","jline")
        exclude("org.apache.cassandra.deps", "avro")
        excludeAll(excludeSLF4J)
    )
  ) ++ assemblySettings ++ extraAssemblySettings

  def toolsSettings = sharedSettings ++ Seq(
    name := "spark-tools",
    libraryDependencies <+= scalaVersion(v => "org.scala-lang"  % "scala-compiler" % v ),
    libraryDependencies <+= scalaVersion(v => "org.scala-lang"  % "scala-reflect"  % v )
  ) ++ assemblySettings ++ extraAssemblySettings

  def graphxSettings = sharedSettings ++ Seq(
    name := "spark-graphx",
    previousArtifact := sparkPreviousArtifact("spark-graphx"),
    libraryDependencies ++= Seq(
      "org.jblas" % "jblas" % "1.2.3"
    )
  )

  def bagelSettings = sharedSettings ++ Seq(
    name := "spark-bagel",
    previousArtifact := sparkPreviousArtifact("spark-bagel")
  )

  def mllibSettings = sharedSettings ++ Seq(
    name := "spark-mllib",
    previousArtifact := sparkPreviousArtifact("spark-mllib"),
    libraryDependencies ++= Seq(
      "org.jblas" % "jblas" % "1.2.3",
      "org.scalanlp" %% "breeze" % "0.7"
    )
  )

  def catalystSettings = sharedSettings ++ Seq(
    name := "catalyst",
    // The mechanics of rewriting expression ids to compare trees in some test cases makes
    // assumptions about the the expression ids being contiguious.  Running tests in parallel breaks
    // this non-deterministically.  TODO: FIX THIS.
    parallelExecution in Test := false,
    libraryDependencies ++= Seq(
      "org.scalatest" %% "scalatest" % "1.9.1" % "test",
      "com.typesafe" %% "scalalogging-slf4j" % "1.0.1"
    )
  )

  def sqlCoreSettings = sharedSettings ++ Seq(
    name := "spark-sql",
    libraryDependencies ++= Seq(
      "com.twitter" % "parquet-column" % "1.3.2",
      "com.twitter" % "parquet-hadoop" % "1.3.2"
    )
  )

  // Since we don't include hive in the main assembly this project also acts as an alternative
  // assembly jar.
  def hiveSettings = sharedSettings ++ assemblyProjSettings ++ Seq(
    name := "spark-hive",
    jarName in assembly <<= version map { v => "spark-hive-assembly-" + v + "-hadoop" + hadoopVersion + ".jar" },
    jarName in packageDependency <<= version map { v => "spark-hive-assembly-" + v + "-hadoop" + hadoopVersion + "-deps.jar" },
    javaOptions += "-XX:MaxPermSize=1g",
    libraryDependencies ++= Seq(
      "org.apache.hive" % "hive-metastore" % "0.12.0",
      "org.apache.hive" % "hive-exec" % "0.12.0",
      "org.apache.hive" % "hive-serde" % "0.12.0"
    ),
    // Multiple queries rely on the TestHive singleton.  See comments there for more details.
    parallelExecution in Test := false,
    // Supporting all SerDes requires us to depend on deprecated APIs, so we turn off the warnings
    // only for this subproject.
    scalacOptions <<= scalacOptions map { currentOpts: Seq[String] =>
      currentOpts.filterNot(_ == "-deprecation")
    },
    initialCommands in console :=
      """
        |import org.apache.spark.sql.catalyst.analysis._
        |import org.apache.spark.sql.catalyst.dsl._
        |import org.apache.spark.sql.catalyst.errors._
        |import org.apache.spark.sql.catalyst.expressions._
        |import org.apache.spark.sql.catalyst.plans.logical._
        |import org.apache.spark.sql.catalyst.rules._
        |import org.apache.spark.sql.catalyst.types._
        |import org.apache.spark.sql.catalyst.util._
        |import org.apache.spark.sql.execution
        |import org.apache.spark.sql.hive._
        |import org.apache.spark.sql.hive.TestHive._
        |import org.apache.spark.sql.parquet.ParquetTestData""".stripMargin
  )

  def streamingSettings = sharedSettings ++ Seq(
    name := "spark-streaming",
    previousArtifact := sparkPreviousArtifact("spark-streaming")
  )

  def yarnCommonSettings = sharedSettings ++ Seq(
    unmanagedSourceDirectories in Compile <++= baseDirectory { base =>
      Seq(
         base / "../common/src/main/scala"
      )
    },

    unmanagedSourceDirectories in Test <++= baseDirectory { base =>
      Seq(
         base / "../common/src/test/scala"
      )
    }

  ) ++ extraYarnSettings

  def yarnAlphaSettings = yarnCommonSettings ++ Seq(
    name := "spark-yarn-alpha"
  )

  def yarnSettings = yarnCommonSettings ++ Seq(
    name := "spark-yarn"
  )

  def gangliaSettings = sharedSettings ++ Seq(
    name := "spark-ganglia-lgpl",
    libraryDependencies += "com.codahale.metrics" % "metrics-ganglia" % "3.0.0"
  )

  def java8TestsSettings = sharedSettings ++ Seq(
    name := "java8-tests",
    javacOptions := Seq("-target", "1.8", "-source", "1.8"),
    testOptions += Tests.Argument(TestFrameworks.JUnit, "-v", "-a")
  )

  // Conditionally include the YARN dependencies because some tools look at all sub-projects and will complain
  // if we refer to nonexistent dependencies (e.g. hadoop-yarn-api from a Hadoop version without YARN).
  def extraYarnSettings = if(isYarnEnabled) yarnEnabledSettings else Seq()

  def yarnEnabledSettings = Seq(
    libraryDependencies ++= Seq(
      // Exclude rule required for all ?
      "org.apache.hadoop" % hadoopClient         % hadoopVersion excludeAll(excludeNetty, excludeAsm, excludeOldAsm),
      "org.apache.hadoop" % "hadoop-yarn-api"    % hadoopVersion excludeAll(excludeNetty, excludeAsm, excludeOldAsm),
      "org.apache.hadoop" % "hadoop-yarn-common" % hadoopVersion excludeAll(excludeNetty, excludeAsm, excludeOldAsm),
      "org.apache.hadoop" % "hadoop-yarn-client" % hadoopVersion excludeAll(excludeNetty, excludeAsm, excludeOldAsm)
    )
  )

  def assemblyProjSettings = sharedSettings ++ Seq(
    libraryDependencies += "net.sf.py4j" % "py4j" % "0.8.1",
    name := "spark-assembly",
    assembleDeps in Compile <<= (packageProjects.map(packageBin in Compile in _) ++ Seq(packageDependency in Compile)).dependOn,
    jarName in assembly <<= version map { v => "spark-assembly-" + v + "-hadoop" + hadoopVersion + ".jar" },
    jarName in packageDependency <<= version map { v => "spark-assembly-" + v + "-hadoop" + hadoopVersion + "-deps.jar" }
  ) ++ assemblySettings ++ extraAssemblySettings

  def extraAssemblySettings() = Seq(
    test in assembly := {},
    mergeStrategy in assembly := {
      case m if m.toLowerCase.endsWith("manifest.mf") => MergeStrategy.discard
      case m if m.toLowerCase.matches("meta-inf.*\\.sf$") => MergeStrategy.discard
      case "log4j.properties" => MergeStrategy.discard
      case m if m.toLowerCase.startsWith("meta-inf/services/") => MergeStrategy.filterDistinctLines
      case "reference.conf" => MergeStrategy.concat
      case _ => MergeStrategy.first
    }
  )

  def twitterSettings() = sharedSettings ++ Seq(
    name := "spark-streaming-twitter",
    previousArtifact := sparkPreviousArtifact("spark-streaming-twitter"),
    libraryDependencies ++= Seq(
      "org.twitter4j" % "twitter4j-stream" % "3.0.3" excludeAll(excludeNetty)
    )
  )

  def kafkaSettings() = sharedSettings ++ Seq(
    name := "spark-streaming-kafka",
    previousArtifact := sparkPreviousArtifact("spark-streaming-kafka"),
    libraryDependencies ++= Seq(
      "com.github.sgroschupf"    % "zkclient"   % "0.1"          excludeAll(excludeNetty),
      "org.apache.kafka"        %% "kafka"      % "0.8.0"
        exclude("com.sun.jdmk", "jmxtools")
        exclude("com.sun.jmx", "jmxri")
        exclude("net.sf.jopt-simple", "jopt-simple")
        excludeAll(excludeNetty, excludeSLF4J)
    )
  )

  def flumeSettings() = sharedSettings ++ Seq(
    name := "spark-streaming-flume",
    previousArtifact := sparkPreviousArtifact("spark-streaming-flume"),
    libraryDependencies ++= Seq(
      "org.apache.flume" % "flume-ng-sdk" % "1.2.0" % "compile" excludeAll(excludeNetty)
    )
  )

  def zeromqSettings() = sharedSettings ++ Seq(
    name := "spark-streaming-zeromq",
    previousArtifact := sparkPreviousArtifact("spark-streaming-zeromq"),
    libraryDependencies ++= Seq(
      "org.spark-project.akka" %% "akka-zeromq" % "2.2.3-shaded-protobuf" excludeAll(excludeNetty)
    )
  )

  def mqttSettings() = streamingSettings ++ Seq(
    name := "spark-streaming-mqtt",
    previousArtifact := sparkPreviousArtifact("spark-streaming-mqtt"),
    libraryDependencies ++= Seq("org.eclipse.paho" % "mqtt-client" % "0.4.0")
  )
}<|MERGE_RESOLUTION|>--- conflicted
+++ resolved
@@ -30,7 +30,7 @@
 // import com.jsuereth.pgp.sbtplugin.PgpKeys._
 
 object SparkBuild extends Build {
-  val SPARK_VERSION = "1.0.0-SNAPSHOT" 
+  val SPARK_VERSION = "1.0.0-SNAPSHOT"
 
   // Hadoop version to build against. For example, "1.0.4" for Apache releases, or
   // "2.0.0-mr1-cdh4.2.0" for Cloudera Hadoop. Note that these variables can be set
@@ -185,10 +185,6 @@
     concurrentRestrictions in Global += Tags.limit(Tags.Test, 1),
 
     resolvers ++= Seq(
-<<<<<<< HEAD
-=======
-      // HTTPS is unavailable for Maven Central
->>>>>>> a02b535d
       "Maven Repository"     at "http://repo.maven.apache.org/maven2",
       "Apache Repository"    at "https://repository.apache.org/content/repositories/releases",
       "JBoss Repository"     at "https://repository.jboss.org/nexus/content/repositories/releases/",
@@ -294,7 +290,7 @@
   val excludePowermock = ExclusionRule(organization = "org.powermock")
 
 
-  def sparkPreviousArtifact(id: String, organization: String = "org.apache.spark", 
+  def sparkPreviousArtifact(id: String, organization: String = "org.apache.spark",
       version: String = "0.9.0-incubating", crossVersion: String = "2.10"): Option[sbt.ModuleID] = {
     val fullId = if (crossVersion.isEmpty) id else id + "_" + crossVersion
     Some(organization % fullId % version) // the artifact to compare binary compatibility with
