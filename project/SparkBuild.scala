/*
 * Licensed to the Apache Software Foundation (ASF) under one or more
 * contributor license agreements.  See the NOTICE file distributed with
 * this work for additional information regarding copyright ownership.
 * The ASF licenses this file to You under the Apache License, Version 2.0
 * (the "License"); you may not use this file except in compliance with
 * the License.  You may obtain a copy of the License at
 *
 *    http://www.apache.org/licenses/LICENSE-2.0
 *
 * Unless required by applicable law or agreed to in writing, software
 * distributed under the License is distributed on an "AS IS" BASIS,
 * WITHOUT WARRANTIES OR CONDITIONS OF ANY KIND, either express or implied.
 * See the License for the specific language governing permissions and
 * limitations under the License.
 */

import scala.util.Properties
import scala.collection.JavaConversions._

import sbt._
import sbt.Classpaths.publishTask
import sbt.Keys._
import sbtunidoc.Plugin.genjavadocSettings
import org.scalastyle.sbt.ScalastylePlugin.{Settings => ScalaStyleSettings}
import com.typesafe.sbt.pom.{PomBuild, SbtPomKeys}
import net.virtualvoid.sbt.graph.Plugin.graphSettings

object BuildCommons {

  private val buildLocation = file(".").getAbsoluteFile.getParentFile

  val allProjects@Seq(bagel, catalyst, core, graphx, hive, hiveThriftServer, mllib, repl,
  sql, streaming, streamingFlumeSink, streamingFlume, streamingKafka, streamingMqtt,
  streamingTwitter, streamingZeromq) =
    Seq("bagel", "catalyst", "core", "graphx", "hive", "hive-thriftserver", "mllib", "repl",
      "sql", "streaming", "streaming-flume-sink", "streaming-flume", "streaming-kafka",
      "streaming-mqtt", "streaming-twitter", "streaming-zeromq").map(ProjectRef(buildLocation, _))

  val optionallyEnabledProjects@Seq(yarn, yarnStable, yarnAlpha, java8Tests, sparkGangliaLgpl, sparkKinesisAsl) =
    Seq("yarn", "yarn-stable", "yarn-alpha", "java8-tests", "ganglia-lgpl", "kinesis-asl")
      .map(ProjectRef(buildLocation, _))

  val assemblyProjects@Seq(assembly, examples) = Seq("assembly", "examples")
    .map(ProjectRef(buildLocation, _))

  val tools = ProjectRef(buildLocation, "tools")
  // Root project.
  val spark = ProjectRef(buildLocation, "spark")
  val sparkHome = buildLocation
}

object SparkBuild extends PomBuild {

  import BuildCommons._
  import scala.collection.mutable.Map

  val projectsMap: Map[String, Seq[Setting[_]]] = Map.empty

  // Provides compatibility for older versions of the Spark build
  def backwardCompatibility = {
    import scala.collection.mutable
    var isAlphaYarn = false
    var profiles: mutable.Seq[String] = mutable.Seq("sbt")
    if (Properties.envOrNone("SPARK_GANGLIA_LGPL").isDefined) {
      println("NOTE: SPARK_GANGLIA_LGPL is deprecated, please use -Pspark-ganglia-lgpl flag.")
      profiles ++= Seq("spark-ganglia-lgpl")
    }
    if (Properties.envOrNone("SPARK_HIVE").isDefined) {
      println("NOTE: SPARK_HIVE is deprecated, please use -Phive flag.")
      profiles ++= Seq("hive")
    }
    Properties.envOrNone("SPARK_HADOOP_VERSION") match {
      case Some(v) =>
        if (v.matches("0.23.*")) isAlphaYarn = true
        println("NOTE: SPARK_HADOOP_VERSION is deprecated, please use -Dhadoop.version=" + v)
        System.setProperty("hadoop.version", v)
      case None =>
    }
    if (Properties.envOrNone("SPARK_YARN").isDefined) {
      if(isAlphaYarn) {
        println("NOTE: SPARK_YARN is deprecated, please use -Pyarn-alpha flag.")
        profiles ++= Seq("yarn-alpha")
      }
      else {
        println("NOTE: SPARK_YARN is deprecated, please use -Pyarn flag.")
        profiles ++= Seq("yarn")
      }
    }
    profiles
  }

  override val profiles = Properties.envOrNone("SBT_MAVEN_PROFILES") match {
    case None => backwardCompatibility
    case Some(v) =>
      if (backwardCompatibility.nonEmpty)
        println("Note: We ignore environment variables, when use of profile is detected in " +
          "conjunction with environment variable.")
      v.split("(\\s+|,)").filterNot(_.isEmpty).map(_.trim.replaceAll("-P", "")).toSeq
  }

  Properties.envOrNone("SBT_MAVEN_PROPERTIES") match {
    case Some(v) =>
      v.split("(\\s+|,)").filterNot(_.isEmpty).map(_.split("=")).foreach(x => System.setProperty(x(0), x(1)))
    case _ =>
  }

  override val userPropertiesMap = System.getProperties.toMap

  lazy val MavenCompile = config("m2r") extend(Compile)
  lazy val publishLocalBoth = TaskKey[Unit]("publish-local", "publish local for m2 and ivy")

  lazy val sharedSettings = graphSettings ++ ScalaStyleSettings ++ genjavadocSettings ++ Seq (
    javaHome   := Properties.envOrNone("JAVA_HOME").map(file),
    incOptions := incOptions.value.withNameHashing(true),
    retrieveManaged := true,
    retrievePattern := "[type]s/[artifact](-[revision])(-[classifier]).[ext]",
    publishMavenStyle := true,

    resolvers += Resolver.mavenLocal,
    otherResolvers <<= SbtPomKeys.mvnLocalRepository(dotM2 => Seq(Resolver.file("dotM2", dotM2))),
    publishLocalConfiguration in MavenCompile <<= (packagedArtifacts, deliverLocal, ivyLoggingLevel) map {
      (arts, _, level) => new PublishConfiguration(None, "dotM2", arts, Seq(), level)
    },
    publishMavenStyle in MavenCompile := true,
    publishLocal in MavenCompile <<= publishTask(publishLocalConfiguration in MavenCompile, deliverLocal),
    publishLocalBoth <<= Seq(publishLocal in MavenCompile, publishLocal).dependOn
  )

  def enable(settings: Seq[Setting[_]])(projectRef: ProjectRef) = {
    val existingSettings = projectsMap.getOrElse(projectRef.project, Seq[Setting[_]]())
    projectsMap += (projectRef.project -> (existingSettings ++ settings))
  }

  // Note ordering of these settings matter.
  /* Enable shared settings on all projects */
  (allProjects ++ optionallyEnabledProjects ++ assemblyProjects).foreach(enable(sharedSettings))

  /* Enable tests settings for all projects except examples, assembly and tools */
  (allProjects ++ optionallyEnabledProjects).foreach(enable(TestSettings.settings))

  // TODO: Add Sql to mima checks
  allProjects.filterNot(x => Seq(spark, sql, hive, hiveThriftServer, catalyst, repl,
    streamingFlumeSink).contains(x)).foreach(x => enable(MimaBuild.mimaSettings(sparkHome, x))(x))

  /* Enable Assembly for all assembly projects */
  assemblyProjects.foreach(enable(Assembly.settings))

  /* YARN common settings */
<<<<<<< HEAD
  enable(YARN.settings)(yarn)
=======
  enable(YARNCommon.settings)(yarn)
  if (profiles.contains("yarn")) {
    enable(YARNStable.settings)(yarn)
  } else if (profiles.contains("yarn-alpha")) {
    enable(YARNAlpha.settings)(yarn)
  }
>>>>>>> 553d9e95

  /* Enable unidoc only for the root spark project */
  enable(Unidoc.settings)(spark)

  /* Catalyst macro settings */
  enable(Catalyst.settings)(catalyst)

  /* Spark SQL Core console settings */
  enable(SQL.settings)(sql)

  /* Hive console settings */
  enable(Hive.settings)(hive)

  enable(Flume.settings)(streamingFlumeSink)

  // TODO: move this to its upstream project.
  override def projectDefinitions(baseDirectory: File): Seq[Project] = {
    super.projectDefinitions(baseDirectory).map { x =>
      if (projectsMap.exists(_._1 == x.id)) x.settings(projectsMap(x.id): _*)
      else x.settings(Seq[Setting[_]](): _*)
    } ++ Seq[Project](OldDeps.project)
  }

}

<<<<<<< HEAD
object YARN {
=======
object YARNCommon {
>>>>>>> 553d9e95
  lazy val settings = Seq(
    scalaSource in Compile := baseDirectory.value / "common/src/main/scala"
  )
}

<<<<<<< HEAD
=======
object YARNAlpha {
  lazy val settings = Seq(
    unmanagedSourceDirectories in Compile += baseDirectory.value / "alpha/src/main/scala"
  )
}

object YARNStable {
  lazy val settings = Seq(
    unmanagedSourceDirectories in Compile += baseDirectory.value / "stable/src/main/scala"
  )
}

>>>>>>> 553d9e95
object Flume {
  lazy val settings = sbtavro.SbtAvro.avroSettings
}

/**
 * Following project only exists to pull previous artifacts of Spark for generating
 * Mima ignores. For more information see: SPARK 2071
 */
object OldDeps {

  lazy val project = Project("oldDeps", file("dev"), settings = oldDepsSettings)

  def versionArtifact(id: String): Option[sbt.ModuleID] = {
    val fullId = id + "_2.10"
    Some("org.apache.spark" % fullId % "1.1.0")
  }

  def oldDepsSettings() = Defaults.coreDefaultSettings ++ Seq(
    name := "old-deps",
    scalaVersion := "2.10.4",
    retrieveManaged := true,
    retrievePattern := "[type]s/[artifact](-[revision])(-[classifier]).[ext]",
    libraryDependencies := Seq("spark-streaming-mqtt", "spark-streaming-zeromq",
      "spark-streaming-flume", "spark-streaming-kafka", "spark-streaming-twitter",
      "spark-streaming", "spark-mllib", "spark-bagel", "spark-graphx",
      "spark-core").map(versionArtifact(_).get intransitive())
  )
}

object Catalyst {
  lazy val settings = Seq(
    addCompilerPlugin("org.scalamacros" % "paradise" % "2.0.1" cross CrossVersion.full),
    // Quasiquotes break compiling scala doc...
    // TODO: Investigate fixing this.
    sources in (Compile, doc) ~= (_ filter (_.getName contains "codegen")))
}

object SQL {
  lazy val settings = Seq(
    initialCommands in console :=
      """
        |import org.apache.spark.sql.catalyst.analysis._
        |import org.apache.spark.sql.catalyst.dsl._
        |import org.apache.spark.sql.catalyst.errors._
        |import org.apache.spark.sql.catalyst.expressions._
        |import org.apache.spark.sql.catalyst.plans.logical._
        |import org.apache.spark.sql.catalyst.rules._
        |import org.apache.spark.sql.catalyst.types._
        |import org.apache.spark.sql.catalyst.util._
        |import org.apache.spark.sql.execution
        |import org.apache.spark.sql.test.TestSQLContext._
        |import org.apache.spark.sql.parquet.ParquetTestData""".stripMargin,
    cleanupCommands in console := "sparkContext.stop()"
  )
}

object Hive {

  lazy val settings = Seq(
    javaOptions += "-XX:MaxPermSize=1g",
    // Multiple queries rely on the TestHive singleton. See comments there for more details.
    parallelExecution in Test := false,
    // Supporting all SerDes requires us to depend on deprecated APIs, so we turn off the warnings
    // only for this subproject.
    scalacOptions <<= scalacOptions map { currentOpts: Seq[String] =>
      currentOpts.filterNot(_ == "-deprecation")
    },
    initialCommands in console :=
      """
        |import org.apache.spark.sql.catalyst.analysis._
        |import org.apache.spark.sql.catalyst.dsl._
        |import org.apache.spark.sql.catalyst.errors._
        |import org.apache.spark.sql.catalyst.expressions._
        |import org.apache.spark.sql.catalyst.plans.logical._
        |import org.apache.spark.sql.catalyst.rules._
        |import org.apache.spark.sql.catalyst.types._
        |import org.apache.spark.sql.catalyst.util._
        |import org.apache.spark.sql.execution
        |import org.apache.spark.sql.hive._
        |import org.apache.spark.sql.hive.test.TestHive._
        |import org.apache.spark.sql.parquet.ParquetTestData""".stripMargin,
    cleanupCommands in console := "sparkContext.stop()"
  )

}

object Assembly {
  import sbtassembly.Plugin._
  import AssemblyKeys._

  lazy val settings = assemblySettings ++ Seq(
    test in assembly := {},
    jarName in assembly <<= (version, moduleName) map { (v, mName) => mName + "-"+v + "-hadoop" +
      Option(System.getProperty("hadoop.version")).getOrElse("1.0.4") + ".jar" },
    mergeStrategy in assembly := {
      case PathList("org", "datanucleus", xs @ _*)             => MergeStrategy.discard
      case m if m.toLowerCase.endsWith("manifest.mf")          => MergeStrategy.discard
      case m if m.toLowerCase.matches("meta-inf.*\\.sf$")      => MergeStrategy.discard
      case "log4j.properties"                                  => MergeStrategy.discard
      case m if m.toLowerCase.startsWith("meta-inf/services/") => MergeStrategy.filterDistinctLines
      case "reference.conf"                                    => MergeStrategy.concat
      case _                                                   => MergeStrategy.first
    }
  )

}

object Unidoc {

  import BuildCommons._
  import sbtunidoc.Plugin._
  import UnidocKeys._

  // for easier specification of JavaDoc package groups
  private def packageList(names: String*): String = {
    names.map(s => "org.apache.spark." + s).mkString(":")
  }

  lazy val settings = scalaJavaUnidocSettings ++ Seq (
    publish := {},

    unidocProjectFilter in(ScalaUnidoc, unidoc) :=
      inAnyProject -- inProjects(OldDeps.project, repl, examples, tools, catalyst, streamingFlumeSink, yarn, yarnAlpha),
    unidocProjectFilter in(JavaUnidoc, unidoc) :=
      inAnyProject -- inProjects(OldDeps.project, repl, bagel, graphx, examples, tools, catalyst, streamingFlumeSink, yarn, yarnAlpha),

    // Skip class names containing $ and some internal packages in Javadocs
    unidocAllSources in (JavaUnidoc, unidoc) := {
      (unidocAllSources in (JavaUnidoc, unidoc)).value
        .map(_.filterNot(_.getName.contains("$")))
        .map(_.filterNot(_.getCanonicalPath.contains("akka")))
        .map(_.filterNot(_.getCanonicalPath.contains("deploy")))
        .map(_.filterNot(_.getCanonicalPath.contains("network")))
        .map(_.filterNot(_.getCanonicalPath.contains("shuffle")))
        .map(_.filterNot(_.getCanonicalPath.contains("executor")))
        .map(_.filterNot(_.getCanonicalPath.contains("python")))
        .map(_.filterNot(_.getCanonicalPath.contains("collection")))
    },

    // Javadoc options: create a window title, and group key packages on index page
    javacOptions in doc := Seq(
      "-windowtitle", "Spark " + version.value.replaceAll("-SNAPSHOT", "") + " JavaDoc",
      "-public",
      "-group", "Core Java API", packageList("api.java", "api.java.function"),
      "-group", "Spark Streaming", packageList(
        "streaming.api.java", "streaming.flume", "streaming.kafka",
        "streaming.mqtt", "streaming.twitter", "streaming.zeromq", "streaming.kinesis"
      ),
      "-group", "MLlib", packageList(
        "mllib.classification", "mllib.clustering", "mllib.evaluation.binary", "mllib.linalg",
        "mllib.linalg.distributed", "mllib.optimization", "mllib.rdd", "mllib.recommendation",
        "mllib.regression", "mllib.stat", "mllib.tree", "mllib.tree.configuration",
        "mllib.tree.impurity", "mllib.tree.model", "mllib.util"
      ),
      "-group", "Spark SQL", packageList("sql.api.java", "sql.api.java.types", "sql.hive.api.java"),
      "-noqualifier", "java.lang"
    )
  )
}

object TestSettings {
  import BuildCommons._

  lazy val settings = Seq (
    // Fork new JVMs for tests and set Java options for those
    fork := true,
    javaOptions in Test += "-Dspark.test.home=" + sparkHome,
    javaOptions in Test += "-Dspark.testing=1",
    javaOptions in Test += "-Dspark.port.maxRetries=100",
    javaOptions in Test += "-Dspark.ui.enabled=false",
    javaOptions in Test += "-Dsun.io.serialization.extendedDebugInfo=true",
    javaOptions in Test ++= System.getProperties.filter(_._1 startsWith "spark")
      .map { case (k,v) => s"-D$k=$v" }.toSeq,
    javaOptions in Test ++= "-Xmx3g -XX:PermSize=128M -XX:MaxNewSize=256m -XX:MaxPermSize=1g"
      .split(" ").toSeq,
    javaOptions += "-Xmx3g",

    // Show full stack trace and duration in test cases.
    testOptions in Test += Tests.Argument("-oDF"),
    testOptions += Tests.Argument(TestFrameworks.JUnit, "-v", "-a"),
    // Enable Junit testing.
    libraryDependencies += "com.novocode" % "junit-interface" % "0.9" % "test",
    // Only allow one test at a time, even across projects, since they run in the same JVM
    parallelExecution in Test := false,
    concurrentRestrictions in Global += Tags.limit(Tags.Test, 1),
    // Remove certain packages from Scaladoc
    scalacOptions in (Compile, doc) := Seq(
      "-groups",
      "-skip-packages", Seq(
        "akka",
        "org.apache.spark.api.python",
        "org.apache.spark.network",
        "org.apache.spark.deploy",
        "org.apache.spark.util.collection"
      ).mkString(":"),
      "-doc-title", "Spark " + version.value.replaceAll("-SNAPSHOT", "") + " ScalaDoc"
    )
  )

}<|MERGE_RESOLUTION|>--- conflicted
+++ resolved
@@ -147,16 +147,12 @@
   assemblyProjects.foreach(enable(Assembly.settings))
 
   /* YARN common settings */
-<<<<<<< HEAD
-  enable(YARN.settings)(yarn)
-=======
   enable(YARNCommon.settings)(yarn)
   if (profiles.contains("yarn")) {
     enable(YARNStable.settings)(yarn)
   } else if (profiles.contains("yarn-alpha")) {
     enable(YARNAlpha.settings)(yarn)
   }
->>>>>>> 553d9e95
 
   /* Enable unidoc only for the root spark project */
   enable(Unidoc.settings)(spark)
@@ -182,18 +178,12 @@
 
 }
 
-<<<<<<< HEAD
-object YARN {
-=======
 object YARNCommon {
->>>>>>> 553d9e95
   lazy val settings = Seq(
     scalaSource in Compile := baseDirectory.value / "common/src/main/scala"
   )
 }
 
-<<<<<<< HEAD
-=======
 object YARNAlpha {
   lazy val settings = Seq(
     unmanagedSourceDirectories in Compile += baseDirectory.value / "alpha/src/main/scala"
@@ -206,7 +196,6 @@
   )
 }
 
->>>>>>> 553d9e95
 object Flume {
   lazy val settings = sbtavro.SbtAvro.avroSettings
 }
