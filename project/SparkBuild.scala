--- conflicted
+++ resolved
@@ -30,18 +30,10 @@
 
   private val buildLocation = file(".").getAbsoluteFile.getParentFile
 
-<<<<<<< HEAD
-  val allProjects@Seq(bagel, catalyst, core, graphx, hive, mllib, repl, spark, sql, streaming,
-  streamingFlumeSink, streamingFlume, streamingKafka, streamingMqtt, streamingTwitter,
-  streamingZeromq) =
-    Seq("bagel", "catalyst", "core", "graphx", "hive", "mllib", "repl", "spark", "sql",
-      "streaming", "streaming-flume-sink", "streaming-flume", "streaming-kafka", "streaming-mqtt",
-=======
   val allProjects@Seq(bagel, catalyst, core, graphx, hive, hiveThriftServer, mllib, repl, spark, sql,
   streaming, streamingFlume, streamingKafka, streamingMqtt, streamingTwitter, streamingZeromq) =
     Seq("bagel", "catalyst", "core", "graphx", "hive", "hive-thriftserver", "mllib", "repl",
       "spark", "sql", "streaming", "streaming-flume", "streaming-kafka", "streaming-mqtt",
->>>>>>> ab3c6a45
       "streaming-twitter", "streaming-zeromq").map(ProjectRef(buildLocation, _))
 
   val optionallyEnabledProjects@Seq(yarn, yarnStable, yarnAlpha, java8Tests, sparkGangliaLgpl) =
