/*
 * Licensed to the Apache Software Foundation (ASF) under one or more
 * contributor license agreements.  See the NOTICE file distributed with
 * this work for additional information regarding copyright ownership.
 * The ASF licenses this file to You under the Apache License, Version 2.0
 * (the "License"); you may not use this file except in compliance with
 * the License.  You may obtain a copy of the License at
 *
 *    http://www.apache.org/licenses/LICENSE-2.0
 *
 * Unless required by applicable law or agreed to in writing, software
 * distributed under the License is distributed on an "AS IS" BASIS,
 * WITHOUT WARRANTIES OR CONDITIONS OF ANY KIND, either express or implied.
 * See the License for the specific language governing permissions and
 * limitations under the License.
 */

import sbt._
import sbt.Classpaths.publishTask
import sbt.Keys._
import sbtassembly.Plugin._
import AssemblyKeys._
import scala.util.Properties
import org.scalastyle.sbt.ScalastylePlugin.{Settings => ScalaStyleSettings}
import com.typesafe.tools.mima.plugin.MimaKeys.previousArtifact
import sbtunidoc.Plugin._
import UnidocKeys._

import scala.collection.JavaConversions._

// For Sonatype publishing
// import com.jsuereth.pgp.sbtplugin.PgpKeys._

object SparkBuild extends Build {
  val SPARK_VERSION = "1.0.0-SNAPSHOT"
  val SPARK_VERSION_SHORT = SPARK_VERSION.replaceAll("-SNAPSHOT", "")

  // Hadoop version to build against. For example, "1.0.4" for Apache releases, or
  // "2.0.0-mr1-cdh4.2.0" for Cloudera Hadoop. Note that these variables can be set
  // through the environment variables SPARK_HADOOP_VERSION and SPARK_YARN.
  val DEFAULT_HADOOP_VERSION = "1.0.4"

  // Whether the Hadoop version to build against is 2.2.x, or a variant of it. This can be set
  // through the SPARK_IS_NEW_HADOOP environment variable.
  val DEFAULT_IS_NEW_HADOOP = false

  val DEFAULT_YARN = false

  val DEFAULT_HIVE = false

  // HBase version; set as appropriate.
  val HBASE_VERSION = "0.94.6"

  // Target JVM version
  val SCALAC_JVM_VERSION = "jvm-1.6"
  val JAVAC_JVM_VERSION = "1.6"

  lazy val root = Project("root", file("."), settings = rootSettings) aggregate(allProjects: _*)

  lazy val core = Project("core", file("core"), settings = coreSettings)

  lazy val repl = Project("repl", file("repl"), settings = replSettings)
    .dependsOn(core, graphx, bagel, mllib, sql)

  lazy val tools = Project("tools", file("tools"), settings = toolsSettings) dependsOn(core) dependsOn(streaming)

  lazy val bagel = Project("bagel", file("bagel"), settings = bagelSettings) dependsOn(core)

  lazy val graphx = Project("graphx", file("graphx"), settings = graphxSettings) dependsOn(core)

  lazy val catalyst = Project("catalyst", file("sql/catalyst"), settings = catalystSettings) dependsOn(core)

  lazy val sql = Project("sql", file("sql/core"), settings = sqlCoreSettings) dependsOn(core, catalyst)

  lazy val hive = Project("hive", file("sql/hive"), settings = hiveSettings) dependsOn(sql)

  lazy val maybeHive: Seq[ClasspathDependency] = if (isHiveEnabled) Seq(hive) else Seq()
  lazy val maybeHiveRef: Seq[ProjectReference] = if (isHiveEnabled) Seq(hive) else Seq()

  lazy val streaming = Project("streaming", file("streaming"), settings = streamingSettings) dependsOn(core)

  lazy val mllib = Project("mllib", file("mllib"), settings = mllibSettings) dependsOn(core)

  lazy val assemblyProj = Project("assembly", file("assembly"), settings = assemblyProjSettings)
    .dependsOn(core, graphx, bagel, mllib, streaming, repl, sql) dependsOn(maybeYarn: _*) dependsOn(maybeHive: _*) dependsOn(maybeGanglia: _*)

  lazy val assembleDeps = TaskKey[Unit]("assemble-deps", "Build assembly of dependencies and packages Spark projects")

  // A configuration to set an alternative publishLocalConfiguration
  lazy val MavenCompile = config("m2r") extend(Compile)
  lazy val publishLocalBoth = TaskKey[Unit]("publish-local", "publish local for m2 and ivy")
  val sparkHome = System.getProperty("user.dir")

  // Allows build configuration to be set through environment variables
  lazy val hadoopVersion = Properties.envOrElse("SPARK_HADOOP_VERSION", DEFAULT_HADOOP_VERSION)
  lazy val isNewHadoop = Properties.envOrNone("SPARK_IS_NEW_HADOOP") match {
    case None => {
      val isNewHadoopVersion = "2.[2-9]+".r.findFirstIn(hadoopVersion).isDefined
      (isNewHadoopVersion|| DEFAULT_IS_NEW_HADOOP)
    }
    case Some(v) => v.toBoolean
  }

  lazy val isYarnEnabled = Properties.envOrNone("SPARK_YARN") match {
    case None => DEFAULT_YARN
    case Some(v) => v.toBoolean
  }
  lazy val hadoopClient = if (hadoopVersion.startsWith("0.20.") || hadoopVersion == "1.0.0") "hadoop-core" else "hadoop-client"
  val maybeAvro = if (hadoopVersion.startsWith("0.23.") && isYarnEnabled) Seq("org.apache.avro" % "avro" % "1.7.4") else Seq()

  lazy val isHiveEnabled = Properties.envOrNone("SPARK_HIVE") match {
    case None => DEFAULT_HIVE
    case Some(v) => v.toBoolean
  }

  // Include Ganglia integration if the user has enabled Ganglia
  // This is isolated from the normal build due to LGPL-licensed code in the library
  lazy val isGangliaEnabled = Properties.envOrNone("SPARK_GANGLIA_LGPL").isDefined
  lazy val gangliaProj = Project("spark-ganglia-lgpl", file("extras/spark-ganglia-lgpl"), settings = gangliaSettings).dependsOn(core)
  val maybeGanglia: Seq[ClasspathDependency] = if (isGangliaEnabled) Seq(gangliaProj) else Seq()
  val maybeGangliaRef: Seq[ProjectReference] = if (isGangliaEnabled) Seq(gangliaProj) else Seq()

  // Include the Java 8 project if the JVM version is 8+
  lazy val javaVersion = System.getProperty("java.specification.version")
  lazy val isJava8Enabled = javaVersion.toDouble >= "1.8".toDouble
  val maybeJava8Tests = if (isJava8Enabled) Seq[ProjectReference](java8Tests) else Seq[ProjectReference]()
  lazy val java8Tests = Project("java8-tests", file("extras/java8-tests"), settings = java8TestsSettings).
    dependsOn(core) dependsOn(streaming % "compile->compile;test->test")

  // Include the YARN project if the user has enabled YARN
  lazy val yarnAlpha = Project("yarn-alpha", file("yarn/alpha"), settings = yarnAlphaSettings) dependsOn(core)
  lazy val yarn = Project("yarn", file("yarn/stable"), settings = yarnSettings) dependsOn(core)

  lazy val maybeYarn: Seq[ClasspathDependency] = if (isYarnEnabled) Seq(if (isNewHadoop) yarn else yarnAlpha) else Seq()
  lazy val maybeYarnRef: Seq[ProjectReference] = if (isYarnEnabled) Seq(if (isNewHadoop) yarn else yarnAlpha) else Seq()

  lazy val externalTwitter = Project("external-twitter", file("external/twitter"), settings = twitterSettings)
    .dependsOn(streaming % "compile->compile;test->test")

  lazy val externalKafka = Project("external-kafka", file("external/kafka"), settings = kafkaSettings)
    .dependsOn(streaming % "compile->compile;test->test")

  lazy val externalFlume = Project("external-flume", file("external/flume"), settings = flumeSettings)
    .dependsOn(streaming % "compile->compile;test->test")

  lazy val externalZeromq = Project("external-zeromq", file("external/zeromq"), settings = zeromqSettings)
    .dependsOn(streaming % "compile->compile;test->test")

  lazy val externalMqtt = Project("external-mqtt", file("external/mqtt"), settings = mqttSettings)
    .dependsOn(streaming % "compile->compile;test->test")

  lazy val allExternal = Seq[ClasspathDependency](externalTwitter, externalKafka, externalFlume, externalZeromq, externalMqtt)
  lazy val allExternalRefs = Seq[ProjectReference](externalTwitter, externalKafka, externalFlume, externalZeromq, externalMqtt)

  lazy val examples = Project("examples", file("examples"), settings = examplesSettings)
    .dependsOn(core, mllib, graphx, bagel, streaming, hive) dependsOn(allExternal: _*)

  // Everything except assembly, hive, tools, java8Tests and examples belong to packageProjects
  lazy val packageProjects = Seq[ProjectReference](core, repl, bagel, streaming, mllib, graphx, catalyst, sql) ++ maybeYarnRef ++ maybeHiveRef ++ maybeGangliaRef

  lazy val allProjects = packageProjects ++ allExternalRefs ++
    Seq[ProjectReference](examples, tools, assemblyProj) ++ maybeJava8Tests

  def sharedSettings = Defaults.defaultSettings ++ MimaBuild.mimaSettings(file(sparkHome)) ++ Seq(
    organization       := "org.apache.spark",
    version            := SPARK_VERSION,
    scalaVersion       := "2.10.4",
    scalacOptions := Seq("-Xmax-classfile-name", "120", "-unchecked", "-deprecation", "-feature",
      "-target:" + SCALAC_JVM_VERSION),
    javacOptions := Seq("-target", JAVAC_JVM_VERSION, "-source", JAVAC_JVM_VERSION),
    unmanagedJars in Compile <<= baseDirectory map { base => (base / "lib" ** "*.jar").classpath },
    retrieveManaged := true,
    javaHome := Properties.envOrNone("JAVA_HOME").map(file),
    // This is to add convenience of enabling sbt -Dsbt.offline=true for making the build offline.
    offline := "true".equalsIgnoreCase(sys.props("sbt.offline")),
    retrievePattern := "[type]s/[artifact](-[revision])(-[classifier]).[ext]",
    transitiveClassifiers in Scope.GlobalScope := Seq("sources"),
    testListeners <<= target.map(t => Seq(new eu.henkelmann.sbt.JUnitXmlTestsListener(t.getAbsolutePath))),

    // Fork new JVMs for tests and set Java options for those
    fork := true,
    javaOptions in Test += "-Dspark.home=" + sparkHome,
    javaOptions in Test += "-Dspark.testing=1",
    javaOptions in Test += "-Dsun.io.serialization.extendedDebugInfo=true",
    javaOptions in Test ++= System.getProperties.filter(_._1 startsWith "spark").map { case (k,v) => s"-D$k=$v" }.toSeq,
    javaOptions += "-Xmx3g",
    // Show full stack trace and duration in test cases.
    testOptions in Test += Tests.Argument("-oDF"),
    // Remove certain packages from Scaladoc
    scalacOptions in (Compile, doc) := Seq(
      "-groups",
      "-skip-packages", Seq(
        "akka",
        "org.apache.spark.api.python",
        "org.apache.spark.network",
        "org.apache.spark.deploy",
        "org.apache.spark.util.collection"
      ).mkString(":"),
      "-doc-title", "Spark " + SPARK_VERSION_SHORT + " ScalaDoc"
    ),

    // Only allow one test at a time, even across projects, since they run in the same JVM
    concurrentRestrictions in Global += Tags.limit(Tags.Test, 1),

    resolvers ++= Seq(
      // HTTPS is unavailable for Maven Central
      "Maven Repository"     at "http://repo.maven.apache.org/maven2",
      "Apache Repository"    at "https://repository.apache.org/content/repositories/releases",
      "JBoss Repository"     at "https://repository.jboss.org/nexus/content/repositories/releases/",
      "MQTT Repository"      at "https://repo.eclipse.org/content/repositories/paho-releases/",
      "Cloudera Repository"  at "http://repository.cloudera.com/artifactory/cloudera-repos/",
      // For Sonatype publishing
      // "sonatype-snapshots"   at "https://oss.sonatype.org/content/repositories/snapshots",
      // "sonatype-staging"     at "https://oss.sonatype.org/service/local/staging/deploy/maven2/",
      // also check the local Maven repository ~/.m2
      Resolver.mavenLocal
    ),

    publishMavenStyle := true,

    // useGpg in Global := true,

    pomExtra := (
      <parent>
        <groupId>org.apache</groupId>
        <artifactId>apache</artifactId>
        <version>13</version>
      </parent>
      <url>http://spark.apache.org/</url>
      <licenses>
        <license>
          <name>Apache 2.0 License</name>
          <url>http://www.apache.org/licenses/LICENSE-2.0.html</url>
          <distribution>repo</distribution>
        </license>
      </licenses>
      <scm>
        <connection>scm:git:git@github.com:apache/spark.git</connection>
        <url>scm:git:git@github.com:apache/spark.git</url>
      </scm>
      <developers>
        <developer>
          <id>matei</id>
          <name>Matei Zaharia</name>
          <email>matei.zaharia@gmail.com</email>
          <url>http://www.cs.berkeley.edu/~matei</url>
          <organization>Apache Software Foundation</organization>
          <organizationUrl>http://spark.apache.org</organizationUrl>
        </developer>
      </developers>
      <issueManagement>
        <system>JIRA</system>
        <url>https://spark-project.atlassian.net/browse/SPARK</url>
      </issueManagement>
    ),

    /*
    publishTo <<= version { (v: String) =>
      val nexus = "https://oss.sonatype.org/"
      if (v.trim.endsWith("SNAPSHOT"))
        Some("sonatype-snapshots" at nexus + "content/repositories/snapshots")
      else
        Some("sonatype-staging"  at nexus + "service/local/staging/deploy/maven2")
    },

    */

    libraryDependencies ++= Seq(
        "io.netty"          % "netty-all"      % "4.0.17.Final",
        "org.eclipse.jetty" % "jetty-server"   % jettyVersion,
        "org.eclipse.jetty" % "jetty-util"     % jettyVersion,
        "org.eclipse.jetty" % "jetty-plus"     % jettyVersion,
        "org.eclipse.jetty" % "jetty-security" % jettyVersion,
        "org.scalatest"    %% "scalatest"       % "1.9.1"  % "test",
        "org.scalacheck"   %% "scalacheck"      % "1.10.0" % "test",
        "com.novocode"      % "junit-interface" % "0.10"   % "test",
        "org.easymock"      % "easymock"        % "3.1"    % "test",
        "org.mockito"       % "mockito-all"     % "1.8.5"  % "test"
    ),

    testOptions += Tests.Argument(TestFrameworks.JUnit, "-v", "-a"),
    parallelExecution := true,
    /* Workaround for issue #206 (fixed after SBT 0.11.0) */
    watchTransitiveSources <<= Defaults.inDependencies[Task[Seq[File]]](watchSources.task,
      const(std.TaskExtra.constant(Nil)), aggregate = true, includeRoot = true) apply { _.join.map(_.flatten) },

    otherResolvers := Seq(Resolver.file("dotM2", file(Path.userHome + "/.m2/repository"))),
    publishLocalConfiguration in MavenCompile <<= (packagedArtifacts, deliverLocal, ivyLoggingLevel) map {
      (arts, _, level) => new PublishConfiguration(None, "dotM2", arts, Seq(), level)
    },
    publishMavenStyle in MavenCompile := true,
    publishLocal in MavenCompile <<= publishTask(publishLocalConfiguration in MavenCompile, deliverLocal),
    publishLocalBoth <<= Seq(publishLocal in MavenCompile, publishLocal).dependOn
  ) ++ net.virtualvoid.sbt.graph.Plugin.graphSettings ++ ScalaStyleSettings ++ genjavadocSettings

  val akkaVersion = "2.2.3-shaded-protobuf"
  val chillVersion = "0.3.1"
  val codahaleMetricsVersion = "3.0.0"
  val jblasVersion = "1.2.3"
  val jettyVersion = "8.1.14.v20131031"
  val hiveVersion = "0.12.0"
  val parquetVersion = "1.3.2"
  val slf4jVersion = "1.7.5"

  val excludeNetty = ExclusionRule(organization = "org.jboss.netty")
  val excludeEclipseJetty = ExclusionRule(organization = "org.eclipse.jetty")
  val excludeAsm = ExclusionRule(organization = "org.ow2.asm")
  val excludeOldAsm = ExclusionRule(organization = "asm")
  val excludeCommonsLogging = ExclusionRule(organization = "commons-logging")
  val excludeSLF4J = ExclusionRule(organization = "org.slf4j")
  val excludeScalap = ExclusionRule(organization = "org.scala-lang", artifact = "scalap")
  val excludeHadoop = ExclusionRule(organization = "org.apache.hadoop")
  val excludeCurator = ExclusionRule(organization = "org.apache.curator")
  val excludePowermock = ExclusionRule(organization = "org.powermock")
  val excludeFastutil = ExclusionRule(organization = "it.unimi.dsi")

  def sparkPreviousArtifact(id: String, organization: String = "org.apache.spark",
      version: String = "0.9.0-incubating", crossVersion: String = "2.10"): Option[sbt.ModuleID] = {
    val fullId = if (crossVersion.isEmpty) id else id + "_" + crossVersion
    Some(organization % fullId % version) // the artifact to compare binary compatibility with
  }

  def coreSettings = sharedSettings ++ Seq(
    name := "spark-core",
    libraryDependencies ++= Seq(
        "com.google.guava"           % "guava"            % "14.0.1",
        "com.google.code.findbugs"   % "jsr305"           % "1.3.9",
        "log4j"                      % "log4j"            % "1.2.17",
        "org.slf4j"                  % "slf4j-api"        % slf4jVersion,
        "org.slf4j"                  % "slf4j-log4j12"    % slf4jVersion,
        "org.slf4j"                  % "jul-to-slf4j"     % slf4jVersion,
        "org.slf4j"                  % "jcl-over-slf4j"   % slf4jVersion,
        "commons-daemon"             % "commons-daemon"   % "1.0.10", // workaround for bug HADOOP-9407
        "com.ning"                   % "compress-lzf"     % "1.0.0",
        "org.xerial.snappy"          % "snappy-java"      % "1.0.5",
        "org.spark-project.akka"    %% "akka-remote"      % akkaVersion excludeAll(excludeNetty),
        "org.spark-project.akka"    %% "akka-slf4j"       % akkaVersion excludeAll(excludeNetty),
        "org.spark-project.akka"    %% "akka-testkit"     % akkaVersion % "test",
        "org.json4s"                %% "json4s-jackson"   % "3.2.6" excludeAll(excludeScalap),
        "colt"                       % "colt"             % "1.2.0",
        "org.apache.mesos"           % "mesos"            % "0.13.0",
        "commons-net"                % "commons-net"      % "2.2",
        "net.java.dev.jets3t"        % "jets3t"           % "0.7.1" excludeAll(excludeCommonsLogging),
        "org.apache.derby"           % "derby"            % "10.4.2.0"                     % "test",
        "org.apache.hadoop"          % hadoopClient       % hadoopVersion excludeAll(excludeNetty, excludeAsm, excludeCommonsLogging, excludeSLF4J, excludeOldAsm),
        "org.apache.curator"         % "curator-recipes"  % "2.4.0" excludeAll(excludeNetty),
        "com.codahale.metrics"       % "metrics-core"     % codahaleMetricsVersion,
        "com.codahale.metrics"       % "metrics-jvm"      % codahaleMetricsVersion,
        "com.codahale.metrics"       % "metrics-json"     % codahaleMetricsVersion,
        "com.codahale.metrics"       % "metrics-graphite" % codahaleMetricsVersion,
        "com.twitter"               %% "chill"            % chillVersion excludeAll(excludeAsm),
        "com.twitter"                % "chill-java"       % chillVersion excludeAll(excludeAsm),
        "org.tachyonproject"         % "tachyon"          % "0.4.1-thrift" excludeAll(excludeHadoop, excludeCurator, excludeEclipseJetty, excludePowermock),
        "com.clearspring.analytics"  % "stream"           % "2.5.1" excludeAll(excludeFastutil),
        "org.spark-project"          % "pyrolite"         % "2.0.1"
      ),
    libraryDependencies ++= maybeAvro
  )

  // Create a colon-separate package list adding "org.apache.spark" in front of all of them,
  // for easier specification of JavaDoc package groups
  def packageList(names: String*): String = {
    names.map(s => "org.apache.spark." + s).mkString(":")
  }

  def rootSettings = sharedSettings ++ scalaJavaUnidocSettings ++ Seq(
    publish := {},

    unidocProjectFilter in (ScalaUnidoc, unidoc) :=
      inAnyProject -- inProjects(repl, examples, tools, catalyst, yarn, yarnAlpha),
    unidocProjectFilter in (JavaUnidoc, unidoc) :=
      inAnyProject -- inProjects(repl, examples, bagel, graphx, catalyst, tools, yarn, yarnAlpha),

    // Skip class names containing $ and some internal packages in Javadocs
    unidocAllSources in (JavaUnidoc, unidoc) := {
      (unidocAllSources in (JavaUnidoc, unidoc)).value
        .map(_.filterNot(_.getName.contains("$")))
        .map(_.filterNot(_.getCanonicalPath.contains("akka")))
        .map(_.filterNot(_.getCanonicalPath.contains("deploy")))
        .map(_.filterNot(_.getCanonicalPath.contains("network")))
        .map(_.filterNot(_.getCanonicalPath.contains("executor")))
        .map(_.filterNot(_.getCanonicalPath.contains("python")))
        .map(_.filterNot(_.getCanonicalPath.contains("collection")))
    },

    // Javadoc options: create a window title, and group key packages on index page
    javacOptions in doc := Seq(
      "-windowtitle", "Spark " + SPARK_VERSION_SHORT + " JavaDoc",
      "-public",
      "-group", "Core Java API", packageList("api.java", "api.java.function"),
      "-group", "Spark Streaming", packageList(
        "streaming.api.java", "streaming.flume", "streaming.kafka",
        "streaming.mqtt", "streaming.twitter", "streaming.zeromq"
      ),
      "-group", "MLlib", packageList(
        "mllib.classification", "mllib.clustering", "mllib.evaluation.binary", "mllib.linalg",
        "mllib.linalg.distributed", "mllib.optimization", "mllib.rdd", "mllib.recommendation",
        "mllib.regression", "mllib.stat", "mllib.tree", "mllib.tree.configuration",
        "mllib.tree.impurity", "mllib.tree.model", "mllib.util"
      ),
      "-group", "Spark SQL", packageList("sql.api.java", "sql.hive.api.java"),
      "-noqualifier", "java.lang"
    )
  )

  def replSettings = sharedSettings ++ Seq(
    name := "spark-repl",
    libraryDependencies <+= scalaVersion(v => "org.scala-lang"  % "scala-compiler" % v),
    libraryDependencies <+= scalaVersion(v => "org.scala-lang"  % "jline"          % v),
    libraryDependencies <+= scalaVersion(v => "org.scala-lang"  % "scala-reflect"  % v)
  )

  def examplesSettings = sharedSettings ++ Seq(
    name := "spark-examples",
    libraryDependencies ++= Seq(
      "com.twitter"          %% "algebird-core"   % "0.1.11",
      "org.apache.hbase" % "hbase" % HBASE_VERSION excludeAll(excludeNetty, excludeAsm, excludeOldAsm, excludeCommonsLogging),
      "org.apache.cassandra" % "cassandra-all" % "1.2.6"
        exclude("com.google.guava", "guava")
        exclude("com.googlecode.concurrentlinkedhashmap", "concurrentlinkedhashmap-lru")
        exclude("com.ning","compress-lzf")
        exclude("io.netty", "netty")
        exclude("jline","jline")
        exclude("org.apache.cassandra.deps", "avro")
        excludeAll(excludeSLF4J)
    )
  ) ++ assemblySettings ++ extraAssemblySettings

  def toolsSettings = sharedSettings ++ Seq(
    name := "spark-tools",
    libraryDependencies <+= scalaVersion(v => "org.scala-lang"  % "scala-compiler" % v ),
    libraryDependencies <+= scalaVersion(v => "org.scala-lang"  % "scala-reflect"  % v )
  ) ++ assemblySettings ++ extraAssemblySettings

  def graphxSettings = sharedSettings ++ Seq(
    name := "spark-graphx",
    previousArtifact := sparkPreviousArtifact("spark-graphx"),
    libraryDependencies ++= Seq(
<<<<<<< HEAD
      "org.jblas" % "jblas" % "1.2.3"
=======
      "org.jblas" % "jblas" % jblasVersion
>>>>>>> c9d1ee8c
    )
  )

  def bagelSettings = sharedSettings ++ Seq(
    name := "spark-bagel",
    previousArtifact := sparkPreviousArtifact("spark-bagel")
  )

  def mllibSettings = sharedSettings ++ Seq(
    name := "spark-mllib",
    previousArtifact := sparkPreviousArtifact("spark-mllib"),
    libraryDependencies ++= Seq(
      "org.jblas" % "jblas" % jblasVersion,
      "org.scalanlp" %% "breeze" % "0.7"
    )
  )

  def catalystSettings = sharedSettings ++ Seq(
    name := "catalyst",
    // The mechanics of rewriting expression ids to compare trees in some test cases makes
    // assumptions about the the expression ids being contiguous.  Running tests in parallel breaks
    // this non-deterministically.  TODO: FIX THIS.
    parallelExecution in Test := false,
    libraryDependencies ++= Seq(
      "org.scalatest" %% "scalatest" % "1.9.1" % "test",
      "com.typesafe" %% "scalalogging-slf4j" % "1.0.1"
    )
  )

  def sqlCoreSettings = sharedSettings ++ Seq(
    name := "spark-sql",
    libraryDependencies ++= Seq(
      "com.twitter" % "parquet-column" % parquetVersion,
      "com.twitter" % "parquet-hadoop" % parquetVersion
    )
  )

  // Since we don't include hive in the main assembly this project also acts as an alternative
  // assembly jar.
  def hiveSettings = sharedSettings ++ Seq(
    name := "spark-hive",
    javaOptions += "-XX:MaxPermSize=1g",
    libraryDependencies ++= Seq(
      "org.apache.hive" % "hive-metastore" % hiveVersion,
      "org.apache.hive" % "hive-exec"      % hiveVersion,
      "org.apache.hive" % "hive-serde"     % hiveVersion
    ),
    // Multiple queries rely on the TestHive singleton.  See comments there for more details.
    parallelExecution in Test := false,
    // Supporting all SerDes requires us to depend on deprecated APIs, so we turn off the warnings
    // only for this subproject.
    scalacOptions <<= scalacOptions map { currentOpts: Seq[String] =>
      currentOpts.filterNot(_ == "-deprecation")
    },
    initialCommands in console :=
      """
        |import org.apache.spark.sql.catalyst.analysis._
        |import org.apache.spark.sql.catalyst.dsl._
        |import org.apache.spark.sql.catalyst.errors._
        |import org.apache.spark.sql.catalyst.expressions._
        |import org.apache.spark.sql.catalyst.plans.logical._
        |import org.apache.spark.sql.catalyst.rules._
        |import org.apache.spark.sql.catalyst.types._
        |import org.apache.spark.sql.catalyst.util._
        |import org.apache.spark.sql.execution
        |import org.apache.spark.sql.hive._
        |import org.apache.spark.sql.hive.TestHive._
        |import org.apache.spark.sql.parquet.ParquetTestData""".stripMargin
  )

  def streamingSettings = sharedSettings ++ Seq(
    name := "spark-streaming",
    previousArtifact := sparkPreviousArtifact("spark-streaming")
  )

  def yarnCommonSettings = sharedSettings ++ Seq(
    unmanagedSourceDirectories in Compile <++= baseDirectory { base =>
      Seq(
         base / "../common/src/main/scala"
      )
    },

    unmanagedSourceDirectories in Test <++= baseDirectory { base =>
      Seq(
         base / "../common/src/test/scala"
      )
    }

  ) ++ extraYarnSettings

  def yarnAlphaSettings = yarnCommonSettings ++ Seq(
    name := "spark-yarn-alpha"
  )

  def yarnSettings = yarnCommonSettings ++ Seq(
    name := "spark-yarn"
  )

  def gangliaSettings = sharedSettings ++ Seq(
    name := "spark-ganglia-lgpl",
    libraryDependencies += "com.codahale.metrics" % "metrics-ganglia" % "3.0.0"
  )

  def java8TestsSettings = sharedSettings ++ Seq(
    name := "java8-tests",
    javacOptions := Seq("-target", "1.8", "-source", "1.8"),
    testOptions += Tests.Argument(TestFrameworks.JUnit, "-v", "-a")
  )

  // Conditionally include the YARN dependencies because some tools look at all sub-projects and will complain
  // if we refer to nonexistent dependencies (e.g. hadoop-yarn-api from a Hadoop version without YARN).
  def extraYarnSettings = if(isYarnEnabled) yarnEnabledSettings else Seq()

  def yarnEnabledSettings = Seq(
    libraryDependencies ++= Seq(
      // Exclude rule required for all ?
      "org.apache.hadoop" % hadoopClient         % hadoopVersion excludeAll(excludeNetty, excludeAsm, excludeOldAsm),
      "org.apache.hadoop" % "hadoop-yarn-api"    % hadoopVersion excludeAll(excludeNetty, excludeAsm, excludeOldAsm),
      "org.apache.hadoop" % "hadoop-yarn-common" % hadoopVersion excludeAll(excludeNetty, excludeAsm, excludeOldAsm),
      "org.apache.hadoop" % "hadoop-yarn-client" % hadoopVersion excludeAll(excludeNetty, excludeAsm, excludeOldAsm)
    )
  )

  def assemblyProjSettings = sharedSettings ++ Seq(
    libraryDependencies += "net.sf.py4j" % "py4j" % "0.8.1",
    name := "spark-assembly",
    assembleDeps in Compile <<= (packageProjects.map(packageBin in Compile in _) ++ Seq(packageDependency in Compile)).dependOn,
    jarName in assembly <<= version map { v => "spark-assembly-" + v + "-hadoop" + hadoopVersion + ".jar" },
    jarName in packageDependency <<= version map { v => "spark-assembly-" + v + "-hadoop" + hadoopVersion + "-deps.jar" }
  ) ++ assemblySettings ++ extraAssemblySettings

  def extraAssemblySettings() = Seq(
    test in assembly := {},
    mergeStrategy in assembly := {
      case m if m.toLowerCase.endsWith("manifest.mf") => MergeStrategy.discard
      case m if m.toLowerCase.matches("meta-inf.*\\.sf$") => MergeStrategy.discard
      case "log4j.properties" => MergeStrategy.discard
      case m if m.toLowerCase.startsWith("meta-inf/services/") => MergeStrategy.filterDistinctLines
      case "reference.conf" => MergeStrategy.concat
      case _ => MergeStrategy.first
    }
  )

  def twitterSettings() = sharedSettings ++ Seq(
    name := "spark-streaming-twitter",
    previousArtifact := sparkPreviousArtifact("spark-streaming-twitter"),
    libraryDependencies ++= Seq(
      "org.twitter4j" % "twitter4j-stream" % "3.0.3" excludeAll(excludeNetty)
    )
  )

  def kafkaSettings() = sharedSettings ++ Seq(
    name := "spark-streaming-kafka",
    previousArtifact := sparkPreviousArtifact("spark-streaming-kafka"),
    libraryDependencies ++= Seq(
      "com.github.sgroschupf"    % "zkclient"   % "0.1"          excludeAll(excludeNetty),
      "org.apache.kafka"        %% "kafka"      % "0.8.0"
        exclude("com.sun.jdmk", "jmxtools")
        exclude("com.sun.jmx", "jmxri")
        exclude("net.sf.jopt-simple", "jopt-simple")
        excludeAll(excludeNetty, excludeSLF4J)
    )
  )

  def flumeSettings() = sharedSettings ++ Seq(
    name := "spark-streaming-flume",
    previousArtifact := sparkPreviousArtifact("spark-streaming-flume"),
    libraryDependencies ++= Seq(
      "org.apache.flume" % "flume-ng-sdk" % "1.2.0" % "compile" excludeAll(excludeNetty)
    )
  )

  def zeromqSettings() = sharedSettings ++ Seq(
    name := "spark-streaming-zeromq",
    previousArtifact := sparkPreviousArtifact("spark-streaming-zeromq"),
    libraryDependencies ++= Seq(
      "org.spark-project.akka" %% "akka-zeromq" % akkaVersion excludeAll(excludeNetty)
    )
  )

  def mqttSettings() = streamingSettings ++ Seq(
    name := "spark-streaming-mqtt",
    previousArtifact := sparkPreviousArtifact("spark-streaming-mqtt"),
    libraryDependencies ++= Seq("org.eclipse.paho" % "mqtt-client" % "0.4.0")
  )
}<|MERGE_RESOLUTION|>--- conflicted
+++ resolved
@@ -436,11 +436,7 @@
     name := "spark-graphx",
     previousArtifact := sparkPreviousArtifact("spark-graphx"),
     libraryDependencies ++= Seq(
-<<<<<<< HEAD
-      "org.jblas" % "jblas" % "1.2.3"
-=======
       "org.jblas" % "jblas" % jblasVersion
->>>>>>> c9d1ee8c
     )
   )
 
