--- conflicted
+++ resolved
@@ -322,8 +322,6 @@
   val excludeFastutil = ExclusionRule(organization = "it.unimi.dsi")
   val excludeJruby = ExclusionRule(organization = "org.jruby")
   val excludeThrift = ExclusionRule(organization = "org.apache.thrift")
-  val excludeJunit = ExclusionRule(organization = "junit")
-  val excludeCommonsLang = ExclusionRule(organization = "commons-lang")
   val excludeServletApi = ExclusionRule(organization = "javax.servlet", artifact = "servlet-api")
   val excludeJUnit = ExclusionRule(organization = "junit")
 
@@ -470,11 +468,7 @@
     previousArtifact := sparkPreviousArtifact("spark-mllib"),
     libraryDependencies ++= Seq(
       "org.jblas" % "jblas" % jblasVersion,
-<<<<<<< HEAD
-      "org.scalanlp" %% "breeze" % "0.7" excludeAll(excludeJunit)
-=======
       "org.scalanlp" %% "breeze" % "0.7" excludeAll(excludeJUnit)
->>>>>>> b45c13e7
     )
   )
 
