--- conflicted
+++ resolved
@@ -217,16 +217,15 @@
         ProblemFilters.exclude[MissingClassProblem]("org.apache.spark.util.AsynchronousListenerBus$"),
         ProblemFilters.exclude[MissingClassProblem]("org.apache.spark.util.AsynchronousListenerBus")
       ) ++ Seq(
-<<<<<<< HEAD
+        // SPARK-11622 Make LibSVMRelation extends HadoopFsRelation and Add LibSVMOutputWriter
+        ProblemFilters.exclude[MissingTypesProblem]("org.apache.spark.ml.source.libsvm.DefaultSource"),
+        ProblemFilters.exclude[MissingMethodProblem]("org.apache.spark.ml.source.libsvm.DefaultSource.createRelation")
+      ) ++ Seq(
         // [SPARK-12177] [STREAMING] Update KafkaDStreams to new Kafka 0.9 Consumer API
         ProblemFilters.exclude[MissingMethodProblem]("org.apache.spark.streaming.kafka.KafkaTestUtils.zookeeperClient"),
         ProblemFilters.exclude[MissingMethodProblem]("org.apache.spark.streaming.kafka.ReliableKafkaReceiver.org$apache$spark$streaming$kafka$ReliableKafkaReceiver$$zkClient")
-=======
-        // SPARK-11622 Make LibSVMRelation extends HadoopFsRelation and Add LibSVMOutputWriter
-        ProblemFilters.exclude[MissingTypesProblem]("org.apache.spark.ml.source.libsvm.DefaultSource"),
-        ProblemFilters.exclude[MissingMethodProblem]("org.apache.spark.ml.source.libsvm.DefaultSource.createRelation")
->>>>>>> dab246f7
       )
+
     case v if v.startsWith("1.6") =>
       Seq(
         MimaBuild.excludeSparkPackage("deploy"),
