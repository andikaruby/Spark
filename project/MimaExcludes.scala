--- conflicted
+++ resolved
@@ -74,16 +74,15 @@
             ProblemFilters.exclude[MissingMethodProblem](
               "org.apache.spark.api.java.JavaRDDLike.collectAsync")
           ) ++ Seq(
-<<<<<<< HEAD
+            // SPARK-3822
+            ProblemFilters.exclude[IncompatibleResultTypeProblem](
+              "org.apache.spark.SparkContext.org$apache$spark$SparkContext$$createTaskScheduler")
+          ) ++ Seq(
             // Making Java Spark Streaming callable from Java
               ProblemFilters.exclude[MissingMethodProblem](
                 "org.apache.spark.streaming.StreamingContext.fileStream"),
               ProblemFilters.exclude[MissingMethodProblem](
                 "org.apache.spark.streaming.api.java.JavaStreamingContext.fileStream")
-=======
-            // SPARK-3822
-            ProblemFilters.exclude[IncompatibleResultTypeProblem](
-              "org.apache.spark.SparkContext.org$apache$spark$SparkContext$$createTaskScheduler")
           ) ++ Seq(
             // SPARK-1209
             ProblemFilters.exclude[MissingClassProblem](
@@ -92,7 +91,6 @@
               "org.apache.hadoop.mapred.SparkHadoopMapRedUtil"),
             ProblemFilters.exclude[MissingTypesProblem](
               "org.apache.spark.rdd.PairRDDFunctions")
->>>>>>> 3c2cff4b
           )
 
         case v if v.startsWith("1.1") =>
