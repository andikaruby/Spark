--- conflicted
+++ resolved
@@ -813,13 +813,11 @@
       ProblemFilters.exclude[DirectMissingMethodProblem]("org.apache.spark.ui.exec.ExecutorsListener.executorToTasksMax"),
       ProblemFilters.exclude[DirectMissingMethodProblem]("org.apache.spark.ui.exec.ExecutorsListener.executorToJvmGCTime")
     ) ++ Seq(
-<<<<<<< HEAD
+      // [SPARK-17163] Unify logistic regression interface. Private constructor has new signature.
+      ProblemFilters.exclude[DirectMissingMethodProblem]("org.apache.spark.ml.classification.LogisticRegressionModel.this")
+    ) ++ Seq(
       // [SPARK-17017] Add chiSquare selector based on False Positive Rate (FPR) test
       ProblemFilters.exclude[DirectMissingMethodProblem]("org.apache.spark.mllib.feature.ChiSqSelectorModel.isSorted")
-=======
-      // [SPARK-17163] Unify logistic regression interface. Private constructor has new signature.
-      ProblemFilters.exclude[DirectMissingMethodProblem]("org.apache.spark.ml.classification.LogisticRegressionModel.this")
->>>>>>> d5ec5dbb
     )
   }
 
