/*
 * Licensed to the Apache Software Foundation (ASF) under one or more
 * contributor license agreements.  See the NOTICE file distributed with
 * this work for additional information regarding copyright ownership.
 * The ASF licenses this file to You under the Apache License, Version 2.0
 * (the "License"); you may not use this file except in compliance with
 * the License.  You may obtain a copy of the License at
 *
 *    http://www.apache.org/licenses/LICENSE-2.0
 *
 * Unless required by applicable law or agreed to in writing, software
 * distributed under the License is distributed on an "AS IS" BASIS,
 * WITHOUT WARRANTIES OR CONDITIONS OF ANY KIND, either express or implied.
 * See the License for the specific language governing permissions and
 * limitations under the License.
 */

import com.typesafe.tools.mima.core._

/**
 * Additional excludes for checking of Spark's binary compatibility.
 *
 * The Mima build will automatically exclude @DeveloperApi and @Experimental classes. This acts
 * as an official audit of cases where we excluded other classes. Please use the narrowest
 * possible exclude here. MIMA will usually tell you what exclude to use, e.g.:
 *
 * ProblemFilters.exclude[MissingMethodProblem]("org.apache.spark.rdd.RDD.take")
 *
 * It is also possible to exclude Spark classes and packages. This should be used sparingly:
 *
 * MimaBuild.excludeSparkClass("graphx.util.collection.GraphXPrimitiveKeyOpenHashMap")
 */
object MimaExcludes {
    def excludes(version: String) =
      version match {
        case v if v.startsWith("1.3") =>
          Seq(
            MimaBuild.excludeSparkPackage("deploy"),
            MimaBuild.excludeSparkPackage("ml"),
            // These are needed if checking against the sbt build, since they are part of
            // the maven-generated artifacts in the 1.2 build.
            MimaBuild.excludeSparkPackage("unused"),
            ProblemFilters.exclude[MissingClassProblem]("com.google.common.base.Optional")
          ) ++ Seq(
            // SPARK-2321
            ProblemFilters.exclude[MissingMethodProblem](
              "org.apache.spark.SparkStageInfoImpl.this"),
            ProblemFilters.exclude[MissingMethodProblem](
              "org.apache.spark.SparkStageInfo.submissionTime")
          ) ++ Seq(
            // SPARK-4614
            ProblemFilters.exclude[MissingMethodProblem](
              "org.apache.spark.mllib.linalg.Matrices.randn"),
            ProblemFilters.exclude[MissingMethodProblem](
              "org.apache.spark.mllib.linalg.Matrices.rand")
          ) ++ Seq(
            // SPARK-5321
            ProblemFilters.exclude[MissingMethodProblem](
              "org.apache.spark.mllib.linalg.SparseMatrix.transposeMultiply"),
            ProblemFilters.exclude[MissingMethodProblem](
              "org.apache.spark.mllib.linalg.Matrix.transpose"),
            ProblemFilters.exclude[MissingMethodProblem](
              "org.apache.spark.mllib.linalg.DenseMatrix.transposeMultiply"),
            ProblemFilters.exclude[MissingMethodProblem]("org.apache.spark.mllib.linalg.Matrix." +
                "org$apache$spark$mllib$linalg$Matrix$_setter_$isTransposed_="),
            ProblemFilters.exclude[MissingMethodProblem](
              "org.apache.spark.mllib.linalg.Matrix.isTransposed"),
            ProblemFilters.exclude[MissingMethodProblem](
              "org.apache.spark.mllib.linalg.Matrix.foreachActive")
          ) ++ Seq(
            // SPARK-5540
            ProblemFilters.exclude[MissingMethodProblem](
              "org.apache.spark.mllib.recommendation.ALS.solveLeastSquares"),
            // SPARK-5536
            ProblemFilters.exclude[MissingMethodProblem](
              "org.apache.spark.mllib.recommendation.ALS.org$apache$spark$mllib$recommendation$ALS$^dateFeatures"),
            ProblemFilters.exclude[MissingMethodProblem](
              "org.apache.spark.mllib.recommendation.ALS.org$apache$spark$mllib$recommendation$ALS$^dateBlock")
          ) ++ Seq(
            // SPARK-3325
            ProblemFilters.exclude[MissingMethodProblem](
              "org.apache.spark.streaming.api.java.JavaDStreamLike.print"),
            // SPARK-2757
            ProblemFilters.exclude[IncompatibleResultTypeProblem](
              "org.apache.spark.streaming.flume.sink.SparkAvroCallbackHandler." +
                "removeAndGetProcessor")
          ) ++ Seq(
            // SPARK-5123 (SparkSQL data type change) - alpha component only
            ProblemFilters.exclude[IncompatibleResultTypeProblem](
              "org.apache.spark.ml.feature.HashingTF.outputDataType"),
            ProblemFilters.exclude[IncompatibleResultTypeProblem](
              "org.apache.spark.ml.feature.Tokenizer.outputDataType"),
            ProblemFilters.exclude[IncompatibleMethTypeProblem](
              "org.apache.spark.ml.feature.Tokenizer.validateInputType"),
            ProblemFilters.exclude[IncompatibleMethTypeProblem](
              "org.apache.spark.ml.classification.LogisticRegressionModel.validateAndTransformSchema"),
            ProblemFilters.exclude[IncompatibleMethTypeProblem](
              "org.apache.spark.ml.classification.LogisticRegression.validateAndTransformSchema")
          ) ++ Seq(
            // SPARK-4014
            ProblemFilters.exclude[MissingMethodProblem](
              "org.apache.spark.TaskContext.taskAttemptId"),
            ProblemFilters.exclude[MissingMethodProblem](
              "org.apache.spark.TaskContext.attemptNumber")
          ) ++ Seq(
            // SPARK-5166 Spark SQL API stabilization
            ProblemFilters.exclude[IncompatibleMethTypeProblem]("org.apache.spark.ml.Transformer.transform"),
            ProblemFilters.exclude[IncompatibleMethTypeProblem]("org.apache.spark.ml.Estimator.fit"),
            ProblemFilters.exclude[MissingMethodProblem]("org.apache.spark.ml.Transformer.transform"),
            ProblemFilters.exclude[IncompatibleMethTypeProblem]("org.apache.spark.ml.Pipeline.fit"),
            ProblemFilters.exclude[IncompatibleMethTypeProblem]("org.apache.spark.ml.PipelineModel.transform"),
            ProblemFilters.exclude[MissingMethodProblem]("org.apache.spark.ml.Estimator.fit"),
            ProblemFilters.exclude[IncompatibleMethTypeProblem]("org.apache.spark.ml.Evaluator.evaluate"),
            ProblemFilters.exclude[MissingMethodProblem]("org.apache.spark.ml.Evaluator.evaluate"),
            ProblemFilters.exclude[IncompatibleMethTypeProblem]("org.apache.spark.ml.tuning.CrossValidator.fit"),
            ProblemFilters.exclude[IncompatibleMethTypeProblem]("org.apache.spark.ml.tuning.CrossValidatorModel.transform"),
            ProblemFilters.exclude[IncompatibleMethTypeProblem]("org.apache.spark.ml.feature.StandardScaler.fit"),
            ProblemFilters.exclude[IncompatibleMethTypeProblem]("org.apache.spark.ml.feature.StandardScalerModel.transform"),
            ProblemFilters.exclude[IncompatibleMethTypeProblem]("org.apache.spark.ml.classification.LogisticRegressionModel.transform"),
            ProblemFilters.exclude[IncompatibleMethTypeProblem]("org.apache.spark.ml.classification.LogisticRegression.fit"),
            ProblemFilters.exclude[IncompatibleMethTypeProblem]("org.apache.spark.ml.evaluation.BinaryClassificationEvaluator.evaluate")
          ) ++ Seq(
            // SPARK-5270
            ProblemFilters.exclude[MissingMethodProblem](
              "org.apache.spark.api.java.JavaRDDLike.isEmpty")
          ) ++ Seq(
            // SPARK-5430
            ProblemFilters.exclude[MissingMethodProblem](
              "org.apache.spark.api.java.JavaRDDLike.treeReduce"),
            ProblemFilters.exclude[MissingMethodProblem](
              "org.apache.spark.api.java.JavaRDDLike.treeAggregate")
          ) ++ Seq(
            // SPARK-5297 Java FileStream do not work with custom key/values
            ProblemFilters.exclude[MissingMethodProblem](
              "org.apache.spark.streaming.api.java.JavaStreamingContext.fileStream")
          ) ++ Seq(
            // SPARK-5315 Spark Streaming Java API returns Scala DStream
            ProblemFilters.exclude[MissingMethodProblem](
              "org.apache.spark.streaming.api.java.JavaDStreamLike.reduceByWindow")
          ) ++ Seq(
            // SPARK-5461 Graph should have isCheckpointed, getCheckpointFiles methods
            ProblemFilters.exclude[MissingMethodProblem](
              "org.apache.spark.graphx.Graph.getCheckpointFiles"),
            ProblemFilters.exclude[MissingMethodProblem](
              "org.apache.spark.graphx.Graph.isCheckpointed")
          ) ++ Seq(
            // SPARK-4789 Standardize ML Prediction APIs
            ProblemFilters.exclude[MissingTypesProblem]("org.apache.spark.mllib.linalg.VectorUDT"),
            ProblemFilters.exclude[IncompatibleResultTypeProblem]("org.apache.spark.mllib.linalg.VectorUDT.serialize"),
            ProblemFilters.exclude[IncompatibleResultTypeProblem]("org.apache.spark.mllib.linalg.VectorUDT.sqlType")
          ) ++ Seq(
            // SPARK-5814
            ProblemFilters.exclude[MissingMethodProblem](
              "org.apache.spark.mllib.recommendation.ALS.org$apache$spark$mllib$recommendation$ALS$$wrapDoubleArray"),
            ProblemFilters.exclude[MissingMethodProblem](
              "org.apache.spark.mllib.recommendation.ALS.org$apache$spark$mllib$recommendation$ALS$$fillFullMatrix"),
            ProblemFilters.exclude[MissingMethodProblem](
              "org.apache.spark.mllib.recommendation.ALS.org$apache$spark$mllib$recommendation$ALS$$iterations"),
            ProblemFilters.exclude[MissingMethodProblem](
              "org.apache.spark.mllib.recommendation.ALS.org$apache$spark$mllib$recommendation$ALS$$makeOutLinkBlock"),
            ProblemFilters.exclude[MissingMethodProblem](
              "org.apache.spark.mllib.recommendation.ALS.org$apache$spark$mllib$recommendation$ALS$$computeYtY"),
            ProblemFilters.exclude[MissingMethodProblem](
              "org.apache.spark.mllib.recommendation.ALS.org$apache$spark$mllib$recommendation$ALS$$makeLinkRDDs"),
            ProblemFilters.exclude[MissingMethodProblem](
              "org.apache.spark.mllib.recommendation.ALS.org$apache$spark$mllib$recommendation$ALS$$alpha"),
            ProblemFilters.exclude[MissingMethodProblem](
              "org.apache.spark.mllib.recommendation.ALS.org$apache$spark$mllib$recommendation$ALS$$randomFactor"),
            ProblemFilters.exclude[MissingMethodProblem](
              "org.apache.spark.mllib.recommendation.ALS.org$apache$spark$mllib$recommendation$ALS$$makeInLinkBlock"),
            ProblemFilters.exclude[MissingMethodProblem](
              "org.apache.spark.mllib.recommendation.ALS.org$apache$spark$mllib$recommendation$ALS$$dspr"),
            ProblemFilters.exclude[MissingMethodProblem](
              "org.apache.spark.mllib.recommendation.ALS.org$apache$spark$mllib$recommendation$ALS$$lambda"),
            ProblemFilters.exclude[MissingMethodProblem](
              "org.apache.spark.mllib.recommendation.ALS.org$apache$spark$mllib$recommendation$ALS$$implicitPrefs"),
            ProblemFilters.exclude[MissingMethodProblem](
              "org.apache.spark.mllib.recommendation.ALS.org$apache$spark$mllib$recommendation$ALS$$rank")
          ) ++ Seq(
            // SPARK-4682
            ProblemFilters.exclude[MissingClassProblem]("org.apache.spark.RealClock"),
            ProblemFilters.exclude[MissingClassProblem]("org.apache.spark.Clock"),
            ProblemFilters.exclude[MissingClassProblem]("org.apache.spark.TestClock")
          ) ++ Seq(
<<<<<<< HEAD
            // SPARK-5205
            ProblemFilters.exclude[MissingMethodProblem](
              "org.apache.spark.TaskContext.addTaskInterruptedListener")
=======
            // SPARK-5922 Adding a generalized diff(other: RDD[(VertexId, VD)]) to VertexRDD
            ProblemFilters.exclude[MissingMethodProblem]("org.apache.spark.graphx.VertexRDD.diff")
>>>>>>> c928796a
          )

        case v if v.startsWith("1.2") =>
          Seq(
            MimaBuild.excludeSparkPackage("deploy"),
            MimaBuild.excludeSparkPackage("graphx")
          ) ++
          MimaBuild.excludeSparkClass("mllib.linalg.Matrix") ++
          MimaBuild.excludeSparkClass("mllib.linalg.Vector") ++
          Seq(
            ProblemFilters.exclude[IncompatibleTemplateDefProblem](
              "org.apache.spark.scheduler.TaskLocation"),
            // Added normL1 and normL2 to trait MultivariateStatisticalSummary
            ProblemFilters.exclude[MissingMethodProblem](
              "org.apache.spark.mllib.stat.MultivariateStatisticalSummary.normL1"),
            ProblemFilters.exclude[MissingMethodProblem](
              "org.apache.spark.mllib.stat.MultivariateStatisticalSummary.normL2"),
            // MapStatus should be private[spark]
            ProblemFilters.exclude[IncompatibleTemplateDefProblem](
              "org.apache.spark.scheduler.MapStatus"),
            ProblemFilters.exclude[MissingClassProblem](
              "org.apache.spark.network.netty.PathResolver"),
            ProblemFilters.exclude[MissingClassProblem](
              "org.apache.spark.network.netty.client.BlockClientListener"),

            // TaskContext was promoted to Abstract class
            ProblemFilters.exclude[AbstractClassProblem](
              "org.apache.spark.TaskContext"),
            ProblemFilters.exclude[IncompatibleTemplateDefProblem](
              "org.apache.spark.util.collection.SortDataFormat")
          ) ++ Seq(
            // Adding new methods to the JavaRDDLike trait:
            ProblemFilters.exclude[MissingMethodProblem](
              "org.apache.spark.api.java.JavaRDDLike.takeAsync"),
            ProblemFilters.exclude[MissingMethodProblem](
              "org.apache.spark.api.java.JavaRDDLike.foreachPartitionAsync"),
            ProblemFilters.exclude[MissingMethodProblem](
              "org.apache.spark.api.java.JavaRDDLike.countAsync"),
            ProblemFilters.exclude[MissingMethodProblem](
              "org.apache.spark.api.java.JavaRDDLike.foreachAsync"),
            ProblemFilters.exclude[MissingMethodProblem](
              "org.apache.spark.api.java.JavaRDDLike.collectAsync")
          ) ++ Seq(
            // SPARK-3822
            ProblemFilters.exclude[IncompatibleResultTypeProblem](
              "org.apache.spark.SparkContext.org$apache$spark$SparkContext$$createTaskScheduler")
          ) ++ Seq(
            // SPARK-1209
            ProblemFilters.exclude[MissingClassProblem](
              "org.apache.hadoop.mapreduce.SparkHadoopMapReduceUtil"),
            ProblemFilters.exclude[MissingClassProblem](
              "org.apache.hadoop.mapred.SparkHadoopMapRedUtil"),
            ProblemFilters.exclude[MissingTypesProblem](
              "org.apache.spark.rdd.PairRDDFunctions")
          ) ++ Seq(
            // SPARK-4062
            ProblemFilters.exclude[MissingMethodProblem](
              "org.apache.spark.streaming.kafka.KafkaReceiver#MessageHandler.this")
          )

        case v if v.startsWith("1.1") =>
          Seq(
            MimaBuild.excludeSparkPackage("deploy"),
            MimaBuild.excludeSparkPackage("graphx")
          ) ++
          Seq(
            // Adding new method to JavaRDLike trait - we should probably mark this as a developer API.
            ProblemFilters.exclude[MissingMethodProblem]("org.apache.spark.api.java.JavaRDDLike.partitions"),
            // Should probably mark this as Experimental
            ProblemFilters.exclude[MissingMethodProblem](
              "org.apache.spark.api.java.JavaRDDLike.foreachAsync"),
            // We made a mistake earlier (ed06500d3) in the Java API to use default parameter values
            // for countApproxDistinct* functions, which does not work in Java. We later removed
            // them, and use the following to tell Mima to not care about them.
            ProblemFilters.exclude[IncompatibleResultTypeProblem](
              "org.apache.spark.api.java.JavaPairRDD.countApproxDistinctByKey"),
            ProblemFilters.exclude[IncompatibleResultTypeProblem](
              "org.apache.spark.api.java.JavaPairRDD.countApproxDistinctByKey"),
            ProblemFilters.exclude[MissingMethodProblem](
              "org.apache.spark.api.java.JavaPairRDD.countApproxDistinct$default$1"),
            ProblemFilters.exclude[MissingMethodProblem](
              "org.apache.spark.api.java.JavaPairRDD.countApproxDistinctByKey$default$1"),
            ProblemFilters.exclude[MissingMethodProblem](
              "org.apache.spark.api.java.JavaRDD.countApproxDistinct$default$1"),
            ProblemFilters.exclude[MissingMethodProblem](
              "org.apache.spark.api.java.JavaRDDLike.countApproxDistinct$default$1"),
            ProblemFilters.exclude[MissingMethodProblem](
              "org.apache.spark.api.java.JavaDoubleRDD.countApproxDistinct$default$1"),
            ProblemFilters.exclude[MissingMethodProblem](
              "org.apache.spark.storage.DiskStore.getValues"),
            ProblemFilters.exclude[MissingMethodProblem](
              "org.apache.spark.storage.MemoryStore.Entry")
          ) ++
          Seq(
            // Serializer interface change. See SPARK-3045.
            ProblemFilters.exclude[IncompatibleTemplateDefProblem](
              "org.apache.spark.serializer.DeserializationStream"),
            ProblemFilters.exclude[IncompatibleTemplateDefProblem](
              "org.apache.spark.serializer.Serializer"),
            ProblemFilters.exclude[IncompatibleTemplateDefProblem](
              "org.apache.spark.serializer.SerializationStream"),
            ProblemFilters.exclude[IncompatibleTemplateDefProblem](
              "org.apache.spark.serializer.SerializerInstance")
          )++
          Seq(
            // Renamed putValues -> putArray + putIterator
            ProblemFilters.exclude[MissingMethodProblem](
              "org.apache.spark.storage.MemoryStore.putValues"),
            ProblemFilters.exclude[MissingMethodProblem](
              "org.apache.spark.storage.DiskStore.putValues"),
            ProblemFilters.exclude[MissingMethodProblem](
              "org.apache.spark.storage.TachyonStore.putValues")
          ) ++
          Seq(
            ProblemFilters.exclude[MissingMethodProblem](
              "org.apache.spark.streaming.flume.FlumeReceiver.this"),
            ProblemFilters.exclude[IncompatibleMethTypeProblem](
              "org.apache.spark.streaming.kafka.KafkaUtils.createStream"),
            ProblemFilters.exclude[IncompatibleMethTypeProblem](
              "org.apache.spark.streaming.kafka.KafkaReceiver.this")
          ) ++
          Seq( // Ignore some private methods in ALS.
            ProblemFilters.exclude[MissingMethodProblem](
              "org.apache.spark.mllib.recommendation.ALS.org$apache$spark$mllib$recommendation$ALS$^dateFeatures"),
            ProblemFilters.exclude[MissingMethodProblem]( // The only public constructor is the one without arguments.
              "org.apache.spark.mllib.recommendation.ALS.this"),
            ProblemFilters.exclude[MissingMethodProblem](
              "org.apache.spark.mllib.recommendation.ALS.org$apache$spark$mllib$recommendation$ALS$$<init>$default$7"),
            ProblemFilters.exclude[IncompatibleMethTypeProblem](
              "org.apache.spark.mllib.recommendation.ALS.org$apache$spark$mllib$recommendation$ALS$^dateFeatures")
          ) ++
          MimaBuild.excludeSparkClass("mllib.linalg.distributed.ColumnStatisticsAggregator") ++
          MimaBuild.excludeSparkClass("rdd.ZippedRDD") ++
          MimaBuild.excludeSparkClass("rdd.ZippedPartition") ++
          MimaBuild.excludeSparkClass("util.SerializableHyperLogLog") ++
          MimaBuild.excludeSparkClass("storage.Values") ++
          MimaBuild.excludeSparkClass("storage.Entry") ++
          MimaBuild.excludeSparkClass("storage.MemoryStore$Entry") ++
          // Class was missing "@DeveloperApi" annotation in 1.0.
          MimaBuild.excludeSparkClass("scheduler.SparkListenerApplicationStart") ++
          Seq(
            ProblemFilters.exclude[IncompatibleMethTypeProblem](
              "org.apache.spark.mllib.tree.impurity.Gini.calculate"),
            ProblemFilters.exclude[IncompatibleMethTypeProblem](
              "org.apache.spark.mllib.tree.impurity.Entropy.calculate"),
            ProblemFilters.exclude[IncompatibleMethTypeProblem](
              "org.apache.spark.mllib.tree.impurity.Variance.calculate")
          ) ++
          Seq( // Package-private classes removed in SPARK-2341
            ProblemFilters.exclude[MissingClassProblem]("org.apache.spark.mllib.util.BinaryLabelParser"),
            ProblemFilters.exclude[MissingClassProblem]("org.apache.spark.mllib.util.BinaryLabelParser$"),
            ProblemFilters.exclude[MissingClassProblem]("org.apache.spark.mllib.util.LabelParser"),
            ProblemFilters.exclude[MissingClassProblem]("org.apache.spark.mllib.util.LabelParser$"),
            ProblemFilters.exclude[MissingClassProblem]("org.apache.spark.mllib.util.MulticlassLabelParser"),
            ProblemFilters.exclude[MissingClassProblem]("org.apache.spark.mllib.util.MulticlassLabelParser$")
          ) ++
          Seq( // package-private classes removed in MLlib
            ProblemFilters.exclude[MissingMethodProblem](
              "org.apache.spark.mllib.regression.GeneralizedLinearAlgorithm.org$apache$spark$mllib$regression$GeneralizedLinearAlgorithm$$prependOne")
          ) ++
          Seq( // new Vector methods in MLlib (binary compatible assuming users do not implement Vector)
            ProblemFilters.exclude[MissingMethodProblem]("org.apache.spark.mllib.linalg.Vector.copy")
          ) ++
          Seq( // synthetic methods generated in LabeledPoint
            ProblemFilters.exclude[MissingTypesProblem]("org.apache.spark.mllib.regression.LabeledPoint$"),
            ProblemFilters.exclude[IncompatibleMethTypeProblem]("org.apache.spark.mllib.regression.LabeledPoint.apply"),
            ProblemFilters.exclude[MissingMethodProblem]("org.apache.spark.mllib.regression.LabeledPoint.toString")
          ) ++
          Seq ( // Scala 2.11 compatibility fix
            ProblemFilters.exclude[MissingMethodProblem]("org.apache.spark.streaming.StreamingContext.<init>$default$2")
          )
        case v if v.startsWith("1.0") =>
          Seq(
            MimaBuild.excludeSparkPackage("api.java"),
            MimaBuild.excludeSparkPackage("mllib"),
            MimaBuild.excludeSparkPackage("streaming")
          ) ++
          MimaBuild.excludeSparkClass("rdd.ClassTags") ++
          MimaBuild.excludeSparkClass("util.XORShiftRandom") ++
          MimaBuild.excludeSparkClass("graphx.EdgeRDD") ++
          MimaBuild.excludeSparkClass("graphx.VertexRDD") ++
          MimaBuild.excludeSparkClass("graphx.impl.GraphImpl") ++
          MimaBuild.excludeSparkClass("graphx.impl.RoutingTable") ++
          MimaBuild.excludeSparkClass("graphx.util.collection.PrimitiveKeyOpenHashMap") ++
          MimaBuild.excludeSparkClass("graphx.util.collection.GraphXPrimitiveKeyOpenHashMap") ++
          MimaBuild.excludeSparkClass("mllib.recommendation.MFDataGenerator") ++
          MimaBuild.excludeSparkClass("mllib.optimization.SquaredGradient") ++
          MimaBuild.excludeSparkClass("mllib.regression.RidgeRegressionWithSGD") ++
          MimaBuild.excludeSparkClass("mllib.regression.LassoWithSGD") ++
          MimaBuild.excludeSparkClass("mllib.regression.LinearRegressionWithSGD")
        case _ => Seq()
      }
}<|MERGE_RESOLUTION|>--- conflicted
+++ resolved
@@ -182,14 +182,12 @@
             ProblemFilters.exclude[MissingClassProblem]("org.apache.spark.Clock"),
             ProblemFilters.exclude[MissingClassProblem]("org.apache.spark.TestClock")
           ) ++ Seq(
-<<<<<<< HEAD
             // SPARK-5205
             ProblemFilters.exclude[MissingMethodProblem](
               "org.apache.spark.TaskContext.addTaskInterruptedListener")
-=======
+          ) ++ Seq(
             // SPARK-5922 Adding a generalized diff(other: RDD[(VertexId, VD)]) to VertexRDD
             ProblemFilters.exclude[MissingMethodProblem]("org.apache.spark.graphx.VertexRDD.diff")
->>>>>>> c928796a
           )
 
         case v if v.startsWith("1.2") =>
