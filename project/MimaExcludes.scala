--- conflicted
+++ resolved
@@ -61,25 +61,23 @@
               "org.apache.spark.streaming.flume.sink.SparkAvroCallbackHandler." +
                 "removeAndGetProcessor")
           ) ++ Seq(
-<<<<<<< HEAD
+            // SPARK-5123 (SparkSQL data type change) - alpha component only
+            ProblemFilters.exclude[IncompatibleResultTypeProblem](
+              "org.apache.spark.ml.feature.HashingTF.outputDataType"),
+            ProblemFilters.exclude[IncompatibleResultTypeProblem](
+              "org.apache.spark.ml.feature.Tokenizer.outputDataType"),
+            ProblemFilters.exclude[IncompatibleMethTypeProblem](
+              "org.apache.spark.ml.feature.Tokenizer.validateInputType"),
+            ProblemFilters.exclude[IncompatibleMethTypeProblem](
+              "org.apache.spark.ml.classification.LogisticRegressionModel.validateAndTransformSchema"),
+            ProblemFilters.exclude[IncompatibleMethTypeProblem](
+              "org.apache.spark.ml.classification.LogisticRegression.validateAndTransformSchema")
+          ) ++ Seq(
             // SPARK-4014
             ProblemFilters.exclude[MissingMethodProblem](
               "org.apache.spark.TaskContext.taskAttemptId"),
             ProblemFilters.exclude[MissingMethodProblem](
               "org.apache.spark.TaskContext.attemptNumber")
-=======
-            // SPARK-5123 (SparkSQL data type change) - alpha component only
-            ProblemFilters.exclude[IncompatibleResultTypeProblem](
-              "org.apache.spark.ml.feature.HashingTF.outputDataType"),
-            ProblemFilters.exclude[IncompatibleResultTypeProblem](
-              "org.apache.spark.ml.feature.Tokenizer.outputDataType"),
-            ProblemFilters.exclude[IncompatibleMethTypeProblem](
-              "org.apache.spark.ml.feature.Tokenizer.validateInputType"),
-            ProblemFilters.exclude[IncompatibleMethTypeProblem](
-              "org.apache.spark.ml.classification.LogisticRegressionModel.validateAndTransformSchema"),
-            ProblemFilters.exclude[IncompatibleMethTypeProblem](
-              "org.apache.spark.ml.classification.LogisticRegression.validateAndTransformSchema")
->>>>>>> f9969098
           )
 
         case v if v.startsWith("1.2") =>
