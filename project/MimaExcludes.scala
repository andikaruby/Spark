--- conflicted
+++ resolved
@@ -620,21 +620,8 @@
         // [SPARK-13430][ML] moved featureCol from LinearRegressionModelSummary to LinearRegressionSummary
         ProblemFilters.exclude[MissingMethodProblem]("org.apache.spark.ml.regression.LinearRegressionSummary.this")
       ) ++ Seq(
-<<<<<<< HEAD
-        // [SPARK-11593][SQL] Replace catalyst converter with RowEncoder in ScalaUDF
-        ProblemFilters.exclude[IncompatibleResultTypeProblem]("org.apache.spark.ml.UnaryTransformer.createTransformFunc"),
-        ProblemFilters.exclude[ReversedMissingMethodProblem]("org.apache.spark.ml.UnaryTransformer.createTransformFunc"),
-        ProblemFilters.exclude[IncompatibleResultTypeProblem]("org.apache.spark.ml.feature.DCT.createTransformFunc"),
-        ProblemFilters.exclude[IncompatibleResultTypeProblem]("org.apache.spark.ml.feature.ElementwiseProduct.createTransformFunc"),
-        ProblemFilters.exclude[IncompatibleResultTypeProblem]("org.apache.spark.ml.feature.Normalizer.createTransformFunc"),
-        ProblemFilters.exclude[IncompatibleResultTypeProblem]("org.apache.spark.ml.feature.PolynomialExpansion.createTransformFunc"),
-        ProblemFilters.exclude[IncompatibleResultTypeProblem]("org.apache.spark.ml.feature.NGram.createTransformFunc"),
-        ProblemFilters.exclude[IncompatibleResultTypeProblem]("org.apache.spark.ml.feature.Tokenizer.createTransformFunc"),
-        ProblemFilters.exclude[IncompatibleResultTypeProblem]("org.apache.spark.ml.feature.RegexTokenizer.createTransformFunc")
-=======
         // [SPARK-14437][Core] Use the address that NettyBlockTransferService listens to create BlockManagerId
         ProblemFilters.exclude[DirectMissingMethodProblem]("org.apache.spark.network.netty.NettyBlockTransferService.this")
->>>>>>> fbf8d008
       ) ++ Seq(
         // [SPARK-13048][ML][MLLIB] keepLastCheckpoint option for LDA EM optimizer
         ProblemFilters.exclude[DirectMissingMethodProblem]("org.apache.spark.mllib.clustering.DistributedLDAModel.this")
