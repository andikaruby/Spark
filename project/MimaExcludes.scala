--- conflicted
+++ resolved
@@ -816,17 +816,15 @@
       // [SPARK-17163] Unify logistic regression interface. Private constructor has new signature.
       ProblemFilters.exclude[DirectMissingMethodProblem]("org.apache.spark.ml.classification.LogisticRegressionModel.this")
     ) ++ Seq(
-<<<<<<< HEAD
+      // [SPARK-17017] Add chiSquare selector based on False Positive Rate (FPR) test
+      ProblemFilters.exclude[DirectMissingMethodProblem]("org.apache.spark.mllib.feature.ChiSqSelectorModel.isSorted")
+    ) ++ Seq(
+      // [SPARK-17365][Core] Remove/Kill multiple executors together to reduce RPC call time
+      ProblemFilters.exclude[MissingTypesProblem]("org.apache.spark.SparkContext")
+    ) ++ Seq(
       // [SPARK-12221] Add CPU time to metrics
       ProblemFilters.exclude[DirectMissingMethodProblem]("org.apache.spark.status.api.v1.TaskMetrics.this"),
       ProblemFilters.exclude[DirectMissingMethodProblem]("org.apache.spark.status.api.v1.TaskMetricDistributions.this")
-=======
-      // [SPARK-17017] Add chiSquare selector based on False Positive Rate (FPR) test
-      ProblemFilters.exclude[DirectMissingMethodProblem]("org.apache.spark.mllib.feature.ChiSqSelectorModel.isSorted")
-    ) ++ Seq(
-      // [SPARK-17365][Core] Remove/Kill multiple executors together to reduce RPC call time
-      ProblemFilters.exclude[MissingTypesProblem]("org.apache.spark.SparkContext")
->>>>>>> 17b72d31
     )
   }
 
