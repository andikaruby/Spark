--- conflicted
+++ resolved
@@ -35,27 +35,6 @@
   def excludes(version: String) = version match {
     case v if v.startsWith("1.6") =>
       Seq(
-<<<<<<< HEAD
-        MimaBuild.excludeSparkPackage("network")
-      ) ++ Seq(
-        // SPARK-10381 Fix types / units in private AskPermissionToCommitOutput RPC message.
-        // This class is marked as `private` but MiMa still seems to be confused by the change.
-        ProblemFilters.exclude[MissingMethodProblem](
-          "org.apache.spark.scheduler.AskPermissionToCommitOutput.task"),
-        ProblemFilters.exclude[IncompatibleResultTypeProblem](
-          "org.apache.spark.scheduler.AskPermissionToCommitOutput.copy$default$2"),
-        ProblemFilters.exclude[IncompatibleMethTypeProblem](
-          "org.apache.spark.scheduler.AskPermissionToCommitOutput.copy"),
-        ProblemFilters.exclude[MissingMethodProblem](
-          "org.apache.spark.scheduler.AskPermissionToCommitOutput.taskAttempt"),
-        ProblemFilters.exclude[IncompatibleResultTypeProblem](
-          "org.apache.spark.scheduler.AskPermissionToCommitOutput.copy$default$3"),
-        ProblemFilters.exclude[IncompatibleMethTypeProblem](
-          "org.apache.spark.scheduler.AskPermissionToCommitOutput.this"),
-        ProblemFilters.exclude[IncompatibleMethTypeProblem](
-          "org.apache.spark.scheduler.AskPermissionToCommitOutput.apply")
-      )
-=======
         MimaBuild.excludeSparkPackage("deploy"),
         MimaBuild.excludeSparkPackage("network"),
         // These are needed if checking against the sbt build, since they are part of
@@ -66,8 +45,25 @@
         excludePackage("org.apache.spark.sql.execution")
       ) ++
       MimaBuild.excludeSparkClass("streaming.flume.FlumeTestUtils") ++
-      MimaBuild.excludeSparkClass("streaming.flume.PollingFlumeTestUtils")
->>>>>>> 8abef21d
+      MimaBuild.excludeSparkClass("streaming.flume.PollingFlumeTestUtils") ++
+      Seq(
+        // SPARK-10381 Fix types / units in private AskPermissionToCommitOutput RPC message.
+        // This class is marked as `private` but MiMa still seems to be confused by the change.
+        ProblemFilters.exclude[MissingMethodProblem](
+          "org.apache.spark.scheduler.AskPermissionToCommitOutput.task"),
+        ProblemFilters.exclude[IncompatibleResultTypeProblem](
+          "org.apache.spark.scheduler.AskPermissionToCommitOutput.copy$default$2"),
+        ProblemFilters.exclude[IncompatibleMethTypeProblem](
+          "org.apache.spark.scheduler.AskPermissionToCommitOutput.copy"),
+        ProblemFilters.exclude[MissingMethodProblem](
+          "org.apache.spark.scheduler.AskPermissionToCommitOutput.taskAttempt"),
+        ProblemFilters.exclude[IncompatibleResultTypeProblem](
+          "org.apache.spark.scheduler.AskPermissionToCommitOutput.copy$default$3"),
+        ProblemFilters.exclude[IncompatibleMethTypeProblem](
+          "org.apache.spark.scheduler.AskPermissionToCommitOutput.this"),
+        ProblemFilters.exclude[IncompatibleMethTypeProblem](
+          "org.apache.spark.scheduler.AskPermissionToCommitOutput.apply")
+      )
     case v if v.startsWith("1.5") =>
       Seq(
         MimaBuild.excludeSparkPackage("network"),
