--- conflicted
+++ resolved
@@ -34,8 +34,8 @@
     val excludes =
       SparkBuild.SPARK_VERSION match {
         case v if v.startsWith("1.1") =>
+          Seq(MimaBuild.excludeSparkPackage("graphx")) ++
           Seq(
-<<<<<<< HEAD
             // We made a mistake earlier (ed06500d3) in the Java API to use default parameter values
             // for countApproxDistinct* functions, which does not work in Java. We later removed
             // them, and use the following to tell Mima to not care about them.
@@ -53,9 +53,6 @@
               "org.apache.spark.api.java.JavaRDDLike.countApproxDistinct")
           ) ++
           MimaBuild.excludeSparkClass("util.SerializableHyperLogLog")
-=======
-            MimaBuild.excludeSparkPackage("graphx"))
->>>>>>> b1feb602
         case v if v.startsWith("1.0") =>
           Seq(
             MimaBuild.excludeSparkPackage("api.java"),
