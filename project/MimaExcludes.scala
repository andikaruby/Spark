/*
 * Licensed to the Apache Software Foundation (ASF) under one or more
 * contributor license agreements.  See the NOTICE file distributed with
 * this work for additional information regarding copyright ownership.
 * The ASF licenses this file to You under the Apache License, Version 2.0
 * (the "License"); you may not use this file except in compliance with
 * the License.  You may obtain a copy of the License at
 *
 *    http://www.apache.org/licenses/LICENSE-2.0
 *
 * Unless required by applicable law or agreed to in writing, software
 * distributed under the License is distributed on an "AS IS" BASIS,
 * WITHOUT WARRANTIES OR CONDITIONS OF ANY KIND, either express or implied.
 * See the License for the specific language governing permissions and
 * limitations under the License.
 */

import com.typesafe.tools.mima.core._
import com.typesafe.tools.mima.core.ProblemFilters._

/**
 * Additional excludes for checking of Spark's binary compatibility.
 *
 * The Mima build will automatically exclude @DeveloperApi and @Experimental classes. This acts
 * as an official audit of cases where we excluded other classes. Please use the narrowest
 * possible exclude here. MIMA will usually tell you what exclude to use, e.g.:
 *
 * ProblemFilters.exclude[MissingMethodProblem]("org.apache.spark.rdd.RDD.take")
 *
 * It is also possible to exclude Spark classes and packages. This should be used sparingly:
 *
 * MimaBuild.excludeSparkClass("graphx.util.collection.GraphXPrimitiveKeyOpenHashMap")
 *
 * For a new Spark version, please update MimaBuild.scala to reflect the previous version.
 */
object MimaExcludes {
  def excludes(version: String) = version match {
    case v if v.startsWith("2.0") =>
      Seq(
        excludePackage("org.apache.spark.rpc"),
        excludePackage("org.spark-project.jetty"),
        excludePackage("org.apache.spark.unused"),
        excludePackage("org.apache.spark.util.collection.unsafe"),
        excludePackage("org.apache.spark.sql.catalyst"),
        excludePackage("org.apache.spark.sql.execution"),
        ProblemFilters.exclude[MissingMethodProblem]("org.apache.spark.mllib.feature.PCAModel.this"),
        ProblemFilters.exclude[MissingMethodProblem]("org.apache.spark.status.api.v1.StageData.this"),
        // SPARK-12600 Remove SQL deprecated methods
        ProblemFilters.exclude[MissingClassProblem]("org.apache.spark.sql.SQLContext$QueryExecution"),
        ProblemFilters.exclude[MissingClassProblem]("org.apache.spark.sql.SQLContext$SparkPlanner"),
        ProblemFilters.exclude[MissingMethodProblem]("org.apache.spark.sql.SQLContext.applySchema"),
        ProblemFilters.exclude[MissingMethodProblem]("org.apache.spark.sql.SQLContext.parquetFile"),
        ProblemFilters.exclude[MissingMethodProblem]("org.apache.spark.sql.SQLContext.jdbc"),
        ProblemFilters.exclude[MissingMethodProblem]("org.apache.spark.sql.SQLContext.jsonFile"),
        ProblemFilters.exclude[MissingMethodProblem]("org.apache.spark.sql.SQLContext.jsonRDD"),
        ProblemFilters.exclude[MissingMethodProblem]("org.apache.spark.sql.SQLContext.load")
      ) ++ Seq(
        ProblemFilters.exclude[IncompatibleResultTypeProblem]("org.apache.spark.SparkContext.emptyRDD"),
        ProblemFilters.exclude[MissingClassProblem]("org.apache.spark.broadcast.HttpBroadcastFactory")
      ) ++
      Seq(
        // SPARK-4819 replace Guava Optional
        ProblemFilters.exclude[IncompatibleResultTypeProblem]("org.apache.spark.api.java.JavaSparkContext.getCheckpointDir"),
        ProblemFilters.exclude[IncompatibleResultTypeProblem]("org.apache.spark.api.java.JavaSparkContext.getSparkHome"),
        ProblemFilters.exclude[MissingMethodProblem]("org.apache.spark.api.java.JavaRDDLike.getCheckpointFile"),
        ProblemFilters.exclude[MissingMethodProblem]("org.apache.spark.api.java.JavaRDDLike.partitioner"),
        ProblemFilters.exclude[MissingMethodProblem]("org.apache.spark.api.java.JavaRDDLike.getCheckpointFile"),
        ProblemFilters.exclude[MissingMethodProblem]("org.apache.spark.api.java.JavaRDDLike.partitioner")
      ) ++
      Seq(
        // SPARK-12481 Remove Hadoop 1.x
        ProblemFilters.exclude[IncompatibleTemplateDefProblem]("org.apache.spark.mapred.SparkHadoopMapRedUtil"),
        // SPARK-12615 Remove deprecated APIs in core
        ProblemFilters.exclude[MissingMethodProblem]("org.apache.spark.SparkContext.<init>$default$6"),
        ProblemFilters.exclude[MissingMethodProblem]("org.apache.spark.SparkContext.numericRDDToDoubleRDDFunctions"),
        ProblemFilters.exclude[MissingMethodProblem]("org.apache.spark.SparkContext.intToIntWritable"),
        ProblemFilters.exclude[MissingMethodProblem]("org.apache.spark.SparkContext.intWritableConverter"),
        ProblemFilters.exclude[MissingMethodProblem]("org.apache.spark.SparkContext.writableWritableConverter"),
        ProblemFilters.exclude[MissingMethodProblem]("org.apache.spark.SparkContext.rddToPairRDDFunctions"),
        ProblemFilters.exclude[MissingMethodProblem]("org.apache.spark.SparkContext.rddToAsyncRDDActions"),
        ProblemFilters.exclude[MissingMethodProblem]("org.apache.spark.SparkContext.boolToBoolWritable"),
        ProblemFilters.exclude[MissingMethodProblem]("org.apache.spark.SparkContext.longToLongWritable"),
        ProblemFilters.exclude[MissingMethodProblem]("org.apache.spark.SparkContext.doubleWritableConverter"),
        ProblemFilters.exclude[MissingMethodProblem]("org.apache.spark.SparkContext.rddToOrderedRDDFunctions"),
        ProblemFilters.exclude[MissingMethodProblem]("org.apache.spark.SparkContext.floatWritableConverter"),
        ProblemFilters.exclude[MissingMethodProblem]("org.apache.spark.SparkContext.booleanWritableConverter"),
        ProblemFilters.exclude[MissingMethodProblem]("org.apache.spark.SparkContext.stringToText"),
        ProblemFilters.exclude[MissingMethodProblem]("org.apache.spark.SparkContext.doubleRDDToDoubleRDDFunctions"),
        ProblemFilters.exclude[MissingMethodProblem]("org.apache.spark.SparkContext.doubleToDoubleWritable"),
        ProblemFilters.exclude[MissingMethodProblem]("org.apache.spark.SparkContext.bytesWritableConverter"),
        ProblemFilters.exclude[MissingMethodProblem]("org.apache.spark.SparkContext.rddToSequenceFileRDDFunctions"),
        ProblemFilters.exclude[MissingMethodProblem]("org.apache.spark.SparkContext.bytesToBytesWritable"),
        ProblemFilters.exclude[MissingMethodProblem]("org.apache.spark.SparkContext.longWritableConverter"),
        ProblemFilters.exclude[MissingMethodProblem]("org.apache.spark.SparkContext.stringWritableConverter"),
        ProblemFilters.exclude[MissingMethodProblem]("org.apache.spark.SparkContext.floatToFloatWritable"),
        ProblemFilters.exclude[MissingMethodProblem]("org.apache.spark.SparkContext.rddToPairRDDFunctions$default$4"),
        ProblemFilters.exclude[MissingMethodProblem]("org.apache.spark.TaskContext.addOnCompleteCallback"),
        ProblemFilters.exclude[MissingMethodProblem]("org.apache.spark.TaskContext.runningLocally"),
        ProblemFilters.exclude[MissingMethodProblem]("org.apache.spark.TaskContext.attemptId"),
        ProblemFilters.exclude[MissingMethodProblem]("org.apache.spark.SparkContext.defaultMinSplits"),
        ProblemFilters.exclude[IncompatibleMethTypeProblem]("org.apache.spark.SparkContext.runJob"),
        ProblemFilters.exclude[MissingMethodProblem]("org.apache.spark.SparkContext.runJob"),
        ProblemFilters.exclude[MissingMethodProblem]("org.apache.spark.SparkContext.tachyonFolderName"),
        ProblemFilters.exclude[MissingMethodProblem]("org.apache.spark.SparkContext.initLocalProperties"),
        ProblemFilters.exclude[MissingMethodProblem]("org.apache.spark.SparkContext.clearJars"),
        ProblemFilters.exclude[MissingMethodProblem]("org.apache.spark.SparkContext.clearFiles"),
        ProblemFilters.exclude[MissingMethodProblem]("org.apache.spark.SparkContext.this"),
        ProblemFilters.exclude[IncompatibleMethTypeProblem]("org.apache.spark.SparkContext.this"),
        ProblemFilters.exclude[MissingMethodProblem]("org.apache.spark.rdd.RDD.flatMapWith$default$2"),
        ProblemFilters.exclude[MissingMethodProblem]("org.apache.spark.rdd.RDD.toArray"),
        ProblemFilters.exclude[MissingMethodProblem]("org.apache.spark.rdd.RDD.mapWith$default$2"),
        ProblemFilters.exclude[MissingMethodProblem]("org.apache.spark.rdd.RDD.mapPartitionsWithSplit"),
        ProblemFilters.exclude[MissingMethodProblem]("org.apache.spark.rdd.RDD.flatMapWith"),
        ProblemFilters.exclude[MissingMethodProblem]("org.apache.spark.rdd.RDD.filterWith"),
        ProblemFilters.exclude[MissingMethodProblem]("org.apache.spark.rdd.RDD.foreachWith"),
        ProblemFilters.exclude[MissingMethodProblem]("org.apache.spark.rdd.RDD.mapWith"),
        ProblemFilters.exclude[MissingMethodProblem]("org.apache.spark.rdd.RDD.mapPartitionsWithSplit$default$2"),
        ProblemFilters.exclude[MissingMethodProblem]("org.apache.spark.rdd.SequenceFileRDDFunctions.this"),
        ProblemFilters.exclude[MissingMethodProblem]("org.apache.spark.api.java.JavaRDDLike.splits"),
        ProblemFilters.exclude[MissingMethodProblem]("org.apache.spark.api.java.JavaRDDLike.toArray"),
        ProblemFilters.exclude[MissingMethodProblem]("org.apache.spark.api.java.JavaSparkContext.defaultMinSplits"),
        ProblemFilters.exclude[MissingMethodProblem]("org.apache.spark.api.java.JavaSparkContext.clearJars"),
        ProblemFilters.exclude[MissingMethodProblem]("org.apache.spark.api.java.JavaSparkContext.clearFiles")
      ) ++
      // SPARK-12665 Remove deprecated and unused classes
      Seq(
        ProblemFilters.exclude[MissingClassProblem]("org.apache.spark.graphx.GraphKryoRegistrator"),
        ProblemFilters.exclude[MissingClassProblem]("org.apache.spark.util.Vector"),
        ProblemFilters.exclude[MissingClassProblem]("org.apache.spark.util.Vector$Multiplier"),
        ProblemFilters.exclude[MissingClassProblem]("org.apache.spark.util.Vector$")
      ) ++ Seq(
        // SPARK-12591 Register OpenHashMapBasedStateMap for Kryo
        ProblemFilters.exclude[MissingClassProblem]("org.apache.spark.serializer.KryoInputDataInputBridge"),
        ProblemFilters.exclude[MissingClassProblem]("org.apache.spark.serializer.KryoOutputDataOutputBridge")
      ) ++ Seq(
        // SPARK-12510 Refactor ActorReceiver to support Java
        ProblemFilters.exclude[AbstractClassProblem]("org.apache.spark.streaming.receiver.ActorReceiver")
      ) ++ Seq(
<<<<<<< HEAD
        // SPARK-10620 Migrate TaskMetrics to accumulators
        ProblemFilters.exclude[MissingMethodProblem](
          "org.apache.spark.TaskContext.internalMetricsToAccumulators"),
        ProblemFilters.exclude[MissingMethodProblem](
          "org.apache.spark.TaskContext.collectInternalAccumulators"),
        ProblemFilters.exclude[MissingMethodProblem](
          "org.apache.spark.TaskContext.collectAccumulators"),
        ProblemFilters.exclude[MissingMethodProblem]("org.apache.spark.Accumulable.this")
=======
        // SPARK-12692 Scala style: Fix the style violation (Space before "," or ":")
        ProblemFilters.exclude[MissingMethodProblem]("org.apache.spark.streaming.flume.sink.SparkSink.org$apache$spark$streaming$flume$sink$Logging$$log_"),
        ProblemFilters.exclude[MissingMethodProblem]("org.apache.spark.streaming.flume.sink.SparkSink.org$apache$spark$streaming$flume$sink$Logging$$log__="),
        ProblemFilters.exclude[MissingMethodProblem]("org.apache.spark.streaming.flume.sink.SparkAvroCallbackHandler.org$apache$spark$streaming$flume$sink$Logging$$log_"),
        ProblemFilters.exclude[MissingMethodProblem]("org.apache.spark.streaming.flume.sink.SparkAvroCallbackHandler.org$apache$spark$streaming$flume$sink$Logging$$log__="),
        ProblemFilters.exclude[MissingMethodProblem]("org.apache.spark.streaming.flume.sink.Logging.org$apache$spark$streaming$flume$sink$Logging$$log__="),
        ProblemFilters.exclude[MissingMethodProblem]("org.apache.spark.streaming.flume.sink.Logging.org$apache$spark$streaming$flume$sink$Logging$$log_"),
        ProblemFilters.exclude[MissingMethodProblem]("org.apache.spark.streaming.flume.sink.Logging.org$apache$spark$streaming$flume$sink$Logging$$_log"),
        ProblemFilters.exclude[MissingMethodProblem]("org.apache.spark.streaming.flume.sink.Logging.org$apache$spark$streaming$flume$sink$Logging$$_log_="),
        ProblemFilters.exclude[MissingMethodProblem]("org.apache.spark.streaming.flume.sink.TransactionProcessor.org$apache$spark$streaming$flume$sink$Logging$$log_"),
        ProblemFilters.exclude[MissingMethodProblem]("org.apache.spark.streaming.flume.sink.TransactionProcessor.org$apache$spark$streaming$flume$sink$Logging$$log__=")
>>>>>>> 7e15044d
      )
    case v if v.startsWith("1.6") =>
      Seq(
        MimaBuild.excludeSparkPackage("deploy"),
        MimaBuild.excludeSparkPackage("network"),
        MimaBuild.excludeSparkPackage("unsafe"),
        // These are needed if checking against the sbt build, since they are part of
        // the maven-generated artifacts in 1.3.
        excludePackage("org.spark-project.jetty"),
        MimaBuild.excludeSparkPackage("unused"),
        // SQL execution is considered private.
        excludePackage("org.apache.spark.sql.execution"),
        // SQL columnar is considered private.
        excludePackage("org.apache.spark.sql.columnar"),
        // The shuffle package is considered private.
        excludePackage("org.apache.spark.shuffle"),
        // The collections utlities are considered pricate.
        excludePackage("org.apache.spark.util.collection")
      ) ++
      MimaBuild.excludeSparkClass("streaming.flume.FlumeTestUtils") ++
      MimaBuild.excludeSparkClass("streaming.flume.PollingFlumeTestUtils") ++
      Seq(
        // MiMa does not deal properly with sealed traits
        ProblemFilters.exclude[MissingMethodProblem](
          "org.apache.spark.ml.classification.LogisticRegressionSummary.featuresCol")
      ) ++ Seq(
        // SPARK-11530
        ProblemFilters.exclude[MissingMethodProblem]("org.apache.spark.mllib.feature.PCAModel.this")
      ) ++ Seq(
        // SPARK-10381 Fix types / units in private AskPermissionToCommitOutput RPC message.
        // This class is marked as `private` but MiMa still seems to be confused by the change.
        ProblemFilters.exclude[MissingMethodProblem](
          "org.apache.spark.scheduler.AskPermissionToCommitOutput.task"),
        ProblemFilters.exclude[IncompatibleResultTypeProblem](
          "org.apache.spark.scheduler.AskPermissionToCommitOutput.copy$default$2"),
        ProblemFilters.exclude[IncompatibleMethTypeProblem](
          "org.apache.spark.scheduler.AskPermissionToCommitOutput.copy"),
        ProblemFilters.exclude[MissingMethodProblem](
          "org.apache.spark.scheduler.AskPermissionToCommitOutput.taskAttempt"),
        ProblemFilters.exclude[IncompatibleResultTypeProblem](
          "org.apache.spark.scheduler.AskPermissionToCommitOutput.copy$default$3"),
        ProblemFilters.exclude[IncompatibleMethTypeProblem](
          "org.apache.spark.scheduler.AskPermissionToCommitOutput.this"),
        ProblemFilters.exclude[IncompatibleMethTypeProblem](
          "org.apache.spark.scheduler.AskPermissionToCommitOutput.apply")
      ) ++ Seq(
        ProblemFilters.exclude[MissingClassProblem](
          "org.apache.spark.shuffle.FileShuffleBlockResolver$ShuffleFileGroup")
      ) ++ Seq(
        ProblemFilters.exclude[MissingMethodProblem](
          "org.apache.spark.ml.regression.LeastSquaresAggregator.add"),
        ProblemFilters.exclude[MissingMethodProblem](
          "org.apache.spark.ml.regression.LeastSquaresCostFun.this"),
        ProblemFilters.exclude[MissingMethodProblem](
          "org.apache.spark.sql.SQLContext.clearLastInstantiatedContext"),
        ProblemFilters.exclude[MissingMethodProblem](
          "org.apache.spark.sql.SQLContext.setLastInstantiatedContext"),
        ProblemFilters.exclude[MissingClassProblem](
          "org.apache.spark.sql.SQLContext$SQLSession"),
        ProblemFilters.exclude[MissingMethodProblem](
          "org.apache.spark.sql.SQLContext.detachSession"),
        ProblemFilters.exclude[MissingMethodProblem](
          "org.apache.spark.sql.SQLContext.tlSession"),
        ProblemFilters.exclude[MissingMethodProblem](
          "org.apache.spark.sql.SQLContext.defaultSession"),
        ProblemFilters.exclude[MissingMethodProblem](
          "org.apache.spark.sql.SQLContext.currentSession"),
        ProblemFilters.exclude[MissingMethodProblem](
          "org.apache.spark.sql.SQLContext.openSession"),
        ProblemFilters.exclude[MissingMethodProblem](
          "org.apache.spark.sql.SQLContext.setSession"),
        ProblemFilters.exclude[MissingMethodProblem](
          "org.apache.spark.sql.SQLContext.createSession")
      ) ++ Seq(
        ProblemFilters.exclude[MissingMethodProblem](
          "org.apache.spark.SparkContext.preferredNodeLocationData_="),
        ProblemFilters.exclude[MissingClassProblem](
          "org.apache.spark.rdd.MapPartitionsWithPreparationRDD"),
        ProblemFilters.exclude[MissingClassProblem](
          "org.apache.spark.rdd.MapPartitionsWithPreparationRDD$"),
        ProblemFilters.exclude[MissingClassProblem]("org.apache.spark.sql.SparkSQLParser")
      ) ++ Seq(
        // SPARK-11485
        ProblemFilters.exclude[MissingMethodProblem]("org.apache.spark.sql.DataFrameHolder.df"),
        // SPARK-11541 mark various JDBC dialects as private
        ProblemFilters.exclude[MissingMethodProblem]("org.apache.spark.sql.jdbc.NoopDialect.productElement"),
        ProblemFilters.exclude[MissingMethodProblem]("org.apache.spark.sql.jdbc.NoopDialect.productArity"),
        ProblemFilters.exclude[MissingMethodProblem]("org.apache.spark.sql.jdbc.NoopDialect.canEqual"),
        ProblemFilters.exclude[MissingMethodProblem]("org.apache.spark.sql.jdbc.NoopDialect.productIterator"),
        ProblemFilters.exclude[MissingMethodProblem]("org.apache.spark.sql.jdbc.NoopDialect.productPrefix"),
        ProblemFilters.exclude[MissingMethodProblem]("org.apache.spark.sql.jdbc.NoopDialect.toString"),
        ProblemFilters.exclude[MissingMethodProblem]("org.apache.spark.sql.jdbc.NoopDialect.hashCode"),
        ProblemFilters.exclude[MissingTypesProblem]("org.apache.spark.sql.jdbc.PostgresDialect$"),
        ProblemFilters.exclude[MissingMethodProblem]("org.apache.spark.sql.jdbc.PostgresDialect.productElement"),
        ProblemFilters.exclude[MissingMethodProblem]("org.apache.spark.sql.jdbc.PostgresDialect.productArity"),
        ProblemFilters.exclude[MissingMethodProblem]("org.apache.spark.sql.jdbc.PostgresDialect.canEqual"),
        ProblemFilters.exclude[MissingMethodProblem]("org.apache.spark.sql.jdbc.PostgresDialect.productIterator"),
        ProblemFilters.exclude[MissingMethodProblem]("org.apache.spark.sql.jdbc.PostgresDialect.productPrefix"),
        ProblemFilters.exclude[MissingMethodProblem]("org.apache.spark.sql.jdbc.PostgresDialect.toString"),
        ProblemFilters.exclude[MissingMethodProblem]("org.apache.spark.sql.jdbc.PostgresDialect.hashCode"),
        ProblemFilters.exclude[MissingTypesProblem]("org.apache.spark.sql.jdbc.NoopDialect$")
      ) ++ Seq (
        ProblemFilters.exclude[MissingMethodProblem](
          "org.apache.spark.status.api.v1.ApplicationInfo.this"),
        ProblemFilters.exclude[MissingMethodProblem](
          "org.apache.spark.status.api.v1.StageData.this")
      ) ++ Seq(
        // SPARK-11766 add toJson to Vector
        ProblemFilters.exclude[MissingMethodProblem](
          "org.apache.spark.mllib.linalg.Vector.toJson")
      ) ++ Seq(
        // SPARK-9065 Support message handler in Kafka Python API
        ProblemFilters.exclude[MissingMethodProblem](
          "org.apache.spark.streaming.kafka.KafkaUtilsPythonHelper.createDirectStream"),
        ProblemFilters.exclude[MissingMethodProblem](
          "org.apache.spark.streaming.kafka.KafkaUtilsPythonHelper.createRDD")
      ) ++ Seq(
        // SPARK-4557 Changed foreachRDD to use VoidFunction
        ProblemFilters.exclude[MissingMethodProblem](
          "org.apache.spark.streaming.api.java.JavaDStreamLike.foreachRDD")
      ) ++ Seq(
        // SPARK-11996 Make the executor thread dump work again
        ProblemFilters.exclude[MissingClassProblem]("org.apache.spark.executor.ExecutorEndpoint"),
        ProblemFilters.exclude[MissingClassProblem]("org.apache.spark.executor.ExecutorEndpoint$"),
        ProblemFilters.exclude[MissingClassProblem](
          "org.apache.spark.storage.BlockManagerMessages$GetRpcHostPortForExecutor"),
        ProblemFilters.exclude[MissingClassProblem](
          "org.apache.spark.storage.BlockManagerMessages$GetRpcHostPortForExecutor$")
      ) ++ Seq(
        // SPARK-3580 Add getNumPartitions method to JavaRDD
        ProblemFilters.exclude[MissingMethodProblem](
          "org.apache.spark.api.java.JavaRDDLike.getNumPartitions")
      ) ++
      // SPARK-11314: YARN backend moved to yarn sub-module and MiMA complains even though it's a
      // private class.
      MimaBuild.excludeSparkClass("scheduler.cluster.YarnSchedulerBackend$YarnSchedulerEndpoint")
    case v if v.startsWith("1.5") =>
      Seq(
        MimaBuild.excludeSparkPackage("network"),
        MimaBuild.excludeSparkPackage("deploy"),
        // These are needed if checking against the sbt build, since they are part of
        // the maven-generated artifacts in 1.3.
        excludePackage("org.spark-project.jetty"),
        MimaBuild.excludeSparkPackage("unused"),
        // JavaRDDLike is not meant to be extended by user programs
        ProblemFilters.exclude[MissingMethodProblem](
          "org.apache.spark.api.java.JavaRDDLike.partitioner"),
        // Modification of private static method
        ProblemFilters.exclude[IncompatibleMethTypeProblem](
          "org.apache.spark.streaming.kafka.KafkaUtils.org$apache$spark$streaming$kafka$KafkaUtils$$leadersForRanges"),
        // Mima false positive (was a private[spark] class)
        ProblemFilters.exclude[MissingClassProblem](
          "org.apache.spark.util.collection.PairIterator"),
        // Removing a testing method from a private class
        ProblemFilters.exclude[MissingMethodProblem](
          "org.apache.spark.streaming.kafka.KafkaTestUtils.waitUntilLeaderOffset"),
        // While private MiMa is still not happy about the changes,
        ProblemFilters.exclude[MissingMethodProblem](
          "org.apache.spark.ml.regression.LeastSquaresAggregator.this"),
        ProblemFilters.exclude[MissingMethodProblem](
          "org.apache.spark.ml.regression.LeastSquaresCostFun.this"),
        ProblemFilters.exclude[MissingMethodProblem](
          "org.apache.spark.ml.classification.LogisticCostFun.this"),
        // SQL execution is considered private.
        excludePackage("org.apache.spark.sql.execution"),
        // The old JSON RDD is removed in favor of streaming Jackson
        ProblemFilters.exclude[MissingClassProblem]("org.apache.spark.sql.json.JsonRDD$"),
        ProblemFilters.exclude[MissingClassProblem]("org.apache.spark.sql.json.JsonRDD"),
        // local function inside a method
        ProblemFilters.exclude[MissingMethodProblem](
          "org.apache.spark.sql.SQLContext.org$apache$spark$sql$SQLContext$$needsConversion$1"),
        ProblemFilters.exclude[MissingMethodProblem](
          "org.apache.spark.sql.UDFRegistration.org$apache$spark$sql$UDFRegistration$$builder$24")
      ) ++ Seq(
        // SPARK-8479 Add numNonzeros and numActives to Matrix.
        ProblemFilters.exclude[MissingMethodProblem](
          "org.apache.spark.mllib.linalg.Matrix.numNonzeros"),
        ProblemFilters.exclude[MissingMethodProblem](
          "org.apache.spark.mllib.linalg.Matrix.numActives")
      ) ++ Seq(
        // SPARK-8914 Remove RDDApi
        ProblemFilters.exclude[MissingClassProblem]("org.apache.spark.sql.RDDApi")
      ) ++ Seq(
        // SPARK-7292 Provide operator to truncate lineage cheaply
        ProblemFilters.exclude[AbstractClassProblem](
          "org.apache.spark.rdd.RDDCheckpointData"),
        ProblemFilters.exclude[AbstractClassProblem](
          "org.apache.spark.rdd.CheckpointRDD")
      ) ++ Seq(
        // SPARK-8701 Add input metadata in the batch page.
        ProblemFilters.exclude[MissingClassProblem](
          "org.apache.spark.streaming.scheduler.InputInfo$"),
        ProblemFilters.exclude[MissingClassProblem](
          "org.apache.spark.streaming.scheduler.InputInfo")
      ) ++ Seq(
        // SPARK-6797 Support YARN modes for SparkR
        ProblemFilters.exclude[MissingMethodProblem](
          "org.apache.spark.api.r.PairwiseRRDD.this"),
        ProblemFilters.exclude[MissingMethodProblem](
          "org.apache.spark.api.r.RRDD.createRWorker"),
        ProblemFilters.exclude[MissingMethodProblem](
          "org.apache.spark.api.r.RRDD.this"),
        ProblemFilters.exclude[MissingMethodProblem](
          "org.apache.spark.api.r.StringRRDD.this"),
        ProblemFilters.exclude[MissingMethodProblem](
          "org.apache.spark.api.r.BaseRRDD.this")
      ) ++ Seq(
        // SPARK-7422 add argmax for sparse vectors
        ProblemFilters.exclude[MissingMethodProblem](
          "org.apache.spark.mllib.linalg.Vector.argmax")
      ) ++ Seq(
        // SPARK-8906 Move all internal data source classes into execution.datasources
        ProblemFilters.exclude[MissingClassProblem]("org.apache.spark.sql.sources.ResolvedDataSource"),
        ProblemFilters.exclude[MissingClassProblem]("org.apache.spark.sql.sources.PreInsertCastAndRename$"),
        ProblemFilters.exclude[MissingClassProblem]("org.apache.spark.sql.sources.CreateTableUsingAsSelect$"),
        ProblemFilters.exclude[MissingClassProblem]("org.apache.spark.sql.sources.InsertIntoDataSource$"),
        ProblemFilters.exclude[MissingClassProblem]("org.apache.spark.sql.sources.SqlNewHadoopPartition"),
        ProblemFilters.exclude[MissingClassProblem]("org.apache.spark.sql.sources.PartitioningUtils$PartitionValues$"),
        ProblemFilters.exclude[MissingClassProblem]("org.apache.spark.sql.sources.DefaultWriterContainer"),
        ProblemFilters.exclude[MissingClassProblem]("org.apache.spark.sql.sources.PartitioningUtils$PartitionValues"),
        ProblemFilters.exclude[MissingClassProblem]("org.apache.spark.sql.sources.RefreshTable$"),
        ProblemFilters.exclude[MissingClassProblem]("org.apache.spark.sql.sources.CreateTempTableUsing$"),
        ProblemFilters.exclude[MissingClassProblem]("org.apache.spark.sql.sources.PartitionSpec"),
        ProblemFilters.exclude[MissingClassProblem]("org.apache.spark.sql.sources.DynamicPartitionWriterContainer"),
        ProblemFilters.exclude[MissingClassProblem]("org.apache.spark.sql.sources.CreateTableUsingAsSelect"),
        ProblemFilters.exclude[MissingClassProblem]("org.apache.spark.sql.sources.SqlNewHadoopRDD$"),
        ProblemFilters.exclude[MissingClassProblem]("org.apache.spark.sql.sources.DescribeCommand$"),
        ProblemFilters.exclude[MissingClassProblem]("org.apache.spark.sql.sources.PartitioningUtils$"),
        ProblemFilters.exclude[MissingClassProblem]("org.apache.spark.sql.sources.SqlNewHadoopRDD"),
        ProblemFilters.exclude[MissingClassProblem]("org.apache.spark.sql.sources.PreInsertCastAndRename"),
        ProblemFilters.exclude[MissingClassProblem]("org.apache.spark.sql.sources.Partition$"),
        ProblemFilters.exclude[MissingClassProblem]("org.apache.spark.sql.sources.LogicalRelation$"),
        ProblemFilters.exclude[MissingClassProblem]("org.apache.spark.sql.sources.PartitioningUtils"),
        ProblemFilters.exclude[MissingClassProblem]("org.apache.spark.sql.sources.LogicalRelation"),
        ProblemFilters.exclude[MissingClassProblem]("org.apache.spark.sql.sources.Partition"),
        ProblemFilters.exclude[MissingClassProblem]("org.apache.spark.sql.sources.BaseWriterContainer"),
        ProblemFilters.exclude[MissingClassProblem]("org.apache.spark.sql.sources.PreWriteCheck"),
        ProblemFilters.exclude[MissingClassProblem]("org.apache.spark.sql.sources.CreateTableUsing"),
        ProblemFilters.exclude[MissingClassProblem]("org.apache.spark.sql.sources.RefreshTable"),
        ProblemFilters.exclude[MissingClassProblem]("org.apache.spark.sql.sources.SqlNewHadoopRDD$NewHadoopMapPartitionsWithSplitRDD"),
        ProblemFilters.exclude[MissingClassProblem]("org.apache.spark.sql.sources.DataSourceStrategy$"),
        ProblemFilters.exclude[MissingClassProblem]("org.apache.spark.sql.sources.CreateTempTableUsing"),
        ProblemFilters.exclude[MissingClassProblem]("org.apache.spark.sql.sources.CreateTempTableUsingAsSelect$"),
        ProblemFilters.exclude[MissingClassProblem]("org.apache.spark.sql.sources.CreateTempTableUsingAsSelect"),
        ProblemFilters.exclude[MissingClassProblem]("org.apache.spark.sql.sources.CreateTableUsing$"),
        ProblemFilters.exclude[MissingClassProblem]("org.apache.spark.sql.sources.ResolvedDataSource$"),
        ProblemFilters.exclude[MissingClassProblem]("org.apache.spark.sql.sources.PreWriteCheck$"),
        ProblemFilters.exclude[MissingClassProblem]("org.apache.spark.sql.sources.InsertIntoDataSource"),
        ProblemFilters.exclude[MissingClassProblem]("org.apache.spark.sql.sources.InsertIntoHadoopFsRelation"),
        ProblemFilters.exclude[MissingClassProblem]("org.apache.spark.sql.sources.DDLParser"),
        ProblemFilters.exclude[MissingClassProblem]("org.apache.spark.sql.sources.CaseInsensitiveMap"),
        ProblemFilters.exclude[MissingClassProblem]("org.apache.spark.sql.sources.InsertIntoHadoopFsRelation$"),
        ProblemFilters.exclude[MissingClassProblem]("org.apache.spark.sql.sources.DataSourceStrategy"),
        ProblemFilters.exclude[MissingClassProblem]("org.apache.spark.sql.sources.SqlNewHadoopRDD$NewHadoopMapPartitionsWithSplitRDD$"),
        ProblemFilters.exclude[MissingClassProblem]("org.apache.spark.sql.sources.PartitionSpec$"),
        ProblemFilters.exclude[MissingClassProblem]("org.apache.spark.sql.sources.DescribeCommand"),
        ProblemFilters.exclude[MissingClassProblem]("org.apache.spark.sql.sources.DDLException"),
        // SPARK-9763 Minimize exposure of internal SQL classes
        excludePackage("org.apache.spark.sql.parquet"),
        excludePackage("org.apache.spark.sql.json"),
        ProblemFilters.exclude[MissingClassProblem]("org.apache.spark.sql.jdbc.JDBCRDD$DecimalConversion$"),
        ProblemFilters.exclude[MissingClassProblem]("org.apache.spark.sql.jdbc.JDBCPartition"),
        ProblemFilters.exclude[MissingClassProblem]("org.apache.spark.sql.jdbc.JdbcUtils$"),
        ProblemFilters.exclude[MissingClassProblem]("org.apache.spark.sql.jdbc.JDBCRDD$DecimalConversion"),
        ProblemFilters.exclude[MissingClassProblem]("org.apache.spark.sql.jdbc.JDBCPartitioningInfo$"),
        ProblemFilters.exclude[MissingClassProblem]("org.apache.spark.sql.jdbc.JDBCPartition$"),
        ProblemFilters.exclude[MissingClassProblem]("org.apache.spark.sql.jdbc.package"),
        ProblemFilters.exclude[MissingClassProblem]("org.apache.spark.sql.jdbc.JDBCRDD$JDBCConversion"),
        ProblemFilters.exclude[MissingClassProblem]("org.apache.spark.sql.jdbc.JDBCRDD$"),
        ProblemFilters.exclude[MissingClassProblem]("org.apache.spark.sql.jdbc.package$DriverWrapper"),
        ProblemFilters.exclude[MissingClassProblem]("org.apache.spark.sql.jdbc.JDBCRDD"),
        ProblemFilters.exclude[MissingClassProblem]("org.apache.spark.sql.jdbc.JDBCPartitioningInfo"),
        ProblemFilters.exclude[MissingClassProblem]("org.apache.spark.sql.jdbc.JdbcUtils"),
        ProblemFilters.exclude[MissingClassProblem]("org.apache.spark.sql.jdbc.DefaultSource"),
        ProblemFilters.exclude[MissingClassProblem]("org.apache.spark.sql.jdbc.JDBCRelation$"),
        ProblemFilters.exclude[MissingClassProblem]("org.apache.spark.sql.jdbc.package$"),
        ProblemFilters.exclude[MissingClassProblem]("org.apache.spark.sql.jdbc.JDBCRelation")
      ) ++ Seq(
        // SPARK-4751 Dynamic allocation for standalone mode
        ProblemFilters.exclude[MissingMethodProblem](
          "org.apache.spark.SparkContext.supportDynamicAllocation")
      ) ++ Seq(
        // SPARK-9580: Remove SQL test singletons
        ProblemFilters.exclude[MissingClassProblem](
          "org.apache.spark.sql.test.LocalSQLContext$SQLSession"),
        ProblemFilters.exclude[MissingClassProblem](
          "org.apache.spark.sql.test.LocalSQLContext"),
        ProblemFilters.exclude[MissingClassProblem](
          "org.apache.spark.sql.test.TestSQLContext"),
        ProblemFilters.exclude[MissingClassProblem](
          "org.apache.spark.sql.test.TestSQLContext$")
      ) ++ Seq(
        // SPARK-9704 Made ProbabilisticClassifier, Identifiable, VectorUDT public APIs
        ProblemFilters.exclude[IncompatibleResultTypeProblem](
          "org.apache.spark.mllib.linalg.VectorUDT.serialize")
      ) ++ Seq(
        // SPARK-10381 Fix types / units in private AskPermissionToCommitOutput RPC message.
        // This class is marked as `private` but MiMa still seems to be confused by the change.
        ProblemFilters.exclude[MissingMethodProblem](
          "org.apache.spark.scheduler.AskPermissionToCommitOutput.task"),
        ProblemFilters.exclude[IncompatibleResultTypeProblem](
          "org.apache.spark.scheduler.AskPermissionToCommitOutput.copy$default$2"),
        ProblemFilters.exclude[IncompatibleMethTypeProblem](
          "org.apache.spark.scheduler.AskPermissionToCommitOutput.copy"),
        ProblemFilters.exclude[MissingMethodProblem](
          "org.apache.spark.scheduler.AskPermissionToCommitOutput.taskAttempt"),
        ProblemFilters.exclude[IncompatibleResultTypeProblem](
          "org.apache.spark.scheduler.AskPermissionToCommitOutput.copy$default$3"),
        ProblemFilters.exclude[IncompatibleMethTypeProblem](
          "org.apache.spark.scheduler.AskPermissionToCommitOutput.this"),
        ProblemFilters.exclude[IncompatibleMethTypeProblem](
          "org.apache.spark.scheduler.AskPermissionToCommitOutput.apply")
      )

    case v if v.startsWith("1.4") =>
      Seq(
        MimaBuild.excludeSparkPackage("deploy"),
        MimaBuild.excludeSparkPackage("ml"),
        // SPARK-7910 Adding a method to get the partioner to JavaRDD,
        ProblemFilters.exclude[MissingMethodProblem]("org.apache.spark.api.java.JavaRDDLike.partitioner"),
        // SPARK-5922 Adding a generalized diff(other: RDD[(VertexId, VD)]) to VertexRDD
        ProblemFilters.exclude[MissingMethodProblem]("org.apache.spark.graphx.VertexRDD.diff"),
        // These are needed if checking against the sbt build, since they are part of
        // the maven-generated artifacts in 1.3.
        excludePackage("org.spark-project.jetty"),
        MimaBuild.excludeSparkPackage("unused"),
        ProblemFilters.exclude[MissingClassProblem]("com.google.common.base.Optional"),
        ProblemFilters.exclude[IncompatibleResultTypeProblem](
          "org.apache.spark.rdd.JdbcRDD.compute"),
        ProblemFilters.exclude[IncompatibleResultTypeProblem](
          "org.apache.spark.broadcast.HttpBroadcastFactory.newBroadcast"),
        ProblemFilters.exclude[IncompatibleResultTypeProblem](
          "org.apache.spark.broadcast.TorrentBroadcastFactory.newBroadcast"),
        ProblemFilters.exclude[MissingClassProblem](
          "org.apache.spark.scheduler.OutputCommitCoordinator$OutputCommitCoordinatorEndpoint")
      ) ++ Seq(
        // SPARK-4655 - Making Stage an Abstract class broke binary compatility even though
        // the stage class is defined as private[spark]
        ProblemFilters.exclude[AbstractClassProblem]("org.apache.spark.scheduler.Stage")
      ) ++ Seq(
        // SPARK-6510 Add a Graph#minus method acting as Set#difference
        ProblemFilters.exclude[MissingMethodProblem]("org.apache.spark.graphx.VertexRDD.minus")
      ) ++ Seq(
        // SPARK-6492 Fix deadlock in SparkContext.stop()
        ProblemFilters.exclude[MissingMethodProblem]("org.apache.spark.SparkContext.org$" +
            "apache$spark$SparkContext$$SPARK_CONTEXT_CONSTRUCTOR_LOCK")
      )++ Seq(
        // SPARK-6693 add tostring with max lines and width for matrix
        ProblemFilters.exclude[MissingMethodProblem](
          "org.apache.spark.mllib.linalg.Matrix.toString")
      )++ Seq(
        // SPARK-6703 Add getOrCreate method to SparkContext
        ProblemFilters.exclude[IncompatibleResultTypeProblem]
            ("org.apache.spark.SparkContext.org$apache$spark$SparkContext$$activeContext")
      )++ Seq(
        // SPARK-7090 Introduce LDAOptimizer to LDA to further improve extensibility
        ProblemFilters.exclude[MissingClassProblem](
          "org.apache.spark.mllib.clustering.LDA$EMOptimizer")
      ) ++ Seq(
        // SPARK-6756 add toSparse, toDense, numActives, numNonzeros, and compressed to Vector
        ProblemFilters.exclude[MissingMethodProblem](
          "org.apache.spark.mllib.linalg.Vector.compressed"),
        ProblemFilters.exclude[MissingMethodProblem](
          "org.apache.spark.mllib.linalg.Vector.toDense"),
        ProblemFilters.exclude[MissingMethodProblem](
          "org.apache.spark.mllib.linalg.Vector.numNonzeros"),
        ProblemFilters.exclude[MissingMethodProblem](
          "org.apache.spark.mllib.linalg.Vector.toSparse"),
        ProblemFilters.exclude[MissingMethodProblem](
          "org.apache.spark.mllib.linalg.Vector.numActives"),
        // SPARK-7681 add SparseVector support for gemv
        ProblemFilters.exclude[MissingMethodProblem](
          "org.apache.spark.mllib.linalg.Matrix.multiply"),
        ProblemFilters.exclude[MissingMethodProblem](
          "org.apache.spark.mllib.linalg.DenseMatrix.multiply"),
        ProblemFilters.exclude[MissingMethodProblem](
          "org.apache.spark.mllib.linalg.SparseMatrix.multiply")
      ) ++ Seq(
        // Execution should never be included as its always internal.
        MimaBuild.excludeSparkPackage("sql.execution"),
        // This `protected[sql]` method was removed in 1.3.1
        ProblemFilters.exclude[MissingMethodProblem](
          "org.apache.spark.sql.SQLContext.checkAnalysis"),
        // These `private[sql]` class were removed in 1.4.0:
        ProblemFilters.exclude[MissingClassProblem](
          "org.apache.spark.sql.execution.AddExchange"),
        ProblemFilters.exclude[MissingClassProblem](
          "org.apache.spark.sql.execution.AddExchange$"),
        ProblemFilters.exclude[MissingClassProblem](
          "org.apache.spark.sql.parquet.PartitionSpec"),
        ProblemFilters.exclude[MissingClassProblem](
          "org.apache.spark.sql.parquet.PartitionSpec$"),
        ProblemFilters.exclude[MissingClassProblem](
          "org.apache.spark.sql.parquet.Partition"),
        ProblemFilters.exclude[MissingClassProblem](
          "org.apache.spark.sql.parquet.Partition$"),
        ProblemFilters.exclude[MissingClassProblem](
          "org.apache.spark.sql.parquet.ParquetRelation2$PartitionValues"),
        ProblemFilters.exclude[MissingClassProblem](
          "org.apache.spark.sql.parquet.ParquetRelation2$PartitionValues$"),
        ProblemFilters.exclude[MissingClassProblem](
          "org.apache.spark.sql.parquet.ParquetRelation2"),
        ProblemFilters.exclude[MissingClassProblem](
          "org.apache.spark.sql.parquet.ParquetRelation2$"),
        ProblemFilters.exclude[MissingClassProblem](
          "org.apache.spark.sql.parquet.ParquetRelation2$MetadataCache"),
        // These test support classes were moved out of src/main and into src/test:
        ProblemFilters.exclude[MissingClassProblem](
          "org.apache.spark.sql.parquet.ParquetTestData"),
        ProblemFilters.exclude[MissingClassProblem](
          "org.apache.spark.sql.parquet.ParquetTestData$"),
        ProblemFilters.exclude[MissingClassProblem](
          "org.apache.spark.sql.parquet.TestGroupWriteSupport"),
        ProblemFilters.exclude[MissingClassProblem]("org.apache.spark.sql.CachedData"),
        ProblemFilters.exclude[MissingClassProblem]("org.apache.spark.sql.CachedData$"),
        ProblemFilters.exclude[MissingClassProblem]("org.apache.spark.sql.CacheManager"),
        // TODO: Remove the following rule once ParquetTest has been moved to src/test.
        ProblemFilters.exclude[MissingClassProblem](
          "org.apache.spark.sql.parquet.ParquetTest")
      ) ++ Seq(
        // SPARK-7530 Added StreamingContext.getState()
        ProblemFilters.exclude[MissingMethodProblem](
          "org.apache.spark.streaming.StreamingContext.state_=")
      ) ++ Seq(
        // SPARK-7081 changed ShuffleWriter from a trait to an abstract class and removed some
        // unnecessary type bounds in order to fix some compiler warnings that occurred when
        // implementing this interface in Java. Note that ShuffleWriter is private[spark].
        ProblemFilters.exclude[IncompatibleTemplateDefProblem](
          "org.apache.spark.shuffle.ShuffleWriter")
      ) ++ Seq(
        // SPARK-6888 make jdbc driver handling user definable
        // This patch renames some classes to API friendly names.
        ProblemFilters.exclude[MissingClassProblem]("org.apache.spark.sql.jdbc.DriverQuirks$"),
        ProblemFilters.exclude[MissingClassProblem]("org.apache.spark.sql.jdbc.DriverQuirks"),
        ProblemFilters.exclude[MissingClassProblem]("org.apache.spark.sql.jdbc.PostgresQuirks"),
        ProblemFilters.exclude[MissingClassProblem]("org.apache.spark.sql.jdbc.NoQuirks"),
        ProblemFilters.exclude[MissingClassProblem]("org.apache.spark.sql.jdbc.MySQLQuirks")
      )

    case v if v.startsWith("1.3") =>
      Seq(
        MimaBuild.excludeSparkPackage("deploy"),
        MimaBuild.excludeSparkPackage("ml"),
        // These are needed if checking against the sbt build, since they are part of
        // the maven-generated artifacts in the 1.2 build.
        MimaBuild.excludeSparkPackage("unused"),
        ProblemFilters.exclude[MissingClassProblem]("com.google.common.base.Optional")
      ) ++ Seq(
        // SPARK-2321
        ProblemFilters.exclude[MissingMethodProblem](
          "org.apache.spark.SparkStageInfoImpl.this"),
        ProblemFilters.exclude[MissingMethodProblem](
          "org.apache.spark.SparkStageInfo.submissionTime")
      ) ++ Seq(
        // SPARK-4614
        ProblemFilters.exclude[MissingMethodProblem](
          "org.apache.spark.mllib.linalg.Matrices.randn"),
        ProblemFilters.exclude[MissingMethodProblem](
          "org.apache.spark.mllib.linalg.Matrices.rand")
      ) ++ Seq(
        // SPARK-5321
        ProblemFilters.exclude[MissingMethodProblem](
          "org.apache.spark.mllib.linalg.SparseMatrix.transposeMultiply"),
        ProblemFilters.exclude[MissingMethodProblem](
          "org.apache.spark.mllib.linalg.Matrix.transpose"),
        ProblemFilters.exclude[MissingMethodProblem](
          "org.apache.spark.mllib.linalg.DenseMatrix.transposeMultiply"),
        ProblemFilters.exclude[MissingMethodProblem]("org.apache.spark.mllib.linalg.Matrix." +
            "org$apache$spark$mllib$linalg$Matrix$_setter_$isTransposed_="),
        ProblemFilters.exclude[MissingMethodProblem](
          "org.apache.spark.mllib.linalg.Matrix.isTransposed"),
        ProblemFilters.exclude[MissingMethodProblem](
          "org.apache.spark.mllib.linalg.Matrix.foreachActive")
      ) ++ Seq(
        // SPARK-5540
        ProblemFilters.exclude[MissingMethodProblem](
          "org.apache.spark.mllib.recommendation.ALS.solveLeastSquares"),
        // SPARK-5536
        ProblemFilters.exclude[MissingMethodProblem](
          "org.apache.spark.mllib.recommendation.ALS.org$apache$spark$mllib$recommendation$ALS$^dateFeatures"),
        ProblemFilters.exclude[MissingMethodProblem](
          "org.apache.spark.mllib.recommendation.ALS.org$apache$spark$mllib$recommendation$ALS$^dateBlock")
      ) ++ Seq(
        // SPARK-3325
        ProblemFilters.exclude[MissingMethodProblem](
          "org.apache.spark.streaming.api.java.JavaDStreamLike.print"),
        // SPARK-2757
        ProblemFilters.exclude[IncompatibleResultTypeProblem](
          "org.apache.spark.streaming.flume.sink.SparkAvroCallbackHandler." +
            "removeAndGetProcessor")
      ) ++ Seq(
        // SPARK-5123 (SparkSQL data type change) - alpha component only
        ProblemFilters.exclude[IncompatibleResultTypeProblem](
          "org.apache.spark.ml.feature.HashingTF.outputDataType"),
        ProblemFilters.exclude[IncompatibleResultTypeProblem](
          "org.apache.spark.ml.feature.Tokenizer.outputDataType"),
        ProblemFilters.exclude[IncompatibleMethTypeProblem](
          "org.apache.spark.ml.feature.Tokenizer.validateInputType"),
        ProblemFilters.exclude[IncompatibleMethTypeProblem](
          "org.apache.spark.ml.classification.LogisticRegressionModel.validateAndTransformSchema"),
        ProblemFilters.exclude[IncompatibleMethTypeProblem](
          "org.apache.spark.ml.classification.LogisticRegression.validateAndTransformSchema")
      ) ++ Seq(
        // SPARK-4014
        ProblemFilters.exclude[MissingMethodProblem](
          "org.apache.spark.TaskContext.taskAttemptId"),
        ProblemFilters.exclude[MissingMethodProblem](
          "org.apache.spark.TaskContext.attemptNumber")
      ) ++ Seq(
        // SPARK-5166 Spark SQL API stabilization
        ProblemFilters.exclude[IncompatibleMethTypeProblem]("org.apache.spark.ml.Transformer.transform"),
        ProblemFilters.exclude[IncompatibleMethTypeProblem]("org.apache.spark.ml.Estimator.fit"),
        ProblemFilters.exclude[MissingMethodProblem]("org.apache.spark.ml.Transformer.transform"),
        ProblemFilters.exclude[IncompatibleMethTypeProblem]("org.apache.spark.ml.Pipeline.fit"),
        ProblemFilters.exclude[IncompatibleMethTypeProblem]("org.apache.spark.ml.PipelineModel.transform"),
        ProblemFilters.exclude[MissingMethodProblem]("org.apache.spark.ml.Estimator.fit"),
        ProblemFilters.exclude[IncompatibleMethTypeProblem]("org.apache.spark.ml.Evaluator.evaluate"),
        ProblemFilters.exclude[MissingMethodProblem]("org.apache.spark.ml.Evaluator.evaluate"),
        ProblemFilters.exclude[IncompatibleMethTypeProblem]("org.apache.spark.ml.tuning.CrossValidator.fit"),
        ProblemFilters.exclude[IncompatibleMethTypeProblem]("org.apache.spark.ml.tuning.CrossValidatorModel.transform"),
        ProblemFilters.exclude[IncompatibleMethTypeProblem]("org.apache.spark.ml.feature.StandardScaler.fit"),
        ProblemFilters.exclude[IncompatibleMethTypeProblem]("org.apache.spark.ml.feature.StandardScalerModel.transform"),
        ProblemFilters.exclude[IncompatibleMethTypeProblem]("org.apache.spark.ml.classification.LogisticRegressionModel.transform"),
        ProblemFilters.exclude[IncompatibleMethTypeProblem]("org.apache.spark.ml.classification.LogisticRegression.fit"),
        ProblemFilters.exclude[IncompatibleMethTypeProblem]("org.apache.spark.ml.evaluation.BinaryClassificationEvaluator.evaluate")
      ) ++ Seq(
        // SPARK-5270
        ProblemFilters.exclude[MissingMethodProblem](
          "org.apache.spark.api.java.JavaRDDLike.isEmpty")
      ) ++ Seq(
        // SPARK-5430
        ProblemFilters.exclude[MissingMethodProblem](
          "org.apache.spark.api.java.JavaRDDLike.treeReduce"),
        ProblemFilters.exclude[MissingMethodProblem](
          "org.apache.spark.api.java.JavaRDDLike.treeAggregate")
      ) ++ Seq(
        // SPARK-5297 Java FileStream do not work with custom key/values
        ProblemFilters.exclude[MissingMethodProblem](
          "org.apache.spark.streaming.api.java.JavaStreamingContext.fileStream")
      ) ++ Seq(
        // SPARK-5315 Spark Streaming Java API returns Scala DStream
        ProblemFilters.exclude[MissingMethodProblem](
          "org.apache.spark.streaming.api.java.JavaDStreamLike.reduceByWindow")
      ) ++ Seq(
        // SPARK-5461 Graph should have isCheckpointed, getCheckpointFiles methods
        ProblemFilters.exclude[MissingMethodProblem](
          "org.apache.spark.graphx.Graph.getCheckpointFiles"),
        ProblemFilters.exclude[MissingMethodProblem](
          "org.apache.spark.graphx.Graph.isCheckpointed")
      ) ++ Seq(
        // SPARK-4789 Standardize ML Prediction APIs
        ProblemFilters.exclude[MissingTypesProblem]("org.apache.spark.mllib.linalg.VectorUDT"),
        ProblemFilters.exclude[IncompatibleResultTypeProblem]("org.apache.spark.mllib.linalg.VectorUDT.serialize"),
        ProblemFilters.exclude[IncompatibleResultTypeProblem]("org.apache.spark.mllib.linalg.VectorUDT.sqlType")
      ) ++ Seq(
        // SPARK-5814
        ProblemFilters.exclude[MissingMethodProblem](
          "org.apache.spark.mllib.recommendation.ALS.org$apache$spark$mllib$recommendation$ALS$$wrapDoubleArray"),
        ProblemFilters.exclude[MissingMethodProblem](
          "org.apache.spark.mllib.recommendation.ALS.org$apache$spark$mllib$recommendation$ALS$$fillFullMatrix"),
        ProblemFilters.exclude[MissingMethodProblem](
          "org.apache.spark.mllib.recommendation.ALS.org$apache$spark$mllib$recommendation$ALS$$iterations"),
        ProblemFilters.exclude[MissingMethodProblem](
          "org.apache.spark.mllib.recommendation.ALS.org$apache$spark$mllib$recommendation$ALS$$makeOutLinkBlock"),
        ProblemFilters.exclude[MissingMethodProblem](
          "org.apache.spark.mllib.recommendation.ALS.org$apache$spark$mllib$recommendation$ALS$$computeYtY"),
        ProblemFilters.exclude[MissingMethodProblem](
          "org.apache.spark.mllib.recommendation.ALS.org$apache$spark$mllib$recommendation$ALS$$makeLinkRDDs"),
        ProblemFilters.exclude[MissingMethodProblem](
          "org.apache.spark.mllib.recommendation.ALS.org$apache$spark$mllib$recommendation$ALS$$alpha"),
        ProblemFilters.exclude[MissingMethodProblem](
          "org.apache.spark.mllib.recommendation.ALS.org$apache$spark$mllib$recommendation$ALS$$randomFactor"),
        ProblemFilters.exclude[MissingMethodProblem](
          "org.apache.spark.mllib.recommendation.ALS.org$apache$spark$mllib$recommendation$ALS$$makeInLinkBlock"),
        ProblemFilters.exclude[MissingMethodProblem](
          "org.apache.spark.mllib.recommendation.ALS.org$apache$spark$mllib$recommendation$ALS$$dspr"),
        ProblemFilters.exclude[MissingMethodProblem](
          "org.apache.spark.mllib.recommendation.ALS.org$apache$spark$mllib$recommendation$ALS$$lambda"),
        ProblemFilters.exclude[MissingMethodProblem](
          "org.apache.spark.mllib.recommendation.ALS.org$apache$spark$mllib$recommendation$ALS$$implicitPrefs"),
        ProblemFilters.exclude[MissingMethodProblem](
          "org.apache.spark.mllib.recommendation.ALS.org$apache$spark$mllib$recommendation$ALS$$rank")
      ) ++ Seq(
        // SPARK-4682
        ProblemFilters.exclude[MissingClassProblem]("org.apache.spark.RealClock"),
        ProblemFilters.exclude[MissingClassProblem]("org.apache.spark.Clock"),
        ProblemFilters.exclude[MissingClassProblem]("org.apache.spark.TestClock")
      ) ++ Seq(
        // SPARK-5922 Adding a generalized diff(other: RDD[(VertexId, VD)]) to VertexRDD
        ProblemFilters.exclude[MissingMethodProblem]("org.apache.spark.graphx.VertexRDD.diff")
      )

    case v if v.startsWith("1.2") =>
      Seq(
        MimaBuild.excludeSparkPackage("deploy"),
        MimaBuild.excludeSparkPackage("graphx")
      ) ++
      MimaBuild.excludeSparkClass("mllib.linalg.Matrix") ++
      MimaBuild.excludeSparkClass("mllib.linalg.Vector") ++
      Seq(
        ProblemFilters.exclude[IncompatibleTemplateDefProblem](
          "org.apache.spark.scheduler.TaskLocation"),
        // Added normL1 and normL2 to trait MultivariateStatisticalSummary
        ProblemFilters.exclude[MissingMethodProblem](
          "org.apache.spark.mllib.stat.MultivariateStatisticalSummary.normL1"),
        ProblemFilters.exclude[MissingMethodProblem](
          "org.apache.spark.mllib.stat.MultivariateStatisticalSummary.normL2"),
        // MapStatus should be private[spark]
        ProblemFilters.exclude[IncompatibleTemplateDefProblem](
          "org.apache.spark.scheduler.MapStatus"),
        ProblemFilters.exclude[MissingClassProblem](
          "org.apache.spark.network.netty.PathResolver"),
        ProblemFilters.exclude[MissingClassProblem](
          "org.apache.spark.network.netty.client.BlockClientListener"),

        // TaskContext was promoted to Abstract class
        ProblemFilters.exclude[AbstractClassProblem](
          "org.apache.spark.TaskContext"),
        ProblemFilters.exclude[IncompatibleTemplateDefProblem](
          "org.apache.spark.util.collection.SortDataFormat")
      ) ++ Seq(
        // Adding new methods to the JavaRDDLike trait:
        ProblemFilters.exclude[MissingMethodProblem](
          "org.apache.spark.api.java.JavaRDDLike.takeAsync"),
        ProblemFilters.exclude[MissingMethodProblem](
          "org.apache.spark.api.java.JavaRDDLike.foreachPartitionAsync"),
        ProblemFilters.exclude[MissingMethodProblem](
          "org.apache.spark.api.java.JavaRDDLike.countAsync"),
        ProblemFilters.exclude[MissingMethodProblem](
          "org.apache.spark.api.java.JavaRDDLike.foreachAsync"),
        ProblemFilters.exclude[MissingMethodProblem](
          "org.apache.spark.api.java.JavaRDDLike.collectAsync")
      ) ++ Seq(
        // SPARK-3822
        ProblemFilters.exclude[IncompatibleResultTypeProblem](
          "org.apache.spark.SparkContext.org$apache$spark$SparkContext$$createTaskScheduler")
      ) ++ Seq(
        // SPARK-1209
        ProblemFilters.exclude[MissingClassProblem](
          "org.apache.hadoop.mapreduce.SparkHadoopMapReduceUtil"),
        ProblemFilters.exclude[MissingClassProblem](
          "org.apache.hadoop.mapred.SparkHadoopMapRedUtil"),
        ProblemFilters.exclude[MissingTypesProblem](
          "org.apache.spark.rdd.PairRDDFunctions")
      ) ++ Seq(
        // SPARK-4062
        ProblemFilters.exclude[MissingMethodProblem](
          "org.apache.spark.streaming.kafka.KafkaReceiver#MessageHandler.this")
      )

    case v if v.startsWith("1.1") =>
      Seq(
        MimaBuild.excludeSparkPackage("deploy"),
        MimaBuild.excludeSparkPackage("graphx")
      ) ++
      Seq(
        // Adding new method to JavaRDLike trait - we should probably mark this as a developer API.
        ProblemFilters.exclude[MissingMethodProblem]("org.apache.spark.api.java.JavaRDDLike.partitions"),
        // Should probably mark this as Experimental
        ProblemFilters.exclude[MissingMethodProblem](
          "org.apache.spark.api.java.JavaRDDLike.foreachAsync"),
        // We made a mistake earlier (ed06500d3) in the Java API to use default parameter values
        // for countApproxDistinct* functions, which does not work in Java. We later removed
        // them, and use the following to tell Mima to not care about them.
        ProblemFilters.exclude[IncompatibleResultTypeProblem](
          "org.apache.spark.api.java.JavaPairRDD.countApproxDistinctByKey"),
        ProblemFilters.exclude[IncompatibleResultTypeProblem](
          "org.apache.spark.api.java.JavaPairRDD.countApproxDistinctByKey"),
        ProblemFilters.exclude[MissingMethodProblem](
          "org.apache.spark.api.java.JavaPairRDD.countApproxDistinct$default$1"),
        ProblemFilters.exclude[MissingMethodProblem](
          "org.apache.spark.api.java.JavaPairRDD.countApproxDistinctByKey$default$1"),
        ProblemFilters.exclude[MissingMethodProblem](
          "org.apache.spark.api.java.JavaRDD.countApproxDistinct$default$1"),
        ProblemFilters.exclude[MissingMethodProblem](
          "org.apache.spark.api.java.JavaRDDLike.countApproxDistinct$default$1"),
        ProblemFilters.exclude[MissingMethodProblem](
          "org.apache.spark.api.java.JavaDoubleRDD.countApproxDistinct$default$1"),
        ProblemFilters.exclude[MissingMethodProblem](
          "org.apache.spark.storage.DiskStore.getValues"),
        ProblemFilters.exclude[MissingMethodProblem](
          "org.apache.spark.storage.MemoryStore.Entry")
      ) ++
      Seq(
        // Serializer interface change. See SPARK-3045.
        ProblemFilters.exclude[IncompatibleTemplateDefProblem](
          "org.apache.spark.serializer.DeserializationStream"),
        ProblemFilters.exclude[IncompatibleTemplateDefProblem](
          "org.apache.spark.serializer.Serializer"),
        ProblemFilters.exclude[IncompatibleTemplateDefProblem](
          "org.apache.spark.serializer.SerializationStream"),
        ProblemFilters.exclude[IncompatibleTemplateDefProblem](
          "org.apache.spark.serializer.SerializerInstance")
      )++
      Seq(
        // Renamed putValues -> putArray + putIterator
        ProblemFilters.exclude[MissingMethodProblem](
          "org.apache.spark.storage.MemoryStore.putValues"),
        ProblemFilters.exclude[MissingMethodProblem](
          "org.apache.spark.storage.DiskStore.putValues"),
        ProblemFilters.exclude[MissingMethodProblem](
          "org.apache.spark.storage.TachyonStore.putValues")
      ) ++
      Seq(
        ProblemFilters.exclude[MissingMethodProblem](
          "org.apache.spark.streaming.flume.FlumeReceiver.this"),
        ProblemFilters.exclude[IncompatibleMethTypeProblem](
          "org.apache.spark.streaming.kafka.KafkaUtils.createStream"),
        ProblemFilters.exclude[IncompatibleMethTypeProblem](
          "org.apache.spark.streaming.kafka.KafkaReceiver.this")
      ) ++
      Seq( // Ignore some private methods in ALS.
        ProblemFilters.exclude[MissingMethodProblem](
          "org.apache.spark.mllib.recommendation.ALS.org$apache$spark$mllib$recommendation$ALS$^dateFeatures"),
        ProblemFilters.exclude[MissingMethodProblem]( // The only public constructor is the one without arguments.
          "org.apache.spark.mllib.recommendation.ALS.this"),
        ProblemFilters.exclude[MissingMethodProblem](
          "org.apache.spark.mllib.recommendation.ALS.org$apache$spark$mllib$recommendation$ALS$$<init>$default$7"),
        ProblemFilters.exclude[IncompatibleMethTypeProblem](
          "org.apache.spark.mllib.recommendation.ALS.org$apache$spark$mllib$recommendation$ALS$^dateFeatures")
      ) ++
      MimaBuild.excludeSparkClass("mllib.linalg.distributed.ColumnStatisticsAggregator") ++
      MimaBuild.excludeSparkClass("rdd.ZippedRDD") ++
      MimaBuild.excludeSparkClass("rdd.ZippedPartition") ++
      MimaBuild.excludeSparkClass("util.SerializableHyperLogLog") ++
      MimaBuild.excludeSparkClass("storage.Values") ++
      MimaBuild.excludeSparkClass("storage.Entry") ++
      MimaBuild.excludeSparkClass("storage.MemoryStore$Entry") ++
      // Class was missing "@DeveloperApi" annotation in 1.0.
      MimaBuild.excludeSparkClass("scheduler.SparkListenerApplicationStart") ++
      Seq(
        ProblemFilters.exclude[IncompatibleMethTypeProblem](
          "org.apache.spark.mllib.tree.impurity.Gini.calculate"),
        ProblemFilters.exclude[IncompatibleMethTypeProblem](
          "org.apache.spark.mllib.tree.impurity.Entropy.calculate"),
        ProblemFilters.exclude[IncompatibleMethTypeProblem](
          "org.apache.spark.mllib.tree.impurity.Variance.calculate")
      ) ++
      Seq( // Package-private classes removed in SPARK-2341
        ProblemFilters.exclude[MissingClassProblem]("org.apache.spark.mllib.util.BinaryLabelParser"),
        ProblemFilters.exclude[MissingClassProblem]("org.apache.spark.mllib.util.BinaryLabelParser$"),
        ProblemFilters.exclude[MissingClassProblem]("org.apache.spark.mllib.util.LabelParser"),
        ProblemFilters.exclude[MissingClassProblem]("org.apache.spark.mllib.util.LabelParser$"),
        ProblemFilters.exclude[MissingClassProblem]("org.apache.spark.mllib.util.MulticlassLabelParser"),
        ProblemFilters.exclude[MissingClassProblem]("org.apache.spark.mllib.util.MulticlassLabelParser$")
      ) ++
      Seq( // package-private classes removed in MLlib
        ProblemFilters.exclude[MissingMethodProblem](
          "org.apache.spark.mllib.regression.GeneralizedLinearAlgorithm.org$apache$spark$mllib$regression$GeneralizedLinearAlgorithm$$prependOne")
      ) ++
      Seq( // new Vector methods in MLlib (binary compatible assuming users do not implement Vector)
        ProblemFilters.exclude[MissingMethodProblem]("org.apache.spark.mllib.linalg.Vector.copy")
      ) ++
      Seq( // synthetic methods generated in LabeledPoint
        ProblemFilters.exclude[MissingTypesProblem]("org.apache.spark.mllib.regression.LabeledPoint$"),
        ProblemFilters.exclude[IncompatibleMethTypeProblem]("org.apache.spark.mllib.regression.LabeledPoint.apply"),
        ProblemFilters.exclude[MissingMethodProblem]("org.apache.spark.mllib.regression.LabeledPoint.toString")
      ) ++
      Seq ( // Scala 2.11 compatibility fix
        ProblemFilters.exclude[MissingMethodProblem]("org.apache.spark.streaming.StreamingContext.<init>$default$2")
      )
    case v if v.startsWith("1.0") =>
      Seq(
        MimaBuild.excludeSparkPackage("api.java"),
        MimaBuild.excludeSparkPackage("mllib"),
        MimaBuild.excludeSparkPackage("streaming")
      ) ++
      MimaBuild.excludeSparkClass("rdd.ClassTags") ++
      MimaBuild.excludeSparkClass("util.XORShiftRandom") ++
      MimaBuild.excludeSparkClass("graphx.EdgeRDD") ++
      MimaBuild.excludeSparkClass("graphx.VertexRDD") ++
      MimaBuild.excludeSparkClass("graphx.impl.GraphImpl") ++
      MimaBuild.excludeSparkClass("graphx.impl.RoutingTable") ++
      MimaBuild.excludeSparkClass("graphx.util.collection.PrimitiveKeyOpenHashMap") ++
      MimaBuild.excludeSparkClass("graphx.util.collection.GraphXPrimitiveKeyOpenHashMap") ++
      MimaBuild.excludeSparkClass("mllib.recommendation.MFDataGenerator") ++
      MimaBuild.excludeSparkClass("mllib.optimization.SquaredGradient") ++
      MimaBuild.excludeSparkClass("mllib.regression.RidgeRegressionWithSGD") ++
      MimaBuild.excludeSparkClass("mllib.regression.LassoWithSGD") ++
      MimaBuild.excludeSparkClass("mllib.regression.LinearRegressionWithSGD")
    case _ => Seq()
  }
}<|MERGE_RESOLUTION|>--- conflicted
+++ resolved
@@ -136,16 +136,6 @@
         // SPARK-12510 Refactor ActorReceiver to support Java
         ProblemFilters.exclude[AbstractClassProblem]("org.apache.spark.streaming.receiver.ActorReceiver")
       ) ++ Seq(
-<<<<<<< HEAD
-        // SPARK-10620 Migrate TaskMetrics to accumulators
-        ProblemFilters.exclude[MissingMethodProblem](
-          "org.apache.spark.TaskContext.internalMetricsToAccumulators"),
-        ProblemFilters.exclude[MissingMethodProblem](
-          "org.apache.spark.TaskContext.collectInternalAccumulators"),
-        ProblemFilters.exclude[MissingMethodProblem](
-          "org.apache.spark.TaskContext.collectAccumulators"),
-        ProblemFilters.exclude[MissingMethodProblem]("org.apache.spark.Accumulable.this")
-=======
         // SPARK-12692 Scala style: Fix the style violation (Space before "," or ":")
         ProblemFilters.exclude[MissingMethodProblem]("org.apache.spark.streaming.flume.sink.SparkSink.org$apache$spark$streaming$flume$sink$Logging$$log_"),
         ProblemFilters.exclude[MissingMethodProblem]("org.apache.spark.streaming.flume.sink.SparkSink.org$apache$spark$streaming$flume$sink$Logging$$log__="),
@@ -157,7 +147,15 @@
         ProblemFilters.exclude[MissingMethodProblem]("org.apache.spark.streaming.flume.sink.Logging.org$apache$spark$streaming$flume$sink$Logging$$_log_="),
         ProblemFilters.exclude[MissingMethodProblem]("org.apache.spark.streaming.flume.sink.TransactionProcessor.org$apache$spark$streaming$flume$sink$Logging$$log_"),
         ProblemFilters.exclude[MissingMethodProblem]("org.apache.spark.streaming.flume.sink.TransactionProcessor.org$apache$spark$streaming$flume$sink$Logging$$log__=")
->>>>>>> 7e15044d
+      ) ++ Seq(
+        // SPARK-10620 Migrate TaskMetrics to accumulators
+        ProblemFilters.exclude[MissingMethodProblem](
+          "org.apache.spark.TaskContext.internalMetricsToAccumulators"),
+        ProblemFilters.exclude[MissingMethodProblem](
+          "org.apache.spark.TaskContext.collectInternalAccumulators"),
+        ProblemFilters.exclude[MissingMethodProblem](
+          "org.apache.spark.TaskContext.collectAccumulators"),
+        ProblemFilters.exclude[MissingMethodProblem]("org.apache.spark.Accumulable.this")
       )
     case v if v.startsWith("1.6") =>
       Seq(
