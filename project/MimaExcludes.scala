/*
 * Licensed to the Apache Software Foundation (ASF) under one or more
 * contributor license agreements.  See the NOTICE file distributed with
 * this work for additional information regarding copyright ownership.
 * The ASF licenses this file to You under the Apache License, Version 2.0
 * (the "License"); you may not use this file except in compliance with
 * the License.  You may obtain a copy of the License at
 *
 *    http://www.apache.org/licenses/LICENSE-2.0
 *
 * Unless required by applicable law or agreed to in writing, software
 * distributed under the License is distributed on an "AS IS" BASIS,
 * WITHOUT WARRANTIES OR CONDITIONS OF ANY KIND, either express or implied.
 * See the License for the specific language governing permissions and
 * limitations under the License.
 */

import com.typesafe.tools.mima.core._

/**
 * Additional excludes for checking of Spark's binary compatibility.
 *
 * The Mima build will automatically exclude @DeveloperApi and @Experimental classes. This acts
 * as an official audit of cases where we excluded other classes. Please use the narrowest
 * possible exclude here. MIMA will usually tell you what exclude to use, e.g.:
 *
 * ProblemFilters.exclude[MissingMethodProblem]("org.apache.spark.rdd.RDD.take")
 *
 * It is also possible to exclude Spark classes and packages. This should be used sparingly:
 *
 * MimaBuild.excludeSparkClass("graphx.util.collection.GraphXPrimitiveKeyOpenHashMap")
 */
object MimaExcludes {
    val excludes =
      SparkBuild.SPARK_VERSION match {
        case v if v.startsWith("1.1") =>
          Seq(
            MimaBuild.excludeSparkPackage("deploy"),
            MimaBuild.excludeSparkPackage("graphx")
          ) ++
          Seq(
            // Adding new method to JavaRDLike trait - we should probably mark this as a developer API.
            ProblemFilters.exclude[MissingMethodProblem]("org.apache.spark.api.java.JavaRDDLike.partitions"),
            // We made a mistake earlier (ed06500d3) in the Java API to use default parameter values
            // for countApproxDistinct* functions, which does not work in Java. We later removed
            // them, and use the following to tell Mima to not care about them.
            ProblemFilters.exclude[IncompatibleResultTypeProblem](
              "org.apache.spark.api.java.JavaPairRDD.countApproxDistinctByKey"),
            ProblemFilters.exclude[IncompatibleResultTypeProblem](
              "org.apache.spark.api.java.JavaPairRDD.countApproxDistinctByKey"),
            ProblemFilters.exclude[MissingMethodProblem](
              "org.apache.spark.api.java.JavaPairRDD.countApproxDistinct$default$1"),
            ProblemFilters.exclude[MissingMethodProblem](
              "org.apache.spark.api.java.JavaPairRDD.countApproxDistinctByKey$default$1"),
            ProblemFilters.exclude[MissingMethodProblem](
              "org.apache.spark.api.java.JavaRDD.countApproxDistinct$default$1"),
            ProblemFilters.exclude[MissingMethodProblem](
              "org.apache.spark.api.java.JavaRDDLike.countApproxDistinct$default$1"),
            ProblemFilters.exclude[MissingMethodProblem](
              "org.apache.spark.api.java.JavaDoubleRDD.countApproxDistinct$default$1"),
            ProblemFilters.exclude[MissingMethodProblem](
<<<<<<< HEAD
              "org.apache.spark.storage.MemoryStore.Entry"),
            ProblemFilters.exclude[MissingMethodProblem](
              "org.apache.spark.rdd.PairRDDFunctions.org$apache$spark$rdd$PairRDDFunctions$$"
                + "createZero$1")
          ) ++
          Seq( // Ignore some private methods in ALS.
            ProblemFilters.exclude[MissingMethodProblem](
              "org.apache.spark.mllib.recommendation.ALS.org$apache$spark$mllib$recommendation$ALS$^dateFeatures"),
            ProblemFilters.exclude[MissingMethodProblem]( // The only public constructor is the one without arguments.
              "org.apache.spark.mllib.recommendation.ALS.this"),
            ProblemFilters.exclude[MissingMethodProblem](
              "org.apache.spark.mllib.recommendation.ALS.org$apache$spark$mllib$recommendation$ALS$$<init>$default$7")
=======
              "org.apache.spark.rdd.RDD.org$apache$spark$rdd$RDD$$debugString$1")
>>>>>>> cd581e78
          ) ++
          MimaBuild.excludeSparkClass("rdd.ZippedRDD") ++
          MimaBuild.excludeSparkClass("rdd.ZippedPartition") ++
          MimaBuild.excludeSparkClass("util.SerializableHyperLogLog") ++
          MimaBuild.excludeSparkClass("storage.Values") ++
          MimaBuild.excludeSparkClass("storage.Entry") ++
          MimaBuild.excludeSparkClass("storage.MemoryStore$Entry")
        case v if v.startsWith("1.0") =>
          Seq(
            MimaBuild.excludeSparkPackage("api.java"),
            MimaBuild.excludeSparkPackage("mllib"),
            MimaBuild.excludeSparkPackage("streaming")
          ) ++
          MimaBuild.excludeSparkClass("rdd.ClassTags") ++
          MimaBuild.excludeSparkClass("util.XORShiftRandom") ++
          MimaBuild.excludeSparkClass("graphx.EdgeRDD") ++
          MimaBuild.excludeSparkClass("graphx.VertexRDD") ++
          MimaBuild.excludeSparkClass("graphx.impl.GraphImpl") ++
          MimaBuild.excludeSparkClass("graphx.impl.RoutingTable") ++
          MimaBuild.excludeSparkClass("graphx.util.collection.PrimitiveKeyOpenHashMap") ++
          MimaBuild.excludeSparkClass("graphx.util.collection.GraphXPrimitiveKeyOpenHashMap") ++
          MimaBuild.excludeSparkClass("mllib.recommendation.MFDataGenerator") ++
          MimaBuild.excludeSparkClass("mllib.optimization.SquaredGradient") ++
          MimaBuild.excludeSparkClass("mllib.regression.RidgeRegressionWithSGD") ++
          MimaBuild.excludeSparkClass("mllib.regression.LassoWithSGD") ++
          MimaBuild.excludeSparkClass("mllib.regression.LinearRegressionWithSGD")
        case _ => Seq()
      }
}<|MERGE_RESOLUTION|>--- conflicted
+++ resolved
@@ -59,7 +59,6 @@
             ProblemFilters.exclude[MissingMethodProblem](
               "org.apache.spark.api.java.JavaDoubleRDD.countApproxDistinct$default$1"),
             ProblemFilters.exclude[MissingMethodProblem](
-<<<<<<< HEAD
               "org.apache.spark.storage.MemoryStore.Entry"),
             ProblemFilters.exclude[MissingMethodProblem](
               "org.apache.spark.rdd.PairRDDFunctions.org$apache$spark$rdd$PairRDDFunctions$$"
@@ -71,10 +70,9 @@
             ProblemFilters.exclude[MissingMethodProblem]( // The only public constructor is the one without arguments.
               "org.apache.spark.mllib.recommendation.ALS.this"),
             ProblemFilters.exclude[MissingMethodProblem](
-              "org.apache.spark.mllib.recommendation.ALS.org$apache$spark$mllib$recommendation$ALS$$<init>$default$7")
-=======
+              "org.apache.spark.mllib.recommendation.ALS.org$apache$spark$mllib$recommendation$ALS$$<init>$default$7"),
+            ProblemFilters.exclude[MissingMethodProblem](
               "org.apache.spark.rdd.RDD.org$apache$spark$rdd$RDD$$debugString$1")
->>>>>>> cd581e78
           ) ++
           MimaBuild.excludeSparkClass("rdd.ZippedRDD") ++
           MimaBuild.excludeSparkClass("rdd.ZippedPartition") ++
