--- conflicted
+++ resolved
@@ -33,13 +33,8 @@
       val edges = sc.parallelize(edgeSeq).map { case (v1, v2) => (v1.toLong, v2.toLong) }
       val graph = Graph.fromEdgeTuples(edges, 1)
       val landmarks = Seq(1, 4).map(_.toLong)
-<<<<<<< HEAD
-      val results = ShortestPaths.run(graph, landmarks).vertices.collect.map {
+      val results = ShortestPaths.run(graph, landmarks).vertices.collect().map {
         case (v, spMap) => (v, spMap.view.mapValues(i => i).toMap)
-=======
-      val results = ShortestPaths.run(graph, landmarks).vertices.collect().map {
-        case (v, spMap) => (v, spMap.mapValues(i => i).toMap)
->>>>>>> 3de9ebcc
       }
       assert(results.toSet === shortestPaths)
     }
