#
# Licensed to the Apache Software Foundation (ASF) under one or more
# contributor license agreements.  See the NOTICE file distributed with
# this work for additional information regarding copyright ownership.
# The ASF licenses this file to You under the Apache License, Version 2.0
# (the "License"); you may not use this file except in compliance with
# the License.  You may obtain a copy of the License at
#
#    http://www.apache.org/licenses/LICENSE-2.0
#
# Unless required by applicable law or agreed to in writing, software
# distributed under the License is distributed on an "AS IS" BASIS,
# WITHOUT WARRANTIES OR CONDITIONS OF ANY KIND, either express or implied.
# See the License for the specific language governing permissions and
# limitations under the License.
#

from functools import total_ordering
import itertools
import re

all_modules = []


@total_ordering
class Module(object):
    """
    A module is the basic abstraction in our test runner script. Each module consists of a set
    of source files, a set of test commands, and a set of dependencies on other modules. We use
    modules to define a dependency graph that let us determine which tests to run based on which
    files have changed.
    """

    def __init__(self, name, dependencies, source_file_regexes, build_profile_flags=(),
                 environ=None, sbt_test_goals=(), python_test_goals=(),
                 excluded_python_implementations=(), test_tags=(), should_run_r_tests=False,
                 should_run_build_tests=False):
        """
        Define a new module.

        :param name: A short module name, for display in logging and error messages.
        :param dependencies: A set of dependencies for this module. This should only include direct
            dependencies; transitive dependencies are resolved automatically.
        :param source_file_regexes: a set of regexes that match source files belonging to this
            module. These regexes are applied by attempting to match at the beginning of the
            filename strings.
        :param build_profile_flags: A set of profile flags that should be passed to Maven or SBT in
            order to build and test this module (e.g. '-PprofileName').
        :param environ: A dict of environment variables that should be set when files in this
            module are changed.
        :param sbt_test_goals: A set of SBT test goals for testing this module.
        :param python_test_goals: A set of Python test goals for testing this module.
        :param excluded_python_implementations: A set of Python implementations that are not
            supported by this module's Python components. The values in this set should match
            strings returned by Python's `platform.python_implementation()`.
        :param test_tags A set of tags that will be excluded when running unit tests if the module
            is not explicitly changed.
        :param should_run_r_tests: If true, changes in this module will trigger all R tests.
        :param should_run_build_tests: If true, changes in this module will trigger build tests.
        """
        self.name = name
        self.dependencies = dependencies
        self.source_file_prefixes = source_file_regexes
        self.sbt_test_goals = sbt_test_goals
        self.build_profile_flags = build_profile_flags
        self.environ = environ or {}
        self.python_test_goals = python_test_goals
        self.excluded_python_implementations = excluded_python_implementations
        self.test_tags = test_tags
        self.should_run_r_tests = should_run_r_tests
        self.should_run_build_tests = should_run_build_tests

        self.dependent_modules = set()
        for dep in dependencies:
            dep.dependent_modules.add(self)
        all_modules.append(self)

    def contains_file(self, filename):
        return any(re.match(p, filename) for p in self.source_file_prefixes)

    def __repr__(self):
        return "Module<%s>" % self.name

    def __lt__(self, other):
        return self.name < other.name

    def __eq__(self, other):
        return self.name == other.name

    def __ne__(self, other):
        return not (self.name == other.name)

    def __hash__(self):
        return hash(self.name)

tags = Module(
    name="tags",
    dependencies=[],
    source_file_regexes=[
        "common/tags/",
    ]
)

kvstore = Module(
    name="kvstore",
    dependencies=[tags],
    source_file_regexes=[
        "common/kvstore/",
    ],
    sbt_test_goals=[
        "kvstore/test",
    ],
)

network_common = Module(
    name="network-common",
    dependencies=[tags],
    source_file_regexes=[
        "common/network-common/",
    ],
    sbt_test_goals=[
        "network-common/test",
    ],
)

network_shuffle = Module(
    name="network-shuffle",
    dependencies=[tags],
    source_file_regexes=[
        "common/network-shuffle/",
    ],
    sbt_test_goals=[
        "network-shuffle/test",
    ],
)

unsafe = Module(
    name="unsafe",
    dependencies=[tags],
    source_file_regexes=[
        "common/unsafe",
    ],
    sbt_test_goals=[
        "unsafe/test",
    ],
)

launcher = Module(
    name="launcher",
    dependencies=[tags],
    source_file_regexes=[
        "launcher/",
    ],
    sbt_test_goals=[
        "launcher/test",
    ],
)

core = Module(
    name="core",
    dependencies=[kvstore, network_common, network_shuffle, unsafe, launcher],
    source_file_regexes=[
        "core/",
    ],
    sbt_test_goals=[
        "core/test",
    ],
)

catalyst = Module(
    name="catalyst",
    dependencies=[tags, core],
    source_file_regexes=[
        "sql/catalyst/",
    ],
    sbt_test_goals=[
        "catalyst/test",
    ],
)

sql = Module(
    name="sql",
    dependencies=[catalyst],
    source_file_regexes=[
        "sql/core/",
    ],
    sbt_test_goals=[
        "sql/test",
    ],
)

hive = Module(
    name="hive",
    dependencies=[sql],
    source_file_regexes=[
        "sql/hive/",
        "bin/spark-sql",
    ],
    build_profile_flags=[
        "-Phive",
    ],
    sbt_test_goals=[
        "hive/test",
    ],
    test_tags=[
        "org.apache.spark.tags.ExtendedHiveTest"
    ]
)

repl = Module(
    name="repl",
    dependencies=[hive],
    source_file_regexes=[
        "repl/",
    ],
    sbt_test_goals=[
        "repl/test",
    ],
)

hive_thriftserver = Module(
    name="hive-thriftserver",
    dependencies=[hive],
    source_file_regexes=[
        "sql/hive-thriftserver",
        "sbin/start-thriftserver.sh",
    ],
    build_profile_flags=[
        "-Phive-thriftserver",
    ],
    sbt_test_goals=[
        "hive-thriftserver/test",
    ]
)

avro = Module(
    name="avro",
    dependencies=[sql],
    source_file_regexes=[
        "external/avro",
    ],
    sbt_test_goals=[
        "avro/test",
    ]
)

sql_kafka = Module(
    name="sql-kafka-0-10",
    dependencies=[sql],
    source_file_regexes=[
        "external/kafka-0-10-sql",
    ],
    sbt_test_goals=[
        "sql-kafka-0-10/test",
    ]
)

sketch = Module(
    name="sketch",
    dependencies=[tags],
    source_file_regexes=[
        "common/sketch/",
    ],
    sbt_test_goals=[
        "sketch/test"
    ]
)

graphx = Module(
    name="graphx",
    dependencies=[tags, core],
    source_file_regexes=[
        "graphx/",
    ],
    sbt_test_goals=[
        "graphx/test"
    ]
)

streaming = Module(
    name="streaming",
    dependencies=[tags, core],
    source_file_regexes=[
        "streaming",
    ],
    sbt_test_goals=[
        "streaming/test",
    ]
)


# Don't set the dependencies because changes in other modules should not trigger Kinesis tests.
# Kinesis tests depends on external Amazon kinesis service. We should run these tests only when
# files in streaming_kinesis_asl are changed, so that if Kinesis experiences an outage, we don't
# fail other PRs.
streaming_kinesis_asl = Module(
    name="streaming-kinesis-asl",
    dependencies=[tags, core],
    source_file_regexes=[
        "external/kinesis-asl/",
        "external/kinesis-asl-assembly/",
    ],
    build_profile_flags=[
        "-Pkinesis-asl",
    ],
    environ={
        "ENABLE_KINESIS_TESTS": "1"
    },
    sbt_test_goals=[
        "streaming-kinesis-asl/test",
    ]
)


streaming_kafka_0_10 = Module(
    name="streaming-kafka-0-10",
    dependencies=[streaming, core],
    source_file_regexes=[
        # The ending "/" is necessary otherwise it will include "sql-kafka" codes
        "external/kafka-0-10/",
        "external/kafka-0-10-assembly",
        "external/kafka-0-10-token-provider",
    ],
    sbt_test_goals=[
        "streaming-kafka-0-10/test",
        "token-provider-kafka-0-10/test"
    ]
)


mllib_local = Module(
    name="mllib-local",
    dependencies=[tags, core],
    source_file_regexes=[
        "mllib-local",
    ],
    sbt_test_goals=[
        "mllib-local/test",
    ]
)


mllib = Module(
    name="mllib",
    dependencies=[mllib_local, streaming, sql],
    source_file_regexes=[
        "data/mllib/",
        "mllib/",
    ],
    sbt_test_goals=[
        "mllib/test",
    ]
)


examples = Module(
    name="examples",
    dependencies=[graphx, mllib, streaming, hive],
    source_file_regexes=[
        "examples/",
    ],
    sbt_test_goals=[
        "examples/test",
    ]
)

pyspark_core = Module(
    name="pyspark-core",
    dependencies=[core],
    source_file_regexes=[
        "python/(?!pyspark/(ml|mllib|sql|streaming))"
    ],
    python_test_goals=[
        # doctests
        "pyspark.rdd",
        "pyspark.context",
        "pyspark.conf",
        "pyspark.broadcast",
        "pyspark.accumulators",
        "pyspark.serializers",
        "pyspark.profiler",
        "pyspark.shuffle",
        "pyspark.util",
        # unittests
        "pyspark.tests.test_appsubmit",
        "pyspark.tests.test_broadcast",
        "pyspark.tests.test_conf",
        "pyspark.tests.test_context",
        "pyspark.tests.test_daemon",
        "pyspark.tests.test_install_spark",
        "pyspark.tests.test_join",
        "pyspark.tests.test_profiler",
        "pyspark.tests.test_rdd",
        "pyspark.tests.test_rddbarrier",
        "pyspark.tests.test_readwrite",
        "pyspark.tests.test_serializers",
        "pyspark.tests.test_shuffle",
        "pyspark.tests.test_taskcontext",
        "pyspark.tests.test_util",
        "pyspark.tests.test_worker",
    ]
)

pyspark_sql = Module(
    name="pyspark-sql",
    dependencies=[pyspark_core, hive, avro],
    source_file_regexes=[
        "python/pyspark/sql"
    ],
    python_test_goals=[
        # doctests
        "pyspark.sql.types",
        "pyspark.sql.context",
        "pyspark.sql.session",
        "pyspark.sql.conf",
        "pyspark.sql.catalog",
        "pyspark.sql.column",
        "pyspark.sql.dataframe",
        "pyspark.sql.group",
        "pyspark.sql.functions",
        "pyspark.sql.readwriter",
        "pyspark.sql.streaming",
        "pyspark.sql.udf",
        "pyspark.sql.window",
        "pyspark.sql.avro.functions",
        "pyspark.sql.pandas.conversion",
        "pyspark.sql.pandas.map_ops",
        "pyspark.sql.pandas.group_ops",
        "pyspark.sql.pandas.types",
        "pyspark.sql.pandas.serializers",
        "pyspark.sql.pandas.typehints",
        "pyspark.sql.pandas.utils",
        # unittests
        "pyspark.sql.tests.test_arrow",
        "pyspark.sql.tests.test_catalog",
        "pyspark.sql.tests.test_column",
        "pyspark.sql.tests.test_conf",
        "pyspark.sql.tests.test_context",
        "pyspark.sql.tests.test_dataframe",
        "pyspark.sql.tests.test_datasources",
        "pyspark.sql.tests.test_functions",
        "pyspark.sql.tests.test_group",
        "pyspark.sql.tests.test_pandas_cogrouped_map",
        "pyspark.sql.tests.test_pandas_grouped_map",
        "pyspark.sql.tests.test_pandas_map",
        "pyspark.sql.tests.test_pandas_udf",
        "pyspark.sql.tests.test_pandas_udf_grouped_agg",
        "pyspark.sql.tests.test_pandas_udf_scalar",
        "pyspark.sql.tests.test_pandas_udf_typehints",
        "pyspark.sql.tests.test_pandas_udf_window",
        "pyspark.sql.tests.test_readwriter",
        "pyspark.sql.tests.test_serde",
        "pyspark.sql.tests.test_session",
        "pyspark.sql.tests.test_streaming",
        "pyspark.sql.tests.test_types",
        "pyspark.sql.tests.test_udf",
        "pyspark.sql.tests.test_utils",
    ]
)


pyspark_resource = Module(
    name="pyspark-resource",
    dependencies=[
        pyspark_core
    ],
    source_file_regexes=[
        "python/pyspark/resource"
    ],
    python_test_goals=[
        # unittests
        "pyspark.resource.tests.test_resources",
    ]
)


pyspark_streaming = Module(
    name="pyspark-streaming",
    dependencies=[
        pyspark_core,
        streaming,
        streaming_kinesis_asl
    ],
    source_file_regexes=[
        "python/pyspark/streaming"
    ],
    python_test_goals=[
        # doctests
        "pyspark.streaming.util",
        # unittests
        "pyspark.streaming.tests.test_context",
        "pyspark.streaming.tests.test_dstream",
        "pyspark.streaming.tests.test_kinesis",
        "pyspark.streaming.tests.test_listener",
    ]
)


pyspark_mllib = Module(
    name="pyspark-mllib",
    dependencies=[pyspark_core, pyspark_streaming, pyspark_sql, mllib],
    source_file_regexes=[
        "python/pyspark/mllib"
    ],
    python_test_goals=[
        # doctests
        "pyspark.mllib.classification",
        "pyspark.mllib.clustering",
        "pyspark.mllib.evaluation",
        "pyspark.mllib.feature",
        "pyspark.mllib.fpm",
        "pyspark.mllib.linalg.__init__",
        "pyspark.mllib.linalg.distributed",
        "pyspark.mllib.random",
        "pyspark.mllib.recommendation",
        "pyspark.mllib.regression",
        "pyspark.mllib.stat._statistics",
        "pyspark.mllib.stat.KernelDensity",
        "pyspark.mllib.tree",
        "pyspark.mllib.util",
        # unittests
        "pyspark.mllib.tests.test_algorithms",
        "pyspark.mllib.tests.test_feature",
        "pyspark.mllib.tests.test_linalg",
        "pyspark.mllib.tests.test_stat",
        "pyspark.mllib.tests.test_streaming_algorithms",
        "pyspark.mllib.tests.test_util",
    ],
    excluded_python_implementations=[
        "PyPy"  # Skip these tests under PyPy since they require numpy and it isn't available there
    ]
)


pyspark_ml = Module(
    name="pyspark-ml",
    dependencies=[pyspark_core, pyspark_mllib],
    source_file_regexes=[
        "python/pyspark/ml/"
    ],
    python_test_goals=[
        # doctests
        "pyspark.ml.classification",
        "pyspark.ml.clustering",
        "pyspark.ml.evaluation",
        "pyspark.ml.feature",
        "pyspark.ml.fpm",
        "pyspark.ml.functions",
        "pyspark.ml.image",
        "pyspark.ml.linalg.__init__",
        "pyspark.ml.recommendation",
        "pyspark.ml.regression",
        "pyspark.ml.stat",
        "pyspark.ml.tuning",
        # unittests
        "pyspark.ml.tests.test_algorithms",
        "pyspark.ml.tests.test_base",
        "pyspark.ml.tests.test_evaluation",
        "pyspark.ml.tests.test_feature",
        "pyspark.ml.tests.test_image",
        "pyspark.ml.tests.test_linalg",
        "pyspark.ml.tests.test_param",
        "pyspark.ml.tests.test_persistence",
        "pyspark.ml.tests.test_pipeline",
        "pyspark.ml.tests.test_stat",
        "pyspark.ml.tests.test_training_summary",
        "pyspark.ml.tests.test_tuning",
        "pyspark.ml.tests.test_util",
        "pyspark.ml.tests.test_wrapper",
    ],
    excluded_python_implementations=[
        "PyPy"  # Skip these tests under PyPy since they require numpy and it isn't available there
    ]
)

pyspark_pandas = Module(
    name="pyspark-pandas",
    dependencies=[pyspark_core, pyspark_sql],
    source_file_regexes=[
        "python/pyspark/pandas/"
    ],
    python_test_goals=[
        # doctests
        "pyspark.pandas.accessors",
        "pyspark.pandas.base",
        "pyspark.pandas.categorical",
        "pyspark.pandas.config",
        "pyspark.pandas.datetimes",
        "pyspark.pandas.exceptions",
        "pyspark.pandas.extensions",
        "pyspark.pandas.frame",
        "pyspark.pandas.generic",
        "pyspark.pandas.groupby",
        "pyspark.pandas.indexing",
        "pyspark.pandas.internal",
        "pyspark.pandas.ml",
        "pyspark.pandas.mlflow",
        "pyspark.pandas.namespace",
        "pyspark.pandas.numpy_compat",
        "pyspark.pandas.series",
        "pyspark.pandas.sql_processor",
        "pyspark.pandas.strings",
        "pyspark.pandas.utils",
        "pyspark.pandas.window",
        "pyspark.pandas.indexes.base",
        "pyspark.pandas.indexes.category",
        "pyspark.pandas.indexes.datetimes",
        "pyspark.pandas.indexes.multi",
        "pyspark.pandas.indexes.numeric",
        "pyspark.pandas.spark.accessors",
        "pyspark.pandas.spark.utils",
        "pyspark.pandas.typedef.typehints",
        # unittests
        "pyspark.pandas.tests.test_dataframe",
<<<<<<< HEAD
        "pyspark.pandas.tests.test_dataframe_conversion",
        "pyspark.pandas.tests.test_dataframe_spark_io",
        "pyspark.pandas.tests.test_frame_spark",
=======
        "pyspark.pandas.tests.test_ops_on_diff_frames",
        "pyspark.pandas.tests.test_ops_on_diff_frames_groupby",
        "pyspark.pandas.tests.test_ops_on_diff_frames_groupby_expanding",
        "pyspark.pandas.tests.test_ops_on_diff_frames_groupby_rolling",
>>>>>>> 278203d9
    ],
    excluded_python_implementations=[
        "PyPy"  # Skip these tests under PyPy since they require numpy, pandas, and pyarrow and
                # they aren't available there
    ]
)

sparkr = Module(
    name="sparkr",
    dependencies=[hive, mllib],
    source_file_regexes=[
        "R/",
    ],
    should_run_r_tests=True
)


docs = Module(
    name="docs",
    dependencies=[],
    source_file_regexes=[
        "docs/",
    ]
)

build = Module(
    name="build",
    dependencies=[],
    source_file_regexes=[
        ".*pom.xml",
        "dev/test-dependencies.sh",
    ],
    should_run_build_tests=True
)

yarn = Module(
    name="yarn",
    dependencies=[],
    source_file_regexes=[
        "resource-managers/yarn/",
        "common/network-yarn/",
    ],
    build_profile_flags=["-Pyarn"],
    sbt_test_goals=[
        "yarn/test",
        "network-yarn/test",
    ],
    test_tags=[
        "org.apache.spark.tags.ExtendedYarnTest"
    ]
)

mesos = Module(
    name="mesos",
    dependencies=[],
    source_file_regexes=["resource-managers/mesos/"],
    build_profile_flags=["-Pmesos"],
    sbt_test_goals=["mesos/test"]
)

kubernetes = Module(
    name="kubernetes",
    dependencies=[],
    source_file_regexes=["resource-managers/kubernetes"],
    build_profile_flags=["-Pkubernetes"],
    sbt_test_goals=["kubernetes/test"]
)

hadoop_cloud = Module(
    name="hadoop-cloud",
    dependencies=[],
    source_file_regexes=["hadoop-cloud"],
    build_profile_flags=["-Phadoop-cloud"],
    sbt_test_goals=["hadoop-cloud/test"]
)

spark_ganglia_lgpl = Module(
    name="spark-ganglia-lgpl",
    dependencies=[],
    build_profile_flags=["-Pspark-ganglia-lgpl"],
    source_file_regexes=[
        "external/spark-ganglia-lgpl",
    ]
)

# The root module is a dummy module which is used to run all of the tests.
# No other modules should directly depend on this module.
root = Module(
    name="root",
    dependencies=[build, core],  # Changes to build should trigger all tests.
    source_file_regexes=[],
    # In order to run all of the tests, enable every test profile:
    build_profile_flags=list(set(
        itertools.chain.from_iterable(m.build_profile_flags for m in all_modules))),
    sbt_test_goals=[
        "test",
    ],
    python_test_goals=list(itertools.chain.from_iterable(m.python_test_goals for m in all_modules)),
    should_run_r_tests=True,
    should_run_build_tests=True
)<|MERGE_RESOLUTION|>--- conflicted
+++ resolved
@@ -612,16 +612,13 @@
         "pyspark.pandas.typedef.typehints",
         # unittests
         "pyspark.pandas.tests.test_dataframe",
-<<<<<<< HEAD
         "pyspark.pandas.tests.test_dataframe_conversion",
         "pyspark.pandas.tests.test_dataframe_spark_io",
         "pyspark.pandas.tests.test_frame_spark",
-=======
         "pyspark.pandas.tests.test_ops_on_diff_frames",
         "pyspark.pandas.tests.test_ops_on_diff_frames_groupby",
         "pyspark.pandas.tests.test_ops_on_diff_frames_groupby_expanding",
         "pyspark.pandas.tests.test_ops_on_diff_frames_groupby_rolling",
->>>>>>> 278203d9
     ],
     excluded_python_implementations=[
         "PyPy"  # Skip these tests under PyPy since they require numpy, pandas, and pyarrow and
