--- conflicted
+++ resolved
@@ -524,11 +524,8 @@
         "pyspark.sql.tests.connect.test_parity_functions",
         "pyspark.sql.tests.connect.test_parity_group",
         "pyspark.sql.tests.connect.test_parity_dataframe",
-<<<<<<< HEAD
         "pyspark.sql.tests.connect.test_parity_types",
-=======
         "pyspark.sql.tests.connect.test_parity_column",
->>>>>>> 92ae2294
         "pyspark.sql.tests.connect.test_parity_readwriter",
     ],
     excluded_python_implementations=[
