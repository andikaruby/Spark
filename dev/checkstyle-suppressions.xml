--- conflicted
+++ resolved
@@ -60,7 +60,8 @@
               files="sql/core/src/main/java/org/apache/spark/sql/streaming/Trigger.java"/>
     <suppress checks="MethodName"
               files="connector/connect/client/jvm/src/main/java/org/apache/spark/sql/streaming/Trigger.java"/>
-<<<<<<< HEAD
+    <suppress checks="LineLength"
+              files="src/main/java/org/apache/spark/sql/api/java/*"/>
     <!-- SPARK-43646: Suppress the code style check of Protobuf Java files used for testing in the connect module -->
     <suppress checks=".*"
               files="connector/connect/server/src/test/java/org/apache/spark/sql/protobuf/protos/Test.java"/>
@@ -68,8 +69,4 @@
               files="connector/connect/server/src/test/java/org/apache/spark/sql/protobuf/protos/TestObj.java"/>
     <suppress checks=".*"
               files="connector/connect/server/src/test/java/org/apache/spark/sql/protobuf/protos/TestObjOrBuilder.java"/>
-=======
-    <suppress checks="LineLength"
-              files="src/main/java/org/apache/spark/sql/api/java/*"/>
->>>>>>> 772ebd31
 </suppressions>