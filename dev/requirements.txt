# PySpark dependencies (required)
py4j

# PySpark dependencies (optional)
numpy
pyarrow
pandas
scipy
plotly
mlflow
matplotlib<3.3.0

# PySpark test dependencies
xmlrunner

# Linter
mypy
flake8

# Documentation (SQL)
mkdocs

# Documentation (Python)
pydata_sphinx_theme
ipython
nbsphinx
numpydoc
<<<<<<< HEAD
black==19.10b0
=======
jinja2<3.0.0
sphinx<3.1.0
sphinx-plotly-directive

# Development scripts
jira
PyGithub
>>>>>>> 807b4006
<|MERGE_RESOLUTION|>--- conflicted
+++ resolved
@@ -25,9 +25,6 @@
 ipython
 nbsphinx
 numpydoc
-<<<<<<< HEAD
-black==19.10b0
-=======
 jinja2<3.0.0
 sphinx<3.1.0
 sphinx-plotly-directive
@@ -35,4 +32,6 @@
 # Development scripts
 jira
 PyGithub
->>>>>>> 807b4006
+
+# pandas API on Spark Code formatter. Only support Python 3.6+
+black==19.10b0