--- conflicted
+++ resolved
@@ -130,14 +130,10 @@
     local MYPY_STATUS=
 
     echo "starting mypy annotations test..."
-<<<<<<< HEAD
-    MYPY_REPORT=$( ($MYPY_BUILD --config-file python/mypy.ini python/pyspark) 2>&1)
-=======
     MYPY_REPORT=$( ($MYPY_BUILD \
       --config-file python/mypy.ini \
       --cache-dir /tmp/.mypy_cache/ \
       python/pyspark) 2>&1)
->>>>>>> 4288ddca
     MYPY_STATUS=$?
 
     if [ "$MYPY_STATUS" -ne 0 ]; then
@@ -148,8 +144,6 @@
     else
         echo "annotations passed mypy checks."
         echo
-<<<<<<< HEAD
-=======
     fi
 }
 
@@ -188,16 +182,6 @@
     fi
 }
 
-
-function mypy_test {
-    if ! hash "$MYPY_BUILD" 2> /dev/null; then
-        echo "The $MYPY_BUILD command was not found. Skipping for now."
-        return
->>>>>>> 4288ddca
-    fi
-}
-
-
 function mypy_examples_test {
     local MYPY_REPORT=
     local MYPY_STATUS=
@@ -210,7 +194,6 @@
       --exclude "mllib/*" \
       examples/src/main/python/) 2>&1)
 
-<<<<<<< HEAD
     MYPY_STATUS=$?
 
     if [ "$MYPY_STATUS" -ne 0 ]; then
@@ -226,9 +209,6 @@
 
 
 function mypy_test {
-    local MYPY_REPORT=
-    local MYPY_STATUS=
-
     if ! hash "$MYPY_BUILD" 2> /dev/null; then
         echo "The $MYPY_BUILD command was not found. Skipping for now."
         return
@@ -236,10 +216,7 @@
 
     mypy_annotation_test
     mypy_examples_test
-=======
-    mypy_annotation_test
     mypy_data_test
->>>>>>> 4288ddca
 }
 
 
