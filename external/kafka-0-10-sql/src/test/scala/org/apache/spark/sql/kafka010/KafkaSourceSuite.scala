--- conflicted
+++ resolved
@@ -17,15 +17,11 @@
 
 package org.apache.spark.sql.kafka010
 
-<<<<<<< HEAD
 import java.nio.charset.StandardCharsets.UTF_8
-=======
 import java.util.Properties
 import java.util.concurrent.ConcurrentLinkedQueue
->>>>>>> 2fd101b2
 import java.util.concurrent.atomic.AtomicInteger
 
-import scala.collection.JavaConverters._
 import scala.collection.mutable
 import scala.util.Random
 
@@ -37,10 +33,7 @@
 
 import org.apache.spark.sql.ForeachWriter
 import org.apache.spark.sql.execution.streaming._
-<<<<<<< HEAD
 import org.apache.spark.sql.functions.{count, window}
-=======
->>>>>>> 2fd101b2
 import org.apache.spark.sql.streaming.{ProcessingTime, StreamTest}
 import org.apache.spark.sql.test.SharedSQLContext
 
@@ -459,7 +452,106 @@
     )
   }
 
-<<<<<<< HEAD
+  test("delete a topic when a Spark job is running") {
+    KafkaSourceSuite.collectedData.clear()
+
+    val topic = newTopic()
+    testUtils.createTopic(topic, partitions = 1)
+    testUtils.sendMessages(topic, (1 to 10).map(_.toString).toArray)
+
+    val reader = spark
+      .readStream
+      .format("kafka")
+      .option("kafka.bootstrap.servers", testUtils.brokerAddress)
+      .option("kafka.metadata.max.age.ms", "1")
+      .option("subscribe", topic)
+      // If a topic is deleted and we try to poll data starting from offset 0,
+      // the Kafka consumer will just block until timeout and return an empty result.
+      // So set the timeout to 1 second to make this test fast.
+      .option("kafkaConsumer.pollTimeoutMs", "1000")
+      .option("startingOffsets", "earliest")
+      .option("failOnDataLoss", "false")
+    val kafka = reader.load()
+      .selectExpr("CAST(key AS STRING)", "CAST(value AS STRING)")
+      .as[(String, String)]
+    KafkaSourceSuite.globalTestUtils = testUtils
+    // The following ForeachWriter will delete the topic before fetching data from Kafka
+    // in executors.
+    val query = kafka.map(kv => kv._2.toInt).writeStream.foreach(new ForeachWriter[Int] {
+      override def open(partitionId: Long, version: Long): Boolean = {
+        KafkaSourceSuite.globalTestUtils.deleteTopic(topic)
+        true
+      }
+
+      override def process(value: Int): Unit = {
+        KafkaSourceSuite.collectedData.add(value)
+      }
+
+      override def close(errorOrNull: Throwable): Unit = {}
+    }).start()
+    query.processAllAvailable()
+    query.stop()
+    // `failOnDataLoss` is `false`, we should not fail the query
+    assert(query.exception.isEmpty)
+  }
+
+  private def newTopic(): String = s"topic-${topicId.getAndIncrement()}"
+
+  private def assignString(topic: String, partitions: Iterable[Int]): String = {
+    JsonUtils.partitions(partitions.map(p => new TopicPartition(topic, p)))
+  }
+
+  private def testFromSpecificOffsets(
+      topic: String,
+      failOnDataLoss: Boolean,
+      options: (String, String)*): Unit = {
+    val partitionOffsets = Map(
+      new TopicPartition(topic, 0) -> -2L,
+      new TopicPartition(topic, 1) -> -1L,
+      new TopicPartition(topic, 2) -> 0L,
+      new TopicPartition(topic, 3) -> 1L,
+      new TopicPartition(topic, 4) -> 2L
+    )
+    val startingOffsets = JsonUtils.partitionOffsets(partitionOffsets)
+
+    testUtils.createTopic(topic, partitions = 5)
+    // part 0 starts at earliest, these should all be seen
+    testUtils.sendMessages(topic, Array(-20, -21, -22).map(_.toString), Some(0))
+    // part 1 starts at latest, these should all be skipped
+    testUtils.sendMessages(topic, Array(-10, -11, -12).map(_.toString), Some(1))
+    // part 2 starts at 0, these should all be seen
+    testUtils.sendMessages(topic, Array(0, 1, 2).map(_.toString), Some(2))
+    // part 3 starts at 1, first should be skipped
+    testUtils.sendMessages(topic, Array(10, 11, 12).map(_.toString), Some(3))
+    // part 4 starts at 2, first and second should be skipped
+    testUtils.sendMessages(topic, Array(20, 21, 22).map(_.toString), Some(4))
+    require(testUtils.getLatestOffsets(Set(topic)).size === 5)
+
+    val reader = spark
+      .readStream
+      .format("kafka")
+      .option("startingOffsets", startingOffsets)
+      .option("kafka.bootstrap.servers", testUtils.brokerAddress)
+      .option("kafka.metadata.max.age.ms", "1")
+      .option("failOnDataLoss", failOnDataLoss.toString)
+    options.foreach { case (k, v) => reader.option(k, v) }
+    val kafka = reader.load()
+      .selectExpr("CAST(key AS STRING)", "CAST(value AS STRING)")
+      .as[(String, String)]
+    val mapped: org.apache.spark.sql.Dataset[_] = kafka.map(kv => kv._2.toInt)
+
+    testStream(mapped)(
+      makeSureGetOffsetCalled,
+      CheckAnswer(-20, -21, -22, 0, 1, 2, 11, 12, 22),
+      StopStream,
+      StartStream(),
+      CheckAnswer(-20, -21, -22, 0, 1, 2, 11, 12, 22), // Should get the data back on recovery
+      AddKafkaData(Set(topic), 30, 31, 32, 33, 34)(ensureDataInMultiplePartition = true),
+      CheckAnswer(-20, -21, -22, 0, 1, 2, 11, 12, 22, 30, 31, 32, 33, 34),
+      StopStream
+    )
+  }
+
   test("Kafka column types") {
     val now = System.currentTimeMillis()
     val topic = newTopic()
@@ -504,21 +596,10 @@
     testUtils.sendMessages(topic, Array(1).map(_.toString))
 
     val kafka = spark
-=======
-  test("delete a topic when a Spark job is running") {
-    KafkaSourceSuite.collectedData.clear()
-
-    val topic = newTopic()
-    testUtils.createTopic(topic, partitions = 1)
-    testUtils.sendMessages(topic, (1 to 10).map(_.toString).toArray)
-
-    val reader = spark
->>>>>>> 2fd101b2
       .readStream
       .format("kafka")
       .option("kafka.bootstrap.servers", testUtils.brokerAddress)
       .option("kafka.metadata.max.age.ms", "1")
-<<<<<<< HEAD
       .option("startingOffsets", s"earliest")
       .option("subscribe", topic)
       .load()
@@ -547,94 +628,6 @@
       s"Unexpected results: $row")
     assert(row.getAs[Int]("count") === 1, s"Unexpected results: $row")
     query.stop()
-=======
-      .option("subscribe", topic)
-      // If a topic is deleted and we try to poll data starting from offset 0,
-      // the Kafka consumer will just block until timeout and return an empty result.
-      // So set the timeout to 1 second to make this test fast.
-      .option("kafkaConsumer.pollTimeoutMs", "1000")
-      .option("startingOffsets", "earliest")
-      .option("failOnDataLoss", "false")
-    val kafka = reader.load()
-      .selectExpr("CAST(key AS STRING)", "CAST(value AS STRING)")
-      .as[(String, String)]
-    KafkaSourceSuite.globalTestUtils = testUtils
-    // The following ForeachWriter will delete the topic before fetching data from Kafka
-    // in executors.
-    val query = kafka.map(kv => kv._2.toInt).writeStream.foreach(new ForeachWriter[Int] {
-      override def open(partitionId: Long, version: Long): Boolean = {
-        KafkaSourceSuite.globalTestUtils.deleteTopic(topic)
-        true
-      }
-
-      override def process(value: Int): Unit = {
-        KafkaSourceSuite.collectedData.add(value)
-      }
-
-      override def close(errorOrNull: Throwable): Unit = {}
-    }).start()
-    query.processAllAvailable()
-    query.stop()
-    // `failOnDataLoss` is `false`, we should not fail the query
-    assert(query.exception.isEmpty)
->>>>>>> 2fd101b2
-  }
-
-  private def newTopic(): String = s"topic-${topicId.getAndIncrement()}"
-
-  private def assignString(topic: String, partitions: Iterable[Int]): String = {
-    JsonUtils.partitions(partitions.map(p => new TopicPartition(topic, p)))
-  }
-
-  private def testFromSpecificOffsets(
-      topic: String,
-      failOnDataLoss: Boolean,
-      options: (String, String)*): Unit = {
-    val partitionOffsets = Map(
-      new TopicPartition(topic, 0) -> -2L,
-      new TopicPartition(topic, 1) -> -1L,
-      new TopicPartition(topic, 2) -> 0L,
-      new TopicPartition(topic, 3) -> 1L,
-      new TopicPartition(topic, 4) -> 2L
-    )
-    val startingOffsets = JsonUtils.partitionOffsets(partitionOffsets)
-
-    testUtils.createTopic(topic, partitions = 5)
-    // part 0 starts at earliest, these should all be seen
-    testUtils.sendMessages(topic, Array(-20, -21, -22).map(_.toString), Some(0))
-    // part 1 starts at latest, these should all be skipped
-    testUtils.sendMessages(topic, Array(-10, -11, -12).map(_.toString), Some(1))
-    // part 2 starts at 0, these should all be seen
-    testUtils.sendMessages(topic, Array(0, 1, 2).map(_.toString), Some(2))
-    // part 3 starts at 1, first should be skipped
-    testUtils.sendMessages(topic, Array(10, 11, 12).map(_.toString), Some(3))
-    // part 4 starts at 2, first and second should be skipped
-    testUtils.sendMessages(topic, Array(20, 21, 22).map(_.toString), Some(4))
-    require(testUtils.getLatestOffsets(Set(topic)).size === 5)
-
-    val reader = spark
-      .readStream
-      .format("kafka")
-      .option("startingOffsets", startingOffsets)
-      .option("kafka.bootstrap.servers", testUtils.brokerAddress)
-      .option("kafka.metadata.max.age.ms", "1")
-      .option("failOnDataLoss", failOnDataLoss.toString)
-    options.foreach { case (k, v) => reader.option(k, v) }
-    val kafka = reader.load()
-      .selectExpr("CAST(key AS STRING)", "CAST(value AS STRING)")
-      .as[(String, String)]
-    val mapped: org.apache.spark.sql.Dataset[_] = kafka.map(kv => kv._2.toInt)
-
-    testStream(mapped)(
-      makeSureGetOffsetCalled,
-      CheckAnswer(-20, -21, -22, 0, 1, 2, 11, 12, 22),
-      StopStream,
-      StartStream(),
-      CheckAnswer(-20, -21, -22, 0, 1, 2, 11, 12, 22), // Should get the data back on recovery
-      AddKafkaData(Set(topic), 30, 31, 32, 33, 34)(ensureDataInMultiplePartition = true),
-      CheckAnswer(-20, -21, -22, 0, 1, 2, 11, 12, 22, 30, 31, 32, 33, 34),
-      StopStream
-    )
   }
 
   private def testFromLatestOffsets(
