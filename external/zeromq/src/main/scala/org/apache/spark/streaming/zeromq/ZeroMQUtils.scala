/*
 * Licensed to the Apache Software Foundation (ASF) under one or more
 * contributor license agreements.  See the NOTICE file distributed with
 * this work for additional information regarding copyright ownership.
 * The ASF licenses this file to You under the Apache License, Version 2.0
 * (the "License"); you may not use this file except in compliance with
 * the License.  You may obtain a copy of the License at
 *
 *    http://www.apache.org/licenses/LICENSE-2.0
 *
 * Unless required by applicable law or agreed to in writing, software
 * distributed under the License is distributed on an "AS IS" BASIS,
 * WITHOUT WARRANTIES OR CONDITIONS OF ANY KIND, either express or implied.
 * See the License for the specific language governing permissions and
 * limitations under the License.
 */

package org.apache.spark.streaming.zeromq

import scala.reflect.ClassTag
<<<<<<< HEAD
import scala.collection.JavaConversions._

import akka.actor.{ActorSystem, Props, SupervisorStrategy}
import akka.util.ByteString
import akka.zeromq.Subscribe

import org.apache.spark.SparkEnv
=======
import scala.collection.JavaConverters._

import akka.actor.{Props, SupervisorStrategy}
import akka.util.ByteString
import akka.zeromq.Subscribe

>>>>>>> f0f563a3
import org.apache.spark.api.java.function.{Function => JFunction}
import org.apache.spark.storage.StorageLevel
import org.apache.spark.streaming.StreamingContext
import org.apache.spark.streaming.akka.{ActorSupervisorStrategy, ActorSystemFactory, AkkaUtils}
import org.apache.spark.streaming.api.java.{JavaReceiverInputDStream, JavaStreamingContext}
<<<<<<< HEAD
import org.apache.spark.streaming.dstream.{ReceiverInputDStream}
=======
import org.apache.spark.streaming.dstream.ReceiverInputDStream
import org.apache.spark.streaming.receiver.ActorSupervisorStrategy
>>>>>>> f0f563a3

object ZeroMQUtils {
  /**
   * Create an input stream that receives messages pushed by a zeromq publisher.
   * @param ssc StreamingContext object
   * @param publisherUrl Url of remote zeromq publisher
   * @param subscribe Topic to subscribe to
   * @param bytesToObjects A zeroMQ stream publishes sequence of frames for each topic
   *                       and each frame has sequence of byte thus it needs the converter
   *                       (which might be deserializer of bytes) to translate from sequence
   *                       of sequence of bytes, where sequence refer to a frame
   *                       and sub sequence refer to its payload.
   * @param storageLevel RDD storage level. Defaults to StorageLevel.MEMORY_AND_DISK_SER_2.
   * @param supervisorStrategy the supervisor strategy (default:
   *                           ActorSupervisorStrategy.defaultStrategy)
   */
  @deprecated("Use createStream with actorSystemCreator instead", "1.5.0")
  def createStream[T: ClassTag](
      ssc: StreamingContext,
      publisherUrl: String,
      subscribe: Subscribe,
      bytesToObjects: Seq[ByteString] => Iterator[T],
      storageLevel: StorageLevel = StorageLevel.MEMORY_AND_DISK_SER_2,
      supervisorStrategy: SupervisorStrategy = ActorSupervisorStrategy.defaultStrategy
    ): ReceiverInputDStream[T] = {
    createStream(ssc, () => SparkEnv.get.actorSystem, publisherUrl, subscribe, bytesToObjects,
      storageLevel, supervisorStrategy)
  }

  /**
   * Create an input stream that receives messages pushed by a zeromq publisher.
   * @param ssc StreamingContext object
   * @param actorSystemCreator a function to create ActorSystem in executors
   * @param publisherUrl Url of remote zeromq publisher
   * @param subscribe Topic to subscribe to
   * @param bytesToObjects A zeroMQ stream publishes sequence of frames for each topic
   *                       and each frame has sequence of byte thus it needs the converter
   *                       (which might be deserializer of bytes) to translate from sequence
   *                       of sequence of bytes, where sequence refer to a frame
   *                       and sub sequence refer to its payload.
   * @param storageLevel RDD storage level. Defaults to StorageLevel.MEMORY_AND_DISK_SER_2.
   * @param supervisorStrategy the supervisor strategy (default:
   *                           ActorSupervisorStrategy.defaultStrategy)
   */
  def createStream[T: ClassTag](
      ssc: StreamingContext,
      actorSystemCreator: () => ActorSystem,
      publisherUrl: String,
      subscribe: Subscribe,
      bytesToObjects: Seq[ByteString] => Iterator[T],
      storageLevel: StorageLevel = StorageLevel.MEMORY_AND_DISK_SER_2,
      supervisorStrategy: SupervisorStrategy = ActorSupervisorStrategy.defaultStrategy
      ): ReceiverInputDStream[T] = {
    val cleanF = ssc.sc.clean(bytesToObjects)
    AkkaUtils.createStream[T](ssc, actorSystemCreator,
      Props(new ZeroMQReceiver(publisherUrl, subscribe, cleanF)),
      "ZeroMQReceiver", storageLevel, supervisorStrategy)
  }

  /**
   * Create an input stream that receives messages pushed by a zeromq publisher.
   * @param jssc JavaStreamingContext object
   * @param publisherUrl Url of remote ZeroMQ publisher
   * @param subscribe Topic to subscribe to
   * @param bytesToObjects A zeroMQ stream publishes sequence of frames for each topic and each
   *                       frame has sequence of byte thus it needs the converter(which might be
   *                       deserializer of bytes) to translate from sequence of sequence of bytes,
   *                       where sequence refer to a frame and sub sequence refer to its payload.
   * @param storageLevel Storage level to use for storing the received objects
   * @param supervisorStrategy the supervisor strategy
   */
  @deprecated("Use createStream with actorSystemFactory instead", "1.5.0")
  def createStream[T](
      jssc: JavaStreamingContext,
      publisherUrl: String,
      subscribe: Subscribe,
      bytesToObjects: JFunction[Array[Array[Byte]], java.lang.Iterable[T]],
      storageLevel: StorageLevel,
      supervisorStrategy: SupervisorStrategy
      ): JavaReceiverInputDStream[T] = {
    val actorSystemFactory = new ActorSystemFactory {
      override def create(): ActorSystem = SparkEnv.get.actorSystem
    }
    createStream(jssc, actorSystemFactory, publisherUrl, subscribe, bytesToObjects, storageLevel,
      supervisorStrategy)
  }

  /**
   * Create an input stream that receives messages pushed by a zeromq publisher.
   * @param jssc JavaStreamingContext object
   * @param actorSystemFactory an ActorSystemFactory to create ActorSystem in executors
   * @param publisherUrl Url of remote ZeroMQ publisher
   * @param subscribe Topic to subscribe to
   * @param bytesToObjects A zeroMQ stream publishes sequence of frames for each topic and each
   *                       frame has sequence of byte thus it needs the converter(which might be
   *                       deserializer of bytes) to translate from sequence of sequence of bytes,
   *                       where sequence refer to a frame and sub sequence refer to its payload.
   * @param storageLevel Storage level to use for storing the received objects
   * @param supervisorStrategy the supervisor strategy
   */
  def createStream[T](
      jssc: JavaStreamingContext,
      actorSystemFactory: ActorSystemFactory,
      publisherUrl: String,
      subscribe: Subscribe,
      bytesToObjects: JFunction[Array[Array[Byte]], java.lang.Iterable[T]],
      storageLevel: StorageLevel,
      supervisorStrategy: SupervisorStrategy
    ): JavaReceiverInputDStream[T] = {
    implicit val cm: ClassTag[T] =
      implicitly[ClassTag[AnyRef]].asInstanceOf[ClassTag[T]]
<<<<<<< HEAD
    val fn = (x: Seq[ByteString]) => bytesToObjects.call(x.map(_.toArray).toArray).toIterator
    createStream[T](jssc.ssc, () => actorSystemFactory.create(),
      publisherUrl, subscribe, fn, storageLevel, supervisorStrategy)
=======
    val fn =
      (x: Seq[ByteString]) => bytesToObjects.call(x.map(_.toArray).toArray).iterator().asScala
    createStream[T](jssc.ssc, publisherUrl, subscribe, fn, storageLevel, supervisorStrategy)
>>>>>>> f0f563a3
  }

  /**
   * Create an input stream that receives messages pushed by a zeromq publisher.
   * @param jssc           JavaStreamingContext object
   * @param publisherUrl   Url of remote zeromq publisher
   * @param subscribe      Topic to subscribe to
   * @param bytesToObjects A zeroMQ stream publishes sequence of frames for each topic and each
   *                       frame has sequence of byte thus it needs the converter(which might be
   *                       deserializer of bytes) to translate from sequence of sequence of bytes,
   *                       where sequence refer to a frame and sub sequence refer to its payload.
   * @param storageLevel   RDD storage level.
   */
  @deprecated("Use createStream with actorSystemFactory instead", "1.5.0")
  def createStream[T](
      jssc: JavaStreamingContext,
      publisherUrl: String,
      subscribe: Subscribe,
      bytesToObjects: JFunction[Array[Array[Byte]], java.lang.Iterable[T]],
      storageLevel: StorageLevel
      ): JavaReceiverInputDStream[T] = {
    val actorSystemFactory = new ActorSystemFactory {
      override def create(): ActorSystem = SparkEnv.get.actorSystem
    }
    createStream(jssc, actorSystemFactory, publisherUrl, subscribe, bytesToObjects, storageLevel)
  }

  /**
   * Create an input stream that receives messages pushed by a zeromq publisher.
   * @param jssc JavaStreamingContext object
   * @param actorSystemFactory an ActorSystemFactory to create ActorSystem in executors
   * @param publisherUrl Url of remote zeromq publisher
   * @param subscribe Topic to subscribe to
   * @param bytesToObjects A zeroMQ stream publishes sequence of frames for each topic and each
   *                       frame has sequence of byte thus it needs the converter(which might be
   *                       deserializer of bytes) to translate from sequence of sequence of bytes,
   *                       where sequence refer to a frame and sub sequence refer to its payload.
   * @param storageLevel RDD storage level.
   */
  def createStream[T](
      jssc: JavaStreamingContext,
      actorSystemFactory: ActorSystemFactory,
      publisherUrl: String,
      subscribe: Subscribe,
      bytesToObjects: JFunction[Array[Array[Byte]], java.lang.Iterable[T]],
      storageLevel: StorageLevel
    ): JavaReceiverInputDStream[T] = {
    implicit val cm: ClassTag[T] =
      implicitly[ClassTag[AnyRef]].asInstanceOf[ClassTag[T]]
<<<<<<< HEAD
    val fn = (x: Seq[ByteString]) => bytesToObjects.call(x.map(_.toArray).toArray).toIterator
    createStream[T](
      jssc.ssc, () => actorSystemFactory.create(), publisherUrl, subscribe, fn, storageLevel)
=======
    val fn =
      (x: Seq[ByteString]) => bytesToObjects.call(x.map(_.toArray).toArray).iterator().asScala
    createStream[T](jssc.ssc, publisherUrl, subscribe, fn, storageLevel)
>>>>>>> f0f563a3
  }

  /**
   * Create an input stream that receives messages pushed by a zeromq publisher.
   * @param jssc           JavaStreamingContext object
   * @param publisherUrl   Url of remote zeromq publisher
   * @param subscribe      Topic to subscribe to
   * @param bytesToObjects A zeroMQ stream publishes sequence of frames for each topic and each
   *                       frame has sequence of byte thus it needs the converter(which might
   *                       be deserializer of bytes) to translate from sequence of sequence of
   *                       bytes, where sequence refer to a frame and sub sequence refer to its
   *                       payload.
   */
  @deprecated("Use createStream with actorSystemFactory instead", "1.5.0")
  def createStream[T](
      jssc: JavaStreamingContext,
      publisherUrl: String,
      subscribe: Subscribe,
      bytesToObjects: JFunction[Array[Array[Byte]], java.lang.Iterable[T]]
      ): JavaReceiverInputDStream[T] = {
    val actorSystemFactory = new ActorSystemFactory {
      override def create(): ActorSystem = SparkEnv.get.actorSystem
    }
    createStream(jssc, actorSystemFactory, publisherUrl, subscribe, bytesToObjects)
  }

  /**
   * Create an input stream that receives messages pushed by a zeromq publisher.
   * @param jssc  JavaStreamingContext object
   * @param actorSystemFactory an ActorSystemFactory to create ActorSystem in executors
   * @param publisherUrl Url of remote zeromq publisher
   * @param subscribe Topic to subscribe to
   * @param bytesToObjects A zeroMQ stream publishes sequence of frames for each topic and each
   *                       frame has sequence of byte thus it needs the converter(which might
   *                       be deserializer of bytes) to translate from sequence of sequence of
   *                       bytes, where sequence refer to a frame and sub sequence refer to its
   *                       payload.
   */
  def createStream[T](
      jssc: JavaStreamingContext,
      actorSystemFactory: ActorSystemFactory,
      publisherUrl: String,
      subscribe: Subscribe,
      bytesToObjects: JFunction[Array[Array[Byte]], java.lang.Iterable[T]]
    ): JavaReceiverInputDStream[T] = {
    implicit val cm: ClassTag[T] =
      implicitly[ClassTag[AnyRef]].asInstanceOf[ClassTag[T]]
<<<<<<< HEAD
    val fn = (x: Seq[ByteString]) => bytesToObjects.call(x.map(_.toArray).toArray).toIterator
    createStream[T](jssc.ssc, () => actorSystemFactory.create(), publisherUrl, subscribe, fn)
=======
    val fn =
      (x: Seq[ByteString]) => bytesToObjects.call(x.map(_.toArray).toArray).iterator().asScala
    createStream[T](jssc.ssc, publisherUrl, subscribe, fn)
>>>>>>> f0f563a3
  }
}<|MERGE_RESOLUTION|>--- conflicted
+++ resolved
@@ -17,34 +17,20 @@
 
 package org.apache.spark.streaming.zeromq
 
+import scala.collection.JavaConverters._
 import scala.reflect.ClassTag
-<<<<<<< HEAD
-import scala.collection.JavaConversions._
 
 import akka.actor.{ActorSystem, Props, SupervisorStrategy}
 import akka.util.ByteString
 import akka.zeromq.Subscribe
 
+import org.apache.spark.api.java.function.{Function => JFunction}
 import org.apache.spark.SparkEnv
-=======
-import scala.collection.JavaConverters._
-
-import akka.actor.{Props, SupervisorStrategy}
-import akka.util.ByteString
-import akka.zeromq.Subscribe
-
->>>>>>> f0f563a3
-import org.apache.spark.api.java.function.{Function => JFunction}
 import org.apache.spark.storage.StorageLevel
 import org.apache.spark.streaming.StreamingContext
 import org.apache.spark.streaming.akka.{ActorSupervisorStrategy, ActorSystemFactory, AkkaUtils}
 import org.apache.spark.streaming.api.java.{JavaReceiverInputDStream, JavaStreamingContext}
-<<<<<<< HEAD
-import org.apache.spark.streaming.dstream.{ReceiverInputDStream}
-=======
 import org.apache.spark.streaming.dstream.ReceiverInputDStream
-import org.apache.spark.streaming.receiver.ActorSupervisorStrategy
->>>>>>> f0f563a3
 
 object ZeroMQUtils {
   /**
@@ -61,7 +47,7 @@
    * @param supervisorStrategy the supervisor strategy (default:
    *                           ActorSupervisorStrategy.defaultStrategy)
    */
-  @deprecated("Use createStream with actorSystemCreator instead", "1.5.0")
+  @deprecated("Use createStream with actorSystemCreator instead", "1.6.0")
   def createStream[T: ClassTag](
       ssc: StreamingContext,
       publisherUrl: String,
@@ -116,7 +102,7 @@
    * @param storageLevel Storage level to use for storing the received objects
    * @param supervisorStrategy the supervisor strategy
    */
-  @deprecated("Use createStream with actorSystemFactory instead", "1.5.0")
+  @deprecated("Use createStream with actorSystemFactory instead", "1.6.0")
   def createStream[T](
       jssc: JavaStreamingContext,
       publisherUrl: String,
@@ -156,15 +142,10 @@
     ): JavaReceiverInputDStream[T] = {
     implicit val cm: ClassTag[T] =
       implicitly[ClassTag[AnyRef]].asInstanceOf[ClassTag[T]]
-<<<<<<< HEAD
-    val fn = (x: Seq[ByteString]) => bytesToObjects.call(x.map(_.toArray).toArray).toIterator
+    val fn = (x: Seq[ByteString]) =>
+      bytesToObjects.call(x.map(_.toArray).toArray).iterator().asScala
     createStream[T](jssc.ssc, () => actorSystemFactory.create(),
       publisherUrl, subscribe, fn, storageLevel, supervisorStrategy)
-=======
-    val fn =
-      (x: Seq[ByteString]) => bytesToObjects.call(x.map(_.toArray).toArray).iterator().asScala
-    createStream[T](jssc.ssc, publisherUrl, subscribe, fn, storageLevel, supervisorStrategy)
->>>>>>> f0f563a3
   }
 
   /**
@@ -178,7 +159,7 @@
    *                       where sequence refer to a frame and sub sequence refer to its payload.
    * @param storageLevel   RDD storage level.
    */
-  @deprecated("Use createStream with actorSystemFactory instead", "1.5.0")
+  @deprecated("Use createStream with actorSystemFactory instead", "1.6.0")
   def createStream[T](
       jssc: JavaStreamingContext,
       publisherUrl: String,
@@ -214,15 +195,10 @@
     ): JavaReceiverInputDStream[T] = {
     implicit val cm: ClassTag[T] =
       implicitly[ClassTag[AnyRef]].asInstanceOf[ClassTag[T]]
-<<<<<<< HEAD
-    val fn = (x: Seq[ByteString]) => bytesToObjects.call(x.map(_.toArray).toArray).toIterator
+    val fn = (x: Seq[ByteString]) =>
+      bytesToObjects.call(x.map(_.toArray).toArray).iterator().asScala
     createStream[T](
       jssc.ssc, () => actorSystemFactory.create(), publisherUrl, subscribe, fn, storageLevel)
-=======
-    val fn =
-      (x: Seq[ByteString]) => bytesToObjects.call(x.map(_.toArray).toArray).iterator().asScala
-    createStream[T](jssc.ssc, publisherUrl, subscribe, fn, storageLevel)
->>>>>>> f0f563a3
   }
 
   /**
@@ -236,7 +212,7 @@
    *                       bytes, where sequence refer to a frame and sub sequence refer to its
    *                       payload.
    */
-  @deprecated("Use createStream with actorSystemFactory instead", "1.5.0")
+  @deprecated("Use createStream with actorSystemFactory instead", "1.6.0")
   def createStream[T](
       jssc: JavaStreamingContext,
       publisherUrl: String,
@@ -270,13 +246,8 @@
     ): JavaReceiverInputDStream[T] = {
     implicit val cm: ClassTag[T] =
       implicitly[ClassTag[AnyRef]].asInstanceOf[ClassTag[T]]
-<<<<<<< HEAD
-    val fn = (x: Seq[ByteString]) => bytesToObjects.call(x.map(_.toArray).toArray).toIterator
+    val fn = (x: Seq[ByteString]) =>
+      bytesToObjects.call(x.map(_.toArray).toArray).iterator().asScala
     createStream[T](jssc.ssc, () => actorSystemFactory.create(), publisherUrl, subscribe, fn)
-=======
-    val fn =
-      (x: Seq[ByteString]) => bytesToObjects.call(x.map(_.toArray).toArray).iterator().asScala
-    createStream[T](jssc.ssc, publisherUrl, subscribe, fn)
->>>>>>> f0f563a3
   }
 }