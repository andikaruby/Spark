/*
 * Licensed to the Apache Software Foundation (ASF) under one or more
 * contributor license agreements.  See the NOTICE file distributed with
 * this work for additional information regarding copyright ownership.
 * The ASF licenses this file to You under the Apache License, Version 2.0
 * (the "License"); you may not use this file except in compliance with
 * the License.  You may obtain a copy of the License at
 *
 *    http://www.apache.org/licenses/LICENSE-2.0
 *
 * Unless required by applicable law or agreed to in writing, software
 * distributed under the License is distributed on an "AS IS" BASIS,
 * WITHOUT WARRANTIES OR CONDITIONS OF ANY KIND, either express or implied.
 * See the License for the specific language governing permissions and
 * limitations under the License.
 */

package org.apache.spark.deploy.yarn

import java.util.Collections
import java.util.concurrent._
import java.util.concurrent.atomic.AtomicInteger

import scala.collection.JavaConverters._
import scala.collection.mutable
import scala.collection.mutable.{ArrayBuffer, HashMap, HashSet}
import scala.util.control.NonFatal

import org.apache.hadoop.yarn.api.records._
import org.apache.hadoop.yarn.client.api.AMRMClient
import org.apache.hadoop.yarn.client.api.AMRMClient.ContainerRequest
import org.apache.hadoop.yarn.conf.YarnConfiguration

import org.apache.spark.{SecurityManager, SparkConf, SparkException}
import org.apache.spark.deploy.yarn.YarnSparkHadoopUtil._
import org.apache.spark.deploy.yarn.config._
import org.apache.spark.internal.Logging
import org.apache.spark.internal.config._
import org.apache.spark.rpc.{RpcCallContext, RpcEndpointRef}
import org.apache.spark.scheduler.{ExecutorExited, ExecutorLossReason}
import org.apache.spark.scheduler.cluster.CoarseGrainedClusterMessages.RemoveExecutor
import org.apache.spark.scheduler.cluster.CoarseGrainedClusterMessages.RetrieveLastAllocatedExecutorId
import org.apache.spark.scheduler.cluster.SchedulerBackendUtils
import org.apache.spark.util.{Clock, SystemClock, ThreadUtils}

/**
 * YarnAllocator is charged with requesting containers from the YARN ResourceManager and deciding
 * what to do with containers when YARN fulfills these requests.
 *
 * This class makes use of YARN's AMRMClient APIs. We interact with the AMRMClient in three ways:
 * * Making our resource needs known, which updates local bookkeeping about containers requested.
 * * Calling "allocate", which syncs our local container requests with the RM, and returns any
 *   containers that YARN has granted to us.  This also functions as a heartbeat.
 * * Processing the containers granted to us to possibly launch executors inside of them.
 *
 * The public methods of this class are thread-safe.  All methods that mutate state are
 * synchronized.
 */
private[yarn] class YarnAllocator(
    driverUrl: String,
    driverRef: RpcEndpointRef,
    conf: YarnConfiguration,
    sparkConf: SparkConf,
    amClient: AMRMClient[ContainerRequest],
    appAttemptId: ApplicationAttemptId,
    securityMgr: SecurityManager,
    localResources: Map[String, LocalResource],
    resolver: SparkRackResolver,
    clock: Clock = new SystemClock)
  extends Logging {

  import YarnAllocator._

  // Visible for testing.
  val allocatedHostToContainersMap = new HashMap[String, collection.mutable.Set[ContainerId]]
  val allocatedContainerToHostMap = new HashMap[ContainerId, String]

  // Containers that we no longer care about. We've either already told the RM to release them or
  // will on the next heartbeat. Containers get removed from this map after the RM tells us they've
  // completed.
  private val releasedContainers = Collections.newSetFromMap[ContainerId](
    new ConcurrentHashMap[ContainerId, java.lang.Boolean])

  private val runningExecutors = Collections.newSetFromMap[String](
    new ConcurrentHashMap[String, java.lang.Boolean]())

  private val numExecutorsStarting = new AtomicInteger(0)

  /**
   * Used to generate a unique ID per executor
   *
   * Init `executorIdCounter`. when AM restart, `executorIdCounter` will reset to 0. Then
   * the id of new executor will start from 1, this will conflict with the executor has
   * already created before. So, we should initialize the `executorIdCounter` by getting
   * the max executorId from driver.
   *
   * And this situation of executorId conflict is just in yarn client mode, so this is an issue
   * in yarn client mode. For more details, can check in jira.
   *
   * @see SPARK-12864
   */
  private var executorIdCounter: Int =
    driverRef.askSync[Int](RetrieveLastAllocatedExecutorId)

  private[spark] val failureTracker = new FailureTracker(sparkConf, clock)

  private val allocatorBlacklistTracker =
    new YarnAllocatorBlacklistTracker(sparkConf, amClient, failureTracker)

  @volatile private var targetNumExecutors =
    SchedulerBackendUtils.getInitialTargetExecutorNumber(sparkConf)


  // Executor loss reason requests that are pending - maps from executor ID for inquiry to a
  // list of requesters that should be responded to once we find out why the given executor
  // was lost.
  private val pendingLossReasonRequests = new HashMap[String, mutable.Buffer[RpcCallContext]]

  // Maintain loss reasons for already released executors, it will be added when executor loss
  // reason is got from AM-RM call, and be removed after querying this loss reason.
  private val releasedExecutorLossReasons = new HashMap[String, ExecutorLossReason]

  // Keep track of which container is running which executor to remove the executors later
  // Visible for testing.
  private[yarn] val executorIdToContainer = new HashMap[String, Container]

  private var numUnexpectedContainerRelease = 0L
  private val containerIdToExecutorId = new HashMap[ContainerId, String]

  // Executor memory in MiB.
  protected val executorMemory = sparkConf.get(EXECUTOR_MEMORY).toInt
  // Additional memory overhead.
  protected val memoryOverhead: Int = sparkConf.get(EXECUTOR_MEMORY_OVERHEAD).getOrElse(
    math.max((MEMORY_OVERHEAD_FACTOR * executorMemory).toInt, MEMORY_OVERHEAD_MIN)).toInt
  protected val pysparkWorkerMemory: Int = if (sparkConf.get(IS_PYTHON_APP)) {
    sparkConf.get(PYSPARK_EXECUTOR_MEMORY).map(_.toInt).getOrElse(0)
  } else {
    0
  }
  // Number of cores per executor.
  protected val executorCores = sparkConf.get(EXECUTOR_CORES)

  private val executorResourceRequests =
    sparkConf.getAllWithPrefix(config.YARN_EXECUTOR_RESOURCE_TYPES_PREFIX).toMap

  // Resource capability requested for each executor
  private[yarn] val resource: Resource = {
    val resource = Resource.newInstance(
      executorMemory + memoryOverhead + pysparkWorkerMemory, executorCores)
    ResourceRequestHelper.setResourceRequests(executorResourceRequests, resource)
    logDebug(s"Created resource capability: $resource")
    resource
  }

  private val launcherPool = ThreadUtils.newDaemonCachedThreadPool(
    "ContainerLauncher", sparkConf.get(CONTAINER_LAUNCH_MAX_THREADS))

  // For testing
  private val launchContainers = sparkConf.getBoolean("spark.yarn.launchContainers", true)

  private val labelExpression = sparkConf.get(EXECUTOR_NODE_LABEL_EXPRESSION)

  // A map to store preferred hostname and possible task numbers running on it.
  private var hostToLocalTaskCounts: Map[String, Int] = Map.empty

  // Number of tasks that have locality preferences in active stages
  private[yarn] var numLocalityAwareTasks: Int = 0

  // A container placement strategy based on pending tasks' locality preference
  private[yarn] val containerPlacementStrategy =
    new LocalityPreferredContainerPlacementStrategy(sparkConf, conf, resource, resolver)

  def getNumExecutorsRunning: Int = runningExecutors.size()

  def getNumReleasedContainers: Int = releasedContainers.size()

  def getNumExecutorsFailed: Int = failureTracker.numFailedExecutors

  def isAllNodeBlacklisted: Boolean = allocatorBlacklistTracker.isAllNodeBlacklisted

  /**
   * A sequence of pending container requests that have not yet been fulfilled.
   */
  def getPendingAllocate: Seq[ContainerRequest] = getPendingAtLocation(ANY_HOST)

  def numContainersPendingAllocate: Int = synchronized {
    getPendingAllocate.size
  }

  /**
   * A sequence of pending container requests at the given location that have not yet been
   * fulfilled.
   */
  private def getPendingAtLocation(location: String): Seq[ContainerRequest] = {
    amClient.getMatchingRequests(RM_REQUEST_PRIORITY, location, resource).asScala
      .flatMap(_.asScala)
      .toSeq
  }

  /**
   * Request as many executors from the ResourceManager as needed to reach the desired total. If
   * the requested total is smaller than the current number of running executors, no executors will
   * be killed.
   * @param requestedTotal total number of containers requested
   * @param localityAwareTasks number of locality aware tasks to be used as container placement hint
   * @param hostToLocalTaskCount a map of preferred hostname to possible task counts to be used as
   *                             container placement hint.
   * @param nodeBlacklist blacklisted nodes, which is passed in to avoid allocating new containers
   *                      on them. It will be used to update the application master's blacklist.
   * @return Whether the new requested total is different than the old value.
   */
  def requestTotalExecutorsWithPreferredLocalities(
      requestedTotal: Int,
      localityAwareTasks: Int,
      hostToLocalTaskCount: Map[String, Int],
      nodeBlacklist: Set[String]): Boolean = synchronized {
    this.numLocalityAwareTasks = localityAwareTasks
    this.hostToLocalTaskCounts = hostToLocalTaskCount

    if (requestedTotal != targetNumExecutors) {
      logInfo(s"Driver requested a total number of $requestedTotal executor(s).")
      targetNumExecutors = requestedTotal
      allocatorBlacklistTracker.setSchedulerBlacklistedNodes(nodeBlacklist)
      true
    } else {
      false
    }
  }

  /**
   * Request that the ResourceManager release the container running the specified executor.
   */
  def killExecutor(executorId: String): Unit = synchronized {
    executorIdToContainer.get(executorId) match {
      case Some(container) if !releasedContainers.contains(container.getId) =>
        internalReleaseContainer(container)
        runningExecutors.remove(executorId)
      case _ => logWarning(s"Attempted to kill unknown executor $executorId!")
    }
  }

  /**
   * Request resources such that, if YARN gives us all we ask for, we'll have a number of containers
   * equal to maxExecutors.
   *
   * Deal with any containers YARN has granted to us by possibly launching executors in them.
   *
   * This must be synchronized because variables read in this method are mutated by other methods.
   */
  def allocateResources(): Unit = synchronized {
    updateResourceRequests()

    val progressIndicator = 0.1f
    // Poll the ResourceManager. This doubles as a heartbeat if there are no pending container
    // requests.
    val allocateResponse = amClient.allocate(progressIndicator)

    val allocatedContainers = allocateResponse.getAllocatedContainers()
    allocatorBlacklistTracker.setNumClusterNodes(allocateResponse.getNumClusterNodes)

    if (allocatedContainers.size > 0) {
      logDebug(("Allocated containers: %d. Current executor count: %d. " +
        "Launching executor count: %d. Cluster resources: %s.")
        .format(
          allocatedContainers.size,
          runningExecutors.size,
          numExecutorsStarting.get,
          allocateResponse.getAvailableResources))

      handleAllocatedContainers(allocatedContainers.asScala)
    }

    val completedContainers = allocateResponse.getCompletedContainersStatuses()
    if (completedContainers.size > 0) {
      logDebug("Completed %d containers".format(completedContainers.size))
      processCompletedContainers(completedContainers.asScala)
      logDebug("Finished processing %d completed containers. Current running executor count: %d."
        .format(completedContainers.size, runningExecutors.size))
    }
  }

  /**
   * Update the set of container requests that we will sync with the RM based on the number of
   * executors we have currently running and our target number of executors.
   *
   * Visible for testing.
   */
  def updateResourceRequests(): Unit = {
    val pendingAllocate = getPendingAllocate
    val numPendingAllocate = pendingAllocate.size
    val missing = targetNumExecutors - numPendingAllocate -
      numExecutorsStarting.get - runningExecutors.size
    logDebug(s"Updating resource requests, target: $targetNumExecutors, " +
      s"pending: $numPendingAllocate, running: ${runningExecutors.size}, " +
      s"executorsStarting: ${numExecutorsStarting.get}")

    if (missing > 0) {
<<<<<<< HEAD
      logInfo(s"Will request $missing executor container(s), each with " +
        s"${resource.getVirtualCores} core(s) and " +
        s"${resource.getMemory} MiB memory (including $memoryOverhead MiB of overhead)")
=======
      if (log.isInfoEnabled()) {
        var requestContainerMessage = s"Will request $missing executor container(s), each with " +
            s"${resource.getVirtualCores} core(s) and " +
            s"${resource.getMemory} MB memory (including $memoryOverhead MB of overhead)"
        if (ResourceRequestHelper.isYarnResourceTypesAvailable() &&
            executorResourceRequests.nonEmpty) {
          requestContainerMessage ++= s" with custom resources: " + resource.toString
        }
        logInfo(requestContainerMessage)
      }
>>>>>>> 7e3eb3cd

      // Split the pending container request into three groups: locality matched list, locality
      // unmatched list and non-locality list. Take the locality matched container request into
      // consideration of container placement, treat as allocated containers.
      // For locality unmatched and locality free container requests, cancel these container
      // requests, since required locality preference has been changed, recalculating using
      // container placement strategy.
      val (localRequests, staleRequests, anyHostRequests) = splitPendingAllocationsByLocality(
        hostToLocalTaskCounts, pendingAllocate)

      // cancel "stale" requests for locations that are no longer needed
      staleRequests.foreach { stale =>
        amClient.removeContainerRequest(stale)
      }
      val cancelledContainers = staleRequests.size
      if (cancelledContainers > 0) {
        logInfo(s"Canceled $cancelledContainers container request(s) (locality no longer needed)")
      }

      // consider the number of new containers and cancelled stale containers available
      val availableContainers = missing + cancelledContainers

      // to maximize locality, include requests with no locality preference that can be cancelled
      val potentialContainers = availableContainers + anyHostRequests.size

      val containerLocalityPreferences = containerPlacementStrategy.localityOfRequestedContainers(
        potentialContainers, numLocalityAwareTasks, hostToLocalTaskCounts,
          allocatedHostToContainersMap, localRequests)

      val newLocalityRequests = new mutable.ArrayBuffer[ContainerRequest]
      containerLocalityPreferences.foreach {
        case ContainerLocalityPreferences(nodes, racks) if nodes != null =>
          newLocalityRequests += createContainerRequest(resource, nodes, racks)
        case _ =>
      }

      if (availableContainers >= newLocalityRequests.size) {
        // more containers are available than needed for locality, fill in requests for any host
        for (i <- 0 until (availableContainers - newLocalityRequests.size)) {
          newLocalityRequests += createContainerRequest(resource, null, null)
        }
      } else {
        val numToCancel = newLocalityRequests.size - availableContainers
        // cancel some requests without locality preferences to schedule more local containers
        anyHostRequests.slice(0, numToCancel).foreach { nonLocal =>
          amClient.removeContainerRequest(nonLocal)
        }
        if (numToCancel > 0) {
          logInfo(s"Canceled $numToCancel unlocalized container requests to resubmit with locality")
        }
      }

      newLocalityRequests.foreach { request =>
        amClient.addContainerRequest(request)
      }

      if (log.isInfoEnabled()) {
        val (localized, anyHost) = newLocalityRequests.partition(_.getNodes() != null)
        if (anyHost.nonEmpty) {
          logInfo(s"Submitted ${anyHost.size} unlocalized container requests.")
        }
        localized.foreach { request =>
          logInfo(s"Submitted container request for host ${hostStr(request)}.")
        }
      }
    } else if (numPendingAllocate > 0 && missing < 0) {
      val numToCancel = math.min(numPendingAllocate, -missing)
      logInfo(s"Canceling requests for $numToCancel executor container(s) to have a new desired " +
        s"total $targetNumExecutors executors.")

      val matchingRequests = amClient.getMatchingRequests(RM_REQUEST_PRIORITY, ANY_HOST, resource)
      if (!matchingRequests.isEmpty) {
        matchingRequests.iterator().next().asScala
          .take(numToCancel).foreach(amClient.removeContainerRequest)
      } else {
        logWarning("Expected to find pending requests, but found none.")
      }
    }
  }

  private def hostStr(request: ContainerRequest): String = {
    Option(request.getNodes) match {
      case Some(nodes) => nodes.asScala.mkString(",")
      case None => "Any"
    }
  }

  /**
   * Creates a container request, handling the reflection required to use YARN features that were
   * added in recent versions.
   */
  private def createContainerRequest(
      resource: Resource,
      nodes: Array[String],
      racks: Array[String]): ContainerRequest = {
    new ContainerRequest(resource, nodes, racks, RM_REQUEST_PRIORITY, true, labelExpression.orNull)
  }

  /**
   * Handle containers granted by the RM by launching executors on them.
   *
   * Due to the way the YARN allocation protocol works, certain healthy race conditions can result
   * in YARN granting containers that we no longer need. In this case, we release them.
   *
   * Visible for testing.
   */
  def handleAllocatedContainers(allocatedContainers: Seq[Container]): Unit = {
    val containersToUse = new ArrayBuffer[Container](allocatedContainers.size)

    // Match incoming requests by host
    val remainingAfterHostMatches = new ArrayBuffer[Container]
    for (allocatedContainer <- allocatedContainers) {
      matchContainerToRequest(allocatedContainer, allocatedContainer.getNodeId.getHost,
        containersToUse, remainingAfterHostMatches)
    }

    // Match remaining by rack
    val remainingAfterRackMatches = new ArrayBuffer[Container]
    for (allocatedContainer <- remainingAfterHostMatches) {
      val rack = resolver.resolve(conf, allocatedContainer.getNodeId.getHost)
      matchContainerToRequest(allocatedContainer, rack, containersToUse,
        remainingAfterRackMatches)
    }

    // Assign remaining that are neither node-local nor rack-local
    val remainingAfterOffRackMatches = new ArrayBuffer[Container]
    for (allocatedContainer <- remainingAfterRackMatches) {
      matchContainerToRequest(allocatedContainer, ANY_HOST, containersToUse,
        remainingAfterOffRackMatches)
    }

    if (!remainingAfterOffRackMatches.isEmpty) {
      logDebug(s"Releasing ${remainingAfterOffRackMatches.size} unneeded containers that were " +
        s"allocated to us")
      for (container <- remainingAfterOffRackMatches) {
        internalReleaseContainer(container)
      }
    }

    runAllocatedContainers(containersToUse)

    logInfo("Received %d containers from YARN, launching executors on %d of them."
      .format(allocatedContainers.size, containersToUse.size))
  }

  /**
   * Looks for requests for the given location that match the given container allocation. If it
   * finds one, removes the request so that it won't be submitted again. Places the container into
   * containersToUse or remaining.
   *
   * @param allocatedContainer container that was given to us by YARN
   * @param location resource name, either a node, rack, or *
   * @param containersToUse list of containers that will be used
   * @param remaining list of containers that will not be used
   */
  private def matchContainerToRequest(
      allocatedContainer: Container,
      location: String,
      containersToUse: ArrayBuffer[Container],
      remaining: ArrayBuffer[Container]): Unit = {
    // SPARK-6050: certain Yarn configurations return a virtual core count that doesn't match the
    // request; for example, capacity scheduler + DefaultResourceCalculator. So match on requested
    // memory, but use the asked vcore count for matching, effectively disabling matching on vcore
    // count.
    val matchingResource = Resource.newInstance(allocatedContainer.getResource.getMemory,
      resource.getVirtualCores)

    ResourceRequestHelper.setResourceRequests(executorResourceRequests, matchingResource)

    logDebug(s"Calling amClient.getMatchingRequests with parameters: " +
        s"priority: ${allocatedContainer.getPriority}, " +
        s"location: $location, resource: $matchingResource")
    val matchingRequests = amClient.getMatchingRequests(allocatedContainer.getPriority, location,
      matchingResource)

    // Match the allocation to a request
    if (!matchingRequests.isEmpty) {
      val containerRequest = matchingRequests.get(0).iterator.next
      logDebug(s"Removing container request via AM client: $containerRequest")
      amClient.removeContainerRequest(containerRequest)
      containersToUse += allocatedContainer
    } else {
      remaining += allocatedContainer
    }
  }

  /**
   * Launches executors in the allocated containers.
   */
  private def runAllocatedContainers(containersToUse: ArrayBuffer[Container]): Unit = {
    for (container <- containersToUse) {
      executorIdCounter += 1
      val executorHostname = container.getNodeId.getHost
      val containerId = container.getId
      val executorId = executorIdCounter.toString
      assert(container.getResource.getMemory >= resource.getMemory)
      logInfo(s"Launching container $containerId on host $executorHostname " +
        s"for executor with ID $executorId")

      def updateInternalState(): Unit = synchronized {
        runningExecutors.add(executorId)
        numExecutorsStarting.decrementAndGet()
        executorIdToContainer(executorId) = container
        containerIdToExecutorId(container.getId) = executorId

        val containerSet = allocatedHostToContainersMap.getOrElseUpdate(executorHostname,
          new HashSet[ContainerId])
        containerSet += containerId
        allocatedContainerToHostMap.put(containerId, executorHostname)
      }

      if (runningExecutors.size() < targetNumExecutors) {
        numExecutorsStarting.incrementAndGet()
        if (launchContainers) {
          launcherPool.execute(new Runnable {
            override def run(): Unit = {
              try {
                new ExecutorRunnable(
                  Some(container),
                  conf,
                  sparkConf,
                  driverUrl,
                  executorId,
                  executorHostname,
                  executorMemory,
                  executorCores,
                  appAttemptId.getApplicationId.toString,
                  securityMgr,
                  localResources
                ).run()
                updateInternalState()
              } catch {
                case e: Throwable =>
                  numExecutorsStarting.decrementAndGet()
                  if (NonFatal(e)) {
                    logError(s"Failed to launch executor $executorId on container $containerId", e)
                    // Assigned container should be released immediately
                    // to avoid unnecessary resource occupation.
                    amClient.releaseAssignedContainer(containerId)
                  } else {
                    throw e
                  }
              }
            }
          })
        } else {
          // For test only
          updateInternalState()
        }
      } else {
        logInfo(("Skip launching executorRunnable as running executors count: %d " +
          "reached target executors count: %d.").format(
          runningExecutors.size, targetNumExecutors))
      }
    }
  }

  // Visible for testing.
  private[yarn] def processCompletedContainers(completedContainers: Seq[ContainerStatus]): Unit = {
    for (completedContainer <- completedContainers) {
      val containerId = completedContainer.getContainerId
      val alreadyReleased = releasedContainers.remove(containerId)
      val hostOpt = allocatedContainerToHostMap.get(containerId)
      val onHostStr = hostOpt.map(host => s" on host: $host").getOrElse("")
      val exitReason = if (!alreadyReleased) {
        // Decrement the number of executors running. The next iteration of
        // the ApplicationMaster's reporting thread will take care of allocating.
        containerIdToExecutorId.get(containerId) match {
          case Some(executorId) => runningExecutors.remove(executorId)
          case None => logWarning(s"Cannot find executorId for container: ${containerId.toString}")
        }

        logInfo("Completed container %s%s (state: %s, exit status: %s)".format(
          containerId,
          onHostStr,
          completedContainer.getState,
          completedContainer.getExitStatus))
        // Hadoop 2.2.X added a ContainerExitStatus we should switch to use
        // there are some exit status' we shouldn't necessarily count against us, but for
        // now I think its ok as none of the containers are expected to exit.
        val exitStatus = completedContainer.getExitStatus
        val (exitCausedByApp, containerExitReason) = exitStatus match {
          case ContainerExitStatus.SUCCESS =>
            (false, s"Executor for container $containerId exited because of a YARN event (e.g., " +
              "pre-emption) and not because of an error in the running job.")
          case ContainerExitStatus.PREEMPTED =>
            // Preemption is not the fault of the running tasks, since YARN preempts containers
            // merely to do resource sharing, and tasks that fail due to preempted executors could
            // just as easily finish on any other executor. See SPARK-8167.
            (false, s"Container ${containerId}${onHostStr} was preempted.")
          // Should probably still count memory exceeded exit codes towards task failures
          case VMEM_EXCEEDED_EXIT_CODE =>
            val vmemExceededPattern = raw"$MEM_REGEX of $MEM_REGEX virtual memory used".r
            val diag = vmemExceededPattern.findFirstIn(completedContainer.getDiagnostics)
              .map(_.concat(".")).getOrElse("")
            val message = "Container killed by YARN for exceeding virtual memory limits. " +
              s"$diag Consider boosting ${EXECUTOR_MEMORY_OVERHEAD.key} or boosting " +
              s"${YarnConfiguration.NM_VMEM_PMEM_RATIO} or disabling " +
              s"${YarnConfiguration.NM_VMEM_CHECK_ENABLED} because of YARN-4714."
            (true, message)
          case PMEM_EXCEEDED_EXIT_CODE =>
            val pmemExceededPattern = raw"$MEM_REGEX of $MEM_REGEX physical memory used".r
            val diag = pmemExceededPattern.findFirstIn(completedContainer.getDiagnostics)
              .map(_.concat(".")).getOrElse("")
            val message = "Container killed by YARN for exceeding physical memory limits. " +
              s"$diag Consider boosting ${EXECUTOR_MEMORY_OVERHEAD.key}."
            (true, message)
          case _ =>
            // all the failures which not covered above, like:
            // disk failure, kill by app master or resource manager, ...
            allocatorBlacklistTracker.handleResourceAllocationFailure(hostOpt)
            (true, "Container marked as failed: " + containerId + onHostStr +
              ". Exit status: " + completedContainer.getExitStatus +
              ". Diagnostics: " + completedContainer.getDiagnostics)

        }
        if (exitCausedByApp) {
          logWarning(containerExitReason)
        } else {
          logInfo(containerExitReason)
        }
        ExecutorExited(exitStatus, exitCausedByApp, containerExitReason)
      } else {
        // If we have already released this container, then it must mean
        // that the driver has explicitly requested it to be killed
        ExecutorExited(completedContainer.getExitStatus, exitCausedByApp = false,
          s"Container $containerId exited from explicit termination request.")
      }

      for {
        host <- hostOpt
        containerSet <- allocatedHostToContainersMap.get(host)
      } {
        containerSet.remove(containerId)
        if (containerSet.isEmpty) {
          allocatedHostToContainersMap.remove(host)
        } else {
          allocatedHostToContainersMap.update(host, containerSet)
        }

        allocatedContainerToHostMap.remove(containerId)
      }

      containerIdToExecutorId.remove(containerId).foreach { eid =>
        executorIdToContainer.remove(eid)
        pendingLossReasonRequests.remove(eid) match {
          case Some(pendingRequests) =>
            // Notify application of executor loss reasons so it can decide whether it should abort
            pendingRequests.foreach(_.reply(exitReason))

          case None =>
            // We cannot find executor for pending reasons. This is because completed container
            // is processed before querying pending result. We should store it for later query.
            // This is usually happened when explicitly killing a container, the result will be
            // returned in one AM-RM communication. So query RPC will be later than this completed
            // container process.
            releasedExecutorLossReasons.put(eid, exitReason)
        }
        if (!alreadyReleased) {
          // The executor could have gone away (like no route to host, node failure, etc)
          // Notify backend about the failure of the executor
          numUnexpectedContainerRelease += 1
          driverRef.send(RemoveExecutor(eid, exitReason))
        }
      }
    }
  }

  /**
   * Register that some RpcCallContext has asked the AM why the executor was lost. Note that
   * we can only find the loss reason to send back in the next call to allocateResources().
   */
  private[yarn] def enqueueGetLossReasonRequest(
      eid: String,
      context: RpcCallContext): Unit = synchronized {
    if (executorIdToContainer.contains(eid)) {
      pendingLossReasonRequests
        .getOrElseUpdate(eid, new ArrayBuffer[RpcCallContext]) += context
    } else if (releasedExecutorLossReasons.contains(eid)) {
      // Executor is already released explicitly before getting the loss reason, so directly send
      // the pre-stored lost reason
      context.reply(releasedExecutorLossReasons.remove(eid).get)
    } else {
      logWarning(s"Tried to get the loss reason for non-existent executor $eid")
      context.sendFailure(
        new SparkException(s"Fail to find loss reason for non-existent executor $eid"))
    }
  }

  private def internalReleaseContainer(container: Container): Unit = {
    releasedContainers.add(container.getId())
    amClient.releaseAssignedContainer(container.getId())
  }

  private[yarn] def getNumUnexpectedContainerRelease = numUnexpectedContainerRelease

  private[yarn] def getNumPendingLossReasonRequests: Int = synchronized {
    pendingLossReasonRequests.size
  }

  /**
   * Split the pending container requests into 3 groups based on current localities of pending
   * tasks.
   * @param hostToLocalTaskCount a map of preferred hostname to possible task counts to be used as
   *                             container placement hint.
   * @param pendingAllocations A sequence of pending allocation container request.
   * @return A tuple of 3 sequences, first is a sequence of locality matched container
   *         requests, second is a sequence of locality unmatched container requests, and third is a
   *         sequence of locality free container requests.
   */
  private def splitPendingAllocationsByLocality(
      hostToLocalTaskCount: Map[String, Int],
      pendingAllocations: Seq[ContainerRequest]
    ): (Seq[ContainerRequest], Seq[ContainerRequest], Seq[ContainerRequest]) = {
    val localityMatched = ArrayBuffer[ContainerRequest]()
    val localityUnMatched = ArrayBuffer[ContainerRequest]()
    val localityFree = ArrayBuffer[ContainerRequest]()

    val preferredHosts = hostToLocalTaskCount.keySet
    pendingAllocations.foreach { cr =>
      val nodes = cr.getNodes
      if (nodes == null) {
        localityFree += cr
      } else if (nodes.asScala.toSet.intersect(preferredHosts).nonEmpty) {
        localityMatched += cr
      } else {
        localityUnMatched += cr
      }
    }

    (localityMatched.toSeq, localityUnMatched.toSeq, localityFree.toSeq)
  }

}

private object YarnAllocator {
  val MEM_REGEX = "[0-9.]+ [KMG]B"
  val VMEM_EXCEEDED_EXIT_CODE = -103
  val PMEM_EXCEEDED_EXIT_CODE = -104
}<|MERGE_RESOLUTION|>--- conflicted
+++ resolved
@@ -295,11 +295,6 @@
       s"executorsStarting: ${numExecutorsStarting.get}")
 
     if (missing > 0) {
-<<<<<<< HEAD
-      logInfo(s"Will request $missing executor container(s), each with " +
-        s"${resource.getVirtualCores} core(s) and " +
-        s"${resource.getMemory} MiB memory (including $memoryOverhead MiB of overhead)")
-=======
       if (log.isInfoEnabled()) {
         var requestContainerMessage = s"Will request $missing executor container(s), each with " +
             s"${resource.getVirtualCores} core(s) and " +
@@ -310,7 +305,6 @@
         }
         logInfo(requestContainerMessage)
       }
->>>>>>> 7e3eb3cd
 
       // Split the pending container request into three groups: locality matched list, locality
       // unmatched list and non-locality list. Take the locality matched container request into
