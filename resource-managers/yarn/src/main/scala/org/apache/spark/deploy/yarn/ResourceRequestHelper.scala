/*
 * Licensed to the Apache Software Foundation (ASF) under one or more
 * contributor license agreements.  See the NOTICE file distributed with
 * this work for additional information regarding copyright ownership.
 * The ASF licenses this file to You under the Apache License, Version 2.0
 * (the "License"); you may not use this file except in compliance with
 * the License.  You may obtain a copy of the License at
 *
 *    http://www.apache.org/licenses/LICENSE-2.0
 *
 * Unless required by applicable law or agreed to in writing, software
 * distributed under the License is distributed on an "AS IS" BASIS,
 * WITHOUT WARRANTIES OR CONDITIONS OF ANY KIND, either express or implied.
 * See the License for the specific language governing permissions and
 * limitations under the License.
 */

package org.apache.spark.deploy.yarn

import java.lang.{Long => JLong}
import java.lang.reflect.InvocationTargetException
import java.util.Collections

import scala.collection.mutable
import scala.util.Try

import org.apache.hadoop.yarn.api.records.{ApplicationSubmissionContext, Resource}

import org.apache.spark.{SparkConf, SparkException}
import org.apache.spark.deploy.yarn.config._
import org.apache.spark.internal.Logging
import org.apache.spark.internal.config._
import org.apache.spark.resource.ResourceID
import org.apache.spark.resource.ResourceUtils.{AMOUNT, FPGA, GPU}
import org.apache.spark.util.{CausedBy, Utils}

/**
 * This helper class uses some of Hadoop 3 methods from the YARN API,
 * so we need to use reflection to avoid compile error when building against Hadoop 2.x
 */
private object ResourceRequestHelper extends Logging {
  private val AMOUNT_AND_UNIT_REGEX = "([0-9]+)([A-Za-z]*)".r
  private val RESOURCE_INFO_CLASS = "org.apache.hadoop.yarn.api.records.ResourceInformation"
  private val RESOURCE_NOT_FOUND = "org.apache.hadoop.yarn.exceptions.ResourceNotFoundException"
<<<<<<< HEAD
  private val APPLICATION_TIMEOUT_CLASS = "org.apache.hadoop.yarn.api.records.ApplicationTimeout"
  private val APPLICATION_TIMEOUT_TYPE_CLASS =
    "org.apache.hadoop.yarn.api.records.ApplicationTimeoutType"
  val YARN_GPU_RESOURCE_CONFIG = "yarn.io/gpu"
  val YARN_FPGA_RESOURCE_CONFIG = "yarn.io/fpga"
  private[yarn] val resourceNameMapping =
    Map(GPU -> YARN_GPU_RESOURCE_CONFIG, FPGA -> YARN_FPGA_RESOURCE_CONFIG)
=======
>>>>>>> 39ad0d78
  @volatile private var numResourceErrors: Int = 0

  private[yarn] def getYarnResourcesAndAmounts(
      sparkConf: SparkConf,
      componentName: String): Map[String, String] = {
    sparkConf.getAllWithPrefix(s"$componentName").map { case (key, value) =>
      val splitIndex = key.lastIndexOf('.')
      if (splitIndex == -1) {
        val errorMessage = s"Missing suffix for ${componentName}${key}, you must specify" +
          s" a suffix - $AMOUNT is currently the only supported suffix."
        throw new IllegalArgumentException(errorMessage.toString())
      }
      val resourceName = key.substring(0, splitIndex)
      val resourceSuffix = key.substring(splitIndex + 1)
      if (!AMOUNT.equals(resourceSuffix)) {
        val errorMessage = s"Unsupported suffix: $resourceSuffix in: ${componentName}${key}, " +
          s"only .$AMOUNT is supported."
        throw new IllegalArgumentException(errorMessage.toString())
      }
      (resourceName, value)
    }.toMap
  }

  private[yarn] def getResourceNameMapping(sparkConf: SparkConf): Map[String, String] = {
    Map(GPU -> sparkConf.get(YARN_GPU_DEVICE), FPGA -> sparkConf.get(YARN_FPGA_DEVICE))
  }

  /**
   * Convert Spark resources into YARN resources.
   * The only resources we know how to map from spark configs to yarn configs are
   * gpus and fpgas, everything else the user has to specify them in both the
   * spark.yarn.*.resource and the spark.*.resource configs.
   */
  private[yarn] def getYarnResourcesFromSparkResources(
      confPrefix: String,
      sparkConf: SparkConf
  ): Map[String, String] = {
    getResourceNameMapping(sparkConf).map {
      case (rName, yarnName) =>
        (yarnName -> sparkConf.get(new ResourceID(confPrefix, rName).amountConf, "0"))
    }.filter { case (_, count) => count.toLong > 0 }
  }

  /**
   * Validates sparkConf and throws a SparkException if any of standard resources (memory or cores)
   * is defined with the property spark.yarn.x.resource.y
   * Need to reject all combinations of AM / Driver / Executor and memory / CPU cores resources, as
   * Spark has its own names for them (memory, cores),
   * but YARN have its names too: (memory, memory-mb, mb) and (cores, vcores, cpu-vcores).
   * We need to disable every possible way YARN could receive the resource definitions above.
   */
  def validateResources(sparkConf: SparkConf): Unit = {
    val resourceDefinitions = Seq[(String, String)](
      (AM_MEMORY.key, YARN_AM_RESOURCE_TYPES_PREFIX + "memory"),
      (DRIVER_MEMORY.key, YARN_DRIVER_RESOURCE_TYPES_PREFIX + "memory"),
      (EXECUTOR_MEMORY.key, YARN_EXECUTOR_RESOURCE_TYPES_PREFIX + "memory"),
      (AM_MEMORY.key, YARN_AM_RESOURCE_TYPES_PREFIX + "mb"),
      (DRIVER_MEMORY.key, YARN_DRIVER_RESOURCE_TYPES_PREFIX + "mb"),
      (EXECUTOR_MEMORY.key, YARN_EXECUTOR_RESOURCE_TYPES_PREFIX + "mb"),
      (AM_MEMORY.key, YARN_AM_RESOURCE_TYPES_PREFIX + "memory-mb"),
      (DRIVER_MEMORY.key, YARN_DRIVER_RESOURCE_TYPES_PREFIX + "memory-mb"),
      (EXECUTOR_MEMORY.key, YARN_EXECUTOR_RESOURCE_TYPES_PREFIX + "memory-mb"),
      (AM_CORES.key, YARN_AM_RESOURCE_TYPES_PREFIX + "cores"),
      (DRIVER_CORES.key, YARN_DRIVER_RESOURCE_TYPES_PREFIX + "cores"),
      (EXECUTOR_CORES.key, YARN_EXECUTOR_RESOURCE_TYPES_PREFIX + "cores"),
      (AM_CORES.key, YARN_AM_RESOURCE_TYPES_PREFIX + "vcores"),
      (DRIVER_CORES.key, YARN_DRIVER_RESOURCE_TYPES_PREFIX + "vcores"),
      (EXECUTOR_CORES.key, YARN_EXECUTOR_RESOURCE_TYPES_PREFIX + "vcores"),
      (AM_CORES.key, YARN_AM_RESOURCE_TYPES_PREFIX + "cpu-vcores"),
      (DRIVER_CORES.key, YARN_DRIVER_RESOURCE_TYPES_PREFIX + "cpu-vcores"),
      (EXECUTOR_CORES.key, YARN_EXECUTOR_RESOURCE_TYPES_PREFIX + "cpu-vcores"),
      (new ResourceID(SPARK_EXECUTOR_PREFIX, "fpga").amountConf,
        s"${YARN_EXECUTOR_RESOURCE_TYPES_PREFIX}${sparkConf.get(YARN_FPGA_DEVICE)}"),
      (new ResourceID(SPARK_DRIVER_PREFIX, "fpga").amountConf,
        s"${YARN_DRIVER_RESOURCE_TYPES_PREFIX}${sparkConf.get(YARN_FPGA_DEVICE)}"),
      (new ResourceID(SPARK_EXECUTOR_PREFIX, "gpu").amountConf,
        s"${YARN_EXECUTOR_RESOURCE_TYPES_PREFIX}${sparkConf.get(YARN_GPU_DEVICE)}"),
      (new ResourceID(SPARK_DRIVER_PREFIX, "gpu").amountConf,
        s"${YARN_DRIVER_RESOURCE_TYPES_PREFIX}${sparkConf.get(YARN_GPU_DEVICE)}"))

    val errorMessage = new mutable.StringBuilder()

    resourceDefinitions.foreach { case (sparkName, resourceRequest) =>
      val resourceRequestAmount = s"${resourceRequest}.${AMOUNT}"
      if (sparkConf.contains(resourceRequestAmount)) {
        errorMessage.append(s"Error: Do not use $resourceRequestAmount, " +
            s"please use $sparkName instead!\n")
      }
    }

    if (errorMessage.nonEmpty) {
      throw new SparkException(errorMessage.toString())
    }
  }

  /**
   * Sets resource amount with the corresponding unit to the passed resource object.
   * @param resources resource values to set
   * @param resource resource object to update
   */
  def setResourceRequests(
      resources: Map[String, String],
      resource: Resource): Unit = {
    require(resource != null, "Resource parameter should not be null!")

    logDebug(s"Custom resources requested: $resources")
    if (resources.isEmpty) {
      // no point in going forward, as we don't have anything to set
      return
    }

    if (!isYarnResourceTypesAvailable()) {
      logWarning("Ignoring custom resource requests because " +
          "the version of YARN does not support it!")
      return
    }

    val resInfoClass = Utils.classForName(RESOURCE_INFO_CLASS)
    val setResourceInformationMethod =
      try {
        resource.getClass.getMethod("setResourceInformation", classOf[String], resInfoClass)
      } catch {
        case e: NoSuchMethodException =>
          throw new SparkException(
            s"Cannot find setResourceInformation in ${resource.getClass}. " +
              "This is likely due to a JAR conflict between different YARN versions.", e)
      }

    resources.foreach { case (name, rawAmount) =>
      try {
        val AMOUNT_AND_UNIT_REGEX(amountPart, unitPart) = rawAmount
        val amount = amountPart.toLong
        val unit = unitPart match {
          case "g" => "G"
          case "t" => "T"
          case "p" => "P"
          case _ => unitPart
        }
        logDebug(s"Registering resource with name: $name, amount: $amount, unit: $unit")
        val resourceInformation = createResourceInformation(name, amount, unit, resInfoClass)
        setResourceInformationMethod.invoke(
          resource, name, resourceInformation.asInstanceOf[AnyRef])
      } catch {
        case _: MatchError =>
          throw new IllegalArgumentException(s"Resource request for '$name' ('$rawAmount') " +
              s"does not match pattern $AMOUNT_AND_UNIT_REGEX.")
        case CausedBy(e: IllegalArgumentException) =>
          throw new IllegalArgumentException(s"Invalid request for $name: ${e.getMessage}")
        case e: InvocationTargetException =>
          if (e.getCause != null) {
            if (Try(Utils.classForName(RESOURCE_NOT_FOUND)).isSuccess) {
              if (e.getCause().getClass().getName().equals(RESOURCE_NOT_FOUND)) {
                // warn a couple times and then stop so we don't spam the logs
                if (numResourceErrors < 2) {
                  logWarning(s"YARN doesn't know about resource $name, your resource discovery " +
                    s"has to handle properly discovering and isolating the resource! Error: " +
                    s"${e.getCause().getMessage}")
                  numResourceErrors += 1
                }
              } else {
                throw e.getCause
              }
            } else {
              throw e.getCause
            }
          }
      }
    }
  }

  private def createResourceInformation(
      resourceName: String,
      amount: Long,
      unit: String,
      resInfoClass: Class[_]): Any = {
    val resourceInformation =
      if (unit.nonEmpty) {
        val resInfoNewInstanceMethod = resInfoClass.getMethod("newInstance",
          classOf[String], classOf[String], JLong.TYPE)
        resInfoNewInstanceMethod.invoke(null, resourceName, unit, amount.asInstanceOf[JLong])
      } else {
        val resInfoNewInstanceMethod = resInfoClass.getMethod("newInstance",
          classOf[String], JLong.TYPE)
        resInfoNewInstanceMethod.invoke(null, resourceName, amount.asInstanceOf[JLong])
      }
    resourceInformation
  }

  def isYarnCustomResourcesNonEmpty(resource: Resource): Boolean = {
    try {
      // Use reflection as this uses APIs only available in Hadoop 3
      val getResourcesMethod = resource.getClass().getMethod("getResources")
      val resources = getResourcesMethod.invoke(resource).asInstanceOf[Array[Any]]
      if (resources.nonEmpty) true else false
    } catch {
      case  _: NoSuchMethodException => false
    }
  }

  /**
   * Checks whether Hadoop 2.x or 3 is used as a dependency.
   * In case of Hadoop 3 and later, the ResourceInformation class
   * should be available on the classpath.
   */
  def isYarnResourceTypesAvailable(): Boolean = {
    Try(Utils.classForName(RESOURCE_INFO_CLASS)).isSuccess
  }

  /**
   * YARN support application timeout feature since 2.9.0/3.0.0
   * https://issues.apache.org/jira/browse/YARN-3813
   */
  def isApplicationTimeoutAvailable: Boolean = {
    Try {
      Utils.classForName(APPLICATION_TIMEOUT_CLASS)
      Utils.classForName(APPLICATION_TIMEOUT_TYPE_CLASS)
    }.isSuccess
  }

  def setApplicationTimeouts(appContext: ApplicationSubmissionContext, timeout: Long): Unit = {
    if (isApplicationTimeoutAvailable) {
      // Currently, YARN only support an overall LIFETIME application timeout type
      val timeoutType =
        Utils.classForName[Enum[_]](APPLICATION_TIMEOUT_TYPE_CLASS, initialize = false)
        .getEnumConstants.head
      val timeouts = Collections.singletonMap(timeoutType, timeout)
      val setTimeoutMethod =
        appContext.getClass.getMethod("setApplicationTimeouts", classOf[java.util.Map[_, _]])
      setTimeoutMethod.invoke(appContext, timeouts)
    } else {
      logWarning("Ignoring application timeouts because the version of YARN does not support it!")
    }
  }
}<|MERGE_RESOLUTION|>--- conflicted
+++ resolved
@@ -42,16 +42,9 @@
   private val AMOUNT_AND_UNIT_REGEX = "([0-9]+)([A-Za-z]*)".r
   private val RESOURCE_INFO_CLASS = "org.apache.hadoop.yarn.api.records.ResourceInformation"
   private val RESOURCE_NOT_FOUND = "org.apache.hadoop.yarn.exceptions.ResourceNotFoundException"
-<<<<<<< HEAD
   private val APPLICATION_TIMEOUT_CLASS = "org.apache.hadoop.yarn.api.records.ApplicationTimeout"
   private val APPLICATION_TIMEOUT_TYPE_CLASS =
     "org.apache.hadoop.yarn.api.records.ApplicationTimeoutType"
-  val YARN_GPU_RESOURCE_CONFIG = "yarn.io/gpu"
-  val YARN_FPGA_RESOURCE_CONFIG = "yarn.io/fpga"
-  private[yarn] val resourceNameMapping =
-    Map(GPU -> YARN_GPU_RESOURCE_CONFIG, FPGA -> YARN_FPGA_RESOURCE_CONFIG)
-=======
->>>>>>> 39ad0d78
   @volatile private var numResourceErrors: Int = 0
 
   private[yarn] def getYarnResourcesAndAmounts(
