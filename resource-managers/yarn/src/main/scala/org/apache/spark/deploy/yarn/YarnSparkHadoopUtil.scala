/*
 * Licensed to the Apache Software Foundation (ASF) under one or more
 * contributor license agreements.  See the NOTICE file distributed with
 * this work for additional information regarding copyright ownership.
 * The ASF licenses this file to You under the Apache License, Version 2.0
 * (the "License"); you may not use this file except in compliance with
 * the License.  You may obtain a copy of the License at
 *
 *    http://www.apache.org/licenses/LICENSE-2.0
 *
 * Unless required by applicable law or agreed to in writing, software
 * distributed under the License is distributed on an "AS IS" BASIS,
 * WITHOUT WARRANTIES OR CONDITIONS OF ANY KIND, either express or implied.
 * See the License for the specific language governing permissions and
 * limitations under the License.
 */

package org.apache.spark.deploy.yarn

import java.util.regex.{Matcher, Pattern}

import scala.collection.mutable.{HashMap, ListBuffer}

import org.apache.hadoop.conf.Configuration
import org.apache.hadoop.fs.{FileSystem, Path}
import org.apache.hadoop.yarn.api.ApplicationConstants
import org.apache.hadoop.yarn.api.records.{ApplicationAccessType, ContainerId, Priority}
import org.apache.hadoop.yarn.util.ConverterUtils

import org.apache.spark.{SecurityManager, SparkConf, SparkException}
import org.apache.spark.deploy.SparkHadoopUtil
import org.apache.spark.deploy.yarn.config._
import org.apache.spark.deploy.yarn.security.CredentialUpdater
import org.apache.spark.deploy.yarn.security.YARNHadoopDelegationTokenManager
import org.apache.spark.internal.config._
import org.apache.spark.launcher.YarnCommandBuilderUtils
import org.apache.spark.util.Utils

object YarnSparkHadoopUtil {

  private var credentialUpdater: CredentialUpdater = _

  // Additional memory overhead
  // 10% was arrived at experimentally. In the interest of minimizing memory waste while covering
  // the common cases. Memory overhead tends to grow with container size.

  val MEMORY_OVERHEAD_FACTOR = 0.10
  val MEMORY_OVERHEAD_MIN = 384L

  val ANY_HOST = "*"

  // All RM requests are issued with same priority : we do not (yet) have any distinction between
  // request types (like map/reduce in hadoop for example)
  val RM_REQUEST_PRIORITY = Priority.newInstance(1)

  /**
   * Add a path variable to the given environment map.
   * If the map already contains this key, append the value to the existing value instead.
   */
  def addPathToEnvironment(env: HashMap[String, String], key: String, value: String): Unit = {
    val newValue =
      if (env.contains(key)) {
        env(key) + ApplicationConstants.CLASS_PATH_SEPARATOR  + value
      } else {
        value
      }
    env.put(key, newValue)
  }

  /**
   * Set zero or more environment variables specified by the given input string.
   * The input string is expected to take the form "KEY1=VAL1,KEY2=VAL2,KEY3=VAL3".
   */
  def setEnvFromInputString(env: HashMap[String, String], inputString: String): Unit = {
    if (inputString != null && inputString.length() > 0) {
      val childEnvs = inputString.split(",")
      val p = Pattern.compile(environmentVariableRegex)
      for (cEnv <- childEnvs) {
        val parts = cEnv.split("=") // split on '='
        val m = p.matcher(parts(1))
        val sb = new StringBuffer
        while (m.find()) {
          val variable = m.group(1)
          var replace = ""
          if (env.contains(variable)) {
            replace = env(variable)
          } else {
            // if this key is not configured for the child .. get it from the env
            replace = System.getenv(variable)
            if (replace == null) {
            // the env key is note present anywhere .. simply set it
              replace = ""
            }
          }
          m.appendReplacement(sb, Matcher.quoteReplacement(replace))
        }
        m.appendTail(sb)
        // This treats the environment variable as path variable delimited by `File.pathSeparator`
        // This is kept for backward compatibility and consistency with Hadoop's behavior
        addPathToEnvironment(env, parts(0), sb.toString)
      }
    }
  }

  private val environmentVariableRegex: String = {
    if (Utils.isWindows) {
      "%([A-Za-z_][A-Za-z0-9_]*?)%"
    } else {
      "\\$([A-Za-z_][A-Za-z0-9_]*)"
    }
  }

  /**
   * Kill if OOM is raised - leverage yarn's failure handling to cause rescheduling.
   * Not killing the task leaves various aspects of the executor and (to some extent) the jvm in
   * an inconsistent state.
   * TODO: If the OOM is not recoverable by rescheduling it on different node, then do
   * 'something' to fail job ... akin to blacklisting trackers in mapred ?
   *
   * The handler if an OOM Exception is thrown by the JVM must be configured on Windows
   * differently: the 'taskkill' command should be used, whereas Unix-based systems use 'kill'.
   *
   * As the JVM interprets both %p and %%p as the same, we can use either of them. However,
   * some tests on Windows computers suggest, that the JVM only accepts '%%p'.
   *
   * Furthermore, the behavior of the character '%' on the Windows command line differs from
   * the behavior of '%' in a .cmd file: it gets interpreted as an incomplete environment
   * variable. Windows .cmd files escape a '%' by '%%'. Thus, the correct way of writing
   * '%%p' in an escaped way is '%%%%p'.
   */
  private[yarn] def addOutOfMemoryErrorArgument(javaOpts: ListBuffer[String]): Unit = {
    if (!javaOpts.exists(_.contains("-XX:OnOutOfMemoryError"))) {
      if (Utils.isWindows) {
        javaOpts += escapeForShell("-XX:OnOutOfMemoryError=taskkill /F /PID %%%%p")
      } else {
        javaOpts += "-XX:OnOutOfMemoryError='kill %p'"
      }
    }
  }

  /**
   * Escapes a string for inclusion in a command line executed by Yarn. Yarn executes commands
   * using either
   *
   * (Unix-based) `bash -c "command arg1 arg2"` and that means plain quoting doesn't really work.
   * The argument is enclosed in single quotes and some key characters are escaped.
   *
   * (Windows-based) part of a .cmd file in which case windows escaping for each argument must be
   * applied. Windows is quite lenient, however it is usually Java that causes trouble, needing to
   * distinguish between arguments starting with '-' and class names. If arguments are surrounded
   * by ' java takes the following string as is, hence an argument is mistakenly taken as a class
   * name which happens to start with a '-'. The way to avoid this, is to surround nothing with
   * a ', but instead with a ".
   *
   * @param arg A single argument.
   * @return Argument quoted for execution via Yarn's generated shell script.
   */
  def escapeForShell(arg: String): String = {
    if (arg != null) {
      if (Utils.isWindows) {
        YarnCommandBuilderUtils.quoteForBatchScript(arg)
      } else {
        val escaped = new StringBuilder("'")
        arg.foreach {
          case '$' => escaped.append("\\$")
          case '"' => escaped.append("\\\"")
          case '\'' => escaped.append("'\\''")
          case c => escaped.append(c)
        }
        escaped.append("'").toString()
      }
    } else {
      arg
    }
  }

  // YARN/Hadoop acls are specified as user1,user2 group1,group2
  // Users and groups are separated by a space and hence we need to pass the acls in same format
  def getApplicationAclsForYarn(securityMgr: SecurityManager)
      : Map[ApplicationAccessType, String] = {
    Map[ApplicationAccessType, String] (
      ApplicationAccessType.VIEW_APP -> (securityMgr.getViewAcls + " " +
        securityMgr.getViewAclsGroups),
      ApplicationAccessType.MODIFY_APP -> (securityMgr.getModifyAcls + " " +
        securityMgr.getModifyAclsGroups)
    )
  }
<<<<<<< HEAD

  /**
   * Getting the initial target number of executors depends on whether dynamic allocation is
   * enabled.
   * If not using dynamic allocation it gets the number of executors requested by the user.
   */
  def getInitialTargetExecutorNumber(
      conf: SparkConf,
      numExecutors: Int = DEFAULT_NUMBER_EXECUTORS): Int = {
    if (Utils.isDynamicAllocationEnabled(conf)) {
      val minNumExecutors = conf.get(DYN_ALLOCATION_MIN_EXECUTORS)
      val initialNumExecutors = Utils.getDynamicAllocationInitialExecutors(conf)
      val maxNumExecutors = conf.get(DYN_ALLOCATION_MAX_EXECUTORS)
      require(initialNumExecutors >= minNumExecutors && initialNumExecutors <= maxNumExecutors,
        s"initial executor number $initialNumExecutors must between min executor number " +
          s"$minNumExecutors and max executor number $maxNumExecutors")

      initialNumExecutors
    } else {
      conf.get(EXECUTOR_INSTANCES).getOrElse(numExecutors)
    }
  }

  def getContainerId: ContainerId = {
    val containerIdString = System.getenv(ApplicationConstants.Environment.CONTAINER_ID.name())
    ConverterUtils.toContainerId(containerIdString)
  }

  /** The filesystems for which YARN should fetch delegation tokens. */
  def hadoopFSsToAccess(
      sparkConf: SparkConf,
      hadoopConf: Configuration): Set[FileSystem] = {
    val filesystemsToAccess = sparkConf.get(FILESYSTEMS_TO_ACCESS)
      .map(new Path(_).getFileSystem(hadoopConf))
      .toSet

    val stagingFS = sparkConf.get(STAGING_DIR)
      .map(new Path(_).getFileSystem(hadoopConf))
      .getOrElse(FileSystem.get(hadoopConf))

    filesystemsToAccess + stagingFS
  }

  def startCredentialUpdater(sparkConf: SparkConf): Unit = {
    val hadoopConf = SparkHadoopUtil.get.newConfiguration(sparkConf)
    val credentialManager = new YARNHadoopDelegationTokenManager(
      sparkConf,
      hadoopConf,
      conf => YarnSparkHadoopUtil.hadoopFSsToAccess(sparkConf, conf))
    credentialUpdater = new CredentialUpdater(sparkConf, hadoopConf, credentialManager)
    credentialUpdater.start()
  }

  def stopCredentialUpdater(): Unit = {
    if (credentialUpdater != null) {
      credentialUpdater.stop()
      credentialUpdater = null
    }
  }

}
=======
}
>>>>>>> 999ec137
<|MERGE_RESOLUTION|>--- conflicted
+++ resolved
@@ -185,29 +185,6 @@
         securityMgr.getModifyAclsGroups)
     )
   }
-<<<<<<< HEAD
-
-  /**
-   * Getting the initial target number of executors depends on whether dynamic allocation is
-   * enabled.
-   * If not using dynamic allocation it gets the number of executors requested by the user.
-   */
-  def getInitialTargetExecutorNumber(
-      conf: SparkConf,
-      numExecutors: Int = DEFAULT_NUMBER_EXECUTORS): Int = {
-    if (Utils.isDynamicAllocationEnabled(conf)) {
-      val minNumExecutors = conf.get(DYN_ALLOCATION_MIN_EXECUTORS)
-      val initialNumExecutors = Utils.getDynamicAllocationInitialExecutors(conf)
-      val maxNumExecutors = conf.get(DYN_ALLOCATION_MAX_EXECUTORS)
-      require(initialNumExecutors >= minNumExecutors && initialNumExecutors <= maxNumExecutors,
-        s"initial executor number $initialNumExecutors must between min executor number " +
-          s"$minNumExecutors and max executor number $maxNumExecutors")
-
-      initialNumExecutors
-    } else {
-      conf.get(EXECUTOR_INSTANCES).getOrElse(numExecutors)
-    }
-  }
 
   def getContainerId: ContainerId = {
     val containerIdString = System.getenv(ApplicationConstants.Environment.CONTAINER_ID.name())
@@ -246,7 +223,4 @@
     }
   }
 
-}
-=======
-}
->>>>>>> 999ec137
+}