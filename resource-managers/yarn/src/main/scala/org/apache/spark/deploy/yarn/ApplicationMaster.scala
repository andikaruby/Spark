/*
 * Licensed to the Apache Software Foundation (ASF) under one or more
 * contributor license agreements.  See the NOTICE file distributed with
 * this work for additional information regarding copyright ownership.
 * The ASF licenses this file to You under the Apache License, Version 2.0
 * (the "License"); you may not use this file except in compliance with
 * the License.  You may obtain a copy of the License at
 *
 *    http://www.apache.org/licenses/LICENSE-2.0
 *
 * Unless required by applicable law or agreed to in writing, software
 * distributed under the License is distributed on an "AS IS" BASIS,
 * WITHOUT WARRANTIES OR CONDITIONS OF ANY KIND, either express or implied.
 * See the License for the specific language governing permissions and
 * limitations under the License.
 */

package org.apache.spark.deploy.yarn

import java.io.{File, IOException}
import java.lang.reflect.{InvocationTargetException, Modifier}
import java.net.{Socket, URI, URL}
import java.security.PrivilegedExceptionAction
import java.util.concurrent.{TimeoutException, TimeUnit}

import scala.collection.mutable.HashMap
import scala.concurrent.Promise
import scala.concurrent.duration.Duration
import scala.util.control.NonFatal

import org.apache.hadoop.fs.{FileSystem, Path}
import org.apache.hadoop.util.StringUtils
import org.apache.hadoop.yarn.api._
import org.apache.hadoop.yarn.api.records._
import org.apache.hadoop.yarn.conf.YarnConfiguration
import org.apache.hadoop.yarn.exceptions.ApplicationAttemptNotFoundException
import org.apache.hadoop.yarn.server.webproxy.ProxyUriUtils
import org.apache.hadoop.yarn.util.{ConverterUtils, Records}

import org.apache.spark._
import org.apache.spark.deploy.SparkHadoopUtil
import org.apache.spark.deploy.history.HistoryServer
import org.apache.spark.deploy.yarn.config._
import org.apache.spark.deploy.yarn.security.AMCredentialRenewer
import org.apache.spark.internal.Logging
import org.apache.spark.internal.config._
import org.apache.spark.rpc._
import org.apache.spark.scheduler.cluster.{CoarseGrainedSchedulerBackend, YarnSchedulerBackend}
import org.apache.spark.scheduler.cluster.CoarseGrainedClusterMessages._
import org.apache.spark.util._

/**
 * Common application master functionality for Spark on Yarn.
 */
private[spark] class ApplicationMaster(
    val args: ApplicationMasterArguments,
    val sparkConf: SparkConf,
    val yarnConf: YarnConfiguration)
  extends Logging {

  def this(sparkConf: SparkConf,
           yarnConf: YarnConfiguration,
           clientRpcEnv: RpcEnv) {
    this(new ApplicationMasterArguments(Array.empty), sparkConf, yarnConf)
    this.clientRpcEnv = clientRpcEnv
  }

  private var clientRpcEnv: RpcEnv = null

  // TODO: Currently, task to container is computed once (TaskSetManager) - which need not be
  // optimal as more containers are available. Might need to handle this better.

  private val isClusterMode = args.userClass != null

  private val securityMgr = new SecurityManager(sparkConf)

<<<<<<< HEAD
  private val ugi = {
    val original = UserGroupInformation.getCurrentUser()

    // If a principal and keytab were provided, log in to kerberos, and set up a thread to
    // renew the kerberos ticket when needed. Because the UGI API does not expose the TTL
    // of the TGT, use a configuration to define how often to check that a relogin is necessary.
    // checkTGTAndReloginFromKeytab() is a no-op if the relogin is not yet needed.
    val principal = sparkConf.get(PRINCIPAL).orNull
    val keytab = sparkConf.get(KEYTAB).orNull
    if (principal != null && keytab != null) {
      UserGroupInformation.loginUserFromKeytab(principal, keytab)

      val renewer = new Thread() {
        override def run(): Unit = Utils.tryLogNonFatalError {
          while (true) {
            TimeUnit.SECONDS.sleep(sparkConf.get(KERBEROS_RELOGIN_PERIOD))
            UserGroupInformation.getCurrentUser().checkTGTAndReloginFromKeytab()
          }
        }
=======
  // Set system properties for each config entry. This covers two use cases:
  // - The default configuration stored by the SparkHadoopUtil class
  // - The user application creating a new SparkConf in cluster mode
  //
  // Both cases create a new SparkConf object which reads these configs from system properties.
  sparkConf.getAll.foreach { case (k, v) =>
    sys.props(k) = v
  }

  private val yarnConf = new YarnConfiguration(SparkHadoopUtil.newConfiguration(sparkConf))

  private val userClassLoader = {
    val classpath = Client.getUserClasspath(sparkConf)
    val urls = classpath.map { entry =>
      new URL("file:" + new File(entry.getPath()).getAbsolutePath())
    }

    if (isClusterMode) {
      if (Client.isUserClassPathFirst(sparkConf, isDriver = true)) {
        new ChildFirstURLClassLoader(urls, Utils.getContextOrSparkClassLoader)
      } else {
        new MutableURLClassLoader(urls, Utils.getContextOrSparkClassLoader)
>>>>>>> b045315e
      }
    } else {
      new MutableURLClassLoader(urls, Utils.getContextOrSparkClassLoader)
    }
  }

  private val credentialRenewer: Option[AMCredentialRenewer] = sparkConf.get(KEYTAB).map { _ =>
    new AMCredentialRenewer(sparkConf, yarnConf)
  }

  private val ugi = credentialRenewer match {
    case Some(cr) =>
      // Set the context class loader so that the token renewer has access to jars distributed
      // by the user.
      val currentLoader = Thread.currentThread().getContextClassLoader()
      Thread.currentThread().setContextClassLoader(userClassLoader)
      try {
        cr.start()
      } finally {
        Thread.currentThread().setContextClassLoader(currentLoader)
      }

    case _ =>
      SparkHadoopUtil.get.createSparkUser()
  }

  private val client = doAsUser { new YarnRMClient() }

  // Default to twice the number of executors (twice the maximum number of executors if dynamic
  // allocation is enabled), with a minimum of 3.

  private val maxNumExecutorFailures = {
    val effectiveNumExecutors =
      if (Utils.isDynamicAllocationEnabled(sparkConf)) {
        sparkConf.get(DYN_ALLOCATION_MAX_EXECUTORS)
      } else {
        sparkConf.get(EXECUTOR_INSTANCES).getOrElse(0)
      }
    // By default, effectiveNumExecutors is Int.MaxValue if dynamic allocation is enabled. We need
    // avoid the integer overflow here.
    val defaultMaxNumExecutorFailures = math.max(3,
      if (effectiveNumExecutors > Int.MaxValue / 2) Int.MaxValue else (2 * effectiveNumExecutors))

    sparkConf.get(MAX_EXECUTOR_FAILURES).getOrElse(defaultMaxNumExecutorFailures)
  }

  @volatile private var exitCode = 0
  @volatile private var unregistered = false
  @volatile private var finished = false
  @volatile private var finalStatus = getDefaultFinalStatus
  @volatile private var finalMsg: String = ""
  @volatile private var userClassThread: Thread = _

  @volatile private var reporterThread: Thread = _
  @volatile private var allocator: YarnAllocator = _

  // A flag to check whether user has initialized spark context
  @volatile private var registered = false

  // Lock for controlling the allocator (heartbeat) thread.
  private val allocatorLock = new Object()

  // Steady state heartbeat interval. We want to be reasonably responsive without causing too many
  // requests to RM.
  private val heartbeatInterval = {
    // Ensure that progress is sent before YarnConfiguration.RM_AM_EXPIRY_INTERVAL_MS elapses.
    val expiryInterval = yarnConf.getInt(YarnConfiguration.RM_AM_EXPIRY_INTERVAL_MS, 120000)
    math.max(0, math.min(expiryInterval / 2, sparkConf.get(RM_HEARTBEAT_INTERVAL)))
  }

  // Initial wait interval before allocator poll, to allow for quicker ramp up when executors are
  // being requested.
  private val initialAllocationInterval = math.min(heartbeatInterval,
    sparkConf.get(INITIAL_HEARTBEAT_INTERVAL))

  // Next wait interval before allocator poll.
  private var nextAllocationInterval = initialAllocationInterval

  private var rpcEnv: RpcEnv = null

  // In cluster mode, used to tell the AM when the user's SparkContext has been initialized.
  private val sparkContextPromise = Promise[SparkContext]()

  // Load the list of localized files set by the client. This is used when launching executors,
  // and is loaded here so that these configs don't pollute the Web UI's environment page in
  // cluster mode.
  private val localResources = doAsUser {
    logInfo("Preparing Local resources")
    val resources = HashMap[String, LocalResource]()

    def setupDistributedCache(
        file: String,
        rtype: LocalResourceType,
        timestamp: String,
        size: String,
        vis: String): Unit = {
      val uri = new URI(file)
      val amJarRsrc = Records.newRecord(classOf[LocalResource])
      amJarRsrc.setType(rtype)
      amJarRsrc.setVisibility(LocalResourceVisibility.valueOf(vis))
      amJarRsrc.setResource(ConverterUtils.getYarnUrlFromURI(uri))
      amJarRsrc.setTimestamp(timestamp.toLong)
      amJarRsrc.setSize(size.toLong)

      val fileName = Option(uri.getFragment()).getOrElse(new Path(uri).getName())
      resources(fileName) = amJarRsrc
    }

    val distFiles = sparkConf.get(CACHED_FILES)
    val fileSizes = sparkConf.get(CACHED_FILES_SIZES)
    val timeStamps = sparkConf.get(CACHED_FILES_TIMESTAMPS)
    val visibilities = sparkConf.get(CACHED_FILES_VISIBILITIES)
    val resTypes = sparkConf.get(CACHED_FILES_TYPES)

    for (i <- 0 to distFiles.size - 1) {
      val resType = LocalResourceType.valueOf(resTypes(i))
      setupDistributedCache(distFiles(i), resType, timeStamps(i).toString, fileSizes(i).toString,
      visibilities(i))
    }

    // Distribute the conf archive to executors.
    sparkConf.get(CACHED_CONF_ARCHIVE).foreach { path =>
      val uri = new URI(path)
      val fs = FileSystem.get(uri, yarnConf)
      val status = fs.getFileStatus(new Path(uri))
      // SPARK-16080: Make sure to use the correct name for the destination when distributing the
      // conf archive to executors.
      val destUri = new URI(uri.getScheme(), uri.getRawSchemeSpecificPart(),
        Client.LOCALIZED_CONF_DIR)
      setupDistributedCache(destUri.toString(), LocalResourceType.ARCHIVE,
        status.getModificationTime().toString, status.getLen.toString,
        LocalResourceVisibility.PRIVATE.name())
    }

    // Clean up the configuration so it doesn't show up in the Web UI (since it's really noisy).
    CACHE_CONFIGS.foreach { e =>
      sparkConf.remove(e)
      sys.props.remove(e.key)
    }

    resources.toMap
  }

  def getAttemptId(sparkConf: SparkConf): ApplicationAttemptId = {
    client.getAttemptId(sparkConf)
  }

  final def run(): Int = {
    doAsUser {
      runImpl()
    }
    exitCode
  }

  private def runImpl(): Unit = {
    try {
      val appAttemptId = client.getAttemptId(sparkConf)

      var attemptID: Option[String] = None

      if (isClusterMode) {
        // Set the web ui port to be ephemeral for yarn so we don't conflict with
        // other spark processes running on the same box
        System.setProperty("spark.ui.port", "0")

        // Set the master and deploy mode property to match the requested mode.
        System.setProperty("spark.master", "yarn")
        System.setProperty("spark.submit.deployMode", "cluster")

        // Set this internal configuration if it is running on cluster mode, this
        // configuration will be checked in SparkContext to avoid misuse of yarn cluster mode.
        System.setProperty("spark.yarn.app.id", appAttemptId.getApplicationId().toString())

        attemptID = Option(appAttemptId.getAttemptId.toString)
      }

      new CallerContext(
        "APPMASTER", sparkConf.get(APP_CALLER_CONTEXT),
        Option(appAttemptId.getApplicationId.toString), attemptID).setCurrentContext()

      logInfo("ApplicationAttemptId: " + appAttemptId)

      // This shutdown hook should run *after* the SparkContext is shut down.
      val priority = ShutdownHookManager.SPARK_CONTEXT_SHUTDOWN_PRIORITY - 1
      ShutdownHookManager.addShutdownHook(priority) { () =>
        val maxAppAttempts = client.getMaxRegAttempts(sparkConf, yarnConf)
        val isLastAttempt = client.getAttemptId(sparkConf).getAttemptId() >= maxAppAttempts

        if (!finished) {
          // The default state of ApplicationMaster is failed if it is invoked by shut down hook.
          // This behavior is different compared to 1.x version.
          // If user application is exited ahead of time by calling System.exit(N), here mark
          // this application as failed with EXIT_EARLY. For a good shutdown, user shouldn't call
          // System.exit(0) to terminate the application.
          finish(finalStatus,
            ApplicationMaster.EXIT_EARLY,
            "Shutdown hook called before final status was reported.")
        }

        if (!unregistered) {
          // we only want to unregister if we don't want the RM to retry
          if (finalStatus == FinalApplicationStatus.SUCCEEDED || isLastAttempt) {
            unregister(finalStatus, finalMsg)
            cleanupStagingDir()
          }
        }
      }

      if (isClusterMode) {
        runDriver()
      } else {
        runExecutorLauncher()
      }
    } catch {
      case e: Exception =>
        // catch everything else if not specifically handled
        logError("Uncaught exception: ", e)
        finish(FinalApplicationStatus.FAILED,
          ApplicationMaster.EXIT_UNCAUGHT_EXCEPTION,
          "Uncaught exception: " + StringUtils.stringifyException(e))
    }
  }

  /**
   * Set the default final application status for client mode to UNDEFINED to handle
   * if YARN HA restarts the application so that it properly retries. Set the final
   * status to SUCCEEDED in cluster mode to handle if the user calls System.exit
   * from the application code.
   */
  final def getDefaultFinalStatus(): FinalApplicationStatus = {
    if (isClusterMode) {
      FinalApplicationStatus.FAILED
    } else {
      FinalApplicationStatus.UNDEFINED
    }
  }

  /**
   * unregister is used to completely unregister the application from the ResourceManager.
   * This means the ResourceManager will not retry the application attempt on your behalf if
   * a failure occurred.
   */
  final def unregister(status: FinalApplicationStatus, diagnostics: String = null): Unit = {
    synchronized {
      if (registered && !unregistered) {
        logInfo(s"Unregistering ApplicationMaster with $status" +
          Option(diagnostics).map(msg => s" (diag message: $msg)").getOrElse(""))
        unregistered = true
        client.unregister(status, Option(diagnostics).getOrElse(""))
      }
    }
  }

  final def finish(status: FinalApplicationStatus, code: Int, msg: String = null): Unit = {
    synchronized {
      if (!finished) {
        val inShutdown = ShutdownHookManager.inShutdown()
        if (registered || !isClusterMode) {
          exitCode = code
          finalStatus = status
        } else {
          finalStatus = FinalApplicationStatus.FAILED
          exitCode = ApplicationMaster.EXIT_SC_NOT_INITED
        }
        logInfo(s"Final app status: $finalStatus, exitCode: $exitCode" +
          Option(msg).map(msg => s", (reason: $msg)").getOrElse(""))
        finalMsg = msg
        finished = true
        if (!inShutdown && Thread.currentThread() != reporterThread && reporterThread != null) {
          logDebug("shutting down reporter thread")
          reporterThread.interrupt()
        }
        if (!inShutdown && Thread.currentThread() != userClassThread && userClassThread != null) {
          logDebug("shutting down user thread")
          userClassThread.interrupt()
        }
        if (!inShutdown) {
          credentialRenewer.foreach(_.stop())
        }
      }
    }
  }

  private def sparkContextInitialized(sc: SparkContext) = {
    sparkContextPromise.synchronized {
      // Notify runDriver function that SparkContext is available
      sparkContextPromise.success(sc)
      // Pause the user class thread in order to make proper initialization in runDriver function.
      sparkContextPromise.wait()
    }
  }

  private def resumeDriver(): Unit = {
    // When initialization in runDriver happened the user class thread has to be resumed.
    sparkContextPromise.synchronized {
      sparkContextPromise.notify()
    }
  }

  private def registerAM(
      host: String,
      port: Int,
      _sparkConf: SparkConf,
<<<<<<< HEAD
      _rpcEnv: RpcEnv,
      driverRef: RpcEndpointRef,
      uiAddress: Option[String]) = {
    val appAttempt = client.getAttemptId(_sparkConf)
    val appId = appAttempt.getApplicationId().toString()
    val attemptId = appAttempt.getAttemptId().toString()
=======
      uiAddress: Option[String]): Unit = {
    val appId = client.getAttemptId().getApplicationId().toString()
    val attemptId = client.getAttemptId().getAttemptId().toString()
>>>>>>> b045315e
    val historyAddress = ApplicationMaster
      .getHistoryServerAddress(_sparkConf, yarnConf, appId, attemptId)

    client.register(host, port, yarnConf, _sparkConf, uiAddress, historyAddress)
    registered = true
  }

  private def createAllocator(driverRef: RpcEndpointRef, _sparkConf: SparkConf): Unit = {
    val appId = client.getAttemptId().getApplicationId().toString()
    val driverUrl = RpcEndpointAddress(driverRef.address.host, driverRef.address.port,
      CoarseGrainedSchedulerBackend.ENDPOINT_NAME).toString

    // Before we initialize the allocator, let's log the information about how executors will
    // be run up front, to avoid printing this out for every single executor being launched.
    // Use placeholders for information that changes such as executor IDs.
    logInfo {
      val executorMemory = _sparkConf.get(EXECUTOR_MEMORY).toInt
      val executorCores = _sparkConf.get(EXECUTOR_CORES)
      val dummyRunner = new ExecutorRunnable(None, yarnConf, _sparkConf, driverUrl, "<executorId>",
        "<hostname>", executorMemory, executorCores, appId, securityMgr, localResources)
      dummyRunner.launchContextDebugInfo()
    }

    allocator = client.createAllocator(
      yarnConf,
      _sparkConf,
      driverUrl,
      driverRef,
      securityMgr,
      localResources)

    credentialRenewer.foreach(_.setDriverRef(driverRef))

    // Initialize the AM endpoint *after* the allocator has been initialized. This ensures
    // that when the driver sends an initial executor request (e.g. after an AM restart),
    // the allocator is ready to service requests.
    rpcEnv.setupEndpoint("YarnAM", new AMEndpoint(rpcEnv, driverRef))

    allocator.allocateResources()
    reporterThread = launchReporterThread()
  }

  private def runDriver(): Unit = {
    addAmIpFilter(None)
    userClassThread = startUserApplication()

    // This a bit hacky, but we need to wait until the spark.driver.port property has
    // been set by the Thread executing the user class.
    logInfo("Waiting for spark context initialization...")
    val totalWaitTime = sparkConf.get(AM_MAX_WAIT_TIME)
    try {
      val sc = ThreadUtils.awaitResult(sparkContextPromise.future,
        Duration(totalWaitTime, TimeUnit.MILLISECONDS))
      if (sc != null) {
        rpcEnv = sc.env.rpcEnv

        val userConf = sc.getConf
        val host = userConf.get("spark.driver.host")
        val port = userConf.get("spark.driver.port").toInt
        registerAM(host, port, userConf, sc.ui.map(_.webUrl))

        val driverRef = rpcEnv.setupEndpointRef(
          RpcAddress(host, port),
          YarnSchedulerBackend.ENDPOINT_NAME)
        createAllocator(driverRef, userConf)
      } else {
        // Sanity check; should never happen in normal operation, since sc should only be null
        // if the user app did not create a SparkContext.
        throw new IllegalStateException("User did not initialize spark context!")
      }
      resumeDriver()
      userClassThread.join()
    } catch {
      case e: SparkException if e.getCause().isInstanceOf[TimeoutException] =>
        logError(
          s"SparkContext did not initialize after waiting for $totalWaitTime ms. " +
           "Please check earlier log output for errors. Failing the application.")
        finish(FinalApplicationStatus.FAILED,
          ApplicationMaster.EXIT_SC_NOT_INITED,
          "Timed out waiting for SparkContext.")
    } finally {
      resumeDriver()
    }
  }

  private def runExecutorLauncher(): Unit = {
<<<<<<< HEAD
    var driverRef : RpcEndpointRef = null
    if (sparkConf.get(YARN_UNMANAGED_AM)) {
      rpcEnv = clientRpcEnv
      driverRef = waitForSparkDriver(sparkConf.get("spark.driver.host"),
        sparkConf.get("spark.driver.port").toInt)
    } else {
      val hostname = Utils.localHostName
      val amCores = sparkConf.get(AM_CORES)
      rpcEnv = RpcEnv.create("sparkYarnAM", hostname, hostname, -1, sparkConf, securityMgr,
        amCores, true)
      val (driverHost, driverPort) = Utils.parseHostPort(args.userArgs(0))
      driverRef = waitForSparkDriver(driverHost, driverPort)
    }
=======
    val hostname = Utils.localHostName
    val amCores = sparkConf.get(AM_CORES)
    rpcEnv = RpcEnv.create("sparkYarnAM", hostname, hostname, -1, sparkConf, securityMgr,
      amCores, true)

    // The client-mode AM doesn't listen for incoming connections, so report an invalid port.
    registerAM(hostname, -1, sparkConf, sparkConf.getOption("spark.driver.appUIAddress"))

    // The driver should be up and listening, so unlike cluster mode, just try to connect to it
    // with no waiting or retrying.
    val (driverHost, driverPort) = Utils.parseHostPort(args.userArgs(0))
    val driverRef = rpcEnv.setupEndpointRef(
      RpcAddress(driverHost, driverPort),
      YarnSchedulerBackend.ENDPOINT_NAME)
>>>>>>> b045315e
    addAmIpFilter(Some(driverRef))
    createAllocator(driverRef, sparkConf)

    // In client mode the actor will stop the reporter thread.
    reporterThread.join()
  }

  private def launchReporterThread(): Thread = {
    // The number of failures in a row until Reporter thread give up
    val reporterMaxFailures = sparkConf.get(MAX_REPORTER_THREAD_FAILURES)

    val t = new Thread {
      override def run() {
        var failureCount = 0
        while (!finished) {
          try {
            if (allocator.getNumExecutorsFailed >= maxNumExecutorFailures) {
              finish(FinalApplicationStatus.FAILED,
                ApplicationMaster.EXIT_MAX_EXECUTOR_FAILURES,
                s"Max number of executor failures ($maxNumExecutorFailures) reached")
            } else if (allocator.isAllNodeBlacklisted) {
              finish(FinalApplicationStatus.FAILED,
                ApplicationMaster.EXIT_MAX_EXECUTOR_FAILURES,
                "Due to executor failures all available nodes are blacklisted")
            } else {
              logDebug("Sending progress")
              allocator.allocateResources()
            }
            failureCount = 0
          } catch {
            case i: InterruptedException => // do nothing
            case e: ApplicationAttemptNotFoundException =>
              failureCount += 1
              logError("Exception from Reporter thread.", e)
              finish(FinalApplicationStatus.FAILED, ApplicationMaster.EXIT_REPORTER_FAILURE,
                e.getMessage)
            case e: Throwable =>
              failureCount += 1
              if (!NonFatal(e) || failureCount >= reporterMaxFailures) {
                finish(FinalApplicationStatus.FAILED,
                  ApplicationMaster.EXIT_REPORTER_FAILURE, "Exception was thrown " +
                    s"$failureCount time(s) from Reporter thread.")
              } else {
                logWarning(s"Reporter thread fails $failureCount time(s) in a row.", e)
              }
          }
          try {
            val numPendingAllocate = allocator.getPendingAllocate.size
            var sleepStart = 0L
            var sleepInterval = 200L // ms
            allocatorLock.synchronized {
              sleepInterval =
                if (numPendingAllocate > 0 || allocator.getNumPendingLossReasonRequests > 0) {
                  val currentAllocationInterval =
                    math.min(heartbeatInterval, nextAllocationInterval)
                  nextAllocationInterval = currentAllocationInterval * 2 // avoid overflow
                  currentAllocationInterval
                } else {
                  nextAllocationInterval = initialAllocationInterval
                  heartbeatInterval
                }
              sleepStart = System.currentTimeMillis()
              allocatorLock.wait(sleepInterval)
            }
            val sleepDuration = System.currentTimeMillis() - sleepStart
            if (sleepDuration < sleepInterval) {
              // log when sleep is interrupted
              logDebug(s"Number of pending allocations is $numPendingAllocate. " +
                  s"Slept for $sleepDuration/$sleepInterval ms.")
              // if sleep was less than the minimum interval, sleep for the rest of it
              val toSleep = math.max(0, initialAllocationInterval - sleepDuration)
              if (toSleep > 0) {
                logDebug(s"Going back to sleep for $toSleep ms")
                // use Thread.sleep instead of allocatorLock.wait. there is no need to be woken up
                // by the methods that signal allocatorLock because this is just finishing the min
                // sleep interval, which should happen even if this is signalled again.
                Thread.sleep(toSleep)
              }
            } else {
              logDebug(s"Number of pending allocations is $numPendingAllocate. " +
                  s"Slept for $sleepDuration/$sleepInterval.")
            }
          } catch {
            case e: InterruptedException =>
          }
        }
      }
    }
    // setting to daemon status, though this is usually not a good idea.
    t.setDaemon(true)
    t.setName("Reporter")
    t.start()
    logInfo(s"Started progress reporter thread with (heartbeat : $heartbeatInterval, " +
            s"initial allocation : $initialAllocationInterval) intervals")
    t
  }

  /**
   * Clean up the staging directory.
   */
  private def cleanupStagingDir(): Unit = {
    var stagingDirPath: Path = null
    try {
      val preserveFiles = sparkConf.get(PRESERVE_STAGING_FILES)
      if (!preserveFiles) {
        var stagingDir = System.getenv("SPARK_YARN_STAGING_DIR")
        if (stagingDir == null) {
          val appStagingBaseDir = sparkConf.get(STAGING_DIR).map { new Path(_) }
            .getOrElse(FileSystem.get(yarnConf).getHomeDirectory())
          stagingDir = appStagingBaseDir.toString + Path.SEPARATOR +
            getAttemptId(sparkConf).getApplicationId.toString
        }
        stagingDirPath = new Path(stagingDir)
        logInfo("Deleting staging directory " + stagingDirPath)
        val fs = stagingDirPath.getFileSystem(yarnConf)
        fs.delete(stagingDirPath, true)
      }
    } catch {
      case ioe: IOException =>
        logError("Failed to cleanup staging dir " + stagingDirPath, ioe)
    }
  }

<<<<<<< HEAD
  private def waitForSparkDriver(driverHost: String, driverPort: Int): RpcEndpointRef = {
    logInfo("Waiting for Spark driver to be reachable.")
    var driverUp = false

    // Spark driver should already be up since it launched us, but we don't want to
    // wait forever, so wait 100 seconds max to match the cluster mode setting.
    val totalWaitTimeMs = sparkConf.get(AM_MAX_WAIT_TIME)
    val deadline = System.currentTimeMillis + totalWaitTimeMs

    while (!driverUp && !finished && System.currentTimeMillis < deadline) {
      try {
        val socket = new Socket(driverHost, driverPort)
        socket.close()
        logInfo("Driver now available: %s:%s".format(driverHost, driverPort))
        driverUp = true
      } catch {
        case e: Exception =>
          logError("Failed to connect to driver at %s:%s, retrying ...".
            format(driverHost, driverPort))
          Thread.sleep(100L)
      }
    }

    if (!driverUp) {
      throw new SparkException("Failed to connect to driver!")
    }

    sparkConf.set("spark.driver.host", driverHost)
    sparkConf.set("spark.driver.port", driverPort.toString)
    createSchedulerRef(driverHost, driverPort.toString)
  }

=======
>>>>>>> b045315e
  /** Add the Yarn IP filter that is required for properly securing the UI. */
  private def addAmIpFilter(driver: Option[RpcEndpointRef]) = {
    val proxyBase = getProxyBase
    val amFilter = "org.apache.hadoop.yarn.server.webproxy.amfilter.AmIpFilter"
    val params = client.getAmIpFilterParams(yarnConf, proxyBase)
    driver match {
      case Some(d) =>
        d.send(AddWebUIFilter(amFilter, params.toMap, proxyBase))

      case None =>
        System.setProperty("spark.ui.filters", amFilter)
        params.foreach { case (k, v) => System.setProperty(s"spark.$amFilter.param.$k", v) }
    }
  }

  private def getProxyBase: String = {
    var proxyBase = System.getenv(ApplicationConstants.APPLICATION_WEB_PROXY_BASE_ENV)
    if (proxyBase == null) {
      proxyBase = ProxyUriUtils.getPath(getAttemptId(sparkConf).getApplicationId)
    }
    proxyBase
  }

  /**
   * Start the user class, which contains the spark driver, in a separate Thread.
   * If the main routine exits cleanly or exits with System.exit(N) for any N
   * we assume it was successful, for all other cases we assume failure.
   *
   * Returns the user thread that was started.
   */
  private def startUserApplication(): Thread = {
    logInfo("Starting the user application in a separate Thread")

    var userArgs = args.userArgs
    if (args.primaryPyFile != null && args.primaryPyFile.endsWith(".py")) {
      // When running pyspark, the app is run using PythonRunner. The second argument is the list
      // of files to add to PYTHONPATH, which Client.scala already handles, so it's empty.
      userArgs = Seq(args.primaryPyFile, "") ++ userArgs
    }
    if (args.primaryRFile != null && args.primaryRFile.endsWith(".R")) {
      // TODO(davies): add R dependencies here
    }

    val mainMethod = userClassLoader.loadClass(args.userClass)
      .getMethod("main", classOf[Array[String]])

    val userThread = new Thread {
      override def run() {
        try {
          if (!Modifier.isStatic(mainMethod.getModifiers)) {
            logError(s"Could not find static main method in object ${args.userClass}")
            finish(FinalApplicationStatus.FAILED, ApplicationMaster.EXIT_EXCEPTION_USER_CLASS)
          } else {
            mainMethod.invoke(null, userArgs.toArray)
            finish(FinalApplicationStatus.SUCCEEDED, ApplicationMaster.EXIT_SUCCESS)
            logDebug("Done running user class")
          }
        } catch {
          case e: InvocationTargetException =>
            e.getCause match {
              case _: InterruptedException =>
                // Reporter thread can interrupt to stop user class
              case SparkUserAppException(exitCode) =>
                val msg = s"User application exited with status $exitCode"
                logError(msg)
                finish(FinalApplicationStatus.FAILED, exitCode, msg)
              case cause: Throwable =>
                logError("User class threw exception: " + cause, cause)
                finish(FinalApplicationStatus.FAILED,
                  ApplicationMaster.EXIT_EXCEPTION_USER_CLASS,
                  "User class threw exception: " + StringUtils.stringifyException(cause))
            }
            sparkContextPromise.tryFailure(e.getCause())
        } finally {
          // Notify the thread waiting for the SparkContext, in case the application did not
          // instantiate one. This will do nothing when the user code instantiates a SparkContext
          // (with the correct master), or when the user code throws an exception (due to the
          // tryFailure above).
          sparkContextPromise.trySuccess(null)
        }
      }
    }
    userThread.setContextClassLoader(userClassLoader)
    userThread.setName("Driver")
    userThread.start()
    userThread
  }

  private def resetAllocatorInterval(): Unit = allocatorLock.synchronized {
    nextAllocationInterval = initialAllocationInterval
    allocatorLock.notifyAll()
  }

  /**
   * An [[RpcEndpoint]] that communicates with the driver's scheduler backend.
   */
  private class AMEndpoint(override val rpcEnv: RpcEnv, driver: RpcEndpointRef)
    extends RpcEndpoint with Logging {

    override def onStart(): Unit = {
      driver.send(RegisterClusterManager(self))
    }

    override def receiveAndReply(context: RpcCallContext): PartialFunction[Any, Unit] = {
      case r: RequestExecutors =>
        Option(allocator) match {
          case Some(a) =>
            if (a.requestTotalExecutorsWithPreferredLocalities(r.requestedTotal,
              r.localityAwareTasks, r.hostToLocalTaskCount, r.nodeBlacklist)) {
              resetAllocatorInterval()
            }
            context.reply(true)

          case None =>
            logWarning("Container allocator is not ready to request executors yet.")
            context.reply(false)
        }

      case KillExecutors(executorIds) =>
        logInfo(s"Driver requested to kill executor(s) ${executorIds.mkString(", ")}.")
        Option(allocator) match {
          case Some(a) => executorIds.foreach(a.killExecutor)
          case None => logWarning("Container allocator is not ready to kill executors yet.")
        }
        context.reply(true)

      case GetExecutorLossReason(eid) =>
        Option(allocator) match {
          case Some(a) =>
            a.enqueueGetLossReasonRequest(eid, context)
            resetAllocatorInterval()
          case None =>
            logWarning("Container allocator is not ready to find executor loss reasons yet.")
        }
    }

    override def onDisconnected(remoteAddress: RpcAddress): Unit = {
      // In cluster mode, do not rely on the disassociated event to exit
      // This avoids potentially reporting incorrect exit codes if the driver fails
      if (!isClusterMode) {
        logInfo(s"Driver terminated or disconnected! Shutting down. $remoteAddress")
        finish(FinalApplicationStatus.SUCCEEDED, ApplicationMaster.EXIT_SUCCESS)
      }
    }
  }

  private def doAsUser[T](fn: => T): T = {
    ugi.doAs(new PrivilegedExceptionAction[T]() {
      override def run: T = fn
    })
  }

}

object ApplicationMaster extends Logging {

  // exit codes for different causes, no reason behind the values
  private val EXIT_SUCCESS = 0
  private val EXIT_UNCAUGHT_EXCEPTION = 10
  private val EXIT_MAX_EXECUTOR_FAILURES = 11
  private val EXIT_REPORTER_FAILURE = 12
  private val EXIT_SC_NOT_INITED = 13
  private val EXIT_SECURITY = 14
  private val EXIT_EXCEPTION_USER_CLASS = 15
  private val EXIT_EARLY = 16

  private var master: ApplicationMaster = _

  def main(args: Array[String]): Unit = {
    SignalUtils.registerLogger(log)
    val amArgs = new ApplicationMasterArguments(args)
    val sparkConf = new SparkConf()
    if (amArgs.propertiesFile != null) {
      Utils.getPropertiesFromFile(amArgs.propertiesFile).foreach { case (k, v) =>
        sparkConf.set(k, v)
      }
    }
    // Set system properties for each config entry. This covers two use cases:
    // - The default configuration stored by the SparkHadoopUtil class
    // - The user application creating a new SparkConf in cluster mode
    //
    // Both cases create a new SparkConf object which reads these configs from system properties.
    sparkConf.getAll.foreach { case (k, v) =>
      sys.props(k) = v
    }

    val yarnConf = new YarnConfiguration(SparkHadoopUtil.newConfiguration(sparkConf))
    master = new ApplicationMaster(amArgs, sparkConf, yarnConf)
    System.exit(master.run())
  }

  private[spark] def sparkContextInitialized(sc: SparkContext): Unit = {
    master.sparkContextInitialized(sc)
  }

  private[spark] def getAttemptId(sparkConf: SparkConf): ApplicationAttemptId = {
    master.getAttemptId(sparkConf)
  }

  private[spark] def getHistoryServerAddress(
      sparkConf: SparkConf,
      yarnConf: YarnConfiguration,
      appId: String,
      attemptId: String): String = {
    sparkConf.get(HISTORY_SERVER_ADDRESS)
      .map { text => SparkHadoopUtil.get.substituteHadoopVariables(text, yarnConf) }
      .map { address => s"${address}${HistoryServer.UI_PATH_PREFIX}/${appId}/${attemptId}" }
      .getOrElse("")
  }
}

/**
 * This object does not provide any special functionality. It exists so that it's easy to tell
 * apart the client-mode AM from the cluster-mode AM when using tools such as ps or jps.
 */
object ExecutorLauncher {

  def main(args: Array[String]): Unit = {
    ApplicationMaster.main(args)
  }

}<|MERGE_RESOLUTION|>--- conflicted
+++ resolved
@@ -66,7 +66,6 @@
   }
 
   private var clientRpcEnv: RpcEnv = null
-
   // TODO: Currently, task to container is computed once (TaskSetManager) - which need not be
   // optimal as more containers are available. Might need to handle this better.
 
@@ -74,37 +73,6 @@
 
   private val securityMgr = new SecurityManager(sparkConf)
 
-<<<<<<< HEAD
-  private val ugi = {
-    val original = UserGroupInformation.getCurrentUser()
-
-    // If a principal and keytab were provided, log in to kerberos, and set up a thread to
-    // renew the kerberos ticket when needed. Because the UGI API does not expose the TTL
-    // of the TGT, use a configuration to define how often to check that a relogin is necessary.
-    // checkTGTAndReloginFromKeytab() is a no-op if the relogin is not yet needed.
-    val principal = sparkConf.get(PRINCIPAL).orNull
-    val keytab = sparkConf.get(KEYTAB).orNull
-    if (principal != null && keytab != null) {
-      UserGroupInformation.loginUserFromKeytab(principal, keytab)
-
-      val renewer = new Thread() {
-        override def run(): Unit = Utils.tryLogNonFatalError {
-          while (true) {
-            TimeUnit.SECONDS.sleep(sparkConf.get(KERBEROS_RELOGIN_PERIOD))
-            UserGroupInformation.getCurrentUser().checkTGTAndReloginFromKeytab()
-          }
-        }
-=======
-  // Set system properties for each config entry. This covers two use cases:
-  // - The default configuration stored by the SparkHadoopUtil class
-  // - The user application creating a new SparkConf in cluster mode
-  //
-  // Both cases create a new SparkConf object which reads these configs from system properties.
-  sparkConf.getAll.foreach { case (k, v) =>
-    sys.props(k) = v
-  }
-
-  private val yarnConf = new YarnConfiguration(SparkHadoopUtil.newConfiguration(sparkConf))
 
   private val userClassLoader = {
     val classpath = Client.getUserClasspath(sparkConf)
@@ -117,7 +85,6 @@
         new ChildFirstURLClassLoader(urls, Utils.getContextOrSparkClassLoader)
       } else {
         new MutableURLClassLoader(urls, Utils.getContextOrSparkClassLoader)
->>>>>>> b045315e
       }
     } else {
       new MutableURLClassLoader(urls, Utils.getContextOrSparkClassLoader)
@@ -421,18 +388,10 @@
       host: String,
       port: Int,
       _sparkConf: SparkConf,
-<<<<<<< HEAD
-      _rpcEnv: RpcEnv,
-      driverRef: RpcEndpointRef,
-      uiAddress: Option[String]) = {
+      uiAddress: Option[String]): Unit = {
     val appAttempt = client.getAttemptId(_sparkConf)
     val appId = appAttempt.getApplicationId().toString()
     val attemptId = appAttempt.getAttemptId().toString()
-=======
-      uiAddress: Option[String]): Unit = {
-    val appId = client.getAttemptId().getApplicationId().toString()
-    val attemptId = client.getAttemptId().getAttemptId().toString()
->>>>>>> b045315e
     val historyAddress = ApplicationMaster
       .getHistoryServerAddress(_sparkConf, yarnConf, appId, attemptId)
 
@@ -441,7 +400,7 @@
   }
 
   private def createAllocator(driverRef: RpcEndpointRef, _sparkConf: SparkConf): Unit = {
-    val appId = client.getAttemptId().getApplicationId().toString()
+    val appId = client.getAttemptId(_sparkConf).getApplicationId().toString()
     val driverUrl = RpcEndpointAddress(driverRef.address.host, driverRef.address.port,
       CoarseGrainedSchedulerBackend.ENDPOINT_NAME).toString
 
@@ -519,36 +478,29 @@
   }
 
   private def runExecutorLauncher(): Unit = {
-<<<<<<< HEAD
     var driverRef : RpcEndpointRef = null
     if (sparkConf.get(YARN_UNMANAGED_AM)) {
       rpcEnv = clientRpcEnv
-      driverRef = waitForSparkDriver(sparkConf.get("spark.driver.host"),
-        sparkConf.get("spark.driver.port").toInt)
+      driverRef = rpcEnv.setupEndpointRef(
+        RpcAddress(sparkConf.get("spark.driver.host"),
+          sparkConf.get("spark.driver.port").toInt),
+        YarnSchedulerBackend.ENDPOINT_NAME)
     } else {
       val hostname = Utils.localHostName
       val amCores = sparkConf.get(AM_CORES)
       rpcEnv = RpcEnv.create("sparkYarnAM", hostname, hostname, -1, sparkConf, securityMgr,
         amCores, true)
+
+      // The client-mode AM doesn't listen for incoming connections, so report an invalid port.
+      registerAM(hostname, -1, sparkConf, sparkConf.getOption("spark.driver.appUIAddress"))
+
+      // The driver should be up and listening, so unlike cluster mode, just try to connect to it
+      // with no waiting or retrying.
       val (driverHost, driverPort) = Utils.parseHostPort(args.userArgs(0))
-      driverRef = waitForSparkDriver(driverHost, driverPort)
-    }
-=======
-    val hostname = Utils.localHostName
-    val amCores = sparkConf.get(AM_CORES)
-    rpcEnv = RpcEnv.create("sparkYarnAM", hostname, hostname, -1, sparkConf, securityMgr,
-      amCores, true)
-
-    // The client-mode AM doesn't listen for incoming connections, so report an invalid port.
-    registerAM(hostname, -1, sparkConf, sparkConf.getOption("spark.driver.appUIAddress"))
-
-    // The driver should be up and listening, so unlike cluster mode, just try to connect to it
-    // with no waiting or retrying.
-    val (driverHost, driverPort) = Utils.parseHostPort(args.userArgs(0))
-    val driverRef = rpcEnv.setupEndpointRef(
-      RpcAddress(driverHost, driverPort),
-      YarnSchedulerBackend.ENDPOINT_NAME)
->>>>>>> b045315e
+      driverRef = rpcEnv.setupEndpointRef(
+        RpcAddress(driverHost, driverPort),
+        YarnSchedulerBackend.ENDPOINT_NAME)
+    }
     addAmIpFilter(Some(driverRef))
     createAllocator(driverRef, sparkConf)
 
@@ -672,41 +624,6 @@
     }
   }
 
-<<<<<<< HEAD
-  private def waitForSparkDriver(driverHost: String, driverPort: Int): RpcEndpointRef = {
-    logInfo("Waiting for Spark driver to be reachable.")
-    var driverUp = false
-
-    // Spark driver should already be up since it launched us, but we don't want to
-    // wait forever, so wait 100 seconds max to match the cluster mode setting.
-    val totalWaitTimeMs = sparkConf.get(AM_MAX_WAIT_TIME)
-    val deadline = System.currentTimeMillis + totalWaitTimeMs
-
-    while (!driverUp && !finished && System.currentTimeMillis < deadline) {
-      try {
-        val socket = new Socket(driverHost, driverPort)
-        socket.close()
-        logInfo("Driver now available: %s:%s".format(driverHost, driverPort))
-        driverUp = true
-      } catch {
-        case e: Exception =>
-          logError("Failed to connect to driver at %s:%s, retrying ...".
-            format(driverHost, driverPort))
-          Thread.sleep(100L)
-      }
-    }
-
-    if (!driverUp) {
-      throw new SparkException("Failed to connect to driver!")
-    }
-
-    sparkConf.set("spark.driver.host", driverHost)
-    sparkConf.set("spark.driver.port", driverPort.toString)
-    createSchedulerRef(driverHost, driverPort.toString)
-  }
-
-=======
->>>>>>> b045315e
   /** Add the Yarn IP filter that is required for properly securing the UI. */
   private def addAmIpFilter(driver: Option[RpcEndpointRef]) = {
     val proxyBase = getProxyBase
