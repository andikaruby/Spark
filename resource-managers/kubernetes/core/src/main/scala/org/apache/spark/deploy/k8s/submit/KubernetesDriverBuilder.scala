--- conflicted
+++ resolved
@@ -16,17 +16,14 @@
  */
 package org.apache.spark.deploy.k8s.submit
 
-<<<<<<< HEAD
-import org.apache.spark.deploy.SparkHadoopUtil
-import org.apache.spark.deploy.k8s.{KubernetesConf, KubernetesDriverSpec, KubernetesDriverSpecificConf, KubernetesRoleSpecificConf}
-=======
 import java.io.File
 
 import io.fabric8.kubernetes.client.KubernetesClient
 
 import org.apache.spark.SparkConf
-import org.apache.spark.deploy.k8s.{Config, KubernetesConf, KubernetesDriverSpec, KubernetesDriverSpecificConf, KubernetesRoleSpecificConf, KubernetesUtils, SparkPod}
->>>>>>> f6cc354d
+import org.apache.spark.deploy.SparkHadoopUtil
+
+import org.apache.spark.deploy.k8s._
 import org.apache.spark.deploy.k8s.features._
 import org.apache.spark.deploy.k8s.features.bindings.{JavaDriverFeatureStep, PythonDriverFeatureStep, RDriverFeatureStep}
 import org.apache.spark.deploy.k8s.features.hadooputils._
@@ -71,15 +68,11 @@
       HadoopKerberosLogin,
       KubernetesHadoopDelegationTokenManager)
         => KerberosConfDriverFeatureStep) =
-<<<<<<< HEAD
-    new KerberosConfDriverFeatureStep(_, _, _, _))  {
-=======
-    new KerberosConfDriverFeatureStep(_),
+    new KerberosConfDriverFeatureStep(_, _, _, _),
     providePodTemplateConfigMapStep: (KubernetesConf[_ <: KubernetesRoleSpecificConf]
       => PodTemplateConfigMapStep) =
     new PodTemplateConfigMapStep(_),
     provideInitialPod: () => SparkPod = SparkPod.initialPod) {
->>>>>>> f6cc354d
 
   def buildFromFeatures(
     kubernetesConf: KubernetesConf[KubernetesDriverSpecificConf]): KubernetesDriverSpec = {
@@ -114,7 +107,6 @@
 
     val maybeHadoopConfigStep =
       kubernetesConf.hadoopConfSpec.map { _ =>
-<<<<<<< HEAD
         val conf = kubernetesConf.sparkConf
         val hDTManager =
           new HadoopDelegationTokenManager(conf, SparkHadoopUtil.get.newConfiguration(conf))
@@ -122,9 +114,6 @@
           new HadoopBootstrapUtil,
           new HadoopKerberosLogin,
           new KubernetesHadoopDelegationTokenManager(hDTManager))}
-=======
-        provideHadoopGlobalStep(kubernetesConf)}
->>>>>>> f6cc354d
 
     val allFeatures: Seq[KubernetesFeatureConfigStep] =
       (baseFeatures :+ bindingsStep) ++
