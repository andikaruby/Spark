--- conflicted
+++ resolved
@@ -17,11 +17,7 @@
 package org.apache.spark.scheduler.cluster.k8s
 
 import org.apache.spark.deploy.k8s.{KubernetesConf, KubernetesExecutorSpecificConf, KubernetesRoleSpecificConf, SparkPod}
-<<<<<<< HEAD
-import org.apache.spark.deploy.k8s.features.{BasicExecutorFeatureStep, KubernetesFeatureConfigStep, LocalDirsFeatureStep, MountSecretsFeatureStep}
-=======
-import org.apache.spark.deploy.k8s.features.{BasicExecutorFeatureStep, EnvSecretsFeatureStep, LocalDirsFeatureStep, MountSecretsFeatureStep}
->>>>>>> 21e1fc7d
+import org.apache.spark.deploy.k8s.features.{BasicExecutorFeatureStep, EnvSecretsFeatureStep, KubernetesFeatureConfigStep, LocalDirsFeatureStep, MountSecretsFeatureStep}
 
 private[spark] class KubernetesExecutorBuilder(
     provideBasicStep: (KubernetesConf[KubernetesExecutorSpecificConf]) => BasicExecutorFeatureStep =
@@ -38,26 +34,21 @@
 
   def buildFromFeatures(
     kubernetesConf: KubernetesConf[KubernetesExecutorSpecificConf]): SparkPod = {
-<<<<<<< HEAD
     val baseFeatures = Seq(
       provideBasicStep(kubernetesConf),
       provideLocalDirsStep(kubernetesConf))
+
     val maybeRoleSecretNamesStep = if (kubernetesConf.roleSecretNamesToMountPaths.nonEmpty) {
       Some(provideSecretsStep(kubernetesConf)) } else None
+
+    val maybeProvideSecretsStep = if (kubernetesConf.roleSecretEnvNamesToKeyRefs.nonEmpty) {
+      Some(provideEnvSecretsStep(kubernetesConf)) } else None
+
     val allFeatures: Seq[KubernetesFeatureConfigStep] =
       baseFeatures ++
-      maybeRoleSecretNamesStep.toSeq
-=======
-    val baseFeatures = Seq(provideBasicStep(kubernetesConf), provideLocalDirsStep(kubernetesConf))
-    var allFeatures = if (kubernetesConf.roleSecretNamesToMountPaths.nonEmpty) {
-      baseFeatures ++ Seq(provideSecretsStep(kubernetesConf))
-    } else baseFeatures
+      maybeRoleSecretNamesStep.toSeq ++
+      maybeProvideSecretsStep.toSeq
 
-    allFeatures = if (kubernetesConf.roleSecretEnvNamesToKeyRefs.nonEmpty) {
-      allFeatures ++ Seq(provideEnvSecretsStep(kubernetesConf))
-    } else allFeatures
-
->>>>>>> 21e1fc7d
     var executorPod = SparkPod.initialPod()
     for (feature <- allFeatures) {
       executorPod = feature.configurePod(executorPod)
