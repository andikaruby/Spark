--- conflicted
+++ resolved
@@ -26,17 +26,9 @@
 import org.apache.spark.deploy.k8s.features._
 
 private[spark] class KubernetesExecutorBuilder(
-<<<<<<< HEAD
-    provideBasicStep: (KubernetesConf[KubernetesExecutorSpecificConf], SecurityManager)
-      => BasicExecutorFeatureStep =
-      new BasicExecutorFeatureStep(_, _),
-    provideSecretsStep: (KubernetesConf[_ <: KubernetesRoleSpecificConf])
-      => MountSecretsFeatureStep =
-=======
-    provideBasicStep: (KubernetesExecutorConf => BasicExecutorFeatureStep) =
+    provideBasicStep: (KubernetesExecutorConf, SecurityManager) => BasicExecutorFeatureStep =
       new BasicExecutorFeatureStep(_),
     provideSecretsStep: (KubernetesConf => MountSecretsFeatureStep) =
->>>>>>> 518a3d10
       new MountSecretsFeatureStep(_),
     provideEnvSecretsStep: (KubernetesConf => EnvSecretsFeatureStep) =
       new EnvSecretsFeatureStep(_),
@@ -52,26 +44,17 @@
       new HadoopSparkUserExecutorFeatureStep(_),
     provideInitialPod: () => SparkPod = () => SparkPod.initialPod()) {
 
-<<<<<<< HEAD
   def buildFromFeatures(
-      kubernetesConf: KubernetesConf[KubernetesExecutorSpecificConf],
+      kubernetesConf: KubernetesExecutorConf,
       secMgr: SecurityManager): SparkPod = {
-=======
-  def buildFromFeatures(kubernetesConf: KubernetesExecutorConf): SparkPod = {
->>>>>>> 518a3d10
     val sparkConf = kubernetesConf.sparkConf
     val maybeHadoopConfigMap = sparkConf.getOption(HADOOP_CONFIG_MAP_NAME)
     val maybeDTSecretName = sparkConf.getOption(KERBEROS_DT_SECRET_NAME)
     val maybeDTDataItem = sparkConf.getOption(KERBEROS_DT_SECRET_KEY)
 
-<<<<<<< HEAD
     val baseFeatures = Seq(provideBasicStep(kubernetesConf, secMgr),
       provideLocalDirsStep(kubernetesConf))
-    val secretFeature = if (kubernetesConf.roleSecretNamesToMountPaths.nonEmpty) {
-=======
-    val baseFeatures = Seq(provideBasicStep(kubernetesConf), provideLocalDirsStep(kubernetesConf))
     val secretFeature = if (kubernetesConf.secretNamesToMountPaths.nonEmpty) {
->>>>>>> 518a3d10
       Seq(provideSecretsStep(kubernetesConf))
     } else Nil
     val secretEnvFeature = if (kubernetesConf.secretEnvNamesToKeyRefs.nonEmpty) {
