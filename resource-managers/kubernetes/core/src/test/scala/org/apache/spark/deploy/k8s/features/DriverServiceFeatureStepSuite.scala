--- conflicted
+++ resolved
@@ -66,11 +66,8 @@
         Map.empty,
         Map.empty,
         Map.empty,
-<<<<<<< HEAD
+        Map.empty,
         Seq.empty[String]))
-=======
-        Map.empty))
->>>>>>> 21e1fc7d
     assert(configurationStep.configurePod(SparkPod.initialPod()) === SparkPod.initialPod())
     assert(configurationStep.getAdditionalKubernetesResources().size === 1)
     assert(configurationStep.getAdditionalKubernetesResources().head.isInstanceOf[Service])
@@ -100,11 +97,8 @@
         Map.empty,
         Map.empty,
         Map.empty,
-<<<<<<< HEAD
+        Map.empty,
         Seq.empty[String]))
-=======
-        Map.empty))
->>>>>>> 21e1fc7d
     val expectedServiceName = SHORT_RESOURCE_NAME_PREFIX +
       DriverServiceFeatureStep.DRIVER_SVC_POSTFIX
     val expectedHostName = s"$expectedServiceName.my-namespace.svc"
@@ -124,11 +118,8 @@
         Map.empty,
         Map.empty,
         Map.empty,
-<<<<<<< HEAD
+        Map.empty,
         Seq.empty[String]))
-=======
-        Map.empty))
->>>>>>> 21e1fc7d
     val resolvedService = configurationStep
       .getAdditionalKubernetesResources()
       .head
@@ -157,11 +148,8 @@
         Map.empty,
         Map.empty,
         Map.empty,
-<<<<<<< HEAD
+        Map.empty,
         Seq.empty[String]),
-=======
-        Map.empty),
->>>>>>> 21e1fc7d
       clock)
     val driverService = configurationStep
       .getAdditionalKubernetesResources()
@@ -187,11 +175,8 @@
           Map.empty,
           Map.empty,
           Map.empty,
-<<<<<<< HEAD
+          Map.empty,
           Seq.empty[String]),
-=======
-          Map.empty),
->>>>>>> 21e1fc7d
         clock)
       fail("The driver bind address should not be allowed.")
     } catch {
@@ -215,11 +200,8 @@
           Map.empty,
           Map.empty,
           Map.empty,
-<<<<<<< HEAD
+          Map.empty,
           Seq.empty[String]),
-=======
-          Map.empty),
->>>>>>> 21e1fc7d
         clock)
       fail("The driver host address should not be allowed.")
     } catch {
