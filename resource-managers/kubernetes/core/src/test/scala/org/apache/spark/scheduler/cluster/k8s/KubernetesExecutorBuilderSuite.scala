--- conflicted
+++ resolved
@@ -49,15 +49,10 @@
       Map.empty,
       Map.empty,
       Map.empty,
-<<<<<<< HEAD
       Map.empty,
       Seq.empty[String])
-    validateStepTypesApplied(builderUnderTest.buildFromFeatures(conf), BASIC_STEP_TYPE)
-=======
-      Map.empty)
     validateStepTypesApplied(
       builderUnderTest.buildFromFeatures(conf), BASIC_STEP_TYPE, LOCAL_DIRS_STEP_TYPE)
->>>>>>> 0d210ec8
   }
 
   test("Apply secrets step if secrets are present.") {
