--- conflicted
+++ resolved
@@ -20,100 +20,6 @@
 
 import org.apache.spark.{SecurityManager, SparkConf}
 import org.apache.spark.deploy.k8s._
-<<<<<<< HEAD
-import org.apache.spark.deploy.k8s.Constants._
-import org.apache.spark.deploy.k8s.features._
-import org.apache.spark.deploy.k8s.submit.PodBuilderSuiteUtils
-import org.apache.spark.util.SparkConfWithEnv
-
-class KubernetesExecutorBuilderSuite extends SparkFunSuite {
-  private val BASIC_STEP_TYPE = "basic"
-  private val SECRETS_STEP_TYPE = "mount-secrets"
-  private val ENV_SECRETS_STEP_TYPE = "env-secrets"
-  private val LOCAL_DIRS_STEP_TYPE = "local-dirs"
-  private val DELEGATION_TOKEN_CONF_STEP_TYPE = "delegation-token-step"
-  private val MOUNT_VOLUMES_STEP_TYPE = "mount-volumes"
-
-  private val secMgr = new SecurityManager(new SparkConf(false))
-
-  private val basicFeatureStep = KubernetesFeaturesTestUtils.getMockConfigStepForStepType(
-    BASIC_STEP_TYPE, classOf[BasicExecutorFeatureStep])
-  private val mountSecretsStep = KubernetesFeaturesTestUtils.getMockConfigStepForStepType(
-    SECRETS_STEP_TYPE, classOf[MountSecretsFeatureStep])
-  private val envSecretsStep = KubernetesFeaturesTestUtils.getMockConfigStepForStepType(
-    ENV_SECRETS_STEP_TYPE, classOf[EnvSecretsFeatureStep])
-  private val localDirsStep = KubernetesFeaturesTestUtils.getMockConfigStepForStepType(
-    LOCAL_DIRS_STEP_TYPE, classOf[LocalDirsFeatureStep])
-  private val mountVolumesStep = KubernetesFeaturesTestUtils.getMockConfigStepForStepType(
-    MOUNT_VOLUMES_STEP_TYPE, classOf[MountVolumesFeatureStep])
-
-  private val ALWAYS_ON_STEPS = Seq(BASIC_STEP_TYPE, LOCAL_DIRS_STEP_TYPE)
-
-  private val builderUnderTest = new KubernetesExecutorBuilder(
-    (_, _) => basicFeatureStep,
-    _ => mountSecretsStep,
-    _ => envSecretsStep,
-    _ => localDirsStep,
-    _ => mountVolumesStep)
-
-  test("Basic steps are consistently applied.") {
-    val conf = KubernetesTestConf.createExecutorConf()
-    validateStepTypesApplied(builderUnderTest.buildFromFeatures(conf, secMgr))
-  }
-
-  test("Apply secrets step if secrets are present.") {
-    val conf = KubernetesTestConf.createExecutorConf(
-      secretEnvNamesToKeyRefs = Map("secret-name" -> "secret-key"),
-      secretNamesToMountPaths = Map("secret" -> "secretMountPath"))
-    validateStepTypesApplied(
-      builderUnderTest.buildFromFeatures(conf, secMgr),
-      SECRETS_STEP_TYPE,
-      ENV_SECRETS_STEP_TYPE)
-  }
-
-  test("Apply volumes step if mounts are present.") {
-    val volumeSpec = KubernetesVolumeSpec(
-      "volume",
-      "/tmp",
-      "",
-      false,
-      KubernetesHostPathVolumeConf("/checkpoint"))
-    val conf = KubernetesTestConf.createExecutorConf(
-      volumes = Seq(volumeSpec))
-    validateStepTypesApplied(
-      builderUnderTest.buildFromFeatures(conf, secMgr),
-      MOUNT_VOLUMES_STEP_TYPE)
-  }
-
-  private def validateStepTypesApplied(resolvedPod: SparkPod, stepTypes: String*): Unit = {
-    val validSteps = (stepTypes ++ ALWAYS_ON_STEPS).toSet
-    assert(resolvedPod.pod.getMetadata.getLabels.keySet.asScala === validSteps)
-  }
-
-  test("Starts with empty executor pod if template is not specified") {
-    val kubernetesClient = mock(classOf[KubernetesClient])
-    val executorBuilder = KubernetesExecutorBuilder.apply(kubernetesClient, new SparkConf())
-    verify(kubernetesClient, never()).pods()
-  }
-
-  test("Starts with executor template if specified") {
-    val kubernetesClient = PodBuilderSuiteUtils.loadingMockKubernetesClient()
-    val sparkConf = new SparkConf(false)
-      .set("spark.driver.host", "https://driver.host.com")
-      .set(Config.CONTAINER_IMAGE, "spark-executor:latest")
-      .set(Config.KUBERNETES_EXECUTOR_PODTEMPLATE_FILE, "template-file.yaml")
-    val kubernetesConf = KubernetesTestConf.createExecutorConf(
-      sparkConf = sparkConf,
-      driverPod = Some(new PodBuilder()
-        .withNewMetadata()
-          .withName("driver")
-          .endMetadata()
-        .build()))
-    val sparkPod = KubernetesExecutorBuilder(kubernetesClient, sparkConf)
-      .buildFromFeatures(kubernetesConf, secMgr)
-    PodBuilderSuiteUtils.verifyPodWithSupportedFeatures(sparkPod)
-  }
-=======
 import org.apache.spark.internal.config.ConfigEntry
 
 class KubernetesExecutorBuilderSuite extends PodBuilderSuite {
@@ -129,5 +35,4 @@
     new KubernetesExecutorBuilder().buildFromFeatures(conf, secMgr, client)
   }
 
->>>>>>> a63e7b2a
 }