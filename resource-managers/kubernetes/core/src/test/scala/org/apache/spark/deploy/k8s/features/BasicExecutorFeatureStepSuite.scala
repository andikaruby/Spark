--- conflicted
+++ resolved
@@ -180,25 +180,17 @@
       ENV_EXECUTOR_POD_IP -> null,
       ENV_SPARK_USER -> Utils.getCurrentUserName())
 
-<<<<<<< HEAD
-    val allEnvs = defaultEnvs ++ additionalEnvVars
-
-    assert(executorPod.container.getEnv.size() === allEnvs.size)
-    val mapEnvs = executorPod.container.getEnv.asScala.map {
-      x => (x.getName, x.getValue)
-    }.toMap
-    assert(allEnvs === mapEnvs)
-=======
     val extraJavaOptsStart = additionalEnvVars.keys.count(_.startsWith(ENV_JAVA_OPT_PREFIX))
     val extraJavaOpts = Utils.sparkJavaOpts(conf, SparkConf.isExecutorStartupConf)
     val extraJavaOptsEnvs = extraJavaOpts.zipWithIndex.map { case (opt, ind) =>
       s"$ENV_JAVA_OPT_PREFIX${ind + extraJavaOptsStart}" -> opt
     }.toMap
 
-    val mapEnvs = executorPod.container.getEnv.asScala.map {
+    val containerEnvs = executorPod.container.getEnv.asScala.map {
       x => (x.getName, x.getValue)
     }.toMap
-    assert((defaultEnvs ++ extraJavaOptsEnvs) === mapEnvs)
->>>>>>> 543577a1
+
+    val expectedEnvs = defaultEnvs ++ additionalEnvVars ++ extraJavaOptsEnvs
+    assert(containerEnvs === expectedEnvs)
   }
 }