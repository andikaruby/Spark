--- conflicted
+++ resolved
@@ -143,11 +143,8 @@
       Map.empty,
       Map.empty,
       Map.empty,
-<<<<<<< HEAD
+      Map.empty,
       Seq.empty[String])
-=======
-      Map.empty)
->>>>>>> 21e1fc7d
     when(driverBuilder.buildFromFeatures(kubernetesConf)).thenReturn(BUILT_KUBERNETES_SPEC)
     when(kubernetesClient.pods()).thenReturn(podOperations)
     when(podOperations.withName(POD_NAME)).thenReturn(namedPods)
