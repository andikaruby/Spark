/*
 * Licensed to the Apache Software Foundation (ASF) under one or more
 * contributor license agreements.  See the NOTICE file distributed with
 * this work for additional information regarding copyright ownership.
 * The ASF licenses this file to You under the Apache License, Version 2.0
 * (the "License"); you may not use this file except in compliance with
 * the License.  You may obtain a copy of the License at
 *
 *    http://www.apache.org/licenses/LICENSE-2.0
 *
 * Unless required by applicable law or agreed to in writing, software
 * distributed under the License is distributed on an "AS IS" BASIS,
 * WITHOUT WARRANTIES OR CONDITIONS OF ANY KIND, either express or implied.
 * See the License for the specific language governing permissions and
 * limitations under the License.
 */
package org.apache.spark.deploy.k8s.submit

import java.io.File

import io.fabric8.kubernetes.api.model.{DoneablePod, Pod, PodBuilder, PodList}
import io.fabric8.kubernetes.client.KubernetesClient
import io.fabric8.kubernetes.client.dsl.{MixedOperation, PodResource}
import org.mockito.Matchers._
import org.mockito.Mockito._

import org.apache.spark.{SparkConf, SparkException, SparkFunSuite}
import org.apache.spark.deploy.k8s._
import org.apache.spark.deploy.k8s.Config.CONTAINER_IMAGE
import org.apache.spark.deploy.k8s.features._
import org.apache.spark.deploy.k8s.features.{BasicDriverFeatureStep, DriverKubernetesCredentialsFeatureStep, DriverServiceFeatureStep, EnvSecretsFeatureStep, KubernetesFeaturesTestUtils, LocalDirsFeatureStep, MountSecretsFeatureStep}
import org.apache.spark.deploy.k8s.features.bindings.{JavaDriverFeatureStep, PythonDriverFeatureStep, RDriverFeatureStep}

class KubernetesDriverBuilderSuite extends SparkFunSuite {

  private val BASIC_STEP_TYPE = "basic"
  private val CREDENTIALS_STEP_TYPE = "credentials"
  private val SERVICE_STEP_TYPE = "service"
  private val LOCAL_DIRS_STEP_TYPE = "local-dirs"
  private val SECRETS_STEP_TYPE = "mount-secrets"
  private val JAVA_STEP_TYPE = "java-bindings"
  private val PYSPARK_STEP_TYPE = "pyspark-bindings"
  private val R_STEP_TYPE = "r-bindings"
  private val ENV_SECRETS_STEP_TYPE = "env-secrets"
  private val MOUNT_VOLUMES_STEP_TYPE = "mount-volumes"
  private val TEMPLATE_VOLUME_STEP_TYPE = "template-volume"

  private val basicFeatureStep = KubernetesFeaturesTestUtils.getMockConfigStepForStepType(
    BASIC_STEP_TYPE, classOf[BasicDriverFeatureStep])

  private val credentialsStep = KubernetesFeaturesTestUtils.getMockConfigStepForStepType(
    CREDENTIALS_STEP_TYPE, classOf[DriverKubernetesCredentialsFeatureStep])

  private val serviceStep = KubernetesFeaturesTestUtils.getMockConfigStepForStepType(
    SERVICE_STEP_TYPE, classOf[DriverServiceFeatureStep])

  private val localDirsStep = KubernetesFeaturesTestUtils.getMockConfigStepForStepType(
    LOCAL_DIRS_STEP_TYPE, classOf[LocalDirsFeatureStep])

  private val secretsStep = KubernetesFeaturesTestUtils.getMockConfigStepForStepType(
    SECRETS_STEP_TYPE, classOf[MountSecretsFeatureStep])

  private val javaStep = KubernetesFeaturesTestUtils.getMockConfigStepForStepType(
    JAVA_STEP_TYPE, classOf[JavaDriverFeatureStep])

  private val pythonStep = KubernetesFeaturesTestUtils.getMockConfigStepForStepType(
    PYSPARK_STEP_TYPE, classOf[PythonDriverFeatureStep])

  private val rStep = KubernetesFeaturesTestUtils.getMockConfigStepForStepType(
    R_STEP_TYPE, classOf[RDriverFeatureStep])

  private val envSecretsStep = KubernetesFeaturesTestUtils.getMockConfigStepForStepType(
    ENV_SECRETS_STEP_TYPE, classOf[EnvSecretsFeatureStep])

  private val mountVolumesStep = KubernetesFeaturesTestUtils.getMockConfigStepForStepType(
    MOUNT_VOLUMES_STEP_TYPE, classOf[MountVolumesFeatureStep])

  private val templateVolumeStep = KubernetesFeaturesTestUtils.getMockConfigStepForStepType(
    TEMPLATE_VOLUME_STEP_TYPE, classOf[TemplateVolumeStep]
  )

  private val builderUnderTest: KubernetesDriverBuilder =
    new KubernetesDriverBuilder(
      _ => basicFeatureStep,
      _ => credentialsStep,
      _ => serviceStep,
      _ => secretsStep,
      _ => envSecretsStep,
      _ => localDirsStep,
      _ => mountVolumesStep,
<<<<<<< HEAD
      _ => javaStep,
      _ => pythonStep,
      _ => templateVolumeStep)
=======
      _ => pythonStep,
      _ => rStep,
      _ => javaStep)
>>>>>>> a998e9d8

  test("Apply fundamental steps all the time.") {
    val conf = KubernetesConf(
      new SparkConf(false),
      KubernetesDriverSpecificConf(
        Some(JavaMainAppResource("example.jar")),
        "test-app",
        "main",
        Seq.empty),
      "prefix",
      "appId",
      Map.empty,
      Map.empty,
      Map.empty,
      Map.empty,
      Map.empty,
      Nil,
      Seq.empty[String])
    validateStepTypesApplied(
      builderUnderTest.buildFromFeatures(conf),
      BASIC_STEP_TYPE,
      CREDENTIALS_STEP_TYPE,
      SERVICE_STEP_TYPE,
      LOCAL_DIRS_STEP_TYPE,
      JAVA_STEP_TYPE)
  }

  test("Apply secrets step if secrets are present.") {
    val conf = KubernetesConf(
      new SparkConf(false),
      KubernetesDriverSpecificConf(
        None,
        "test-app",
        "main",
        Seq.empty),
      "prefix",
      "appId",
      Map.empty,
      Map.empty,
      Map("secret" -> "secretMountPath"),
      Map("EnvName" -> "SecretName:secretKey"),
      Map.empty,
      Nil,
      Seq.empty[String])
    validateStepTypesApplied(
      builderUnderTest.buildFromFeatures(conf),
      BASIC_STEP_TYPE,
      CREDENTIALS_STEP_TYPE,
      SERVICE_STEP_TYPE,
      LOCAL_DIRS_STEP_TYPE,
      SECRETS_STEP_TYPE,
      ENV_SECRETS_STEP_TYPE,
      JAVA_STEP_TYPE)
  }

  test("Apply Java step if main resource is none.") {
    val conf = KubernetesConf(
      new SparkConf(false),
      KubernetesDriverSpecificConf(
        None,
        "test-app",
        "main",
        Seq.empty),
      "prefix",
      "appId",
      Map.empty,
      Map.empty,
      Map.empty,
      Map.empty,
      Map.empty,
      Nil,
      Seq.empty[String])
    validateStepTypesApplied(
      builderUnderTest.buildFromFeatures(conf),
      BASIC_STEP_TYPE,
      CREDENTIALS_STEP_TYPE,
      SERVICE_STEP_TYPE,
      LOCAL_DIRS_STEP_TYPE,
      JAVA_STEP_TYPE)
  }

  test("Apply Python step if main resource is python.") {
    val conf = KubernetesConf(
      new SparkConf(false),
      KubernetesDriverSpecificConf(
        Some(PythonMainAppResource("example.py")),
        "test-app",
        "main",
        Seq.empty),
      "prefix",
      "appId",
      Map.empty,
      Map.empty,
      Map.empty,
      Map.empty,
      Map.empty,
      Nil,
      Seq.empty[String])
    validateStepTypesApplied(
      builderUnderTest.buildFromFeatures(conf),
      BASIC_STEP_TYPE,
      CREDENTIALS_STEP_TYPE,
      SERVICE_STEP_TYPE,
      LOCAL_DIRS_STEP_TYPE,
      PYSPARK_STEP_TYPE)
  }

  test("Apply volumes step if mounts are present.") {
    val volumeSpec = KubernetesVolumeSpec(
      "volume",
      "/tmp",
      false,
      KubernetesHostPathVolumeConf("/path"))
    val conf = KubernetesConf(
      new SparkConf(false),
      KubernetesDriverSpecificConf(
        None,
        "test-app",
        "main",
        Seq.empty),
      "prefix",
      "appId",
      Map.empty,
      Map.empty,
      Map.empty,
      Map.empty,
      Map.empty,
      volumeSpec :: Nil,
      Seq.empty[String])
    validateStepTypesApplied(
      builderUnderTest.buildFromFeatures(conf),
      BASIC_STEP_TYPE,
      CREDENTIALS_STEP_TYPE,
      SERVICE_STEP_TYPE,
      LOCAL_DIRS_STEP_TYPE,
      MOUNT_VOLUMES_STEP_TYPE,
      JAVA_STEP_TYPE)
  }

<<<<<<< HEAD
  test("Apply template volume step if executor template is present.") {
    val sparkConf = spy(new SparkConf(false))
    doReturn(Option("filename")).when(sparkConf)
      .get(Config.KUBERNETES_EXECUTOR_PODTEMPLATE_FILE)
    val conf = KubernetesConf(
      sparkConf,
      KubernetesDriverSpecificConf(
        Some(JavaMainAppResource("example.jar")),
=======
  test("Apply R step if main resource is R.") {
    val conf = KubernetesConf(
      new SparkConf(false),
      KubernetesDriverSpecificConf(
        Some(RMainAppResource("example.R")),
>>>>>>> a998e9d8
        "test-app",
        "main",
        Seq.empty),
      "prefix",
      "appId",
      Map.empty,
      Map.empty,
      Map.empty,
      Map.empty,
      Map.empty,
      Nil,
      Seq.empty[String])
    validateStepTypesApplied(
      builderUnderTest.buildFromFeatures(conf),
      BASIC_STEP_TYPE,
      CREDENTIALS_STEP_TYPE,
      SERVICE_STEP_TYPE,
      LOCAL_DIRS_STEP_TYPE,
<<<<<<< HEAD
      JAVA_STEP_TYPE,
      TEMPLATE_VOLUME_STEP_TYPE)
=======
      R_STEP_TYPE)
>>>>>>> a998e9d8
  }

  private def validateStepTypesApplied(resolvedSpec: KubernetesDriverSpec, stepTypes: String*)
    : Unit = {
    assert(resolvedSpec.systemProperties.size === stepTypes.size)
    stepTypes.foreach { stepType =>
      assert(resolvedSpec.pod.pod.getMetadata.getLabels.get(stepType) === stepType)
      assert(resolvedSpec.driverKubernetesResources.containsSlice(
        KubernetesFeaturesTestUtils.getSecretsForStepType(stepType)))
      assert(resolvedSpec.systemProperties(stepType) === stepType)
    }
  }

  test("Start with empty pod if template is not specified") {
    val kubernetesClient = mock(classOf[KubernetesClient])
    val driverBuilder = KubernetesDriverBuilder.apply(kubernetesClient, new SparkConf())
    verify(kubernetesClient, never()).pods()
  }

  test("Starts with template if specified") {
    val spec = getSpecWithPodTemplate(
      new PodBuilder()
        .withNewMetadata()
        .addToLabels("test-label-key", "test-label-value")
        .endMetadata()
        .withNewSpec()
        .addNewContainer()
        .withName(Constants.DRIVER_CONTAINER_NAME)
        .endContainer()
        .endSpec()
        .build())

    assert(spec.pod.pod.getMetadata.getLabels.containsKey("test-label-key"))
    assert(spec.pod.pod.getMetadata.getLabels.get("test-label-key") === "test-label-value")
    assert(spec.pod.container.getName === Constants.DRIVER_CONTAINER_NAME)
  }

  test("Starts with empty pod if bad template") {
    val exception = intercept[SparkException] {
      getSpecWithPodTemplate(
        new PodBuilder()
          .withNewMetadata()
          .addToLabels("test-label-key", "test-label-value")
          .endMetadata()
          .build())
    }
    assert(exception.getMessage.contains("Could not load driver pod from template file."))
  }

  private def getSpecWithPodTemplate(pod: Pod) : KubernetesDriverSpec = {
    val kubernetesClient = mock(classOf[KubernetesClient])
    val pods =
      mock(classOf[MixedOperation[Pod, PodList, DoneablePod, PodResource[Pod, DoneablePod]]])
    val podResource = mock(classOf[PodResource[Pod, DoneablePod]])
    when(kubernetesClient.pods()).thenReturn(pods)
    when(pods.load(any(classOf[File]))).thenReturn(podResource)
    when(podResource.get()).thenReturn(pod)

    val sparkConf = new SparkConf(false)
      .set(CONTAINER_IMAGE, "spark-driver:latest")
      .set(Config.KUBERNETES_DRIVER_PODTEMPLATE_FILE, "template-file.yaml")

    val kubernetesConf = new KubernetesConf(
      sparkConf,
      KubernetesDriverSpecificConf(
        Some(JavaMainAppResource("example.jar")),
        "test-app",
        "main",
        Seq.empty),
      "prefix",
      "appId",
      Map.empty,
      Map.empty,
      Map.empty,
      Map.empty,
      Map.empty,
      Nil,
      Seq.empty[String])

    KubernetesDriverBuilder.apply(kubernetesClient, sparkConf).buildFromFeatures(kubernetesConf)
  }
}<|MERGE_RESOLUTION|>--- conflicted
+++ resolved
@@ -88,15 +88,10 @@
       _ => envSecretsStep,
       _ => localDirsStep,
       _ => mountVolumesStep,
-<<<<<<< HEAD
-      _ => javaStep,
-      _ => pythonStep,
-      _ => templateVolumeStep)
-=======
       _ => pythonStep,
       _ => rStep,
-      _ => javaStep)
->>>>>>> a998e9d8
+      _ => javaStep,
+      _ => templateVolumeStep)
 
   test("Apply fundamental steps all the time.") {
     val conf = KubernetesConf(
@@ -236,7 +231,32 @@
       JAVA_STEP_TYPE)
   }
 
-<<<<<<< HEAD
+  test("Apply R step if main resource is R.") {
+    val conf = KubernetesConf(
+      new SparkConf(false),
+      KubernetesDriverSpecificConf(
+        Some(RMainAppResource("example.R")),
+        "test-app",
+        "main",
+        Seq.empty),
+      "prefix",
+      "appId",
+      Map.empty,
+      Map.empty,
+      Map.empty,
+      Map.empty,
+      Map.empty,
+      Nil,
+      Seq.empty[String])
+    validateStepTypesApplied(
+      builderUnderTest.buildFromFeatures(conf),
+      BASIC_STEP_TYPE,
+      CREDENTIALS_STEP_TYPE,
+      SERVICE_STEP_TYPE,
+      LOCAL_DIRS_STEP_TYPE,
+      R_STEP_TYPE)
+  }
+
   test("Apply template volume step if executor template is present.") {
     val sparkConf = spy(new SparkConf(false))
     doReturn(Option("filename")).when(sparkConf)
@@ -245,37 +265,26 @@
       sparkConf,
       KubernetesDriverSpecificConf(
         Some(JavaMainAppResource("example.jar")),
-=======
-  test("Apply R step if main resource is R.") {
-    val conf = KubernetesConf(
-      new SparkConf(false),
-      KubernetesDriverSpecificConf(
-        Some(RMainAppResource("example.R")),
->>>>>>> a998e9d8
-        "test-app",
-        "main",
-        Seq.empty),
-      "prefix",
-      "appId",
-      Map.empty,
-      Map.empty,
-      Map.empty,
-      Map.empty,
-      Map.empty,
-      Nil,
-      Seq.empty[String])
-    validateStepTypesApplied(
-      builderUnderTest.buildFromFeatures(conf),
-      BASIC_STEP_TYPE,
-      CREDENTIALS_STEP_TYPE,
-      SERVICE_STEP_TYPE,
-      LOCAL_DIRS_STEP_TYPE,
-<<<<<<< HEAD
+        "test-app",
+        "main",
+        Seq.empty),
+      "prefix",
+      "appId",
+      Map.empty,
+      Map.empty,
+      Map.empty,
+      Map.empty,
+      Map.empty,
+      Nil,
+      Seq.empty[String])
+    validateStepTypesApplied(
+      builderUnderTest.buildFromFeatures(conf),
+      BASIC_STEP_TYPE,
+      CREDENTIALS_STEP_TYPE,
+      SERVICE_STEP_TYPE,
+      LOCAL_DIRS_STEP_TYPE,
       JAVA_STEP_TYPE,
       TEMPLATE_VOLUME_STEP_TYPE)
-=======
-      R_STEP_TYPE)
->>>>>>> a998e9d8
   }
 
   private def validateStepTypesApplied(resolvedSpec: KubernetesDriverSpec, stepTypes: String*)
