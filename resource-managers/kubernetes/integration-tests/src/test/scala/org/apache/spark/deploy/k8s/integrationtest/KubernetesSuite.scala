/*
 * Licensed to the Apache Software Foundation (ASF) under one or more
 * contributor license agreements.  See the NOTICE file distributed with
 * this work for additional information regarding copyright ownership.
 * The ASF licenses this file to You under the Apache License, Version 2.0
 * (the "License"); you may not use this file except in compliance with
 * the License.  You may obtain a copy of the License at
 *
 *    http://www.apache.org/licenses/LICENSE-2.0
 *
 * Unless required by applicable law or agreed to in writing, software
 * distributed under the License is distributed on an "AS IS" BASIS,
 * WITHOUT WARRANTIES OR CONDITIONS OF ANY KIND, either express or implied.
 * See the License for the specific language governing permissions and
 * limitations under the License.
 */
package org.apache.spark.deploy.k8s.integrationtest

import java.io.File
import java.nio.file.{Path, Paths}
import java.util.UUID
import java.util.regex.Pattern

import com.google.common.io.PatternFilenameFilter
import io.fabric8.kubernetes.api.model.Pod
import io.fabric8.kubernetes.client.{KubernetesClientException, Watcher}
import io.fabric8.kubernetes.client.Watcher.Action
import org.scalatest.{BeforeAndAfter, BeforeAndAfterAll, Tag}
import org.scalatest.Matchers
import org.scalatest.concurrent.{Eventually, PatienceConfiguration}
import org.scalatest.time.{Minutes, Seconds, Span}
import scala.collection.JavaConverters._

import org.apache.spark.SparkFunSuite
import org.apache.spark.deploy.k8s.integrationtest.TestConfig._
import org.apache.spark.deploy.k8s.integrationtest.backend.{IntegrationTestBackend, IntegrationTestBackendFactory}
import org.apache.spark.internal.Logging

private[spark] class KubernetesSuite extends SparkFunSuite
  with BeforeAndAfterAll with BeforeAndAfter with BasicTestsSuite with SecretsTestsSuite
<<<<<<< HEAD
  with PythonTestsSuite with ClientModeTestsSuite with PodTemplateSuite {
=======
  with PythonTestsSuite with ClientModeTestsSuite
  with Logging with Eventually with Matchers {
>>>>>>> fbaf1505

  import KubernetesSuite._

  private var sparkHomeDir: Path = _
  private var pyImage: String = _
  private var rImage: String = _

  protected var image: String = _
  protected var testBackend: IntegrationTestBackend = _
  protected var driverPodName: String = _
  protected var kubernetesTestComponents: KubernetesTestComponents = _
  protected var sparkAppConf: SparkAppConf = _
  protected var containerLocalSparkDistroExamplesJar: String = _
  protected var appLocator: String = _

  // Default memory limit is 1024M + 384M (minimum overhead constant)
  private val baseMemory = s"${1024 + 384}Mi"
  protected val memOverheadConstant = 0.8
  private val standardNonJVMMemory = s"${(1024 + 0.4*1024).toInt}Mi"
  protected val additionalMemory = 200
  // 209715200 is 200Mi
  protected val additionalMemoryInBytes = 209715200
  private val extraDriverTotalMemory = s"${(1024 + memOverheadConstant*1024).toInt}Mi"
  private val extraExecTotalMemory =
    s"${(1024 + memOverheadConstant*1024 + additionalMemory).toInt}Mi"

  override def beforeAll(): Unit = {
    super.beforeAll()
    // The scalatest-maven-plugin gives system properties that are referenced but not set null
    // values. We need to remove the null-value properties before initializing the test backend.
    val nullValueProperties = System.getProperties.asScala
      .filter(entry => entry._2.equals("null"))
      .map(entry => entry._1.toString)
    nullValueProperties.foreach { key =>
      System.clearProperty(key)
    }

    val sparkDirProp = System.getProperty("spark.kubernetes.test.unpackSparkDir")
    require(sparkDirProp != null, "Spark home directory must be provided in system properties.")
    sparkHomeDir = Paths.get(sparkDirProp)
    require(sparkHomeDir.toFile.isDirectory,
      s"No directory found for spark home specified at $sparkHomeDir.")
    val imageTag = getTestImageTag
    val imageRepo = getTestImageRepo
    image = s"$imageRepo/spark:$imageTag"
    pyImage = s"$imageRepo/spark-py:$imageTag"
    rImage = s"$imageRepo/spark-r:$imageTag"

    val sparkDistroExamplesJarFile: File = sparkHomeDir.resolve(Paths.get("examples", "jars"))
      .toFile
      .listFiles(new PatternFilenameFilter(Pattern.compile("^spark-examples_.*\\.jar$")))(0)
    containerLocalSparkDistroExamplesJar = s"local:///opt/spark/examples/jars/" +
      s"${sparkDistroExamplesJarFile.getName}"
    testBackend = IntegrationTestBackendFactory.getTestBackend
    testBackend.initialize()
    kubernetesTestComponents = new KubernetesTestComponents(testBackend.getKubernetesClient)
  }

  override def afterAll(): Unit = {
    try {
      testBackend.cleanUp()
    } finally {
      super.afterAll()
    }
  }

  before {
    appLocator = UUID.randomUUID().toString.replaceAll("-", "")
    driverPodName = "spark-test-app-" + UUID.randomUUID().toString.replaceAll("-", "")
    sparkAppConf = kubernetesTestComponents.newSparkAppConf()
      .set("spark.kubernetes.container.image", image)
      .set("spark.kubernetes.driver.pod.name", driverPodName)
      .set("spark.kubernetes.driver.label.spark-app-locator", appLocator)
      .set("spark.kubernetes.executor.label.spark-app-locator", appLocator)
    if (!kubernetesTestComponents.hasUserSpecifiedNamespace) {
      kubernetesTestComponents.createNamespace()
    }
  }

  after {
    if (!kubernetesTestComponents.hasUserSpecifiedNamespace) {
      kubernetesTestComponents.deleteNamespace()
    }
    deleteDriverPod()
  }

  protected def runSparkPiAndVerifyCompletion(
      appResource: String = containerLocalSparkDistroExamplesJar,
      driverPodChecker: Pod => Unit = doBasicDriverPodCheck,
      executorPodChecker: Pod => Unit = doBasicExecutorPodCheck,
      appArgs: Array[String] = Array.empty[String],
      appLocator: String = appLocator,
      isJVM: Boolean = true ): Unit = {
    runSparkApplicationAndVerifyCompletion(
      appResource,
      SPARK_PI_MAIN_CLASS,
      Seq("Pi is roughly 3"),
      appArgs,
      driverPodChecker,
      executorPodChecker,
      appLocator,
      isJVM)
  }

  protected def runSparkRemoteCheckAndVerifyCompletion(
      appResource: String = containerLocalSparkDistroExamplesJar,
      driverPodChecker: Pod => Unit = doBasicDriverPodCheck,
      executorPodChecker: Pod => Unit = doBasicExecutorPodCheck,
      appArgs: Array[String],
      appLocator: String = appLocator): Unit = {
    runSparkApplicationAndVerifyCompletion(
      appResource,
      SPARK_REMOTE_MAIN_CLASS,
      Seq(s"Mounting of ${appArgs.head} was true"),
      appArgs,
      driverPodChecker,
      executorPodChecker,
      appLocator,
      true)
  }

  protected def runSparkJVMCheckAndVerifyCompletion(
      appResource: String = containerLocalSparkDistroExamplesJar,
      mainClass: String = SPARK_DRIVER_MAIN_CLASS,
      driverPodChecker: Pod => Unit = doBasicDriverPodCheck,
      appArgs: Array[String] = Array("5"),
      expectedJVMValue: Seq[String]): Unit = {
    val appArguments = SparkAppArguments(
      mainAppResource = appResource,
      mainClass = mainClass,
      appArgs = appArgs)
    SparkAppLauncher.launch(
      appArguments,
      sparkAppConf,
      TIMEOUT.value.toSeconds.toInt,
      sparkHomeDir,
      true)

    val driverPod = kubernetesTestComponents.kubernetesClient
      .pods()
      .withLabel("spark-app-locator", appLocator)
      .withLabel("spark-role", "driver")
      .list()
      .getItems
      .get(0)
    doBasicDriverPodCheck(driverPod)

    Eventually.eventually(TIMEOUT, INTERVAL) {
      expectedJVMValue.foreach { e =>
        assert(kubernetesTestComponents.kubernetesClient
          .pods()
          .withName(driverPod.getMetadata.getName)
          .getLog
          .contains(e), "The application did not complete.")
      }
    }
  }

  protected def runSparkApplicationAndVerifyCompletion(
      appResource: String,
      mainClass: String,
      expectedLogOnCompletion: Seq[String],
      appArgs: Array[String],
      driverPodChecker: Pod => Unit,
      executorPodChecker: Pod => Unit,
      appLocator: String,
      isJVM: Boolean,
      pyFiles: Option[String] = None): Unit = {
    val appArguments = SparkAppArguments(
      mainAppResource = appResource,
      mainClass = mainClass,
      appArgs = appArgs)
    SparkAppLauncher.launch(
      appArguments,
      sparkAppConf,
      TIMEOUT.value.toSeconds.toInt,
      sparkHomeDir,
      isJVM,
      pyFiles)

    val driverPod = kubernetesTestComponents.kubernetesClient
      .pods()
      .withLabel("spark-app-locator", appLocator)
      .withLabel("spark-role", "driver")
      .list()
      .getItems
      .get(0)
    driverPodChecker(driverPod)
    val execPods = scala.collection.mutable.Map[String, Pod]()
    val execWatcher = kubernetesTestComponents.kubernetesClient
      .pods()
      .withLabel("spark-app-locator", appLocator)
      .withLabel("spark-role", "executor")
      .watch(new Watcher[Pod] {
        logInfo("Beginning watch of executors")
        override def onClose(cause: KubernetesClientException): Unit =
          logInfo("Ending watch of executors")
        override def eventReceived(action: Watcher.Action, resource: Pod): Unit = {
          val name = resource.getMetadata.getName
          action match {
            case Action.ADDED | Action.MODIFIED =>
              execPods(name) = resource
            case Action.DELETED | Action.ERROR =>
              execPods.remove(name)
          }
        }
      })
    Eventually.eventually(TIMEOUT, INTERVAL) { execPods.values.nonEmpty should be (true) }
    execWatcher.close()
    execPods.values.foreach(executorPodChecker(_))
    Eventually.eventually(TIMEOUT, INTERVAL) {
      expectedLogOnCompletion.foreach { e =>
        assert(kubernetesTestComponents.kubernetesClient
          .pods()
          .withName(driverPod.getMetadata.getName)
          .getLog
          .contains(e), "The application did not complete.")
      }
    }
  }
  protected def doBasicDriverPodCheck(driverPod: Pod): Unit = {
    assert(driverPod.getMetadata.getName === driverPodName)
    assert(driverPod.getSpec.getContainers.get(0).getImage === image)
    assert(driverPod.getSpec.getContainers.get(0).getName === "spark-kubernetes-driver")
    assert(driverPod.getSpec.getContainers.get(0).getResources.getRequests.get("memory").getAmount
      === baseMemory)
  }


  protected def doBasicDriverPyPodCheck(driverPod: Pod): Unit = {
    assert(driverPod.getMetadata.getName === driverPodName)
    assert(driverPod.getSpec.getContainers.get(0).getImage === pyImage)
    assert(driverPod.getSpec.getContainers.get(0).getName === "spark-kubernetes-driver")
    assert(driverPod.getSpec.getContainers.get(0).getResources.getRequests.get("memory").getAmount
      === standardNonJVMMemory)
  }

  protected def doBasicDriverRPodCheck(driverPod: Pod): Unit = {
    assert(driverPod.getMetadata.getName === driverPodName)
    assert(driverPod.getSpec.getContainers.get(0).getImage === rImage)
    assert(driverPod.getSpec.getContainers.get(0).getName === "spark-kubernetes-driver")
    assert(driverPod.getSpec.getContainers.get(0).getResources.getRequests.get("memory").getAmount
      === standardNonJVMMemory)
  }


  protected def doBasicExecutorPodCheck(executorPod: Pod): Unit = {
    assert(executorPod.getSpec.getContainers.get(0).getImage === image)
    assert(executorPod.getSpec.getContainers.get(0).getName === "executor")
    assert(executorPod.getSpec.getContainers.get(0).getResources.getRequests.get("memory").getAmount
      === baseMemory)
  }

  protected def doBasicExecutorPyPodCheck(executorPod: Pod): Unit = {
    assert(executorPod.getSpec.getContainers.get(0).getImage === pyImage)
    assert(executorPod.getSpec.getContainers.get(0).getName === "executor")
    assert(executorPod.getSpec.getContainers.get(0).getResources.getRequests.get("memory").getAmount
      === standardNonJVMMemory)
  }

  protected def doBasicExecutorRPodCheck(executorPod: Pod): Unit = {
    assert(executorPod.getSpec.getContainers.get(0).getImage === rImage)
    assert(executorPod.getSpec.getContainers.get(0).getName === "executor")
    assert(executorPod.getSpec.getContainers.get(0).getResources.getRequests.get("memory").getAmount
      === standardNonJVMMemory)
  }

  protected def doDriverMemoryCheck(driverPod: Pod): Unit = {
    assert(driverPod.getSpec.getContainers.get(0).getResources.getRequests.get("memory").getAmount
      === extraDriverTotalMemory)
  }

  protected def doExecutorMemoryCheck(executorPod: Pod): Unit = {
    assert(executorPod.getSpec.getContainers.get(0).getResources.getRequests.get("memory").getAmount
      === extraExecTotalMemory)
  }

  protected def checkCustomSettings(pod: Pod): Unit = {
    assert(pod.getMetadata.getLabels.get("label1") === "label1-value")
    assert(pod.getMetadata.getLabels.get("label2") === "label2-value")
    assert(pod.getMetadata.getAnnotations.get("annotation1") === "annotation1-value")
    assert(pod.getMetadata.getAnnotations.get("annotation2") === "annotation2-value")

    val container = pod.getSpec.getContainers.get(0)
    val envVars = container
      .getEnv
      .asScala
      .map { env =>
        (env.getName, env.getValue)
      }
      .toMap
    assert(envVars("ENV1") === "VALUE1")
    assert(envVars("ENV2") === "VALUE2")
  }

  private def deleteDriverPod(): Unit = {
    kubernetesTestComponents.kubernetesClient.pods().withName(driverPodName).delete()
    Eventually.eventually(TIMEOUT, INTERVAL) {
      assert(kubernetesTestComponents.kubernetesClient
        .pods()
        .withName(driverPodName)
        .get() == null)
    }
  }
}

private[spark] object KubernetesSuite {
  val k8sTestTag = Tag("k8s")
  val SPARK_PI_MAIN_CLASS: String = "org.apache.spark.examples.SparkPi"
  val SPARK_REMOTE_MAIN_CLASS: String = "org.apache.spark.examples.SparkRemoteFileTest"
  val SPARK_DRIVER_MAIN_CLASS: String = "org.apache.spark.examples.DriverSubmissionTest"
  val TIMEOUT = PatienceConfiguration.Timeout(Span(2, Minutes))
  val INTERVAL = PatienceConfiguration.Interval(Span(2, Seconds))
}<|MERGE_RESOLUTION|>--- conflicted
+++ resolved
@@ -38,12 +38,8 @@
 
 private[spark] class KubernetesSuite extends SparkFunSuite
   with BeforeAndAfterAll with BeforeAndAfter with BasicTestsSuite with SecretsTestsSuite
-<<<<<<< HEAD
-  with PythonTestsSuite with ClientModeTestsSuite with PodTemplateSuite {
-=======
-  with PythonTestsSuite with ClientModeTestsSuite
+  with PythonTestsSuite with ClientModeTestsSuite with PodTemplateSuite
   with Logging with Eventually with Matchers {
->>>>>>> fbaf1505
 
   import KubernetesSuite._
 
