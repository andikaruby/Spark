--- conflicted
+++ resolved
@@ -51,20 +51,8 @@
         return Seq.empty
       }
 
-<<<<<<< HEAD
       val command = writingCommandForExistingTable(catalog, tableDesc)
       command.run(sparkSession, child)
-=======
-      // For CTAS, there is no static partition values to insert.
-      val partition = tableDesc.partitionColumnNames.map(_ -> None).toMap
-      InsertIntoHiveTable(
-        tableDesc,
-        partition,
-        query,
-        overwrite = false,
-        ifPartitionNotExists = false,
-        outputColumnNames = outputColumnNames).run(sparkSession, child)
->>>>>>> 7d5f6e8c
     } else {
       // TODO ideally, we should get the output data ready first and then
       // add the relation into catalog, just in case of failure occurs while data
@@ -123,9 +111,11 @@
   override def writingCommandForExistingTable(
       catalog: SessionCatalog,
       tableDesc: CatalogTable): DataWritingCommand = {
+    // For CTAS, there is no static partition values to insert.
+    val partition = tableDesc.partitionColumnNames.map(_ -> None).toMap
     InsertIntoHiveTable(
       tableDesc,
-      Map.empty,
+      partition,
       query,
       overwrite = false,
       ifPartitionNotExists = false,
