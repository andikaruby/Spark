--- conflicted
+++ resolved
@@ -77,17 +77,13 @@
     Seq.empty[Row]
   }
 
-<<<<<<< HEAD
-  override def argString(maxFields: Int): String = {
-=======
   // Returns `DataWritingCommand` which actually writes data into the table.
   def getWritingCommand(
     catalog: SessionCatalog,
     tableDesc: CatalogTable,
     tableExists: Boolean): DataWritingCommand
 
-  override def argString: String = {
->>>>>>> aa0d4ca8
+  override def argString(maxFields: Int): String = {
     s"[Database:${tableDesc.database}, " +
     s"TableName: ${tableDesc.identifier.table}, " +
     s"InsertIntoHiveTable]"
