/*
 * Licensed to the Apache Software Foundation (ASF) under one or more
 * contributor license agreements.  See the NOTICE file distributed with
 * this work for additional information regarding copyright ownership.
 * The ASF licenses this file to You under the Apache License, Version 2.0
 * (the "License"); you may not use this file except in compliance with
 * the License.  You may obtain a copy of the License at
 *
 *    http://www.apache.org/licenses/LICENSE-2.0
 *
 * Unless required by applicable law or agreed to in writing, software
 * distributed under the License is distributed on an "AS IS" BASIS,
 * WITHOUT WARRANTIES OR CONDITIONS OF ANY KIND, either express or implied.
 * See the License for the specific language governing permissions and
 * limitations under the License.
 */

package org.apache.spark.sql.hive.client

import java.io.File
import java.lang.reflect.InvocationTargetException
import java.net.{URL, URLClassLoader}
import java.util

import scala.util.Try

import org.apache.commons.io.{FileUtils, IOUtils}
import org.apache.commons.lang3.{JavaVersion, SystemUtils}
import org.apache.hadoop.conf.Configuration
import org.apache.hadoop.hive.conf.HiveConf.ConfVars
import org.apache.hadoop.hive.shims.ShimLoader

import org.apache.spark.SparkConf
import org.apache.spark.deploy.SparkSubmitUtils
import org.apache.spark.internal.Logging
import org.apache.spark.sql.catalyst.util.quietly
import org.apache.spark.sql.hive.HiveUtils
import org.apache.spark.sql.internal.NonClosableMutableURLClassLoader
import org.apache.spark.util.{MutableURLClassLoader, Utils}

/** Factory for `IsolatedClientLoader` with specific versions of hive. */
private[hive] object IsolatedClientLoader extends Logging {
  /**
   * Creates isolated Hive client loaders by downloading the requested version from maven.
   */
  def forVersion(
      hiveMetastoreVersion: String,
      hadoopVersion: String,
      sparkConf: SparkConf,
      hadoopConf: Configuration,
      config: Map[String, String] = Map.empty,
      ivyPath: Option[String] = None,
      sharedPrefixes: Seq[String] = Seq.empty,
      barrierPrefixes: Seq[String] = Seq.empty,
      sharesHadoopClasses: Boolean = true): IsolatedClientLoader = synchronized {
    val resolvedVersion = hiveVersion(hiveMetastoreVersion)
    // We will first try to share Hadoop classes. If we cannot resolve the Hadoop artifact
    // with the given version, we will use Hadoop 2.7 and then will not share Hadoop classes.
    var _sharesHadoopClasses = sharesHadoopClasses
    val files = if (resolvedVersions.contains((resolvedVersion, hadoopVersion))) {
      resolvedVersions((resolvedVersion, hadoopVersion))
    } else {
      val (downloadedFiles, actualHadoopVersion) =
        try {
          (downloadVersion(resolvedVersion, hadoopVersion, ivyPath), hadoopVersion)
        } catch {
          case e: RuntimeException if e.getMessage.contains("hadoop") =>
            // If the error message contains hadoop, it is probably because the hadoop
            // version cannot be resolved.
            val fallbackVersion = "2.7.4"
            logWarning(s"Failed to resolve Hadoop artifacts for the version $hadoopVersion. We " +
              s"will change the hadoop version from $hadoopVersion to $fallbackVersion and try " +
              "again. Hadoop classes will not be shared between Spark and Hive metastore client. " +
              "It is recommended to set jars used by Hive metastore client through " +
              "spark.sql.hive.metastore.jars in the production environment.")
            _sharesHadoopClasses = false
            (downloadVersion(resolvedVersion, fallbackVersion, ivyPath), fallbackVersion)
        }
      resolvedVersions.put((resolvedVersion, actualHadoopVersion), downloadedFiles)
      resolvedVersions((resolvedVersion, actualHadoopVersion))
    }

    new IsolatedClientLoader(
      hiveVersion(hiveMetastoreVersion),
      sparkConf,
      execJars = files,
      hadoopConf = hadoopConf,
      config = config,
      sharesHadoopClasses = _sharesHadoopClasses,
      sharedPrefixes = sharedPrefixes,
      barrierPrefixes = barrierPrefixes)
  }

  def hiveVersion(version: String): HiveVersion = version match {
    case "12" | "0.12" | "0.12.0" => hive.v12
    case "13" | "0.13" | "0.13.0" | "0.13.1" => hive.v13
    case "14" | "0.14" | "0.14.0" => hive.v14
    case "1.0" | "1.0.0" | "1.0.1" => hive.v1_0
    case "1.1" | "1.1.0" | "1.1.1" => hive.v1_1
    case "1.2" | "1.2.0" | "1.2.1" | "1.2.2" => hive.v1_2
    case "2.0" | "2.0.0" | "2.0.1" => hive.v2_0
    case "2.1" | "2.1.0" | "2.1.1" => hive.v2_1
    case "2.2" | "2.2.0" => hive.v2_2
    case "2.3" | "2.3.0" | "2.3.1" | "2.3.2" | "2.3.3" | "2.3.4" => hive.v2_3
    case "3.1" | "3.1.0" | "3.1.1" => hive.v3_1
    case version =>
      throw new UnsupportedOperationException(s"Unsupported Hive Metastore version ($version). " +
        s"Please set ${HiveUtils.HIVE_METASTORE_VERSION.key} with a valid version.")
  }

  private def downloadVersion(
      version: HiveVersion,
      hadoopVersion: String,
      ivyPath: Option[String]): Seq[URL] = {
    val hiveArtifacts = version.extraDeps ++
      Seq("hive-metastore", "hive-exec", "hive-common", "hive-serde")
        .map(a => s"org.apache.hive:$a:${version.fullVersion}") ++
      Seq("com.google.guava:guava:14.0.1",
        s"org.apache.hadoop:hadoop-client:$hadoopVersion")

    val classpath = quietly {
      SparkSubmitUtils.resolveMavenCoordinates(
        hiveArtifacts.mkString(","),
        SparkSubmitUtils.buildIvySettings(
          Some("http://www.datanucleus.org/downloads/maven2"),
          ivyPath),
        exclusions = version.exclusions)
    }
    val allFiles = classpath.split(",").map(new File(_)).toSet

    // TODO: Remove copy logic.
    val tempDir = Utils.createTempDir(namePrefix = s"hive-${version}")
    allFiles.foreach(f => FileUtils.copyFileToDirectory(f, tempDir))
    logInfo(s"Downloaded metastore jars to ${tempDir.getCanonicalPath}")
    tempDir.listFiles().map(_.toURI.toURL)
  }

  // A map from a given pair of HiveVersion and Hadoop version to jar files.
  // It is only used by forVersion.
  private val resolvedVersions =
    new scala.collection.mutable.HashMap[(HiveVersion, String), Seq[URL]]
}

/**
 * Creates a [[HiveClient]] using a classloader that works according to the following rules:
 *  - Shared classes: Java, Scala, logging, and Spark classes are delegated to `baseClassLoader`
 *    allowing the results of calls to the [[HiveClient]] to be visible externally.
 *  - Hive classes: new instances are loaded from `execJars`.  These classes are not
 *    accessible externally due to their custom loading.
 *  - [[HiveClientImpl]]: a new copy is created for each instance of `IsolatedClassLoader`.
 *    This new instance is able to see a specific version of hive without using reflection. Since
 *    this is a unique instance, it is not visible externally other than as a generic
 *    [[HiveClient]], unless `isolationOn` is set to `false`.
 *
 * @param version The version of hive on the classpath.  used to pick specific function signatures
 *                that are not compatible across versions.
 * @param execJars A collection of jar files that must include hive and hadoop.
 * @param config   A set of options that will be added to the HiveConf of the constructed client.
 * @param isolationOn When true, custom versions of barrier classes will be constructed.  Must be
 *                    true unless loading the version of hive that is on Sparks classloader.
 * @param sharesHadoopClasses When true, we will share Hadoop classes between Spark and
 * @param baseClassLoader The spark classloader that is used to load shared classes.
 */
private[hive] class IsolatedClientLoader(
    val version: HiveVersion,
    val sparkConf: SparkConf,
    val hadoopConf: Configuration,
    val execJars: Seq[URL] = Seq.empty,
    val config: Map[String, String] = Map.empty,
    val isolationOn: Boolean = true,
    val sharesHadoopClasses: Boolean = true,
    val baseClassLoader: ClassLoader = Thread.currentThread().getContextClassLoader,
    val sharedPrefixes: Seq[String] = Seq.empty,
    val barrierPrefixes: Seq[String] = Seq.empty)
  extends Logging {

  /** All jars used by the hive specific classloader. */
  protected def allJars = execJars.toArray

  protected def isSharedClass(name: String): Boolean = {
    val isHadoopClass =
      name.startsWith("org.apache.hadoop.") && !name.startsWith("org.apache.hadoop.hive.")

    name.startsWith("org.slf4j") ||
    name.startsWith("org.apache.log4j") || // log4j1.x
    name.startsWith("org.apache.logging.log4j") || // log4j2
    name.startsWith("org.apache.spark.") ||
    (sharesHadoopClasses && isHadoopClass) ||
    name.startsWith("scala.") ||
    (name.startsWith("com.google") && !name.startsWith("com.google.cloud")) ||
<<<<<<< HEAD
    name.startsWith("java.lang.") ||
    name.startsWith("java.net") ||
    name.startsWith("org.apache.derby.") ||
=======
    name.startsWith("java.") ||
    name.startsWith("javax.sql.") ||
>>>>>>> 9f58d3b4
    sharedPrefixes.exists(name.startsWith)
  }

  /** True if `name` refers to a spark class that must see specific version of Hive. */
  protected def isBarrierClass(name: String): Boolean =
    name.startsWith(classOf[HiveClientImpl].getName) ||
    name.startsWith(classOf[Shim].getName) ||
    name.startsWith(classOf[ShimLoader].getName) ||
    barrierPrefixes.exists(name.startsWith)

  protected def classToPath(name: String): String =
    name.replaceAll("\\.", "/") + ".class"

  /**
   * The classloader that is used to load an isolated version of Hive.
   * This classloader is a special URLClassLoader that exposes the addURL method.
   * So, when we add jar, we can add this new jar directly through the addURL method
   * instead of stacking a new URLClassLoader on top of it.
   */
  private[hive] val classLoader: MutableURLClassLoader = {
    val isolatedClassLoader =
      if (isolationOn) {
        if (allJars.isEmpty) {
          // See HiveUtils; this is the Java 9+ + builtin mode scenario
          baseClassLoader
        } else {
          val rootClassLoader: ClassLoader =
            if (SystemUtils.isJavaVersionAtLeast(JavaVersion.JAVA_9)) {
              // In Java 9, the boot classloader can see few JDK classes. The intended parent
              // classloader for delegation is now the platform classloader.
              // See http://java9.wtf/class-loading/
              val platformCL =
              classOf[ClassLoader].getMethod("getPlatformClassLoader").
                invoke(null).asInstanceOf[ClassLoader]
              // Check to make sure that the root classloader does not know about Hive.
              assert(Try(platformCL.loadClass("org.apache.hadoop.hive.conf.HiveConf")).isFailure)
              platformCL
            } else {
              // The boot classloader is represented by null (the instance itself isn't accessible)
              // and before Java 9 can see all JDK classes
              null
            }
          new URLClassLoader(allJars, rootClassLoader) {
            override def loadClass(name: String, resolve: Boolean): Class[_] = {
              val loaded = findLoadedClass(name)
              if (loaded == null) doLoadClass(name, resolve) else loaded
            }
            def doLoadClass(name: String, resolve: Boolean): Class[_] = {
              val classFileName = name.replaceAll("\\.", "/") + ".class"
              if (isBarrierClass(name)) {
                // For barrier classes, we construct a new copy of the class.
                val bytes = IOUtils.toByteArray(baseClassLoader.getResourceAsStream(classFileName))
                logDebug(s"custom defining: $name - ${util.Arrays.hashCode(bytes)}")
                defineClass(name, bytes, 0, bytes.length)
              } else if (!isSharedClass(name)) {
                logDebug(s"hive class: $name - ${getResource(classToPath(name))}")
                super.loadClass(name, resolve)
              } else {
                // For shared classes, we delegate to baseClassLoader, but fall back in case the
                // class is not found.
                logDebug(s"shared class: $name")
                try {
                  baseClassLoader.loadClass(name)
                } catch {
                  case _: ClassNotFoundException =>
                    super.loadClass(name, resolve)
                }
              }
            }
          }
        }
      } else {
        baseClassLoader
      }
    // Right now, we create a URLClassLoader that gives preference to isolatedClassLoader
    // over its own URLs when it loads classes and resources.
    // We may want to use ChildFirstURLClassLoader based on
    // the configuration of spark.executor.userClassPathFirst, which gives preference
    // to its own URLs over the parent class loader (see Executor's createClassLoader method).
    new NonClosableMutableURLClassLoader(isolatedClassLoader)
  }

  private[hive] def addJar(path: URL): Unit = synchronized {
    classLoader.addURL(path)
  }

  /** The isolated client interface to Hive. */
  private[hive] def createClient(): HiveClient = synchronized {
    val warehouseDir = Option(hadoopConf.get(ConfVars.METASTOREWAREHOUSE.varname))
    if (!isolationOn) {
      return new HiveClientImpl(version, warehouseDir, sparkConf, hadoopConf, config,
        baseClassLoader, this)
    }
    // Pre-reflective instantiation setup.
    logDebug("Initializing the logger to avoid disaster...")
    val origLoader = Thread.currentThread().getContextClassLoader
    Thread.currentThread.setContextClassLoader(classLoader)

    try {
      classLoader
        .loadClass(classOf[HiveClientImpl].getName)
        .getConstructors.head
        .newInstance(version, warehouseDir, sparkConf, hadoopConf, config, classLoader, this)
        .asInstanceOf[HiveClient]
    } catch {
      case e: InvocationTargetException =>
        if (e.getCause().isInstanceOf[NoClassDefFoundError]) {
          val cnf = e.getCause().asInstanceOf[NoClassDefFoundError]
          throw new ClassNotFoundException(
            s"$cnf when creating Hive client using classpath: ${execJars.mkString(", ")}\n" +
            "Please make sure that jars for your version of hive and hadoop are included in the " +
            s"paths passed to ${HiveUtils.HIVE_METASTORE_JARS.key}.", e)
        } else {
          throw e
        }
    } finally {
      Thread.currentThread.setContextClassLoader(origLoader)
    }
  }

  /**
   * The place holder for shared Hive client for all the HiveContext sessions (they share an
   * IsolatedClientLoader).
   */
  private[hive] var cachedHive: Any = null
}<|MERGE_RESOLUTION|>--- conflicted
+++ resolved
@@ -188,14 +188,9 @@
     (sharesHadoopClasses && isHadoopClass) ||
     name.startsWith("scala.") ||
     (name.startsWith("com.google") && !name.startsWith("com.google.cloud")) ||
-<<<<<<< HEAD
-    name.startsWith("java.lang.") ||
-    name.startsWith("java.net") ||
-    name.startsWith("org.apache.derby.") ||
-=======
     name.startsWith("java.") ||
     name.startsWith("javax.sql.") ||
->>>>>>> 9f58d3b4
+    name.startsWith("org.apache.derby.") ||
     sharedPrefixes.exists(name.startsWith)
   }
 
