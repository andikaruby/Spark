/*
 * Licensed to the Apache Software Foundation (ASF) under one or more
 * contributor license agreements.  See the NOTICE file distributed with
 * this work for additional information regarding copyright ownership.
 * The ASF licenses this file to You under the Apache License, Version 2.0
 * (the "License"); you may not use this file except in compliance with
 * the License.  You may obtain a copy of the License at
 *
 *    http://www.apache.org/licenses/LICENSE-2.0
 *
 * Unless required by applicable law or agreed to in writing, software
 * distributed under the License is distributed on an "AS IS" BASIS,
 * WITHOUT WARRANTIES OR CONDITIONS OF ANY KIND, either express or implied.
 * See the License for the specific language governing permissions and
 * limitations under the License.
 */

package org.apache.spark.sql.hive

import org.apache.spark.sql.catalyst.expressions.Row

import scala.collection.JavaConversions._

import org.apache.spark.annotation.Experimental
import org.apache.spark.sql._
import org.apache.spark.sql.catalyst.analysis.UnresolvedAttribute
import org.apache.spark.sql.catalyst.expressions._
import org.apache.spark.sql.catalyst.expressions.codegen.GeneratePredicate
import org.apache.spark.sql.catalyst.planning._
import org.apache.spark.sql.catalyst.plans._
import org.apache.spark.sql.catalyst.plans.logical.LogicalPlan
import org.apache.spark.sql.execution.{DescribeCommand => RunnableDescribeCommand}
import org.apache.spark.sql.execution._
import org.apache.spark.sql.hive.execution._
import org.apache.spark.sql.parquet.ParquetRelation
import org.apache.spark.sql.sources.{CreateTableUsingAsLogicalPlan, CreateTableUsingAsSelect, CreateTableUsing}
import org.apache.spark.sql.types.StringType


private[hive] trait HiveStrategies {
  // Possibly being too clever with types here... or not clever enough.
  self: SQLContext#SparkPlanner =>

  val hiveContext: HiveContext

  /**
   * :: Experimental ::
   * Finds table scans that would use the Hive SerDe and replaces them with our own native parquet
   * table scan operator.
   *
   * TODO: Much of this logic is duplicated in HiveTableScan.  Ideally we would do some refactoring
   * but since this is after the code freeze for 1.1 all logic is here to minimize disruption.
   *
   * Other issues:
   *  - Much of this logic assumes case insensitive resolution.
   */
  @Experimental
  object ParquetConversion extends Strategy {
    implicit class LogicalPlanHacks(s: DataFrame) {
      def lowerCase = DataFrame(s.sqlContext, s.logicalPlan)

      def addPartitioningAttributes(attrs: Seq[Attribute]) = {
        // Don't add the partitioning key if its already present in the data.
        if (attrs.map(_.name).toSet.subsetOf(s.logicalPlan.output.map(_.name).toSet)) {
          s
        } else {
          DataFrame(
            s.sqlContext,
            s.logicalPlan transform {
              case p: ParquetRelation => p.copy(partitioningAttributes = attrs)
            })
        }
      }
    }

    implicit class PhysicalPlanHacks(originalPlan: SparkPlan) {
      def fakeOutput(newOutput: Seq[Attribute]) =
        OutputFaker(
          originalPlan.output.map(a =>
            newOutput.find(a.name.toLowerCase == _.name.toLowerCase)
              .getOrElse(
                sys.error(s"Can't find attribute $a to fake in set ${newOutput.mkString(",")}"))),
          originalPlan)
    }

    def apply(plan: LogicalPlan): Seq[SparkPlan] = plan match {
      case PhysicalOperation(projectList, predicates, relation: MetastoreRelation)
          if relation.tableDesc.getSerdeClassName.contains("Parquet") &&
             hiveContext.convertMetastoreParquet =>

        // Filter out all predicates that only deal with partition keys
        val partitionsKeys = AttributeSet(relation.partitionKeys)
        val (pruningPredicates, otherPredicates) = predicates.partition {
          _.references.subsetOf(partitionsKeys)
        }

        // We are going to throw the predicates and projection back at the whole optimization
        // sequence so lets unresolve all the attributes, allowing them to be rebound to the
        // matching parquet attributes.
        val unresolvedOtherPredicates = Column(otherPredicates.map(_ transform {
          case a: AttributeReference => UnresolvedAttribute(a.name)
        }).reduceOption(And).getOrElse(Literal(true)))

        val unresolvedProjection: Seq[Column] = projectList.map(_ transform {
          case a: AttributeReference => UnresolvedAttribute(a.name)
        }).map(Column(_))

        try {
          if (relation.hiveQlTable.isPartitioned) {
            val rawPredicate = pruningPredicates.reduceOption(And).getOrElse(Literal(true))
            // Translate the predicate so that it automatically casts the input values to the
            // correct data types during evaluation.
            val castedPredicate = rawPredicate transform {
              case a: AttributeReference =>
                val idx = relation.partitionKeys.indexWhere(a.exprId == _.exprId)
                val key = relation.partitionKeys(idx)
                Cast(BoundReference(idx, StringType, nullable = true), key.dataType)
            }

            val inputData = new GenericMutableRow(relation.partitionKeys.size)
            val pruningCondition =
              if (codegenEnabled) {
                GeneratePredicate(castedPredicate)
              } else {
                InterpretedPredicate(castedPredicate)
              }

            val partitions = relation.hiveQlPartitions.filter { part =>
              val partitionValues = part.getValues
              var i = 0
              while (i < partitionValues.size()) {
                inputData(i) = partitionValues(i)
                i += 1
              }
              pruningCondition(inputData)
            }

            hiveContext
              .parquetFile(partitions.map(_.getLocation).mkString(","))
              .addPartitioningAttributes(relation.partitionKeys)
              .lowerCase
              .where(unresolvedOtherPredicates)
              .select(unresolvedProjection: _*)
              .queryExecution
              .executedPlan
              .fakeOutput(projectList.map(_.toAttribute)) :: Nil
          } else {
            hiveContext
              .parquetFile(relation.hiveQlTable.getDataLocation.toString)
              .lowerCase
              .where(unresolvedOtherPredicates)
              .select(unresolvedProjection: _*)
              .queryExecution
              .executedPlan
              .fakeOutput(projectList.map(_.toAttribute)) :: Nil
          }
        } catch {
          // parquetFile will throw an exception when there is no data.
          // TODO: Remove this hack for Spark 1.3.
          case iae: java.lang.IllegalArgumentException
              if iae.getMessage.contains("Can not create a Path from an empty string") =>
            PhysicalRDD(plan.output, sparkContext.emptyRDD[Row]) :: Nil
        }
      case _ => Nil
    }
  }

  object Scripts extends Strategy {
    def apply(plan: LogicalPlan): Seq[SparkPlan] = plan match {
      case logical.ScriptTransformation(input, script, output, child, schema: HiveScriptIOSchema) =>
        ScriptTransformation(input, script, output, planLater(child), schema)(hiveContext) :: Nil
      case _ => Nil
    }
  }

  object DataSinks extends Strategy {
    def apply(plan: LogicalPlan): Seq[SparkPlan] = plan match {
      case logical.InsertIntoTable(table: MetastoreRelation, partition, child, overwrite) =>
        execution.InsertIntoHiveTable(
          table, partition, planLater(child), overwrite) :: Nil
      case hive.InsertIntoHiveTable(table: MetastoreRelation, partition, child, overwrite) =>
        execution.InsertIntoHiveTable(
          table, partition, planLater(child), overwrite) :: Nil
      case _ => Nil
    }
  }

  /**
   * Retrieves data using a HiveTableScan.  Partition pruning predicates are also detected and
   * applied.
   */
  object HiveTableScans extends Strategy {
    def apply(plan: LogicalPlan): Seq[SparkPlan] = plan match {
      case PhysicalOperation(projectList, predicates, relation: MetastoreRelation) =>
        // Filter out all predicates that only deal with partition keys, these are given to the
        // hive table scan operator to be used for partition pruning.
        val partitionKeyIds = AttributeSet(relation.partitionKeys)
        val (pruningPredicates, otherPredicates) = predicates.partition { predicate =>
          !predicate.references.isEmpty &&
          predicate.references.subsetOf(partitionKeyIds)
        }

        pruneFilterProject(
          projectList,
          otherPredicates,
          identity[Seq[Expression]],
          HiveTableScan(_, relation, pruningPredicates.reduceLeftOption(And))(hiveContext)) :: Nil
      case _ =>
        Nil
    }
  }

  object HiveDDLStrategy extends Strategy {
    def apply(plan: LogicalPlan): Seq[SparkPlan] = plan match {
<<<<<<< HEAD
      case CreateTableUsing(tableIdentifier, userSpecifiedSchema, provider, false, options) =>
        ExecutedCommand(
          CreateMetastoreDataSource(
            tableIdentifier,
            userSpecifiedSchema,
            provider,
            options)) :: Nil
=======
      case CreateTableUsing(tableName, userSpecifiedSchema, provider, false, opts, allowExisting) =>
        ExecutedCommand(
          CreateMetastoreDataSource(
            tableName, userSpecifiedSchema, provider, opts, allowExisting)) :: Nil

      case CreateTableUsingAsSelect(tableName, provider, false, opts, allowExisting, query) =>
        val logicalPlan = hiveContext.parseSql(query)
        val cmd =
          CreateMetastoreDataSourceAsSelect(tableName, provider, opts, allowExisting, logicalPlan)
        ExecutedCommand(cmd) :: Nil

      case CreateTableUsingAsLogicalPlan(tableName, provider, false, opts, allowExisting, query) =>
        val cmd =
          CreateMetastoreDataSourceAsSelect(tableName, provider, opts, allowExisting, query)
        ExecutedCommand(cmd) :: Nil
>>>>>>> bebf4c42

      case _ => Nil
    }
  }

  case class HiveCommandStrategy(context: HiveContext) extends Strategy {
    def apply(plan: LogicalPlan): Seq[SparkPlan] = plan match {
      case describe: DescribeCommand =>
        val resolvedTable = context.executePlan(describe.table).analyzed
        resolvedTable match {
          case t: MetastoreRelation =>
            ExecutedCommand(
              DescribeHiveTableCommand(t, describe.output, describe.isExtended)) :: Nil
          case o: LogicalPlan =>
            ExecutedCommand(RunnableDescribeCommand(planLater(o), describe.output)) :: Nil
        }

      case _ => Nil
    }
  }
}<|MERGE_RESOLUTION|>--- conflicted
+++ resolved
@@ -212,31 +212,21 @@
 
   object HiveDDLStrategy extends Strategy {
     def apply(plan: LogicalPlan): Seq[SparkPlan] = plan match {
-<<<<<<< HEAD
-      case CreateTableUsing(tableIdentifier, userSpecifiedSchema, provider, false, options) =>
+      case CreateTableUsing(tableIdentifier, userSpecifiedSchema, provider, false, opts, allowExisting) =>
         ExecutedCommand(
           CreateMetastoreDataSource(
-            tableIdentifier,
-            userSpecifiedSchema,
-            provider,
-            options)) :: Nil
-=======
-      case CreateTableUsing(tableName, userSpecifiedSchema, provider, false, opts, allowExisting) =>
-        ExecutedCommand(
-          CreateMetastoreDataSource(
-            tableName, userSpecifiedSchema, provider, opts, allowExisting)) :: Nil
-
-      case CreateTableUsingAsSelect(tableName, provider, false, opts, allowExisting, query) =>
+            tableIdentifier, userSpecifiedSchema, provider, opts, allowExisting)) :: Nil
+
+      case CreateTableUsingAsSelect(tableIdentifier, provider, false, opts, allowExisting, query) =>
         val logicalPlan = hiveContext.parseSql(query)
         val cmd =
-          CreateMetastoreDataSourceAsSelect(tableName, provider, opts, allowExisting, logicalPlan)
+          CreateMetastoreDataSourceAsSelect(tableIdentifier, provider, opts, allowExisting, logicalPlan)
         ExecutedCommand(cmd) :: Nil
 
-      case CreateTableUsingAsLogicalPlan(tableName, provider, false, opts, allowExisting, query) =>
+      case CreateTableUsingAsLogicalPlan(tableIdentifier, provider, false, opts, allowExisting, query) =>
         val cmd =
-          CreateMetastoreDataSourceAsSelect(tableName, provider, opts, allowExisting, query)
+          CreateMetastoreDataSourceAsSelect(tableIdentifier, provider, opts, allowExisting, query)
         ExecutedCommand(cmd) :: Nil
->>>>>>> bebf4c42
 
       case _ => Nil
     }
