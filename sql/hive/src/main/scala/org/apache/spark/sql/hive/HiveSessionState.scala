--- conflicted
+++ resolved
@@ -60,13 +60,7 @@
   override lazy val analyzer: Analyzer = {
     new Analyzer(catalog, conf) {
       override val extendedResolutionRules =
-<<<<<<< HEAD
-        new DetermineHiveSerde(conf) ::
-=======
-        catalog.ParquetConversions ::
-        catalog.OrcConversions ::
         new ResolveHiveSerdeTable(sparkSession) ::
->>>>>>> 7730426c
         new FindDataSourceTable(sparkSession) ::
         new FindHiveSerdeTable(sparkSession) ::
         new ResolveSQLOnFile(sparkSession) :: Nil
