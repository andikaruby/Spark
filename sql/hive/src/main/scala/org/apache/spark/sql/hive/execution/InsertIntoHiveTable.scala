/*
 * Licensed to the Apache Software Foundation (ASF) under one or more
 * contributor license agreements.  See the NOTICE file distributed with
 * this work for additional information regarding copyright ownership.
 * The ASF licenses this file to You under the Apache License, Version 2.0
 * (the "License"); you may not use this file except in compliance with
 * the License.  You may obtain a copy of the License at
 *
 *    http://www.apache.org/licenses/LICENSE-2.0
 *
 * Unless required by applicable law or agreed to in writing, software
 * distributed under the License is distributed on an "AS IS" BASIS,
 * WITHOUT WARRANTIES OR CONDITIONS OF ANY KIND, either express or implied.
 * See the License for the specific language governing permissions and
 * limitations under the License.
 */

package org.apache.spark.sql.hive.execution

import scala.collection.JavaConversions._

import org.apache.hadoop.hive.common.`type`.HiveVarchar
import org.apache.hadoop.hive.conf.HiveConf
import org.apache.hadoop.hive.conf.HiveConf.ConfVars
import org.apache.hadoop.hive.metastore.MetaStoreUtils
import org.apache.hadoop.hive.ql.metadata.Hive
import org.apache.hadoop.hive.ql.plan.TableDesc
import org.apache.hadoop.hive.ql.{Context, ErrorMsg}
import org.apache.hadoop.hive.serde2.Serializer
import org.apache.hadoop.hive.serde2.objectinspector.ObjectInspectorUtils.ObjectInspectorCopyOption
import org.apache.hadoop.hive.serde2.objectinspector._
import org.apache.hadoop.hive.serde2.objectinspector.primitive.{JavaHiveDecimalObjectInspector, JavaHiveVarcharObjectInspector}
import org.apache.hadoop.mapred.{FileOutputCommitter, FileOutputFormat, JobConf}

import org.apache.spark.annotation.DeveloperApi
import org.apache.spark.rdd.RDD
import org.apache.spark.sql.catalyst.expressions.Row
import org.apache.spark.sql.catalyst.types.decimal.Decimal
import org.apache.spark.sql.execution.{Command, SparkPlan, UnaryNode}
import org.apache.spark.sql.hive._
import org.apache.spark.sql.hive.{ ShimFileSinkDesc => FileSinkDesc}
import org.apache.spark.sql.hive.HiveShim._
import org.apache.spark.{SerializableWritable, SparkException, TaskContext}

/**
 * :: DeveloperApi ::
 */
@DeveloperApi
case class InsertIntoHiveTable(
    table: MetastoreRelation,
    partition: Map[String, Option[String]],
    child: SparkPlan,
    overwrite: Boolean)
    (@transient sc: HiveContext)
  extends UnaryNode with Command with HiveInspectors {

  @transient lazy val outputClass = newSerializer(table.tableDesc).getSerializedClass
  @transient private lazy val hiveContext = new Context(sc.hiveconf)
  @transient private lazy val db = Hive.get(sc.hiveconf)

  private def newSerializer(tableDesc: TableDesc): Serializer = {
    val serializer = tableDesc.getDeserializerClass.newInstance().asInstanceOf[Serializer]
    serializer.initialize(null, tableDesc.getProperties)
    serializer
  }

  override def otherCopyArgs = sc :: Nil

  def output = child.output

<<<<<<< HEAD
=======
  /**
   * Wraps with Hive types based on object inspector.
   * TODO: Consolidate all hive OI/data interface code.
   */
  protected def wrapperFor(oi: ObjectInspector): Any => Any = oi match {
    case _: JavaHiveVarcharObjectInspector =>
      (o: Any) => new HiveVarchar(o.asInstanceOf[String], o.asInstanceOf[String].size)

    case _: JavaHiveDecimalObjectInspector =>
      (o: Any) => HiveShim.createDecimal(o.asInstanceOf[Decimal].toBigDecimal.underlying())

    case soi: StandardStructObjectInspector =>
      val wrappers = soi.getAllStructFieldRefs.map(ref => wrapperFor(ref.getFieldObjectInspector))
      (o: Any) => {
        val struct = soi.create()
        (soi.getAllStructFieldRefs, wrappers, o.asInstanceOf[Row]).zipped.foreach {
          (field, wrapper, data) => soi.setStructFieldData(struct, field, wrapper(data))
        }
        struct
      }

    case loi: ListObjectInspector =>
      val wrapper = wrapperFor(loi.getListElementObjectInspector)
      (o: Any) => seqAsJavaList(o.asInstanceOf[Seq[_]].map(wrapper))

    case moi: MapObjectInspector =>
      // The Predef.Map is scala.collection.immutable.Map.
      // Since the map values can be mutable, we explicitly import scala.collection.Map at here.
      import scala.collection.Map

      val keyWrapper = wrapperFor(moi.getMapKeyObjectInspector)
      val valueWrapper = wrapperFor(moi.getMapValueObjectInspector)
      (o: Any) => mapAsJavaMap(o.asInstanceOf[Map[_, _]].map { case (key, value) =>
        keyWrapper(key) -> valueWrapper(value)
      })

    case _ =>
      identity[Any]
  }

>>>>>>> 23f966f4
  def saveAsHiveFile(
      rdd: RDD[Row],
      valueClass: Class[_],
      fileSinkConf: FileSinkDesc,
      conf: SerializableWritable[JobConf],
      writerContainer: SparkHiveWriterContainer): Unit = {
    assert(valueClass != null, "Output value class not set")
    conf.value.setOutputValueClass(valueClass)

    val outputFileFormatClassName = fileSinkConf.getTableInfo.getOutputFileFormatClassName
    assert(outputFileFormatClassName != null, "Output format class not set")
    conf.value.set("mapred.output.format.class", outputFileFormatClassName)
    conf.value.setOutputCommitter(classOf[FileOutputCommitter])

    FileOutputFormat.setOutputPath(
      conf.value,
      SparkHiveWriterContainer.createPathFromString(fileSinkConf.getDirName, conf.value))
    log.debug("Saving as hadoop file of type " + valueClass.getSimpleName)

    writerContainer.driverSideSetup()
    sc.sparkContext.runJob(rdd, writeToFile _)
    writerContainer.commitJob()

    // Note that this function is executed on executor side
    def writeToFile(context: TaskContext, iterator: Iterator[Row]): Unit = {
      val serializer = newSerializer(fileSinkConf.getTableInfo)
      val standardOI = ObjectInspectorUtils
        .getStandardObjectInspector(
          fileSinkConf.getTableInfo.getDeserializer.getObjectInspector,
          ObjectInspectorCopyOption.JAVA)
        .asInstanceOf[StructObjectInspector]

      val fieldOIs = standardOI.getAllStructFieldRefs.map(_.getFieldObjectInspector).toArray
      val wrappers = fieldOIs.map(wrapperFor)
      val outputData = new Array[Any](fieldOIs.length)

      // Hadoop wants a 32-bit task attempt ID, so if ours is bigger than Int.MaxValue, roll it
      // around by taking a mod. We expect that no task will be attempted 2 billion times.
      val attemptNumber = (context.attemptId % Int.MaxValue).toInt
      writerContainer.executorSideSetup(context.stageId, context.partitionId, attemptNumber)

      iterator.foreach { row =>
        var i = 0
        while (i < fieldOIs.length) {
          outputData(i) = if (row.isNullAt(i)) null else wrappers(i)(row(i))
          i += 1
        }

        writerContainer
          .getLocalFileWriter(row)
          .write(serializer.serialize(outputData, standardOI))
      }

      writerContainer.close()
    }
  }

  /**
   * Inserts all the rows in the table into Hive.  Row objects are properly serialized with the
   * `org.apache.hadoop.hive.serde2.SerDe` and the
   * `org.apache.hadoop.mapred.OutputFormat` provided by the table definition.
   *
   * Note: this is run once and then kept to avoid double insertions.
   */
  override protected[sql] lazy val sideEffectResult: Seq[Row] = {
    // Have to pass the TableDesc object to RDD.mapPartitions and then instantiate new serializer
    // instances within the closure, since Serializer is not serializable while TableDesc is.
    val tableDesc = table.tableDesc
    val tableLocation = table.hiveQlTable.getDataLocation
    val tmpLocation = HiveShim.getExternalTmpPath(hiveContext, tableLocation)
    val fileSinkConf = new FileSinkDesc(tmpLocation.toString, tableDesc, false)
    val isCompressed = sc.hiveconf.getBoolean(
      ConfVars.COMPRESSRESULT.varname, ConfVars.COMPRESSRESULT.defaultBoolVal)

    if (isCompressed) {
      // Please note that isCompressed, "mapred.output.compress", "mapred.output.compression.codec",
      // and "mapred.output.compression.type" have no impact on ORC because it uses table properties
      // to store compression information.
      sc.hiveconf.set("mapred.output.compress", "true")
      fileSinkConf.setCompressed(true)
      fileSinkConf.setCompressCodec(sc.hiveconf.get("mapred.output.compression.codec"))
      fileSinkConf.setCompressType(sc.hiveconf.get("mapred.output.compression.type"))
    }

    val numDynamicPartitions = partition.values.count(_.isEmpty)
    val numStaticPartitions = partition.values.count(_.nonEmpty)
    val partitionSpec = partition.map {
      case (key, Some(value)) => key -> value
      case (key, None) => key -> ""
    }

    // All partition column names in the format of "<column name 1>/<column name 2>/..."
    val partitionColumns = fileSinkConf.getTableInfo.getProperties.getProperty("partition_columns")
    val partitionColumnNames = Option(partitionColumns).map(_.split("/")).orNull

    // Validate partition spec if there exist any dynamic partitions
    if (numDynamicPartitions > 0) {
      // Report error if dynamic partitioning is not enabled
      if (!sc.hiveconf.getBoolVar(HiveConf.ConfVars.DYNAMICPARTITIONING)) {
        throw new SparkException(ErrorMsg.DYNAMIC_PARTITION_DISABLED.getMsg)
      }

      // Report error if dynamic partition strict mode is on but no static partition is found
      if (numStaticPartitions == 0 &&
        sc.hiveconf.getVar(HiveConf.ConfVars.DYNAMICPARTITIONINGMODE).equalsIgnoreCase("strict")) {
        throw new SparkException(ErrorMsg.DYNAMIC_PARTITION_STRICT_MODE.getMsg)
      }

      // Report error if any static partition appears after a dynamic partition
      val isDynamic = partitionColumnNames.map(partitionSpec(_).isEmpty)
      if (isDynamic.init.zip(isDynamic.tail).contains((true, false))) {
        throw new SparkException(ErrorMsg.PARTITION_DYN_STA_ORDER.getMsg)
      }
    }

    val jobConf = new JobConf(sc.hiveconf)
    val jobConfSer = new SerializableWritable(jobConf)

    val writerContainer = if (numDynamicPartitions > 0) {
      val dynamicPartColNames = partitionColumnNames.takeRight(numDynamicPartitions)
      new SparkHiveDynamicPartitionWriterContainer(jobConf, fileSinkConf, dynamicPartColNames)
    } else {
      new SparkHiveWriterContainer(jobConf, fileSinkConf)
    }

    saveAsHiveFile(child.execute(), outputClass, fileSinkConf, jobConfSer, writerContainer)

    val outputPath = FileOutputFormat.getOutputPath(jobConf)
    // Have to construct the format of dbname.tablename.
    val qualifiedTableName = s"${table.databaseName}.${table.tableName}"
    // TODO: Correctly set holdDDLTime.
    // In most of the time, we should have holdDDLTime = false.
    // holdDDLTime will be true when TOK_HOLD_DDLTIME presents in the query as a hint.
    val holdDDLTime = false
    if (partition.nonEmpty) {
      val partVals = MetaStoreUtils.getPvals(table.hiveQlTable.getPartCols, partitionSpec)
      db.validatePartitionNameCharacters(partVals)
      // inheritTableSpecs is set to true. It should be set to false for a IMPORT query
      // which is currently considered as a Hive native command.
      val inheritTableSpecs = true
      // TODO: Correctly set isSkewedStoreAsSubdir.
      val isSkewedStoreAsSubdir = false
      if (numDynamicPartitions > 0) {
        db.loadDynamicPartitions(
          outputPath,
          qualifiedTableName,
          partitionSpec,
          overwrite,
          numDynamicPartitions,
          holdDDLTime,
          isSkewedStoreAsSubdir
        )
      } else {
        db.loadPartition(
          outputPath,
          qualifiedTableName,
          partitionSpec,
          overwrite,
          holdDDLTime,
          inheritTableSpecs,
          isSkewedStoreAsSubdir)
      }
    } else {
      db.loadTable(
        outputPath,
        qualifiedTableName,
        overwrite,
        holdDDLTime)
    }

    // Invalidate the cache.
    sqlContext.invalidateCache(table)

    // It would be nice to just return the childRdd unchanged so insert operations could be chained,
    // however for now we return an empty list to simplify compatibility checks with hive, which
    // does not return anything for insert operations.
    // TODO: implement hive compatibility as rules.
    Seq.empty[Row]
  }
}<|MERGE_RESOLUTION|>--- conflicted
+++ resolved
@@ -68,49 +68,6 @@
 
   def output = child.output
 
-<<<<<<< HEAD
-=======
-  /**
-   * Wraps with Hive types based on object inspector.
-   * TODO: Consolidate all hive OI/data interface code.
-   */
-  protected def wrapperFor(oi: ObjectInspector): Any => Any = oi match {
-    case _: JavaHiveVarcharObjectInspector =>
-      (o: Any) => new HiveVarchar(o.asInstanceOf[String], o.asInstanceOf[String].size)
-
-    case _: JavaHiveDecimalObjectInspector =>
-      (o: Any) => HiveShim.createDecimal(o.asInstanceOf[Decimal].toBigDecimal.underlying())
-
-    case soi: StandardStructObjectInspector =>
-      val wrappers = soi.getAllStructFieldRefs.map(ref => wrapperFor(ref.getFieldObjectInspector))
-      (o: Any) => {
-        val struct = soi.create()
-        (soi.getAllStructFieldRefs, wrappers, o.asInstanceOf[Row]).zipped.foreach {
-          (field, wrapper, data) => soi.setStructFieldData(struct, field, wrapper(data))
-        }
-        struct
-      }
-
-    case loi: ListObjectInspector =>
-      val wrapper = wrapperFor(loi.getListElementObjectInspector)
-      (o: Any) => seqAsJavaList(o.asInstanceOf[Seq[_]].map(wrapper))
-
-    case moi: MapObjectInspector =>
-      // The Predef.Map is scala.collection.immutable.Map.
-      // Since the map values can be mutable, we explicitly import scala.collection.Map at here.
-      import scala.collection.Map
-
-      val keyWrapper = wrapperFor(moi.getMapKeyObjectInspector)
-      val valueWrapper = wrapperFor(moi.getMapValueObjectInspector)
-      (o: Any) => mapAsJavaMap(o.asInstanceOf[Map[_, _]].map { case (key, value) =>
-        keyWrapper(key) -> valueWrapper(value)
-      })
-
-    case _ =>
-      identity[Any]
-  }
-
->>>>>>> 23f966f4
   def saveAsHiveFile(
       rdd: RDD[Row],
       valueClass: Class[_],
