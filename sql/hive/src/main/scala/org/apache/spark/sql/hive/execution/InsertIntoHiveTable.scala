--- conflicted
+++ resolved
@@ -17,38 +17,25 @@
 
 package org.apache.spark.sql.hive.execution
 
-import java.util
+import java.util.LinkedHashMap
 
 import org.apache.hadoop.hive.conf.HiveConf
 import org.apache.hadoop.hive.conf.HiveConf.ConfVars
-import org.apache.hadoop.hive.metastore.MetaStoreUtils
-<<<<<<< HEAD
 import org.apache.hadoop.hive.ql.{Context, ErrorMsg}
-=======
-import org.apache.hadoop.hive.ql.plan.TableDesc
-import org.apache.hadoop.hive.ql.{Context, ErrorMsg}
-import org.apache.hadoop.hive.serde2.Serializer
-import org.apache.hadoop.hive.serde2.objectinspector.ObjectInspectorUtils.ObjectInspectorCopyOption
-import org.apache.hadoop.hive.serde2.objectinspector._
->>>>>>> b71d3254
 import org.apache.hadoop.mapred.{FileOutputFormat, JobConf}
 
+import org.apache.spark.SparkException
 import org.apache.spark.rdd.RDD
 import org.apache.spark.sql.Row
 import org.apache.spark.sql.catalyst.expressions.{Attribute, InternalRow}
 import org.apache.spark.sql.execution.{UnaryNode, SparkPlan}
 import org.apache.spark.sql.hive.HiveShim.{ShimFileSinkDesc => FileSinkDesc}
 import org.apache.spark.sql.hive._
-<<<<<<< HEAD
-import org.apache.spark.sql.hive.{ ShimFileSinkDesc => FileSinkDesc}
-import org.apache.spark.sql.hive.HiveShim._
-import org.apache.spark.{SerializableWritable, SparkException}
-=======
-import org.apache.spark.{SparkException, TaskContext}
+import org.apache.spark.sql.types.StructType
+import org.apache.spark.util.SerializableJobConf
 
 import scala.collection.JavaConversions._
-import org.apache.spark.util.SerializableJobConf
->>>>>>> b71d3254
+
 
 private[hive]
 case class InsertIntoHiveTable(
@@ -65,62 +52,6 @@
 
   def output: Seq[Attribute] = child.output
 
-<<<<<<< HEAD
-=======
-  def saveAsHiveFile(
-      rdd: RDD[InternalRow],
-      valueClass: Class[_],
-      fileSinkConf: FileSinkDesc,
-      conf: SerializableJobConf,
-      writerContainer: SparkHiveWriterContainer): Unit = {
-    assert(valueClass != null, "Output value class not set")
-    conf.value.setOutputValueClass(valueClass)
-
-    val outputFileFormatClassName = fileSinkConf.getTableInfo.getOutputFileFormatClassName
-    assert(outputFileFormatClassName != null, "Output format class not set")
-    conf.value.set("mapred.output.format.class", outputFileFormatClassName)
-
-    FileOutputFormat.setOutputPath(
-      conf.value,
-      SparkHiveWriterContainer.createPathFromString(fileSinkConf.getDirName, conf.value))
-    log.debug("Saving as hadoop file of type " + valueClass.getSimpleName)
-
-    writerContainer.driverSideSetup()
-    sc.sparkContext.runJob(rdd, writeToFile _)
-    writerContainer.commitJob()
-
-    // Note that this function is executed on executor side
-    def writeToFile(context: TaskContext, iterator: Iterator[InternalRow]): Unit = {
-      val serializer = newSerializer(fileSinkConf.getTableInfo)
-      val standardOI = ObjectInspectorUtils
-        .getStandardObjectInspector(
-          fileSinkConf.getTableInfo.getDeserializer.getObjectInspector,
-          ObjectInspectorCopyOption.JAVA)
-        .asInstanceOf[StructObjectInspector]
-
-      val fieldOIs = standardOI.getAllStructFieldRefs.map(_.getFieldObjectInspector).toArray
-      val wrappers = fieldOIs.map(wrapperFor)
-      val outputData = new Array[Any](fieldOIs.length)
-
-      writerContainer.executorSideSetup(context.stageId, context.partitionId, context.attemptNumber)
-
-      iterator.foreach { row =>
-        var i = 0
-        while (i < fieldOIs.length) {
-          outputData(i) = if (row.isNullAt(i)) null else wrappers(i)(row(i))
-          i += 1
-        }
-
-        writerContainer
-          .getLocalFileWriter(row, table.schema)
-          .write(serializer.serialize(outputData, standardOI))
-      }
-
-      writerContainer.close()
-    }
-  }
-
->>>>>>> b71d3254
   /**
    * Inserts all the rows in the table into Hive.  Row objects are properly serialized with the
    * `org.apache.hadoop.hive.serde2.SerDe` and the
@@ -192,6 +123,7 @@
     saveAsHiveFile(
       sc.sparkContext,
       child.execute(),
+      StructType.fromAttributes(output),
       outputClass,
       fileSinkConf,
       jobConfSer,
@@ -207,7 +139,7 @@
     if (partition.nonEmpty) {
 
       // loadPartition call orders directories created on the iteration order of the this map
-      val orderedPartitionSpec = new util.LinkedHashMap[String, String]()
+      val orderedPartitionSpec = new LinkedHashMap[String, String]()
       table.hiveQlTable.getPartCols().foreach { entry =>
         orderedPartitionSpec.put(entry.getName, partitionSpec.get(entry.getName).getOrElse(""))
       }
@@ -267,9 +199,6 @@
     Seq.empty[InternalRow]
   }
 
-  override def executeCollect(): Array[Row] =
-    sideEffectResult.toArray
-
   protected override def doExecute(): RDD[InternalRow] = {
     sqlContext.sparkContext.parallelize(sideEffectResult, 1)
   }
