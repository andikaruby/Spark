--- conflicted
+++ resolved
@@ -102,11 +102,6 @@
 
     "TOK_DESCDATABASE",
 
-<<<<<<< HEAD
-    "TOK_DROPDATABASE",
-=======
-    "TOK_DROPFUNCTION",
->>>>>>> b547de8a
     "TOK_DROPINDEX",
     "TOK_DROPMACRO",
     "TOK_DROPROLE",
