--- conflicted
+++ resolved
@@ -198,133 +198,6 @@
   }
 }
 
-<<<<<<< HEAD
-private[hive] trait HiveInspectors {
-
-  def unwrapData(data: Any, oi: ObjectInspector): Any = oi match {
-    case hvoi: HiveVarcharObjectInspector => 
-      if (data == null) null else hvoi.getPrimitiveJavaObject(data).getValue
-    case hdoi: HiveDecimalObjectInspector => 
-      if (data == null) null else BigDecimal(hdoi.getPrimitiveJavaObject(data).bigDecimalValue())
-    case pi: PrimitiveObjectInspector => pi.getPrimitiveJavaObject(data)
-    case li: ListObjectInspector =>
-      Option(li.getList(data))
-        .map(_.map(unwrapData(_, li.getListElementObjectInspector)).toSeq)
-        .orNull
-    case mi: MapObjectInspector =>
-      Option(mi.getMap(data)).map(
-        _.map {
-          case (k,v) =>
-            (unwrapData(k, mi.getMapKeyObjectInspector),
-              unwrapData(v, mi.getMapValueObjectInspector))
-        }.toMap).orNull
-    case si: StructObjectInspector =>
-      val allRefs = si.getAllStructFieldRefs
-      new GenericRow(
-        allRefs.map(r =>
-          unwrapData(si.getStructFieldData(data,r), r.getFieldObjectInspector)).toArray)
-  }
-
-  /** Converts native catalyst types to the types expected by Hive */
-  def wrap(a: Any): AnyRef = a match {
-    case s: String => new hadoopIo.Text(s) // TODO why should be Text?
-    case i: Int => i: java.lang.Integer
-    case b: Boolean => b: java.lang.Boolean
-    case f: Float => f: java.lang.Float
-    case d: Double => d: java.lang.Double
-    case l: Long => l: java.lang.Long
-    case l: Short => l: java.lang.Short
-    case l: Byte => l: java.lang.Byte
-    case b: BigDecimal => b.bigDecimal
-    case b: Array[Byte] => b
-    case t: java.sql.Timestamp => t
-    case s: Seq[_] => seqAsJavaList(s.map(wrap))
-    case m: Map[_,_] =>
-      mapAsJavaMap(m.map { case (k, v) => wrap(k) -> wrap(v) })
-    case null => null
-  }
-
-  def toInspector(dataType: DataType): ObjectInspector = dataType match {
-    case ArrayType(tpe, _) =>
-      ObjectInspectorFactory.getStandardListObjectInspector(toInspector(tpe))
-    case MapType(keyType, valueType) =>
-      ObjectInspectorFactory.getStandardMapObjectInspector(
-        toInspector(keyType), toInspector(valueType))
-    case StringType => PrimitiveObjectInspectorFactory.javaStringObjectInspector
-    case IntegerType => PrimitiveObjectInspectorFactory.javaIntObjectInspector
-    case DoubleType => PrimitiveObjectInspectorFactory.javaDoubleObjectInspector
-    case BooleanType => PrimitiveObjectInspectorFactory.javaBooleanObjectInspector
-    case LongType => PrimitiveObjectInspectorFactory.javaLongObjectInspector
-    case FloatType => PrimitiveObjectInspectorFactory.javaFloatObjectInspector
-    case ShortType => PrimitiveObjectInspectorFactory.javaShortObjectInspector
-    case ByteType => PrimitiveObjectInspectorFactory.javaByteObjectInspector
-    case NullType => PrimitiveObjectInspectorFactory.javaVoidObjectInspector
-    case BinaryType => PrimitiveObjectInspectorFactory.javaByteArrayObjectInspector
-    case TimestampType => PrimitiveObjectInspectorFactory.javaTimestampObjectInspector
-    case DecimalType => PrimitiveObjectInspectorFactory.javaHiveDecimalObjectInspector
-    case StructType(fields) =>
-      ObjectInspectorFactory.getStandardStructObjectInspector(
-        fields.map(f => f.name), fields.map(f => toInspector(f.dataType)))
-  }
-
-  def inspectorToDataType(inspector: ObjectInspector): DataType = inspector match {
-    case s: StructObjectInspector =>
-      StructType(s.getAllStructFieldRefs.map(f => {
-        types.StructField(
-          f.getFieldName, inspectorToDataType(f.getFieldObjectInspector), nullable = true)
-      }))
-    case l: ListObjectInspector => ArrayType(inspectorToDataType(l.getListElementObjectInspector))
-    case m: MapObjectInspector =>
-      MapType(
-        inspectorToDataType(m.getMapKeyObjectInspector),
-        inspectorToDataType(m.getMapValueObjectInspector))
-    case _: WritableStringObjectInspector => StringType
-    case _: JavaStringObjectInspector => StringType
-    case _: WritableIntObjectInspector => IntegerType
-    case _: JavaIntObjectInspector => IntegerType
-    case _: WritableDoubleObjectInspector => DoubleType
-    case _: JavaDoubleObjectInspector => DoubleType
-    case _: WritableBooleanObjectInspector => BooleanType
-    case _: JavaBooleanObjectInspector => BooleanType
-    case _: WritableLongObjectInspector => LongType
-    case _: JavaLongObjectInspector => LongType
-    case _: WritableShortObjectInspector => ShortType
-    case _: JavaShortObjectInspector => ShortType
-    case _: WritableByteObjectInspector => ByteType
-    case _: JavaByteObjectInspector => ByteType
-    case _: WritableFloatObjectInspector => FloatType
-    case _: JavaFloatObjectInspector => FloatType
-    case _: WritableBinaryObjectInspector => BinaryType
-    case _: JavaBinaryObjectInspector => BinaryType
-    case _: WritableHiveDecimalObjectInspector => DecimalType
-    case _: JavaHiveDecimalObjectInspector => DecimalType
-    case _: WritableTimestampObjectInspector => TimestampType
-    case _: JavaTimestampObjectInspector => TimestampType
-  }
-
-  implicit class typeInfoConversions(dt: DataType) {
-    import org.apache.hadoop.hive.serde2.typeinfo._
-    import TypeInfoFactory._
-
-    def toTypeInfo: TypeInfo = dt match {
-      case BinaryType => binaryTypeInfo
-      case BooleanType => booleanTypeInfo
-      case ByteType => byteTypeInfo
-      case DoubleType => doubleTypeInfo
-      case FloatType => floatTypeInfo
-      case IntegerType => intTypeInfo
-      case LongType => longTypeInfo
-      case ShortType => shortTypeInfo
-      case StringType => stringTypeInfo
-      case DecimalType => decimalTypeInfo
-      case TimestampType => timestampTypeInfo
-      case NullType => voidTypeInfo
-    }
-  }
-}
-
-=======
->>>>>>> eff9714e
 private[hive] case class HiveGenericUdaf(
     functionClassName: String,
     children: Seq[Expression]) extends AggregateExpression
