/*
 * Licensed to the Apache Software Foundation (ASF) under one or more
 * contributor license agreements.  See the NOTICE file distributed with
 * this work for additional information regarding copyright ownership.
 * The ASF licenses this file to You under the Apache License, Version 2.0
 * (the "License"); you may not use this file except in compliance with
 * the License.  You may obtain a copy of the License at
 *
 *    http://www.apache.org/licenses/LICENSE-2.0
 *
 * Unless required by applicable law or agreed to in writing, software
 * distributed under the License is distributed on an "AS IS" BASIS,
 * WITHOUT WARRANTIES OR CONDITIONS OF ANY KIND, either express or implied.
 * See the License for the specific language governing permissions and
 * limitations under the License.
 */

package org.apache.spark.sql.hive

import java.io.IOException
import java.util.{List => JList}

import com.google.common.cache.{LoadingCache, CacheLoader, CacheBuilder}

import org.apache.hadoop.util.ReflectionUtils
import org.apache.hadoop.hive.metastore.{Warehouse, TableType}
import org.apache.hadoop.hive.metastore.api.{Table => TTable, Partition => TPartition, AlreadyExistsException, FieldSchema}
import org.apache.hadoop.hive.ql.metadata._
import org.apache.hadoop.hive.ql.plan.CreateTableDesc
import org.apache.hadoop.hive.serde.serdeConstants
import org.apache.hadoop.hive.serde2.{Deserializer, SerDeException}
import org.apache.hadoop.hive.serde2.`lazy`.LazySimpleSerDe

import org.apache.spark.Logging
import org.apache.spark.sql.SQLContext
import org.apache.spark.sql.catalyst.analysis.{Catalog, OverrideCatalog}
import org.apache.spark.sql.catalyst.expressions._
import org.apache.spark.sql.catalyst.plans.logical
import org.apache.spark.sql.catalyst.plans.logical._
import org.apache.spark.sql.catalyst.rules._
import org.apache.spark.sql.sources.{DDLParser, LogicalRelation, ResolvedDataSource}
import org.apache.spark.sql.types._
import org.apache.spark.util.Utils

/* Implicit conversions */
import scala.collection.JavaConversions._

private[hive] class HiveMetastoreCatalog(hive: HiveContext) extends Catalog with Logging {
  import org.apache.spark.sql.hive.HiveMetastoreTypes._

  /** Connection to hive metastore.  Usages should lock on `this`. */
  protected[hive] val client = Hive.get(hive.hiveconf)

<<<<<<< HEAD
=======
  protected[hive] lazy val hiveWarehouse = new Warehouse(hive.hiveconf)

  // TODO: Use this everywhere instead of tuples or databaseName, tableName,.
  /** A fully qualified identifier for a table (i.e., database.tableName) */
  case class QualifiedTableName(database: String, name: String) {
    def toLowerCase = QualifiedTableName(database.toLowerCase, name.toLowerCase)
  }

>>>>>>> bebf4c42
  /** A cache of Spark SQL data source tables that have been accessed. */
  protected[hive] val cachedDataSourceTables: LoadingCache[Seq[String], LogicalPlan] = {
    val cacheLoader = new CacheLoader[Seq[String], LogicalPlan]() {
      override def load(in: Seq[String]): LogicalPlan = {
        logDebug(s"Creating new cached data source for $in")

        val table = client.getTable(in(0), in(1))
        val schemaString = table.getProperty("spark.sql.sources.schema")
        val userSpecifiedSchema =
          if (schemaString == null) {
            None
          } else {
            Some(DataType.fromJson(schemaString).asInstanceOf[StructType])
          }
        // It does not appear that the ql client for the metastore has a way to enumerate all the
        // SerDe properties directly...
        val options = table.getTTable.getSd.getSerdeInfo.getParameters.toMap

        val resolvedRelation =
          ResolvedDataSource(
            hive,
            userSpecifiedSchema,
            table.getProperty("spark.sql.sources.provider"),
            options)

        LogicalRelation(resolvedRelation.relation)
      }
    }

    CacheBuilder.newBuilder().maximumSize(1000).build(cacheLoader)
  }

  def refreshTable(tableIdentifier: Seq[String]): Unit = {
    cachedDataSourceTables.refresh(tableIdentifier.map(_.toLowerCase()))
  }

  def invalidateTable(tableIdentifier: Seq[String]): Unit = {
    cachedDataSourceTables.invalidate(tableIdentifier.map(_.toLowerCase()))
  }

  val caseSensitive: Boolean = false

<<<<<<< HEAD
  protected def getDBAndTableName(tableIdentifier: Seq[String]): (String, String) = {
    val tableIdent = processTableIdentifier(tableIdentifier)
    val dbName = tableIdent.lift(tableIdent.size - 2).getOrElse(
      hive.sessionState.getCurrentDatabase)
    val tblName = tableIdent.last
    (dbName, tblName)
  }

=======
  /** *
    * Creates a data source table (a table created with USING clause) in Hive's metastore.
    * Returns true when the table has been created. Otherwise, false.
    * @param tableName
    * @param userSpecifiedSchema
    * @param provider
    * @param options
    * @param isExternal
    * @return
    */
>>>>>>> bebf4c42
  def createDataSourceTable(
      tableIdentifier: Seq[String],
      userSpecifiedSchema: Option[StructType],
      provider: String,
<<<<<<< HEAD
      options: Map[String, String]) = {
    val (dbName, tblName) = getDBAndTableName(tableIdentifier)
=======
      options: Map[String, String],
      isExternal: Boolean): Unit = {
    val (dbName, tblName) = processDatabaseAndTableName("default", tableName)
>>>>>>> bebf4c42
    val tbl = new Table(dbName, tblName)

    tbl.setProperty("spark.sql.sources.provider", provider)
    if (userSpecifiedSchema.isDefined) {
      tbl.setProperty("spark.sql.sources.schema", userSpecifiedSchema.get.json)
    }
    options.foreach { case (key, value) => tbl.setSerdeParam(key, value) }

    if (isExternal) {
      tbl.setProperty("EXTERNAL", "TRUE")
      tbl.setTableType(TableType.EXTERNAL_TABLE)
    } else {
      tbl.setProperty("EXTERNAL", "FALSE")
      tbl.setTableType(TableType.MANAGED_TABLE)
    }

    // create the table
    synchronized {
      client.createTable(tbl, false)
    }
  }

  def hiveDefaultTableFilePath(tableName: String): String = {
    hiveWarehouse.getTablePath(client.getDatabaseCurrent, tableName).toString
  }

  def tableExists(tableIdentifier: Seq[String]): Boolean = {
    val (dbName, tblName) = getDBAndTableName(tableIdentifier)
    try {
      client.getTable(dbName, tblName) != null
    } catch {
      case ie: InvalidTableException => false
    }
  }

  def lookupRelation(
      tableIdentifier: Seq[String],
      alias: Option[String]): LogicalPlan = synchronized {
    val (databaseName, tblName) = getDBAndTableName(tableIdentifier)
    val table = client.getTable(databaseName, tblName)

    if (table.getProperty("spark.sql.sources.provider") != null) {
      cachedDataSourceTables(Seq(databaseName, tblName))
    } else if (table.isView) {
      // if the unresolved relation is from hive view
      // parse the text into logic node.
      HiveQl.createPlanForView(table, alias)
    } else {
      val partitions: Seq[Partition] =
        if (table.isPartitioned) {
          HiveShim.getAllPartitionsOf(client, table).toSeq
        } else {
          Nil
        }

      // Since HiveQL is case insensitive for table names we make them all lowercase.
      MetastoreRelation(
        databaseName, tblName, alias)(
          table.getTTable, partitions.map(part => part.getTPartition))(hive)
    }
  }

  /**
   * Create table with specified database, table name, table description and schema
   * @param tableIdentifier A fully qualified identifier for a table (i.e., database.tableName)
   * @param schema Schema of the new table, if not specified, will use the schema
   *               specified in crtTbl
   * @param allowExisting if true, ignore AlreadyExistsException
   * @param desc CreateTableDesc object which contains the SerDe info. Currently
   *               we support most of the features except the bucket.
   */
  def createTable(
      tableIdentifier: Seq[String],
      schema: Seq[Attribute],
      allowExisting: Boolean = false,
      desc: Option[CreateTableDesc] = None) {
    val hconf = hive.hiveconf

    val (dbName, tblName) = getDBAndTableName(tableIdentifier)
    val tbl = new Table(dbName, tblName)

    val crtTbl: CreateTableDesc = desc.getOrElse(null)

    // We should respect the passed in schema, unless it's not set
    val hiveSchema: JList[FieldSchema] = if (schema == null || schema.isEmpty) {
      crtTbl.getCols
    } else {
      schema.map(attr => new FieldSchema(attr.name, toMetastoreType(attr.dataType), ""))
    }
    tbl.setFields(hiveSchema)

    // Most of code are similar with the DDLTask.createTable() of Hive,
    if (crtTbl != null && crtTbl.getTblProps() != null) {
      tbl.getTTable().getParameters().putAll(crtTbl.getTblProps())
    }

    if (crtTbl != null && crtTbl.getPartCols() != null) {
      tbl.setPartCols(crtTbl.getPartCols())
    }

    if (crtTbl != null && crtTbl.getStorageHandler() != null) {
      tbl.setProperty(
        org.apache.hadoop.hive.metastore.api.hive_metastoreConstants.META_TABLE_STORAGE,
        crtTbl.getStorageHandler())
    }

    /*
     * We use LazySimpleSerDe by default.
     *
     * If the user didn't specify a SerDe, and any of the columns are not simple
     * types, we will have to use DynamicSerDe instead.
     */
    if (crtTbl == null || crtTbl.getSerName() == null) {
      val storageHandler = tbl.getStorageHandler()
      if (storageHandler == null) {
        logInfo(s"Default to LazySimpleSerDe for table $dbName.$tblName")
        tbl.setSerializationLib(classOf[LazySimpleSerDe].getName())

        import org.apache.hadoop.mapred.TextInputFormat
        import org.apache.hadoop.hive.ql.io.HiveIgnoreKeyTextOutputFormat
        import org.apache.hadoop.io.Text

        tbl.setInputFormatClass(classOf[TextInputFormat])
        tbl.setOutputFormatClass(classOf[HiveIgnoreKeyTextOutputFormat[Text, Text]])
        tbl.setSerializationLib("org.apache.hadoop.hive.serde2.lazy.LazySimpleSerDe")
      } else {
        val serDeClassName = storageHandler.getSerDeClass().getName()
        logInfo(s"Use StorageHandler-supplied $serDeClassName for table $dbName.$tblName")
        tbl.setSerializationLib(serDeClassName)
      }
    } else {
      // let's validate that the serde exists
      val serdeName = crtTbl.getSerName()
      try {
        val d = ReflectionUtils.newInstance(hconf.getClassByName(serdeName), hconf)
        if (d != null) {
          logDebug("Found class for $serdeName")
        }
      } catch {
        case e: SerDeException => throw new HiveException("Cannot validate serde: " + serdeName, e)
      }
      tbl.setSerializationLib(serdeName)
    }

    if (crtTbl != null && crtTbl.getFieldDelim() != null) {
      tbl.setSerdeParam(serdeConstants.FIELD_DELIM, crtTbl.getFieldDelim())
      tbl.setSerdeParam(serdeConstants.SERIALIZATION_FORMAT, crtTbl.getFieldDelim())
    }
    if (crtTbl != null && crtTbl.getFieldEscape() != null) {
      tbl.setSerdeParam(serdeConstants.ESCAPE_CHAR, crtTbl.getFieldEscape())
    }

    if (crtTbl != null && crtTbl.getCollItemDelim() != null) {
      tbl.setSerdeParam(serdeConstants.COLLECTION_DELIM, crtTbl.getCollItemDelim())
    }
    if (crtTbl != null && crtTbl.getMapKeyDelim() != null) {
      tbl.setSerdeParam(serdeConstants.MAPKEY_DELIM, crtTbl.getMapKeyDelim())
    }
    if (crtTbl != null && crtTbl.getLineDelim() != null) {
      tbl.setSerdeParam(serdeConstants.LINE_DELIM, crtTbl.getLineDelim())
    }

    if (crtTbl != null && crtTbl.getSerdeProps() != null) {
      val iter = crtTbl.getSerdeProps().entrySet().iterator()
      while (iter.hasNext()) {
        val m = iter.next()
        tbl.setSerdeParam(m.getKey(), m.getValue())
      }
    }

    if (crtTbl != null && crtTbl.getComment() != null) {
      tbl.setProperty("comment", crtTbl.getComment())
    }

    if (crtTbl != null && crtTbl.getLocation() != null) {
      HiveShim.setLocation(tbl, crtTbl)
    }

    if (crtTbl != null && crtTbl.getSkewedColNames() != null) {
      tbl.setSkewedColNames(crtTbl.getSkewedColNames())
    }
    if (crtTbl != null && crtTbl.getSkewedColValues() != null) {
      tbl.setSkewedColValues(crtTbl.getSkewedColValues())
    }

    if (crtTbl != null) {
      tbl.setStoredAsSubDirectories(crtTbl.isStoredAsSubDirectories())
      tbl.setInputFormatClass(crtTbl.getInputFormat())
      tbl.setOutputFormatClass(crtTbl.getOutputFormat())
    }

    tbl.getTTable().getSd().setInputFormat(tbl.getInputFormatClass().getName())
    tbl.getTTable().getSd().setOutputFormat(tbl.getOutputFormatClass().getName())

    if (crtTbl != null && crtTbl.isExternal()) {
      tbl.setProperty("EXTERNAL", "TRUE")
      tbl.setTableType(TableType.EXTERNAL_TABLE)
    }

    // set owner
    try {
      tbl.setOwner(hive.hiveconf.getUser)
    } catch {
      case e: IOException => throw new HiveException("Unable to get current user", e)
    }

    // set create time
    tbl.setCreateTime((System.currentTimeMillis() / 1000).asInstanceOf[Int])

    // TODO add bucket support
    // TODO set more info if Hive upgrade

    // create the table
    synchronized {
      try client.createTable(tbl, allowExisting) catch {
        case e: org.apache.hadoop.hive.metastore.api.AlreadyExistsException
          if allowExisting => // Do nothing
        case e: Throwable => throw e
      }
    }
  }

  protected def processDatabaseAndTableName(
      databaseName: Option[String],
      tableName: String): (Option[String], String) = {
    if (!caseSensitive) {
      (databaseName.map(_.toLowerCase), tableName.toLowerCase)
    } else {
      (databaseName, tableName)
    }
  }

  protected def processDatabaseAndTableName(
      databaseName: String,
      tableName: String): (String, String) = {
    if (!caseSensitive) {
      (databaseName.toLowerCase, tableName.toLowerCase)
    } else {
      (databaseName, tableName)
    }
  }

  /**
   * Creates any tables required for query execution.
   * For example, because of a CREATE TABLE X AS statement.
   */
  object CreateTables extends Rule[LogicalPlan] {
    import org.apache.hadoop.hive.ql.Context
    import org.apache.hadoop.hive.ql.parse.{QB, ASTNode, SemanticAnalyzer}

    def apply(plan: LogicalPlan): LogicalPlan = plan transform {
      // Wait until children are resolved.
      case p: LogicalPlan if !p.childrenResolved => p

      // TODO extra is in type of ASTNode which means the logical plan is not resolved
      // Need to think about how to implement the CreateTableAsSelect.resolved
      case CreateTableAsSelect(db, tableName, child, allowExisting, Some(extra: ASTNode)) =>
        val (dbName, tblName) = processDatabaseAndTableName(db, tableName)
        val databaseName = dbName.getOrElse(hive.sessionState.getCurrentDatabase)

        // Get the CreateTableDesc from Hive SemanticAnalyzer
        val desc: Option[CreateTableDesc] = if (tableExists(Seq(databaseName, tblName))) {
          None
        } else {
          val sa = new SemanticAnalyzer(hive.hiveconf) {
            override def analyzeInternal(ast: ASTNode) {
              // A hack to intercept the SemanticAnalyzer.analyzeInternal,
              // to ignore the SELECT clause of the CTAS
              val method = classOf[SemanticAnalyzer].getDeclaredMethod(
                "analyzeCreateTable", classOf[ASTNode], classOf[QB])
              method.setAccessible(true)
              method.invoke(this, ast, this.getQB)
            }
          }

          sa.analyze(extra, new Context(hive.hiveconf))
          Some(sa.getQB().getTableDesc)
        }

        execution.CreateTableAsSelect(
          databaseName,
          tableName,
          child,
          allowExisting,
          desc)

      case p: LogicalPlan if p.resolved => p

      case p @ CreateTableAsSelect(db, tableName, child, allowExisting, None) =>
        val (dbName, tblName) = processDatabaseAndTableName(db, tableName)
        val databaseName = dbName.getOrElse(hive.sessionState.getCurrentDatabase)
        execution.CreateTableAsSelect(
          databaseName,
          tableName,
          child,
          allowExisting,
          None)
    }
  }

  /**
   * Casts input data to correct data types according to table definition before inserting into
   * that table.
   */
  object PreInsertionCasts extends Rule[LogicalPlan] {
    def apply(plan: LogicalPlan): LogicalPlan = plan.transform {
      // Wait until children are resolved.
      case p: LogicalPlan if !p.childrenResolved => p

      case p @ InsertIntoTable(table: MetastoreRelation, _, child, _) =>
        castChildOutput(p, table, child)
    }

    def castChildOutput(p: InsertIntoTable, table: MetastoreRelation, child: LogicalPlan) = {
      val childOutputDataTypes = child.output.map(_.dataType)
      val tableOutputDataTypes =
        (table.attributes ++ table.partitionKeys).take(child.output.length).map(_.dataType)

      if (childOutputDataTypes == tableOutputDataTypes) {
        p
      } else if (childOutputDataTypes.size == tableOutputDataTypes.size &&
        childOutputDataTypes.zip(tableOutputDataTypes)
          .forall { case (left, right) => DataType.equalsIgnoreNullability(left, right) }) {
        // If both types ignoring nullability of ArrayType, MapType, StructType are the same,
        // use InsertIntoHiveTable instead of InsertIntoTable.
        InsertIntoHiveTable(p.table, p.partition, p.child, p.overwrite)
      } else {
        // Only do the casting when child output data types differ from table output data types.
        val castedChildOutput = child.output.zip(table.output).map {
          case (input, output) if input.dataType != output.dataType =>
            Alias(Cast(input, output.dataType), input.name)()
          case (input, _) => input
        }

        p.copy(child = logical.Project(castedChildOutput, child))
      }
    }
  }

  /**
   * UNIMPLEMENTED: It needs to be decided how we will persist in-memory tables to the metastore.
   * For now, if this functionality is desired mix in the in-memory [[OverrideCatalog]].
   */
  override def registerTable(tableIdentifier: Seq[String], plan: LogicalPlan): Unit = ???

  /**
   * UNIMPLEMENTED: It needs to be decided how we will persist in-memory tables to the metastore.
   * For now, if this functionality is desired mix in the in-memory [[OverrideCatalog]].
   */
  override def unregisterTable(tableIdentifier: Seq[String]): Unit = ???

  override def unregisterAllTables() = {}
}

/**
 * A logical plan representing insertion into Hive table.
 * This plan ignores nullability of ArrayType, MapType, StructType unlike InsertIntoTable
 * because Hive table doesn't have nullability for ARRAY, MAP, STRUCT types.
 */
private[hive] case class InsertIntoHiveTable(
    table: LogicalPlan,
    partition: Map[String, Option[String]],
    child: LogicalPlan,
    overwrite: Boolean)
  extends LogicalPlan {

  override def children = child :: Nil
  override def output = child.output

  override lazy val resolved = childrenResolved && child.output.zip(table.output).forall {
    case (childAttr, tableAttr) =>
      DataType.equalsIgnoreNullability(childAttr.dataType, tableAttr.dataType)
  }
}

private[hive] case class MetastoreRelation
    (databaseName: String, tableName: String, alias: Option[String])
    (val table: TTable, val partitions: Seq[TPartition])
    (@transient sqlContext: SQLContext)
  extends LeafNode {

  self: Product =>

  // TODO: Can we use org.apache.hadoop.hive.ql.metadata.Table as the type of table and
  // use org.apache.hadoop.hive.ql.metadata.Partition as the type of elements of partitions.
  // Right now, using org.apache.hadoop.hive.ql.metadata.Table and
  // org.apache.hadoop.hive.ql.metadata.Partition will cause a NotSerializableException
  // which indicates the SerDe we used is not Serializable.

  @transient val hiveQlTable = new Table(table)

  @transient val hiveQlPartitions = partitions.map { p =>
    new Partition(hiveQlTable, p)
  }

  @transient override lazy val statistics = Statistics(
    sizeInBytes = {
      val totalSize = hiveQlTable.getParameters.get(HiveShim.getStatsSetupConstTotalSize)
      val rawDataSize = hiveQlTable.getParameters.get(HiveShim.getStatsSetupConstRawDataSize)
      // TODO: check if this estimate is valid for tables after partition pruning.
      // NOTE: getting `totalSize` directly from params is kind of hacky, but this should be
      // relatively cheap if parameters for the table are populated into the metastore.  An
      // alternative would be going through Hadoop's FileSystem API, which can be expensive if a lot
      // of RPCs are involved.  Besides `totalSize`, there are also `numFiles`, `numRows`,
      // `rawDataSize` keys (see StatsSetupConst in Hive) that we can look at in the future.
      BigInt(
        // When table is external,`totalSize` is always zero, which will influence join strategy
        // so when `totalSize` is zero, use `rawDataSize` instead
        // if the size is still less than zero, we use default size
        Option(totalSize).map(_.toLong).filter(_ > 0)
          .getOrElse(Option(rawDataSize).map(_.toLong).filter(_ > 0)
          .getOrElse(sqlContext.conf.defaultSizeInBytes)))
    }
  )

  /** Only compare database and tablename, not alias. */
  override def sameResult(plan: LogicalPlan): Boolean = {
    plan match {
      case mr: MetastoreRelation =>
        mr.databaseName == databaseName && mr.tableName == tableName
      case _ => false
    }
  }

  val tableDesc = HiveShim.getTableDesc(
    Class.forName(
      hiveQlTable.getSerializationLib,
      true,
      Utils.getContextOrSparkClassLoader).asInstanceOf[Class[Deserializer]],
    hiveQlTable.getInputFormatClass,
    // The class of table should be org.apache.hadoop.hive.ql.metadata.Table because
    // getOutputFormatClass will use HiveFileFormatUtils.getOutputFormatSubstitute to
    // substitute some output formats, e.g. substituting SequenceFileOutputFormat to
    // HiveSequenceFileOutputFormat.
    hiveQlTable.getOutputFormatClass,
    hiveQlTable.getMetadata
  )

  implicit class SchemaAttribute(f: FieldSchema) {
    def toAttribute = AttributeReference(
      f.getName,
      sqlContext.ddlParser.parseType(f.getType),
      // Since data can be dumped in randomly with no validation, everything is nullable.
      nullable = true
    )(qualifiers = Seq(alias.getOrElse(tableName)))
  }

  // Must be a stable value since new attributes are born here.
  val partitionKeys = hiveQlTable.getPartitionKeys.map(_.toAttribute)

  /** Non-partitionKey attributes */
  val attributes = hiveQlTable.getCols.map(_.toAttribute)

  val output = attributes ++ partitionKeys

  /** An attribute map that can be used to lookup original attributes based on expression id. */
  val attributeMap = AttributeMap(output.map(o => (o,o)))

  /** An attribute map for determining the ordinal for non-partition columns. */
  val columnOrdinals = AttributeMap(attributes.zipWithIndex)
}

object HiveMetastoreTypes {
  protected val ddlParser = new DDLParser

  def toDataType(metastoreType: String): DataType = synchronized {
    ddlParser.parseType(metastoreType)
  }

  def toMetastoreType(dt: DataType): String = dt match {
    case ArrayType(elementType, _) => s"array<${toMetastoreType(elementType)}>"
    case StructType(fields) =>
      s"struct<${fields.map(f => s"${f.name}:${toMetastoreType(f.dataType)}").mkString(",")}>"
    case MapType(keyType, valueType, _) =>
      s"map<${toMetastoreType(keyType)},${toMetastoreType(valueType)}>"
    case StringType => "string"
    case FloatType => "float"
    case IntegerType => "int"
    case ByteType => "tinyint"
    case ShortType => "smallint"
    case DoubleType => "double"
    case LongType => "bigint"
    case BinaryType => "binary"
    case BooleanType => "boolean"
    case DateType => "date"
    case d: DecimalType => HiveShim.decimalMetastoreString(d)
    case TimestampType => "timestamp"
    case NullType => "void"
    case udt: UserDefinedType[_] => toMetastoreType(udt.sqlType)
  }
}<|MERGE_RESOLUTION|>--- conflicted
+++ resolved
@@ -51,17 +51,9 @@
   /** Connection to hive metastore.  Usages should lock on `this`. */
   protected[hive] val client = Hive.get(hive.hiveconf)
 
-<<<<<<< HEAD
-=======
+
   protected[hive] lazy val hiveWarehouse = new Warehouse(hive.hiveconf)
 
-  // TODO: Use this everywhere instead of tuples or databaseName, tableName,.
-  /** A fully qualified identifier for a table (i.e., database.tableName) */
-  case class QualifiedTableName(database: String, name: String) {
-    def toLowerCase = QualifiedTableName(database.toLowerCase, name.toLowerCase)
-  }
-
->>>>>>> bebf4c42
   /** A cache of Spark SQL data source tables that have been accessed. */
   protected[hive] val cachedDataSourceTables: LoadingCache[Seq[String], LogicalPlan] = {
     val cacheLoader = new CacheLoader[Seq[String], LogicalPlan]() {
@@ -104,7 +96,6 @@
 
   val caseSensitive: Boolean = false
 
-<<<<<<< HEAD
   protected def getDBAndTableName(tableIdentifier: Seq[String]): (String, String) = {
     val tableIdent = processTableIdentifier(tableIdentifier)
     val dbName = tableIdent.lift(tableIdent.size - 2).getOrElse(
@@ -113,30 +104,24 @@
     (dbName, tblName)
   }
 
-=======
+
   /** *
     * Creates a data source table (a table created with USING clause) in Hive's metastore.
     * Returns true when the table has been created. Otherwise, false.
-    * @param tableName
+    * @param tableIdentifier
     * @param userSpecifiedSchema
     * @param provider
     * @param options
     * @param isExternal
     * @return
     */
->>>>>>> bebf4c42
   def createDataSourceTable(
       tableIdentifier: Seq[String],
       userSpecifiedSchema: Option[StructType],
       provider: String,
-<<<<<<< HEAD
-      options: Map[String, String]) = {
-    val (dbName, tblName) = getDBAndTableName(tableIdentifier)
-=======
       options: Map[String, String],
       isExternal: Boolean): Unit = {
-    val (dbName, tblName) = processDatabaseAndTableName("default", tableName)
->>>>>>> bebf4c42
+    val (dbName, tblName) = getDBAndTableName(tableIdentifier)
     val tbl = new Table(dbName, tblName)
 
     tbl.setProperty("spark.sql.sources.provider", provider)
