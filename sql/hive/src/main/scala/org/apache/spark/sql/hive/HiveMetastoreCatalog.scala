--- conflicted
+++ resolved
@@ -423,13 +423,8 @@
       val tableWithQualifiers = SubqueryAlias(qualifiedTableName.name, dataSourceTable)
       // Then, if alias is specified, wrap the table with a Subquery using the alias.
       // Otherwise, wrap the table with a Subquery using the table name.
-<<<<<<< HEAD
       alias.map(a => SubqueryAlias(a, tableWithQualifiers)).getOrElse(tableWithQualifiers)
-    } else if (table.tableType == VirtualView) {
-=======
-      alias.map(a => Subquery(a, tableWithQualifiers)).getOrElse(tableWithQualifiers)
     } else if (table.tableType == CatalogTableType.VIRTUAL_VIEW) {
->>>>>>> d9a77230
       val viewText = table.viewText.getOrElse(sys.error("Invalid view without text."))
       alias match {
         // because hive use things like `_c0` to build the expanded text
