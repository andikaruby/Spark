--- conflicted
+++ resolved
@@ -61,48 +61,6 @@
     }
   }
 
-<<<<<<< HEAD
-  /** A cache of Spark SQL data source tables that have been accessed. */
-  protected[hive] val cachedDataSourceTables: LoadingCache[QualifiedTableName, LogicalPlan] = {
-    val cacheLoader = new CacheLoader[QualifiedTableName, LogicalPlan]() {
-      override def load(in: QualifiedTableName): LogicalPlan = {
-        logDebug(s"Creating new cached data source for $in")
-        val table = sparkSession.sharedState.externalCatalog.getTable(in.database, in.name)
-
-        val pathOption = table.storage.locationUri.map("path" -> _.toString)
-        val dataSource =
-          DataSource(
-            sparkSession,
-            // In older version(prior to 2.1) of Spark, the table schema can be empty and should be
-            // inferred at runtime. We should still support it.
-            userSpecifiedSchema = if (table.schema.isEmpty) None else Some(table.schema),
-            partitionColumns = table.partitionColumnNames,
-            bucketSpec = table.bucketSpec,
-            className = table.provider.get,
-            options = table.storage.properties ++ pathOption,
-            catalogTable = Some(table))
-
-        LogicalRelation(dataSource.resolveRelation(), catalogTable = Some(table))
-      }
-    }
-
-    CacheBuilder.newBuilder().maximumSize(1000).build(cacheLoader)
-  }
-
-  def refreshTable(tableIdent: TableIdentifier): Unit = {
-    // refreshTable does not eagerly reload the cache. It just invalidate the cache.
-    // Next time when we use the table, it will be populated in the cache.
-    // Since we also cache ParquetRelations converted from Hive Parquet tables and
-    // adding converted ParquetRelations into the cache is not defined in the load function
-    // of the cache (instead, we add the cache entry in convertToParquetRelation),
-    // it is better at here to invalidate the cache to avoid confusing waring logs from the
-    // cache loader (e.g. cannot find data source provider, which is only defined for
-    // data source table.).
-    cachedDataSourceTables.invalidate(getQualifiedTableName(tableIdent))
-  }
-
-=======
->>>>>>> 148a84b3
   def hiveDefaultTableFilePath(tableIdent: TableIdentifier): String = {
     // Code based on: hiveWarehouse.getTablePath(currentDatabase, tableName)
     val QualifiedTableName(dbName, tblName) = getQualifiedTableName(tableIdent)
