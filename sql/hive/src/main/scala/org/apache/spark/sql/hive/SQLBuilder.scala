--- conflicted
+++ resolved
@@ -30,8 +30,7 @@
 import org.apache.spark.sql.catalyst.rules.{Rule, RuleExecutor}
 import org.apache.spark.sql.catalyst.util.quoteIdentifier
 import org.apache.spark.sql.execution.datasources.LogicalRelation
-<<<<<<< HEAD
-import org.apache.spark.sql.types.{DataType, NullType}
+import org.apache.spark.sql.types.{ByteType, DataType, IntegerType, NullType}
 
 /**
  * A place holder for generated SQL for subquery expression.
@@ -41,9 +40,6 @@
   override def nullable: Boolean = true
   override def sql: String = s"($query)"
 }
-=======
-import org.apache.spark.sql.types.{ByteType, IntegerType}
->>>>>>> b8786b29
 
 /**
  * A builder class used to convert a resolved logical plan into a SQL query string.  Note that this
