/*
 * Licensed to the Apache Software Foundation (ASF) under one or more
 * contributor license agreements.  See the NOTICE file distributed with
 * this work for additional information regarding copyright ownership.
 * The ASF licenses this file to You under the Apache License, Version 2.0
 * (the "License"); you may not use this file except in compliance with
 * the License.  You may obtain a copy of the License at
 *
 *    http://www.apache.org/licenses/LICENSE-2.0
 *
 * Unless required by applicable law or agreed to in writing, software
 * distributed under the License is distributed on an "AS IS" BASIS,
 * WITHOUT WARRANTIES OR CONDITIONS OF ANY KIND, either express or implied.
 * See the License for the specific language governing permissions and
 * limitations under the License.
 */

package org.apache.spark.sql.hive.test

import java.io.File
import java.util.{Set => JavaSet}

import org.apache.hadoop.hive.conf.HiveConf
import org.apache.hadoop.hive.ql.exec.FunctionRegistry
import org.apache.hadoop.hive.ql.io.avro.{AvroContainerInputFormat, AvroContainerOutputFormat}
import org.apache.hadoop.hive.ql.metadata.Table
import org.apache.hadoop.hive.ql.parse.VariableSubstitution
import org.apache.hadoop.hive.ql.processors._
import org.apache.hadoop.hive.serde2.RegexSerDe
import org.apache.hadoop.hive.serde2.`lazy`.LazySimpleSerDe
import org.apache.hadoop.hive.serde2.avro.AvroSerDe
import org.apache.spark.sql.SQLConf
import org.apache.spark.sql.catalyst.analysis._
import org.apache.spark.sql.catalyst.plans.logical.LogicalPlan
import org.apache.spark.sql.execution.CacheTableCommand
import org.apache.spark.sql.hive._
import org.apache.spark.sql.hive.execution.HiveNativeCommand
import org.apache.spark.util.Utils
import org.apache.spark.{SparkConf, SparkContext}

import scala.collection.mutable
import scala.language.implicitConversions

/* Implicit conversions */
import scala.collection.JavaConversions._

// SPARK-3729: Test key required to check for initialization errors with config.
object TestHive
  extends TestHiveContext(
    new SparkContext("local[2]", "TestSQLContext", new SparkConf().set("spark.sql.test", "")))

/**
 * A locally running test instance of Spark's Hive execution engine.
 *
 * Data from [[testTables]] will be automatically loaded whenever a query is run over those tables.
 * Calling [[reset]] will delete all tables and other state in the database, leaving the database
 * in a "clean" state.
 *
 * TestHive is singleton object version of this class because instantiating multiple copies of the
 * hive metastore seems to lead to weird non-deterministic failures.  Therefore, the execution of
 * test cases that rely on TestHive must be serialized.
 */
class TestHiveContext(sc: SparkContext) extends HiveContext(sc) {
  self =>

  // By clearing the port we force Spark to pick a new one.  This allows us to rerun tests
  // without restarting the JVM.
  System.clearProperty("spark.hostPort")
  CommandProcessorFactory.clean(hiveconf)

  hiveconf.set("hive.plan.serialization.format", "javaXML")

  lazy val warehousePath = Utils.createTempDir()
  lazy val metastorePath = {
    val temp = Utils.createTempDir()
    temp.delete()
    temp
  }

  /** Sets up the system initially or after a RESET command */
  protected override def configure(): Map[String, String] = Map(
      "javax.jdo.option.ConnectionURL" -> s"jdbc:derby:;databaseName=$metastorePath;create=true",
      "hive.metastore.warehouse.dir" -> warehousePath.toString)

  val testTempDir = Utils.createTempDir()

  // For some hive test case which contain ${system:test.tmp.dir}
  System.setProperty("test.tmp.dir", testTempDir.getCanonicalPath)

  /** The location of the compiled hive distribution */
  lazy val hiveHome = envVarToFile("HIVE_HOME")
  /** The location of the hive source code. */
  lazy val hiveDevHome = envVarToFile("HIVE_DEV_HOME")

  // Override so we can intercept relative paths and rewrite them to point at hive.
  override def runSqlHive(sql: String): Seq[String] =
    super.runSqlHive(rewritePaths(substitutor.substitute(this.hiveconf, sql)))

  override def executePlan(plan: LogicalPlan): this.QueryExecution =
    new this.QueryExecution(plan)

  override protected[sql] def createSession(): SQLSession = {
    new this.SQLSession()
  }

  protected[hive] class SQLSession extends super.SQLSession {
    /** Fewer partitions to speed up testing. */
    protected[sql] override lazy val conf: SQLConf = new SQLConf {
      override def numShufflePartitions: Int = getConf(SQLConf.SHUFFLE_PARTITIONS, "5").toInt

      // TODO as in unit test, conf.clear() probably be called, all of the value will be cleared.
      // The super.getConf(SQLConf.DIALECT) is "sql" by default, we need to set it as "hiveql"
      override def dialect: String = super.getConf(SQLConf.DIALECT, "hiveql")
    }
  }

  /**
   * Returns the value of specified environmental variable as a [[java.io.File]] after checking
   * to ensure it exists
   */
  private def envVarToFile(envVar: String): Option[File] = {
    Option(System.getenv(envVar)).map(new File(_))
  }

  /**
   * Replaces relative paths to the parent directory "../" with hiveDevHome since this is how the
   * hive test cases assume the system is set up.
   */
  private def rewritePaths(cmd: String): String =
    if (cmd.toUpperCase contains "LOAD DATA") {
      val testDataLocation =
        hiveDevHome.map(_.getCanonicalPath).getOrElse(inRepoTests.getCanonicalPath)
      cmd.replaceAll("\\.\\./\\.\\./", testDataLocation + "/")
    } else {
      cmd
    }

  val hiveFilesTemp = File.createTempFile("catalystHiveFiles", "")
  hiveFilesTemp.delete()
  hiveFilesTemp.mkdir()
  Utils.registerShutdownDeleteDir(hiveFilesTemp)

  val inRepoTests = if (System.getProperty("user.dir").endsWith("sql" + File.separator + "hive")) {
    new File("src" + File.separator + "test" + File.separator + "resources" + File.separator)
  } else {
    new File("sql" + File.separator + "hive" + File.separator + "src" + File.separator + "test" +
      File.separator + "resources")
  }

  def getHiveFile(path: String): File = {
    val stripped = path.replaceAll("""\.\.\/""", "").replace('/', File.separatorChar)
    hiveDevHome
      .map(new File(_, stripped))
      .filter(_.exists)
      .getOrElse(new File(inRepoTests, stripped))
  }

  val describedTable = "DESCRIBE (\\w+)".r

<<<<<<< HEAD
  @transient
  val vs = new VariableSubstitution()

  // we should substitute variables in hql to pass the text to parseSql() as a parameter.
  // Hive parser need substituted text. HiveContext.sql() does this but return a DataFrame,
  // while we need a logicalPlan so we cannot reuse that.
  protected[hive] class HiveQLQueryExecution(hql: String)
    extends this.QueryExecution(HiveQl.parseSql(vs.substitute(hiveconf, hql))) {
    def hiveExec(): Seq[String] = runSqlHive(hql)
    override def toString: String = hql + "\n" + super.toString
  }

=======
>>>>>>> 88717ee4
  /**
   * Override QueryExecution with special debug workflow.
   */
  class QueryExecution(logicalPlan: LogicalPlan)
    extends super.QueryExecution(logicalPlan) {
    def this(sql: String) = this(parseSql(sql))
    override lazy val analyzed = {
      val describedTables = logical match {
        case HiveNativeCommand(describedTable(tbl)) => tbl :: Nil
        case CacheTableCommand(tbl, _, _) => tbl :: Nil
        case _ => Nil
      }

      // Make sure any test tables referenced are loaded.
      val referencedTables =
        describedTables ++
        logical.collect { case UnresolvedRelation(tableIdent, _) => tableIdent.last }
      val referencedTestTables = referencedTables.filter(testTables.contains)
      logDebug(s"Query references test tables: ${referencedTestTables.mkString(", ")}")
      referencedTestTables.foreach(loadTestTable)
      // Proceed with analysis.
      analyzer.execute(logical)
    }
  }

  case class TestTable(name: String, commands: (()=>Unit)*)

  protected[hive] implicit class SqlCmd(sql: String) {
    def cmd: () => Unit = {
      () => new QueryExecution(sql).stringResult(): Unit
    }
  }

  /**
   * A list of test tables and the DDL required to initialize them.  A test table is loaded on
   * demand when a query are run against it.
   */
  @transient
  lazy val testTables = new mutable.HashMap[String, TestTable]()

  def registerTestTable(testTable: TestTable): Unit = {
    testTables += (testTable.name -> testTable)
  }

  // The test tables that are defined in the Hive QTestUtil.
  // /itests/util/src/main/java/org/apache/hadoop/hive/ql/QTestUtil.java
  // https://github.com/apache/hive/blob/branch-0.13/data/scripts/q_test_init.sql
  @transient
  val hiveQTestUtilTables = Seq(
    TestTable("src",
      "CREATE TABLE src (key INT, value STRING)".cmd,
      s"LOAD DATA LOCAL INPATH '${getHiveFile("data/files/kv1.txt")}' INTO TABLE src".cmd),
    TestTable("src1",
      "CREATE TABLE src1 (key INT, value STRING)".cmd,
      s"LOAD DATA LOCAL INPATH '${getHiveFile("data/files/kv3.txt")}' INTO TABLE src1".cmd),
    TestTable("srcpart", () => {
      runSqlHive(
        "CREATE TABLE srcpart (key INT, value STRING) PARTITIONED BY (ds STRING, hr STRING)")
      for (ds <- Seq("2008-04-08", "2008-04-09"); hr <- Seq("11", "12")) {
        runSqlHive(
          s"""LOAD DATA LOCAL INPATH '${getHiveFile("data/files/kv1.txt")}'
             |OVERWRITE INTO TABLE srcpart PARTITION (ds='$ds',hr='$hr')
           """.stripMargin)
      }
    }),
    TestTable("srcpart1", () => {
      runSqlHive("CREATE TABLE srcpart1 (key INT, value STRING) PARTITIONED BY (ds STRING, hr INT)")
      for (ds <- Seq("2008-04-08", "2008-04-09"); hr <- 11 to 12) {
        runSqlHive(
          s"""LOAD DATA LOCAL INPATH '${getHiveFile("data/files/kv1.txt")}'
             |OVERWRITE INTO TABLE srcpart1 PARTITION (ds='$ds',hr='$hr')
           """.stripMargin)
      }
    }),
    TestTable("src_thrift", () => {
      import org.apache.hadoop.hive.serde2.thrift.ThriftDeserializer
      import org.apache.hadoop.hive.serde2.thrift.test.Complex
      import org.apache.hadoop.mapred.{SequenceFileInputFormat, SequenceFileOutputFormat}
      import org.apache.thrift.protocol.TBinaryProtocol

      runSqlHive(
        s"""
         |CREATE TABLE src_thrift(fake INT)
         |ROW FORMAT SERDE '${classOf[ThriftDeserializer].getName}'
         |WITH SERDEPROPERTIES(
         |  'serialization.class'='${classOf[Complex].getName}',
         |  'serialization.format'='${classOf[TBinaryProtocol].getName}'
         |)
         |STORED AS
         |INPUTFORMAT '${classOf[SequenceFileInputFormat[_,_]].getName}'
         |OUTPUTFORMAT '${classOf[SequenceFileOutputFormat[_,_]].getName}'
        """.stripMargin)

      runSqlHive(
        s"LOAD DATA LOCAL INPATH '${getHiveFile("data/files/complex.seq")}' INTO TABLE src_thrift")
    }),
    TestTable("serdeins",
      s"""CREATE TABLE serdeins (key INT, value STRING)
         |ROW FORMAT SERDE '${classOf[LazySimpleSerDe].getCanonicalName}'
         |WITH SERDEPROPERTIES ('field.delim'='\\t')
       """.stripMargin.cmd,
      "INSERT OVERWRITE TABLE serdeins SELECT * FROM src".cmd),
    TestTable("episodes",
      s"""CREATE TABLE episodes (title STRING, air_date STRING, doctor INT)
         |ROW FORMAT SERDE '${classOf[AvroSerDe].getCanonicalName}'
         |STORED AS
         |INPUTFORMAT '${classOf[AvroContainerInputFormat].getCanonicalName}'
         |OUTPUTFORMAT '${classOf[AvroContainerOutputFormat].getCanonicalName}'
         |TBLPROPERTIES (
         |  'avro.schema.literal'='{
         |    "type": "record",
         |    "name": "episodes",
         |    "namespace": "testing.hive.avro.serde",
         |    "fields": [
         |      {
         |          "name": "title",
         |          "type": "string",
         |          "doc": "episode title"
         |      },
         |      {
         |          "name": "air_date",
         |          "type": "string",
         |          "doc": "initial date"
         |      },
         |      {
         |          "name": "doctor",
         |          "type": "int",
         |          "doc": "main actor playing the Doctor in episode"
         |      }
         |    ]
         |  }'
         |)
       """.stripMargin.cmd,
      s"LOAD DATA LOCAL INPATH '${getHiveFile("data/files/episodes.avro")}' INTO TABLE episodes".cmd
    ),
    // THIS TABLE IS NOT THE SAME AS THE HIVE TEST TABLE episodes_partitioned AS DYNAMIC PARITIONING
    // IS NOT YET SUPPORTED
    TestTable("episodes_part",
      s"""CREATE TABLE episodes_part (title STRING, air_date STRING, doctor INT)
         |PARTITIONED BY (doctor_pt INT)
         |ROW FORMAT SERDE '${classOf[AvroSerDe].getCanonicalName}'
         |STORED AS
         |INPUTFORMAT '${classOf[AvroContainerInputFormat].getCanonicalName}'
         |OUTPUTFORMAT '${classOf[AvroContainerOutputFormat].getCanonicalName}'
         |TBLPROPERTIES (
         |  'avro.schema.literal'='{
         |    "type": "record",
         |    "name": "episodes",
         |    "namespace": "testing.hive.avro.serde",
         |    "fields": [
         |      {
         |          "name": "title",
         |          "type": "string",
         |          "doc": "episode title"
         |      },
         |      {
         |          "name": "air_date",
         |          "type": "string",
         |          "doc": "initial date"
         |      },
         |      {
         |          "name": "doctor",
         |          "type": "int",
         |          "doc": "main actor playing the Doctor in episode"
         |      }
         |    ]
         |  }'
         |)
       """.stripMargin.cmd,
      // WORKAROUND: Required to pass schema to SerDe for partitioned tables.
      // TODO: Pass this automatically from the table to partitions.
      s"""
         |ALTER TABLE episodes_part SET SERDEPROPERTIES (
         |  'avro.schema.literal'='{
         |    "type": "record",
         |    "name": "episodes",
         |    "namespace": "testing.hive.avro.serde",
         |    "fields": [
         |      {
         |          "name": "title",
         |          "type": "string",
         |          "doc": "episode title"
         |      },
         |      {
         |          "name": "air_date",
         |          "type": "string",
         |          "doc": "initial date"
         |      },
         |      {
         |          "name": "doctor",
         |          "type": "int",
         |          "doc": "main actor playing the Doctor in episode"
         |      }
         |    ]
         |  }'
         |)
        """.stripMargin.cmd,
      s"""
        INSERT OVERWRITE TABLE episodes_part PARTITION (doctor_pt=1)
        SELECT title, air_date, doctor FROM episodes
      """.cmd
      )
  )

  hiveQTestUtilTables.foreach(registerTestTable)

  private val loadedTables = new collection.mutable.HashSet[String]

  var cacheTables: Boolean = false
  def loadTestTable(name: String) {
    if (!(loadedTables contains name)) {
      // Marks the table as loaded first to prevent infinite mutually recursive table loading.
      loadedTables += name
      logDebug(s"Loading test table $name")
      val createCmds =
        testTables.get(name).map(_.commands).getOrElse(sys.error(s"Unknown test table $name"))
      createCmds.foreach(_())

      if (cacheTables) {
        cacheTable(name)
      }
    }
  }

  /**
   * Records the UDFs present when the server starts, so we can delete ones that are created by
   * tests.
   */
  protected val originalUdfs: JavaSet[String] = FunctionRegistry.getFunctionNames

  /**
   * Resets the test instance by deleting any tables that have been created.
   * TODO: also clear out UDFs, views, etc.
   */
  def reset() {
    try {
      // HACK: Hive is too noisy by default.
      org.apache.log4j.LogManager.getCurrentLoggers.foreach { log =>
        log.asInstanceOf[org.apache.log4j.Logger].setLevel(org.apache.log4j.Level.WARN)
      }

      cacheManager.clearCache()
      loadedTables.clear()
      catalog.cachedDataSourceTables.invalidateAll()
      catalog.client.reset()
      catalog.unregisterAllTables()

      FunctionRegistry.getFunctionNames.filterNot(originalUdfs.contains(_)).foreach { udfName =>
        FunctionRegistry.unregisterTemporaryUDF(udfName)
      }

      // Some tests corrupt this value on purpose, which breaks the RESET call below.
      hiveconf.set("fs.default.name", new File(".").toURI.toString)
      // It is important that we RESET first as broken hooks that might have been set could break
      // other sql exec here.
      executionHive.runSqlHive("RESET")
      metadataHive.runSqlHive("RESET")
      // For some reason, RESET does not reset the following variables...
      // https://issues.apache.org/jira/browse/HIVE-9004
      runSqlHive("set hive.table.parameters.default=")
      runSqlHive("set datanucleus.cache.collections=true")
      runSqlHive("set datanucleus.cache.collections.lazy=true")
      // Lots of tests fail if we do not change the partition whitelist from the default.
      runSqlHive("set hive.metastore.partition.name.whitelist.pattern=.*")

      configure().foreach {
        case (k, v) =>
          metadataHive.runSqlHive(s"SET $k=$v")
      }

      runSqlHive("USE default")

      // Just loading src makes a lot of tests pass.  This is because some tests do something like
      // drop an index on src at the beginning.  Since we just pass DDL to hive this bypasses our
      // Analyzer and thus the test table auto-loading mechanism.
      // Remove after we handle more DDL operations natively.
      loadTestTable("src")
      loadTestTable("srcpart")
    } catch {
      case e: Exception =>
        logError("FATAL ERROR: Failed to reset TestDB state.", e)
    }
  }
}<|MERGE_RESOLUTION|>--- conflicted
+++ resolved
@@ -157,21 +157,6 @@
 
   val describedTable = "DESCRIBE (\\w+)".r
 
-<<<<<<< HEAD
-  @transient
-  val vs = new VariableSubstitution()
-
-  // we should substitute variables in hql to pass the text to parseSql() as a parameter.
-  // Hive parser need substituted text. HiveContext.sql() does this but return a DataFrame,
-  // while we need a logicalPlan so we cannot reuse that.
-  protected[hive] class HiveQLQueryExecution(hql: String)
-    extends this.QueryExecution(HiveQl.parseSql(vs.substitute(hiveconf, hql))) {
-    def hiveExec(): Seq[String] = runSqlHive(hql)
-    override def toString: String = hql + "\n" + super.toString
-  }
-
-=======
->>>>>>> 88717ee4
   /**
    * Override QueryExecution with special debug workflow.
    */
