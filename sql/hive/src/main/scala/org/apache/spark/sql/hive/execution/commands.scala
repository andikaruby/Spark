/*
 * Licensed to the Apache Software Foundation (ASF) under one or more
 * contributor license agreements.  See the NOTICE file distributed with
 * this work for additional information regarding copyright ownership.
 * The ASF licenses this file to You under the Apache License, Version 2.0
 * (the "License"); you may not use this file except in compliance with
 * the License.  You may obtain a copy of the License at
 *
 *    http://www.apache.org/licenses/LICENSE-2.0
 *
 * Unless required by applicable law or agreed to in writing, software
 * distributed under the License is distributed on an "AS IS" BASIS,
 * WITHOUT WARRANTIES OR CONDITIONS OF ANY KIND, either express or implied.
 * See the License for the specific language governing permissions and
 * limitations under the License.
 */

package org.apache.spark.sql.hive.execution

import org.apache.spark.sql.AnalysisException
import org.apache.spark.sql.catalyst.analysis.EliminateSubQueries
import org.apache.spark.sql.catalyst.util._
import org.apache.spark.sql.sources._
import org.apache.spark.sql.{SaveMode, DataFrame, SQLContext}
import org.apache.spark.sql.catalyst.expressions.Row
import org.apache.spark.sql.catalyst.plans.logical.LogicalPlan
import org.apache.spark.sql.execution.RunnableCommand
import org.apache.spark.sql.hive.HiveContext
import org.apache.spark.sql.types.StructType

/**
 * Analyzes the given table in the current database to generate statistics, which will be
 * used in query optimizations.
 *
 * Right now, it only supports Hive tables and it only updates the size of a Hive table
 * in the Hive metastore.
 */
private[hive]
case class AnalyzeTable(tableName: String) extends RunnableCommand {

  override def run(sqlContext: SQLContext) = {
    sqlContext.asInstanceOf[HiveContext].analyze(tableName)
    Seq.empty[Row]
  }
}

/**
 * Drops a table from the metastore and removes it if it is cached.
 */
private[hive]
case class DropTable(
    tableName: String,
    ifExists: Boolean) extends RunnableCommand {

  override def run(sqlContext: SQLContext) = {
    val hiveContext = sqlContext.asInstanceOf[HiveContext]
    val ifExistsClause = if (ifExists) "IF EXISTS " else ""
    try {
      hiveContext.cacheManager.tryUncacheQuery(hiveContext.table(tableName))
    } catch {
      // This table's metadata is not in
      case _: org.apache.hadoop.hive.ql.metadata.InvalidTableException =>
      // Other Throwables can be caused by users providing wrong parameters in OPTIONS
      // (e.g. invalid paths). We catch it and log a warning message.
      // Users should be able to drop such kinds of tables regardless if there is an error.
      case e: Throwable => log.warn(s"${e.getMessage}")
    }
    hiveContext.invalidateTable(tableName)
    hiveContext.runSqlHive(s"DROP TABLE $ifExistsClause$tableName")
    hiveContext.catalog.unregisterTable(Seq(tableName))
    Seq.empty[Row]
  }
}

private[hive]
case class AddJar(path: String) extends RunnableCommand {

  override def run(sqlContext: SQLContext) = {
    val hiveContext = sqlContext.asInstanceOf[HiveContext]
    hiveContext.runSqlHive(s"ADD JAR $path")
    hiveContext.sparkContext.addJar(path)
    Seq.empty[Row]
  }
}

private[hive]
case class AddFile(path: String) extends RunnableCommand {

  override def run(sqlContext: SQLContext) = {
    val hiveContext = sqlContext.asInstanceOf[HiveContext]
    hiveContext.runSqlHive(s"ADD FILE $path")
    hiveContext.sparkContext.addFile(path)
    Seq.empty[Row]
  }
}

private[hive]
case class CreateMetastoreDataSource(
    tableIdentifier: Seq[String],
    userSpecifiedSchema: Option[StructType],
    provider: String,
    options: Map[String, String],
    allowExisting: Boolean,
    managedIfNoPath: Boolean) extends RunnableCommand {

  override def run(sqlContext: SQLContext): Seq[Row] = {
    val hiveContext = sqlContext.asInstanceOf[HiveContext]

    if (hiveContext.catalog.tableExists(tableIdentifier)) {
      if (allowExisting) {
        return Seq.empty[Row]
      } else {
<<<<<<< HEAD
        sys.error(s"Table ${tableIdentifier.mkString(".")} already exists.")
=======
        throw new AnalysisException(s"Table $tableName already exists.")
>>>>>>> 2c3f83c3
      }
    }

    var isExternal = true
    val optionsWithPath =
      if (!options.contains("path") && managedIfNoPath) {
        isExternal = false
        options +
          ("path" -> hiveContext.catalog.hiveDefaultTableFilePath(tableIdentifier.mkString(".")))
      } else {
        options
      }

    hiveContext.catalog.createDataSourceTable(
      tableIdentifier,
      userSpecifiedSchema,
      provider,
      optionsWithPath,
      isExternal)

    Seq.empty[Row]
  }
}

private[hive]
case class CreateMetastoreDataSourceAsSelect(
    tableIdentifier: Seq[String],
    provider: String,
    mode: SaveMode,
    options: Map[String, String],
    query: LogicalPlan) extends RunnableCommand {

  override def run(sqlContext: SQLContext): Seq[Row] = {
    val hiveContext = sqlContext.asInstanceOf[HiveContext]
<<<<<<< HEAD

    if (hiveContext.catalog.tableExists(tableIdentifier)) {
      if (allowExisting) {
        return Seq.empty[Row]
      } else {
        sys.error(s"Table ${tableIdentifier.mkString(".")} already exists.")
      }
    }

    val df = DataFrame(hiveContext, query)
=======
    var createMetastoreTable = false
>>>>>>> 2c3f83c3
    var isExternal = true
    val optionsWithPath =
      if (!options.contains("path")) {
        isExternal = false
        options +
          ("path" -> hiveContext.catalog.hiveDefaultTableFilePath(tableIdentifier.mkString(".")))
      } else {
        options
      }

    var existingSchema = None: Option[StructType]
    if (sqlContext.catalog.tableExists(Seq(tableName))) {
      // Check if we need to throw an exception or just return.
      mode match {
        case SaveMode.ErrorIfExists =>
          throw new AnalysisException(s"Table $tableName already exists. " +
            s"If you are using saveAsTable, you can set SaveMode to SaveMode.Append to " +
            s"insert data into the table or set SaveMode to SaveMode.Overwrite to overwrite" +
            s"the existing data. " +
            s"Or, if you are using SQL CREATE TABLE, you need to drop $tableName first.")
        case SaveMode.Ignore =>
          // Since the table already exists and the save mode is Ignore, we will just return.
          return Seq.empty[Row]
        case SaveMode.Append =>
          // Check if the specified data source match the data source of the existing table.
          val resolved =
            ResolvedDataSource(sqlContext, Some(query.schema), provider, optionsWithPath)
          val createdRelation = LogicalRelation(resolved.relation)
          EliminateSubQueries(sqlContext.table(tableName).logicalPlan) match {
            case l @ LogicalRelation(i: InsertableRelation) =>
              if (i != createdRelation.relation) {
                val errorDescription =
                  s"Cannot append to table $tableName because the resolved relation does not " +
                  s"match the existing relation of $tableName. " +
                  s"You can use insertInto($tableName, false) to append this DataFrame to the " +
                  s"table $tableName and using its data source and options."
                val errorMessage =
                  s"""
                |$errorDescription
                |== Relations ==
                |${sideBySide(
                s"== Expected Relation ==" ::
                  l.toString :: Nil,
                s"== Actual Relation ==" ::
                  createdRelation.toString :: Nil).mkString("\n")}
              """.stripMargin
                throw new AnalysisException(errorMessage)
              }
              existingSchema = Some(l.schema)
            case o =>
              throw new AnalysisException(s"Saving data in ${o.toString} is not supported.")
          }
        case SaveMode.Overwrite =>
          hiveContext.sql(s"DROP TABLE IF EXISTS $tableName")
          // Need to create the table again.
          createMetastoreTable = true
      }
    } else {
      // The table does not exist. We need to create it in metastore.
      createMetastoreTable = true
    }

<<<<<<< HEAD
    hiveContext.catalog.createDataSourceTable(
      tableIdentifier,
      None,
      provider,
      optionsWithPath,
      isExternal)
=======
    val data = DataFrame(hiveContext, query)
    val df = existingSchema match {
      // If we are inserting into an existing table, just use the existing schema.
      case Some(schema) => sqlContext.createDataFrame(data.queryExecution.toRdd, schema)
      case None => data
    }

    // Create the relation based on the data of df.
    val resolved = ResolvedDataSource(sqlContext, provider, mode, optionsWithPath, df)

    if (createMetastoreTable) {
      // We will use the schema of resolved.relation as the schema of the table (instead of
      // the schema of df). It is important since the nullability may be changed by the relation
      // provider (for example, see org.apache.spark.sql.parquet.DefaultSource).
      hiveContext.catalog.createDataSourceTable(
        tableName,
        Some(resolved.relation.schema),
        provider,
        optionsWithPath,
        isExternal)
    }
>>>>>>> 2c3f83c3

    // Refresh the cache of the table in the catalog.
    hiveContext.refreshTable(tableName)
    Seq.empty[Row]
  }
}<|MERGE_RESOLUTION|>--- conflicted
+++ resolved
@@ -110,11 +110,7 @@
       if (allowExisting) {
         return Seq.empty[Row]
       } else {
-<<<<<<< HEAD
-        sys.error(s"Table ${tableIdentifier.mkString(".")} already exists.")
-=======
-        throw new AnalysisException(s"Table $tableName already exists.")
->>>>>>> 2c3f83c3
+        throw new AnalysisException(s"Table ${tableIdentifier.mkString(".")} already exists.")
       }
     }
 
@@ -149,20 +145,8 @@
 
   override def run(sqlContext: SQLContext): Seq[Row] = {
     val hiveContext = sqlContext.asInstanceOf[HiveContext]
-<<<<<<< HEAD
-
-    if (hiveContext.catalog.tableExists(tableIdentifier)) {
-      if (allowExisting) {
-        return Seq.empty[Row]
-      } else {
-        sys.error(s"Table ${tableIdentifier.mkString(".")} already exists.")
-      }
-    }
-
-    val df = DataFrame(hiveContext, query)
-=======
+    val tableName = tableIdentifier(tableIdentifier.size - 1)
     var createMetastoreTable = false
->>>>>>> 2c3f83c3
     var isExternal = true
     val optionsWithPath =
       if (!options.contains("path")) {
@@ -174,11 +158,11 @@
       }
 
     var existingSchema = None: Option[StructType]
-    if (sqlContext.catalog.tableExists(Seq(tableName))) {
+    if (sqlContext.catalog.tableExists(tableIdentifier)) {
       // Check if we need to throw an exception or just return.
       mode match {
         case SaveMode.ErrorIfExists =>
-          throw new AnalysisException(s"Table $tableName already exists. " +
+          throw new AnalysisException(s"Table ${tableIdentifier.mkString(".")} already exists. " +
             s"If you are using saveAsTable, you can set SaveMode to SaveMode.Append to " +
             s"insert data into the table or set SaveMode to SaveMode.Overwrite to overwrite" +
             s"the existing data. " +
@@ -195,9 +179,11 @@
             case l @ LogicalRelation(i: InsertableRelation) =>
               if (i != createdRelation.relation) {
                 val errorDescription =
-                  s"Cannot append to table $tableName because the resolved relation does not " +
-                  s"match the existing relation of $tableName. " +
-                  s"You can use insertInto($tableName, false) to append this DataFrame to the " +
+                  s"Cannot append to table ${tableIdentifier.mkString(".")} " +
+                    s"because the resolved relation does not " +
+                  s"match the existing relation of ${tableIdentifier.mkString(".")}. " +
+                  s"You can use insertInto(${tableIdentifier.mkString(".")}, false) " +
+                    s"to append this DataFrame to the " +
                   s"table $tableName and using its data source and options."
                 val errorMessage =
                   s"""
@@ -216,7 +202,7 @@
               throw new AnalysisException(s"Saving data in ${o.toString} is not supported.")
           }
         case SaveMode.Overwrite =>
-          hiveContext.sql(s"DROP TABLE IF EXISTS $tableName")
+          hiveContext.sql(s"DROP TABLE IF EXISTS ${tableIdentifier.mkString(".")}")
           // Need to create the table again.
           createMetastoreTable = true
       }
@@ -225,14 +211,6 @@
       createMetastoreTable = true
     }
 
-<<<<<<< HEAD
-    hiveContext.catalog.createDataSourceTable(
-      tableIdentifier,
-      None,
-      provider,
-      optionsWithPath,
-      isExternal)
-=======
     val data = DataFrame(hiveContext, query)
     val df = existingSchema match {
       // If we are inserting into an existing table, just use the existing schema.
@@ -248,13 +226,12 @@
       // the schema of df). It is important since the nullability may be changed by the relation
       // provider (for example, see org.apache.spark.sql.parquet.DefaultSource).
       hiveContext.catalog.createDataSourceTable(
-        tableName,
+        tableIdentifier,
         Some(resolved.relation.schema),
         provider,
         optionsWithPath,
         isExternal)
     }
->>>>>>> 2c3f83c3
 
     // Refresh the cache of the table in the catalog.
     hiveContext.refreshTable(tableName)
