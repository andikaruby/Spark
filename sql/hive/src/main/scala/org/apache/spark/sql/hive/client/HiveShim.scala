--- conflicted
+++ resolved
@@ -597,16 +597,6 @@
           getPartitionsByFilterMethod.invoke(hive, table, filter)
             .asInstanceOf[JArrayList[Partition]]
         } catch {
-<<<<<<< HEAD
-          case e: InvocationTargetException =>
-            // SPARK-18167 retry to investigate the flaky test. This should be reverted before
-            // the release is cut.
-            logError("Hive conf: " + hive.getConf().getAllProperties())
-            val retry = Try(getPartitionsByFilterMethod.invoke(hive, table, filter))
-            logError("getPartitionsByFilter failed, retry success = " + retry.isSuccess)
-            logError("all partitions: " + getAllPartitions(hive, table))
-            throw e
-=======
           case ex: InvocationTargetException if ex.getCause.isInstanceOf[MetaException] &&
               !tryDirectSql =>
             logWarning("Caught Hive MetaException attempting to get partition metadata by " +
@@ -622,7 +612,6 @@
               s"${SQLConf.HIVE_MANAGE_FILESOURCE_PARTITIONS.key} to false to work around this " +
               "problem, however this will result in degraded performance. Please report a bug: " +
               "https://issues.apache.org/jira/browse/SPARK", ex)
->>>>>>> f151bd1a
         }
       }
 
