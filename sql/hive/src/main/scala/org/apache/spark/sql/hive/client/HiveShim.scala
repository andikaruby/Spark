--- conflicted
+++ resolved
@@ -904,14 +904,8 @@
               s"${SQLConf.HIVE_METASTORE_PARTITION_PRUNING_FALLBACK_ON_EXCEPTION.key} " +
               " to false and let the query fail instead.", ex)
             // HiveShim clients are expected to handle a superset of the requested partitions
-<<<<<<< HEAD
             prunePartitionsEvalClientSide(hive, table, catalogTable, predicates)
-          case ex: InvocationTargetException if ex.getCause.isInstanceOf[MetaException] &&
-              tryDirectSql =>
-=======
-            getAllPartitionsMethod.invoke(hive, table).asInstanceOf[JSet[Partition]]
           case ex: InvocationTargetException if ex.getCause.isInstanceOf[MetaException] =>
->>>>>>> 7cb9c1c2
             throw QueryExecutionErrors.getPartitionMetadataByFilterError(ex)
         }
       }
