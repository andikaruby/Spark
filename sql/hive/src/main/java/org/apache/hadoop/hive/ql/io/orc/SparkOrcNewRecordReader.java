--- conflicted
+++ resolved
@@ -41,11 +41,7 @@
 
   public SparkOrcNewRecordReader(Reader file, Configuration conf,
       long offset, long length) throws IOException {
-<<<<<<< HEAD
-    if (file.getTypes().size() == 0) {
-=======
     if (file.getTypes().isEmpty()) {
->>>>>>> 99c427b1
       numColumns = 0;
     } else {
       numColumns = file.getTypes().get(0).getSubtypesCount();
