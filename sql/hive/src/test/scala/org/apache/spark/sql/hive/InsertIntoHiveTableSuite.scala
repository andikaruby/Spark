--- conflicted
+++ resolved
@@ -33,15 +33,12 @@
 
 case class TestData(key: Int, value: String)
 
-<<<<<<< HEAD
 case class ThreeCloumntable(key: Int, value: String, key1: String)
 
-class InsertIntoHiveTableSuite extends QueryTest {
-=======
 class InsertIntoHiveTableSuite extends QueryTest with BeforeAndAfter {
   import org.apache.spark.sql.hive.test.TestHive.implicits._
 
->>>>>>> a60aea86
+
   val testData = TestHive.sparkContext.parallelize(
     (1 to 100).map(i => TestData(i, i.toString)))
 
@@ -209,25 +206,25 @@
     // test schema the same between partition and table
     sql("ALTER TABLE table_with_partition CHANGE COLUMN key key BIGINT")
     checkAnswer(sql("select key,value from table_with_partition where ds='1' "),
-      testData.toSchemaRDD.collect.toSeq
+      testData.toDataFrame.collect.toSeq
     )
     
     // test difference type of field
     sql("ALTER TABLE table_with_partition CHANGE COLUMN key key BIGINT")
     checkAnswer(sql("select key,value from table_with_partition where ds='1' "),
-      testData.toSchemaRDD.collect.toSeq
+      testData.toDataFrame.collect.toSeq
     )
 
     // add column to table
     sql("ALTER TABLE table_with_partition ADD COLUMNS(key1 string)")
     checkAnswer(sql("select key,value,key1 from table_with_partition where ds='1' "),
-      testDatawithNull.toSchemaRDD.collect.toSeq
+      testDatawithNull.toDataFrame.collect.toSeq
     )
 
     // change column name to table
     sql("ALTER TABLE table_with_partition CHANGE COLUMN key keynew BIGINT")
     checkAnswer(sql("select keynew,value from table_with_partition where ds='1' "),
-      testData.toSchemaRDD.collect.toSeq
+      testData.toDataFrame.collect.toSeq
     )
 
     sql("DROP TABLE table_with_partition")
