--- conflicted
+++ resolved
@@ -214,7 +214,6 @@
     Utils.deleteRecursively(tempPath)
   }
 
-<<<<<<< HEAD
   test("SPARK-15678: REFRESH PATH") {
     val tempPath: File = Utils.createTempDir()
     tempPath.delete()
@@ -258,7 +257,8 @@
 
     sql("DROP TABLE refreshTable")
     Utils.deleteRecursively(tempPath)
-=======
+  }
+
   test("Cache/Uncache Qualified Tables") {
     withTempDatabase { db =>
       withTempTable("cachedTable") {
@@ -291,7 +291,6 @@
           e.contains("to the table name in Cache Table As Select"))
       }
     }
->>>>>>> 40a9bb6d
   }
 
   test("SPARK-11246 cache parquet table") {
