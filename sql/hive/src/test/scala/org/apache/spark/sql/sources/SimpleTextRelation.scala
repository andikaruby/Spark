--- conflicted
+++ resolved
@@ -51,15 +51,10 @@
     SimpleTextRelation.lastHadoopConf = Option(job.getConfiguration)
     new OutputWriterFactory {
       override def newInstance(
-<<<<<<< HEAD
-          stagingDir: String,
-          fileNamePrefix: String,
-=======
           path: String,
->>>>>>> 0cba535a
           dataSchema: StructType,
           context: TaskAttemptContext): OutputWriter = {
-        new SimpleTextOutputWriter(stagingDir, fileNamePrefix, context)
+        new SimpleTextOutputWriter(path, context)
       }
 
       override def getFileExtension(context: TaskAttemptContext): String = ""
@@ -126,22 +121,11 @@
   }
 }
 
-<<<<<<< HEAD
-class SimpleTextOutputWriter(
-    stagingDir: String, fileNamePrefix: String, context: TaskAttemptContext)
-  extends OutputWriter {
-
-  override val path: String = new Path(stagingDir, fileNamePrefix).toString
-
-  private val recordWriter: RecordWriter[NullWritable, Text] =
-    new AppendingTextOutputFormat(new Path(stagingDir), fileNamePrefix).getRecordWriter(context)
-=======
 class SimpleTextOutputWriter(path: String, context: TaskAttemptContext)
   extends OutputWriter {
 
   private val recordWriter: RecordWriter[NullWritable, Text] =
     new AppendingTextOutputFormat(path).getRecordWriter(context)
->>>>>>> 0cba535a
 
   override def write(row: Row): Unit = {
     val serialized = row.toSeq.map { v =>
@@ -155,23 +139,14 @@
   }
 }
 
-<<<<<<< HEAD
-class AppendingTextOutputFormat(stagingDir: Path, fileNamePrefix: String)
-  extends TextOutputFormat[NullWritable, Text] {
-=======
 class AppendingTextOutputFormat(path: String) extends TextOutputFormat[NullWritable, Text] {
->>>>>>> 0cba535a
 
   val numberFormat = NumberFormat.getInstance()
   numberFormat.setMinimumIntegerDigits(5)
   numberFormat.setGroupingUsed(false)
 
   override def getDefaultWorkFile(context: TaskAttemptContext, extension: String): Path = {
-<<<<<<< HEAD
-    new Path(stagingDir, fileNamePrefix)
-=======
     new Path(path)
->>>>>>> 0cba535a
   }
 }
 
