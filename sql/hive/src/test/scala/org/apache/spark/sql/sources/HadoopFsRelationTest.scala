/*
 * Licensed to the Apache Software Foundation (ASF) under one or more
 * contributor license agreements.  See the NOTICE file distributed with
 * this work for additional information regarding copyright ownership.
 * The ASF licenses this file to You under the Apache License, Version 2.0
 * (the "License"); you may not use this file except in compliance with
 * the License.  You may obtain a copy of the License at
 *
 *    http://www.apache.org/licenses/LICENSE-2.0
 *
 * Unless required by applicable law or agreed to in writing, software
 * distributed under the License is distributed on an "AS IS" BASIS,
 * WITHOUT WARRANTIES OR CONDITIONS OF ANY KIND, either express or implied.
 * See the License for the specific language governing permissions and
 * limitations under the License.
 */

package org.apache.spark.sql.sources

import java.io.File

import scala.util.Random

import org.apache.hadoop.fs.Path
import org.apache.hadoop.mapreduce.{JobContext, TaskAttemptContext}
import org.apache.hadoop.mapreduce.lib.output.FileOutputCommitter
import org.apache.parquet.hadoop.ParquetOutputCommitter

import org.apache.spark.deploy.SparkHadoopUtil
import org.apache.spark.sql._
import org.apache.spark.sql.execution.DataSourceScanExec
import org.apache.spark.sql.execution.datasources.{FileScanRDD, HadoopFsRelation, LocalityTestFileSystem, LogicalRelation}
import org.apache.spark.sql.hive.test.TestHiveSingleton
import org.apache.spark.sql.internal.SQLConf
import org.apache.spark.sql.test.SQLTestUtils
import org.apache.spark.sql.types._


abstract class HadoopFsRelationTest extends QueryTest with SQLTestUtils with TestHiveSingleton {
  import sqlContext.implicits._

  val dataSourceName: String

  // This options below will be applied for the tests for reading in `HadoopFsRelationTest`.
  val extraReadOptions = Map.empty[String, String]

  // This options below will be applied for the tests for writing in `HadoopFsRelationTest`.
  val extraWriteOptions = Map.empty[String, String]

  protected def supportsDataType(dataType: DataType): Boolean = true

  val dataSchema =
    StructType(
      Seq(
        StructField("a", IntegerType, nullable = false),
        StructField("b", StringType, nullable = false)))

  lazy val testDF = (1 to 3).map(i => (i, s"val_$i")).toDF("a", "b")

  lazy val partitionedTestDF1 = (for {
    i <- 1 to 3
    p2 <- Seq("foo", "bar")
  } yield (i, s"val_$i", 1, p2)).toDF("a", "b", "p1", "p2")

  lazy val partitionedTestDF2 = (for {
    i <- 1 to 3
    p2 <- Seq("foo", "bar")
  } yield (i, s"val_$i", 2, p2)).toDF("a", "b", "p1", "p2")

  lazy val partitionedTestDF = partitionedTestDF1.union(partitionedTestDF2)

  def checkQueries(df: DataFrame): Unit = {
    // Selects everything
    checkAnswer(
      df,
      for (i <- 1 to 3; p1 <- 1 to 2; p2 <- Seq("foo", "bar")) yield Row(i, s"val_$i", p1, p2))

    // Simple filtering and partition pruning
    checkAnswer(
      df.filter('a > 1 && 'p1 === 2),
      for (i <- 2 to 3; p2 <- Seq("foo", "bar")) yield Row(i, s"val_$i", 2, p2))

    // Simple projection and filtering
    checkAnswer(
      df.filter('a > 1).select('b, 'a + 1),
      for (i <- 2 to 3; _ <- 1 to 2; _ <- Seq("foo", "bar")) yield Row(s"val_$i", i + 1))

    // Simple projection and partition pruning
    checkAnswer(
      df.filter('a > 1 && 'p1 < 2).select('b, 'p1),
      for (i <- 2 to 3; _ <- Seq("foo", "bar")) yield Row(s"val_$i", 1))

    // Project many copies of columns with different types (reproduction for SPARK-7858)
    checkAnswer(
      df.filter('a > 1 && 'p1 < 2).select('b, 'b, 'b, 'b, 'p1, 'p1, 'p1, 'p1),
      for (i <- 2 to 3; _ <- Seq("foo", "bar"))
        yield Row(s"val_$i", s"val_$i", s"val_$i", s"val_$i", 1, 1, 1, 1))

    // Self-join
    df.registerTempTable("t")
    withTempTable("t") {
      checkAnswer(
        sql(
          """SELECT l.a, r.b, l.p1, r.p2
            |FROM t l JOIN t r
            |ON l.a = r.a AND l.p1 = r.p1 AND l.p2 = r.p2
          """.stripMargin),
        for (i <- 1 to 3; p1 <- 1 to 2; p2 <- Seq("foo", "bar")) yield Row(i, s"val_$i", p1, p2))
    }
  }

  private val supportedDataTypes = Seq(
    StringType, BinaryType,
    NullType, BooleanType,
    ByteType, ShortType, IntegerType, LongType,
    FloatType, DoubleType, DecimalType(25, 5), DecimalType(6, 5),
    DateType, TimestampType,
    ArrayType(IntegerType),
    MapType(StringType, LongType),
    new StructType()
      .add("f1", FloatType, nullable = true)
      .add("f2", ArrayType(BooleanType, containsNull = true), nullable = true),
    new UDT.MyDenseVectorUDT()
  ).filter(supportsDataType)

  for (dataType <- supportedDataTypes) {
    for (parquetDictionaryEncodingEnabled <- Seq(true, false)) {
      test(s"test all data types - $dataType with parquet.enable.dictionary = " +
        s"$parquetDictionaryEncodingEnabled") {

        val extraOptions = Map[String, String](
          "parquet.enable.dictionary" -> parquetDictionaryEncodingEnabled.toString
        )

        withTempPath { file =>
          val path = file.getCanonicalPath

          val dataGenerator = RandomDataGenerator.forType(
            dataType = dataType,
            nullable = true,
            new Random(System.nanoTime())
          ).getOrElse {
            fail(s"Failed to create data generator for schema $dataType")
          }

          // Create a DF for the schema with random data. The index field is used to sort the
          // DataFrame.  This is a workaround for SPARK-10591.
          val schema = new StructType()
            .add("index", IntegerType, nullable = false)
            .add("col", dataType, nullable = true)
          val rdd =
            sqlContext.sparkContext.parallelize((1 to 10).map(i => Row(i, dataGenerator())))
          val df = sqlContext.createDataFrame(rdd, schema).orderBy("index").coalesce(1)

          df.write
            .mode("overwrite")
            .format(dataSourceName)
            .option("dataSchema", df.schema.json)
            .options(extraOptions)
            .save(path)

          val loadedDF = sqlContext
            .read
            .format(dataSourceName)
            .option("dataSchema", df.schema.json)
            .schema(df.schema)
            .options(extraOptions)
            .load(path)
            .orderBy("index")

          checkAnswer(loadedDF, df)
        }
      }
    }
  }

  test("save()/load() - non-partitioned table - Overwrite") {
    withTempPath { file =>
      testDF.write
        .mode(SaveMode.Overwrite)
        .format(dataSourceName)
        .options(extraWriteOptions)
        .save(file.getCanonicalPath)
      testDF.write
        .mode(SaveMode.Overwrite)
        .format(dataSourceName)
        .options(extraWriteOptions)
        .save(file.getCanonicalPath)

      checkAnswer(
        sqlContext.read.format(dataSourceName)
          .option("path", file.getCanonicalPath)
          .option("dataSchema", dataSchema.json)
          .options(extraReadOptions)
          .load(),
        testDF.collect())
    }
  }

  test("save()/load() - non-partitioned table - Append") {
    withTempPath { file =>
      testDF.write
        .mode(SaveMode.Overwrite)
        .format(dataSourceName)
        .options(extraWriteOptions)
        .save(file.getCanonicalPath)
      testDF.write
        .mode(SaveMode.Append)
        .format(dataSourceName)
        .options(extraWriteOptions)
        .save(file.getCanonicalPath)

      checkAnswer(
        sqlContext.read.format(dataSourceName)
          .option("dataSchema", dataSchema.json)
          .options(extraReadOptions)
          .load(file.getCanonicalPath).orderBy("a"),
        testDF.union(testDF).orderBy("a").collect())
    }
  }

  test("save()/load() - non-partitioned table - ErrorIfExists") {
    withTempDir { file =>
      intercept[AnalysisException] {
        testDF.write.format(dataSourceName).mode(SaveMode.ErrorIfExists).save(file.getCanonicalPath)
      }
    }
  }

  test("save()/load() - non-partitioned table - Ignore") {
    withTempDir { file =>
      testDF.write.mode(SaveMode.Ignore).format(dataSourceName).save(file.getCanonicalPath)

      val path = new Path(file.getCanonicalPath)
      val fs = path.getFileSystem(sqlContext.sessionState.newHadoopConf())
      assert(fs.listStatus(path).isEmpty)
    }
  }

  test("save()/load() - partitioned table - simple queries") {
    withTempPath { file =>
      partitionedTestDF.write
        .format(dataSourceName)
        .options(extraWriteOptions)
        .mode(SaveMode.ErrorIfExists)
        .partitionBy("p1", "p2")
        .save(file.getCanonicalPath)

      checkQueries(
        sqlContext.read.format(dataSourceName)
          .option("dataSchema", dataSchema.json)
          .options(extraReadOptions)
          .load(file.getCanonicalPath))
    }
  }

  test("save()/load() - partitioned table - Overwrite") {
    withTempPath { file =>
      partitionedTestDF.write
        .format(dataSourceName)
        .options(extraWriteOptions)
        .mode(SaveMode.Overwrite)
        .partitionBy("p1", "p2")
        .save(file.getCanonicalPath)

      partitionedTestDF.write
        .format(dataSourceName)
        .options(extraWriteOptions)
        .mode(SaveMode.Overwrite)
        .partitionBy("p1", "p2")
        .save(file.getCanonicalPath)

      checkAnswer(
        sqlContext.read.format(dataSourceName)
          .option("dataSchema", dataSchema.json)
          .options(extraReadOptions)
          .load(file.getCanonicalPath),
        partitionedTestDF.collect())
    }
  }

  test("save()/load() - partitioned table - Append") {
    withTempPath { file =>
      partitionedTestDF.write
        .format(dataSourceName)
        .options(extraWriteOptions)
        .mode(SaveMode.Overwrite)
        .partitionBy("p1", "p2")
        .save(file.getCanonicalPath)

      partitionedTestDF.write
        .format(dataSourceName)
        .options(extraWriteOptions)
        .mode(SaveMode.Append)
        .partitionBy("p1", "p2")
        .save(file.getCanonicalPath)

      checkAnswer(
        sqlContext.read.format(dataSourceName)
          .option("dataSchema", dataSchema.json)
          .options(extraReadOptions)
          .load(file.getCanonicalPath),
        partitionedTestDF.union(partitionedTestDF).collect())
    }
  }

  test("save()/load() - partitioned table - Append - new partition values") {
    withTempPath { file =>
      partitionedTestDF1.write
        .format(dataSourceName)
        .options(extraWriteOptions)
        .mode(SaveMode.Overwrite)
        .partitionBy("p1", "p2")
        .save(file.getCanonicalPath)

      partitionedTestDF2.write
        .format(dataSourceName)
        .options(extraWriteOptions)
        .mode(SaveMode.Append)
        .partitionBy("p1", "p2")
        .save(file.getCanonicalPath)

      checkAnswer(
        sqlContext.read.format(dataSourceName)
          .option("dataSchema", dataSchema.json)
          .options(extraReadOptions)
          .load(file.getCanonicalPath),
        partitionedTestDF.collect())
    }
  }

  test("save()/load() - partitioned table - ErrorIfExists") {
    withTempDir { file =>
      intercept[AnalysisException] {
        partitionedTestDF.write
          .format(dataSourceName)
          .mode(SaveMode.ErrorIfExists)
          .partitionBy("p1", "p2")
          .save(file.getCanonicalPath)
      }
    }
  }

  test("save()/load() - partitioned table - Ignore") {
    withTempDir { file =>
      partitionedTestDF.write
        .format(dataSourceName).mode(SaveMode.Ignore).save(file.getCanonicalPath)

      val path = new Path(file.getCanonicalPath)
      val fs = path.getFileSystem(SparkHadoopUtil.get.conf)
      assert(fs.listStatus(path).isEmpty)
    }
  }

  test("saveAsTable()/load() - non-partitioned table - Overwrite") {
    testDF.write.format(dataSourceName).mode(SaveMode.Overwrite)
      .option("dataSchema", dataSchema.json)
      .saveAsTable("t")

    withTable("t") {
      checkAnswer(sqlContext.table("t"), testDF.collect())
    }
  }

  test("saveAsTable()/load() - non-partitioned table - Append") {
    testDF.write.format(dataSourceName).mode(SaveMode.Overwrite).saveAsTable("t")
    testDF.write.format(dataSourceName).mode(SaveMode.Append).saveAsTable("t")

    withTable("t") {
      checkAnswer(sqlContext.table("t"), testDF.union(testDF).orderBy("a").collect())
    }
  }

  test("saveAsTable()/load() - non-partitioned table - ErrorIfExists") {
    Seq.empty[(Int, String)].toDF().registerTempTable("t")

    withTempTable("t") {
      intercept[AnalysisException] {
        testDF.write.format(dataSourceName).mode(SaveMode.ErrorIfExists).saveAsTable("t")
      }
    }
  }

  test("saveAsTable()/load() - non-partitioned table - Ignore") {
    Seq.empty[(Int, String)].toDF().registerTempTable("t")

    withTempTable("t") {
      testDF.write.format(dataSourceName).mode(SaveMode.Ignore).saveAsTable("t")
      assert(sqlContext.table("t").collect().isEmpty)
    }
  }

  test("saveAsTable()/load() - partitioned table - simple queries") {
    partitionedTestDF.write.format(dataSourceName)
      .mode(SaveMode.Overwrite)
      .option("dataSchema", dataSchema.json)
      .saveAsTable("t")

    withTable("t") {
      checkQueries(sqlContext.table("t"))
    }
  }

  test("saveAsTable()/load() - partitioned table - boolean type") {
    sqlContext.range(2)
      .select('id, ('id % 2 === 0).as("b"))
      .write.partitionBy("b").saveAsTable("t")

    withTable("t") {
      checkAnswer(
        sqlContext.table("t").sort('id),
        Row(0, true) :: Row(1, false) :: Nil
      )
    }
  }

  test("saveAsTable()/load() - partitioned table - Overwrite") {
    partitionedTestDF.write
      .format(dataSourceName)
      .mode(SaveMode.Overwrite)
      .option("dataSchema", dataSchema.json)
      .partitionBy("p1", "p2")
      .saveAsTable("t")

    partitionedTestDF.write
      .format(dataSourceName)
      .mode(SaveMode.Overwrite)
      .option("dataSchema", dataSchema.json)
      .partitionBy("p1", "p2")
      .saveAsTable("t")

    withTable("t") {
      checkAnswer(sqlContext.table("t"), partitionedTestDF.collect())
    }
  }

  test("saveAsTable()/load() - partitioned table - Append") {
    partitionedTestDF.write
      .format(dataSourceName)
      .mode(SaveMode.Overwrite)
      .option("dataSchema", dataSchema.json)
      .partitionBy("p1", "p2")
      .saveAsTable("t")

    partitionedTestDF.write
      .format(dataSourceName)
      .mode(SaveMode.Append)
      .option("dataSchema", dataSchema.json)
      .partitionBy("p1", "p2")
      .saveAsTable("t")

    withTable("t") {
      checkAnswer(sqlContext.table("t"), partitionedTestDF.union(partitionedTestDF).collect())
    }
  }

  test("saveAsTable()/load() - partitioned table - Append - new partition values") {
    partitionedTestDF1.write
      .format(dataSourceName)
      .mode(SaveMode.Overwrite)
      .option("dataSchema", dataSchema.json)
      .partitionBy("p1", "p2")
      .saveAsTable("t")

    partitionedTestDF2.write
      .format(dataSourceName)
      .mode(SaveMode.Append)
      .option("dataSchema", dataSchema.json)
      .partitionBy("p1", "p2")
      .saveAsTable("t")

    withTable("t") {
      checkAnswer(sqlContext.table("t"), partitionedTestDF.collect())
    }
  }

  test("saveAsTable()/load() - partitioned table - Append - mismatched partition columns") {
    partitionedTestDF1.write
      .format(dataSourceName)
      .mode(SaveMode.Overwrite)
      .option("dataSchema", dataSchema.json)
      .partitionBy("p1", "p2")
      .saveAsTable("t")

    // Using only a subset of all partition columns
    intercept[Throwable] {
      partitionedTestDF2.write
        .format(dataSourceName)
        .mode(SaveMode.Append)
        .option("dataSchema", dataSchema.json)
        .partitionBy("p1")
        .saveAsTable("t")
    }
  }

  test("saveAsTable()/load() - partitioned table - ErrorIfExists") {
    Seq.empty[(Int, String)].toDF().registerTempTable("t")

    withTempTable("t") {
      intercept[AnalysisException] {
        partitionedTestDF.write
          .format(dataSourceName)
          .mode(SaveMode.ErrorIfExists)
          .option("dataSchema", dataSchema.json)
          .partitionBy("p1", "p2")
          .saveAsTable("t")
      }
    }
  }

  test("saveAsTable()/load() - partitioned table - Ignore") {
    Seq.empty[(Int, String)].toDF().registerTempTable("t")

    withTempTable("t") {
      partitionedTestDF.write
        .format(dataSourceName)
        .mode(SaveMode.Ignore)
        .option("dataSchema", dataSchema.json)
        .partitionBy("p1", "p2")
        .saveAsTable("t")

      assert(sqlContext.table("t").collect().isEmpty)
    }
  }

  test("load() - with directory of unpartitioned data in nested subdirs") {
    withTempPath { dir =>
      val subdir = new File(dir, "subdir")

      val dataInDir = Seq(1, 2, 3).toDF("value")
      val dataInSubdir = Seq(4, 5, 6).toDF("value")

      /*

        Directory structure to be generated

        dir
          |
          |___ [ files of dataInDir ]
          |
          |___ subsubdir
                    |
                    |___ [ files of dataInSubdir ]
      */

      // Generated dataInSubdir, not data in dir
      dataInSubdir.write
        .format(dataSourceName)
        .mode(SaveMode.Overwrite)
        .save(subdir.getCanonicalPath)

      // Inferring schema should throw error as it should not find any file to infer
      val e = intercept[Exception] {
        sqlContext.read.format(dataSourceName).load(dir.getCanonicalPath)
      }

      e match {
        case _: AnalysisException =>
          assert(e.getMessage.contains("infer"))

        case _: java.util.NoSuchElementException if e.getMessage.contains("dataSchema") =>
          // Ignore error, the source format requires schema to be provided by user
          // This is needed for SimpleTextHadoopFsRelationSuite as SimpleTextSource needs schema

        case _ =>
          fail("Unexpected error trying to infer schema from empty dir", e)
      }

      /** Test whether data is read with the given path matches the expected answer */
      def testWithPath(path: File, expectedAnswer: Seq[Row]): Unit = {
        val df = sqlContext.read
          .format(dataSourceName)
          .schema(dataInDir.schema) // avoid schema inference for any format
          .load(path.getCanonicalPath)
        checkAnswer(df, expectedAnswer)
      }

      // Verify that reading by path 'dir/' gives empty results as there are no files in 'file'
      // and it should not pick up files in 'dir/subdir'
      require(subdir.exists)
      require(subdir.listFiles().exists(!_.isDirectory))
      testWithPath(dir, Seq.empty)

      // Verify that if there is data in dir, then reading by path 'dir/' reads only dataInDir
      dataInDir.write
        .format(dataSourceName)
        .mode(SaveMode.Append)   // append to prevent subdir from being deleted
        .save(dir.getCanonicalPath)
      require(dir.listFiles().exists(!_.isDirectory))
      require(subdir.exists())
      require(subdir.listFiles().exists(!_.isDirectory))
      testWithPath(dir, dataInDir.collect())
    }
  }

  test("Hadoop style globbing - unpartitioned data") {
    withTempPath { file =>

      val dir = file.getCanonicalPath
      val subdir = new File(dir, "subdir")
      val subsubdir = new File(subdir, "subsubdir")
      val anotherSubsubdir =
        new File(new File(dir, "another-subdir"), "another-subsubdir")

      val dataInSubdir = Seq(1, 2, 3).toDF("value")
      val dataInSubsubdir = Seq(4, 5, 6).toDF("value")
      val dataInAnotherSubsubdir = Seq(7, 8, 9).toDF("value")

      dataInSubdir.write
        .format (dataSourceName)
        .mode (SaveMode.Overwrite)
        .save (subdir.getCanonicalPath)

      dataInSubsubdir.write
        .format (dataSourceName)
        .mode (SaveMode.Overwrite)
        .save (subsubdir.getCanonicalPath)

      dataInAnotherSubsubdir.write
        .format (dataSourceName)
        .mode (SaveMode.Overwrite)
        .save (anotherSubsubdir.getCanonicalPath)

      require(subdir.exists)
      require(subdir.listFiles().exists(!_.isDirectory))
      require(subsubdir.exists)
      require(subsubdir.listFiles().exists(!_.isDirectory))
      require(anotherSubsubdir.exists)
      require(anotherSubsubdir.listFiles().exists(!_.isDirectory))

      /*
        Directory structure generated

        dir
          |
          |___ subdir
          |     |
          |     |___ [ files of dataInSubdir ]
          |     |
          |     |___ subsubdir
          |               |
          |               |___ [ files of dataInSubsubdir ]
          |
          |
          |___ anotherSubdir
                |
                |___ anotherSubsubdir
                          |
                          |___ [ files of dataInAnotherSubsubdir ]
       */

      val schema = dataInSubdir.schema

      /** Check whether data is read with the given path matches the expected answer */
      def check(path: String, expectedDf: DataFrame): Unit = {
        val df = sqlContext.read
          .format(dataSourceName)
          .schema(schema) // avoid schema inference for any format, expected to be same format
          .load(path)
        checkAnswer(df, expectedDf)
      }

      check(s"$dir/*/", dataInSubdir)
      check(s"$dir/sub*/*", dataInSubdir.union(dataInSubsubdir))
      check(s"$dir/another*/*", dataInAnotherSubsubdir)
      check(s"$dir/*/another*", dataInAnotherSubsubdir)
      check(s"$dir/*/*", dataInSubdir.union(dataInSubsubdir).union(dataInAnotherSubsubdir))
    }
  }

  test("Hadoop style globbing - partitioned data with schema inference") {

    // Tests the following on partition data
    // - partitions are not discovered with globbing and without base path set.
    // - partitions are discovered with globbing and base path set, though more detailed
    //   tests for this is in ParquetPartitionDiscoverySuite

    withTempPath { path =>
      val dir = path.getCanonicalPath
      partitionedTestDF.write
        .format(dataSourceName)
        .options(extraWriteOptions)
        .mode(SaveMode.Overwrite)
        .partitionBy("p1", "p2")
        .save(dir)

      def check(
          path: String,
          expectedResult: Either[DataFrame, String],
          basePath: Option[String] = None
        ): Unit = {
        try {
          val reader = sqlContext.read
          basePath.foreach(reader.option("basePath", _))
          val testDf = reader
            .format(dataSourceName)
            .load(path)
          assert(expectedResult.isLeft, s"Error was expected with $path but result found")
          checkAnswer(testDf, expectedResult.left.get)
        } catch {
          case e: java.util.NoSuchElementException if e.getMessage.contains("dataSchema") =>
            // Ignore error, the source format requires schema to be provided by user
            // This is needed for SimpleTextHadoopFsRelationSuite as SimpleTextSource needs schema

          case e: Throwable =>
            assert(expectedResult.isRight, s"Was not expecting error with $path: " + e)
            assert(
              e.getMessage.contains(expectedResult.right.get),
              s"Did not find expected error message wiht $path")
        }
      }

<<<<<<< HEAD
      val df = sqlContext.read
        .format(dataSourceName)
        .option("dataSchema", dataSchema.json)
        .option("basePath", file.getCanonicalPath)
        .options(extraReadOptions)
        .load(s"${file.getCanonicalPath}/p1=*/p2=???")

      val expectedPaths = Set(
        s"${file.getCanonicalFile}/p1=1/p2=foo",
        s"${file.getCanonicalFile}/p1=2/p2=foo",
        s"${file.getCanonicalFile}/p1=1/p2=bar",
        s"${file.getCanonicalFile}/p1=2/p2=bar"
      ).map { p =>
        val path = new Path(p)
        val fs = path.getFileSystem(sqlContext.sessionState.newHadoopConf())
        path.makeQualified(fs.getUri, fs.getWorkingDirectory).toString
=======
      object Error {
        def apply(msg: String): Either[DataFrame, String] = Right(msg)
>>>>>>> f7b7ef41
      }

      object Result {
        def apply(df: DataFrame): Either[DataFrame, String] = Left(df)
      }

      // ---- Without base path set ----
      // Should find all the data with partitioning columns
      check(s"$dir", Result(partitionedTestDF))

      // Should fail as globbing finds dirs without files, only subdirs in them.
      check(s"$dir/*/", Error("please set \"basePath\""))
      check(s"$dir/p1=*/", Error("please set \"basePath\""))

      // Should not find partition columns as the globs resolve to p2 dirs
      // with files in them
      check(s"$dir/*/*", Result(partitionedTestDF.drop("p1", "p2")))
      check(s"$dir/p1=*/p2=foo", Result(partitionedTestDF.filter("p2 = 'foo'").drop("p1", "p2")))
      check(s"$dir/p1=1/p2=???", Result(partitionedTestDF.filter("p1 = 1").drop("p1", "p2")))

      // Should find all data without the partitioning columns as the globs resolve to the files
      check(s"$dir/*/*/*", Result(partitionedTestDF.drop("p1", "p2")))

      // ---- With base path set ----
      val resultDf = partitionedTestDF.select("a", "b", "p1", "p2")
      check(path = s"$dir/*", Result(resultDf), basePath = Some(dir))
      check(path = s"$dir/*/*", Result(resultDf), basePath = Some(dir))
      check(path = s"$dir/*/*/*", Result(resultDf), basePath = Some(dir))
    }
  }

  test("SPARK-9735 Partition column type casting") {
    withTempPath { file =>
      val df = (for {
        i <- 1 to 3
        p2 <- Seq("foo", "bar")
      } yield (i, s"val_$i", 1.0d, p2, 123, 123.123f)).toDF("a", "b", "p1", "p2", "p3", "f")

      val input = df.select(
        'a,
        'b,
        'p1.cast(StringType).as('ps1),
        'p2,
        'p3.cast(FloatType).as('pf1),
        'f)

      withTempTable("t") {
        input
          .write
          .format(dataSourceName)
          .mode(SaveMode.Overwrite)
          .partitionBy("ps1", "p2", "pf1", "f")
          .saveAsTable("t")

        input
          .write
          .format(dataSourceName)
          .mode(SaveMode.Append)
          .partitionBy("ps1", "p2", "pf1", "f")
          .saveAsTable("t")

        val realData = input.collect()

        checkAnswer(sqlContext.table("t"), realData ++ realData)
      }
    }
  }

  test("SPARK-7616: adjust column name order accordingly when saving partitioned table") {
    val df = (1 to 3).map(i => (i, s"val_$i", i * 2)).toDF("a", "b", "c")

    df.write
      .format(dataSourceName)
      .mode(SaveMode.Overwrite)
      .partitionBy("c", "a")
      .saveAsTable("t")

    withTable("t") {
      checkAnswer(sqlContext.table("t").select('b, 'c, 'a), df.select('b, 'c, 'a).collect())
    }
  }

  // NOTE: This test suite is not super deterministic.  On nodes with only relatively few cores
  // (4 or even 1), it's hard to reproduce the data loss issue.  But on nodes with for example 8 or
  // more cores, the issue can be reproduced steadily.  Fortunately our Jenkins builder meets this
  // requirement.  We probably want to move this test case to spark-integration-tests or spark-perf
  // later.
  test("SPARK-8406: Avoids name collision while writing files") {
    withTempPath { dir =>
      val path = dir.getCanonicalPath
      sqlContext
        .range(10000)
        .repartition(250)
        .write
        .mode(SaveMode.Overwrite)
        .format(dataSourceName)
        .save(path)

      assertResult(10000) {
        sqlContext
          .read
          .format(dataSourceName)
          .option("dataSchema", StructType(StructField("id", LongType) :: Nil).json)
          .load(path)
          .count()
      }
    }
  }

  test("SPARK-8578 specified custom output committer will not be used to append data") {
    val extraOptions = Map[String, String](
      SQLConf.OUTPUT_COMMITTER_CLASS.key -> classOf[AlwaysFailOutputCommitter].getName,
      // Since Parquet has its own output committer setting, also set it
      // to AlwaysFailParquetOutputCommitter at here.
      "spark.sql.parquet.output.committer.class" ->
        classOf[AlwaysFailParquetOutputCommitter].getName
    )

    val df = sqlContext.range(1, 10).toDF("i")
    withTempPath { dir =>
      df.write
        .mode("append")
        .format(dataSourceName)
        .options(extraWriteOptions)
        .save(dir.getCanonicalPath)
      // Because there data already exists,
      // this append should succeed because we will use the output committer associated
      // with file format and AlwaysFailOutputCommitter will not be used.
      df.write
        .mode("append")
        .format(dataSourceName)
        .options(extraWriteOptions)
        .save(dir.getCanonicalPath)
      checkAnswer(
        sqlContext.read
          .format(dataSourceName)
          .option("dataSchema", df.schema.json)
          .options(extraOptions ++ extraReadOptions)
          .load(dir.getCanonicalPath),
        df.union(df))

      // This will fail because AlwaysFailOutputCommitter is used when we do append.
      intercept[Exception] {
        df.write.mode("overwrite")
          .options(extraOptions ++ extraWriteOptions)
          .format(dataSourceName)
          .save(dir.getCanonicalPath)
      }
    }
    withTempPath { dir =>
      // Because there is no existing data,
      // this append will fail because AlwaysFailOutputCommitter is used when we do append
      // and there is no existing data.
      intercept[Exception] {
        df.write.mode("append")
          .options(extraOptions ++ extraWriteOptions)
          .format(dataSourceName)
          .save(dir.getCanonicalPath)
      }
    }
  }

  test("SPARK-8887: Explicitly define which data types can be used as dynamic partition columns") {
    val df = Seq(
      (1, "v1", Array(1, 2, 3), Map("k1" -> "v1"), Tuple2(1, "4")),
      (2, "v2", Array(4, 5, 6), Map("k2" -> "v2"), Tuple2(2, "5")),
      (3, "v3", Array(7, 8, 9), Map("k3" -> "v3"), Tuple2(3, "6"))).toDF("a", "b", "c", "d", "e")
    withTempDir { file =>
      intercept[AnalysisException] {
        df.write.format(dataSourceName).partitionBy("c", "d", "e").save(file.getCanonicalPath)
      }
    }
    intercept[AnalysisException] {
      df.write.format(dataSourceName).partitionBy("c", "d", "e").saveAsTable("t")
    }
  }

  test("Locality support for FileScanRDD") {
    val options = Map[String, String](
      "fs.file.impl" -> classOf[LocalityTestFileSystem].getName,
      "fs.file.impl.disable.cache" -> "true"
    )
    withTempPath { dir =>
      val path = "file://" + dir.getCanonicalPath
      val df1 = sqlContext.range(4)
      df1.coalesce(1).write.mode("overwrite").options(options).format(dataSourceName).save(path)
      df1.coalesce(1).write.mode("append").options(options).format(dataSourceName).save(path)

      def checkLocality(): Unit = {
        val df2 = sqlContext.read
          .format(dataSourceName)
          .option("dataSchema", df1.schema.json)
          .options(options)
          .load(path)

        val Some(fileScanRDD) = df2.queryExecution.executedPlan.collectFirst {
          case scan: DataSourceScanExec if scan.rdd.isInstanceOf[FileScanRDD] =>
            scan.rdd.asInstanceOf[FileScanRDD]
        }

        val partitions = fileScanRDD.partitions
        val preferredLocations = partitions.flatMap(fileScanRDD.preferredLocations)

        assert(preferredLocations.distinct.length == 2)
      }

      checkLocality()

      withSQLConf(SQLConf.PARALLEL_PARTITION_DISCOVERY_THRESHOLD.key -> "0") {
        checkLocality()
      }
    }
  }
}

// This class is used to test SPARK-8578. We should not use any custom output committer when
// we actually append data to an existing dir.
class AlwaysFailOutputCommitter(
    outputPath: Path,
    context: TaskAttemptContext)
  extends FileOutputCommitter(outputPath, context) {

  override def commitJob(context: JobContext): Unit = {
    sys.error("Intentional job commitment failure for testing purpose.")
  }
}

// This class is used to test SPARK-8578. We should not use any custom output committer when
// we actually append data to an existing dir.
class AlwaysFailParquetOutputCommitter(
    outputPath: Path,
    context: TaskAttemptContext)
  extends ParquetOutputCommitter(outputPath, context) {

  override def commitJob(context: JobContext): Unit = {
    sys.error("Intentional job commitment failure for testing purpose.")
  }
}<|MERGE_RESOLUTION|>--- conflicted
+++ resolved
@@ -547,17 +547,25 @@
       dataInSubdir.write
         .format(dataSourceName)
         .mode(SaveMode.Overwrite)
+        .options(extraWriteOptions)
         .save(subdir.getCanonicalPath)
 
       // Inferring schema should throw error as it should not find any file to infer
       val e = intercept[Exception] {
-        sqlContext.read.format(dataSourceName).load(dir.getCanonicalPath)
+        sqlContext.read
+          .format(dataSourceName)
+          .options(extraReadOptions)
+          .load(dir.getCanonicalPath)
       }
 
       e match {
         case _: AnalysisException =>
           assert(e.getMessage.contains("infer"))
 
+        case _: IllegalArgumentException =>
+          // CSV data source throws this exception when it cannot find any file to infer.
+          assert(e.getMessage.contains("Can not create a Path from an empty string"))
+
         case _: java.util.NoSuchElementException if e.getMessage.contains("dataSchema") =>
           // Ignore error, the source format requires schema to be provided by user
           // This is needed for SimpleTextHadoopFsRelationSuite as SimpleTextSource needs schema
@@ -571,6 +579,7 @@
         val df = sqlContext.read
           .format(dataSourceName)
           .schema(dataInDir.schema) // avoid schema inference for any format
+          .options(extraReadOptions)
           .load(path.getCanonicalPath)
         checkAnswer(df, expectedAnswer)
       }
@@ -584,6 +593,7 @@
       // Verify that if there is data in dir, then reading by path 'dir/' reads only dataInDir
       dataInDir.write
         .format(dataSourceName)
+        .options(extraWriteOptions)
         .mode(SaveMode.Append)   // append to prevent subdir from being deleted
         .save(dir.getCanonicalPath)
       require(dir.listFiles().exists(!_.isDirectory))
@@ -608,16 +618,19 @@
 
       dataInSubdir.write
         .format (dataSourceName)
+        .options(extraWriteOptions)
         .mode (SaveMode.Overwrite)
         .save (subdir.getCanonicalPath)
 
       dataInSubsubdir.write
         .format (dataSourceName)
+        .options(extraWriteOptions)
         .mode (SaveMode.Overwrite)
         .save (subsubdir.getCanonicalPath)
 
       dataInAnotherSubsubdir.write
         .format (dataSourceName)
+        .options(extraWriteOptions)
         .mode (SaveMode.Overwrite)
         .save (anotherSubsubdir.getCanonicalPath)
 
@@ -655,6 +668,7 @@
       def check(path: String, expectedDf: DataFrame): Unit = {
         val df = sqlContext.read
           .format(dataSourceName)
+          .options(extraReadOptions)
           .schema(schema) // avoid schema inference for any format, expected to be same format
           .load(path)
         checkAnswer(df, expectedDf)
@@ -694,6 +708,7 @@
           basePath.foreach(reader.option("basePath", _))
           val testDf = reader
             .format(dataSourceName)
+            .options(extraReadOptions)
             .load(path)
           assert(expectedResult.isLeft, s"Error was expected with $path but result found")
           checkAnswer(testDf, expectedResult.left.get)
@@ -710,27 +725,8 @@
         }
       }
 
-<<<<<<< HEAD
-      val df = sqlContext.read
-        .format(dataSourceName)
-        .option("dataSchema", dataSchema.json)
-        .option("basePath", file.getCanonicalPath)
-        .options(extraReadOptions)
-        .load(s"${file.getCanonicalPath}/p1=*/p2=???")
-
-      val expectedPaths = Set(
-        s"${file.getCanonicalFile}/p1=1/p2=foo",
-        s"${file.getCanonicalFile}/p1=2/p2=foo",
-        s"${file.getCanonicalFile}/p1=1/p2=bar",
-        s"${file.getCanonicalFile}/p1=2/p2=bar"
-      ).map { p =>
-        val path = new Path(p)
-        val fs = path.getFileSystem(sqlContext.sessionState.newHadoopConf())
-        path.makeQualified(fs.getUri, fs.getWorkingDirectory).toString
-=======
       object Error {
         def apply(msg: String): Either[DataFrame, String] = Right(msg)
->>>>>>> f7b7ef41
       }
 
       object Result {
