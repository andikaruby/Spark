--- conflicted
+++ resolved
@@ -18,39 +18,22 @@
 package org.apache.spark.sql.hive
 
 import com.google.common.io.Files
-<<<<<<< HEAD
+
 import org.apache.spark.sql.hive.test.TestHiveSingleton
-=======
->>>>>>> c0e9ff15
+import org.apache.spark.sql._
 import org.apache.spark.sql.test.SQLTestUtils
-
-import org.apache.spark.sql.{QueryTest, _}
 import org.apache.spark.util.Utils
 
 
-<<<<<<< HEAD
 class QueryPartitionSuite extends QueryTest with TestHiveSingleton with SQLTestUtils {
 
   import testImplicits._
 
   test("SPARK-5068: query data when path doesn't exist"){
-    val testData = sparkContext.parallelize(
-      (1 to 10).map(i => TestData(i, i.toString))).toDF()
-    testData.registerTempTable("testData")
-=======
-class QueryPartitionSuite extends QueryTest with SQLTestUtils {
-
-  private lazy val ctx = org.apache.spark.sql.hive.test.TestHive
-  import ctx.implicits._
-
-  protected def _sqlContext = ctx
-
-  test("SPARK-5068: query data when path doesn't exist"){
     withSQLConf((SQLConf.HIVE_VERIFY_PARTITION_PATH.key, "true")) {
-      val testData = ctx.sparkContext.parallelize(
+      val testData = sparkContext.parallelize(
         (1 to 10).map(i => TestData(i, i.toString))).toDF()
       testData.registerTempTable("testData")
->>>>>>> c0e9ff15
 
       val tmpDir = Files.createTempDir()
       // create the table for test
