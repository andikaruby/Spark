/*
 * Licensed to the Apache Software Foundation (ASF) under one or more
 * contributor license agreements.  See the NOTICE file distributed with
 * this work for additional information regarding copyright ownership.
 * The ASF licenses this file to You under the Apache License, Version 2.0
 * (the "License"); you may not use this file except in compliance with
 * the License.  You may obtain a copy of the License at
 *
 *    http://www.apache.org/licenses/LICENSE-2.0
 *
 * Unless required by applicable law or agreed to in writing, software
 * distributed under the License is distributed on an "AS IS" BASIS,
 * WITHOUT WARRANTIES OR CONDITIONS OF ANY KIND, either express or implied.
 * See the License for the specific language governing permissions and
 * limitations under the License.
 */

package org.apache.spark.sql.hive.client

import org.apache.hadoop.conf.Configuration
import org.apache.hadoop.hive.conf.HiveConf
import org.apache.hadoop.hive.ql.io.HiveIgnoreKeyTextOutputFormat
import org.apache.hadoop.hive.serde2.`lazy`.LazySimpleSerDe
import org.apache.hadoop.mapred.TextInputFormat
import org.scalatest.BeforeAndAfterAll

import org.apache.spark.sql.catalyst.TableIdentifier
import org.apache.spark.sql.catalyst.catalog._
import org.apache.spark.sql.catalyst.dsl.expressions._
import org.apache.spark.sql.catalyst.expressions._
import org.apache.spark.sql.types.{BooleanType, IntegerType, LongType, StringType, StructType}
import org.apache.spark.util.Utils

class HivePartitionFilteringSuite(version: String)
    extends HiveVersionSuite(version) with BeforeAndAfterAll {

  private val tryDirectSqlKey = HiveConf.ConfVars.METASTORE_TRY_DIRECT_SQL.varname

  private val testPartitionCount = 3 * 5 * 4

  private def init(tryDirectSql: Boolean): HiveClient = {
    val storageFormat = CatalogStorageFormat(
      locationUri = None,
      inputFormat = None,
      outputFormat = None,
      serde = None,
      compressed = false,
      properties = Map.empty)

    val hadoopConf = new Configuration()
    hadoopConf.setBoolean(tryDirectSqlKey, tryDirectSql)
    hadoopConf.set("hive.metastore.warehouse.dir", Utils.createTempDir().toURI().toString())
    val client = buildClient(hadoopConf)
    val tableSchema =
      new StructType().add("value", "int").add("ds", "int").add("h", "int").add("chunk", "string")
    val table = CatalogTable(
      identifier = TableIdentifier("test", Some("default")),
      tableType = CatalogTableType.MANAGED,
      schema = tableSchema,
      partitionColumnNames = Seq("ds", "h", "chunk"),
      storage = CatalogStorageFormat(
        locationUri = None,
        inputFormat = Some(classOf[TextInputFormat].getName),
        outputFormat = Some(classOf[HiveIgnoreKeyTextOutputFormat[_, _]].getName),
        serde = Some(classOf[LazySimpleSerDe].getName()),
        compressed = false,
        properties = Map.empty
      ))
    client.createTable(table, ignoreIfExists = false)

    val partitions =
      for {
        ds <- 20170101 to 20170103
        h <- 0 to 4
        chunk <- Seq("aa", "ab", "ba", "bb")
      } yield CatalogTablePartition(Map(
        "ds" -> ds.toString,
        "h" -> h.toString,
        "chunk" -> chunk
      ), storageFormat)
    assert(partitions.size == testPartitionCount)

    client.createPartitions(
      "default", "test", partitions, ignoreIfExists = false)
    client
  }

  private def attr(name: String): Attribute = {
    client.getTable("default", "test").partitionSchema.fields
        .find(field => field.name.equals(name)) match {
      case Some(field) => AttributeReference(field.name, field.dataType)()
      case None =>
        fail(s"Illegal name of partition attribute: $name")
    }
  }

  override def beforeAll(): Unit = {
    super.beforeAll()
    client = init(true)
  }

  test(s"getPartitionsByFilter returns all partitions when $tryDirectSqlKey=false") {
    val client = init(false)
    val filteredPartitions = client.getPartitionsByFilter(client.getTable("default", "test"),
      Seq(attr("ds") === 20170101))

    assert(filteredPartitions.size == testPartitionCount)
  }

  test("getPartitionsByFilter: ds<=>20170101") {
    // Should return all partitions where <=> is not supported
    testMetastorePartitionFiltering(
      attr("ds") <=> 20170101,
      20170101 to 20170103,
      0 to 4,
      "aa" :: "ab" :: "ba" :: "bb" :: Nil)
  }

  test("getPartitionsByFilter: ds=20170101") {
    testMetastorePartitionFiltering(
      attr("ds") === 20170101,
      20170101 to 20170101,
      0 to 4,
      "aa" :: "ab" :: "ba" :: "bb" :: Nil)
  }

  test("getPartitionsByFilter: ds=(20170101 + 1) and h=0") {
    // Should return all partitions where h=0 because getPartitionsByFilter does not support
    // comparisons to non-literal values
    testMetastorePartitionFiltering(
      attr("ds") === (Literal(20170101) + 1) && attr("h") === 0,
      20170101 to 20170103,
      0 to 0,
      "aa" :: "ab" :: "ba" :: "bb" :: Nil)
  }

  test("getPartitionsByFilter: chunk='aa'") {
    testMetastorePartitionFiltering(
      attr("chunk") === "aa",
      20170101 to 20170103,
      0 to 4,
      "aa" :: Nil)
  }

  test("getPartitionsByFilter: cast(chunk as int)=1 (not a valid partition predicate)") {
    testMetastorePartitionFiltering(
      attr("chunk").cast(IntegerType) === 1,
      20170101 to 20170103,
      0 to 4,
      "aa" :: "ab" :: "ba" :: "bb" :: Nil)
  }

  test("getPartitionsByFilter: cast(chunk as boolean)=true (not a valid partition predicate)") {
    testMetastorePartitionFiltering(
      attr("chunk").cast(BooleanType) === true,
      20170101 to 20170103,
      0 to 4,
      "aa" :: "ab" :: "ba" :: "bb" :: Nil)
  }

  test("getPartitionsByFilter: 20170101=ds") {
    testMetastorePartitionFiltering(
      Literal(20170101) === attr("ds"),
      20170101 to 20170101,
      0 to 4,
      "aa" :: "ab" :: "ba" :: "bb" :: Nil)
  }

  test("getPartitionsByFilter: ds=20170101 and h=2") {
    testMetastorePartitionFiltering(
      attr("ds") === 20170101 && attr("h") === 2,
      20170101 to 20170101,
      2 to 2,
      "aa" :: "ab" :: "ba" :: "bb" :: Nil)
  }

  test("getPartitionsByFilter: cast(ds as long)=20170101L and h=2") {
    testMetastorePartitionFiltering(
      attr("ds").cast(LongType) === 20170101L && attr("h") === 2,
      20170101 to 20170101,
      2 to 2,
      "aa" :: "ab" :: "ba" :: "bb" :: Nil)
  }

  test("getPartitionsByFilter: ds=20170101 or ds=20170102") {
    testMetastorePartitionFiltering(
      attr("ds") === 20170101 || attr("ds") === 20170102,
      20170101 to 20170102,
      0 to 4,
      "aa" :: "ab" :: "ba" :: "bb" :: Nil)
  }

  test("getPartitionsByFilter: ds in (20170102, 20170103) (using IN expression)") {
    testMetastorePartitionFiltering(
      attr("ds").in(20170102, 20170103),
      20170102 to 20170103,
      0 to 4,
      "aa" :: "ab" :: "ba" :: "bb" :: Nil)
  }

  test("getPartitionsByFilter: cast(ds as long) in (20170102L, 20170103L) (using IN expression)") {
    testMetastorePartitionFiltering(
      attr("ds").cast(LongType).in(20170102L, 20170103L),
      20170102 to 20170103,
      0 to 4,
      "aa" :: "ab" :: "ba" :: "bb" :: Nil)
  }

  test("getPartitionsByFilter: ds in (20170102, 20170103) (using INSET expression)") {
    testMetastorePartitionFiltering(
      attr("ds").in(20170102, 20170103),
      20170102 to 20170103,
      0 to 4,
      "aa" :: "ab" :: "ba" :: "bb" :: Nil, {
        case expr @ In(v, list) if expr.inSetConvertible =>
          InSet(v, list.map(_.eval(EmptyRow)).toSet)
      })
  }

  test("getPartitionsByFilter: cast(ds as long) in (20170102L, 20170103L) (using INSET expression)")
  {
    testMetastorePartitionFiltering(
      attr("ds").cast(LongType).in(20170102L, 20170103L),
      20170102 to 20170103,
      0 to 4,
      "aa" :: "ab" :: "ba" :: "bb" :: Nil, {
        case expr @ In(v, list) if expr.inSetConvertible =>
          InSet(v, list.map(_.eval(EmptyRow)).toSet)
      })
  }

  test("getPartitionsByFilter: chunk in ('ab', 'ba') (using IN expression)") {
    testMetastorePartitionFiltering(
      attr("chunk").in("ab", "ba"),
      20170101 to 20170103,
      0 to 4,
      "ab" :: "ba" :: Nil)
  }

  test("getPartitionsByFilter: chunk in ('ab', 'ba') (using INSET expression)") {
    testMetastorePartitionFiltering(
      attr("chunk").in("ab", "ba"),
      20170101 to 20170103,
      0 to 4,
      "ab" :: "ba" :: Nil, {
        case expr @ In(v, list) if expr.inSetConvertible =>
          InSet(v, list.map(_.eval(EmptyRow)).toSet)
      })
  }

  test("getPartitionsByFilter: (ds=20170101 and h>=2) or (ds=20170102 and h<2)") {
    val day1 = (20170101 to 20170101, 2 to 4, Seq("aa", "ab", "ba", "bb"))
    val day2 = (20170102 to 20170102, 0 to 1, Seq("aa", "ab", "ba", "bb"))
    testMetastorePartitionFiltering((attr("ds") === 20170101 && attr("h") >= 2) ||
        (attr("ds") === 20170102 && attr("h") < 2), day1 :: day2 :: Nil)
  }

  test("getPartitionsByFilter: (ds=20170101 and h>=2) or (ds=20170102 and h<(1+1))") {
    val day1 = (20170101 to 20170101, 2 to 4, Seq("aa", "ab", "ba", "bb"))
    // Day 2 should include all hours because we can't build a filter for h<(7+1)
    val day2 = (20170102 to 20170102, 0 to 4, Seq("aa", "ab", "ba", "bb"))
    testMetastorePartitionFiltering((attr("ds") === 20170101 && attr("h") >= 2) ||
        (attr("ds") === 20170102 && attr("h") < (Literal(1) + 1)), day1 :: day2 :: Nil)
  }

  test("getPartitionsByFilter: " +
      "chunk in ('ab', 'ba') and ((ds=20170101 and h>=2) or (ds=20170102 and h<2))") {
    val day1 = (20170101 to 20170101, 2 to 4, Seq("ab", "ba"))
    val day2 = (20170102 to 20170102, 0 to 1, Seq("ab", "ba"))
    testMetastorePartitionFiltering(attr("chunk").in("ab", "ba") &&
        ((attr("ds") === 20170101 && attr("h") >= 2) || (attr("ds") === 20170102 && attr("h") < 2)),
      day1 :: day2 :: Nil)
  }

<<<<<<< HEAD
  test("getPartitionsByFilter: chunk in ('ab', 'ba') and ((cast(ds as string)>'20170102')") {
    val day = (20170101 to 20170103, 0 to 4, Seq("ab", "ba"))
    testMetastorePartitionFiltering(
      attr("chunk").in("ab", "ba") && (attr("ds").cast(StringType) > "20170102"),
      day :: Nil)
=======
  test("getPartitionsByFilter: chunk contains bb") {
    testMetastorePartitionFiltering(
      attr("chunk").contains("bb"),
      (20170101 to 20170103, 0 to 4, Seq("bb")) :: Nil)
  }

  test("getPartitionsByFilter: chunk startsWith b") {
    testMetastorePartitionFiltering(
      attr("chunk").startsWith("b"),
      (20170101 to 20170103, 0 to 4, Seq("ba", "bb")) :: Nil)
  }

  test("getPartitionsByFilter: chunk endsWith b") {
    testMetastorePartitionFiltering(
      attr("chunk").endsWith("b"),
      (20170101 to 20170103, 0 to 4, Seq("ab", "bb")) :: Nil)
>>>>>>> aa508fcc
  }

  private def testMetastorePartitionFiltering(
      filterExpr: Expression,
      expectedDs: Seq[Int],
      expectedH: Seq[Int],
      expectedChunks: Seq[String]): Unit = {
    testMetastorePartitionFiltering(
      filterExpr,
      (expectedDs, expectedH, expectedChunks) :: Nil,
      identity)
  }

  private def testMetastorePartitionFiltering(
      filterExpr: Expression,
      expectedDs: Seq[Int],
      expectedH: Seq[Int],
      expectedChunks: Seq[String],
      transform: Expression => Expression): Unit = {
    testMetastorePartitionFiltering(
      filterExpr,
      (expectedDs, expectedH, expectedChunks) :: Nil,
      transform)
  }

  private def testMetastorePartitionFiltering(
      filterExpr: Expression,
      expectedPartitionCubes: Seq[(Seq[Int], Seq[Int], Seq[String])]): Unit = {
    testMetastorePartitionFiltering(filterExpr, expectedPartitionCubes, identity)
  }

  private def testMetastorePartitionFiltering(
      filterExpr: Expression,
      expectedPartitionCubes: Seq[(Seq[Int], Seq[Int], Seq[String])],
      transform: Expression => Expression): Unit = {
    val filteredPartitions = client.getPartitionsByFilter(client.getTable("default", "test"),
      Seq(
        transform(filterExpr)
      ))

    val expectedPartitionCount = expectedPartitionCubes.map {
      case (expectedDs, expectedH, expectedChunks) =>
        expectedDs.size * expectedH.size * expectedChunks.size
    }.sum

    val expectedPartitions = expectedPartitionCubes.map {
      case (expectedDs, expectedH, expectedChunks) =>
        for {
          ds <- expectedDs
          h <- expectedH
          chunk <- expectedChunks
        } yield Set(
          "ds" -> ds.toString,
          "h" -> h.toString,
          "chunk" -> chunk
        )
    }.reduce(_ ++ _)

    val actualFilteredPartitionCount = filteredPartitions.size

    assert(actualFilteredPartitionCount == expectedPartitionCount,
      s"Expected $expectedPartitionCount partitions but got $actualFilteredPartitionCount")
    assert(filteredPartitions.map(_.spec.toSet).toSet == expectedPartitions.toSet)
  }
}<|MERGE_RESOLUTION|>--- conflicted
+++ resolved
@@ -272,30 +272,29 @@
       day1 :: day2 :: Nil)
   }
 
-<<<<<<< HEAD
+  test("getPartitionsByFilter: chunk contains bb") {
+    testMetastorePartitionFiltering(
+      attr("chunk").contains("bb"),
+      (20170101 to 20170103, 0 to 4, Seq("bb")) :: Nil)
+  }
+
+  test("getPartitionsByFilter: chunk startsWith b") {
+    testMetastorePartitionFiltering(
+      attr("chunk").startsWith("b"),
+      (20170101 to 20170103, 0 to 4, Seq("ba", "bb")) :: Nil)
+  }
+
+  test("getPartitionsByFilter: chunk endsWith b") {
+    testMetastorePartitionFiltering(
+      attr("chunk").endsWith("b"),
+      (20170101 to 20170103, 0 to 4, Seq("ab", "bb")) :: Nil)
+  }
+
   test("getPartitionsByFilter: chunk in ('ab', 'ba') and ((cast(ds as string)>'20170102')") {
     val day = (20170101 to 20170103, 0 to 4, Seq("ab", "ba"))
     testMetastorePartitionFiltering(
       attr("chunk").in("ab", "ba") && (attr("ds").cast(StringType) > "20170102"),
       day :: Nil)
-=======
-  test("getPartitionsByFilter: chunk contains bb") {
-    testMetastorePartitionFiltering(
-      attr("chunk").contains("bb"),
-      (20170101 to 20170103, 0 to 4, Seq("bb")) :: Nil)
-  }
-
-  test("getPartitionsByFilter: chunk startsWith b") {
-    testMetastorePartitionFiltering(
-      attr("chunk").startsWith("b"),
-      (20170101 to 20170103, 0 to 4, Seq("ba", "bb")) :: Nil)
-  }
-
-  test("getPartitionsByFilter: chunk endsWith b") {
-    testMetastorePartitionFiltering(
-      attr("chunk").endsWith("b"),
-      (20170101 to 20170103, 0 to 4, Seq("ab", "bb")) :: Nil)
->>>>>>> aa508fcc
   }
 
   private def testMetastorePartitionFiltering(
