/*
 * Licensed to the Apache Software Foundation (ASF) under one or more
 * contributor license agreements.  See the NOTICE file distributed with
 * this work for additional information regarding copyright ownership.
 * The ASF licenses this file to You under the Apache License, Version 2.0
 * (the "License"); you may not use this file except in compliance with
 * the License.  You may obtain a copy of the License at
 *
 *    http://www.apache.org/licenses/LICENSE-2.0
 *
 * Unless required by applicable law or agreed to in writing, software
 * distributed under the License is distributed on an "AS IS" BASIS,
 * WITHOUT WARRANTIES OR CONDITIONS OF ANY KIND, either express or implied.
 * See the License for the specific language governing permissions and
 * limitations under the License.
 */

package org.apache.spark.sql.hive

<<<<<<< HEAD
import org.apache.hadoop.fs.Path
=======
import java.net.URI
>>>>>>> eeb1d6db

import org.apache.spark.sql.{QueryTest, Row, SaveMode}
import org.apache.spark.sql.catalyst.TableIdentifier
import org.apache.spark.sql.catalyst.catalog.CatalogTableType
import org.apache.spark.sql.catalyst.parser.CatalystSqlParser
import org.apache.spark.sql.catalyst.plans.logical.SubqueryAlias
import org.apache.spark.sql.hive.test.TestHiveSingleton
import org.apache.spark.sql.internal.SQLConf
import org.apache.spark.sql.test.{ExamplePointUDT, SQLTestUtils}
import org.apache.spark.sql.types.{DecimalType, IntegerType, StringType, StructField, StructType}

class HiveMetastoreCatalogSuite extends TestHiveSingleton with SQLTestUtils {
  import spark.implicits._

  test("struct field should accept underscore in sub-column name") {
    val hiveTypeStr = "struct<a: int, b_1: string, c: string>"
    val dataType = CatalystSqlParser.parseDataType(hiveTypeStr)
    assert(dataType.isInstanceOf[StructType])
  }

  test("udt to metastore type conversion") {
    val udt = new ExamplePointUDT
    assertResult(udt.sqlType.catalogString) {
      udt.catalogString
    }
  }

  test("duplicated metastore relations") {
    val df = spark.sql("SELECT * FROM src")
    logInfo(df.queryExecution.toString)
    df.as('a).join(df.as('b), $"a.key" === $"b.key")
  }

  test("should not truncate struct type catalog string") {
    def field(n: Int): StructField = {
      StructField("col" + n, StringType)
    }
    val dataType = StructType((1 to 100).map(field))
    assert(CatalystSqlParser.parseDataType(dataType.catalogString) == dataType)
  }

  test("view relation") {
    withView("vw1") {
      spark.sql("create view vw1 as select 1 as id")
      val plan = spark.sql("select id from vw1").queryExecution.analyzed
      val aliases = plan.collect {
        case x @ SubqueryAlias("vw1", _) => x
      }
      assert(aliases.size == 1)
    }
  }
}

class DataSourceWithHiveMetastoreCatalogSuite
  extends QueryTest with SQLTestUtils with TestHiveSingleton {
  import hiveContext._
  import testImplicits._

  private val testDF = range(1, 3).select(
    ('id + 0.1) cast DecimalType(10, 3) as 'd1,
    'id cast StringType as 'd2
  ).coalesce(1)

  Seq(
    "parquet" -> (
      "org.apache.hadoop.hive.ql.io.parquet.MapredParquetInputFormat",
      "org.apache.hadoop.hive.ql.io.parquet.MapredParquetOutputFormat",
      "org.apache.hadoop.hive.ql.io.parquet.serde.ParquetHiveSerDe"
    ),

    "orc" -> (
      "org.apache.hadoop.hive.ql.io.orc.OrcInputFormat",
      "org.apache.hadoop.hive.ql.io.orc.OrcOutputFormat",
      "org.apache.hadoop.hive.ql.io.orc.OrcSerde"
    )
  ).foreach { case (provider, (inputFormat, outputFormat, serde)) =>
    test(s"Persist non-partitioned $provider relation into metastore as managed table") {
      withTable("t") {
        withSQLConf(SQLConf.PARQUET_WRITE_LEGACY_FORMAT.key -> "true") {
          testDF
            .write
            .mode(SaveMode.Overwrite)
            .format(provider)
            .saveAsTable("t")
        }

        val hiveTable = sessionState.catalog.getTableMetadata(TableIdentifier("t", Some("default")))
        assert(hiveTable.storage.inputFormat === Some(inputFormat))
        assert(hiveTable.storage.outputFormat === Some(outputFormat))
        assert(hiveTable.storage.serde === Some(serde))

        assert(hiveTable.partitionColumnNames.isEmpty)
        assert(hiveTable.tableType === CatalogTableType.MANAGED)

        val columns = hiveTable.schema
        assert(columns.map(_.name) === Seq("d1", "d2"))
        assert(columns.map(_.dataType) === Seq(DecimalType(10, 3), StringType))

        checkAnswer(table("t"), testDF)
        assert(sessionState.metadataHive.runSqlHive("SELECT * FROM t") === Seq("1.1\t1", "2.1\t2"))
      }
    }

    test(s"Persist non-partitioned $provider relation into metastore as external table") {
      withTempPath { dir =>
        withTable("t") {
          val path = dir.getCanonicalFile

          withSQLConf(SQLConf.PARQUET_WRITE_LEGACY_FORMAT.key -> "true") {
            testDF
              .write
              .mode(SaveMode.Overwrite)
              .format(provider)
              .option("path", path.toString)
              .saveAsTable("t")
          }

          val hiveTable =
            sessionState.catalog.getTableMetadata(TableIdentifier("t", Some("default")))
          assert(hiveTable.storage.inputFormat === Some(inputFormat))
          assert(hiveTable.storage.outputFormat === Some(outputFormat))
          assert(hiveTable.storage.serde === Some(serde))

          assert(hiveTable.tableType === CatalogTableType.EXTERNAL)
<<<<<<< HEAD
          val dirPath = new Path(dir.getAbsolutePath)
          val fs = dirPath.getFileSystem(spark.sessionState.newHadoopConf())
          assert(hiveTable.storage.locationUri === Some(fs.makeQualified(dirPath).toString))
=======
          assert(hiveTable.storage.locationUri === Some(new URI(path.getAbsolutePath)))
>>>>>>> eeb1d6db

          val columns = hiveTable.schema
          assert(columns.map(_.name) === Seq("d1", "d2"))
          assert(columns.map(_.dataType) === Seq(DecimalType(10, 3), StringType))

          checkAnswer(table("t"), testDF)
          assert(sessionState.metadataHive.runSqlHive("SELECT * FROM t") ===
            Seq("1.1\t1", "2.1\t2"))
        }
      }
    }

    test(s"Persist non-partitioned $provider relation into metastore as managed table using CTAS") {
      withTempPath { dir =>
        withTable("t") {
          sql(
            s"""CREATE TABLE t USING $provider
               |OPTIONS (path '${dir.toURI}')
               |AS SELECT 1 AS d1, "val_1" AS d2
             """.stripMargin)

          val hiveTable =
            sessionState.catalog.getTableMetadata(TableIdentifier("t", Some("default")))
          assert(hiveTable.storage.inputFormat === Some(inputFormat))
          assert(hiveTable.storage.outputFormat === Some(outputFormat))
          assert(hiveTable.storage.serde === Some(serde))

          assert(hiveTable.partitionColumnNames.isEmpty)
          assert(hiveTable.tableType === CatalogTableType.EXTERNAL)

          val columns = hiveTable.schema
          assert(columns.map(_.name) === Seq("d1", "d2"))
          assert(columns.map(_.dataType) === Seq(IntegerType, StringType))

          checkAnswer(table("t"), Row(1, "val_1"))
          assert(sessionState.metadataHive.runSqlHive("SELECT * FROM t") === Seq("1\tval_1"))
        }
      }
    }
  }
}<|MERGE_RESOLUTION|>--- conflicted
+++ resolved
@@ -16,12 +16,6 @@
  */
 
 package org.apache.spark.sql.hive
-
-<<<<<<< HEAD
-import org.apache.hadoop.fs.Path
-=======
-import java.net.URI
->>>>>>> eeb1d6db
 
 import org.apache.spark.sql.{QueryTest, Row, SaveMode}
 import org.apache.spark.sql.catalyst.TableIdentifier
@@ -146,13 +140,7 @@
           assert(hiveTable.storage.serde === Some(serde))
 
           assert(hiveTable.tableType === CatalogTableType.EXTERNAL)
-<<<<<<< HEAD
-          val dirPath = new Path(dir.getAbsolutePath)
-          val fs = dirPath.getFileSystem(spark.sessionState.newHadoopConf())
-          assert(hiveTable.storage.locationUri === Some(fs.makeQualified(dirPath).toString))
-=======
-          assert(hiveTable.storage.locationUri === Some(new URI(path.getAbsolutePath)))
->>>>>>> eeb1d6db
+          assert(hiveTable.storage.locationUri === Some(makeQualifiedPath(dir.getAbsolutePath)))
 
           val columns = hiveTable.schema
           assert(columns.map(_.name) === Seq("d1", "d2"))
