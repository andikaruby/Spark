--- conflicted
+++ resolved
@@ -422,11 +422,7 @@
       val e = intercept[AnalysisException] {
         df.write.mode(SaveMode.Append).saveAsTable(tableName)
       }.getMessage
-<<<<<<< HEAD
-      assert(e.contains("Saving data in the Hive serde table `default`.`tab1` is not supported " +
-=======
       assert(e.contains("Saving data in the Hive serde table default.tab1 is not supported " +
->>>>>>> 0ef1421a
         "yet. Please use the insertInto() API as an alternative."))
 
       df.write.insertInto(tableName)
@@ -1326,8 +1322,6 @@
       sparkSession.sparkContext.conf.set(DEBUG_MODE, previousValue)
     }
   }
-<<<<<<< HEAD
-=======
 
   test("SPARK-18464: support old table which doesn't store schema in table properties") {
     withTable("old") {
@@ -1350,5 +1344,4 @@
       }
     }
   }
->>>>>>> 0ef1421a
 }