/*
 * Licensed to the Apache Software Foundation (ASF) under one or more
 * contributor license agreements.  See the NOTICE file distributed with
 * this work for additional information regarding copyright ownership.
 * The ASF licenses this file to You under the Apache License, Version 2.0
 * (the "License"); you may not use this file except in compliance with
 * the License.  You may obtain a copy of the License at
 *
 *    http://www.apache.org/licenses/LICENSE-2.0
 *
 * Unless required by applicable law or agreed to in writing, software
 * distributed under the License is distributed on an "AS IS" BASIS,
 * WITHOUT WARRANTIES OR CONDITIONS OF ANY KIND, either express or implied.
 * See the License for the specific language governing permissions and
 * limitations under the License.
 */

package org.apache.spark.sql.hive.execution

import java.sql.{Date, Timestamp}

import org.apache.hadoop.fs.Path

import org.apache.spark.sql._
import org.apache.spark.sql.catalyst.TableIdentifier
import org.apache.spark.sql.catalyst.analysis.{EliminateSubqueryAliases, FunctionRegistry}
import org.apache.spark.sql.catalyst.parser.ParseException
import org.apache.spark.sql.execution.datasources.{HadoopFsRelation, LogicalRelation}
import org.apache.spark.sql.functions._
import org.apache.spark.sql.hive.{HiveUtils, MetastoreRelation}
import org.apache.spark.sql.hive.test.TestHiveSingleton
import org.apache.spark.sql.test.SQLTestUtils
import org.apache.spark.sql.types._
import org.apache.spark.unsafe.types.CalendarInterval

case class Nested1(f1: Nested2)
case class Nested2(f2: Nested3)
case class Nested3(f3: Int)

case class NestedArray2(b: Seq[Int])
case class NestedArray1(a: NestedArray2)

case class Order(
    id: Int,
    make: String,
    `type`: String,
    price: Int,
    pdate: String,
    customer: String,
    city: String,
    state: String,
    month: Int)

/**
 * A collection of hive query tests where we generate the answers ourselves instead of depending on
 * Hive to generate them (in contrast to HiveQuerySuite).  Often this is because the query is
 * valid, but Hive currently cannot execute it.
 */
class SQLQuerySuite extends QueryTest with SQLTestUtils with TestHiveSingleton {
  import hiveContext._
  import hiveContext.implicits._

  test("UDTF") {
    withUserDefinedFunction("udtf_count2" -> true) {
      sql(s"ADD JAR ${hiveContext.getHiveFile("TestUDTF.jar").getCanonicalPath()}")
      // The function source code can be found at:
      // https://cwiki.apache.org/confluence/display/Hive/DeveloperGuide+UDTF
      sql(
        """
          |CREATE TEMPORARY FUNCTION udtf_count2
          |AS 'org.apache.spark.sql.hive.execution.GenericUDTFCount2'
        """.stripMargin)

      checkAnswer(
        sql("SELECT key, cc FROM src LATERAL VIEW udtf_count2(value) dd AS cc"),
        Row(97, 500) :: Row(97, 500) :: Nil)

      checkAnswer(
        sql("SELECT udtf_count2(a) FROM (SELECT 1 AS a FROM src LIMIT 3) t"),
        Row(3) :: Row(3) :: Nil)
    }
  }

  test("permanent UDTF") {
    withUserDefinedFunction("udtf_count_temp" -> false) {
      sql(
        s"""
          |CREATE FUNCTION udtf_count_temp
          |AS 'org.apache.spark.sql.hive.execution.GenericUDTFCount2'
          |USING JAR '${hiveContext.getHiveFile("TestUDTF.jar").getCanonicalPath()}'
        """.stripMargin)

      checkAnswer(
        sql("SELECT key, cc FROM src LATERAL VIEW udtf_count_temp(value) dd AS cc"),
        Row(97, 500) :: Row(97, 500) :: Nil)

      checkAnswer(
        sql("SELECT udtf_count_temp(a) FROM (SELECT 1 AS a FROM src LIMIT 3) t"),
        Row(3) :: Row(3) :: Nil)
    }
  }

  test("SPARK-6835: udtf in lateral view") {
    val df = Seq((1, 1)).toDF("c1", "c2")
    df.registerTempTable("table1")
    val query = sql("SELECT c1, v FROM table1 LATERAL VIEW stack(3, 1, c1 + 1, c1 + 2) d AS v")
    checkAnswer(query, Row(1, 1) :: Row(1, 2) :: Row(1, 3) :: Nil)
  }

  test("SPARK-13651: generator outputs shouldn't be resolved from its child's output") {
    withTempTable("src") {
      Seq(("id1", "value1")).toDF("key", "value").registerTempTable("src")
      val query =
        sql("SELECT genoutput.* FROM src " +
          "LATERAL VIEW explode(map('key1', 100, 'key2', 200)) genoutput AS key, value")
      checkAnswer(query, Row("key1", 100) :: Row("key2", 200) :: Nil)
    }
  }

  test("SPARK-6851: Self-joined converted parquet tables") {
    val orders = Seq(
      Order(1, "Atlas", "MTB", 234, "2015-01-07", "John D", "Pacifica", "CA", 20151),
      Order(3, "Swift", "MTB", 285, "2015-01-17", "John S", "Redwood City", "CA", 20151),
      Order(4, "Atlas", "Hybrid", 303, "2015-01-23", "Jones S", "San Mateo", "CA", 20151),
      Order(7, "Next", "MTB", 356, "2015-01-04", "Jane D", "Daly City", "CA", 20151),
      Order(10, "Next", "YFlikr", 187, "2015-01-09", "John D", "Fremont", "CA", 20151),
      Order(11, "Swift", "YFlikr", 187, "2015-01-23", "John D", "Hayward", "CA", 20151),
      Order(2, "Next", "Hybrid", 324, "2015-02-03", "Jane D", "Daly City", "CA", 20152),
      Order(5, "Next", "Street", 187, "2015-02-08", "John D", "Fremont", "CA", 20152),
      Order(6, "Atlas", "Street", 154, "2015-02-09", "John D", "Pacifica", "CA", 20152),
      Order(8, "Swift", "Hybrid", 485, "2015-02-19", "John S", "Redwood City", "CA", 20152),
      Order(9, "Atlas", "Split", 303, "2015-02-28", "Jones S", "San Mateo", "CA", 20152))

    val orderUpdates = Seq(
      Order(1, "Atlas", "MTB", 434, "2015-01-07", "John D", "Pacifica", "CA", 20151),
      Order(11, "Swift", "YFlikr", 137, "2015-01-23", "John D", "Hayward", "CA", 20151))

    orders.toDF.registerTempTable("orders1")
    orderUpdates.toDF.registerTempTable("orderupdates1")

    sql(
      """CREATE TABLE orders(
        |  id INT,
        |  make String,
        |  type String,
        |  price INT,
        |  pdate String,
        |  customer String,
        |  city String)
        |PARTITIONED BY (state STRING, month INT)
        |STORED AS PARQUET
      """.stripMargin)

    sql(
      """CREATE TABLE orderupdates(
        |  id INT,
        |  make String,
        |  type String,
        |  price INT,
        |  pdate String,
        |  customer String,
        |  city String)
        |PARTITIONED BY (state STRING, month INT)
        |STORED AS PARQUET
      """.stripMargin)

    sql("set hive.exec.dynamic.partition.mode=nonstrict")
    sql("INSERT INTO TABLE orders PARTITION(state, month) SELECT * FROM orders1")
    sql("INSERT INTO TABLE orderupdates PARTITION(state, month) SELECT * FROM orderupdates1")

    checkAnswer(
      sql(
        """
          |select orders.state, orders.month
          |from orders
          |join (
          |  select distinct orders.state,orders.month
          |  from orders
          |  join orderupdates
          |    on orderupdates.id = orders.id) ao
          |  on ao.state = orders.state and ao.month = orders.month
        """.stripMargin),
      (1 to 6).map(_ => Row("CA", 20151)))
  }

  test("show functions") {
    val allBuiltinFunctions = FunctionRegistry.builtin.listFunction().toSet[String].toList.sorted
    // The TestContext is shared by all the test cases, some functions may be registered before
    // this, so we check that all the builtin functions are returned.
    val allFunctions = sql("SHOW functions").collect().map(r => r(0))
    allBuiltinFunctions.foreach { f =>
      assert(allFunctions.contains(f))
    }
    withTempDatabase { db =>
      checkAnswer(sql("SHOW functions abs"), Row("abs"))
      checkAnswer(sql("SHOW functions 'abs'"), Row("abs"))
      checkAnswer(sql(s"SHOW functions $db.abs"), Row("abs"))
      checkAnswer(sql(s"SHOW functions `$db`.`abs`"), Row("abs"))
      checkAnswer(sql(s"SHOW functions `$db`.`abs`"), Row("abs"))
      checkAnswer(sql("SHOW functions `~`"), Row("~"))
      checkAnswer(sql("SHOW functions `a function doens't exist`"), Nil)
      checkAnswer(sql("SHOW functions `weekofyea*`"), Row("weekofyear"))
      // this probably will failed if we add more function with `sha` prefixing.
      checkAnswer(sql("SHOW functions `sha*`"), Row("sha") :: Row("sha1") :: Row("sha2") :: Nil)
      // Test '|' for alternation.
      checkAnswer(
        sql("SHOW functions 'sha*|weekofyea*'"),
        Row("sha") :: Row("sha1") :: Row("sha2") :: Row("weekofyear") :: Nil)
    }
  }

  test("describe functions - built-in functions") {
    checkKeywordsExist(sql("describe function extended upper"),
      "Function: upper",
      "Class: org.apache.spark.sql.catalyst.expressions.Upper",
      "Usage: upper(str) - Returns str with all characters changed to uppercase",
      "Extended Usage:",
      "> SELECT upper('SparkSql')",
      "'SPARKSQL'")

    checkKeywordsExist(sql("describe functioN Upper"),
      "Function: upper",
      "Class: org.apache.spark.sql.catalyst.expressions.Upper",
      "Usage: upper(str) - Returns str with all characters changed to uppercase")

    checkKeywordsNotExist(sql("describe functioN Upper"),
      "Extended Usage")

    checkKeywordsExist(sql("describe functioN abcadf"),
      "Function: abcadf not found.")

    checkKeywordsExist(sql("describe functioN  `~`"),
      "Function: ~",
      "Class: org.apache.spark.sql.catalyst.expressions.BitwiseNot",
      "Usage: ~ b - Bitwise NOT.")

    // Hard coded describe functions
    checkKeywordsExist(sql("describe function  `<>`"),
      "Function: <>",
      "Usage: a <> b - Returns TRUE if a is not equal to b")

    checkKeywordsExist(sql("describe function  `!=`"),
      "Function: !=",
      "Usage: a != b - Returns TRUE if a is not equal to b")

    checkKeywordsExist(sql("describe function  `between`"),
      "Function: between",
      "Usage: a [NOT] BETWEEN b AND c - evaluate if a is [not] in between b and c")

    checkKeywordsExist(sql("describe function  `case`"),
      "Function: case",
      "Usage: CASE a WHEN b THEN c [WHEN d THEN e]* [ELSE f] END - " +
        "When a = b, returns c; when a = d, return e; else return f")
  }

  test("describe functions - user defined functions") {
    withUserDefinedFunction("udtf_count" -> false) {
      sql(
        s"""
           |CREATE FUNCTION udtf_count
           |AS 'org.apache.spark.sql.hive.execution.GenericUDTFCount2'
           |USING JAR '${hiveContext.getHiveFile("TestUDTF.jar").getCanonicalPath()}'
        """.stripMargin)

      checkKeywordsExist(sql("describe function udtf_count"),
        "Function: default.udtf_count",
        "Class: org.apache.spark.sql.hive.execution.GenericUDTFCount2",
        "Usage: N/A")

      checkAnswer(
        sql("SELECT udtf_count(a) FROM (SELECT 1 AS a FROM src LIMIT 3) t"),
        Row(3) :: Row(3) :: Nil)

      checkKeywordsExist(sql("describe function udtf_count"),
        "Function: default.udtf_count",
        "Class: org.apache.spark.sql.hive.execution.GenericUDTFCount2",
        "Usage: N/A")
    }
  }

  test("describe functions - temporary user defined functions") {
    withUserDefinedFunction("udtf_count_temp" -> true) {
      sql(
        s"""
           |CREATE TEMPORARY FUNCTION udtf_count_temp
           |AS 'org.apache.spark.sql.hive.execution.GenericUDTFCount2'
           |USING JAR '${hiveContext.getHiveFile("TestUDTF.jar").getCanonicalPath()}'
        """.stripMargin)

      checkKeywordsExist(sql("describe function udtf_count_temp"),
        "Function: udtf_count_temp",
        "Class: org.apache.spark.sql.hive.execution.GenericUDTFCount2",
        "Usage: N/A")

      checkAnswer(
        sql("SELECT udtf_count_temp(a) FROM (SELECT 1 AS a FROM src LIMIT 3) t"),
        Row(3) :: Row(3) :: Nil)

      checkKeywordsExist(sql("describe function udtf_count_temp"),
        "Function: udtf_count_temp",
        "Class: org.apache.spark.sql.hive.execution.GenericUDTFCount2",
        "Usage: N/A")
    }
  }

  test("SPARK-5371: union with null and sum") {
    val df = Seq((1, 1)).toDF("c1", "c2")
    df.registerTempTable("table1")

    val query = sql(
      """
        |SELECT
        |  MIN(c1),
        |  MIN(c2)
        |FROM (
        |  SELECT
        |    SUM(c1) c1,
        |    NULL c2
        |  FROM table1
        |  UNION ALL
        |  SELECT
        |    NULL c1,
        |    SUM(c2) c2
        |  FROM table1
        |) a
      """.stripMargin)
    checkAnswer(query, Row(1, 1) :: Nil)
  }

  test("CTAS with WITH clause") {
    val df = Seq((1, 1)).toDF("c1", "c2")
    df.registerTempTable("table1")

    sql(
      """
        |CREATE TABLE with_table1 AS
        |WITH T AS (
        |  SELECT *
        |  FROM table1
        |)
        |SELECT *
        |FROM T
      """.stripMargin)
    val query = sql("SELECT * FROM with_table1")
    checkAnswer(query, Row(1, 1) :: Nil)
  }

  test("explode nested Field") {
    Seq(NestedArray1(NestedArray2(Seq(1, 2, 3)))).toDF.registerTempTable("nestedArray")
    checkAnswer(
      sql("SELECT ints FROM nestedArray LATERAL VIEW explode(a.b) a AS ints"),
      Row(1) :: Row(2) :: Row(3) :: Nil)

    checkAnswer(
      sql("SELECT `ints` FROM nestedArray LATERAL VIEW explode(a.b) `a` AS `ints`"),
      Row(1) :: Row(2) :: Row(3) :: Nil)

    checkAnswer(
      sql("SELECT `a`.`ints` FROM nestedArray LATERAL VIEW explode(a.b) `a` AS `ints`"),
      Row(1) :: Row(2) :: Row(3) :: Nil)

    checkAnswer(
      sql(
        """
          |SELECT `weird``tab`.`weird``col`
          |FROM nestedArray
          |LATERAL VIEW explode(a.b) `weird``tab` AS `weird``col`
        """.stripMargin),
      Row(1) :: Row(2) :: Row(3) :: Nil)
  }

  test("SPARK-4512 Fix attribute reference resolution error when using SORT BY") {
    checkAnswer(
      sql("SELECT * FROM (SELECT key + key AS a FROM src SORT BY value) t ORDER BY t.a"),
      sql("SELECT key + key as a FROM src ORDER BY a").collect().toSeq
    )
  }

  test("CTAS without serde") {
    def checkRelation(tableName: String, isDataSourceParquet: Boolean): Unit = {
      val relation = EliminateSubqueryAliases(
        sessionState.catalog.lookupRelation(TableIdentifier(tableName)))
      relation match {
        case LogicalRelation(r: HadoopFsRelation, _, _) =>
          if (!isDataSourceParquet) {
            fail(
              s"${classOf[MetastoreRelation].getCanonicalName} is expected, but found " +
              s"${HadoopFsRelation.getClass.getCanonicalName}.")
          }

        case r: MetastoreRelation =>
          if (isDataSourceParquet) {
            fail(
              s"${HadoopFsRelation.getClass.getCanonicalName} is expected, but found " +
              s"${classOf[MetastoreRelation].getCanonicalName}.")
          }
      }
    }

    val originalConf = sessionState.convertCTAS

    setConf(HiveUtils.CONVERT_CTAS, true)

    try {
      sql("CREATE TABLE ctas1 AS SELECT key k, value FROM src ORDER BY k, value")
      sql("CREATE TABLE IF NOT EXISTS ctas1 AS SELECT key k, value FROM src ORDER BY k, value")
      var message = intercept[AnalysisException] {
        sql("CREATE TABLE ctas1 AS SELECT key k, value FROM src ORDER BY k, value")
      }.getMessage
      assert(message.contains("already exists"))
      checkRelation("ctas1", true)
      sql("DROP TABLE ctas1")

      // Specifying database name for query can be converted to data source write path
      // is not allowed right now.
      message = intercept[AnalysisException] {
        sql("CREATE TABLE default.ctas1 AS SELECT key k, value FROM src ORDER BY k, value")
      }.getMessage
      assert(
        message.contains("Cannot specify database name in a CTAS statement"),
        "When spark.sql.hive.convertCTAS is true, we should not allow " +
            "database name specified.")

      sql("CREATE TABLE ctas1 stored as textfile" +
          " AS SELECT key k, value FROM src ORDER BY k, value")
      checkRelation("ctas1", true)
      sql("DROP TABLE ctas1")

      sql("CREATE TABLE ctas1 stored as sequencefile" +
            " AS SELECT key k, value FROM src ORDER BY k, value")
      checkRelation("ctas1", true)
      sql("DROP TABLE ctas1")

      sql("CREATE TABLE ctas1 stored as rcfile AS SELECT key k, value FROM src ORDER BY k, value")
      checkRelation("ctas1", false)
      sql("DROP TABLE ctas1")

      sql("CREATE TABLE ctas1 stored as orc AS SELECT key k, value FROM src ORDER BY k, value")
      checkRelation("ctas1", false)
      sql("DROP TABLE ctas1")

      sql("CREATE TABLE ctas1 stored as parquet AS SELECT key k, value FROM src ORDER BY k, value")
      checkRelation("ctas1", false)
      sql("DROP TABLE ctas1")
    } finally {
      setConf(HiveUtils.CONVERT_CTAS, originalConf)
      sql("DROP TABLE IF EXISTS ctas1")
    }
  }

  test("CTAS with serde") {
    sql("CREATE TABLE ctas1 AS SELECT key k, value FROM src ORDER BY k, value").collect()
    sql(
      """CREATE TABLE ctas2
        | ROW FORMAT SERDE "org.apache.hadoop.hive.serde2.columnar.ColumnarSerDe"
        | WITH SERDEPROPERTIES("serde_p1"="p1","serde_p2"="p2")
        | STORED AS RCFile
        | TBLPROPERTIES("tbl_p1"="p11", "tbl_p2"="p22")
        | AS
        |   SELECT key, value
        |   FROM src
        |   ORDER BY key, value""".stripMargin).collect()
    sql(
      """CREATE TABLE ctas3
        | ROW FORMAT DELIMITED FIELDS TERMINATED BY ',' LINES TERMINATED BY '\012'
        | STORED AS textfile AS
        |   SELECT key, value
        |   FROM src
        |   ORDER BY key, value""".stripMargin).collect()

    // the table schema may like (key: integer, value: string)
    sql(
      """CREATE TABLE IF NOT EXISTS ctas4 AS
        | SELECT 1 AS key, value FROM src LIMIT 1""".stripMargin).collect()
    // do nothing cause the table ctas4 already existed.
    sql(
      """CREATE TABLE IF NOT EXISTS ctas4 AS
        | SELECT key, value FROM src ORDER BY key, value""".stripMargin).collect()

    checkAnswer(
      sql("SELECT k, value FROM ctas1 ORDER BY k, value"),
      sql("SELECT key, value FROM src ORDER BY key, value").collect().toSeq)
    checkAnswer(
      sql("SELECT key, value FROM ctas2 ORDER BY key, value"),
      sql(
        """
          SELECT key, value
          FROM src
          ORDER BY key, value""").collect().toSeq)
    checkAnswer(
      sql("SELECT key, value FROM ctas3 ORDER BY key, value"),
      sql(
        """
          SELECT key, value
          FROM src
          ORDER BY key, value""").collect().toSeq)
    intercept[AnalysisException] {
      sql(
        """CREATE TABLE ctas4 AS
          | SELECT key, value FROM src ORDER BY key, value""".stripMargin).collect()
    }
    checkAnswer(
      sql("SELECT key, value FROM ctas4 ORDER BY key, value"),
      sql("SELECT key, value FROM ctas4 LIMIT 1").collect().toSeq)

    /*
    Disabled because our describe table does not output the serde information right now.
    checkKeywordsExist(sql("DESC EXTENDED ctas2"),
      "name:key", "type:string", "name:value", "ctas2",
      "org.apache.hadoop.hive.ql.io.RCFileInputFormat",
      "org.apache.hadoop.hive.ql.io.RCFileOutputFormat",
      "org.apache.hadoop.hive.serde2.columnar.ColumnarSerDe",
      "serde_p1=p1", "serde_p2=p2", "tbl_p1=p11", "tbl_p2=p22", "MANAGED_TABLE"
    )
    */

    sql(
      """CREATE TABLE ctas5
        | STORED AS parquet AS
        |   SELECT key, value
        |   FROM src
        |   ORDER BY key, value""".stripMargin).collect()

    /*
    Disabled because our describe table does not output the serde information right now.
    withSQLConf(HiveUtils.CONVERT_METASTORE_PARQUET.key -> "false") {
      checkKeywordsExist(sql("DESC EXTENDED ctas5"),
        "name:key", "type:string", "name:value", "ctas5",
        "org.apache.hadoop.hive.ql.io.parquet.MapredParquetInputFormat",
        "org.apache.hadoop.hive.ql.io.parquet.MapredParquetOutputFormat",
        "org.apache.hadoop.hive.ql.io.parquet.serde.ParquetHiveSerDe",
        "MANAGED_TABLE"
      )
    }
    */

    // use the Hive SerDe for parquet tables
    withSQLConf(HiveUtils.CONVERT_METASTORE_PARQUET.key -> "false") {
      checkAnswer(
        sql("SELECT key, value FROM ctas5 ORDER BY key, value"),
        sql("SELECT key, value FROM src ORDER BY key, value").collect().toSeq)
    }
  }

  test("specifying the column list for CTAS") {
    Seq((1, "111111"), (2, "222222")).toDF("key", "value").registerTempTable("mytable1")

    sql("create table gen__tmp(a int, b string) as select key, value from mytable1")
    checkAnswer(
      sql("SELECT a, b from gen__tmp"),
      sql("select key, value from mytable1").collect())
    sql("DROP TABLE gen__tmp")

    sql("create table gen__tmp(a double, b double) as select key, value from mytable1")
    checkAnswer(
      sql("SELECT a, b from gen__tmp"),
      sql("select cast(key as double), cast(value as double) from mytable1").collect())
    sql("DROP TABLE gen__tmp")

    sql("drop table mytable1")
  }

  test("command substitution") {
    sql("set tbl=src")
    checkAnswer(
      sql("SELECT key FROM ${hiveconf:tbl} ORDER BY key, value limit 1"),
      sql("SELECT key FROM src ORDER BY key, value limit 1").collect().toSeq)

    sql("set spark.sql.variable.substitute=false") // disable the substitution
    sql("set tbl2=src")
    intercept[Exception] {
      sql("SELECT key FROM ${hiveconf:tbl2} ORDER BY key, value limit 1").collect()
    }

    sql("set spark.sql.variable.substitute=true") // enable the substitution
    checkAnswer(
      sql("SELECT key FROM ${hiveconf:tbl2} ORDER BY key, value limit 1"),
      sql("SELECT key FROM src ORDER BY key, value limit 1").collect().toSeq)
  }

  test("ordering not in select") {
    checkAnswer(
      sql("SELECT key FROM src ORDER BY value"),
      sql("SELECT key FROM (SELECT key, value FROM src ORDER BY value) a").collect().toSeq)
  }

  test("ordering not in agg") {
    checkAnswer(
      sql("SELECT key FROM src GROUP BY key, value ORDER BY value"),
      sql("""
        SELECT key
        FROM (
          SELECT key, value
          FROM src
          GROUP BY key, value
          ORDER BY value) a""").collect().toSeq)
  }

  test("double nested data") {
    sparkContext.parallelize(Nested1(Nested2(Nested3(1))) :: Nil)
      .toDF().registerTempTable("nested")
    checkAnswer(
      sql("SELECT f1.f2.f3 FROM nested"),
      Row(1))

    sql("CREATE TABLE test_ctas_1234 AS SELECT * from nested")
    checkAnswer(
      sql("SELECT * FROM test_ctas_1234"),
      sql("SELECT * FROM nested").collect().toSeq)

    intercept[AnalysisException] {
      sql("CREATE TABLE test_ctas_1234 AS SELECT * from notexists").collect()
    }
  }

  test("test CTAS") {
    sql("CREATE TABLE test_ctas_123 AS SELECT key, value FROM src")
    checkAnswer(
      sql("SELECT key, value FROM test_ctas_123 ORDER BY key"),
      sql("SELECT key, value FROM src ORDER BY key").collect().toSeq)
  }

  test("SPARK-4825 save join to table") {
    val testData = sparkContext.parallelize(1 to 10).map(i => TestData(i, i.toString)).toDF()
    sql("CREATE TABLE test1 (key INT, value STRING)")
    testData.write.mode(SaveMode.Append).insertInto("test1")
    sql("CREATE TABLE test2 (key INT, value STRING)")
    testData.write.mode(SaveMode.Append).insertInto("test2")
    testData.write.mode(SaveMode.Append).insertInto("test2")
    sql("CREATE TABLE test AS SELECT COUNT(a.value) FROM test1 a JOIN test2 b ON a.key = b.key")
    checkAnswer(
      table("test"),
      sql("SELECT COUNT(a.value) FROM test1 a JOIN test2 b ON a.key = b.key").collect().toSeq)
  }

  test("SPARK-3708 Backticks aren't handled correctly is aliases") {
    checkAnswer(
      sql("SELECT k FROM (SELECT `key` AS `k` FROM src) a"),
      sql("SELECT `key` FROM src").collect().toSeq)
  }

  test("SPARK-3834 Backticks not correctly handled in subquery aliases") {
    checkAnswer(
      sql("SELECT a.key FROM (SELECT key FROM src) `a`"),
      sql("SELECT `key` FROM src").collect().toSeq)
  }

  test("SPARK-3814 Support Bitwise & operator") {
    checkAnswer(
      sql("SELECT case when 1&1=1 then 1 else 0 end FROM src"),
      sql("SELECT 1 FROM src").collect().toSeq)
  }

  test("SPARK-3814 Support Bitwise | operator") {
    checkAnswer(
      sql("SELECT case when 1|0=1 then 1 else 0 end FROM src"),
      sql("SELECT 1 FROM src").collect().toSeq)
  }

  test("SPARK-3814 Support Bitwise ^ operator") {
    checkAnswer(
      sql("SELECT case when 1^0=1 then 1 else 0 end FROM src"),
      sql("SELECT 1 FROM src").collect().toSeq)
  }

  test("SPARK-3814 Support Bitwise ~ operator") {
    checkAnswer(
      sql("SELECT case when ~1=-2 then 1 else 0 end FROM src"),
      sql("SELECT 1 FROM src").collect().toSeq)
  }

  test("SPARK-4154 Query does not work if it has 'not between' in Spark SQL and HQL") {
    checkAnswer(sql("SELECT key FROM src WHERE key not between 0 and 10 order by key"),
      sql("SELECT key FROM src WHERE key between 11 and 500 order by key").collect().toSeq)
  }

  test("SPARK-2554 SumDistinct partial aggregation") {
    checkAnswer(sql("SELECT sum( distinct key) FROM src group by key order by key"),
      sql("SELECT distinct key FROM src order by key").collect().toSeq)
  }

  test("SPARK-4963 DataFrame sample on mutable row return wrong result") {
    sql("SELECT * FROM src WHERE key % 2 = 0")
      .sample(withReplacement = false, fraction = 0.3)
      .registerTempTable("sampled")
    (1 to 10).foreach { i =>
      checkAnswer(
        sql("SELECT * FROM sampled WHERE key % 2 = 1"),
        Seq.empty[Row])
    }
  }

  test("SPARK-4699 HiveContext should be case insensitive by default") {
    checkAnswer(
      sql("SELECT KEY FROM Src ORDER BY value"),
      sql("SELECT key FROM src ORDER BY value").collect().toSeq)
  }

  test("SPARK-5284 Insert into Hive throws NPE when a inner complex type field has a null value") {
    val schema = StructType(
      StructField("s",
        StructType(
          StructField("innerStruct", StructType(StructField("s1", StringType, true) :: Nil)) ::
            StructField("innerArray", ArrayType(IntegerType), true) ::
            StructField("innerMap", MapType(StringType, IntegerType)) :: Nil), true) :: Nil)
    val row = Row(Row(null, null, null))

    val rowRdd = sparkContext.parallelize(row :: Nil)

    hiveContext.createDataFrame(rowRdd, schema).registerTempTable("testTable")

    sql(
      """CREATE TABLE nullValuesInInnerComplexTypes
        |  (s struct<innerStruct: struct<s1:string>,
        |            innerArray:array<int>,
        |            innerMap: map<string, int>>)
      """.stripMargin).collect()

    sql(
      """
        |INSERT OVERWRITE TABLE nullValuesInInnerComplexTypes
        |SELECT * FROM testTable
      """.stripMargin)

    checkAnswer(
      sql("SELECT * FROM nullValuesInInnerComplexTypes"),
      Row(Row(null, null, null))
    )

    sql("DROP TABLE nullValuesInInnerComplexTypes")
    dropTempTable("testTable")
  }

  test("SPARK-4296 Grouping field with Hive UDF as sub expression") {
    val rdd = sparkContext.makeRDD( """{"a": "str", "b":"1", "c":"1970-01-01 00:00:00"}""" :: Nil)
    read.json(rdd).registerTempTable("data")
    checkAnswer(
      sql("SELECT concat(a, '-', b), year(c) FROM data GROUP BY concat(a, '-', b), year(c)"),
      Row("str-1", 1970))

    dropTempTable("data")

    read.json(rdd).registerTempTable("data")
    checkAnswer(sql("SELECT year(c) + 1 FROM data GROUP BY year(c) + 1"), Row(1971))

    dropTempTable("data")
  }

  test("resolve udtf in projection #1") {
    val rdd = sparkContext.makeRDD((1 to 5).map(i => s"""{"a":[$i, ${i + 1}]}"""))
    read.json(rdd).registerTempTable("data")
    val df = sql("SELECT explode(a) AS val FROM data")
    val col = df("val")
  }

  test("resolve udtf in projection #2") {
    val rdd = sparkContext.makeRDD((1 to 2).map(i => s"""{"a":[$i, ${i + 1}]}"""))
    read.json(rdd).registerTempTable("data")
    checkAnswer(sql("SELECT explode(map(1, 1)) FROM data LIMIT 1"), Row(1, 1) :: Nil)
    checkAnswer(sql("SELECT explode(map(1, 1)) as (k1, k2) FROM data LIMIT 1"), Row(1, 1) :: Nil)
    intercept[AnalysisException] {
      sql("SELECT explode(map(1, 1)) as k1 FROM data LIMIT 1")
    }

    intercept[AnalysisException] {
      sql("SELECT explode(map(1, 1)) as (k1, k2, k3) FROM data LIMIT 1")
    }
  }

  // TGF with non-TGF in project is allowed in Spark SQL, but not in Hive
  test("TGF with non-TGF in projection") {
    val rdd = sparkContext.makeRDD( """{"a": "1", "b":"1"}""" :: Nil)
    read.json(rdd).registerTempTable("data")
    checkAnswer(
      sql("SELECT explode(map(a, b)) as (k1, k2), a, b FROM data"),
      Row("1", "1", "1", "1") :: Nil)
  }

  test("logical.Project should not be resolved if it contains aggregates or generators") {
    // This test is used to test the fix of SPARK-5875.
    // The original issue was that Project's resolved will be true when it contains
    // AggregateExpressions or Generators. However, in this case, the Project
    // is not in a valid state (cannot be executed). Because of this bug, the analysis rule of
    // PreInsertionCasts will actually start to work before ImplicitGenerate and then
    // generates an invalid query plan.
    val rdd = sparkContext.makeRDD((1 to 5).map(i => s"""{"a":[$i, ${i + 1}]}"""))
    read.json(rdd).registerTempTable("data")
    val originalConf = sessionState.convertCTAS
    setConf(HiveUtils.CONVERT_CTAS, false)

    try {
      sql("CREATE TABLE explodeTest (key bigInt)")
      table("explodeTest").queryExecution.analyzed match {
        case metastoreRelation: MetastoreRelation => // OK
        case _ =>
          fail("To correctly test the fix of SPARK-5875, explodeTest should be a MetastoreRelation")
      }

      sql(s"INSERT OVERWRITE TABLE explodeTest SELECT explode(a) AS val FROM data")
      checkAnswer(
        sql("SELECT key from explodeTest"),
        (1 to 5).flatMap(i => Row(i) :: Row(i + 1) :: Nil)
      )

      sql("DROP TABLE explodeTest")
      dropTempTable("data")
    } finally {
      setConf(HiveUtils.CONVERT_CTAS, originalConf)
    }
  }

  test("sanity test for SPARK-6618") {
    (1 to 100).par.map { i =>
      val tableName = s"SPARK_6618_table_$i"
      sql(s"CREATE TABLE $tableName (col1 string)")
      sessionState.catalog.lookupRelation(TableIdentifier(tableName))
      table(tableName)
      tables()
      sql(s"DROP TABLE $tableName")
    }
  }

  test("SPARK-5203 union with different decimal precision") {
    Seq.empty[(java.math.BigDecimal, java.math.BigDecimal)]
      .toDF("d1", "d2")
      .select($"d1".cast(DecimalType(10, 5)).as("d"))
      .registerTempTable("dn")

    sql("select d from dn union all select d * 2 from dn")
      .queryExecution.analyzed
  }

  test("Star Expansion - script transform") {
    val data = (1 to 100000).map { i => (i, i, i) }
    data.toDF("d1", "d2", "d3").registerTempTable("script_trans")
    assert(100000 === sql("SELECT TRANSFORM (*) USING 'cat' FROM script_trans").count())
  }

  test("test script transform for stdout") {
    val data = (1 to 100000).map { i => (i, i, i) }
    data.toDF("d1", "d2", "d3").registerTempTable("script_trans")
    assert(100000 ===
      sql("SELECT TRANSFORM (d1, d2, d3) USING 'cat' AS (a,b,c) FROM script_trans").count())
  }

  test("test script transform for stderr") {
    val data = (1 to 100000).map { i => (i, i, i) }
    data.toDF("d1", "d2", "d3").registerTempTable("script_trans")
    assert(0 ===
      sql("SELECT TRANSFORM (d1, d2, d3) USING 'cat 1>&2' AS (a,b,c) FROM script_trans").count())
  }

  test("test script transform data type") {
    val data = (1 to 5).map { i => (i, i) }
    data.toDF("key", "value").registerTempTable("test")
    checkAnswer(
      sql("""FROM
          |(FROM test SELECT TRANSFORM(key, value) USING 'cat' AS (`thing1` int, thing2 string)) t
          |SELECT thing1 + 1
        """.stripMargin), (2 to 6).map(i => Row(i)))
  }

  test("Sorting columns are not in Generate") {
    withTempTable("data") {
      spark.range(1, 5)
        .select(array($"id", $"id" + 1).as("a"), $"id".as("b"), (lit(10) - $"id").as("c"))
        .registerTempTable("data")

      // case 1: missing sort columns are resolvable if join is true
      checkAnswer(
        sql("SELECT explode(a) AS val, b FROM data WHERE b < 2 order by val, c"),
        Row(1, 1) :: Row(2, 1) :: Nil)

      // case 2: missing sort columns are resolvable if join is false
      checkAnswer(
        sql("SELECT explode(a) AS val FROM data order by val, c"),
        Seq(1, 2, 2, 3, 3, 4, 4, 5).map(i => Row(i)))

      // case 3: missing sort columns are resolvable if join is true and outer is true
      checkAnswer(
        sql(
          """
            |SELECT C.val, b FROM data LATERAL VIEW OUTER explode(a) C as val
            |where b < 2 order by c, val, b
          """.stripMargin),
        Row(1, 1) :: Row(2, 1) :: Nil)
    }
  }

  test("test case key when") {
    (1 to 5).map(i => (i, i.toString)).toDF("k", "v").registerTempTable("t")
    checkAnswer(
      sql("SELECT CASE k WHEN 2 THEN 22 WHEN 4 THEN 44 ELSE 0 END, v FROM t"),
      Row(0, "1") :: Row(22, "2") :: Row(0, "3") :: Row(44, "4") :: Row(0, "5") :: Nil)
  }

  test("SPARK-7269 Check analysis failed in case in-sensitive") {
    Seq(1, 2, 3).map { i =>
      (i.toString, i.toString)
    }.toDF("key", "value").registerTempTable("df_analysis")
    sql("SELECT kEy from df_analysis group by key").collect()
    sql("SELECT kEy+3 from df_analysis group by key+3").collect()
    sql("SELECT kEy+3, a.kEy, A.kEy from df_analysis A group by key").collect()
    sql("SELECT cast(kEy+1 as Int) from df_analysis A group by cast(key+1 as int)").collect()
    sql("SELECT cast(kEy+1 as Int) from df_analysis A group by key+1").collect()
    sql("SELECT 2 from df_analysis A group by key+1").collect()
    intercept[AnalysisException] {
      sql("SELECT kEy+1 from df_analysis group by key+3")
    }
    intercept[AnalysisException] {
      sql("SELECT cast(key+2 as Int) from df_analysis A group by cast(key+1 as int)")
    }
  }

  test("Cast STRING to BIGINT") {
    checkAnswer(sql("SELECT CAST('775983671874188101' as BIGINT)"), Row(775983671874188101L))
  }

  // `Math.exp(1.0)` has different result for different jdk version, so not use createQueryTest
  test("udf_java_method") {
    checkAnswer(sql(
      """
        |SELECT java_method("java.lang.String", "valueOf", 1),
        |       java_method("java.lang.String", "isEmpty"),
        |       java_method("java.lang.Math", "max", 2, 3),
        |       java_method("java.lang.Math", "min", 2, 3),
        |       java_method("java.lang.Math", "round", 2.5D),
        |       java_method("java.lang.Math", "exp", 1.0D),
        |       java_method("java.lang.Math", "floor", 1.9D)
        |FROM src tablesample (1 rows)
      """.stripMargin),
      Row(
        "1",
        "true",
        java.lang.Math.max(2, 3).toString,
        java.lang.Math.min(2, 3).toString,
        java.lang.Math.round(2.5).toString,
        java.lang.Math.exp(1.0).toString,
        java.lang.Math.floor(1.9).toString))
  }

  test("dynamic partition value test") {
    try {
      sql("set hive.exec.dynamic.partition.mode=nonstrict")
      // date
      sql("drop table if exists dynparttest1")
      sql("create table dynparttest1 (value int) partitioned by (pdate date)")
      sql(
        """
          |insert into table dynparttest1 partition(pdate)
          | select count(*), cast('2015-05-21' as date) as pdate from src
        """.stripMargin)
      checkAnswer(
        sql("select * from dynparttest1"),
        Seq(Row(500, java.sql.Date.valueOf("2015-05-21"))))

      // decimal
      sql("drop table if exists dynparttest2")
      sql("create table dynparttest2 (value int) partitioned by (pdec decimal(5, 1))")
      sql(
        """
          |insert into table dynparttest2 partition(pdec)
          | select count(*), cast('100.12' as decimal(5, 1)) as pdec from src
        """.stripMargin)
      checkAnswer(
        sql("select * from dynparttest2"),
        Seq(Row(500, new java.math.BigDecimal("100.1"))))
    } finally {
      sql("drop table if exists dynparttest1")
      sql("drop table if exists dynparttest2")
      sql("set hive.exec.dynamic.partition.mode=strict")
    }
  }

  test("Call add jar in a different thread (SPARK-8306)") {
    @volatile var error: Option[Throwable] = None
    val thread = new Thread {
      override def run() {
        // To make sure this test works, this jar should not be loaded in another place.
        sql(
          s"ADD JAR ${hiveContext.getHiveFile("hive-contrib-0.13.1.jar").getCanonicalPath()}")
        try {
          sql(
            """
              |CREATE TEMPORARY FUNCTION example_max
              |AS 'org.apache.hadoop.hive.contrib.udaf.example.UDAFExampleMax'
            """.stripMargin)
        } catch {
          case throwable: Throwable =>
            error = Some(throwable)
        }
      }
    }
    thread.start()
    thread.join()
    error match {
      case Some(throwable) =>
        fail("CREATE TEMPORARY FUNCTION should not fail.", throwable)
      case None => // OK
    }
  }

  test("SPARK-6785: HiveQuerySuite - Date comparison test 2") {
    checkAnswer(
      sql("SELECT CAST(CAST(0 AS timestamp) AS date) > CAST(0 AS timestamp) FROM src LIMIT 1"),
      Row(false))
  }

  test("SPARK-6785: HiveQuerySuite - Date cast") {
    // new Date(0) == 1970-01-01 00:00:00.0 GMT == 1969-12-31 16:00:00.0 PST
    checkAnswer(
      sql(
        """
          | SELECT
          | CAST(CAST(0 AS timestamp) AS date),
          | CAST(CAST(CAST(0 AS timestamp) AS date) AS string),
          | CAST(0 AS timestamp),
          | CAST(CAST(0 AS timestamp) AS string),
          | CAST(CAST(CAST('1970-01-01 23:00:00' AS timestamp) AS date) AS timestamp)
          | FROM src LIMIT 1
        """.stripMargin),
      Row(
        Date.valueOf("1969-12-31"),
        String.valueOf("1969-12-31"),
        Timestamp.valueOf("1969-12-31 16:00:00"),
        String.valueOf("1969-12-31 16:00:00"),
        Timestamp.valueOf("1970-01-01 00:00:00")))

  }

  test("SPARK-8588 HiveTypeCoercion.inConversion fires too early") {
    val df =
      createDataFrame(Seq((1, "2014-01-01"), (2, "2015-01-01"), (3, "2016-01-01")))
    df.toDF("id", "datef").registerTempTable("test_SPARK8588")
    checkAnswer(
      sql(
        """
          |select id, concat(year(datef))
          |from test_SPARK8588 where concat(year(datef), ' year') in ('2015 year', '2014 year')
        """.stripMargin),
      Row(1, "2014") :: Row(2, "2015") :: Nil
    )
    dropTempTable("test_SPARK8588")
  }

  test("SPARK-9371: fix the support for special chars in column names for hive context") {
    read.json(sparkContext.makeRDD(
      """{"a": {"c.b": 1}, "b.$q": [{"a@!.q": 1}], "q.w": {"w.i&": [1]}}""" :: Nil))
      .registerTempTable("t")

    checkAnswer(sql("SELECT a.`c.b`, `b.$q`[0].`a@!.q`, `q.w`.`w.i&`[0] FROM t"), Row(1, 1, 1))
  }

  test("Convert hive interval term into Literal of CalendarIntervalType") {
    checkAnswer(sql("select interval '10-9' year to month"),
      Row(CalendarInterval.fromString("interval 10 years 9 months")))
    checkAnswer(sql("select interval '20 15:40:32.99899999' day to second"),
      Row(CalendarInterval.fromString("interval 2 weeks 6 days 15 hours 40 minutes " +
        "32 seconds 99 milliseconds 899 microseconds")))
    checkAnswer(sql("select interval '30' year"),
      Row(CalendarInterval.fromString("interval 30 years")))
    checkAnswer(sql("select interval '25' month"),
      Row(CalendarInterval.fromString("interval 25 months")))
    checkAnswer(sql("select interval '-100' day"),
      Row(CalendarInterval.fromString("interval -14 weeks -2 days")))
    checkAnswer(sql("select interval '40' hour"),
      Row(CalendarInterval.fromString("interval 1 days 16 hours")))
    checkAnswer(sql("select interval '80' minute"),
      Row(CalendarInterval.fromString("interval 1 hour 20 minutes")))
    checkAnswer(sql("select interval '299.889987299' second"),
      Row(CalendarInterval.fromString(
        "interval 4 minutes 59 seconds 889 milliseconds 987 microseconds")))
  }

<<<<<<< HEAD
  test("specifying database name for a temporary table is not allowed") {
    withTempPath { dir =>
      val path = dir.getCanonicalPath
      val df = sparkContext.parallelize(1 to 10).map(i => (i, i.toString)).toDF("num", "str")
      df
        .write
        .format("parquet")
        .save(path)

      // We don't support creating a temporary table while specifying a database
      val message = intercept[AnalysisException] {
        spark.sql(
          s"""
          |CREATE TEMPORARY TABLE db.t
          |USING parquet
          |OPTIONS (
          |  path '$path'
          |)
        """.stripMargin)
      }.getMessage

      // If you use backticks to quote the name then it's OK.
      spark.sql(
        s"""
          |CREATE TEMPORARY TABLE `db.t`
          |USING parquet
          |OPTIONS (
          |  path '$path'
          |)
        """.stripMargin)
      checkAnswer(spark.table("`db.t`"), df)
    }
  }

=======
>>>>>>> 09e9a889
  test("SPARK-10593 same column names in lateral view") {
    val df = spark.sql(
    """
      |select
      |insideLayer2.json as a2
      |from (select '{"layer1": {"layer2": "text inside layer 2"}}' json) test
      |lateral view json_tuple(json, 'layer1') insideLayer1 as json
      |lateral view json_tuple(insideLayer1.json, 'layer2') insideLayer2 as json
    """.stripMargin
    )

    checkAnswer(df, Row("text inside layer 2") :: Nil)
  }

  ignore("SPARK-10310: " +
    "script transformation using default input/output SerDe and record reader/writer") {
    spark
      .range(5)
      .selectExpr("id AS a", "id AS b")
      .registerTempTable("test")

    checkAnswer(
      sql(
        """FROM(
          |  FROM test SELECT TRANSFORM(a, b)
          |  USING 'python src/test/resources/data/scripts/test_transform.py "\t"'
          |  AS (c STRING, d STRING)
          |) t
          |SELECT c
        """.stripMargin),
      (0 until 5).map(i => Row(i + "#")))
  }

  ignore("SPARK-10310: script transformation using LazySimpleSerDe") {
    spark
      .range(5)
      .selectExpr("id AS a", "id AS b")
      .registerTempTable("test")

    val df = sql(
      """FROM test
        |SELECT TRANSFORM(a, b)
        |ROW FORMAT SERDE 'org.apache.hadoop.hive.serde2.lazy.LazySimpleSerDe'
        |WITH SERDEPROPERTIES('field.delim' = '|')
        |USING 'python src/test/resources/data/scripts/test_transform.py "|"'
        |AS (c STRING, d STRING)
        |ROW FORMAT SERDE 'org.apache.hadoop.hive.serde2.lazy.LazySimpleSerDe'
        |WITH SERDEPROPERTIES('field.delim' = '|')
      """.stripMargin)

    checkAnswer(df, (0 until 5).map(i => Row(i + "#", i + "#")))
  }

  test("SPARK-10741: Sort on Aggregate using parquet") {
    withTable("test10741") {
      withTempTable("src") {
        Seq("a" -> 5, "a" -> 9, "b" -> 6).toDF().registerTempTable("src")
        sql("CREATE TABLE test10741(c1 STRING, c2 INT) STORED AS PARQUET AS SELECT * FROM src")
      }

      checkAnswer(sql(
        """
          |SELECT c1, AVG(c2) AS c_avg
          |FROM test10741
          |GROUP BY c1
          |HAVING (AVG(c2) > 5) ORDER BY c1
        """.stripMargin), Row("a", 7.0) :: Row("b", 6.0) :: Nil)

      checkAnswer(sql(
        """
          |SELECT c1, AVG(c2) AS c_avg
          |FROM test10741
          |GROUP BY c1
          |ORDER BY AVG(c2)
        """.stripMargin), Row("b", 6.0) :: Row("a", 7.0) :: Nil)
    }
  }

  test("run sql directly on files") {
    val df = spark.range(100).toDF()
    withTempPath(f => {
      df.write.parquet(f.getCanonicalPath)
      checkAnswer(sql(s"select id from parquet.`${f.getCanonicalPath}`"),
        df)
      checkAnswer(sql(s"select id from `org.apache.spark.sql.parquet`.`${f.getCanonicalPath}`"),
        df)
      checkAnswer(sql(s"select a.id from parquet.`${f.getCanonicalPath}` as a"),
        df)
    })
  }

  test("SPARK-8976 Wrong Result for Rollup #1") {
    checkAnswer(sql(
      "SELECT count(*) AS cnt, key % 5, grouping_id() FROM src GROUP BY key%5 WITH ROLLUP"),
      Seq(
        (113, 3, 0),
        (91, 0, 0),
        (500, null, 1),
        (84, 1, 0),
        (105, 2, 0),
        (107, 4, 0)
      ).map(i => Row(i._1, i._2, i._3)))
  }

  test("SPARK-8976 Wrong Result for Rollup #2") {
    checkAnswer(sql(
      """
        |SELECT count(*) AS cnt, key % 5 AS k1, key-5 AS k2, grouping_id() AS k3
        |FROM src GROUP BY key%5, key-5
        |WITH ROLLUP ORDER BY cnt, k1, k2, k3 LIMIT 10
      """.stripMargin),
      Seq(
        (1, 0, 5, 0),
        (1, 0, 15, 0),
        (1, 0, 25, 0),
        (1, 0, 60, 0),
        (1, 0, 75, 0),
        (1, 0, 80, 0),
        (1, 0, 100, 0),
        (1, 0, 140, 0),
        (1, 0, 145, 0),
        (1, 0, 150, 0)
      ).map(i => Row(i._1, i._2, i._3, i._4)))
  }

  test("SPARK-8976 Wrong Result for Rollup #3") {
    checkAnswer(sql(
      """
        |SELECT count(*) AS cnt, key % 5 AS k1, key-5 AS k2, grouping_id() AS k3
        |FROM (SELECT key, key%2, key - 5 FROM src) t GROUP BY key%5, key-5
        |WITH ROLLUP ORDER BY cnt, k1, k2, k3 LIMIT 10
      """.stripMargin),
      Seq(
        (1, 0, 5, 0),
        (1, 0, 15, 0),
        (1, 0, 25, 0),
        (1, 0, 60, 0),
        (1, 0, 75, 0),
        (1, 0, 80, 0),
        (1, 0, 100, 0),
        (1, 0, 140, 0),
        (1, 0, 145, 0),
        (1, 0, 150, 0)
      ).map(i => Row(i._1, i._2, i._3, i._4)))
  }

  test("SPARK-8976 Wrong Result for CUBE #1") {
    checkAnswer(sql(
      "SELECT count(*) AS cnt, key % 5, grouping_id() FROM src GROUP BY key%5 WITH CUBE"),
      Seq(
        (113, 3, 0),
        (91, 0, 0),
        (500, null, 1),
        (84, 1, 0),
        (105, 2, 0),
        (107, 4, 0)
      ).map(i => Row(i._1, i._2, i._3)))
  }

  test("SPARK-8976 Wrong Result for CUBE #2") {
    checkAnswer(sql(
      """
        |SELECT count(*) AS cnt, key % 5 AS k1, key-5 AS k2, grouping_id() AS k3
        |FROM (SELECT key, key%2, key - 5 FROM src) t GROUP BY key%5, key-5
        |WITH CUBE ORDER BY cnt, k1, k2, k3 LIMIT 10
      """.stripMargin),
    Seq(
      (1, null, -3, 2),
      (1, null, -1, 2),
      (1, null, 3, 2),
      (1, null, 4, 2),
      (1, null, 5, 2),
      (1, null, 6, 2),
      (1, null, 12, 2),
      (1, null, 14, 2),
      (1, null, 15, 2),
      (1, null, 22, 2)
    ).map(i => Row(i._1, i._2, i._3, i._4)))
  }

  test("SPARK-8976 Wrong Result for GroupingSet") {
    checkAnswer(sql(
      """
        |SELECT count(*) AS cnt, key % 5 AS k1, key-5 AS k2, grouping_id() AS k3
        |FROM (SELECT key, key%2, key - 5 FROM src) t GROUP BY key%5, key-5
        |GROUPING SETS (key%5, key-5) ORDER BY cnt, k1, k2, k3 LIMIT 10
      """.stripMargin),
    Seq(
      (1, null, -3, 2),
      (1, null, -1, 2),
      (1, null, 3, 2),
      (1, null, 4, 2),
      (1, null, 5, 2),
      (1, null, 6, 2),
      (1, null, 12, 2),
      (1, null, 14, 2),
      (1, null, 15, 2),
      (1, null, 22, 2)
    ).map(i => Row(i._1, i._2, i._3, i._4)))
  }

  test("SPARK-10562: partition by column with mixed case name") {
    withTable("tbl10562") {
      val df = Seq(2012 -> "a").toDF("Year", "val")
      df.write.partitionBy("Year").saveAsTable("tbl10562")
      checkAnswer(sql("SELECT year FROM tbl10562"), Row(2012))
      checkAnswer(sql("SELECT Year FROM tbl10562"), Row(2012))
      checkAnswer(sql("SELECT yEAr FROM tbl10562"), Row(2012))
      checkAnswer(sql("SELECT val FROM tbl10562 WHERE Year > 2015"), Nil)
      checkAnswer(sql("SELECT val FROM tbl10562 WHERE Year == 2012"), Row("a"))
    }
  }

  test("SPARK-11453: append data to partitioned table") {
    withTable("tbl11453") {
      Seq("1" -> "10", "2" -> "20").toDF("i", "j")
        .write.partitionBy("i").saveAsTable("tbl11453")

      Seq("3" -> "30").toDF("i", "j")
        .write.mode(SaveMode.Append).partitionBy("i").saveAsTable("tbl11453")
      checkAnswer(
        spark.read.table("tbl11453").select("i", "j").orderBy("i"),
        Row("1", "10") :: Row("2", "20") :: Row("3", "30") :: Nil)

      // make sure case sensitivity is correct.
      Seq("4" -> "40").toDF("i", "j")
        .write.mode(SaveMode.Append).partitionBy("I").saveAsTable("tbl11453")
      checkAnswer(
        spark.read.table("tbl11453").select("i", "j").orderBy("i"),
        Row("1", "10") :: Row("2", "20") :: Row("3", "30") :: Row("4", "40") :: Nil)
    }
  }

  test("SPARK-11590: use native json_tuple in lateral view") {
    checkAnswer(sql(
      """
        |SELECT a, b
        |FROM (SELECT '{"f1": "value1", "f2": 12}' json) test
        |LATERAL VIEW json_tuple(json, 'f1', 'f2') jt AS a, b
      """.stripMargin), Row("value1", "12"))

    // we should use `c0`, `c1`... as the name of fields if no alias is provided, to follow hive.
    checkAnswer(sql(
      """
        |SELECT c0, c1
        |FROM (SELECT '{"f1": "value1", "f2": 12}' json) test
        |LATERAL VIEW json_tuple(json, 'f1', 'f2') jt
      """.stripMargin), Row("value1", "12"))

    // we can also use `json_tuple` in project list.
    checkAnswer(sql(
      """
        |SELECT json_tuple(json, 'f1', 'f2')
        |FROM (SELECT '{"f1": "value1", "f2": 12}' json) test
      """.stripMargin), Row("value1", "12"))

    // we can also mix `json_tuple` with other project expressions.
    checkAnswer(sql(
      """
        |SELECT json_tuple(json, 'f1', 'f2'), 3.14, str
        |FROM (SELECT '{"f1": "value1", "f2": 12}' json, 'hello' as str) test
      """.stripMargin), Row("value1", "12", BigDecimal("3.14"), "hello"))
  }

  test("multi-insert with lateral view") {
    withTempTable("t1") {
      spark.range(10)
        .select(array($"id", $"id" + 1).as("arr"), $"id")
        .registerTempTable("source")
      withTable("dest1", "dest2") {
        sql("CREATE TABLE dest1 (i INT)")
        sql("CREATE TABLE dest2 (i INT)")
        sql(
          """
            |FROM source
            |INSERT OVERWRITE TABLE dest1
            |SELECT id
            |WHERE id > 3
            |INSERT OVERWRITE TABLE dest2
            |select col LATERAL VIEW EXPLODE(arr) exp AS col
            |WHERE col > 3
          """.stripMargin)

        checkAnswer(
          spark.table("dest1"),
          sql("SELECT id FROM source WHERE id > 3"))
        checkAnswer(
          spark.table("dest2"),
          sql("SELECT col FROM source LATERAL VIEW EXPLODE(arr) exp AS col WHERE col > 3"))
      }
    }
  }

  test(
    "SPARK-14488 \"CREATE TEMPORARY TABLE ... USING ... AS SELECT ...\" " +
    "shouldn't create persisted table"
  ) {
    withTempPath { dir =>
      withTempTable("t1", "t2") {
        val path = dir.getCanonicalPath
        val ds = spark.range(10)
        ds.registerTempTable("t1")

        sql(
          s"""CREATE TEMPORARY TABLE t2
             |USING PARQUET
             |OPTIONS (PATH '$path')
             |AS SELECT * FROM t1
           """.stripMargin)

        checkAnswer(
          spark.wrapped.tables().select('isTemporary).filter('tableName === "t2"),
          Row(true)
        )

        checkAnswer(table("t2"), table("t1"))
      }
    }
  }

  test(
    "SPARK-14493 \"CREATE TEMPORARY TABLE ... USING ... AS SELECT ...\" " +
    "shouldn always be used together with PATH data source option"
  ) {
    withTempTable("t") {
      spark.range(10).registerTempTable("t")

      val message = intercept[IllegalArgumentException] {
        sql(
          s"""CREATE TEMPORARY TABLE t1
             |USING PARQUET
             |AS SELECT * FROM t
           """.stripMargin)
      }.getMessage

      assert(message == "'path' is not specified")
    }
  }

  test("derived from Hive query file: drop_database_removes_partition_dirs.q") {
    // This test verifies that if a partition exists outside a table's current location when the
    // database is dropped the partition's location is dropped as well.
    sql("DROP database if exists test_database CASCADE")
    sql("CREATE DATABASE test_database")
    val previousCurrentDB = sessionState.catalog.getCurrentDatabase
    sql("USE test_database")
    sql("drop table if exists test_table")

    val tempDir = System.getProperty("test.tmp.dir")
    assert(tempDir != null, "TestHive should set test.tmp.dir.")

    sql(
      """
        |CREATE TABLE test_table (key int, value STRING)
        |PARTITIONED BY (part STRING)
        |STORED AS RCFILE
        |LOCATION 'file:${system:test.tmp.dir}/drop_database_removes_partition_dirs_table'
      """.stripMargin)
    sql(
      """
        |ALTER TABLE test_table ADD PARTITION (part = '1')
        |LOCATION 'file:${system:test.tmp.dir}/drop_database_removes_partition_dirs_table2/part=1'
      """.stripMargin)
    sql(
      """
        |INSERT OVERWRITE TABLE test_table PARTITION (part = '1')
        |SELECT * FROM default.src
      """.stripMargin)
     checkAnswer(
       sql("select part, key, value from test_table"),
       sql("select '1' as part, key, value from default.src")
     )
    val path = new Path(
      new Path(s"file:$tempDir"),
      "drop_database_removes_partition_dirs_table2")
    val fs = path.getFileSystem(sparkContext.hadoopConfiguration)
    // The partition dir is not empty.
    assert(fs.listStatus(new Path(path, "part=1")).nonEmpty)

    sql(s"USE $previousCurrentDB")
    sql("DROP DATABASE test_database CASCADE")

    // This table dir should not exist after we drop the entire database with the mode
    // of CASCADE. This probably indicates a Hive bug, which returns the wrong table
    // root location. So, the table's directory still there. We should change the condition
    // to fs.exists(path) after we handle fs operations.
    assert(
      fs.exists(path),
      "Thank you for making the changes of letting Spark SQL handle filesystem operations " +
        "for DDL commands. Originally, Hive metastore does not delete the table root directory " +
        "for this case. Now, please change this condition to !fs.exists(path).")
  }

  test("derived from Hive query file: drop_table_removes_partition_dirs.q") {
    // This test verifies that if a partition exists outside the table's current location when the
    // table is dropped the partition's location is dropped as well.
    sql("drop table if exists test_table")

    val tempDir = System.getProperty("test.tmp.dir")
    assert(tempDir != null, "TestHive should set test.tmp.dir.")

    sql(
      """
        |CREATE TABLE test_table (key int, value STRING)
        |PARTITIONED BY (part STRING)
        |STORED AS RCFILE
        |LOCATION 'file:${system:test.tmp.dir}/drop_table_removes_partition_dirs_table2'
      """.stripMargin)
    sql(
      """
        |ALTER TABLE test_table ADD PARTITION (part = '1')
        |LOCATION 'file:${system:test.tmp.dir}/drop_table_removes_partition_dirs_table2/part=1'
      """.stripMargin)
    sql(
      """
        |INSERT OVERWRITE TABLE test_table PARTITION (part = '1')
        |SELECT * FROM default.src
      """.stripMargin)
    checkAnswer(
      sql("select part, key, value from test_table"),
      sql("select '1' as part, key, value from src")
    )
    val path = new Path(new Path(s"file:$tempDir"), "drop_table_removes_partition_dirs_table2")
    val fs = path.getFileSystem(sparkContext.hadoopConfiguration)
    // The partition dir is not empty.
    assert(fs.listStatus(new Path(path, "part=1")).nonEmpty)

    sql("drop table test_table")
    assert(
      !fs.exists(path),
      "Once a managed table has been dropped, " +
        "dirs of this table should also have been deleted.")
  }

  test("SPARK-14981: DESC not supported for sorting columns") {
    withTable("t") {
      val cause = intercept[ParseException] {
        sql(
          """CREATE TABLE t USING PARQUET
            |OPTIONS (PATH '/path/to/file')
            |CLUSTERED BY (a) SORTED BY (b DESC) INTO 2 BUCKETS
            |AS SELECT 1 AS a, 2 AS b
          """.stripMargin
        )
      }

      assert(cause.getMessage.contains("Column ordering must be ASC, was 'DESC'"))
    }
  }

  test("insert into datasource table") {
    withTable("tbl") {
      sql("CREATE TABLE tbl(i INT, j STRING) USING parquet")
      Seq(1 -> "a").toDF("i", "j").write.mode("overwrite").insertInto("tbl")
      checkAnswer(sql("SELECT * FROM tbl"), Row(1, "a"))
    }
  }
}<|MERGE_RESOLUTION|>--- conflicted
+++ resolved
@@ -1072,43 +1072,6 @@
         "interval 4 minutes 59 seconds 889 milliseconds 987 microseconds")))
   }
 
-<<<<<<< HEAD
-  test("specifying database name for a temporary table is not allowed") {
-    withTempPath { dir =>
-      val path = dir.getCanonicalPath
-      val df = sparkContext.parallelize(1 to 10).map(i => (i, i.toString)).toDF("num", "str")
-      df
-        .write
-        .format("parquet")
-        .save(path)
-
-      // We don't support creating a temporary table while specifying a database
-      val message = intercept[AnalysisException] {
-        spark.sql(
-          s"""
-          |CREATE TEMPORARY TABLE db.t
-          |USING parquet
-          |OPTIONS (
-          |  path '$path'
-          |)
-        """.stripMargin)
-      }.getMessage
-
-      // If you use backticks to quote the name then it's OK.
-      spark.sql(
-        s"""
-          |CREATE TEMPORARY TABLE `db.t`
-          |USING parquet
-          |OPTIONS (
-          |  path '$path'
-          |)
-        """.stripMargin)
-      checkAnswer(spark.table("`db.t`"), df)
-    }
-  }
-
-=======
->>>>>>> 09e9a889
   test("SPARK-10593 same column names in lateral view") {
     val df = spark.sql(
     """
