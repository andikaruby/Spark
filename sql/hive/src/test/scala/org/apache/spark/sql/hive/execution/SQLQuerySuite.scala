/*
 * Licensed to the Apache Software Foundation (ASF) under one or more
 * contributor license agreements.  See the NOTICE file distributed with
 * this work for additional information regarding copyright ownership.
 * The ASF licenses this file to You under the Apache License, Version 2.0
 * (the "License"); you may not use this file except in compliance with
 * the License.  You may obtain a copy of the License at
 *
 *    http://www.apache.org/licenses/LICENSE-2.0
 *
 * Unless required by applicable law or agreed to in writing, software
 * distributed under the License is distributed on an "AS IS" BASIS,
 * WITHOUT WARRANTIES OR CONDITIONS OF ANY KIND, either express or implied.
 * See the License for the specific language governing permissions and
 * limitations under the License.
 */

package org.apache.spark.sql.hive.execution

import org.apache.spark.sql.QueryTest

import org.apache.spark.sql.Row
import org.apache.spark.sql.hive.test.TestHive._
import org.apache.spark.sql.types._

case class Nested1(f1: Nested2)
case class Nested2(f2: Nested3)
case class Nested3(f3: Int)

/**
 * A collection of hive query tests where we generate the answers ourselves instead of depending on
 * Hive to generate them (in contrast to HiveQuerySuite).  Often this is because the query is
 * valid, but Hive currently cannot execute it.
 */
class SQLQuerySuite extends QueryTest {
  test("SPARK-4512 Fix attribute reference resolution error when using SORT BY") {
    checkAnswer(
      sql("SELECT * FROM (SELECT key + key AS a FROM src SORT BY value) t ORDER BY t.a"),
      sql("SELECT key + key as a FROM src ORDER BY a").collect().toSeq
    )
  }

  test("CTAS with serde") {
    sql("CREATE TABLE ctas1 AS SELECT key k, value FROM src ORDER BY k, value").collect()
    sql(
      """CREATE TABLE ctas2
        | ROW FORMAT SERDE "org.apache.hadoop.hive.serde2.columnar.ColumnarSerDe"
        | WITH SERDEPROPERTIES("serde_p1"="p1","serde_p2"="p2")
        | STORED AS RCFile
        | TBLPROPERTIES("tbl_p1"="p11", "tbl_p2"="p22")
        | AS
        |   SELECT key, value
        |   FROM src
        |   ORDER BY key, value""".stripMargin).collect()
    sql(
      """CREATE TABLE ctas3
        | ROW FORMAT DELIMITED FIELDS TERMINATED BY ',' LINES TERMINATED BY '\012'
        | STORED AS textfile AS
        |   SELECT key, value
        |   FROM src
        |   ORDER BY key, value""".stripMargin).collect()

    // the table schema may like (key: integer, value: string)
    sql(
      """CREATE TABLE IF NOT EXISTS ctas4 AS
        | SELECT 1 AS key, value FROM src LIMIT 1""".stripMargin).collect()
    // do nothing cause the table ctas4 already existed.
    sql(
      """CREATE TABLE IF NOT EXISTS ctas4 AS
        | SELECT key, value FROM src ORDER BY key, value""".stripMargin).collect()

    checkAnswer(
      sql("SELECT k, value FROM ctas1 ORDER BY k, value"),
      sql("SELECT key, value FROM src ORDER BY key, value").collect().toSeq)
    checkAnswer(
      sql("SELECT key, value FROM ctas2 ORDER BY key, value"),
      sql(
        """
          SELECT key, value
          FROM src
          ORDER BY key, value""").collect().toSeq)
    checkAnswer(
      sql("SELECT key, value FROM ctas3 ORDER BY key, value"),
      sql(
        """
          SELECT key, value
          FROM src
          ORDER BY key, value""").collect().toSeq)
    intercept[org.apache.hadoop.hive.metastore.api.AlreadyExistsException] {
      sql(
        """CREATE TABLE ctas4 AS
          | SELECT key, value FROM src ORDER BY key, value""".stripMargin).collect()
    }
    checkAnswer(
      sql("SELECT key, value FROM ctas4 ORDER BY key, value"),
      sql("SELECT key, value FROM ctas4 LIMIT 1").collect().toSeq)

    checkExistence(sql("DESC EXTENDED ctas2"), true,
      "name:key", "type:string", "name:value", "ctas2",
      "org.apache.hadoop.hive.ql.io.RCFileInputFormat",
      "org.apache.hadoop.hive.ql.io.RCFileOutputFormat",
      "org.apache.hadoop.hive.serde2.columnar.ColumnarSerDe",
      "serde_p1=p1", "serde_p2=p2", "tbl_p1=p11", "tbl_p2=p22","MANAGED_TABLE"
    )
  }

  test("ordering not in select") {
    checkAnswer(
      sql("SELECT key FROM src ORDER BY value"),
      sql("SELECT key FROM (SELECT key, value FROM src ORDER BY value) a").collect().toSeq)
  }

  test("ordering not in agg") {
    checkAnswer(
      sql("SELECT key FROM src GROUP BY key, value ORDER BY value"),
      sql("""
        SELECT key
        FROM (
          SELECT key, value
          FROM src
          GROUP BY key, value
          ORDER BY value) a""").collect().toSeq)
  }

  test("double nested data") {
    sparkContext.parallelize(Nested1(Nested2(Nested3(1))) :: Nil).registerTempTable("nested")
    checkAnswer(
      sql("SELECT f1.f2.f3 FROM nested"),
      Row(1))
    checkAnswer(sql("CREATE TABLE test_ctas_1234 AS SELECT * from nested"),
      Seq.empty[Row])
    checkAnswer(
      sql("SELECT * FROM test_ctas_1234"),
      sql("SELECT * FROM nested").collect().toSeq)

    intercept[org.apache.hadoop.hive.ql.metadata.InvalidTableException] {
      sql("CREATE TABLE test_ctas_12345 AS SELECT * from notexists").collect()
    }
  }

  test("test CTAS") {
    checkAnswer(sql("CREATE TABLE test_ctas_123 AS SELECT key, value FROM src"), Seq.empty[Row])
    checkAnswer(
      sql("SELECT key, value FROM test_ctas_123 ORDER BY key"), 
      sql("SELECT key, value FROM src ORDER BY key").collect().toSeq)
  }

  test("SPARK-4825 save join to table") {
    val testData = sparkContext.parallelize(1 to 10).map(i => TestData(i, i.toString))
    sql("CREATE TABLE test1 (key INT, value STRING)")
    testData.insertInto("test1")
    sql("CREATE TABLE test2 (key INT, value STRING)")
    testData.insertInto("test2")
    testData.insertInto("test2")
    sql("SELECT COUNT(a.value) FROM test1 a JOIN test2 b ON a.key = b.key").saveAsTable("test")
    checkAnswer(
      table("test"),
      sql("SELECT COUNT(a.value) FROM test1 a JOIN test2 b ON a.key = b.key").collect().toSeq)
  }

  test("SPARK-3708 Backticks aren't handled correctly is aliases") {
    checkAnswer(
      sql("SELECT k FROM (SELECT `key` AS `k` FROM src) a"),
      sql("SELECT `key` FROM src").collect().toSeq)
  }

  test("SPARK-3834 Backticks not correctly handled in subquery aliases") {
    checkAnswer(
      sql("SELECT a.key FROM (SELECT key FROM src) `a`"),
      sql("SELECT `key` FROM src").collect().toSeq)
  }

  test("SPARK-3814 Support Bitwise & operator") {
    checkAnswer(
      sql("SELECT case when 1&1=1 then 1 else 0 end FROM src"),
      sql("SELECT 1 FROM src").collect().toSeq)
  }

  test("SPARK-3814 Support Bitwise | operator") {
    checkAnswer(
      sql("SELECT case when 1|0=1 then 1 else 0 end FROM src"),
      sql("SELECT 1 FROM src").collect().toSeq)
  }

  test("SPARK-3814 Support Bitwise ^ operator") {
    checkAnswer(
      sql("SELECT case when 1^0=1 then 1 else 0 end FROM src"),
      sql("SELECT 1 FROM src").collect().toSeq)
  }

  test("SPARK-3814 Support Bitwise ~ operator") {
    checkAnswer(
      sql("SELECT case when ~1=-2 then 1 else 0 end FROM src"),
      sql("SELECT 1 FROM src").collect().toSeq)
  }

  test("SPARK-4154 Query does not work if it has 'not between' in Spark SQL and HQL") {
    checkAnswer(sql("SELECT key FROM src WHERE key not between 0 and 10 order by key"),
      sql("SELECT key FROM src WHERE key between 11 and 500 order by key").collect().toSeq)
  }

  test("SPARK-2554 SumDistinct partial aggregation") {
    checkAnswer(sql("SELECT sum( distinct key) FROM src group by key order by key"),
      sql("SELECT distinct key FROM src order by key").collect().toSeq)
  }

  test("SPARK-4963 SchemaRDD sample on mutable row return wrong result") {
    sql("SELECT * FROM src WHERE key % 2 = 0")
      .sample(withReplacement = false, fraction = 0.3)
      .registerTempTable("sampled")
    (1 to 10).foreach { i =>
      checkAnswer(
        sql("SELECT * FROM sampled WHERE key % 2 = 1"),
        Seq.empty[Row])
    }
  }

<<<<<<< HEAD
  test("SPARK-4296 Grouping field with Hive UDF as sub expression") {
    val rdd = sparkContext.makeRDD("""{"a": "str", "b":"1", "c":"1970-01-01 00:00:00"}""" :: Nil)
    jsonRDD(rdd).registerTempTable("data")
    checkAnswer(
      sql("SELECT concat(a, '-', b), year(c) FROM data GROUP BY concat(a, '-', b), year(c)"),
      Seq(Seq("str-1", 1970)))

    dropTempTable("data")

    jsonRDD(rdd).registerTempTable("data")
    checkAnswer(sql("SELECT year(c) + 1 FROM data GROUP BY year(c) + 1"), Seq(Seq(1971)))

    dropTempTable("data")
=======
  test("SPARK-5284 Insert into Hive throws NPE when a inner complex type field has a null value") {
    val schema = StructType(
      StructField("s",
        StructType(
          StructField("innerStruct", StructType(StructField("s1", StringType, true) :: Nil)) ::
            StructField("innerArray", ArrayType(IntegerType), true) ::
            StructField("innerMap", MapType(StringType, IntegerType)) :: Nil), true) :: Nil)
    val row = Row(Row(null, null, null))

    val rowRdd = sparkContext.parallelize(row :: Nil)

    applySchema(rowRdd, schema).registerTempTable("testTable")

    sql(
      """CREATE TABLE nullValuesInInnerComplexTypes
        |  (s struct<innerStruct: struct<s1:string>,
        |            innerArray:array<int>,
        |            innerMap: map<string, int>>)
      """.stripMargin).collect()

    sql(
      """
        |INSERT OVERWRITE TABLE nullValuesInInnerComplexTypes
        |SELECT * FROM testTable
      """.stripMargin)

    checkAnswer(
      sql("SELECT * FROM nullValuesInInnerComplexTypes"),
      Row(Row(null, null, null))
    )

    sql("DROP TABLE nullValuesInInnerComplexTypes")
    dropTempTable("testTable")
>>>>>>> 9a151ce5
  }
}<|MERGE_RESOLUTION|>--- conflicted
+++ resolved
@@ -215,21 +215,6 @@
     }
   }
 
-<<<<<<< HEAD
-  test("SPARK-4296 Grouping field with Hive UDF as sub expression") {
-    val rdd = sparkContext.makeRDD("""{"a": "str", "b":"1", "c":"1970-01-01 00:00:00"}""" :: Nil)
-    jsonRDD(rdd).registerTempTable("data")
-    checkAnswer(
-      sql("SELECT concat(a, '-', b), year(c) FROM data GROUP BY concat(a, '-', b), year(c)"),
-      Seq(Seq("str-1", 1970)))
-
-    dropTempTable("data")
-
-    jsonRDD(rdd).registerTempTable("data")
-    checkAnswer(sql("SELECT year(c) + 1 FROM data GROUP BY year(c) + 1"), Seq(Seq(1971)))
-
-    dropTempTable("data")
-=======
   test("SPARK-5284 Insert into Hive throws NPE when a inner complex type field has a null value") {
     val schema = StructType(
       StructField("s",
@@ -263,6 +248,20 @@
 
     sql("DROP TABLE nullValuesInInnerComplexTypes")
     dropTempTable("testTable")
->>>>>>> 9a151ce5
+  }
+
+  test("SPARK-4296 Grouping field with Hive UDF as sub expression") {
+    val rdd = sparkContext.makeRDD( """{"a": "str", "b":"1", "c":"1970-01-01 00:00:00"}""" :: Nil)
+    jsonRDD(rdd).registerTempTable("data")
+    checkAnswer(
+      sql("SELECT concat(a, '-', b), year(c) FROM data GROUP BY concat(a, '-', b), year(c)"),
+      Row("str-1", 1970))
+
+    dropTempTable("data")
+
+    jsonRDD(rdd).registerTempTable("data")
+    checkAnswer(sql("SELECT year(c) + 1 FROM data GROUP BY year(c) + 1"), Row(1971))
+
+    dropTempTable("data")
   }
 }