/*
 * Licensed to the Apache Software Foundation (ASF) under one or more
 * contributor license agreements.  See the NOTICE file distributed with
 * this work for additional information regarding copyright ownership.
 * The ASF licenses this file to You under the Apache License, Version 2.0
 * (the "License"); you may not use this file except in compliance with
 * the License.  You may obtain a copy of the License at
 *
 *    http://www.apache.org/licenses/LICENSE-2.0
 *
 * Unless required by applicable law or agreed to in writing, software
 * distributed under the License is distributed on an "AS IS" BASIS,
 * WITHOUT WARRANTIES OR CONDITIONS OF ANY KIND, either express or implied.
 * See the License for the specific language governing permissions and
 * limitations under the License.
 */

package org.apache.spark.sql.hive.execution

import java.io.File
import java.net.URI
import java.nio.charset.StandardCharsets
import java.sql.{Date, Timestamp}
import java.util.{Locale, Set}

import com.google.common.io.Files
import org.apache.hadoop.fs.{FileSystem, Path}

import org.apache.spark.{SparkException, TestUtils}
import org.apache.spark.sql._
import org.apache.spark.sql.catalyst.TableIdentifier
import org.apache.spark.sql.catalyst.analysis.{EliminateSubqueryAliases, FunctionRegistry}
import org.apache.spark.sql.catalyst.catalog.{CatalogTableType, CatalogUtils, HiveTableRelation}
import org.apache.spark.sql.catalyst.parser.ParseException
import org.apache.spark.sql.catalyst.plans.logical.{LogicalPlan, SubqueryAlias}
import org.apache.spark.sql.execution.command.LoadDataCommand
import org.apache.spark.sql.execution.datasources.{HadoopFsRelation, LogicalRelation}
import org.apache.spark.sql.functions._
import org.apache.spark.sql.hive.{HiveExternalCatalog, HiveUtils}
import org.apache.spark.sql.hive.test.{HiveTestUtils, TestHiveSingleton}
import org.apache.spark.sql.internal.SQLConf
import org.apache.spark.sql.internal.StaticSQLConf.GLOBAL_TEMP_DATABASE
import org.apache.spark.sql.test.SQLTestUtils
import org.apache.spark.sql.types._
import org.apache.spark.unsafe.types.CalendarInterval

case class Nested1(f1: Nested2)
case class Nested2(f2: Nested3)
case class Nested3(f3: Int)

case class NestedArray2(b: Seq[Int])
case class NestedArray1(a: NestedArray2)

case class Order(
    id: Int,
    make: String,
    `type`: String,
    price: Int,
    pdate: String,
    customer: String,
    city: String,
    state: String,
    month: Int)

/**
 * A collection of hive query tests where we generate the answers ourselves instead of depending on
 * Hive to generate them (in contrast to HiveQuerySuite).  Often this is because the query is
 * valid, but Hive currently cannot execute it.
 */
class SQLQuerySuite extends QueryTest with SQLTestUtils with TestHiveSingleton {
  import hiveContext._
  import spark.implicits._

  test("query global temp view") {
    val df = Seq(1).toDF("i1")
    df.createGlobalTempView("tbl1")
    val global_temp_db = spark.conf.get(GLOBAL_TEMP_DATABASE)
    checkAnswer(spark.sql(s"select * from ${global_temp_db}.tbl1"), Row(1))
    spark.sql(s"drop view ${global_temp_db}.tbl1")
  }

  test("non-existent global temp view") {
    val global_temp_db = spark.conf.get(GLOBAL_TEMP_DATABASE)
    val message = intercept[AnalysisException] {
      spark.sql(s"select * from ${global_temp_db}.nonexistentview")
    }.getMessage
    assert(message.contains("Table or view not found"))
  }

  test("script") {
    assume(TestUtils.testCommandAvailable("/bin/bash"))
    assume(TestUtils.testCommandAvailable("echo | sed"))
    val scriptFilePath = getTestResourcePath("test_script.sh")
    val df = Seq(("x1", "y1", "z1"), ("x2", "y2", "z2")).toDF("c1", "c2", "c3")
    df.createOrReplaceTempView("script_table")
    val query1 = sql(
      s"""
        |SELECT col1 FROM (from(SELECT c1, c2, c3 FROM script_table) tempt_table
        |REDUCE c1, c2, c3 USING 'bash $scriptFilePath' AS
        |(col1 STRING, col2 STRING)) script_test_table""".stripMargin)
    checkAnswer(query1, Row("x1_y1") :: Row("x2_y2") :: Nil)
  }

  test("SPARK-6835: udtf in lateral view") {
    val df = Seq((1, 1)).toDF("c1", "c2")
    df.createOrReplaceTempView("table1")
    val query = sql("SELECT c1, v FROM table1 LATERAL VIEW stack(3, 1, c1 + 1, c1 + 2) d AS v")
    checkAnswer(query, Row(1, 1) :: Row(1, 2) :: Row(1, 3) :: Nil)
  }

  test("SPARK-13651: generator outputs shouldn't be resolved from its child's output") {
    withTempView("src") {
      Seq(("id1", "value1")).toDF("key", "value").createOrReplaceTempView("src")
      val query =
        sql("SELECT genoutput.* FROM src " +
          "LATERAL VIEW explode(map('key1', 100, 'key2', 200)) genoutput AS key, value")
      checkAnswer(query, Row("key1", 100) :: Row("key2", 200) :: Nil)
    }
  }

  test("SPARK-6851: Self-joined converted parquet tables") {
    val orders = Seq(
      Order(1, "Atlas", "MTB", 234, "2015-01-07", "John D", "Pacifica", "CA", 20151),
      Order(3, "Swift", "MTB", 285, "2015-01-17", "John S", "Redwood City", "CA", 20151),
      Order(4, "Atlas", "Hybrid", 303, "2015-01-23", "Jones S", "San Mateo", "CA", 20151),
      Order(7, "Next", "MTB", 356, "2015-01-04", "Jane D", "Daly City", "CA", 20151),
      Order(10, "Next", "YFlikr", 187, "2015-01-09", "John D", "Fremont", "CA", 20151),
      Order(11, "Swift", "YFlikr", 187, "2015-01-23", "John D", "Hayward", "CA", 20151),
      Order(2, "Next", "Hybrid", 324, "2015-02-03", "Jane D", "Daly City", "CA", 20152),
      Order(5, "Next", "Street", 187, "2015-02-08", "John D", "Fremont", "CA", 20152),
      Order(6, "Atlas", "Street", 154, "2015-02-09", "John D", "Pacifica", "CA", 20152),
      Order(8, "Swift", "Hybrid", 485, "2015-02-19", "John S", "Redwood City", "CA", 20152),
      Order(9, "Atlas", "Split", 303, "2015-02-28", "Jones S", "San Mateo", "CA", 20152))

    val orderUpdates = Seq(
      Order(1, "Atlas", "MTB", 434, "2015-01-07", "John D", "Pacifica", "CA", 20151),
      Order(11, "Swift", "YFlikr", 137, "2015-01-23", "John D", "Hayward", "CA", 20151))

    orders.toDF.createOrReplaceTempView("orders1")
    orderUpdates.toDF.createOrReplaceTempView("orderupdates1")

    withTable("orders", "orderupdates") {
      sql(
        """CREATE TABLE orders(
          |  id INT,
          |  make String,
          |  type String,
          |  price INT,
          |  pdate String,
          |  customer String,
          |  city String)
          |PARTITIONED BY (state STRING, month INT)
          |STORED AS PARQUET
        """.stripMargin)

      sql(
        """CREATE TABLE orderupdates(
          |  id INT,
          |  make String,
          |  type String,
          |  price INT,
          |  pdate String,
          |  customer String,
          |  city String)
          |PARTITIONED BY (state STRING, month INT)
          |STORED AS PARQUET
        """.stripMargin)

      sql("set hive.exec.dynamic.partition.mode=nonstrict")
      sql("INSERT INTO TABLE orders PARTITION(state, month) SELECT * FROM orders1")
      sql("INSERT INTO TABLE orderupdates PARTITION(state, month) SELECT * FROM orderupdates1")

      checkAnswer(
        sql(
          """
            |select orders.state, orders.month
            |from orders
            |join (
            |  select distinct orders.state,orders.month
            |  from orders
            |  join orderupdates
            |    on orderupdates.id = orders.id) ao
            |  on ao.state = orders.state and ao.month = orders.month
          """.stripMargin),
        (1 to 6).map(_ => Row("CA", 20151)))
    }
  }

  test("show functions") {
    val allBuiltinFunctions = FunctionRegistry.builtin.listFunction().map(_.unquotedString)
    val allFunctions = sql("SHOW functions").collect().map(r => r(0))
    allBuiltinFunctions.foreach { f =>
      assert(allFunctions.contains(f))
    }
    withTempDatabase { db =>
      def createFunction(names: Seq[String]): Unit = {
        names.foreach { name =>
          sql(
            s"""
              |CREATE TEMPORARY FUNCTION $name
              |AS '${classOf[PairUDF].getName}'
            """.stripMargin)
        }
      }
      def dropFunction(names: Seq[String]): Unit = {
        names.foreach { name =>
          sql(s"DROP TEMPORARY FUNCTION $name")
        }
      }
      createFunction(Seq("temp_abs", "temp_weekofyear", "temp_sha", "temp_sha1", "temp_sha2"))

      checkAnswer(sql("SHOW functions temp_abs"), Row("temp_abs"))
      checkAnswer(sql("SHOW functions 'temp_abs'"), Row("temp_abs"))
      checkAnswer(sql(s"SHOW functions $db.temp_abs"), Row("temp_abs"))
      checkAnswer(sql(s"SHOW functions `$db`.`temp_abs`"), Row("temp_abs"))
      checkAnswer(sql(s"SHOW functions `$db`.`temp_abs`"), Row("temp_abs"))
      checkAnswer(sql("SHOW functions `a function doens't exist`"), Nil)
      checkAnswer(sql("SHOW functions `temp_weekofyea*`"), Row("temp_weekofyear"))

      // this probably will failed if we add more function with `sha` prefixing.
      checkAnswer(
        sql("SHOW functions `temp_sha*`"),
        List(Row("temp_sha"), Row("temp_sha1"), Row("temp_sha2")))

      // Test '|' for alternation.
      checkAnswer(
        sql("SHOW functions 'temp_sha*|temp_weekofyea*'"),
        List(Row("temp_sha"), Row("temp_sha1"), Row("temp_sha2"), Row("temp_weekofyear")))

      dropFunction(Seq("temp_abs", "temp_weekofyear", "temp_sha", "temp_sha1", "temp_sha2"))
    }
  }

  test("describe functions - built-in functions") {
    checkKeywordsExist(sql("describe function extended upper"),
      "Function: upper",
      "Class: org.apache.spark.sql.catalyst.expressions.Upper",
      "Usage: upper(str) - Returns `str` with all characters changed to uppercase",
      "Extended Usage:",
      "Examples:",
      "> SELECT upper('SparkSql');",
      "SPARKSQL")

    checkKeywordsExist(sql("describe functioN Upper"),
      "Function: upper",
      "Class: org.apache.spark.sql.catalyst.expressions.Upper",
      "Usage: upper(str) - Returns `str` with all characters changed to uppercase")

    checkKeywordsNotExist(sql("describe functioN Upper"),
      "Extended Usage")

    checkKeywordsExist(sql("describe functioN abcadf"),
      "Function: abcadf not found.")

    checkKeywordsExist(sql("describe functioN  `~`"),
      "Function: ~",
      "Class: org.apache.spark.sql.catalyst.expressions.BitwiseNot",
      "Usage: ~ expr - Returns the result of bitwise NOT of `expr`.")

    // Hard coded describe functions
    checkKeywordsExist(sql("describe function  `<>`"),
      "Function: <>",
      "Usage: expr1 <> expr2 - Returns true if `expr1` is not equal to `expr2`")

    checkKeywordsExist(sql("describe function  `!=`"),
      "Function: !=",
      "Usage: expr1 != expr2 - Returns true if `expr1` is not equal to `expr2`")

    checkKeywordsExist(sql("describe function  `between`"),
      "Function: between",
      "Usage: expr1 [NOT] BETWEEN expr2 AND expr3 - " +
        "evaluate if `expr1` is [not] in between `expr2` and `expr3`")

    checkKeywordsExist(sql("describe function  `case`"),
      "Function: case",
      "Usage: CASE expr1 WHEN expr2 THEN expr3 " +
        "[WHEN expr4 THEN expr5]* [ELSE expr6] END - " +
        "When `expr1` = `expr2`, returns `expr3`; " +
        "when `expr1` = `expr4`, return `expr5`; else return `expr6`")
  }

  test("describe functions - user defined functions") {
    withUserDefinedFunction("udtf_count" -> false) {
      sql(
        s"""
           |CREATE FUNCTION udtf_count
           |AS 'org.apache.spark.sql.hive.execution.GenericUDTFCount2'
           |USING JAR '${hiveContext.getHiveFile("TestUDTF.jar").toURI}'
        """.stripMargin)

      checkKeywordsExist(sql("describe function udtf_count"),
        "Function: default.udtf_count",
        "Class: org.apache.spark.sql.hive.execution.GenericUDTFCount2",
        "Usage: N/A")

      checkAnswer(
        sql("SELECT udtf_count(a) FROM (SELECT 1 AS a FROM src LIMIT 3) t"),
        Row(3) :: Row(3) :: Nil)

      checkKeywordsExist(sql("describe function udtf_count"),
        "Function: default.udtf_count",
        "Class: org.apache.spark.sql.hive.execution.GenericUDTFCount2",
        "Usage: N/A")
    }
  }

  test("describe functions - temporary user defined functions") {
    withUserDefinedFunction("udtf_count_temp" -> true) {
      sql(
        s"""
           |CREATE TEMPORARY FUNCTION udtf_count_temp
           |AS 'org.apache.spark.sql.hive.execution.GenericUDTFCount2'
           |USING JAR '${hiveContext.getHiveFile("TestUDTF.jar").toURI}'
        """.stripMargin)

      checkKeywordsExist(sql("describe function udtf_count_temp"),
        "Function: udtf_count_temp",
        "Class: org.apache.spark.sql.hive.execution.GenericUDTFCount2",
        "Usage: N/A")

      checkAnswer(
        sql("SELECT udtf_count_temp(a) FROM (SELECT 1 AS a FROM src LIMIT 3) t"),
        Row(3) :: Row(3) :: Nil)

      checkKeywordsExist(sql("describe function udtf_count_temp"),
        "Function: udtf_count_temp",
        "Class: org.apache.spark.sql.hive.execution.GenericUDTFCount2",
        "Usage: N/A")
    }
  }

  test("SPARK-5371: union with null and sum") {
    val df = Seq((1, 1)).toDF("c1", "c2")
    df.createOrReplaceTempView("table1")

    val query = sql(
      """
        |SELECT
        |  MIN(c1),
        |  MIN(c2)
        |FROM (
        |  SELECT
        |    SUM(c1) c1,
        |    NULL c2
        |  FROM table1
        |  UNION ALL
        |  SELECT
        |    NULL c1,
        |    SUM(c2) c2
        |  FROM table1
        |) a
      """.stripMargin)
    checkAnswer(query, Row(1, 1) :: Nil)
  }

  test("CTAS with WITH clause") {

    val df = Seq((1, 1)).toDF("c1", "c2")
    df.createOrReplaceTempView("table1")
    withTable("with_table1") {
      sql(
        """
          |CREATE TABLE with_table1 AS
          |WITH T AS (
          |  SELECT *
          |  FROM table1
          |)
          |SELECT *
          |FROM T
        """.stripMargin)
      val query = sql("SELECT * FROM with_table1")
      checkAnswer(query, Row(1, 1) :: Nil)
    }
  }

  test("explode nested Field") {
    Seq(NestedArray1(NestedArray2(Seq(1, 2, 3)))).toDF.createOrReplaceTempView("nestedArray")
    checkAnswer(
      sql("SELECT ints FROM nestedArray LATERAL VIEW explode(a.b) a AS ints"),
      Row(1) :: Row(2) :: Row(3) :: Nil)

    checkAnswer(
      sql("SELECT `ints` FROM nestedArray LATERAL VIEW explode(a.b) `a` AS `ints`"),
      Row(1) :: Row(2) :: Row(3) :: Nil)

    checkAnswer(
      sql("SELECT `a`.`ints` FROM nestedArray LATERAL VIEW explode(a.b) `a` AS `ints`"),
      Row(1) :: Row(2) :: Row(3) :: Nil)

    checkAnswer(
      sql(
        """
          |SELECT `weird``tab`.`weird``col`
          |FROM nestedArray
          |LATERAL VIEW explode(a.b) `weird``tab` AS `weird``col`
        """.stripMargin),
      Row(1) :: Row(2) :: Row(3) :: Nil)
  }

  test("SPARK-4512 Fix attribute reference resolution error when using SORT BY") {
    checkAnswer(
      sql("SELECT * FROM (SELECT key + key AS a FROM src SORT BY value) t ORDER BY t.a"),
      sql("SELECT key + key as a FROM src ORDER BY a").collect().toSeq
    )
  }

  def checkRelation(
      tableName: String,
      isDataSourceTable: Boolean,
      format: String,
      userSpecifiedLocation: Option[String] = None): Unit = {
    var relation: LogicalPlan = null
    withSQLConf(
      HiveUtils.CONVERT_METASTORE_PARQUET.key -> "false",
      HiveUtils.CONVERT_METASTORE_ORC.key -> "false") {
      relation = EliminateSubqueryAliases(spark.table(tableName).queryExecution.analyzed)
    }
    val catalogTable =
      sessionState.catalog.getTableMetadata(TableIdentifier(tableName))
    relation match {
      case LogicalRelation(r: HadoopFsRelation, _, _, _) =>
        if (!isDataSourceTable) {
          fail(
            s"${classOf[HiveTableRelation].getCanonicalName} is expected, but found " +
              s"${HadoopFsRelation.getClass.getCanonicalName}.")
        }
        userSpecifiedLocation match {
          case Some(location) =>
            assert(r.options("path") === location)
          case None => // OK.
        }
        assert(catalogTable.provider.get === format)

      case r: HiveTableRelation =>
        if (isDataSourceTable) {
          fail(
            s"${HadoopFsRelation.getClass.getCanonicalName} is expected, but found " +
              s"${classOf[HiveTableRelation].getCanonicalName}.")
        }
        userSpecifiedLocation match {
          case Some(location) =>
            assert(r.tableMeta.location === CatalogUtils.stringToURI(location))
          case None => // OK.
        }
        // Also make sure that the format and serde are as desired.
        assert(catalogTable.storage.inputFormat.get.toLowerCase(Locale.ROOT).contains(format))
        assert(catalogTable.storage.outputFormat.get.toLowerCase(Locale.ROOT).contains(format))
        val serde = catalogTable.storage.serde.get
        format match {
          case "sequence" | "text" => assert(serde.contains("LazySimpleSerDe"))
          case "rcfile" => assert(serde.contains("LazyBinaryColumnarSerDe"))
          case _ => assert(serde.toLowerCase(Locale.ROOT).contains(format))
        }
    }

    // When a user-specified location is defined, the table type needs to be EXTERNAL.
    val actualTableType = catalogTable.tableType
    userSpecifiedLocation match {
      case Some(location) =>
        assert(actualTableType === CatalogTableType.EXTERNAL)
      case None =>
        assert(actualTableType === CatalogTableType.MANAGED)
    }
  }

  test("CTAS without serde without location") {
    withSQLConf(SQLConf.CONVERT_CTAS.key -> "true") {
      val defaultDataSource = sessionState.conf.defaultDataSourceName
      withTable("ctas1") {
        sql("CREATE TABLE ctas1 AS SELECT key k, value FROM src ORDER BY k, value")
        sql("CREATE TABLE IF NOT EXISTS ctas1 AS SELECT key k, value FROM src ORDER BY k, value")
        val message = intercept[AnalysisException] {
          sql("CREATE TABLE ctas1 AS SELECT key k, value FROM src ORDER BY k, value")
        }.getMessage
        assert(message.contains("already exists"))
        checkRelation("ctas1", isDataSourceTable = true, defaultDataSource)
      }

      // Specifying database name for query can be converted to data source write path
      // is not allowed right now.
      withTable("ctas1") {
        sql("CREATE TABLE default.ctas1 AS SELECT key k, value FROM src ORDER BY k, value")
        checkRelation("ctas1", isDataSourceTable = true, defaultDataSource)
      }

      withTable("ctas1") {
        sql("CREATE TABLE ctas1 stored as textfile" +
          " AS SELECT key k, value FROM src ORDER BY k, value")
        checkRelation("ctas1", isDataSourceTable = false, "text")
      }

      withTable("ctas1") {
        sql("CREATE TABLE ctas1 stored as sequencefile" +
          " AS SELECT key k, value FROM src ORDER BY k, value")
        checkRelation("ctas1", isDataSourceTable = false, "sequence")
      }

      withTable("ctas1") {
        sql("CREATE TABLE ctas1 stored as rcfile AS SELECT key k, value FROM src ORDER BY k, value")
        checkRelation("ctas1", isDataSourceTable = false, "rcfile")
      }

      withTable("ctas1") {
        sql("CREATE TABLE ctas1 stored as orc AS SELECT key k, value FROM src ORDER BY k, value")
        checkRelation("ctas1", isDataSourceTable = false, "orc")
      }

      withTable("ctas1") {
        sql(
          """
            |CREATE TABLE ctas1 stored as parquet
            |AS SELECT key k, value FROM src ORDER BY k, value
          """.stripMargin)
        checkRelation("ctas1", isDataSourceTable = false, "parquet")
      }
    }
  }

  test("CTAS with default fileformat") {
    val table = "ctas1"
    val ctas = s"CREATE TABLE IF NOT EXISTS $table SELECT key k, value FROM src"
    Seq("orc", "parquet").foreach { dataSourceFormat =>
      withSQLConf(
        SQLConf.CONVERT_CTAS.key -> "true",
        SQLConf.DEFAULT_DATA_SOURCE_NAME.key -> dataSourceFormat,
        "hive.default.fileformat" -> "textfile") {
        withTable(table) {
          sql(ctas)
          // The default datasource file format is controlled by `spark.sql.sources.default`.
          // This testcase verifies that setting `hive.default.fileformat` has no impact on
          // the target table's fileformat in case of CTAS.
          checkRelation(tableName = table, isDataSourceTable = true, format = dataSourceFormat)
        }
      }
    }
  }

  test("CTAS without serde with location") {
    withSQLConf(SQLConf.CONVERT_CTAS.key -> "true") {
      withTempDir { dir =>
        val defaultDataSource = sessionState.conf.defaultDataSourceName

        val tempLocation = dir.toURI.getPath.stripSuffix("/")
        withTable("ctas1") {
          sql(s"CREATE TABLE ctas1 LOCATION 'file:$tempLocation/c1'" +
            " AS SELECT key k, value FROM src ORDER BY k, value")
          checkRelation(
            "ctas1", isDataSourceTable = true, defaultDataSource, Some(s"file:$tempLocation/c1"))
        }

        withTable("ctas1") {
          sql(s"CREATE TABLE ctas1 LOCATION 'file:$tempLocation/c2'" +
            " AS SELECT key k, value FROM src ORDER BY k, value")
          checkRelation(
            "ctas1", isDataSourceTable = true, defaultDataSource, Some(s"file:$tempLocation/c2"))
        }

        withTable("ctas1") {
          sql(s"CREATE TABLE ctas1 stored as textfile LOCATION 'file:$tempLocation/c3'" +
            " AS SELECT key k, value FROM src ORDER BY k, value")
          checkRelation(
            "ctas1", isDataSourceTable = false, "text", Some(s"file:$tempLocation/c3"))
        }

        withTable("ctas1") {
          sql(s"CREATE TABLE ctas1 stored as sequenceFile LOCATION 'file:$tempLocation/c4'" +
            " AS SELECT key k, value FROM src ORDER BY k, value")
          checkRelation(
            "ctas1", isDataSourceTable = false, "sequence", Some(s"file:$tempLocation/c4"))
        }

        withTable("ctas1") {
          sql(s"CREATE TABLE ctas1 stored as rcfile LOCATION 'file:$tempLocation/c5'" +
            " AS SELECT key k, value FROM src ORDER BY k, value")
          checkRelation(
            "ctas1", isDataSourceTable = false, "rcfile", Some(s"file:$tempLocation/c5"))
        }
      }
    }
  }

  test("CTAS with serde") {
    withTable("ctas1", "ctas2", "ctas3", "ctas4", "ctas5") {
      sql("CREATE TABLE ctas1 AS SELECT key k, value FROM src ORDER BY k, value")
      sql(
        """CREATE TABLE ctas2
          | ROW FORMAT SERDE "org.apache.hadoop.hive.serde2.columnar.ColumnarSerDe"
          | WITH SERDEPROPERTIES("serde_p1"="p1","serde_p2"="p2")
          | STORED AS RCFile
          | TBLPROPERTIES("tbl_p1"="p11", "tbl_p2"="p22")
          | AS
          |   SELECT key, value
          |   FROM src
          |   ORDER BY key, value""".stripMargin)

      val storageCtas2 = spark.sessionState.catalog.
        getTableMetadata(TableIdentifier("ctas2")).storage
      assert(storageCtas2.inputFormat == Some("org.apache.hadoop.hive.ql.io.RCFileInputFormat"))
      assert(storageCtas2.outputFormat == Some("org.apache.hadoop.hive.ql.io.RCFileOutputFormat"))
      assert(storageCtas2.serde == Some("org.apache.hadoop.hive.serde2.columnar.ColumnarSerDe"))

      sql(
        """CREATE TABLE ctas3
          | ROW FORMAT DELIMITED FIELDS TERMINATED BY ',' LINES TERMINATED BY '\012'
          | STORED AS textfile AS
          |   SELECT key, value
          |   FROM src
          |   ORDER BY key, value""".stripMargin)

      // the table schema may like (key: integer, value: string)
      sql(
        """CREATE TABLE IF NOT EXISTS ctas4 AS
          | SELECT 1 AS key, value FROM src LIMIT 1""".stripMargin)
      // do nothing cause the table ctas4 already existed.
      sql(
        """CREATE TABLE IF NOT EXISTS ctas4 AS
          | SELECT key, value FROM src ORDER BY key, value""".stripMargin)

      checkAnswer(
        sql("SELECT k, value FROM ctas1 ORDER BY k, value"),
        sql("SELECT key, value FROM src ORDER BY key, value"))
      checkAnswer(
        sql("SELECT key, value FROM ctas2 ORDER BY key, value"),
        sql(
          """
          SELECT key, value
          FROM src
          ORDER BY key, value"""))
      checkAnswer(
        sql("SELECT key, value FROM ctas3 ORDER BY key, value"),
        sql(
          """
          SELECT key, value
          FROM src
          ORDER BY key, value"""))
      intercept[AnalysisException] {
        sql(
          """CREATE TABLE ctas4 AS
            | SELECT key, value FROM src ORDER BY key, value""".stripMargin)
      }
      checkAnswer(
        sql("SELECT key, value FROM ctas4 ORDER BY key, value"),
        sql("SELECT key, value FROM ctas4 LIMIT 1").collect().toSeq)

      sql(
        """CREATE TABLE ctas5
          | STORED AS parquet AS
          |   SELECT key, value
          |   FROM src
          |   ORDER BY key, value""".stripMargin)
      val storageCtas5 = spark.sessionState.catalog.
        getTableMetadata(TableIdentifier("ctas5")).storage
      assert(storageCtas5.inputFormat ==
        Some("org.apache.hadoop.hive.ql.io.parquet.MapredParquetInputFormat"))
      assert(storageCtas5.outputFormat ==
        Some("org.apache.hadoop.hive.ql.io.parquet.MapredParquetOutputFormat"))
      assert(storageCtas5.serde ==
        Some("org.apache.hadoop.hive.ql.io.parquet.serde.ParquetHiveSerDe"))


      // use the Hive SerDe for parquet tables
      withSQLConf(HiveUtils.CONVERT_METASTORE_PARQUET.key -> "false") {
        checkAnswer(
          sql("SELECT key, value FROM ctas5 ORDER BY key, value"),
          sql("SELECT key, value FROM src ORDER BY key, value"))
      }
    }
  }

  test("specifying the column list for CTAS") {
    withTempView("mytable1") {
      Seq((1, "111111"), (2, "222222")).toDF("key", "value").createOrReplaceTempView("mytable1")
      withTable("gen__tmp") {
        sql("create table gen__tmp as select key as a, value as b from mytable1")
        checkAnswer(
          sql("SELECT a, b from gen__tmp"),
          sql("select key, value from mytable1").collect())
      }

      withTable("gen__tmp") {
        val e = intercept[AnalysisException] {
          sql("create table gen__tmp(a int, b string) as select key, value from mytable1")
        }.getMessage
        assert(e.contains("Schema may not be specified in a Create Table As Select (CTAS)"))
      }

      withTable("gen__tmp") {
        val e = intercept[AnalysisException] {
          sql(
            """
              |CREATE TABLE gen__tmp
              |PARTITIONED BY (key string)
              |AS SELECT key, value FROM mytable1
            """.stripMargin)
        }.getMessage
        assert(e.contains("Create Partitioned Table As Select cannot specify data type for " +
          "the partition columns of the target table"))
      }
    }
  }

  test("command substitution") {
    sql("set tbl=src")
    checkAnswer(
      sql("SELECT key FROM ${hiveconf:tbl} ORDER BY key, value limit 1"),
      sql("SELECT key FROM src ORDER BY key, value limit 1").collect().toSeq)

    sql("set spark.sql.variable.substitute=false") // disable the substitution
    sql("set tbl2=src")
    intercept[Exception] {
      sql("SELECT key FROM ${hiveconf:tbl2} ORDER BY key, value limit 1").collect()
    }

    sql("set spark.sql.variable.substitute=true") // enable the substitution
    checkAnswer(
      sql("SELECT key FROM ${hiveconf:tbl2} ORDER BY key, value limit 1"),
      sql("SELECT key FROM src ORDER BY key, value limit 1").collect().toSeq)
  }

  test("ordering not in select") {
    checkAnswer(
      sql("SELECT key FROM src ORDER BY value"),
      sql("SELECT key FROM (SELECT key, value FROM src ORDER BY value) a").collect().toSeq)
  }

  test("ordering not in agg") {
    checkAnswer(
      sql("SELECT key FROM src GROUP BY key, value ORDER BY value"),
      sql("""
        SELECT key
        FROM (
          SELECT key, value
          FROM src
          GROUP BY key, value
          ORDER BY value) a""").collect().toSeq)
  }

  test("double nested data") {
    withTable("test_ctas_1234") {
      sparkContext.parallelize(Nested1(Nested2(Nested3(1))) :: Nil)
        .toDF().createOrReplaceTempView("nested")
      checkAnswer(
        sql("SELECT f1.f2.f3 FROM nested"),
        Row(1))

      sql("CREATE TABLE test_ctas_1234 AS SELECT * from nested")
      checkAnswer(
        sql("SELECT * FROM test_ctas_1234"),
        sql("SELECT * FROM nested").collect().toSeq)

      intercept[AnalysisException] {
        sql("CREATE TABLE test_ctas_1234 AS SELECT * from notexists").collect()
      }
    }
  }

  test("test CTAS") {
    withTable("test_ctas_1234") {
      sql("CREATE TABLE test_ctas_123 AS SELECT key, value FROM src")
      checkAnswer(
        sql("SELECT key, value FROM test_ctas_123 ORDER BY key"),
        sql("SELECT key, value FROM src ORDER BY key").collect().toSeq)
    }
  }

  test("SPARK-4825 save join to table") {
    withTable("test1", "test2", "test") {
      val testData = sparkContext.parallelize(1 to 10).map(i => TestData(i, i.toString)).toDF()
      sql("CREATE TABLE test1 (key INT, value STRING)")
      testData.write.mode(SaveMode.Append).insertInto("test1")
      sql("CREATE TABLE test2 (key INT, value STRING)")
      testData.write.mode(SaveMode.Append).insertInto("test2")
      testData.write.mode(SaveMode.Append).insertInto("test2")
      sql("CREATE TABLE test AS SELECT COUNT(a.value) FROM test1 a JOIN test2 b ON a.key = b.key")
      checkAnswer(
        table("test"),
        sql("SELECT COUNT(a.value) FROM test1 a JOIN test2 b ON a.key = b.key").collect().toSeq)
    }
  }

  test("SPARK-3708 Backticks aren't handled correctly is aliases") {
    checkAnswer(
      sql("SELECT k FROM (SELECT `key` AS `k` FROM src) a"),
      sql("SELECT `key` FROM src").collect().toSeq)
  }

  test("SPARK-3834 Backticks not correctly handled in subquery aliases") {
    checkAnswer(
      sql("SELECT a.key FROM (SELECT key FROM src) `a`"),
      sql("SELECT `key` FROM src").collect().toSeq)
  }

  test("SPARK-3814 Support Bitwise & operator") {
    checkAnswer(
      sql("SELECT case when 1&1=1 then 1 else 0 end FROM src"),
      sql("SELECT 1 FROM src").collect().toSeq)
  }

  test("SPARK-3814 Support Bitwise | operator") {
    checkAnswer(
      sql("SELECT case when 1|0=1 then 1 else 0 end FROM src"),
      sql("SELECT 1 FROM src").collect().toSeq)
  }

  test("SPARK-3814 Support Bitwise ^ operator") {
    checkAnswer(
      sql("SELECT case when 1^0=1 then 1 else 0 end FROM src"),
      sql("SELECT 1 FROM src").collect().toSeq)
  }

  test("SPARK-3814 Support Bitwise ~ operator") {
    checkAnswer(
      sql("SELECT case when ~1=-2 then 1 else 0 end FROM src"),
      sql("SELECT 1 FROM src").collect().toSeq)
  }

  test("SPARK-4154 Query does not work if it has 'not between' in Spark SQL and HQL") {
    checkAnswer(sql("SELECT key FROM src WHERE key not between 0 and 10 order by key"),
      sql("SELECT key FROM src WHERE key between 11 and 500 order by key").collect().toSeq)
  }

  test("SPARK-2554 SumDistinct partial aggregation") {
    checkAnswer(sql("SELECT sum( distinct key) FROM src group by key order by key"),
      sql("SELECT distinct key FROM src order by key").collect().toSeq)
  }

  test("SPARK-4963 DataFrame sample on mutable row return wrong result") {
    sql("SELECT * FROM src WHERE key % 2 = 0")
      .sample(withReplacement = false, fraction = 0.3)
      .createOrReplaceTempView("sampled")
    (1 to 10).foreach { i =>
      checkAnswer(
        sql("SELECT * FROM sampled WHERE key % 2 = 1"),
        Seq.empty[Row])
    }
  }

  test("SPARK-4699 SparkSession with Hive Support should be case insensitive by default") {
    checkAnswer(
      sql("SELECT KEY FROM Src ORDER BY value"),
      sql("SELECT key FROM src ORDER BY value").collect().toSeq)
  }

  test("SPARK-5284 Insert into Hive throws NPE when a inner complex type field has a null value") {
    val schema = StructType(
      StructField("s",
        StructType(
          StructField("innerStruct", StructType(StructField("s1", StringType, true) :: Nil)) ::
            StructField("innerArray", ArrayType(IntegerType), true) ::
            StructField("innerMap", MapType(StringType, IntegerType)) :: Nil), true) :: Nil)
    val row = Row(Row(null, null, null))

    val rowRdd = sparkContext.parallelize(row :: Nil)

    spark.createDataFrame(rowRdd, schema).createOrReplaceTempView("testTable")

    sql(
      """CREATE TABLE nullValuesInInnerComplexTypes
        |  (s struct<innerStruct: struct<s1:string>,
        |            innerArray:array<int>,
        |            innerMap: map<string, int>>)
      """.stripMargin).collect()

    sql(
      """
        |INSERT OVERWRITE TABLE nullValuesInInnerComplexTypes
        |SELECT * FROM testTable
      """.stripMargin)

    checkAnswer(
      sql("SELECT * FROM nullValuesInInnerComplexTypes"),
      Row(Row(null, null, null))
    )

    sql("DROP TABLE nullValuesInInnerComplexTypes")
    dropTempTable("testTable")
  }

  test("SPARK-4296 Grouping field with Hive UDF as sub expression") {
    val ds = Seq("""{"a": "str", "b":"1", "c":"1970-01-01 00:00:00"}""").toDS()
    read.json(ds).createOrReplaceTempView("data")
    checkAnswer(
      sql("SELECT concat(a, '-', b), year(c) FROM data GROUP BY concat(a, '-', b), year(c)"),
      Row("str-1", 1970))

    dropTempTable("data")

    read.json(ds).createOrReplaceTempView("data")
    checkAnswer(sql("SELECT year(c) + 1 FROM data GROUP BY year(c) + 1"), Row(1971))

    dropTempTable("data")
  }

  test("resolve udtf in projection #1") {
    val ds = (1 to 5).map(i => s"""{"a":[$i, ${i + 1}]}""").toDS()
    read.json(ds).createOrReplaceTempView("data")
    val df = sql("SELECT explode(a) AS val FROM data")
    val col = df("val")
  }

  test("resolve udtf in projection #2") {
    val ds = (1 to 2).map(i => s"""{"a":[$i, ${i + 1}]}""").toDS()
    read.json(ds).createOrReplaceTempView("data")
    checkAnswer(sql("SELECT explode(map(1, 1)) FROM data LIMIT 1"), Row(1, 1) :: Nil)
    checkAnswer(sql("SELECT explode(map(1, 1)) as (k1, k2) FROM data LIMIT 1"), Row(1, 1) :: Nil)
    intercept[AnalysisException] {
      sql("SELECT explode(map(1, 1)) as k1 FROM data LIMIT 1")
    }

    intercept[AnalysisException] {
      sql("SELECT explode(map(1, 1)) as (k1, k2, k3) FROM data LIMIT 1")
    }
  }

  // TGF with non-TGF in project is allowed in Spark SQL, but not in Hive
  test("TGF with non-TGF in projection") {
    val ds = Seq("""{"a": "1", "b":"1"}""").toDS()
    read.json(ds).createOrReplaceTempView("data")
    checkAnswer(
      sql("SELECT explode(map(a, b)) as (k1, k2), a, b FROM data"),
      Row("1", "1", "1", "1") :: Nil)
  }

  test("logical.Project should not be resolved if it contains aggregates or generators") {
    // This test is used to test the fix of SPARK-5875.
    // The original issue was that Project's resolved will be true when it contains
    // AggregateExpressions or Generators. However, in this case, the Project
    // is not in a valid state (cannot be executed). Because of this bug, the analysis rule of
    // PreInsertionCasts will actually start to work before ImplicitGenerate and then
    // generates an invalid query plan.
    val ds = (1 to 5).map(i => s"""{"a":[$i, ${i + 1}]}""").toDS()
    read.json(ds).createOrReplaceTempView("data")

    withSQLConf(SQLConf.CONVERT_CTAS.key -> "false") {
      sql("CREATE TABLE explodeTest (key bigInt)")
      table("explodeTest").queryExecution.analyzed match {
        case SubqueryAlias(_, r: HiveTableRelation) => // OK
        case _ =>
          fail("To correctly test the fix of SPARK-5875, explodeTest should be a MetastoreRelation")
      }

      sql(s"INSERT OVERWRITE TABLE explodeTest SELECT explode(a) AS val FROM data")
      checkAnswer(
        sql("SELECT key from explodeTest"),
        (1 to 5).flatMap(i => Row(i) :: Row(i + 1) :: Nil)
      )

      sql("DROP TABLE explodeTest")
      dropTempTable("data")
    }
  }

  test("sanity test for SPARK-6618") {
    val threads: Seq[Thread] = (1 to 10).map { i =>
      new Thread("test-thread-" + i) {
        override def run(): Unit = {
          val tableName = s"SPARK_6618_table_$i"
          sql(s"CREATE TABLE $tableName (col1 string)")
          sessionState.catalog.lookupRelation(TableIdentifier(tableName))
          table(tableName)
          tables()
          sql(s"DROP TABLE $tableName")
        }
      }
    }
    threads.foreach(_.start())
    threads.foreach(_.join(10000))
  }

  test("SPARK-5203 union with different decimal precision") {
    Seq.empty[(java.math.BigDecimal, java.math.BigDecimal)]
      .toDF("d1", "d2")
      .select($"d1".cast(DecimalType(10, 5)).as("d"))
      .createOrReplaceTempView("dn")

    sql("select d from dn union all select d * 2 from dn")
      .queryExecution.analyzed
  }

  test("Star Expansion - script transform") {
    assume(TestUtils.testCommandAvailable("/bin/bash"))
    val data = (1 to 100000).map { i => (i, i, i) }
    data.toDF("d1", "d2", "d3").createOrReplaceTempView("script_trans")
    assert(100000 === sql("SELECT TRANSFORM (*) USING 'cat' FROM script_trans").count())
  }

  test("test script transform for stdout") {
    assume(TestUtils.testCommandAvailable("/bin/bash"))
    val data = (1 to 100000).map { i => (i, i, i) }
    data.toDF("d1", "d2", "d3").createOrReplaceTempView("script_trans")
    assert(100000 ===
      sql("SELECT TRANSFORM (d1, d2, d3) USING 'cat' AS (a,b,c) FROM script_trans").count())
  }

  test("test script transform for stderr") {
    assume(TestUtils.testCommandAvailable("/bin/bash"))
    val data = (1 to 100000).map { i => (i, i, i) }
    data.toDF("d1", "d2", "d3").createOrReplaceTempView("script_trans")
    assert(0 ===
      sql("SELECT TRANSFORM (d1, d2, d3) USING 'cat 1>&2' AS (a,b,c) FROM script_trans").count())
  }

  test("test script transform data type") {
    assume(TestUtils.testCommandAvailable("/bin/bash"))
    val data = (1 to 5).map { i => (i, i) }
    data.toDF("key", "value").createOrReplaceTempView("test")
    checkAnswer(
      sql("""FROM
          |(FROM test SELECT TRANSFORM(key, value) USING 'cat' AS (`thing1` int, thing2 string)) t
          |SELECT thing1 + 1
        """.stripMargin), (2 to 6).map(i => Row(i)))
  }

  test("Sorting columns are not in Generate") {
    withTempView("data") {
      spark.range(1, 5)
        .select(array($"id", $"id" + 1).as("a"), $"id".as("b"), (lit(10) - $"id").as("c"))
        .createOrReplaceTempView("data")

      // case 1: missing sort columns are resolvable if join is true
      checkAnswer(
        sql("SELECT explode(a) AS val, b FROM data WHERE b < 2 order by val, c"),
        Row(1, 1) :: Row(2, 1) :: Nil)

      // case 2: missing sort columns are resolvable if join is false
      checkAnswer(
        sql("SELECT explode(a) AS val FROM data order by val, c"),
        Seq(1, 2, 2, 3, 3, 4, 4, 5).map(i => Row(i)))

      // case 3: missing sort columns are resolvable if join is true and outer is true
      checkAnswer(
        sql(
          """
            |SELECT C.val, b FROM data LATERAL VIEW OUTER explode(a) C as val
            |where b < 2 order by c, val, b
          """.stripMargin),
        Row(1, 1) :: Row(2, 1) :: Nil)
    }
  }

  test("test case key when") {
    (1 to 5).map(i => (i, i.toString)).toDF("k", "v").createOrReplaceTempView("t")
    checkAnswer(
      sql("SELECT CASE k WHEN 2 THEN 22 WHEN 4 THEN 44 ELSE 0 END, v FROM t"),
      Row(0, "1") :: Row(22, "2") :: Row(0, "3") :: Row(44, "4") :: Row(0, "5") :: Nil)
  }

  test("SPARK-7269 Check analysis failed in case in-sensitive") {
    Seq(1, 2, 3).map { i =>
      (i.toString, i.toString)
    }.toDF("key", "value").createOrReplaceTempView("df_analysis")
    sql("SELECT kEy from df_analysis group by key").collect()
    sql("SELECT kEy+3 from df_analysis group by key+3").collect()
    sql("SELECT kEy+3, a.kEy, A.kEy from df_analysis A group by key").collect()
    sql("SELECT cast(kEy+1 as Int) from df_analysis A group by cast(key+1 as int)").collect()
    sql("SELECT cast(kEy+1 as Int) from df_analysis A group by key+1").collect()
    sql("SELECT 2 from df_analysis A group by key+1").collect()
    intercept[AnalysisException] {
      sql("SELECT kEy+1 from df_analysis group by key+3")
    }
    intercept[AnalysisException] {
      sql("SELECT cast(key+2 as Int) from df_analysis A group by cast(key+1 as int)")
    }
  }

  test("Cast STRING to BIGINT") {
    checkAnswer(sql("SELECT CAST('775983671874188101' as BIGINT)"), Row(775983671874188101L))
  }

  test("dynamic partition value test") {
    try {
      sql("set hive.exec.dynamic.partition.mode=nonstrict")
      // date
      sql("drop table if exists dynparttest1")
      sql("create table dynparttest1 (value int) partitioned by (pdate date)")
      sql(
        """
          |insert into table dynparttest1 partition(pdate)
          | select count(*), cast('2015-05-21' as date) as pdate from src
        """.stripMargin)
      checkAnswer(
        sql("select * from dynparttest1"),
        Seq(Row(500, java.sql.Date.valueOf("2015-05-21"))))

      // decimal
      sql("drop table if exists dynparttest2")
      sql("create table dynparttest2 (value int) partitioned by (pdec decimal(5, 1))")
      sql(
        """
          |insert into table dynparttest2 partition(pdec)
          | select count(*), cast('100.12' as decimal(5, 1)) as pdec from src
        """.stripMargin)
      checkAnswer(
        sql("select * from dynparttest2"),
        Seq(Row(500, new java.math.BigDecimal("100.1"))))
    } finally {
      sql("drop table if exists dynparttest1")
      sql("drop table if exists dynparttest2")
      sql("set hive.exec.dynamic.partition.mode=strict")
    }
  }

  test("Call add jar in a different thread (SPARK-8306)") {
    @volatile var error: Option[Throwable] = None
    val thread = new Thread {
      override def run() {
        // To make sure this test works, this jar should not be loaded in another place.
        sql(
          s"ADD JAR ${HiveTestUtils.getHiveContribJar.getCanonicalPath}")
        try {
          sql(
            """
              |CREATE TEMPORARY FUNCTION example_max
              |AS 'org.apache.hadoop.hive.contrib.udaf.example.UDAFExampleMax'
            """.stripMargin)
        } catch {
          case throwable: Throwable =>
            error = Some(throwable)
        }
      }
    }
    thread.start()
    thread.join()
    error match {
      case Some(throwable) =>
        fail("CREATE TEMPORARY FUNCTION should not fail.", throwable)
      case None => // OK
    }
  }

  test("SPARK-6785: HiveQuerySuite - Date comparison test 2") {
    checkAnswer(
      sql("SELECT CAST(CAST(0 AS timestamp) AS date) > CAST(0 AS timestamp) FROM src LIMIT 1"),
      Row(false))
  }

  test("SPARK-6785: HiveQuerySuite - Date cast") {
    // new Date(0) == 1970-01-01 00:00:00.0 GMT == 1969-12-31 16:00:00.0 PST
    checkAnswer(
      sql(
        """
          | SELECT
          | CAST(CAST(0 AS timestamp) AS date),
          | CAST(CAST(CAST(0 AS timestamp) AS date) AS string),
          | CAST(0 AS timestamp),
          | CAST(CAST(0 AS timestamp) AS string),
          | CAST(CAST(CAST('1970-01-01 23:00:00' AS timestamp) AS date) AS timestamp)
          | FROM src LIMIT 1
        """.stripMargin),
      Row(
        Date.valueOf("1969-12-31"),
        String.valueOf("1969-12-31"),
        Timestamp.valueOf("1969-12-31 16:00:00"),
        String.valueOf("1969-12-31 16:00:00"),
        Timestamp.valueOf("1970-01-01 00:00:00")))

  }

  test("SPARK-8588 HiveTypeCoercion.inConversion fires too early") {
    val df =
      createDataFrame(Seq((1, "2014-01-01"), (2, "2015-01-01"), (3, "2016-01-01")))
    df.toDF("id", "datef").createOrReplaceTempView("test_SPARK8588")
    checkAnswer(
      sql(
        """
          |select id, concat(year(datef))
          |from test_SPARK8588 where concat(year(datef), ' year') in ('2015 year', '2014 year')
        """.stripMargin),
      Row(1, "2014") :: Row(2, "2015") :: Nil
    )
    dropTempTable("test_SPARK8588")
  }

  test("SPARK-9371: fix the support for special chars in column names for hive context") {
    val ds = Seq("""{"a": {"c.b": 1}, "b.$q": [{"a@!.q": 1}], "q.w": {"w.i&": [1]}}""").toDS()
    read.json(ds).createOrReplaceTempView("t")

    checkAnswer(sql("SELECT a.`c.b`, `b.$q`[0].`a@!.q`, `q.w`.`w.i&`[0] FROM t"), Row(1, 1, 1))
  }

  test("Convert hive interval term into Literal of CalendarIntervalType") {
    checkAnswer(sql("select interval '0 0:0:0.1' day to second"),
      Row(CalendarInterval.fromString("interval 100 milliseconds")))
    checkAnswer(sql("select interval '10-9' year to month"),
      Row(CalendarInterval.fromString("interval 10 years 9 months")))
    checkAnswer(sql("select interval '20 15:40:32.99899999' day to hour"),
      Row(CalendarInterval.fromString("interval 2 weeks 6 days 15 hours")))
    checkAnswer(sql("select interval '20 15:40:32.99899999' day to minute"),
      Row(CalendarInterval.fromString("interval 2 weeks 6 days 15 hours 40 minutes")))
    checkAnswer(sql("select interval '20 15:40:32.99899999' day to second"),
      Row(CalendarInterval.fromString("interval 2 weeks 6 days 15 hours 40 minutes " +
<<<<<<< HEAD
        "32 seconds 99 milliseconds 899 microseconds")))
    checkAnswer(sql("select interval '15:40:32.99899999' hour to minute"),
      Row(CalendarInterval.fromString("interval 15 hours 40 minutes")))
    checkAnswer(sql("select interval '15:40.99899999' hour to second"),
      Row(CalendarInterval.fromString("interval 15 minutes 40 seconds 99 milliseconds " +
        "899 microseconds")))
    checkAnswer(sql("select interval '15:40' hour to second"),
      Row(CalendarInterval.fromString("interval 15 hours 40 minutes")))
    checkAnswer(sql("select interval '15:40:32.99899999' hour to second"),
      Row(CalendarInterval.fromString("interval 15 hours 40 minutes 32 seconds 99 milliseconds " +
        "899 microseconds")))
    checkAnswer(sql("select interval '20 40:32.99899999' minute to second"),
      Row(CalendarInterval.fromString("interval 2 weeks 6 days 40 minutes 32 seconds " +
        "99 milliseconds 899 microseconds")))
    checkAnswer(sql("select interval '40:32.99899999' minute to second"),
      Row(CalendarInterval.fromString("interval 40 minutes 32 seconds 99 milliseconds " +
        "899 microseconds")))
    checkAnswer(sql("select interval '40:32' minute to second"),
      Row(CalendarInterval.fromString("interval 40 minutes 32 seconds")))
=======
        "32 seconds 998 milliseconds 999 microseconds")))
    checkAnswer(sql("select interval '15:40:32.99899999' hour to second"),
      Row(CalendarInterval.fromString("interval 15 hours 40 minutes 32 seconds 998 milliseconds " +
        "999 microseconds")))
>>>>>>> f15102b1
    checkAnswer(sql("select interval '30' year"),
      Row(CalendarInterval.fromString("interval 30 years")))
    checkAnswer(sql("select interval '25' month"),
      Row(CalendarInterval.fromString("interval 25 months")))
    checkAnswer(sql("select interval '-100' day"),
      Row(CalendarInterval.fromString("interval -14 weeks -2 days")))
    checkAnswer(sql("select interval '40' hour"),
      Row(CalendarInterval.fromString("interval 1 days 16 hours")))
    checkAnswer(sql("select interval '80' minute"),
      Row(CalendarInterval.fromString("interval 1 hour 20 minutes")))
    checkAnswer(sql("select interval '299.889987299' second"),
      Row(CalendarInterval.fromString(
        "interval 4 minutes 59 seconds 889 milliseconds 987 microseconds")))
  }

  test("specifying database name for a temporary view is not allowed") {
    withTempPath { dir =>
      withTempView("db.t") {
        val path = dir.toURI.toString
        val df = sparkContext.parallelize(1 to 10).map(i => (i, i.toString)).toDF("num", "str")
        df
          .write
          .format("parquet")
          .save(path)

        // We don't support creating a temporary table while specifying a database
        intercept[AnalysisException] {
          spark.sql(
            s"""
              |CREATE TEMPORARY VIEW db.t
              |USING parquet
              |OPTIONS (
              |  path '$path'
              |)
             """.stripMargin)
        }

        // If you use backticks to quote the name then it's OK.
        spark.sql(
          s"""
            |CREATE TEMPORARY VIEW `db.t`
            |USING parquet
            |OPTIONS (
            |  path '$path'
            |)
           """.stripMargin)
        checkAnswer(spark.table("`db.t`"), df)
      }
    }
  }

  test("SPARK-10593 same column names in lateral view") {
    val df = spark.sql(
    """
      |select
      |insideLayer2.json as a2
      |from (select '{"layer1": {"layer2": "text inside layer 2"}}' json) test
      |lateral view json_tuple(json, 'layer1') insideLayer1 as json
      |lateral view json_tuple(insideLayer1.json, 'layer2') insideLayer2 as json
    """.stripMargin
    )

    checkAnswer(df, Row("text inside layer 2") :: Nil)
  }

  ignore("SPARK-10310: " +
    "script transformation using default input/output SerDe and record reader/writer") {
    spark
      .range(5)
      .selectExpr("id AS a", "id AS b")
      .createOrReplaceTempView("test")

    val scriptFilePath = getTestResourcePath("data")
    checkAnswer(
      sql(
        s"""FROM(
          |  FROM test SELECT TRANSFORM(a, b)
          |  USING 'python $scriptFilePath/scripts/test_transform.py "\t"'
          |  AS (c STRING, d STRING)
          |) t
          |SELECT c
        """.stripMargin),
      (0 until 5).map(i => Row(i + "#")))
  }

  ignore("SPARK-10310: script transformation using LazySimpleSerDe") {
    spark
      .range(5)
      .selectExpr("id AS a", "id AS b")
      .createOrReplaceTempView("test")

    val scriptFilePath = getTestResourcePath("data")
    val df = sql(
      s"""FROM test
        |SELECT TRANSFORM(a, b)
        |ROW FORMAT SERDE 'org.apache.hadoop.hive.serde2.lazy.LazySimpleSerDe'
        |WITH SERDEPROPERTIES('field.delim' = '|')
        |USING 'python $scriptFilePath/scripts/test_transform.py "|"'
        |AS (c STRING, d STRING)
        |ROW FORMAT SERDE 'org.apache.hadoop.hive.serde2.lazy.LazySimpleSerDe'
        |WITH SERDEPROPERTIES('field.delim' = '|')
      """.stripMargin)

    checkAnswer(df, (0 until 5).map(i => Row(i + "#", i + "#")))
  }

  test("SPARK-10741: Sort on Aggregate using parquet") {
    withTable("test10741") {
      withTempView("src") {
        Seq("a" -> 5, "a" -> 9, "b" -> 6).toDF("c1", "c2").createOrReplaceTempView("src")
        sql("CREATE TABLE test10741 STORED AS PARQUET AS SELECT * FROM src")
      }

      checkAnswer(sql(
        """
          |SELECT c1, AVG(c2) AS c_avg
          |FROM test10741
          |GROUP BY c1
          |HAVING (AVG(c2) > 5) ORDER BY c1
        """.stripMargin), Row("a", 7.0) :: Row("b", 6.0) :: Nil)

      checkAnswer(sql(
        """
          |SELECT c1, AVG(c2) AS c_avg
          |FROM test10741
          |GROUP BY c1
          |ORDER BY AVG(c2)
        """.stripMargin), Row("b", 6.0) :: Row("a", 7.0) :: Nil)
    }
  }

  test("run sql directly on files - parquet") {
    val df = spark.range(100).toDF()
    withTempPath(f => {
      df.write.parquet(f.getCanonicalPath)
      // data source type is case insensitive
      checkAnswer(sql(s"select id from Parquet.`${f.getCanonicalPath}`"),
        df)
      checkAnswer(sql(s"select id from `org.apache.spark.sql.parquet`.`${f.getCanonicalPath}`"),
        df)
      checkAnswer(sql(s"select a.id from parquet.`${f.getCanonicalPath}` as a"),
        df)
    })
  }

  test("run sql directly on files - orc") {
    val df = spark.range(100).toDF()
    withTempPath(f => {
      df.write.orc(f.getCanonicalPath)
      // data source type is case insensitive
      checkAnswer(sql(s"select id from ORC.`${f.getCanonicalPath}`"),
        df)
      checkAnswer(sql(s"select id from `org.apache.spark.sql.hive.orc`.`${f.getCanonicalPath}`"),
        df)
      checkAnswer(sql(s"select a.id from orc.`${f.getCanonicalPath}` as a"),
        df)
    })
  }

  test("run sql directly on files - csv") {
    val df = spark.range(100).toDF()
    withTempPath(f => {
      df.write.csv(f.getCanonicalPath)
      // data source type is case insensitive
      checkAnswer(sql(s"select cast(_c0 as int) id from CSV.`${f.getCanonicalPath}`"),
        df)
      checkAnswer(
        sql(s"select cast(_c0 as int) id from `com.databricks.spark.csv`.`${f.getCanonicalPath}`"),
        df)
      checkAnswer(sql(s"select cast(a._c0 as int) id from csv.`${f.getCanonicalPath}` as a"),
        df)
    })
  }

  test("run sql directly on files - json") {
    val df = spark.range(100).toDF()
    withTempPath(f => {
      df.write.json(f.getCanonicalPath)
      // data source type is case insensitive
      checkAnswer(sql(s"select id from jsoN.`${f.getCanonicalPath}`"),
        df)
      checkAnswer(sql(s"select id from `org.apache.spark.sql.json`.`${f.getCanonicalPath}`"),
        df)
      checkAnswer(sql(s"select a.id from json.`${f.getCanonicalPath}` as a"),
        df)
    })
  }

  test("run sql directly on files - hive") {
    withTempPath(f => {
      spark.range(100).toDF.write.parquet(f.getCanonicalPath)

      var e = intercept[AnalysisException] {
        sql(s"select id from hive.`${f.getCanonicalPath}`")
      }
      assert(e.message.contains("Unsupported data source type for direct query on files: hive"))

      // data source type is case insensitive
      e = intercept[AnalysisException] {
        sql(s"select id from HIVE.`${f.getCanonicalPath}`")
      }
      assert(e.message.contains("Unsupported data source type for direct query on files: HIVE"))
    })
  }

  test("SPARK-8976 Wrong Result for Rollup #1") {
    Seq("grouping_id()", "grouping__id").foreach { gid =>
      checkAnswer(sql(
        s"SELECT count(*) AS cnt, key % 5, $gid FROM src GROUP BY key%5 WITH ROLLUP"),
        Seq(
          (113, 3, 0),
          (91, 0, 0),
          (500, null, 1),
          (84, 1, 0),
          (105, 2, 0),
          (107, 4, 0)
        ).map(i => Row(i._1, i._2, i._3)))
    }
  }

  test("SPARK-8976 Wrong Result for Rollup #2") {
    Seq("grouping_id()", "grouping__id").foreach { gid =>
      checkAnswer(sql(
        s"""
          |SELECT count(*) AS cnt, key % 5 AS k1, key-5 AS k2, $gid AS k3
          |FROM src GROUP BY key%5, key-5
          |WITH ROLLUP ORDER BY cnt, k1, k2, k3 LIMIT 10
        """.stripMargin),
        Seq(
          (1, 0, 5, 0),
          (1, 0, 15, 0),
          (1, 0, 25, 0),
          (1, 0, 60, 0),
          (1, 0, 75, 0),
          (1, 0, 80, 0),
          (1, 0, 100, 0),
          (1, 0, 140, 0),
          (1, 0, 145, 0),
          (1, 0, 150, 0)
        ).map(i => Row(i._1, i._2, i._3, i._4)))
    }
  }

  test("SPARK-8976 Wrong Result for Rollup #3") {
    Seq("grouping_id()", "grouping__id").foreach { gid =>
      checkAnswer(sql(
        s"""
          |SELECT count(*) AS cnt, key % 5 AS k1, key-5 AS k2, $gid AS k3
          |FROM (SELECT key, key%2, key - 5 FROM src) t GROUP BY key%5, key-5
          |WITH ROLLUP ORDER BY cnt, k1, k2, k3 LIMIT 10
        """.stripMargin),
        Seq(
          (1, 0, 5, 0),
          (1, 0, 15, 0),
          (1, 0, 25, 0),
          (1, 0, 60, 0),
          (1, 0, 75, 0),
          (1, 0, 80, 0),
          (1, 0, 100, 0),
          (1, 0, 140, 0),
          (1, 0, 145, 0),
          (1, 0, 150, 0)
        ).map(i => Row(i._1, i._2, i._3, i._4)))
    }
  }

  test("SPARK-8976 Wrong Result for CUBE #1") {
    Seq("grouping_id()", "grouping__id").foreach { gid =>
      checkAnswer(sql(
        s"SELECT count(*) AS cnt, key % 5, $gid FROM src GROUP BY key%5 WITH CUBE"),
        Seq(
          (113, 3, 0),
          (91, 0, 0),
          (500, null, 1),
          (84, 1, 0),
          (105, 2, 0),
          (107, 4, 0)
        ).map(i => Row(i._1, i._2, i._3)))
    }
  }

  test("SPARK-8976 Wrong Result for CUBE #2") {
    Seq("grouping_id()", "grouping__id").foreach { gid =>
      checkAnswer(sql(
        s"""
          |SELECT count(*) AS cnt, key % 5 AS k1, key-5 AS k2, $gid AS k3
          |FROM (SELECT key, key%2, key - 5 FROM src) t GROUP BY key%5, key-5
          |WITH CUBE ORDER BY cnt, k1, k2, k3 LIMIT 10
        """.stripMargin),
        Seq(
          (1, null, -3, 2),
          (1, null, -1, 2),
          (1, null, 3, 2),
          (1, null, 4, 2),
          (1, null, 5, 2),
          (1, null, 6, 2),
          (1, null, 12, 2),
          (1, null, 14, 2),
          (1, null, 15, 2),
          (1, null, 22, 2)
        ).map(i => Row(i._1, i._2, i._3, i._4)))
    }
  }

  test("SPARK-8976 Wrong Result for GroupingSet") {
    Seq("grouping_id()", "grouping__id").foreach { gid =>
      checkAnswer(sql(
        s"""
          |SELECT count(*) AS cnt, key % 5 AS k1, key-5 AS k2, $gid AS k3
          |FROM (SELECT key, key%2, key - 5 FROM src) t GROUP BY key%5, key-5
          |GROUPING SETS (key%5, key-5) ORDER BY cnt, k1, k2, k3 LIMIT 10
        """.stripMargin),
        Seq(
          (1, null, -3, 2),
          (1, null, -1, 2),
          (1, null, 3, 2),
          (1, null, 4, 2),
          (1, null, 5, 2),
          (1, null, 6, 2),
          (1, null, 12, 2),
          (1, null, 14, 2),
          (1, null, 15, 2),
          (1, null, 22, 2)
        ).map(i => Row(i._1, i._2, i._3, i._4)))
    }
  }

  ignore("SPARK-10562: partition by column with mixed case name") {
    withTable("tbl10562") {
      val df = Seq(2012 -> "a").toDF("Year", "val")
      df.write.partitionBy("Year").saveAsTable("tbl10562")
      checkAnswer(sql("SELECT year FROM tbl10562"), Row(2012))
      checkAnswer(sql("SELECT Year FROM tbl10562"), Row(2012))
      checkAnswer(sql("SELECT yEAr FROM tbl10562"), Row(2012))
// TODO(ekl) this is causing test flakes [SPARK-18167], but we think the issue is derby specific
//      checkAnswer(sql("SELECT val FROM tbl10562 WHERE Year > 2015"), Nil)
      checkAnswer(sql("SELECT val FROM tbl10562 WHERE Year == 2012"), Row("a"))
    }
  }

  test("SPARK-11453: append data to partitioned table") {
    withTable("tbl11453") {
      Seq("1" -> "10", "2" -> "20").toDF("i", "j")
        .write.partitionBy("i").saveAsTable("tbl11453")

      Seq("3" -> "30").toDF("i", "j")
        .write.mode(SaveMode.Append).partitionBy("i").saveAsTable("tbl11453")
      checkAnswer(
        spark.read.table("tbl11453").select("i", "j").orderBy("i"),
        Row("1", "10") :: Row("2", "20") :: Row("3", "30") :: Nil)

      // make sure case sensitivity is correct.
      Seq("4" -> "40").toDF("i", "j")
        .write.mode(SaveMode.Append).partitionBy("I").saveAsTable("tbl11453")
      checkAnswer(
        spark.read.table("tbl11453").select("i", "j").orderBy("i"),
        Row("1", "10") :: Row("2", "20") :: Row("3", "30") :: Row("4", "40") :: Nil)
    }
  }

  test("SPARK-11590: use native json_tuple in lateral view") {
    checkAnswer(sql(
      """
        |SELECT a, b
        |FROM (SELECT '{"f1": "value1", "f2": 12}' json) test
        |LATERAL VIEW json_tuple(json, 'f1', 'f2') jt AS a, b
      """.stripMargin), Row("value1", "12"))

    // we should use `c0`, `c1`... as the name of fields if no alias is provided, to follow hive.
    checkAnswer(sql(
      """
        |SELECT c0, c1
        |FROM (SELECT '{"f1": "value1", "f2": 12}' json) test
        |LATERAL VIEW json_tuple(json, 'f1', 'f2') jt
      """.stripMargin), Row("value1", "12"))

    // we can also use `json_tuple` in project list.
    checkAnswer(sql(
      """
        |SELECT json_tuple(json, 'f1', 'f2')
        |FROM (SELECT '{"f1": "value1", "f2": 12}' json) test
      """.stripMargin), Row("value1", "12"))

    // we can also mix `json_tuple` with other project expressions.
    checkAnswer(sql(
      """
        |SELECT json_tuple(json, 'f1', 'f2'), 3.14, str
        |FROM (SELECT '{"f1": "value1", "f2": 12}' json, 'hello' as str) test
      """.stripMargin), Row("value1", "12", BigDecimal("3.14"), "hello"))
  }

  test("multi-insert with lateral view") {
    withTempView("source") {
      spark.range(10)
        .select(array($"id", $"id" + 1).as("arr"), $"id")
        .createOrReplaceTempView("source")
      withTable("dest1", "dest2") {
        sql("CREATE TABLE dest1 (i INT)")
        sql("CREATE TABLE dest2 (i INT)")
        sql(
          """
            |FROM source
            |INSERT OVERWRITE TABLE dest1
            |SELECT id
            |WHERE id > 3
            |INSERT OVERWRITE TABLE dest2
            |select col LATERAL VIEW EXPLODE(arr) exp AS col
            |WHERE col > 3
          """.stripMargin)

        checkAnswer(
          spark.table("dest1"),
          sql("SELECT id FROM source WHERE id > 3"))
        checkAnswer(
          spark.table("dest2"),
          sql("SELECT col FROM source LATERAL VIEW EXPLODE(arr) exp AS col WHERE col > 3"))
      }
    }
  }

  test("derived from Hive query file: drop_database_removes_partition_dirs.q") {
    // This test verifies that if a partition exists outside a table's current location when the
    // database is dropped the partition's location is dropped as well.
    sql("DROP database if exists test_database CASCADE")
    sql("CREATE DATABASE test_database")
    val previousCurrentDB = sessionState.catalog.getCurrentDatabase
    sql("USE test_database")
    sql("drop table if exists test_table")

    val tempDir = System.getProperty("test.tmp.dir")
    assert(tempDir != null, "TestHive should set test.tmp.dir.")

    sql(
      """
        |CREATE TABLE test_table (key int, value STRING)
        |PARTITIONED BY (part STRING)
        |STORED AS RCFILE
        |LOCATION 'file:${system:test.tmp.dir}/drop_database_removes_partition_dirs_table'
      """.stripMargin)
    sql(
      """
        |ALTER TABLE test_table ADD PARTITION (part = '1')
        |LOCATION 'file:${system:test.tmp.dir}/drop_database_removes_partition_dirs_table2/part=1'
      """.stripMargin)
    sql(
      """
        |INSERT OVERWRITE TABLE test_table PARTITION (part = '1')
        |SELECT * FROM default.src
      """.stripMargin)
     checkAnswer(
       sql("select part, key, value from test_table"),
       sql("select '1' as part, key, value from default.src")
     )
    val path = new Path(
      new Path(s"file:$tempDir"),
      "drop_database_removes_partition_dirs_table2")
    val fs = path.getFileSystem(sparkContext.hadoopConfiguration)
    // The partition dir is not empty.
    assert(fs.listStatus(new Path(path, "part=1")).nonEmpty)

    sql(s"USE $previousCurrentDB")
    sql("DROP DATABASE test_database CASCADE")

    // This table dir should not exist after we drop the entire database with the mode
    // of CASCADE. This probably indicates a Hive bug, which returns the wrong table
    // root location. So, the table's directory still there. We should change the condition
    // to fs.exists(path) after we handle fs operations.
    assert(
      fs.exists(path),
      "Thank you for making the changes of letting Spark SQL handle filesystem operations " +
        "for DDL commands. Originally, Hive metastore does not delete the table root directory " +
        "for this case. Now, please change this condition to !fs.exists(path).")
  }

  test("derived from Hive query file: drop_table_removes_partition_dirs.q") {
    // This test verifies that if a partition exists outside the table's current location when the
    // table is dropped the partition's location is dropped as well.
    sql("drop table if exists test_table")

    val tempDir = System.getProperty("test.tmp.dir")
    assert(tempDir != null, "TestHive should set test.tmp.dir.")

    sql(
      """
        |CREATE TABLE test_table (key int, value STRING)
        |PARTITIONED BY (part STRING)
        |STORED AS RCFILE
        |LOCATION 'file:${system:test.tmp.dir}/drop_table_removes_partition_dirs_table2'
      """.stripMargin)
    sql(
      """
        |ALTER TABLE test_table ADD PARTITION (part = '1')
        |LOCATION 'file:${system:test.tmp.dir}/drop_table_removes_partition_dirs_table2/part=1'
      """.stripMargin)
    sql(
      """
        |INSERT OVERWRITE TABLE test_table PARTITION (part = '1')
        |SELECT * FROM default.src
      """.stripMargin)
    checkAnswer(
      sql("select part, key, value from test_table"),
      sql("select '1' as part, key, value from src")
    )
    val path = new Path(new Path(s"file:$tempDir"), "drop_table_removes_partition_dirs_table2")
    val fs = path.getFileSystem(sparkContext.hadoopConfiguration)
    // The partition dir is not empty.
    assert(fs.listStatus(new Path(path, "part=1")).nonEmpty)

    sql("drop table test_table")
    assert(fs.exists(path), "This is an external table, so the data should not have been dropped")
  }

  test("select partitioned table") {
    val table = "table_with_partition"
    withTable(table) {
      sql(
        s"""
           |CREATE TABLE $table(c1 string)
           |PARTITIONED BY (p1 string,p2 string,p3 string,p4 string,p5 string)
         """.stripMargin)
      sql(
        s"""
           |INSERT OVERWRITE TABLE $table
           |PARTITION (p1='a',p2='b',p3='c',p4='d',p5='e')
           |SELECT 'blarr'
         """.stripMargin)

      // project list is the same order of paritioning columns in table definition
      checkAnswer(
        sql(s"SELECT p1, p2, p3, p4, p5, c1 FROM $table"),
        Row("a", "b", "c", "d", "e", "blarr") :: Nil)

      // project list does not have the same order of paritioning columns in table definition
      checkAnswer(
        sql(s"SELECT p2, p3, p4, p1, p5, c1 FROM $table"),
        Row("b", "c", "d", "a", "e", "blarr") :: Nil)

      // project list contains partial partition columns in table definition
      checkAnswer(
        sql(s"SELECT p2, p1, p5, c1 FROM $table"),
        Row("b", "a", "e", "blarr") :: Nil)
    }
  }

  test("SPARK-14981: DESC not supported for sorting columns") {
    withTable("t") {
      val cause = intercept[ParseException] {
        sql(
          """CREATE TABLE t USING PARQUET
            |OPTIONS (PATH '/path/to/file')
            |CLUSTERED BY (a) SORTED BY (b DESC) INTO 2 BUCKETS
            |AS SELECT 1 AS a, 2 AS b
          """.stripMargin
        )
      }

      assert(cause.getMessage.contains("Column ordering must be ASC, was 'DESC'"))
    }
  }

  test("insert into datasource table") {
    withTable("tbl") {
      sql("CREATE TABLE tbl(i INT, j STRING) USING parquet")
      Seq(1 -> "a").toDF("i", "j").write.mode("overwrite").insertInto("tbl")
      checkAnswer(sql("SELECT * FROM tbl"), Row(1, "a"))
    }
  }

  test("spark-15557 promote string test") {
    withTable("tbl") {
      sql("CREATE TABLE tbl(c1 string, c2 string)")
      sql("insert into tbl values ('3', '2.3')")
      checkAnswer(
        sql("select (cast (99 as decimal(19,6)) + cast('3' as decimal)) * cast('2.3' as decimal)"),
        Row(204.0)
      )
      checkAnswer(
        sql("select (cast(99 as decimal(19,6)) + '3') *'2.3' from tbl"),
        Row(234.6)
      )
      checkAnswer(
        sql("select (cast(99 as decimal(19,6)) + c1) * c2 from tbl"),
        Row(234.6)
      )
    }
  }

  test("SPARK-15752 optimize metadata only query for hive table") {
    withSQLConf(SQLConf.OPTIMIZER_METADATA_ONLY.key -> "true") {
      withTable("data_15752", "srcpart_15752", "srctext_15752") {
        val df = Seq((1, "2"), (3, "4")).toDF("key", "value")
        df.createOrReplaceTempView("data_15752")
        sql(
          """
            |CREATE TABLE srcpart_15752 (col1 INT, col2 STRING)
            |PARTITIONED BY (partcol1 INT, partcol2 STRING) STORED AS parquet
          """.stripMargin)
        for (partcol1 <- Seq(0, 1); partcol2 <- Seq("a", "b")) {
          sql(
            s"""
              |INSERT OVERWRITE TABLE srcpart_15752
              |PARTITION (partcol1='$partcol1', partcol2='$partcol2')
              |select key, value from data_15752
            """.stripMargin)
        }
        checkAnswer(
          sql("select partcol1 from srcpart_15752 group by partcol1"),
          Row(0) :: Row(1) :: Nil)
        checkAnswer(
          sql("select partcol1 from srcpart_15752 where partcol1 = 1 group by partcol1"),
          Row(1))
        checkAnswer(
          sql("select partcol1, count(distinct partcol2) from srcpart_15752 group by partcol1"),
          Row(0, 2) :: Row(1, 2) :: Nil)
        checkAnswer(
          sql("select partcol1, count(distinct partcol2) from srcpart_15752 where partcol1 = 1 " +
            "group by partcol1"),
          Row(1, 2) :: Nil)
        checkAnswer(sql("select distinct partcol1 from srcpart_15752"), Row(0) :: Row(1) :: Nil)
        checkAnswer(sql("select distinct partcol1 from srcpart_15752 where partcol1 = 1"), Row(1))
        checkAnswer(
          sql("select distinct col from (select partcol1 + 1 as col from srcpart_15752 " +
            "where partcol1 = 1) t"),
          Row(2))
        checkAnswer(sql("select distinct partcol1 from srcpart_15752 where partcol1 = 1"), Row(1))
        checkAnswer(sql("select max(partcol1) from srcpart_15752"), Row(1))
        checkAnswer(sql("select max(partcol1) from srcpart_15752 where partcol1 = 1"), Row(1))
        checkAnswer(sql("select max(partcol1) from (select partcol1 from srcpart_15752) t"), Row(1))
        checkAnswer(
          sql("select max(col) from (select partcol1 + 1 as col from srcpart_15752 " +
            "where partcol1 = 1) t"),
          Row(2))

        sql(
          """
            |CREATE TABLE srctext_15752 (col1 INT, col2 STRING)
            |PARTITIONED BY (partcol1 INT, partcol2 STRING) STORED AS textfile
          """.stripMargin)
        for (partcol1 <- Seq(0, 1); partcol2 <- Seq("a", "b")) {
          sql(
            s"""
              |INSERT OVERWRITE TABLE srctext_15752
              |PARTITION (partcol1='$partcol1', partcol2='$partcol2')
              |select key, value from data_15752
            """.stripMargin)
        }
        checkAnswer(
          sql("select partcol1 from srctext_15752 group by partcol1"),
          Row(0) :: Row(1) :: Nil)
        checkAnswer(
          sql("select partcol1 from srctext_15752 where partcol1 = 1 group by partcol1"),
          Row(1))
        checkAnswer(
          sql("select partcol1, count(distinct partcol2) from srctext_15752 group by partcol1"),
          Row(0, 2) :: Row(1, 2) :: Nil)
        checkAnswer(
          sql("select partcol1, count(distinct partcol2) from srctext_15752  where partcol1 = 1 " +
            "group by partcol1"),
          Row(1, 2) :: Nil)
        checkAnswer(sql("select distinct partcol1 from srctext_15752"), Row(0) :: Row(1) :: Nil)
        checkAnswer(sql("select distinct partcol1 from srctext_15752 where partcol1 = 1"), Row(1))
        checkAnswer(
          sql("select distinct col from (select partcol1 + 1 as col from srctext_15752 " +
            "where partcol1 = 1) t"),
          Row(2))
        checkAnswer(sql("select max(partcol1) from srctext_15752"), Row(1))
        checkAnswer(sql("select max(partcol1) from srctext_15752 where partcol1 = 1"), Row(1))
        checkAnswer(sql("select max(partcol1) from (select partcol1 from srctext_15752) t"), Row(1))
        checkAnswer(
          sql("select max(col) from (select partcol1 + 1 as col from srctext_15752 " +
            "where partcol1 = 1) t"),
          Row(2))
      }
    }
  }

  test("SPARK-17354: Partitioning by dates/timestamps works with Parquet vectorized reader") {
    withSQLConf(SQLConf.PARQUET_VECTORIZED_READER_ENABLED.key -> "true") {
      sql(
        """CREATE TABLE order(id INT)
          |PARTITIONED BY (pd DATE, pt TIMESTAMP)
          |STORED AS PARQUET
        """.stripMargin)

      sql("set hive.exec.dynamic.partition.mode=nonstrict")
      sql(
        """INSERT INTO TABLE order PARTITION(pd, pt)
          |SELECT 1 AS id, CAST('1990-02-24' AS DATE) AS pd, CAST('1990-02-24' AS TIMESTAMP) AS pt
        """.stripMargin)
      val actual = sql("SELECT * FROM order")
      val expected = sql(
        "SELECT 1 AS id, CAST('1990-02-24' AS DATE) AS pd, CAST('1990-02-24' AS TIMESTAMP) AS pt")
      checkAnswer(actual, expected)
      sql("DROP TABLE order")
    }
  }


  test("SPARK-17108: Fix BIGINT and INT comparison failure in spark sql") {
    withTable("t1", "t2", "t3") {
      sql("create table t1(a map<bigint, array<string>>)")
      sql("select * from t1 where a[1] is not null")

      sql("create table t2(a map<int, array<string>>)")
      sql("select * from t2 where a[1] is not null")

      sql("create table t3(a map<bigint, array<string>>)")
      sql("select * from t3 where a[1L] is not null")
    }
  }

  test("SPARK-17796 Support wildcard character in filename for LOAD DATA LOCAL INPATH") {
    withTempDir { dir =>
      val path = dir.toURI.toString.stripSuffix("/")
      val dirPath = dir.getAbsoluteFile
      for (i <- 1 to 3) {
        Files.write(s"$i", new File(dirPath, s"part-r-0000$i"), StandardCharsets.UTF_8)
      }
      for (i <- 5 to 7) {
        Files.write(s"$i", new File(dirPath, s"part-s-0000$i"), StandardCharsets.UTF_8)
      }

      withTable("load_t") {
        sql("CREATE TABLE load_t (a STRING)")
        sql(s"LOAD DATA LOCAL INPATH '$path/*part-r*' INTO TABLE load_t")
        checkAnswer(sql("SELECT * FROM load_t"), Seq(Row("1"), Row("2"), Row("3")))

        val m = intercept[AnalysisException] {
          sql("LOAD DATA LOCAL INPATH '/non-exist-folder/*part*' INTO TABLE load_t")
        }.getMessage
        assert(m.contains("LOAD DATA input path does not exist"))
      }
    }
  }

  test("SPARK-23425 Test LOAD DATA LOCAL INPATH with space in file name") {
    withTempDir { dir =>
      val path = dir.toURI.toString.stripSuffix("/")
      val dirPath = dir.getAbsoluteFile
      for (i <- 1 to 3) {
        Files.write(s"$i", new File(dirPath, s"part-r-0000 $i"), StandardCharsets.UTF_8)
      }
      withTable("load_t") {
        sql("CREATE TABLE load_t (a STRING)")
        sql(s"LOAD DATA LOCAL INPATH '$path/part-r-0000 1' INTO TABLE load_t")
        checkAnswer(sql("SELECT * FROM load_t"), Seq(Row("1")))
      }
    }
  }

  test("Support wildcard character in folderlevel for LOAD DATA LOCAL INPATH") {
    withTempDir { dir =>
      val path = dir.toURI.toString.stripSuffix("/")
      val dirPath = dir.getAbsoluteFile
      for (i <- 1 to 3) {
        Files.write(s"$i", new File(dirPath, s"part-r-0000$i"), StandardCharsets.UTF_8)
      }
      withTable("load_t_folder_wildcard") {
        sql("CREATE TABLE load_t (a STRING)")
        sql(s"LOAD DATA LOCAL INPATH '${
          path.substring(0, path.length - 1)
            .concat("*")
        }/' INTO TABLE load_t")
        checkAnswer(sql("SELECT * FROM load_t"), Seq(Row("1"), Row("2"), Row("3")))
        val m = intercept[AnalysisException] {
          sql(s"LOAD DATA LOCAL INPATH '${
            path.substring(0, path.length - 1).concat("_invalid_dir") concat ("*")
          }/' INTO TABLE load_t")
        }.getMessage
        assert(m.contains("LOAD DATA input path does not exist"))
      }
    }
  }

  test("SPARK-17796 Support wildcard '?'char in middle as part of local file path") {
    withTempDir { dir =>
      val path = dir.toURI.toString.stripSuffix("/")
      val dirPath = dir.getAbsoluteFile
      for (i <- 1 to 3) {
        Files.write(s"$i", new File(dirPath, s"part-r-0000$i"), StandardCharsets.UTF_8)
      }
      withTable("load_t1") {
        sql("CREATE TABLE load_t1 (a STRING)")
        sql(s"LOAD DATA LOCAL INPATH '$path/part-r-0000?' INTO TABLE load_t1")
        checkAnswer(sql("SELECT * FROM load_t1"), Seq(Row("1"), Row("2"), Row("3")))
      }
    }
  }

  test("SPARK-17796 Support wildcard '?'char in start as part of local file path") {
    withTempDir { dir =>
      val path = dir.toURI.toString.stripSuffix("/")
      val dirPath = dir.getAbsoluteFile
      for (i <- 1 to 3) {
        Files.write(s"$i", new File(dirPath, s"part-r-0000$i"), StandardCharsets.UTF_8)
      }
      withTable("load_t2") {
        sql("CREATE TABLE load_t2 (a STRING)")
        sql(s"LOAD DATA LOCAL INPATH '$path/?art-r-00001' INTO TABLE load_t2")
        checkAnswer(sql("SELECT * FROM load_t2"), Seq(Row("1")))
      }
    }
  }

  test("SPARK-25738: defaultFs can have a port") {
    val defaultURI = new URI("hdfs://fizz.buzz.com:8020")
    val r = LoadDataCommand.makeQualified(defaultURI, new Path("/foo/bar"), new Path("/flim/flam"))
    assert(r === new Path("hdfs://fizz.buzz.com:8020/flim/flam"))
  }

  test("Insert overwrite with partition") {
    withTable("tableWithPartition") {
      sql(
        """
          |CREATE TABLE tableWithPartition (key int, value STRING)
          |PARTITIONED BY (part STRING)
        """.stripMargin)
      sql(
        """
          |INSERT OVERWRITE TABLE tableWithPartition PARTITION (part = '1')
          |SELECT * FROM default.src
        """.stripMargin)
       checkAnswer(
         sql("SELECT part, key, value FROM tableWithPartition"),
         sql("SELECT '1' AS part, key, value FROM default.src")
       )

      sql(
        """
          |INSERT OVERWRITE TABLE tableWithPartition PARTITION (part = '1')
          |SELECT * FROM VALUES (1, "one"), (2, "two"), (3, null) AS data(key, value)
        """.stripMargin)
      checkAnswer(
        sql("SELECT part, key, value FROM tableWithPartition"),
        sql(
          """
            |SELECT '1' AS part, key, value FROM VALUES
            |(1, "one"), (2, "two"), (3, null) AS data(key, value)
          """.stripMargin)
      )
    }
  }

  test("SPARK-19292: filter with partition columns should be case-insensitive on Hive tables") {
    withTable("tbl") {
      withSQLConf(SQLConf.CASE_SENSITIVE.key -> "false") {
        sql("CREATE TABLE tbl(i int, j int) USING hive PARTITIONED BY (j)")
        sql("INSERT INTO tbl PARTITION(j=10) SELECT 1")
        checkAnswer(spark.table("tbl"), Row(1, 10))

        checkAnswer(sql("SELECT i, j FROM tbl WHERE J=10"), Row(1, 10))
        checkAnswer(spark.table("tbl").filter($"J" === 10), Row(1, 10))
      }
    }
  }

  test("column resolution scenarios with hive table") {
    val currentDb = spark.catalog.currentDatabase
    withTempDatabase { db1 =>
      try {
        spark.catalog.setCurrentDatabase(db1)
        spark.sql("CREATE TABLE t1(i1 int) STORED AS parquet")
        spark.sql("INSERT INTO t1 VALUES(1)")
        checkAnswer(spark.sql(s"SELECT $db1.t1.i1 FROM t1"), Row(1))
        checkAnswer(spark.sql(s"SELECT $db1.t1.i1 FROM $db1.t1"), Row(1))
        checkAnswer(spark.sql(s"SELECT $db1.t1.* FROM $db1.t1"), Row(1))
      } finally {
        spark.catalog.setCurrentDatabase(currentDb)
      }
    }
  }

  test("SPARK-17409: Do Not Optimize Query in CTAS (Hive Serde Table) More Than Once") {
    withTable("bar") {
      withTempView("foo") {
        sql("select 0 as id").createOrReplaceTempView("foo")
        // If we optimize the query in CTAS more than once, the following saveAsTable will fail
        // with the error: `GROUP BY position 0 is not in select list (valid range is [1, 1])`
        sql("SELECT * FROM foo group by id").toDF().write.format("hive").saveAsTable("bar")
        checkAnswer(spark.table("bar"), Row(0) :: Nil)
        val tableMetadata = spark.sessionState.catalog.getTableMetadata(TableIdentifier("bar"))
        assert(tableMetadata.provider == Some("hive"), "the expected table is a Hive serde table")
      }
    }
  }

  test("Auto alias construction of get_json_object") {
    val df = Seq(("1", """{"f1": "value1", "f5": 5.23}""")).toDF("key", "jstring")
    val expectedMsg = "Cannot create a table having a column whose name contains commas " +
      "in Hive metastore. Table: `default`.`t`; Column: get_json_object(jstring, $.f1)"

    withTable("t") {
      val e = intercept[AnalysisException] {
        df.select($"key", functions.get_json_object($"jstring", "$.f1"))
          .write.format("hive").saveAsTable("t")
      }.getMessage
      assert(e.contains(expectedMsg))
    }

    withTempView("tempView") {
      withTable("t") {
        df.createTempView("tempView")
        val e = intercept[AnalysisException] {
          sql("CREATE TABLE t AS SELECT key, get_json_object(jstring, '$.f1') FROM tempView")
        }.getMessage
        assert(e.contains(expectedMsg))
      }
    }
  }

  test("SPARK-19912 String literals should be escaped for Hive metastore partition pruning") {
    withTable("spark_19912") {
      Seq(
        (1, "p1", "q1"),
        (2, "'", "q2"),
        (3, "\"", "q3"),
        (4, "p1\" and q=\"q1", "q4")
      ).toDF("a", "p", "q").write.partitionBy("p", "q").saveAsTable("spark_19912")

      val table = spark.table("spark_19912")
      checkAnswer(table.filter($"p" === "'").select($"a"), Row(2))
      checkAnswer(table.filter($"p" === "\"").select($"a"), Row(3))
      checkAnswer(table.filter($"p" === "p1\" and q=\"q1").select($"a"), Row(4))
    }
  }

  test("SPARK-21101 UDTF should override initialize(ObjectInspector[] args)") {
    withUserDefinedFunction("udtf_stack1" -> true, "udtf_stack2" -> true) {
      sql(
        s"""
           |CREATE TEMPORARY FUNCTION udtf_stack1
           |AS 'org.apache.spark.sql.hive.execution.UDTFStack'
           |USING JAR '${hiveContext.getHiveFile("SPARK-21101-1.0.jar").toURI}'
        """.stripMargin)
      val cnt =
        sql("SELECT udtf_stack1(2, 'A', 10, date '2015-01-01', 'B', 20, date '2016-01-01')").count()
      assert(cnt === 2)

      sql(
        s"""
           |CREATE TEMPORARY FUNCTION udtf_stack2
           |AS 'org.apache.spark.sql.hive.execution.UDTFStack2'
           |USING JAR '${hiveContext.getHiveFile("SPARK-21101-1.0.jar").toURI}'
        """.stripMargin)
      val e = intercept[org.apache.spark.sql.AnalysisException] {
        sql("SELECT udtf_stack2(2, 'A', 10, date '2015-01-01', 'B', 20, date '2016-01-01')")
      }
      assert(
        e.getMessage.contains("public StructObjectInspector initialize(ObjectInspector[] args)"))
    }
  }

  test("SPARK-21721: Clear FileSystem deleterOnExit cache if path is successfully removed") {
    val table = "test21721"
    withTable(table) {
      val deleteOnExitField = classOf[FileSystem].getDeclaredField("deleteOnExit")
      deleteOnExitField.setAccessible(true)

      val fs = FileSystem.get(spark.sessionState.newHadoopConf())
      val setOfPath = deleteOnExitField.get(fs).asInstanceOf[Set[Path]]

      val testData = sparkContext.parallelize(1 to 10).map(i => TestData(i, i.toString)).toDF()
      sql(s"CREATE TABLE $table (key INT, value STRING)")
      val pathSizeToDeleteOnExit = setOfPath.size()

      (0 to 10).foreach(_ => testData.write.mode(SaveMode.Append).insertInto(table))

      assert(setOfPath.size() == pathSizeToDeleteOnExit)
    }
  }

  test("SPARK-21912 ORC/Parquet table should not create invalid column names") {
    Seq(" ", ",", ";", "{", "}", "(", ")", "\n", "\t", "=").foreach { name =>
      Seq("ORC", "PARQUET").foreach { source =>
        withTable("t21912") {
          val m = intercept[AnalysisException] {
            sql(s"CREATE TABLE t21912(`col$name` INT) USING $source")
          }.getMessage
          assert(m.contains(s"contains invalid character(s)"))

          val m1 = intercept[AnalysisException] {
            sql(s"CREATE TABLE t21912 STORED AS $source AS SELECT 1 `col$name`")
          }.getMessage
          assert(m1.contains(s"contains invalid character(s)"))

          val m2 = intercept[AnalysisException] {
            sql(s"CREATE TABLE t21912 USING $source AS SELECT 1 `col$name`")
          }.getMessage
          assert(m2.contains(s"contains invalid character(s)"))

          withSQLConf(HiveUtils.CONVERT_METASTORE_PARQUET.key -> "false") {
            val m3 = intercept[AnalysisException] {
              sql(s"CREATE TABLE t21912(`col$name` INT) USING hive OPTIONS (fileFormat '$source')")
            }.getMessage
            assert(m3.contains(s"contains invalid character(s)"))
          }

          sql(s"CREATE TABLE t21912(`col` INT) USING $source")
          val m4 = intercept[AnalysisException] {
            sql(s"ALTER TABLE t21912 ADD COLUMNS(`col$name` INT)")
          }.getMessage
          assert(m4.contains(s"contains invalid character(s)"))
        }
      }
    }
  }

  Seq("orc", "parquet").foreach { format =>
    test(s"SPARK-18355 Read data from a hive table with a new column - $format") {
      val client =
        spark.sharedState.externalCatalog.unwrapped.asInstanceOf[HiveExternalCatalog].client

      Seq("true", "false").foreach { value =>
        withSQLConf(
          HiveUtils.CONVERT_METASTORE_ORC.key -> value,
          HiveUtils.CONVERT_METASTORE_PARQUET.key -> value) {
          withTempDatabase { db =>
            client.runSqlHive(
              s"""
                 |CREATE TABLE $db.t(
                 |  click_id string,
                 |  search_id string,
                 |  uid bigint)
                 |PARTITIONED BY (
                 |  ts string,
                 |  hour string)
                 |STORED AS $format
              """.stripMargin)

            client.runSqlHive(
              s"""
                 |INSERT INTO TABLE $db.t
                 |PARTITION (ts = '98765', hour = '01')
                 |VALUES (12, 2, 12345)
              """.stripMargin
            )

            checkAnswer(
              sql(s"SELECT click_id, search_id, uid, ts, hour FROM $db.t"),
              Row("12", "2", 12345, "98765", "01"))

            client.runSqlHive(s"ALTER TABLE $db.t ADD COLUMNS (dummy string)")

            checkAnswer(
              sql(s"SELECT click_id, search_id FROM $db.t"),
              Row("12", "2"))

            checkAnswer(
              sql(s"SELECT search_id, click_id FROM $db.t"),
              Row("2", "12"))

            checkAnswer(
              sql(s"SELECT search_id FROM $db.t"),
              Row("2"))

            checkAnswer(
              sql(s"SELECT dummy, click_id FROM $db.t"),
              Row(null, "12"))

            checkAnswer(
              sql(s"SELECT click_id, search_id, uid, dummy, ts, hour FROM $db.t"),
              Row("12", "2", 12345, null, "98765", "01"))
          }
        }
      }
    }
  }

  test("SPARK-24085 scalar subquery in partitioning expression") {
    Seq("orc", "parquet").foreach { format =>
      Seq(true, false).foreach { isConverted =>
        withSQLConf(
          HiveUtils.CONVERT_METASTORE_ORC.key -> s"$isConverted",
          HiveUtils.CONVERT_METASTORE_PARQUET.key -> s"$isConverted",
          "hive.exec.dynamic.partition.mode" -> "nonstrict") {
          withTable(format) {
            withTempPath { tempDir =>
              sql(
                s"""
                  |CREATE TABLE ${format} (id_value string)
                  |PARTITIONED BY (id_type string)
                  |LOCATION '${tempDir.toURI}'
                  |STORED AS ${format}
                """.stripMargin)
              sql(s"insert into $format values ('1','a')")
              sql(s"insert into $format values ('2','a')")
              sql(s"insert into $format values ('3','b')")
              sql(s"insert into $format values ('4','b')")
              checkAnswer(
                sql(s"SELECT * FROM $format WHERE id_type = (SELECT 'b')"),
                Row("3", "b") :: Row("4", "b") :: Nil)
            }
          }
        }
      }
    }
  }

  test("SPARK-25271: Hive ctas commands should use data source if it is convertible") {
    withTempView("p") {
      Seq(1, 2, 3).toDF("id").createOrReplaceTempView("p")

      Seq("orc", "parquet").foreach { format =>
        Seq(true, false).foreach { isConverted =>
          withSQLConf(
            HiveUtils.CONVERT_METASTORE_ORC.key -> s"$isConverted",
            HiveUtils.CONVERT_METASTORE_PARQUET.key -> s"$isConverted") {
            Seq(true, false).foreach { isConvertedCtas =>
              withSQLConf(HiveUtils.CONVERT_METASTORE_CTAS.key -> s"$isConvertedCtas") {

                val targetTable = "targetTable"
                withTable(targetTable) {
                  val df = sql(s"CREATE TABLE $targetTable STORED AS $format AS SELECT id FROM p")
                  checkAnswer(sql(s"SELECT id FROM $targetTable"),
                    Row(1) :: Row(2) :: Row(3) :: Nil)

                  val ctasDSCommand = df.queryExecution.analyzed.collect {
                    case _: OptimizedCreateHiveTableAsSelectCommand => true
                  }.headOption
                  val ctasCommand = df.queryExecution.analyzed.collect {
                    case _: CreateHiveTableAsSelectCommand => true
                  }.headOption

                  if (isConverted && isConvertedCtas) {
                    assert(ctasDSCommand.nonEmpty)
                    assert(ctasCommand.isEmpty)
                  } else {
                    assert(ctasDSCommand.isEmpty)
                    assert(ctasCommand.nonEmpty)
                  }
                }
              }
            }
          }
        }
      }
    }
  }

  test("SPARK-26181 hasMinMaxStats method of ColumnStatsMap is not correct") {
    withSQLConf(SQLConf.CBO_ENABLED.key -> "true") {
      withTable("all_null") {
        sql("create table all_null (attr1 int, attr2 int)")
        sql("insert into all_null values (null, null)")
        sql("analyze table all_null compute statistics for columns attr1, attr2")
        // check if the stats can be calculated without Cast exception.
        sql("select * from all_null where attr1 < 1").queryExecution.stringWithStats
        sql("select * from all_null where attr1 < attr2").queryExecution.stringWithStats
      }
    }
  }

  test("SPARK-26709: OptimizeMetadataOnlyQuery does not handle empty records correctly") {
    Seq(true, false).foreach { enableOptimizeMetadataOnlyQuery =>
      // This test case is only for file source V1. As the rule OptimizeMetadataOnlyQuery is
      // disabled by default, we can skip testing file source v2 in current stage.
      withSQLConf(SQLConf.OPTIMIZER_METADATA_ONLY.key -> enableOptimizeMetadataOnlyQuery.toString,
        SQLConf.USE_V1_SOURCE_READER_LIST.key -> "parquet") {
        withTable("t") {
          sql("CREATE TABLE t (col1 INT, p1 INT) USING PARQUET PARTITIONED BY (p1)")
          sql("INSERT INTO TABLE t PARTITION (p1 = 5) SELECT ID FROM range(1, 1)")
          if (enableOptimizeMetadataOnlyQuery) {
            // The result is wrong if we enable the configuration.
            checkAnswer(sql("SELECT MAX(p1) FROM t"), Row(5))
          } else {
            checkAnswer(sql("SELECT MAX(p1) FROM t"), Row(null))
          }
          checkAnswer(sql("SELECT MAX(col1) FROM t"), Row(null))
        }
      }
    }
  }

  test("SPARK-25158: " +
    "Executor accidentally exit because ScriptTransformationWriterThread throw Exception") {
    withTempView("test") {
      val defaultUncaughtExceptionHandler = Thread.getDefaultUncaughtExceptionHandler
      try {
        val uncaughtExceptionHandler = new TestUncaughtExceptionHandler
        Thread.setDefaultUncaughtExceptionHandler(uncaughtExceptionHandler)

        // Use a bad udf to generate failed inputs.
        val badUDF = org.apache.spark.sql.functions.udf((x: Int) => {
          if (x < 1) x
          else throw new RuntimeException("Failed to produce data.")
        })
        spark
          .range(5)
          .select(badUDF('id).as("a"))
          .createOrReplaceTempView("test")
        val scriptFilePath = getTestResourcePath("data")
        val e = intercept[SparkException] {
          sql(
            s"""FROM test SELECT TRANSFORM(a)
               |USING 'python $scriptFilePath/scripts/test_transform.py "\t"'
             """.stripMargin).collect()
        }
        assert(e.getMessage.contains("Failed to produce data."))
        assert(uncaughtExceptionHandler.exception.isEmpty)
      } finally {
        Thread.setDefaultUncaughtExceptionHandler(defaultUncaughtExceptionHandler)
      }
    }
  }
}<|MERGE_RESOLUTION|>--- conflicted
+++ resolved
@@ -1189,32 +1189,25 @@
       Row(CalendarInterval.fromString("interval 2 weeks 6 days 15 hours 40 minutes")))
     checkAnswer(sql("select interval '20 15:40:32.99899999' day to second"),
       Row(CalendarInterval.fromString("interval 2 weeks 6 days 15 hours 40 minutes " +
-<<<<<<< HEAD
-        "32 seconds 99 milliseconds 899 microseconds")))
+        "32 seconds 998 milliseconds 999 microseconds")))
     checkAnswer(sql("select interval '15:40:32.99899999' hour to minute"),
       Row(CalendarInterval.fromString("interval 15 hours 40 minutes")))
     checkAnswer(sql("select interval '15:40.99899999' hour to second"),
-      Row(CalendarInterval.fromString("interval 15 minutes 40 seconds 99 milliseconds " +
-        "899 microseconds")))
+      Row(CalendarInterval.fromString("interval 15 minutes 40 seconds 998 milliseconds " +
+        "999 microseconds")))
     checkAnswer(sql("select interval '15:40' hour to second"),
       Row(CalendarInterval.fromString("interval 15 hours 40 minutes")))
     checkAnswer(sql("select interval '15:40:32.99899999' hour to second"),
-      Row(CalendarInterval.fromString("interval 15 hours 40 minutes 32 seconds 99 milliseconds " +
-        "899 microseconds")))
+      Row(CalendarInterval.fromString("interval 15 hours 40 minutes 32 seconds 998 milliseconds " +
+        "999 microseconds")))
     checkAnswer(sql("select interval '20 40:32.99899999' minute to second"),
       Row(CalendarInterval.fromString("interval 2 weeks 6 days 40 minutes 32 seconds " +
-        "99 milliseconds 899 microseconds")))
+        "998 milliseconds 999 microseconds")))
     checkAnswer(sql("select interval '40:32.99899999' minute to second"),
-      Row(CalendarInterval.fromString("interval 40 minutes 32 seconds 99 milliseconds " +
-        "899 microseconds")))
+      Row(CalendarInterval.fromString("interval 40 minutes 32 seconds 998 milliseconds " +
+        "999 microseconds")))
     checkAnswer(sql("select interval '40:32' minute to second"),
       Row(CalendarInterval.fromString("interval 40 minutes 32 seconds")))
-=======
-        "32 seconds 998 milliseconds 999 microseconds")))
-    checkAnswer(sql("select interval '15:40:32.99899999' hour to second"),
-      Row(CalendarInterval.fromString("interval 15 hours 40 minutes 32 seconds 998 milliseconds " +
-        "999 microseconds")))
->>>>>>> f15102b1
     checkAnswer(sql("select interval '30' year"),
       Row(CalendarInterval.fromString("interval 30 years")))
     checkAnswer(sql("select interval '25' month"),
