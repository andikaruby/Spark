--- conflicted
+++ resolved
@@ -204,12 +204,6 @@
       sql("SELECT distinct key FROM src order by key").collect().toSeq)
   }
 
-<<<<<<< HEAD
-  test("SPARK-4699 HiveContext should be case insensitive by default") {
-    checkAnswer(
-      sql("SELECT KEY FROM Src ORDER BY value"),
-      sql("SELECT key FROM src ORDER BY value").collect().toSeq)
-=======
   test("SPARK-4963 SchemaRDD sample on mutable row return wrong result") {
     sql("SELECT * FROM src WHERE key % 2 = 0")
       .sample(withReplacement = false, fraction = 0.3)
@@ -219,6 +213,11 @@
         sql("SELECT * FROM sampled WHERE key % 2 = 1"),
         Seq.empty[Row])
     }
->>>>>>> 19556454
+  }
+
+  test("SPARK-4699 HiveContext should be case insensitive by default") {
+    checkAnswer(
+      sql("SELECT KEY FROM Src ORDER BY value"),
+      sql("SELECT key FROM src ORDER BY value").collect().toSeq)
   }
 }