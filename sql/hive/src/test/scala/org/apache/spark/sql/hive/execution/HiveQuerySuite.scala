--- conflicted
+++ resolved
@@ -17,12 +17,9 @@
 
 package org.apache.spark.sql.hive.execution
 
+import org.apache.spark.sql.Row
 import org.apache.spark.sql.hive.test.TestHive._
-<<<<<<< HEAD
-import org.apache.spark.sql.Row
-=======
 import org.apache.spark.sql.hive.test.TestHive
->>>>>>> a9ec033c
 
 /**
  * A set of test cases expressed in Hive QL that are not covered by the tests included in the hive distribution.
@@ -165,82 +162,6 @@
     hql("SELECT * FROM src").toString
   }
 
-<<<<<<< HEAD
-  test("parse HQL set commands") {
-    // Adapted from its SQL counterpart.
-    val testKey = "spark.sql.key.usedfortestonly"
-    val testVal = "val0,val_1,val2.3,my_table"
-
-    hql(s"set $testKey=$testVal")
-    assert(get(testKey, testVal + "_") == testVal)
-
-    hql("set mapred.reduce.tasks=20")
-    assert(get("mapred.reduce.tasks", "0") == "20")
-    hql("set mapred.reduce.tasks = 40")
-    assert(get("mapred.reduce.tasks", "0") == "40")
-
-    hql(s"set $testKey=$testVal")
-    assert(get(testKey, "0") == testVal)
-
-    hql(s"set $testKey=")
-    assert(get(testKey, "0") == "")
-  }
-
-  test("SET commands semantics for a HiveContext") {
-    // Adapted from its SQL counterpart.
-    val testKey = "spark.sql.key.usedfortestonly"
-    var testVal = "test.val.0"
-    val nonexistentKey = "nonexistent"
-    def fromRows(row: Array[Row]): Array[String] = row.map(_.getString(0))
-
-    clear()
-
-    // "set" itself returns all config variables currently specified in SQLConf.
-    assert(hql("set").collect().size == 0)
-
-    // "set key=val"
-    hql(s"SET $testKey=$testVal")
-    assert(fromRows(hql("SET").collect()) sameElements Array(s"$testKey=$testVal"))
-    assert(hiveconf.get(testKey, "") == testVal)
-
-    hql(s"SET ${testKey + testKey}=${testVal + testVal}")
-    assert(fromRows(hql("SET").collect()) sameElements
-      Array(
-        s"$testKey=$testVal",
-        s"${testKey + testKey}=${testVal + testVal}"))
-    assert(hiveconf.get(testKey + testKey, "") == testVal + testVal)
-
-    // "set key"
-    assert(fromRows(hql(s"SET $testKey").collect()) sameElements
-      Array(s"$testKey=$testVal"))
-    assert(fromRows(hql(s"SET $nonexistentKey").collect()) sameElements
-      Array(s"$nonexistentKey is undefined"))
-
-    // Assert that sql() should have the same effects as hql() by repeating the above using sql().
-    clear()
-    assert(sql("set").collect().size == 0)
-
-    sql(s"SET $testKey=$testVal")
-    assert(fromRows(sql("SET").collect()) sameElements Array(s"$testKey=$testVal"))
-    assert(hiveconf.get(testKey, "") == testVal)
-
-    sql(s"SET ${testKey + testKey}=${testVal + testVal}")
-    assert(fromRows(sql("SET").collect()) sameElements
-      Array(
-        s"$testKey=$testVal",
-        s"${testKey + testKey}=${testVal + testVal}"))
-    assert(hiveconf.get(testKey + testKey, "") == testVal + testVal)
-
-    assert(fromRows(sql(s"SET $testKey").collect()) sameElements
-      Array(s"$testKey=$testVal"))
-    assert(fromRows(sql(s"SET $nonexistentKey").collect()) sameElements
-      Array(s"$nonexistentKey is undefined"))
-  }
-
-  // Put tests that depend on specific Hive settings before these last two test,
-  // since they modify /clear stuff.
-
-=======
   test("SPARK-1704: Explain commands as a SchemaRDD") {
     hql("CREATE TABLE IF NOT EXISTS src (key INT, value STRING)")
     val rdd = hql("explain select key, count(value) from src group by key")
@@ -251,5 +172,78 @@
     TestHive.reset()
   }
 
->>>>>>> a9ec033c
+  test("parse HQL set commands") {
+    // Adapted from its SQL counterpart.
+    val testKey = "spark.sql.key.usedfortestonly"
+    val testVal = "val0,val_1,val2.3,my_table"
+
+    hql(s"set $testKey=$testVal")
+    assert(get(testKey, testVal + "_") == testVal)
+
+    hql("set mapred.reduce.tasks=20")
+    assert(get("mapred.reduce.tasks", "0") == "20")
+    hql("set mapred.reduce.tasks = 40")
+    assert(get("mapred.reduce.tasks", "0") == "40")
+
+    hql(s"set $testKey=$testVal")
+    assert(get(testKey, "0") == testVal)
+
+    hql(s"set $testKey=")
+    assert(get(testKey, "0") == "")
+  }
+
+  test("SET commands semantics for a HiveContext") {
+    // Adapted from its SQL counterpart.
+    val testKey = "spark.sql.key.usedfortestonly"
+    var testVal = "test.val.0"
+    val nonexistentKey = "nonexistent"
+    def fromRows(row: Array[Row]): Array[String] = row.map(_.getString(0))
+
+    clear()
+
+    // "set" itself returns all config variables currently specified in SQLConf.
+    assert(hql("set").collect().size == 0)
+
+    // "set key=val"
+    hql(s"SET $testKey=$testVal")
+    assert(fromRows(hql("SET").collect()) sameElements Array(s"$testKey=$testVal"))
+    assert(hiveconf.get(testKey, "") == testVal)
+
+    hql(s"SET ${testKey + testKey}=${testVal + testVal}")
+    assert(fromRows(hql("SET").collect()) sameElements
+      Array(
+        s"$testKey=$testVal",
+        s"${testKey + testKey}=${testVal + testVal}"))
+    assert(hiveconf.get(testKey + testKey, "") == testVal + testVal)
+
+    // "set key"
+    assert(fromRows(hql(s"SET $testKey").collect()) sameElements
+      Array(s"$testKey=$testVal"))
+    assert(fromRows(hql(s"SET $nonexistentKey").collect()) sameElements
+      Array(s"$nonexistentKey is undefined"))
+
+    // Assert that sql() should have the same effects as hql() by repeating the above using sql().
+    clear()
+    assert(sql("set").collect().size == 0)
+
+    sql(s"SET $testKey=$testVal")
+    assert(fromRows(sql("SET").collect()) sameElements Array(s"$testKey=$testVal"))
+    assert(hiveconf.get(testKey, "") == testVal)
+
+    sql(s"SET ${testKey + testKey}=${testVal + testVal}")
+    assert(fromRows(sql("SET").collect()) sameElements
+      Array(
+        s"$testKey=$testVal",
+        s"${testKey + testKey}=${testVal + testVal}"))
+    assert(hiveconf.get(testKey + testKey, "") == testVal + testVal)
+
+    assert(fromRows(sql(s"SET $testKey").collect()) sameElements
+      Array(s"$testKey=$testVal"))
+    assert(fromRows(sql(s"SET $nonexistentKey").collect()) sameElements
+      Array(s"$nonexistentKey is undefined"))
+  }
+
+  // Put tests that depend on specific Hive settings before these last two test,
+  // since they modify /clear stuff.
+
 }