--- conflicted
+++ resolved
@@ -2309,18 +2309,22 @@
     }
   }
 
-<<<<<<< HEAD
   test("SPARK-20680: Spark-sql do not support for void column datatype of view") {
-    withTable("t", "tabNullType") {
-      val client = spark.sharedState.externalCatalog.asInstanceOf[HiveExternalCatalog].client
-      client.runSqlHive("CREATE TABLE t (t1 int)")
-      client.runSqlHive("INSERT INTO t VALUES (3)")
-      client.runSqlHive("CREATE TABLE tabNullType AS SELECT NULL AS col FROM t")
-      checkAnswer(spark.table("tabNullType"), Row(null))
-      // table description shows "void" representation for NULL type.
-      val desc = spark.sql("DESC tabNullType").collect().toSeq
-      assert(desc.contains(Row("col", "void", null)))
-=======
+    withTable("t") {
+      withView("tabNullType") {
+        val client =
+          spark.sharedState.externalCatalog.unwrapped.asInstanceOf[HiveExternalCatalog].client
+        client.runSqlHive("CREATE TABLE t (t1 int)")
+        client.runSqlHive("INSERT INTO t VALUES (3)")
+        client.runSqlHive("CREATE VIEW tabNullType AS SELECT NULL AS col FROM t")
+        checkAnswer(spark.table("tabNullType"), Row(null))
+        // table description shows "void" representation for NULL type.
+        val desc = spark.sql("DESC tabNullType").collect().toSeq
+        assert(desc.contains(Row("col", "void", null)))
+      }
+    }
+  }
+
   test("SPARK-21216: join with a streaming DataFrame") {
     import org.apache.spark.sql.execution.streaming.MemoryStream
     import testImplicits._
@@ -2740,7 +2744,6 @@
       // make sure there is no exception
       assert(sql("SELECT * FROM t2 WHERE b = 'A'").collect().isEmpty)
       assert(sql("SELECT * FROM t2 WHERE c = 'A'").collect().isEmpty)
->>>>>>> a0187cd6
     }
   }
 }