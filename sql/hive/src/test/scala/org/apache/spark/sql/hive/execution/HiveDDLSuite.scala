--- conflicted
+++ resolved
@@ -365,7 +365,6 @@
     }
   }
 
-<<<<<<< HEAD
   test("desc table") {
     withTable("tab1") {
       val tabName = "tab1"
@@ -382,7 +381,7 @@
           .exists(_.getString(0) == "# Detailed Table Information"))
     }
   }
-=======
+
   private def createDatabaseWithLocation(tmpDir: File, dirExists: Boolean): Unit = {
     val catalog = sqlContext.sessionState.catalog
     val dbName = "db1"
@@ -491,5 +490,4 @@
     }.getMessage
     assert(message.contains("Can not drop default database"))
   }
->>>>>>> b885f7be
 }