--- conflicted
+++ resolved
@@ -38,30 +38,12 @@
 import org.apache.hadoop.hive.serde2.objectinspector.PrimitiveObjectInspector.PrimitiveCategory
 import org.apache.hadoop.hive.serde2.objectinspector.primitive.{HiveDecimalObjectInspector, PrimitiveObjectInspectorFactory}
 import org.apache.hadoop.hive.serde2.typeinfo.{TypeInfo, TypeInfoFactory}
-<<<<<<< HEAD
-import org.apache.hadoop.hive.serde2.{Deserializer, ColumnProjectionUtils}
-import org.apache.hadoop.hive.serde2.{io => hiveIo}
 import org.apache.hadoop.io.NullWritable
-import org.apache.hadoop.{io => hadoopIo}
-=======
-import org.apache.hadoop.io.NullWritable
->>>>>>> ae7c1396
 import org.apache.hadoop.mapred.InputFormat
 
 import org.apache.spark.sql.types.{Decimal, DecimalType}
 
 case class HiveFunctionWrapper(functionClassName: String) extends java.io.Serializable {
-  // for Serialization
-  def this() = this(null)
-
-  import org.apache.spark.util.Utils._
-  def createFunction[UDFType <: AnyRef](): UDFType = {
-    getContextOrSparkClassLoader
-      .loadClass(functionClassName).newInstance.asInstanceOf[UDFType]
-  }
-}
-
-class HiveFunctionWrapper(var functionClassName: String) extends java.io.Serializable {
   // for Serialization
   def this() = this(null)
 
@@ -192,11 +174,7 @@
       null
     } else {
       new hiveIo.HiveDecimalWritable(
-<<<<<<< HEAD
-        HiveShim.createDecimal(value.asInstanceOf[Decimal].toBigDecimal.underlying()))
-=======
         HiveShim.createDecimal(value.asInstanceOf[Decimal].toJavaBigDecimal))
->>>>>>> ae7c1396
     }
 
   def getPrimitiveNullWritable: NullWritable = NullWritable.get()
