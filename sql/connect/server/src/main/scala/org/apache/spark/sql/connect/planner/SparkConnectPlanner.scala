/*
 * Licensed to the Apache Software Foundation (ASF) under one or more
 * contributor license agreements.  See the NOTICE file distributed with
 * this work for additional information regarding copyright ownership.
 * The ASF licenses this file to You under the Apache License, Version 2.0
 * (the "License"); you may not use this file except in compliance with
 * the License.  You may obtain a copy of the License at
 *
 *    http://www.apache.org/licenses/LICENSE-2.0
 *
 * Unless required by applicable law or agreed to in writing, software
 * distributed under the License is distributed on an "AS IS" BASIS,
 * WITHOUT WARRANTIES OR CONDITIONS OF ANY KIND, either express or implied.
 * See the License for the specific language governing permissions and
 * limitations under the License.
 */

package org.apache.spark.sql.connect.planner

import java.util.UUID

import scala.collection.mutable
import scala.jdk.CollectionConverters._
import scala.util.Try
import scala.util.control.NonFatal

import com.google.common.base.Throwables
import com.google.common.collect.{Lists, Maps}
import com.google.protobuf.{Any => ProtoAny, ByteString}
import io.grpc.{Context, Status, StatusRuntimeException}
import io.grpc.stub.StreamObserver
import org.apache.commons.lang3.exception.ExceptionUtils

import org.apache.spark.{Partition, SparkEnv, TaskContext}
import org.apache.spark.annotation.{DeveloperApi, Since}
import org.apache.spark.api.python.{PythonEvalType, SimplePythonFunction}
import org.apache.spark.connect.proto
import org.apache.spark.connect.proto.{CheckpointCommand, CreateResourceProfileCommand, ExecutePlanResponse, SqlCommand, StreamingForeachFunction, StreamingQueryCommand, StreamingQueryCommandResult, StreamingQueryInstanceId, StreamingQueryManagerCommand, StreamingQueryManagerCommandResult, WriteStreamOperationStart, WriteStreamOperationStartResult}
import org.apache.spark.connect.proto.ExecutePlanResponse.SqlCommandResult
import org.apache.spark.connect.proto.Parse.ParseFormat
import org.apache.spark.connect.proto.StreamingQueryManagerCommandResult.StreamingQueryInstance
import org.apache.spark.connect.proto.WriteStreamOperationStart.TriggerCase
import org.apache.spark.internal.{Logging, MDC}
import org.apache.spark.internal.LogKeys.{DATAFRAME_ID, SESSION_ID}
import org.apache.spark.resource.{ExecutorResourceRequest, ResourceProfile, TaskResourceProfile, TaskResourceRequest}
import org.apache.spark.sql.{Dataset, Encoders, ForeachWriter, Observation, RelationalGroupedDataset, SparkSession}
import org.apache.spark.sql.avro.{AvroDataToCatalyst, CatalystDataToAvro}
import org.apache.spark.sql.catalyst.{expressions, AliasIdentifier, FunctionIdentifier, QueryPlanningTracker}
import org.apache.spark.sql.catalyst.analysis.{FunctionRegistry, GlobalTempView, LocalTempView, MultiAlias, NameParameterizedQuery, PosParameterizedQuery, UnresolvedAlias, UnresolvedAttribute, UnresolvedDataFrameStar, UnresolvedDeserializer, UnresolvedExtractValue, UnresolvedFunction, UnresolvedRegex, UnresolvedRelation, UnresolvedStar}
import org.apache.spark.sql.catalyst.encoders.{AgnosticEncoder, ExpressionEncoder, RowEncoder}
import org.apache.spark.sql.catalyst.encoders.AgnosticEncoders.UnboundRowEncoder
import org.apache.spark.sql.catalyst.expressions._
import org.apache.spark.sql.catalyst.expressions.aggregate.AggregateExpression
import org.apache.spark.sql.catalyst.parser.{ParseException, ParserUtils}
import org.apache.spark.sql.catalyst.plans.{Cross, FullOuter, Inner, JoinType, LeftAnti, LeftOuter, LeftSemi, RightOuter, UsingJoin}
import org.apache.spark.sql.catalyst.plans.logical
import org.apache.spark.sql.catalyst.plans.logical.{AppendColumns, Assignment, CoGroup, CollectMetrics, CommandResult, Deduplicate, DeduplicateWithinWatermark, DeleteAction, DeserializeToObject, Except, FlatMapGroupsWithState, InsertAction, InsertStarAction, Intersect, JoinWith, LocalRelation, LogicalGroupState, LogicalPlan, MapGroups, MapPartitions, MergeAction, Project, Sample, SerializeFromObject, Sort, SubqueryAlias, TypedFilter, Union, Unpivot, UnresolvedHint, UpdateAction, UpdateStarAction}
import org.apache.spark.sql.catalyst.streaming.InternalOutputModes
import org.apache.spark.sql.catalyst.trees.CurrentOrigin.withOrigin
import org.apache.spark.sql.catalyst.trees.PySparkCurrentOrigin
import org.apache.spark.sql.catalyst.types.DataTypeUtils
import org.apache.spark.sql.catalyst.util.{CaseInsensitiveMap, CharVarcharUtils}
import org.apache.spark.sql.connect.common.{DataTypeProtoConverter, ForeachWriterPacket, InvalidPlanInput, LiteralValueProtoConverter, StorageLevelProtoConverter, StreamingListenerPacket, UdfPacket}
import org.apache.spark.sql.connect.config.Connect.CONNECT_GRPC_ARROW_MAX_BATCH_SIZE
import org.apache.spark.sql.connect.plugin.SparkConnectPluginRegistry
import org.apache.spark.sql.connect.service.{ExecuteHolder, SessionHolder, SparkConnectService}
import org.apache.spark.sql.connect.utils.MetricGenerator
import org.apache.spark.sql.errors.QueryCompilationErrors
import org.apache.spark.sql.execution.QueryExecution
import org.apache.spark.sql.execution.aggregate.{ScalaAggregator, TypedAggregateExpression}
import org.apache.spark.sql.execution.arrow.ArrowConverters
import org.apache.spark.sql.execution.command.CreateViewCommand
import org.apache.spark.sql.execution.datasources.LogicalRelation
import org.apache.spark.sql.execution.datasources.jdbc.{JDBCOptions, JDBCPartition, JDBCRelation}
import org.apache.spark.sql.execution.datasources.v2.python.UserDefinedPythonDataSource
import org.apache.spark.sql.execution.python.{PythonForeachWriter, UserDefinedPythonFunction, UserDefinedPythonTableFunction}
import org.apache.spark.sql.execution.stat.StatFunctions
import org.apache.spark.sql.execution.streaming.GroupStateImpl.groupStateTimeoutFromString
import org.apache.spark.sql.execution.streaming.StreamingQueryWrapper
import org.apache.spark.sql.expressions.{Aggregator, ReduceAggregator, SparkUserDefinedFunction, UserDefinedAggregator, UserDefinedFunction}
import org.apache.spark.sql.internal.{CatalogImpl, TypedAggUtils}
import org.apache.spark.sql.internal.ExpressionUtils.column
import org.apache.spark.sql.streaming.{GroupStateTimeout, OutputMode, StreamingQuery, StreamingQueryListener, StreamingQueryProgress, Trigger}
import org.apache.spark.sql.types._
import org.apache.spark.sql.util.CaseInsensitiveStringMap
import org.apache.spark.storage.CacheId
import org.apache.spark.util.ArrayImplicits._
import org.apache.spark.util.Utils

final case class InvalidCommandInput(
    private val message: String = "",
    private val cause: Throwable = null)
    extends Exception(message, cause)

class SparkConnectPlanner(
    val sessionHolder: SessionHolder,
    val executeHolderOpt: Option[ExecuteHolder] = None)
    extends Logging {

  def this(executeHolder: ExecuteHolder) = {
    this(executeHolder.sessionHolder, Some(executeHolder))
  }

  if (!executeHolderOpt.forall { e => e.sessionHolder == sessionHolder }) {
    throw new IllegalArgumentException("executeHolder does not belong to sessionHolder")
  }

  @Since("4.0.0")
  @DeveloperApi
  def session: SparkSession = sessionHolder.session
  import sessionHolder.session.RichColumn

  private[connect] def parser = session.sessionState.sqlParser

  private[connect] def userId: String = sessionHolder.userId

  private[connect] def sessionId: String = sessionHolder.sessionId

  private lazy val executeHolder = executeHolderOpt.getOrElse {
    throw new IllegalArgumentException("executeHolder is not set")
  }

  private lazy val pythonExec =
    sys.env.getOrElse("PYSPARK_PYTHON", sys.env.getOrElse("PYSPARK_DRIVER_PYTHON", "python3"))

  /**
   * The root of the query plan is a relation and we apply the transformations to it. The resolved
   * logical plan will not get cached. If the result needs to be cached, use
   * `transformRelation(rel, cachePlan = true)` instead.
   * @param rel
   *   The relation to transform.
   * @return
   *   The resolved logical plan.
   */
  @DeveloperApi
  def transformRelation(rel: proto.Relation): LogicalPlan =
    transformRelation(rel, cachePlan = false)

  /**
   * The root of the query plan is a relation and we apply the transformations to it.
   * @param rel
   *   The relation to transform.
   * @param cachePlan
   *   Set to true for a performance optimization, if the plan is likely to be reused, e.g. built
   *   upon by further dataset transformation. The default is false.
   * @return
   *   The resolved logical plan.
   */
  @DeveloperApi
  def transformRelation(rel: proto.Relation, cachePlan: Boolean): LogicalPlan = {
    sessionHolder.usePlanCache(rel, cachePlan) { rel =>
      val plan = rel.getRelTypeCase match {
        // DataFrame API
        case proto.Relation.RelTypeCase.SHOW_STRING => transformShowString(rel.getShowString)
        case proto.Relation.RelTypeCase.HTML_STRING => transformHtmlString(rel.getHtmlString)
        case proto.Relation.RelTypeCase.READ => transformReadRel(rel.getRead)
        case proto.Relation.RelTypeCase.PROJECT => transformProject(rel.getProject)
        case proto.Relation.RelTypeCase.FILTER => transformFilter(rel.getFilter)
        case proto.Relation.RelTypeCase.LIMIT => transformLimit(rel.getLimit)
        case proto.Relation.RelTypeCase.OFFSET => transformOffset(rel.getOffset)
        case proto.Relation.RelTypeCase.TAIL => transformTail(rel.getTail)
        case proto.Relation.RelTypeCase.JOIN => transformJoinOrJoinWith(rel.getJoin)
        case proto.Relation.RelTypeCase.AS_OF_JOIN => transformAsOfJoin(rel.getAsOfJoin)
        case proto.Relation.RelTypeCase.DEDUPLICATE => transformDeduplicate(rel.getDeduplicate)
        case proto.Relation.RelTypeCase.SET_OP => transformSetOperation(rel.getSetOp)
        case proto.Relation.RelTypeCase.SORT => transformSort(rel.getSort)
        case proto.Relation.RelTypeCase.DROP => transformDrop(rel.getDrop)
        case proto.Relation.RelTypeCase.AGGREGATE => transformAggregate(rel.getAggregate)
        case proto.Relation.RelTypeCase.SQL => transformSql(rel.getSql)
        case proto.Relation.RelTypeCase.WITH_RELATIONS
            if isValidSQLWithRefs(rel.getWithRelations) =>
          transformSqlWithRefs(rel.getWithRelations)
        case proto.Relation.RelTypeCase.LOCAL_RELATION =>
          transformLocalRelation(rel.getLocalRelation)
        case proto.Relation.RelTypeCase.SAMPLE => transformSample(rel.getSample)
        case proto.Relation.RelTypeCase.RANGE => transformRange(rel.getRange)
        case proto.Relation.RelTypeCase.SUBQUERY_ALIAS =>
          transformSubqueryAlias(rel.getSubqueryAlias)
        case proto.Relation.RelTypeCase.REPARTITION => transformRepartition(rel.getRepartition)
        case proto.Relation.RelTypeCase.FILL_NA => transformNAFill(rel.getFillNa)
        case proto.Relation.RelTypeCase.DROP_NA => transformNADrop(rel.getDropNa)
        case proto.Relation.RelTypeCase.REPLACE => transformReplace(rel.getReplace)
        case proto.Relation.RelTypeCase.SUMMARY => transformStatSummary(rel.getSummary)
        case proto.Relation.RelTypeCase.DESCRIBE => transformStatDescribe(rel.getDescribe)
        case proto.Relation.RelTypeCase.COV => transformStatCov(rel.getCov)
        case proto.Relation.RelTypeCase.CORR => transformStatCorr(rel.getCorr)
        case proto.Relation.RelTypeCase.APPROX_QUANTILE =>
          transformStatApproxQuantile(rel.getApproxQuantile)
        case proto.Relation.RelTypeCase.CROSSTAB =>
          transformStatCrosstab(rel.getCrosstab)
        case proto.Relation.RelTypeCase.FREQ_ITEMS => transformStatFreqItems(rel.getFreqItems)
        case proto.Relation.RelTypeCase.SAMPLE_BY =>
          transformStatSampleBy(rel.getSampleBy)
        case proto.Relation.RelTypeCase.TO_SCHEMA => transformToSchema(rel.getToSchema)
        case proto.Relation.RelTypeCase.TO_DF =>
          transformToDF(rel.getToDf)
        case proto.Relation.RelTypeCase.WITH_COLUMNS_RENAMED =>
          transformWithColumnsRenamed(rel.getWithColumnsRenamed)
        case proto.Relation.RelTypeCase.WITH_COLUMNS => transformWithColumns(rel.getWithColumns)
        case proto.Relation.RelTypeCase.WITH_WATERMARK =>
          transformWithWatermark(rel.getWithWatermark)
        case proto.Relation.RelTypeCase.CACHED_LOCAL_RELATION =>
          transformCachedLocalRelation(rel.getCachedLocalRelation)
        case proto.Relation.RelTypeCase.HINT => transformHint(rel.getHint)
        case proto.Relation.RelTypeCase.UNPIVOT => transformUnpivot(rel.getUnpivot)
        case proto.Relation.RelTypeCase.REPARTITION_BY_EXPRESSION =>
          transformRepartitionByExpression(rel.getRepartitionByExpression)
        case proto.Relation.RelTypeCase.MAP_PARTITIONS =>
          transformMapPartitions(rel.getMapPartitions)
        case proto.Relation.RelTypeCase.GROUP_MAP =>
          transformGroupMap(rel.getGroupMap)
        case proto.Relation.RelTypeCase.CO_GROUP_MAP =>
          transformCoGroupMap(rel.getCoGroupMap)
        case proto.Relation.RelTypeCase.APPLY_IN_PANDAS_WITH_STATE =>
          transformApplyInPandasWithState(rel.getApplyInPandasWithState)
        case proto.Relation.RelTypeCase.COMMON_INLINE_USER_DEFINED_TABLE_FUNCTION =>
          transformCommonInlineUserDefinedTableFunction(
            rel.getCommonInlineUserDefinedTableFunction)
        case proto.Relation.RelTypeCase.CACHED_REMOTE_RELATION =>
          transformCachedRemoteRelation(rel.getCachedRemoteRelation)
        case proto.Relation.RelTypeCase.COLLECT_METRICS =>
          transformCollectMetrics(rel.getCollectMetrics, rel.getCommon.getPlanId)
        case proto.Relation.RelTypeCase.PARSE => transformParse(rel.getParse)
        case proto.Relation.RelTypeCase.RELTYPE_NOT_SET =>
          throw new IndexOutOfBoundsException("Expected Relation to be set, but is empty.")

        // Catalog API (internal-only)
        case proto.Relation.RelTypeCase.CATALOG => transformCatalog(rel.getCatalog)

        // Handle plugins for Spark Connect Relation types.
        case proto.Relation.RelTypeCase.EXTENSION =>
          transformRelationPlugin(rel.getExtension)
        case _ => throw InvalidPlanInput(s"${rel.getUnknown} not supported.")
      }
      if (rel.hasCommon && rel.getCommon.hasPlanId) {
        plan.setTagValue(LogicalPlan.PLAN_ID_TAG, rel.getCommon.getPlanId)
      }
      plan
    }
  }

  private def transformRelationPlugin(extension: ProtoAny): LogicalPlan = {
    SparkConnectPluginRegistry.relationRegistry
      // Lazily traverse the collection.
      .view
      // Apply the transformation.
      .map(p => p.transform(extension.toByteArray, this))
      // Find the first non-empty transformation or throw.
      .find(_.isPresent)
      .getOrElse(throw InvalidPlanInput("No handler found for extension"))
      .get()
  }

  private def transformCatalog(catalog: proto.Catalog): LogicalPlan = {
    catalog.getCatTypeCase match {
      case proto.Catalog.CatTypeCase.CURRENT_DATABASE => transformCurrentDatabase()
      case proto.Catalog.CatTypeCase.SET_CURRENT_DATABASE =>
        transformSetCurrentDatabase(catalog.getSetCurrentDatabase)
      case proto.Catalog.CatTypeCase.LIST_DATABASES =>
        transformListDatabases(catalog.getListDatabases)
      case proto.Catalog.CatTypeCase.LIST_TABLES => transformListTables(catalog.getListTables)
      case proto.Catalog.CatTypeCase.LIST_FUNCTIONS =>
        transformListFunctions(catalog.getListFunctions)
      case proto.Catalog.CatTypeCase.LIST_COLUMNS => transformListColumns(catalog.getListColumns)
      case proto.Catalog.CatTypeCase.GET_DATABASE => transformGetDatabase(catalog.getGetDatabase)
      case proto.Catalog.CatTypeCase.GET_TABLE => transformGetTable(catalog.getGetTable)
      case proto.Catalog.CatTypeCase.GET_FUNCTION => transformGetFunction(catalog.getGetFunction)
      case proto.Catalog.CatTypeCase.DATABASE_EXISTS =>
        transformDatabaseExists(catalog.getDatabaseExists)
      case proto.Catalog.CatTypeCase.TABLE_EXISTS => transformTableExists(catalog.getTableExists)
      case proto.Catalog.CatTypeCase.FUNCTION_EXISTS =>
        transformFunctionExists(catalog.getFunctionExists)
      case proto.Catalog.CatTypeCase.CREATE_EXTERNAL_TABLE =>
        transformCreateExternalTable(catalog.getCreateExternalTable)
      case proto.Catalog.CatTypeCase.CREATE_TABLE => transformCreateTable(catalog.getCreateTable)
      case proto.Catalog.CatTypeCase.DROP_TEMP_VIEW =>
        transformDropTempView(catalog.getDropTempView)
      case proto.Catalog.CatTypeCase.DROP_GLOBAL_TEMP_VIEW =>
        transformDropGlobalTempView(catalog.getDropGlobalTempView)
      case proto.Catalog.CatTypeCase.RECOVER_PARTITIONS =>
        transformRecoverPartitions(catalog.getRecoverPartitions)
      case proto.Catalog.CatTypeCase.IS_CACHED => transformIsCached(catalog.getIsCached)
      case proto.Catalog.CatTypeCase.CACHE_TABLE => transformCacheTable(catalog.getCacheTable)
      case proto.Catalog.CatTypeCase.UNCACHE_TABLE =>
        transformUncacheTable(catalog.getUncacheTable)
      case proto.Catalog.CatTypeCase.CLEAR_CACHE => transformClearCache()
      case proto.Catalog.CatTypeCase.REFRESH_TABLE =>
        transformRefreshTable(catalog.getRefreshTable)
      case proto.Catalog.CatTypeCase.REFRESH_BY_PATH =>
        transformRefreshByPath(catalog.getRefreshByPath)
      case proto.Catalog.CatTypeCase.CURRENT_CATALOG =>
        transformCurrentCatalog()
      case proto.Catalog.CatTypeCase.SET_CURRENT_CATALOG =>
        transformSetCurrentCatalog(catalog.getSetCurrentCatalog)
      case proto.Catalog.CatTypeCase.LIST_CATALOGS =>
        transformListCatalogs(catalog.getListCatalogs)
      case other => throw InvalidPlanInput(s"$other not supported.")
    }
  }

  private def transformShowString(rel: proto.ShowString): LogicalPlan = {
    val showString = Dataset
      .ofRows(session, transformRelation(rel.getInput))
      .showString(rel.getNumRows, rel.getTruncate, rel.getVertical)
    LocalRelation.fromProduct(
      output = AttributeReference("show_string", StringType, false)() :: Nil,
      data = Tuple1.apply(showString) :: Nil)
  }

  private def transformHtmlString(rel: proto.HtmlString): LogicalPlan = {
    val htmlString = Dataset
      .ofRows(session, transformRelation(rel.getInput))
      .htmlString(rel.getNumRows, rel.getTruncate)
    LocalRelation.fromProduct(
      output = AttributeReference("html_string", StringType, false)() :: Nil,
      data = Tuple1.apply(htmlString) :: Nil)
  }

  private def transformSql(sql: proto.SQL): LogicalPlan = {
    val args = sql.getArgsMap
    val namedArguments = sql.getNamedArgumentsMap
    val posArgs = sql.getPosArgsList
    val posArguments = sql.getPosArgumentsList
    val parsedPlan = parser.parsePlan(sql.getQuery)
    if (!namedArguments.isEmpty) {
      NameParameterizedQuery(
        parsedPlan,
        namedArguments.asScala.toMap.transform((_, v) => transformExpression(v)))
    } else if (!posArguments.isEmpty) {
      PosParameterizedQuery(parsedPlan, posArguments.asScala.map(transformExpression).toSeq)
    } else if (!args.isEmpty) {
      NameParameterizedQuery(
        parsedPlan,
        args.asScala.toMap.transform((_, v) => transformLiteral(v)))
    } else if (!posArgs.isEmpty) {
      PosParameterizedQuery(parsedPlan, posArgs.asScala.map(transformLiteral).toSeq)
    } else {
      parsedPlan
    }
  }

  private def transformSqlWithRefs(query: proto.WithRelations): LogicalPlan = {
    if (!isValidSQLWithRefs(query)) {
      throw InvalidPlanInput(s"$query is not a valid relation for SQL with references")
    }
    executeSQLWithRefs(query).logicalPlan
  }

  private def transformSubqueryAlias(alias: proto.SubqueryAlias): LogicalPlan = {
    val aliasIdentifier =
      if (alias.getQualifierCount > 0) {
        AliasIdentifier.apply(alias.getAlias, alias.getQualifierList.asScala.toSeq)
      } else {
        AliasIdentifier.apply(alias.getAlias)
      }
    SubqueryAlias(aliasIdentifier, transformRelation(alias.getInput))
  }

  /**
   * All fields of [[proto.Sample]] are optional. However, given those are proto primitive types,
   * we cannot differentiate if the field is not or set when the field's value equals to the type
   * default value. In the future if this ever become a problem, one solution could be that to
   * wrap such fields into proto messages.
   */
  private def transformSample(rel: proto.Sample): LogicalPlan = {
    val plan = if (rel.getDeterministicOrder) {
      val input = Dataset.ofRows(session, transformRelation(rel.getInput))

      // It is possible that the underlying dataframe doesn't guarantee the ordering of rows in its
      // constituent partitions each time a split is materialized which could result in
      // overlapping splits. To prevent this, we explicitly sort each input partition to make the
      // ordering deterministic. Note that MapTypes cannot be sorted and are explicitly pruned out
      // from the sort order.
      val sortOrder = input.logicalPlan.output
        .filter(attr => RowOrdering.isOrderable(attr.dataType))
        .map(SortOrder(_, Ascending))
      if (sortOrder.nonEmpty) {
        Sort(sortOrder, global = false, input.logicalPlan)
      } else {
        input.cache()
        input.logicalPlan
      }
    } else {
      transformRelation(rel.getInput)
    }

    Sample(
      rel.getLowerBound,
      rel.getUpperBound,
      rel.getWithReplacement,
      if (rel.hasSeed) rel.getSeed else Utils.random.nextLong,
      plan)
  }

  private def transformRepartition(rel: proto.Repartition): LogicalPlan = {
    logical.Repartition(rel.getNumPartitions, rel.getShuffle, transformRelation(rel.getInput))
  }

  private def transformRange(rel: proto.Range): LogicalPlan = {
    val start = rel.getStart
    val end = rel.getEnd
    val step = rel.getStep
    val numPartitions = if (rel.hasNumPartitions) {
      rel.getNumPartitions
    } else {
      session.leafNodeDefaultParallelism
    }
    logical.Range(start, end, step, numPartitions)
  }

  private def transformNAFill(rel: proto.NAFill): LogicalPlan = {
    if (rel.getValuesCount == 0) {
      throw InvalidPlanInput(s"values must contains at least 1 item!")
    }
    if (rel.getValuesCount > 1 && rel.getValuesCount != rel.getColsCount) {
      throw InvalidPlanInput(
        s"When values contains more than 1 items, " +
          s"values and cols should have the same length!")
    }

    val dataset = Dataset.ofRows(session, transformRelation(rel.getInput))

    val cols = rel.getColsList.asScala.toArray
    val values = rel.getValuesList.asScala.toArray
    if (values.length == 1) {
      val value = LiteralValueProtoConverter.toCatalystValue(values.head)
      val columns = if (cols.nonEmpty) Some(cols.toImmutableArraySeq) else None
      dataset.na.fillValue(value, columns).logicalPlan
    } else {
      val valueMap = mutable.Map.empty[String, Any]
      cols.zip(values).foreach { case (col, value) =>
        valueMap.update(col, LiteralValueProtoConverter.toCatalystValue(value))
      }
      dataset.na.fill(valueMap = valueMap.toMap).logicalPlan
    }
  }

  private def transformNADrop(rel: proto.NADrop): LogicalPlan = {
    val dataset = Dataset.ofRows(session, transformRelation(rel.getInput))

    val cols = rel.getColsList.asScala.toArray

    (cols.nonEmpty, rel.hasMinNonNulls) match {
      case (true, true) =>
        dataset.na.drop(minNonNulls = rel.getMinNonNulls, cols = cols).logicalPlan
      case (true, false) =>
        dataset.na.drop(cols = cols).logicalPlan
      case (false, true) =>
        dataset.na.drop(minNonNulls = rel.getMinNonNulls).logicalPlan
      case (false, false) =>
        dataset.na.drop().logicalPlan
    }
  }

  private def transformReplace(rel: proto.NAReplace): LogicalPlan = {
    val replacement = mutable.Map.empty[Any, Any]
    rel.getReplacementsList.asScala.foreach { replace =>
      replacement.update(
        LiteralValueProtoConverter.toCatalystValue(replace.getOldValue),
        LiteralValueProtoConverter.toCatalystValue(replace.getNewValue))
    }

    if (rel.getColsCount == 0) {
      Dataset
        .ofRows(session, transformRelation(rel.getInput))
        .na
        .replace("*", replacement.toMap)
        .logicalPlan
    } else {
      Dataset
        .ofRows(session, transformRelation(rel.getInput))
        .na
        .replace(rel.getColsList.asScala.toSeq, replacement.toMap)
        .logicalPlan
    }
  }

  private def transformStatSummary(rel: proto.StatSummary): LogicalPlan = {
    Dataset
      .ofRows(session, transformRelation(rel.getInput))
      .summary(rel.getStatisticsList.asScala.toSeq: _*)
      .logicalPlan
  }

  private def transformStatDescribe(rel: proto.StatDescribe): LogicalPlan = {
    Dataset
      .ofRows(session, transformRelation(rel.getInput))
      .describe(rel.getColsList.asScala.toSeq: _*)
      .logicalPlan
  }

  private def transformStatCov(rel: proto.StatCov): LogicalPlan = {
    val df = Dataset.ofRows(session, transformRelation(rel.getInput))
    StatFunctions
      .calculateCovImpl(df, Seq(rel.getCol1, rel.getCol2))
      .logicalPlan
  }

  private def transformStatCorr(rel: proto.StatCorr): LogicalPlan = {
    val df = Dataset.ofRows(session, transformRelation(rel.getInput))
    if (rel.hasMethod) {
      StatFunctions
        .calculateCorrImpl(df, Seq(rel.getCol1, rel.getCol2), rel.getMethod)
        .logicalPlan
    } else {
      StatFunctions
        .calculateCorrImpl(df, Seq(rel.getCol1, rel.getCol2))
        .logicalPlan
    }
  }

  private def transformStatApproxQuantile(rel: proto.StatApproxQuantile): LogicalPlan = {
    val cols = rel.getColsList.asScala.toArray
    val probabilities = rel.getProbabilitiesList.asScala.map(_.doubleValue()).toArray
    val approxQuantile = Dataset
      .ofRows(session, transformRelation(rel.getInput))
      .stat
      .approxQuantile(cols, probabilities, rel.getRelativeError)
    LocalRelation.fromProduct(
      output =
        AttributeReference("approx_quantile", ArrayType(ArrayType(DoubleType)), false)() :: Nil,
      data = Tuple1.apply(approxQuantile) :: Nil)
  }

  private def transformStatCrosstab(rel: proto.StatCrosstab): LogicalPlan = {
    Dataset
      .ofRows(session, transformRelation(rel.getInput))
      .stat
      .crosstab(rel.getCol1, rel.getCol2)
      .logicalPlan
  }

  private def transformStatFreqItems(rel: proto.StatFreqItems): LogicalPlan = {
    val cols = rel.getColsList.asScala.toSeq
    val df = Dataset.ofRows(session, transformRelation(rel.getInput))
    if (rel.hasSupport) {
      df.stat.freqItems(cols, rel.getSupport).logicalPlan
    } else {
      df.stat.freqItems(cols).logicalPlan
    }
  }

  private def transformStatSampleBy(rel: proto.StatSampleBy): LogicalPlan = {
    val fractions = rel.getFractionsList.asScala.map { protoFraction =>
      val stratum = transformLiteral(protoFraction.getStratum) match {
        case Literal(s, StringType) if s != null => s.toString
        case literal => literal.value
      }
      (stratum, protoFraction.getFraction)
    }

    Dataset
      .ofRows(session, transformRelation(rel.getInput))
      .stat
      .sampleBy(
        col = column(transformExpression(rel.getCol)),
        fractions = fractions.toMap,
        seed = if (rel.hasSeed) rel.getSeed else Utils.random.nextLong)
      .logicalPlan
  }

  private def transformToSchema(rel: proto.ToSchema): LogicalPlan = {
    val schema = transformDataType(rel.getSchema)
    assert(schema.isInstanceOf[StructType])

    Dataset
      .ofRows(session, transformRelation(rel.getInput))
      .to(schema.asInstanceOf[StructType])
      .logicalPlan
  }

  private def transformToDF(rel: proto.ToDF): LogicalPlan = {
    Dataset
      .ofRows(session, transformRelation(rel.getInput))
      .toDF(rel.getColumnNamesList.asScala.toSeq: _*)
      .logicalPlan
  }

  private def transformMapPartitions(rel: proto.MapPartitions): LogicalPlan = {
    val baseRel = transformRelation(rel.getInput)
    val commonUdf = rel.getFunc
    commonUdf.getFunctionCase match {
      case proto.CommonInlineUserDefinedFunction.FunctionCase.SCALAR_SCALA_UDF =>
        val analyzed = session.sessionState.executePlan(baseRel).analyzed
        transformTypedMapPartitions(commonUdf, analyzed)
      case proto.CommonInlineUserDefinedFunction.FunctionCase.PYTHON_UDF =>
        val pythonUdf = transformPythonUDF(commonUdf)
        val isBarrier = if (rel.hasIsBarrier) rel.getIsBarrier else false
        val profile = if (rel.hasProfileId) {
          val profileId = rel.getProfileId
          Some(session.sparkContext.resourceProfileManager.resourceProfileFromId(profileId))
        } else {
          None
        }
        pythonUdf.evalType match {
          case PythonEvalType.SQL_MAP_PANDAS_ITER_UDF =>
            logical.MapInPandas(
              pythonUdf,
              DataTypeUtils.toAttributes(pythonUdf.dataType.asInstanceOf[StructType]),
              baseRel,
              isBarrier,
              profile)
          case PythonEvalType.SQL_MAP_ARROW_ITER_UDF =>
            logical.MapInArrow(
              pythonUdf,
              DataTypeUtils.toAttributes(pythonUdf.dataType.asInstanceOf[StructType]),
              baseRel,
              isBarrier,
              profile)
          case _ =>
            throw InvalidPlanInput(
              s"Function with EvalType: ${pythonUdf.evalType} is not supported")
        }
      case _ =>
        throw InvalidPlanInput(
          s"Function with ID: ${commonUdf.getFunctionCase.getNumber} is not supported")
    }
  }

  private def generateObjAttr[T](enc: ExpressionEncoder[T]): Attribute = {
    val dataType = enc.deserializer.dataType
    val nullable = !enc.clsTag.runtimeClass.isPrimitive
    AttributeReference("obj", dataType, nullable)()
  }

  private def transformTypedMapPartitions(
      fun: proto.CommonInlineUserDefinedFunction,
      child: LogicalPlan): LogicalPlan = {
    val udf = TypedScalaUdf(fun, Some(child.output))
    val deserialized = DeserializeToObject(udf.inputDeserializer(), udf.inputObjAttr, child)
    val mapped = MapPartitions(
      udf.function.asInstanceOf[Iterator[Any] => Iterator[Any]],
      udf.outputObjAttr,
      deserialized)
    SerializeFromObject(udf.outputNamedExpression, mapped)
  }

  private def transformGroupMap(rel: proto.GroupMap): LogicalPlan = {
    val commonUdf = rel.getFunc
    commonUdf.getFunctionCase match {
      case proto.CommonInlineUserDefinedFunction.FunctionCase.SCALAR_SCALA_UDF =>
        transformTypedGroupMap(rel, commonUdf)

      case proto.CommonInlineUserDefinedFunction.FunctionCase.PYTHON_UDF =>
        val pythonUdf = transformPythonUDF(commonUdf)
        val cols =
          rel.getGroupingExpressionsList.asScala.toSeq.map(expr =>
            column(transformExpression(expr)))
        val group = Dataset
          .ofRows(session, transformRelation(rel.getInput))
          .groupBy(cols: _*)

        pythonUdf.evalType match {
          case PythonEvalType.SQL_GROUPED_MAP_PANDAS_UDF =>
            group.flatMapGroupsInPandas(column(pythonUdf)).logicalPlan

          case PythonEvalType.SQL_GROUPED_MAP_ARROW_UDF =>
            group.flatMapGroupsInArrow(column(pythonUdf)).logicalPlan

          case _ =>
            throw InvalidPlanInput(
              s"Function with EvalType: ${pythonUdf.evalType} is not supported")
        }

      case _ =>
        throw InvalidPlanInput(
          s"Function with ID: ${commonUdf.getFunctionCase.getNumber} is not supported")
    }
  }

  private def transformTypedGroupMap(
      rel: proto.GroupMap,
      commonUdf: proto.CommonInlineUserDefinedFunction): LogicalPlan = {
    val udf = TypedScalaUdf(commonUdf)
    val ds = UntypedKeyValueGroupedDataset(
      rel.getInput,
      rel.getGroupingExpressionsList,
      rel.getSortingExpressionsList)

    if (rel.hasIsMapGroupsWithState) {
      val hasInitialState = !rel.getInitialGroupingExpressionsList.isEmpty && rel.hasInitialInput
      val initialDs = if (hasInitialState) {
        UntypedKeyValueGroupedDataset(
          rel.getInitialInput,
          rel.getInitialGroupingExpressionsList,
          rel.getSortingExpressionsList)
      } else {
        UntypedKeyValueGroupedDataset(
          rel.getInput,
          rel.getGroupingExpressionsList,
          rel.getSortingExpressionsList)
      }
      val timeoutConf = if (!rel.hasTimeoutConf) {
        GroupStateTimeout.NoTimeout
      } else {
        groupStateTimeoutFromString(rel.getTimeoutConf)
      }
      val outputMode = if (!rel.hasOutputMode) {
        OutputMode.Update
      } else {
        InternalOutputModes(rel.getOutputMode)
      }

      val flatMapGroupsWithState = if (hasInitialState) {
        new FlatMapGroupsWithState(
          udf.function
            .asInstanceOf[(Any, Iterator[Any], LogicalGroupState[Any]) => Iterator[Any]],
          udf.inputDeserializer(ds.groupingAttributes),
          ds.valueDeserializer,
          ds.groupingAttributes,
          ds.dataAttributes,
          udf.outputObjAttr,
          initialDs.vEncoder.asInstanceOf[ExpressionEncoder[Any]],
          outputMode,
          rel.getIsMapGroupsWithState,
          timeoutConf,
          hasInitialState,
          initialDs.groupingAttributes,
          initialDs.dataAttributes,
          initialDs.valueDeserializer,
          initialDs.analyzed,
          ds.analyzed)
      } else {
        new FlatMapGroupsWithState(
          udf.function
            .asInstanceOf[(Any, Iterator[Any], LogicalGroupState[Any]) => Iterator[Any]],
          udf.inputDeserializer(ds.groupingAttributes),
          ds.valueDeserializer,
          ds.groupingAttributes,
          ds.dataAttributes,
          udf.outputObjAttr,
          initialDs.vEncoder.asInstanceOf[ExpressionEncoder[Any]],
          outputMode,
          rel.getIsMapGroupsWithState,
          timeoutConf,
          hasInitialState,
          ds.groupingAttributes,
          ds.dataAttributes,
          udf.inputDeserializer(ds.groupingAttributes),
          LocalRelation(initialDs.vEncoder.schema), // empty data set
          ds.analyzed)
      }
      SerializeFromObject(udf.outputNamedExpression, flatMapGroupsWithState)
    } else {
      val mapped = new MapGroups(
        udf.function.asInstanceOf[(Any, Iterator[Any]) => IterableOnce[Any]],
        udf.inputDeserializer(ds.groupingAttributes),
        ds.valueDeserializer,
        ds.groupingAttributes,
        ds.dataAttributes,
        ds.sortOrder,
        udf.outputObjAttr,
        ds.analyzed)
      SerializeFromObject(udf.outputNamedExpression, mapped)
    }
  }

  private def transformCoGroupMap(rel: proto.CoGroupMap): LogicalPlan = {
    val commonUdf = rel.getFunc
    commonUdf.getFunctionCase match {
      case proto.CommonInlineUserDefinedFunction.FunctionCase.SCALAR_SCALA_UDF =>
        transformTypedCoGroupMap(rel, commonUdf)

      case proto.CommonInlineUserDefinedFunction.FunctionCase.PYTHON_UDF =>
        val inputCols =
          rel.getInputGroupingExpressionsList.asScala.toSeq.map(expr =>
            column(transformExpression(expr)))
        val otherCols =
          rel.getOtherGroupingExpressionsList.asScala.toSeq.map(expr =>
            column(transformExpression(expr)))

        val input = Dataset
          .ofRows(session, transformRelation(rel.getInput))
          .groupBy(inputCols: _*)
        val other = Dataset
          .ofRows(session, transformRelation(rel.getOther))
          .groupBy(otherCols: _*)

        val pythonUdf = createUserDefinedPythonFunction(commonUdf)
          .builder(input.df.logicalPlan.output ++ other.df.logicalPlan.output)
          .asInstanceOf[PythonUDF]

        pythonUdf.evalType match {
          case PythonEvalType.SQL_COGROUPED_MAP_PANDAS_UDF =>
            input.flatMapCoGroupsInPandas(other, pythonUdf).logicalPlan

          case PythonEvalType.SQL_COGROUPED_MAP_ARROW_UDF =>
            input.flatMapCoGroupsInArrow(other, pythonUdf).logicalPlan

          case _ =>
            throw InvalidPlanInput(
              s"Function with EvalType: ${pythonUdf.evalType} is not supported")
        }

      case _ =>
        throw InvalidPlanInput(
          s"Function with ID: ${commonUdf.getFunctionCase.getNumber} is not supported")
    }
  }

  private def transformTypedCoGroupMap(
      rel: proto.CoGroupMap,
      commonUdf: proto.CommonInlineUserDefinedFunction): LogicalPlan = {
    val udf = TypedScalaUdf(commonUdf)
    val left = UntypedKeyValueGroupedDataset(
      rel.getInput,
      rel.getInputGroupingExpressionsList,
      rel.getInputSortingExpressionsList)
    val right = UntypedKeyValueGroupedDataset(
      rel.getOther,
      rel.getOtherGroupingExpressionsList,
      rel.getOtherSortingExpressionsList)

    val mapped = CoGroup(
      udf.function.asInstanceOf[(Any, Iterator[Any], Iterator[Any]) => IterableOnce[Any]],
      // The `leftGroup` and `rightGroup` are guaranteed te be of same schema, so it's safe to
      // resolve the `keyDeserializer` based on either of them, here we pick the left one.
      udf.inputDeserializer(left.groupingAttributes),
      left.valueDeserializer,
      right.valueDeserializer,
      left.groupingAttributes,
      right.groupingAttributes,
      left.dataAttributes,
      right.dataAttributes,
      left.sortOrder,
      right.sortOrder,
      udf.outputObjAttr,
      left.analyzed,
      right.analyzed)
    SerializeFromObject(udf.outputNamedExpression, mapped)
  }

  /**
   * This is the untyped version of [[org.apache.spark.sql.KeyValueGroupedDataset]].
   */
  private case class UntypedKeyValueGroupedDataset(
      kEncoder: ExpressionEncoder[_],
      vEncoder: ExpressionEncoder[_],
      analyzed: LogicalPlan,
      dataAttributes: Seq[Attribute],
      groupingAttributes: Seq[Attribute],
      sortOrder: Seq[SortOrder]) {
    val valueDeserializer: Expression =
      UnresolvedDeserializer(vEncoder.deserializer, dataAttributes)
  }

  private object UntypedKeyValueGroupedDataset {
    def apply(
        input: proto.Relation,
        groupingExprs: java.util.List[proto.Expression],
        sortingExprs: java.util.List[proto.Expression]): UntypedKeyValueGroupedDataset = {

      // Compute sort order
      val sortExprs =
        sortingExprs.asScala.toSeq.map(expr => transformExpression(expr))
      val sortOrder: Seq[SortOrder] = MapGroups.sortOrder(sortExprs)

      apply(transformRelation(input), groupingExprs, sortOrder)
    }

    def apply(
        logicalPlan: LogicalPlan,
        groupingExprs: java.util.List[proto.Expression],
        sortOrder: Seq[SortOrder]): UntypedKeyValueGroupedDataset = {
      // If created via ds#groupByKey, then there should be only one groupingFunc.
      // If created via relationalGroupedDS#as, then we are expecting a dummy groupingFuc
      // (for types) + groupingExprs
      if (groupingExprs.size() == 1) {
        createFromGroupByKeyFunc(logicalPlan, groupingExprs, sortOrder)
      } else if (groupingExprs.size() > 1) {
        createFromRelationalDataset(logicalPlan, groupingExprs, sortOrder)
      } else {
        throw InvalidPlanInput(
          "The grouping expression cannot be absent for KeyValueGroupedDataset")
      }
    }

    private def createFromRelationalDataset(
        logicalPlan: LogicalPlan,
        groupingExprs: java.util.List[proto.Expression],
        sortOrder: Seq[SortOrder]): UntypedKeyValueGroupedDataset = {
      assert(groupingExprs.size() >= 1)
      val dummyFunc = TypedScalaUdf(groupingExprs.get(0), None)
      val groupExprs = groupingExprs.asScala.toSeq.drop(1).map(expr => transformExpression(expr))

      val (qe, aliasedGroupings) =
        RelationalGroupedDataset.handleGroupingExpression(logicalPlan, session, groupExprs)

      UntypedKeyValueGroupedDataset(
        dummyFunc.outEnc,
        dummyFunc.inEnc,
        qe.analyzed,
        logicalPlan.output,
        aliasedGroupings,
        sortOrder)
    }

    private def createFromGroupByKeyFunc(
        logicalPlan: LogicalPlan,
        groupingExprs: java.util.List[proto.Expression],
        sortOrder: Seq[SortOrder]): UntypedKeyValueGroupedDataset = {
      assert(groupingExprs.size() == 1)
      val groupFunc = TypedScalaUdf(groupingExprs.get(0), Some(logicalPlan.output))
      val vEnc = groupFunc.inEnc
      val kEnc = groupFunc.outEnc

      val withGroupingKey = AppendColumns(groupFunc.function, vEnc, kEnc, logicalPlan)
      // The input logical plan of KeyValueGroupedDataset need to be executed and analyzed
      val analyzed = session.sessionState.executePlan(withGroupingKey).analyzed

      UntypedKeyValueGroupedDataset(
        kEnc,
        vEnc,
        analyzed,
        logicalPlan.output,
        withGroupingKey.newColumns,
        sortOrder)
    }
  }

  /**
   * The UDF used in typed APIs, where the input column is absent.
   */
  private case class TypedScalaUdf(
      function: AnyRef,
      funcOutEnc: AgnosticEncoder[_],
      funcInEnc: AgnosticEncoder[_],
      inputAttrs: Option[Seq[Attribute]]) {
    import TypedScalaUdf.encoderFor
    def outputNamedExpression: Seq[NamedExpression] = outEnc.namedExpressions
    def inputDeserializer(inputAttributes: Seq[Attribute] = Nil): Expression =
      UnresolvedDeserializer(inEnc.deserializer, inputAttributes)

    def outEnc: ExpressionEncoder[_] = encoderFor(funcOutEnc, "output")
    def outputObjAttr: Attribute = generateObjAttr(outEnc)
    def inEnc: ExpressionEncoder[_] = encoderFor(funcInEnc, "input", inputAttrs)
    def inputObjAttr: Attribute = generateObjAttr(inEnc)
  }

  private object TypedScalaUdf {
    def apply(expr: proto.Expression, inputAttrs: Option[Seq[Attribute]]): TypedScalaUdf = {
      if (expr.hasCommonInlineUserDefinedFunction
        && expr.getCommonInlineUserDefinedFunction.hasScalarScalaUdf) {
        apply(expr.getCommonInlineUserDefinedFunction, inputAttrs)
      } else {
        throw InvalidPlanInput(s"Expecting a Scala UDF, but get ${expr.getExprTypeCase}")
      }
    }

    def apply(
        commonUdf: proto.CommonInlineUserDefinedFunction,
        inputAttrs: Option[Seq[Attribute]] = None): TypedScalaUdf = {
      val udf = unpackUdf(commonUdf)
      // There might be more than one inputs, but we only interested in the first one.
      // Most typed API takes one UDF input.
      // For the few that takes more than one inputs, e.g. grouping function mapping UDFs,
      // the first input which is the key of the grouping function.
      assert(udf.inputEncoders.nonEmpty)
      val inEnc = udf.inputEncoders.head // single input encoder or key encoder
      TypedScalaUdf(udf.function, udf.outputEncoder, inEnc, inputAttrs)
    }

    def encoderFor(
        encoder: AgnosticEncoder[_],
        errorType: String,
        inputAttrs: Option[Seq[Attribute]] = None): ExpressionEncoder[_] = {
      // TODO: handle nested unbound row encoders
      if (encoder == UnboundRowEncoder) {
        inputAttrs
          .map(attrs =>
            ExpressionEncoder(RowEncoder.encoderFor(StructType(attrs.map(a =>
              StructField(a.name, a.dataType, a.nullable))))))
          .getOrElse(
            throw InvalidPlanInput(s"Row is not a supported $errorType type for this UDF."))
      } else {
        ExpressionEncoder(encoder)
      }
    }
  }

  private def transformApplyInPandasWithState(rel: proto.ApplyInPandasWithState): LogicalPlan = {
    val pythonUdf = transformPythonUDF(rel.getFunc)
    val cols =
      rel.getGroupingExpressionsList.asScala.toSeq.map(expr => column(transformExpression(expr)))

    val outputSchema = parseSchema(rel.getOutputSchema)

    val stateSchema = parseSchema(rel.getStateSchema)

    Dataset
      .ofRows(session, transformRelation(rel.getInput))
      .groupBy(cols: _*)
      .applyInPandasWithState(
        column(pythonUdf),
        outputSchema,
        stateSchema,
        rel.getOutputMode,
        rel.getTimeoutConf)
      .logicalPlan
  }

  private def transformCommonInlineUserDefinedTableFunction(
      fun: proto.CommonInlineUserDefinedTableFunction): LogicalPlan = {
    fun.getFunctionCase match {
      case proto.CommonInlineUserDefinedTableFunction.FunctionCase.PYTHON_UDTF =>
        val function = createPythonUserDefinedTableFunction(fun)
        function.builder(
          fun.getArgumentsList.asScala.map(transformExpression).toSeq,
          session.sessionState.sqlParser)
      case _ =>
        throw InvalidPlanInput(
          s"Function with ID: ${fun.getFunctionCase.getNumber} is not supported")
    }
  }

  private def transformPythonTableFunction(fun: proto.PythonUDTF): SimplePythonFunction = {
    SimplePythonFunction(
      command = fun.getCommand.toByteArray.toImmutableArraySeq,
      // Empty environment variables
      envVars = Maps.newHashMap(),
      pythonIncludes = sessionHolder.artifactManager.getPythonIncludes.asJava,
      pythonExec = pythonExec,
      pythonVer = fun.getPythonVer,
      // Empty broadcast variables
      broadcastVars = Lists.newArrayList(),
      // Accumulator if available
      accumulator = sessionHolder.pythonAccumulator.orNull)
  }

  private def transformPythonDataSource(ds: proto.PythonDataSource): SimplePythonFunction = {
    SimplePythonFunction(
      command = ds.getCommand.toByteArray.toImmutableArraySeq,
      // Empty environment variables
      envVars = Maps.newHashMap(),
      pythonIncludes = sessionHolder.artifactManager.getPythonIncludes.asJava,
      pythonExec = pythonExec,
      pythonVer = ds.getPythonVer,
      // Empty broadcast variables
      broadcastVars = Lists.newArrayList(),
      // Accumulator if available
      accumulator = sessionHolder.pythonAccumulator.orNull)
  }

  private def transformCachedRemoteRelation(rel: proto.CachedRemoteRelation): LogicalPlan = {
    sessionHolder
      .getDataFrameOrThrow(rel.getRelationId)
      .logicalPlan
  }

  private def transformWithColumnsRenamed(rel: proto.WithColumnsRenamed): LogicalPlan = {
    if (rel.getRenamesCount > 0) {
      val (colNames, newColNames) = rel.getRenamesList.asScala.toSeq.map { rename =>
        (rename.getColName, rename.getNewColName)
      }.unzip
      Dataset
        .ofRows(session, transformRelation(rel.getInput))
        .withColumnsRenamed(colNames, newColNames)
        .logicalPlan
    } else {
      // for backward compatibility
      Dataset
        .ofRows(session, transformRelation(rel.getInput))
        .withColumnsRenamed(rel.getRenameColumnsMapMap)
        .logicalPlan
    }
  }

  private def transformWithColumns(rel: proto.WithColumns): LogicalPlan = {
    val (colNames, cols, metadata) =
      rel.getAliasesList.asScala.toSeq.map { alias =>
        if (alias.getNameCount != 1) {
          throw InvalidPlanInput(s"""WithColumns require column name only contains one name part,
             |but got ${alias.getNameList.toString}""".stripMargin)
        }

        val metadata = if (alias.hasMetadata && alias.getMetadata.nonEmpty) {
          Metadata.fromJson(alias.getMetadata)
        } else {
          Metadata.empty
        }

        (alias.getName(0), column(transformExpression(alias.getExpr)), metadata)
      }.unzip3

    Dataset
      .ofRows(session, transformRelation(rel.getInput))
      .withColumns(colNames, cols, metadata)
      .logicalPlan
  }

  private def transformWithWatermark(rel: proto.WithWatermark): LogicalPlan = {
    Dataset
      .ofRows(session, transformRelation(rel.getInput))
      .withWatermark(rel.getEventTime, rel.getDelayThreshold)
      .logicalPlan
  }

  private def transformCachedLocalRelation(rel: proto.CachedLocalRelation): LogicalPlan = {
    val blockManager = session.sparkContext.env.blockManager
    val blockId = CacheId(sessionHolder.session.sessionUUID, rel.getHash)
    val bytes = blockManager.getLocalBytes(blockId)
    bytes
      .map { blockData =>
        try {
          val localRelation = proto.Relation
            .newBuilder()
            .getLocalRelation
            .getParserForType
            .parseFrom(blockData.toInputStream())
          transformLocalRelation(localRelation)
        } finally {
          blockManager.releaseLock(blockId)
        }
      }
      .getOrElse {
        throw InvalidPlanInput(
          s"Not found any cached local relation with the hash: ${blockId.hash} in " +
            s"the session with sessionUUID ${blockId.sessionUUID}.")
      }
  }

  private def transformHint(rel: proto.Hint): LogicalPlan = {

    val params = rel.getParametersList.asScala.toSeq.map(transformExpression)
    UnresolvedHint(rel.getName, params, transformRelation(rel.getInput))
  }

  private def transformUnpivot(rel: proto.Unpivot): LogicalPlan = {
    val ids = rel.getIdsList.asScala.toArray.map { expr =>
      column(transformExpression(expr))
    }

    if (!rel.hasValues) {
      Unpivot(
        Some(ids.map(_.named).toImmutableArraySeq),
        None,
        None,
        rel.getVariableColumnName,
        Seq(rel.getValueColumnName),
        transformRelation(rel.getInput))
    } else {
      val values = rel.getValues.getValuesList.asScala.toArray.map { expr =>
        column(transformExpression(expr))
      }

      Unpivot(
        Some(ids.map(_.named).toImmutableArraySeq),
        Some(values.map(v => Seq(v.named)).toImmutableArraySeq),
        None,
        rel.getVariableColumnName,
        Seq(rel.getValueColumnName),
        transformRelation(rel.getInput))
    }
  }

  private def transformRepartitionByExpression(
      rel: proto.RepartitionByExpression): LogicalPlan = {
    val numPartitionsOpt = if (rel.hasNumPartitions) {
      Some(rel.getNumPartitions)
    } else {
      None
    }
    val partitionExpressions = rel.getPartitionExprsList.asScala.map(transformExpression).toSeq
    logical.RepartitionByExpression(
      partitionExpressions,
      transformRelation(rel.getInput),
      numPartitionsOpt)
  }

  private def transformCollectMetrics(rel: proto.CollectMetrics, planId: Long): LogicalPlan = {
    val metrics = rel.getMetricsList.asScala.toSeq.map { expr =>
      column(transformExpression(expr))
    }
    val name = rel.getName
    val input = transformRelation(rel.getInput)

    if (input.isStreaming || executeHolderOpt.isEmpty) {
      CollectMetrics(name, metrics.map(_.named), transformRelation(rel.getInput), planId)
    } else {
      val observation = Observation(name)
      observation.register(session, planId)
      executeHolderOpt.get.addObservation(name, observation)
      CollectMetrics(name, metrics.map(_.named), transformRelation(rel.getInput), planId)
    }
  }

  private def transformDeduplicate(rel: proto.Deduplicate): LogicalPlan = {
    if (!rel.hasInput) {
      throw InvalidPlanInput("Deduplicate needs a plan input")
    }
    if (rel.getAllColumnsAsKeys && rel.getColumnNamesCount > 0) {
      throw InvalidPlanInput("Cannot deduplicate on both all columns and a subset of columns")
    }
    if (!rel.getAllColumnsAsKeys && rel.getColumnNamesCount == 0) {
      throw InvalidPlanInput(
        "Deduplicate requires to either deduplicate on all columns or a subset of columns")
    }
    val queryExecution = new QueryExecution(session, transformRelation(rel.getInput))
    val resolver = session.sessionState.analyzer.resolver
    val allColumns = queryExecution.analyzed.output
    if (rel.getAllColumnsAsKeys) {
      if (rel.getWithinWatermark) DeduplicateWithinWatermark(allColumns, queryExecution.analyzed)
      else Deduplicate(allColumns, queryExecution.analyzed)
    } else {
      val toGroupColumnNames = rel.getColumnNamesList.asScala.toSeq
      val groupCols = toGroupColumnNames.flatMap { (colName: String) =>
        // It is possibly there are more than one columns with the same name,
        // so we call filter instead of find.
        val cols = allColumns.filter(col => resolver(col.name, colName))
        if (cols.isEmpty) {
          throw InvalidPlanInput(s"Invalid deduplicate column ${colName}")
        }
        cols
      }
      if (rel.getWithinWatermark) DeduplicateWithinWatermark(groupCols, queryExecution.analyzed)
      else Deduplicate(groupCols, queryExecution.analyzed)
    }
  }

  private def transformDataType(t: proto.DataType): DataType = {
    t.getKindCase match {
      case proto.DataType.KindCase.UNPARSED =>
        parseDatatypeString(t.getUnparsed.getDataTypeString)
      case _ => DataTypeProtoConverter.toCatalystType(t)
    }
  }

  private[connect] def parseDatatypeString(sqlText: String): DataType = {
    try {
      parser.parseTableSchema(sqlText)
    } catch {
      case e: ParseException =>
        try {
          parser.parseDataType(sqlText)
        } catch {
          case _: ParseException =>
            try {
              parser.parseDataType(s"struct<${sqlText.trim}>")
            } catch {
              case _: ParseException =>
                throw e
            }
        }
    }
  }

  private def transformLocalRelation(rel: proto.LocalRelation): LogicalPlan = {
    var schema: StructType = null
    if (rel.hasSchema) {
      val schemaType = DataType.parseTypeWithFallback(
        rel.getSchema,
        parseDatatypeString,
        fallbackParser = DataType.fromJson)
      schema = schemaType match {
        case s: StructType => s
        case d => StructType(Seq(StructField("value", d)))
      }
    }

    if (rel.hasData) {
      val (rows, structType) = ArrowConverters.fromBatchWithSchemaIterator(
        Iterator(rel.getData.toByteArray),
        TaskContext.get())
      if (structType == null) {
        throw InvalidPlanInput(s"Input data for LocalRelation does not produce a schema.")
      }
      val attributes = DataTypeUtils.toAttributes(structType)
      val proj = UnsafeProjection.create(attributes, attributes)
      val data = rows.map(proj)

      if (schema == null) {
        logical.LocalRelation(attributes, data.map(_.copy()).toSeq)
      } else {
        def normalize(dt: DataType): DataType = dt match {
          case udt: UserDefinedType[_] => normalize(udt.sqlType)
          case StructType(fields) =>
            val newFields = fields.zipWithIndex.map {
              case (StructField(_, dataType, nullable, metadata), i) =>
                StructField(s"col_$i", normalize(dataType), nullable, metadata)
            }
            StructType(newFields)
          case ArrayType(elementType, containsNull) =>
            ArrayType(normalize(elementType), containsNull)
          case MapType(keyType, valueType, valueContainsNull) =>
            MapType(normalize(keyType), normalize(valueType), valueContainsNull)
          case _ => dt
        }

        val normalized = normalize(schema).asInstanceOf[StructType]

        import org.apache.spark.util.ArrayImplicits._
        val project = Dataset
          .ofRows(
            session,
            logicalPlan = logical.LocalRelation(normalize(structType).asInstanceOf[StructType]))
          .toDF(normalized.names.toImmutableArraySeq: _*)
          .to(normalized)
          .logicalPlan
          .asInstanceOf[Project]

        val proj = UnsafeProjection.create(project.projectList, project.child.output)
        logical.LocalRelation(
          DataTypeUtils.toAttributes(schema),
          data.map(proj).map(_.copy()).toSeq)
      }
    } else {
      if (schema == null) {
        throw InvalidPlanInput(
          s"Schema for LocalRelation is required when the input data is not provided.")
      }
      LocalRelation(schema)
    }
  }

  /** Parse as DDL, with a fallback to JSON. Throws an exception if if fails to parse. */
  private def parseSchema(schema: String): StructType = {
    DataType.parseTypeWithFallback(
      schema,
      StructType.fromDDL,
      fallbackParser = DataType.fromJson) match {
      case s: StructType => s
      case other => throw InvalidPlanInput(s"Invalid schema $other")
    }
  }

  private def transformReadRel(rel: proto.Read): LogicalPlan = {

    rel.getReadTypeCase match {
      case proto.Read.ReadTypeCase.NAMED_TABLE =>
        UnresolvedRelation(
          parser.parseMultipartIdentifier(rel.getNamedTable.getUnparsedIdentifier),
          new CaseInsensitiveStringMap(rel.getNamedTable.getOptionsMap),
          isStreaming = rel.getIsStreaming)

      case proto.Read.ReadTypeCase.DATA_SOURCE if !rel.getIsStreaming =>
        val localMap = CaseInsensitiveMap[String](rel.getDataSource.getOptionsMap.asScala.toMap)
        val reader = session.read
        if (rel.getDataSource.hasFormat) {
          reader.format(rel.getDataSource.getFormat)
        }
        localMap.foreach { case (key, value) => reader.option(key, value) }
        if (rel.getDataSource.getFormat == "jdbc" && rel.getDataSource.getPredicatesCount > 0) {
          if (!localMap.contains(JDBCOptions.JDBC_URL) ||
            !localMap.contains(JDBCOptions.JDBC_TABLE_NAME)) {
            throw InvalidPlanInput(s"Invalid jdbc params, please specify jdbc url and table.")
          }

          val url = rel.getDataSource.getOptionsMap.get(JDBCOptions.JDBC_URL)
          val table = rel.getDataSource.getOptionsMap.get(JDBCOptions.JDBC_TABLE_NAME)
          val options = new JDBCOptions(url, table, localMap)
          val predicates = rel.getDataSource.getPredicatesList.asScala.toArray
          val parts: Array[Partition] = predicates.zipWithIndex.map { case (part, i) =>
            JDBCPartition(part, i): Partition
          }
          val relation = JDBCRelation(parts, options)(session)
          LogicalRelation(relation)
        } else if (rel.getDataSource.getPredicatesCount == 0) {
          if (rel.getDataSource.hasSchema && rel.getDataSource.getSchema.nonEmpty) {
            reader.schema(parseSchema(rel.getDataSource.getSchema))
          }
          if (rel.getDataSource.getPathsCount == 0) {
            reader.load().queryExecution.analyzed
          } else if (rel.getDataSource.getPathsCount == 1) {
            reader.load(rel.getDataSource.getPaths(0)).queryExecution.analyzed
          } else {
            reader.load(rel.getDataSource.getPathsList.asScala.toSeq: _*).queryExecution.analyzed
          }
        } else {
          throw InvalidPlanInput(
            s"Predicates are not supported for ${rel.getDataSource.getFormat} data sources.")
        }

      case proto.Read.ReadTypeCase.DATA_SOURCE if rel.getIsStreaming =>
        val streamSource = rel.getDataSource
        val reader = session.readStream
        if (streamSource.hasFormat) {
          reader.format(streamSource.getFormat)
        }
        reader.options(streamSource.getOptionsMap.asScala)
        if (streamSource.getSchema.nonEmpty) {
          reader.schema(parseSchema(streamSource.getSchema))
        }
        val streamDF = streamSource.getPathsCount match {
          case 0 => reader.load()
          case 1 => reader.load(streamSource.getPaths(0))
          case _ =>
            throw InvalidPlanInput(s"Multiple paths are not supported for streaming source")
        }

        streamDF.queryExecution.analyzed

      case _ => throw InvalidPlanInput(s"Does not support ${rel.getReadTypeCase.name()}")
    }
  }

  private def transformParse(rel: proto.Parse): LogicalPlan = {
    def dataFrameReader = {
      val localMap = CaseInsensitiveMap[String](rel.getOptionsMap.asScala.toMap)
      val reader = session.read
      if (rel.hasSchema) {
        DataTypeProtoConverter.toCatalystType(rel.getSchema) match {
          case s: StructType => reader.schema(s)
          case other => throw InvalidPlanInput(s"Invalid schema dataType $other")
        }
      }
      localMap.foreach { case (key, value) => reader.option(key, value) }
      reader
    }
    def ds: Dataset[String] = Dataset(session, transformRelation(rel.getInput))(Encoders.STRING)

    rel.getFormat match {
      case ParseFormat.PARSE_FORMAT_CSV =>
        dataFrameReader.csv(ds).queryExecution.analyzed
      case ParseFormat.PARSE_FORMAT_JSON =>
        dataFrameReader.json(ds).queryExecution.analyzed
      case _ => throw InvalidPlanInput("Does not support " + rel.getFormat.name())
    }
  }

  private def transformFilter(rel: proto.Filter): LogicalPlan = {
    assert(rel.hasInput)
    val baseRel = transformRelation(rel.getInput)
    val cond = rel.getCondition
    if (isTypedScalaUdfExpr(cond)) {
      transformTypedFilter(cond.getCommonInlineUserDefinedFunction, baseRel)
    } else {
      logical.Filter(condition = transformExpression(cond), child = baseRel)
    }
  }

  private def isTypedScalaUdfExpr(expr: proto.Expression): Boolean = {
    expr.getExprTypeCase match {
      case proto.Expression.ExprTypeCase.COMMON_INLINE_USER_DEFINED_FUNCTION =>
        val udf = expr.getCommonInlineUserDefinedFunction
        // A typed scala udf is a scala udf && the udf argument is an unresolved start.
        udf.getFunctionCase ==
          proto.CommonInlineUserDefinedFunction.FunctionCase.SCALAR_SCALA_UDF &&
          udf.getArgumentsCount == 1 &&
          udf.getArguments(0).getExprTypeCase == proto.Expression.ExprTypeCase.UNRESOLVED_STAR
      case _ =>
        false
    }
  }

  private def transformTypedFilter(
      fun: proto.CommonInlineUserDefinedFunction,
      child: LogicalPlan): TypedFilter = {
    val udf = TypedScalaUdf(fun, Some(child.output))
    TypedFilter(udf.function, child)(udf.inEnc)
  }

  private def transformProject(rel: proto.Project): LogicalPlan = {
    val baseRel = if (rel.hasInput) {
      transformRelation(rel.getInput)
    } else {
      logical.OneRowRelation()
    }

    val projection = rel.getExpressionsList.asScala.toSeq
      .map(transformExpression(_, Some(baseRel)))
      .map(toNamedExpression)

    logical.Project(projectList = projection, child = baseRel)
  }

  /**
   * Transforms an input protobuf expression into the Catalyst expression. This is usually not
   * called directly. Typically the planner will traverse the expressions automatically, only
   * plugins are expected to manually perform expression transformations.
   *
   * @param exp
   *   the input expression
   * @return
   *   Catalyst expression
   */
  @DeveloperApi
  def transformExpression(exp: proto.Expression): Expression = transformExpression(exp, None)

  /**
   * Transforms an input protobuf expression into the Catalyst expression. This is usually not
   * called directly. Typically the planner will traverse the expressions automatically, only
   * plugins are expected to manually perform expression transformations.
   *
   * @param exp
   *   the input expression
   * @param baseRelationOpt
   *   inputs of the base relation that contains this expression
   * @return
   *   Catalyst expression
   */
  @DeveloperApi
  def transformExpression(
      exp: proto.Expression,
      baseRelationOpt: Option[LogicalPlan]): Expression = if (exp.hasCommon) {
    try {
      val origin = exp.getCommon.getOrigin
      PySparkCurrentOrigin.set(
        origin.getPythonOrigin.getFragment,
        origin.getPythonOrigin.getCallSite)
      withOrigin { doTransformExpression(exp, baseRelationOpt) }
    } finally {
      PySparkCurrentOrigin.clear()
    }
  } else {
    doTransformExpression(exp, baseRelationOpt)
  }

  private def doTransformExpression(
      exp: proto.Expression,
      baseRelationOpt: Option[LogicalPlan]): Expression = {
    exp.getExprTypeCase match {
      case proto.Expression.ExprTypeCase.LITERAL => transformLiteral(exp.getLiteral)
      case proto.Expression.ExprTypeCase.UNRESOLVED_ATTRIBUTE =>
        transformUnresolvedAttribute(exp.getUnresolvedAttribute)
      case proto.Expression.ExprTypeCase.UNRESOLVED_FUNCTION =>
        transformUnregisteredFunction(exp.getUnresolvedFunction)
          .getOrElse(transformUnresolvedFunction(exp.getUnresolvedFunction))
      case proto.Expression.ExprTypeCase.ALIAS => transformAlias(exp.getAlias)
      case proto.Expression.ExprTypeCase.EXPRESSION_STRING =>
        transformExpressionString(exp.getExpressionString)
      case proto.Expression.ExprTypeCase.UNRESOLVED_STAR =>
        transformUnresolvedStar(exp.getUnresolvedStar)
      case proto.Expression.ExprTypeCase.CAST => transformCast(exp.getCast)
      case proto.Expression.ExprTypeCase.UNRESOLVED_REGEX =>
        transformUnresolvedRegex(exp.getUnresolvedRegex)
      case proto.Expression.ExprTypeCase.UNRESOLVED_EXTRACT_VALUE =>
        transformUnresolvedExtractValue(exp.getUnresolvedExtractValue)
      case proto.Expression.ExprTypeCase.UPDATE_FIELDS =>
        transformUpdateFields(exp.getUpdateFields)
      case proto.Expression.ExprTypeCase.SORT_ORDER => transformSortOrder(exp.getSortOrder)
      case proto.Expression.ExprTypeCase.LAMBDA_FUNCTION =>
        transformLambdaFunction(exp.getLambdaFunction)
      case proto.Expression.ExprTypeCase.UNRESOLVED_NAMED_LAMBDA_VARIABLE =>
        transformUnresolvedNamedLambdaVariable(exp.getUnresolvedNamedLambdaVariable)
      case proto.Expression.ExprTypeCase.WINDOW =>
        transformWindowExpression(exp.getWindow)
      case proto.Expression.ExprTypeCase.EXTENSION =>
        transformExpressionPlugin(exp.getExtension)
      case proto.Expression.ExprTypeCase.COMMON_INLINE_USER_DEFINED_FUNCTION =>
        transformCommonInlineUserDefinedFunction(exp.getCommonInlineUserDefinedFunction)
      case proto.Expression.ExprTypeCase.CALL_FUNCTION =>
        transformCallFunction(exp.getCallFunction)
      case proto.Expression.ExprTypeCase.NAMED_ARGUMENT_EXPRESSION =>
        transformNamedArgumentExpression(exp.getNamedArgumentExpression)
      case proto.Expression.ExprTypeCase.MERGE_ACTION =>
        transformMergeAction(exp.getMergeAction)
      case proto.Expression.ExprTypeCase.TYPED_AGGREGATE_EXPRESSION =>
        transformTypedAggregateExpression(exp.getTypedAggregateExpression, baseRelationOpt)
      case _ =>
        throw InvalidPlanInput(
          s"Expression with ID: ${exp.getExprTypeCase.getNumber} is not supported")
    }
  }

  private def toNamedExpression(expr: Expression): NamedExpression = expr match {
    case named: NamedExpression => named
    case expr => UnresolvedAlias(expr)
  }

  private def transformUnresolvedAttribute(
      attr: proto.Expression.UnresolvedAttribute): UnresolvedAttribute = {
    val expr = UnresolvedAttribute.quotedString(attr.getUnparsedIdentifier)
    if (attr.hasPlanId) {
      expr.setTagValue(LogicalPlan.PLAN_ID_TAG, attr.getPlanId)
    }
    if (attr.hasIsMetadataColumn && attr.getIsMetadataColumn) {
      expr.setTagValue(LogicalPlan.IS_METADATA_COL, ())
    }
    expr
  }

  private def transformExpressionPlugin(extension: ProtoAny): Expression = {
    SparkConnectPluginRegistry.expressionRegistry
      // Lazily traverse the collection.
      .view
      // Apply the transformation.
      .map(p => p.transform(extension.toByteArray, this))
      // Find the first non-empty transformation or throw.
      .find(_.isPresent)
      .getOrElse(throw InvalidPlanInput("No handler found for extension"))
      .get
  }

  /**
   * Transforms the protocol buffers literals into the appropriate Catalyst literal expression.
   * @return
   *   Expression
   */
  private def transformLiteral(lit: proto.Expression.Literal): Literal = {
    LiteralExpressionProtoConverter.toCatalystExpression(lit)
  }

  private def transformLimit(limit: proto.Limit): LogicalPlan = {
    logical.Limit(
      limitExpr = expressions.Literal(limit.getLimit, IntegerType),
      transformRelation(limit.getInput))
  }

  private def transformTail(tail: proto.Tail): LogicalPlan = {
    logical.Tail(
      limitExpr = expressions.Literal(tail.getLimit, IntegerType),
      transformRelation(tail.getInput))
  }

  private def transformOffset(offset: proto.Offset): LogicalPlan = {
    logical.Offset(
      offsetExpr = expressions.Literal(offset.getOffset, IntegerType),
      transformRelation(offset.getInput))
  }

  /**
   * Translates a scalar function from proto to the Catalyst expression.
   */
  private def transformUnresolvedFunction(
      fun: proto.Expression.UnresolvedFunction): Expression = {
    if (fun.getIsUserDefinedFunction) {
      UnresolvedFunction(
        parser.parseMultipartIdentifier(fun.getFunctionName),
        fun.getArgumentsList.asScala.map(transformExpression).toSeq,
        isDistinct = fun.getIsDistinct)
    } else {
      // Spark Connect historically used the global namespace to lookup a couple of internal
      // functions (e.g. product, collect_top_k, unwrap_udt, ...). In Spark 4 we moved these
      // functions to a dedicated namespace, however in order to stay backwards compatible we still
      // need to allow connect to use the global namespace. Here we check if a function is
      // registered in the internal function registry, and we reroute the lookup to the internal
      // registry.
      val name = fun.getFunctionName
      val internal = FunctionRegistry.internal.functionExists(FunctionIdentifier(name))
      UnresolvedFunction(
        name :: Nil,
        fun.getArgumentsList.asScala.map(transformExpression).toSeq,
        isDistinct = fun.getIsDistinct,
        isInternal = internal)
    }
  }

  /**
   * Translates a user-defined function from proto to the Catalyst expression.
   *
   * @param fun
   *   Proto representation of the function call.
   * @return
   *   Expression.
   */
  private def transformCommonInlineUserDefinedFunction(
      fun: proto.CommonInlineUserDefinedFunction): Expression = {
    fun.getFunctionCase match {
      case proto.CommonInlineUserDefinedFunction.FunctionCase.PYTHON_UDF =>
        transformPythonFuncExpression(fun)
      case proto.CommonInlineUserDefinedFunction.FunctionCase.SCALAR_SCALA_UDF =>
        transformScalaUDF(fun)
      case _ =>
        throw InvalidPlanInput(
          s"Function with ID: ${fun.getFunctionCase.getNumber} is not supported")
    }
  }

  /**
   * Translates a SQL function from proto to the Catalyst expression.
   *
   * @param fun
   *   Proto representation of the function call.
   * @return
   *   Expression.
   */
  private def transformCallFunction(fun: proto.CallFunction): Expression = {
    val funcName = fun.getFunctionName
    UnresolvedFunction(
      parser.parseMultipartIdentifier(funcName),
      fun.getArgumentsList.asScala.map(transformExpression).toSeq,
      false)
  }

  private def transformNamedArgumentExpression(
      namedArg: proto.NamedArgumentExpression): Expression = {
    NamedArgumentExpression(namedArg.getKey, transformExpression(namedArg.getValue))
  }

  private def unpackUdf(fun: proto.CommonInlineUserDefinedFunction): UdfPacket = {
    unpackScalaUDF[UdfPacket](fun.getScalarScalaUdf)
  }

  private def unpackForeachWriter(fun: proto.ScalarScalaUDF): ForeachWriterPacket = {
    unpackScalaUDF[ForeachWriterPacket](fun)
  }

  private def unpackScalaUDF[T](fun: proto.ScalarScalaUDF): T = {
    try {
      logDebug(s"Unpack using class loader: ${Utils.getContextOrSparkClassLoader}")
      Utils.deserialize[T](fun.getPayload.toByteArray, Utils.getContextOrSparkClassLoader)
    } catch {
      case t: Throwable =>
        Throwables.getRootCause(t) match {
          case nsm: NoSuchMethodException =>
            throw new ClassNotFoundException(
              s"Failed to load class correctly due to $nsm. " +
                "Make sure the artifact where the class is defined is installed by calling" +
                " session.addArtifact.")
          case cnf: ClassNotFoundException =>
            throw new ClassNotFoundException(
              s"Failed to load class: ${cnf.getMessage}. " +
                "Make sure the artifact where the class is defined is installed by calling" +
                " session.addArtifact.")
          case _ => throw t
        }
    }
  }

  /**
   * Translates a Scala user-defined function from proto to the Catalyst expression.
   *
   * @param fun
   *   Proto representation of the Scala user-defined function.
   * @return
   *   ScalaUDF.
   */
  private def transformScalaUDF(fun: proto.CommonInlineUserDefinedFunction): Expression = {
    val udf = fun.getScalarScalaUdf
    val udfPacket = unpackUdf(fun)
    if (udf.getAggregate) {
      ScalaAggregator(
        transformScalaFunction(fun).asInstanceOf[UserDefinedAggregator[Any, Any, Any]],
        fun.getArgumentsList.asScala.map(transformExpression).toSeq)
        .toAggregateExpression()
    } else {
      ScalaUDF(
        function = udfPacket.function,
        dataType = transformDataType(udf.getOutputType),
        children = fun.getArgumentsList.asScala.map(transformExpression).toSeq,
        inputEncoders = udfPacket.inputEncoders.map(e => Try(ExpressionEncoder(e)).toOption),
        outputEncoder = Option(ExpressionEncoder(udfPacket.outputEncoder)),
        udfName = Option(fun.getFunctionName),
        nullable = udf.getNullable,
        udfDeterministic = fun.getDeterministic)
    }
  }

  private def transformScalaFunction(
      fun: proto.CommonInlineUserDefinedFunction): UserDefinedFunction = {
    val udf = fun.getScalarScalaUdf
    val udfPacket = unpackUdf(fun)
    if (udf.getAggregate) {
      assert(udfPacket.inputEncoders.size == 1, "UDAF should have exactly one input encoder")
      UserDefinedAggregator(
        aggregator = udfPacket.function.asInstanceOf[Aggregator[Any, Any, Any]],
        inputEncoder = ExpressionEncoder(udfPacket.inputEncoders.head),
        givenName = Option(fun.getFunctionName),
        nullable = udf.getNullable,
        deterministic = fun.getDeterministic)
    } else {
      SparkUserDefinedFunction(
        f = udfPacket.function,
        dataType = transformDataType(udf.getOutputType),
        inputEncoders = udfPacket.inputEncoders.map(e => Try(ExpressionEncoder(e)).toOption),
        outputEncoder = Option(ExpressionEncoder(udfPacket.outputEncoder)),
        givenName = Option(fun.getFunctionName),
        nullable = udf.getNullable,
        deterministic = fun.getDeterministic)
    }
  }

  /**
   * Translates a Python user-defined function from proto to the Catalyst expression.
   *
   * @param fun
   *   Proto representation of the Python user-defined function.
   * @return
   *   PythonUDF.
   */
  private def transformPythonUDF(fun: proto.CommonInlineUserDefinedFunction): PythonUDF = {
    transformPythonFuncExpression(fun).asInstanceOf[PythonUDF]
  }

  private def transformPythonFuncExpression(
      fun: proto.CommonInlineUserDefinedFunction): Expression = {
    createUserDefinedPythonFunction(fun)
      .builder(fun.getArgumentsList.asScala.map(transformExpression).toSeq) match {
      case udaf: PythonUDAF => udaf.toAggregateExpression()
      case other => other
    }
  }

  private def createUserDefinedPythonFunction(
      fun: proto.CommonInlineUserDefinedFunction): UserDefinedPythonFunction = {
    val udf = fun.getPythonUdf
    val function = transformPythonFunction(udf)
    UserDefinedPythonFunction(
      name = fun.getFunctionName,
      func = function,
      dataType = transformDataType(udf.getOutputType),
      pythonEvalType = udf.getEvalType,
      udfDeterministic = fun.getDeterministic)
  }

  private def transformPythonFunction(fun: proto.PythonUDF): SimplePythonFunction = {
    SimplePythonFunction(
      command = fun.getCommand.toByteArray.toImmutableArraySeq,
      // Empty environment variables
      envVars = Maps.newHashMap(),
      pythonExec = pythonExec,
      // Merge the user specified includes with the includes managed by the artifact manager.
      pythonIncludes = (fun.getAdditionalIncludesList.asScala.toSeq ++
        sessionHolder.artifactManager.getPythonIncludes).asJava,
      pythonVer = fun.getPythonVer,
      // Empty broadcast variables
      broadcastVars = Lists.newArrayList(),
      // Accumulator if available
      accumulator = sessionHolder.pythonAccumulator.orNull)
  }

  /**
   * Translates a LambdaFunction from proto to the Catalyst expression.
   */
  private def transformLambdaFunction(lambda: proto.Expression.LambdaFunction): LambdaFunction = {
    if (lambda.getArgumentsCount == 0 || lambda.getArgumentsCount > 3) {
      throw InvalidPlanInput(
        "LambdaFunction requires 1 ~ 3 arguments, " +
          s"but got ${lambda.getArgumentsCount} ones!")
    }

    LambdaFunction(
      function = transformExpression(lambda.getFunction),
      arguments = lambda.getArgumentsList.asScala.toSeq
        .map(transformUnresolvedNamedLambdaVariable))
  }

  private def transformUnresolvedNamedLambdaVariable(
      variable: proto.Expression.UnresolvedNamedLambdaVariable): UnresolvedNamedLambdaVariable = {
    if (variable.getNamePartsCount == 0) {
      throw InvalidPlanInput("UnresolvedNamedLambdaVariable requires at least one name part!")
    }

    UnresolvedNamedLambdaVariable(variable.getNamePartsList.asScala.toSeq)
  }

  /**
   * For some reason, not all functions are registered in 'FunctionRegistry'. For a unregistered
   * function, we can still wrap it under the proto 'UnresolvedFunction', and then resolve it in
   * this method.
   */
  private def transformUnregisteredFunction(
      fun: proto.Expression.UnresolvedFunction): Option[Expression] = {
    fun.getFunctionName match {
      // Avro-specific functions
      case "from_avro" if Seq(2, 3).contains(fun.getArgumentsCount) =>
        val children = fun.getArgumentsList.asScala.map(transformExpression)
        val jsonFormatSchema = extractString(children(1), "jsonFormatSchema")
        var options = Map.empty[String, String]
        if (fun.getArgumentsCount == 3) {
          options = extractMapData(children(2), "Options")
        }
        Some(AvroDataToCatalyst(children.head, jsonFormatSchema, options))

      case "to_avro" if Seq(1, 2).contains(fun.getArgumentsCount) =>
        val children = fun.getArgumentsList.asScala.map(transformExpression)
        var jsonFormatSchema = Option.empty[String]
        if (fun.getArgumentsCount == 2) {
          jsonFormatSchema = Some(extractString(children(1), "jsonFormatSchema"))
        }
        Some(CatalystDataToAvro(children.head, jsonFormatSchema))

<<<<<<< HEAD
      // ML-specific functions
      case "vector_to_array" if fun.getArgumentsCount == 2 =>
        val expr = transformExpression(fun.getArguments(0))
        val dtype = extractString(transformExpression(fun.getArguments(1)), "dtype")
        dtype match {
          case "float64" =>
            Some(transformUnregisteredUDF(MLFunctions.vectorToArrayUdf, Seq(expr)))
          case "float32" =>
            Some(transformUnregisteredUDF(MLFunctions.vectorToArrayFloatUdf, Seq(expr)))
          case other =>
            throw InvalidPlanInput(s"Unsupported dtype: $other. Valid values: float64, float32.")
        }

      case "array_to_vector" if fun.getArgumentsCount == 1 =>
        val expr = transformExpression(fun.getArguments(0))
        Some(transformUnregisteredUDF(MLFunctions.arrayToVectorUdf, Seq(expr)))
=======
      // Protobuf-specific functions
      case "from_protobuf" if Seq(2, 3, 4).contains(fun.getArgumentsCount) =>
        val children = fun.getArgumentsList.asScala.map(transformExpression)
        val (msgName, desc, options) = extractProtobufArgs(children.toSeq)
        Some(ProtobufDataToCatalyst(children(0), msgName, desc, options))

      case "to_protobuf" if Seq(2, 3, 4).contains(fun.getArgumentsCount) =>
        val children = fun.getArgumentsList.asScala.map(transformExpression)
        val (msgName, desc, options) = extractProtobufArgs(children.toSeq)
        Some(CatalystDataToProtobuf(children(0), msgName, desc, options))
>>>>>>> a3cb0640

      case _ => None
    }
  }

<<<<<<< HEAD
  /**
   * There are some built-in yet not registered UDFs, for example, 'ml.function.array_to_vector'.
   * This method is to convert them to ScalaUDF expressions.
   */
  private def transformUnregisteredUDF(
      fun: org.apache.spark.sql.expressions.UserDefinedFunction,
      exprs: Seq[Expression]): ScalaUDF = {
    val f = fun.asInstanceOf[org.apache.spark.sql.expressions.SparkUserDefinedFunction]
    UserDefinedFunctionUtils.toScalaUDF(f, exprs)
=======
  private def extractProtobufArgs(children: Seq[Expression]) = {
    val msgName = extractString(children(1), "MessageClassName")
    var desc = Option.empty[Array[Byte]]
    var options = Map.empty[String, String]
    if (children.length == 3) {
      children(2) match {
        case b: Literal => desc = Some(extractBinary(b, "binaryFileDescriptorSet"))
        case o => options = extractMapData(o, "options")
      }
    } else if (children.length == 4) {
      desc = Some(extractBinary(children(2), "binaryFileDescriptorSet"))
      options = extractMapData(children(3), "options")
    }
    (msgName, desc, options)
  }

  private def extractBoolean(expr: Expression, field: String): Boolean = expr match {
    case Literal(bool: Boolean, BooleanType) => bool
    case other => throw InvalidPlanInput(s"$field should be a literal boolean, but got $other")
  }

  private def extractDouble(expr: Expression, field: String): Double = expr match {
    case Literal(double: Double, DoubleType) => double
    case other => throw InvalidPlanInput(s"$field should be a literal double, but got $other")
  }

  private def extractInteger(expr: Expression, field: String): Int = expr match {
    case Literal(int: Int, IntegerType) => int
    case other => throw InvalidPlanInput(s"$field should be a literal integer, but got $other")
  }

  private def extractLong(expr: Expression, field: String): Long = expr match {
    case Literal(long: Long, LongType) => long
    case other => throw InvalidPlanInput(s"$field should be a literal long, but got $other")
>>>>>>> a3cb0640
  }

  private def extractString(expr: Expression, field: String): String = expr match {
    case Literal(s, StringType) if s != null => s.toString
    case other => throw InvalidPlanInput(s"$field should be a literal string, but got $other")
  }

  @scala.annotation.tailrec
  private def extractMapData(expr: Expression, field: String): Map[String, String] = expr match {
    case map: CreateMap => ExprUtils.convertToMapData(map)
    case UnresolvedFunction(Seq("map"), args, _, _, _, _, _) =>
      extractMapData(CreateMap(args), field)
    case other => throw InvalidPlanInput(s"$field should be created by map, but got $other")
  }

  private def transformAlias(alias: proto.Expression.Alias): NamedExpression = {
    if (alias.getNameCount == 1) {
      val metadata = if (alias.hasMetadata() && alias.getMetadata.nonEmpty) {
        Some(Metadata.fromJson(alias.getMetadata))
      } else {
        None
      }
      Alias(transformExpression(alias.getExpr), alias.getName(0))(explicitMetadata = metadata)
    } else {
      if (alias.hasMetadata) {
        throw InvalidPlanInput(
          "Alias expressions with more than 1 identifier must not use optional metadata.")
      }
      MultiAlias(transformExpression(alias.getExpr), alias.getNameList.asScala.toSeq)
    }
  }

  private def transformExpressionString(expr: proto.Expression.ExpressionString): Expression = {
    parser.parseExpression(expr.getExpression)
  }

  private def transformUnresolvedStar(star: proto.Expression.UnresolvedStar): Expression = {
    (star.hasUnparsedTarget, star.hasPlanId) match {
      case (false, false) =>
        // functions.col("*")
        UnresolvedStar(None)

      case (true, false) =>
        // functions.col("s.*")
        val target = star.getUnparsedTarget
        if (!target.endsWith(".*")) {
          throw InvalidPlanInput(
            s"UnresolvedStar requires a unparsed target ending with '.*', but got $target.")
        }
        val parts = UnresolvedAttribute.parseAttributeName(target.dropRight(2))
        UnresolvedStar(Some(parts))

      case (false, true) =>
        // dataframe.col("*")
        UnresolvedDataFrameStar(star.getPlanId)

      case _ =>
        throw InvalidPlanInput("UnresolvedStar with both target and plan id is not supported.")
    }
  }

  private def transformCast(cast: proto.Expression.Cast): Expression = {
    val rawDataType = cast.getCastToTypeCase match {
      case proto.Expression.Cast.CastToTypeCase.TYPE => transformDataType(cast.getType)
      case _ => parser.parseDataType(cast.getTypeStr)
    }
    val dataType = CharVarcharUtils.replaceCharVarcharWithStringForCast(rawDataType)
    val castExpr = cast.getEvalMode match {
      case proto.Expression.Cast.EvalMode.EVAL_MODE_LEGACY =>
        Cast(transformExpression(cast.getExpr), dataType, None, EvalMode.LEGACY)
      case proto.Expression.Cast.EvalMode.EVAL_MODE_ANSI =>
        Cast(transformExpression(cast.getExpr), dataType, None, EvalMode.ANSI)
      case proto.Expression.Cast.EvalMode.EVAL_MODE_TRY =>
        Cast(transformExpression(cast.getExpr), dataType, None, EvalMode.TRY)
      case _ =>
        Cast(transformExpression(cast.getExpr), dataType)
    }
    castExpr.setTagValue(Cast.USER_SPECIFIED_CAST, ())
    castExpr
  }

  private def transformUnresolvedRegex(regex: proto.Expression.UnresolvedRegex): Expression = {
    val caseSensitive = session.sessionState.conf.caseSensitiveAnalysis
    regex.getColName match {
      case ParserUtils.escapedIdentifier(columnNameRegex) =>
        UnresolvedRegex(columnNameRegex, None, caseSensitive)
      case ParserUtils.qualifiedEscapedIdentifier(nameParts, columnNameRegex) =>
        UnresolvedRegex(columnNameRegex, Some(nameParts), caseSensitive)
      case _ =>
        val expr = UnresolvedAttribute.quotedString(regex.getColName)
        if (regex.hasPlanId) {
          expr.setTagValue(LogicalPlan.PLAN_ID_TAG, regex.getPlanId)
        }
        expr
    }
  }

  private def transformUnresolvedExtractValue(
      extract: proto.Expression.UnresolvedExtractValue): UnresolvedExtractValue = {
    UnresolvedExtractValue(
      transformExpression(extract.getChild),
      transformExpression(extract.getExtraction))
  }

  private def transformUpdateFields(update: proto.Expression.UpdateFields): UpdateFields = {
    if (update.hasValueExpression) {
      // add or replace a field
      UpdateFields.apply(
        col = transformExpression(update.getStructExpression),
        fieldName = update.getFieldName,
        expr = transformExpression(update.getValueExpression))
    } else {
      // drop a field
      UpdateFields.apply(
        col = transformExpression(update.getStructExpression),
        fieldName = update.getFieldName)
    }
  }

  private def transformWindowExpression(window: proto.Expression.Window) = {
    if (!window.hasWindowFunction) {
      throw InvalidPlanInput(s"WindowFunction is required in WindowExpression")
    }

    val frameSpec = if (window.hasFrameSpec) {
      val protoFrameSpec = window.getFrameSpec

      val frameType = protoFrameSpec.getFrameType match {
        case proto.Expression.Window.WindowFrame.FrameType.FRAME_TYPE_ROW => RowFrame

        case proto.Expression.Window.WindowFrame.FrameType.FRAME_TYPE_RANGE => RangeFrame

        case other => throw InvalidPlanInput(s"Unknown FrameType $other")
      }

      if (!protoFrameSpec.hasLower) {
        throw InvalidPlanInput(s"LowerBound is required in WindowFrame")
      }
      val lower = protoFrameSpec.getLower.getBoundaryCase match {
        case proto.Expression.Window.WindowFrame.FrameBoundary.BoundaryCase.CURRENT_ROW =>
          CurrentRow

        case proto.Expression.Window.WindowFrame.FrameBoundary.BoundaryCase.UNBOUNDED =>
          UnboundedPreceding

        case proto.Expression.Window.WindowFrame.FrameBoundary.BoundaryCase.VALUE =>
          transformExpression(protoFrameSpec.getLower.getValue)

        case other => throw InvalidPlanInput(s"Unknown FrameBoundary $other")
      }

      if (!protoFrameSpec.hasUpper) {
        throw InvalidPlanInput(s"UpperBound is required in WindowFrame")
      }
      val upper = protoFrameSpec.getUpper.getBoundaryCase match {
        case proto.Expression.Window.WindowFrame.FrameBoundary.BoundaryCase.CURRENT_ROW =>
          CurrentRow

        case proto.Expression.Window.WindowFrame.FrameBoundary.BoundaryCase.UNBOUNDED =>
          UnboundedFollowing

        case proto.Expression.Window.WindowFrame.FrameBoundary.BoundaryCase.VALUE =>
          transformExpression(protoFrameSpec.getUpper.getValue)

        case other => throw InvalidPlanInput(s"Unknown FrameBoundary $other")
      }

      SpecifiedWindowFrame(frameType = frameType, lower = lower, upper = upper)

    } else {
      UnspecifiedFrame
    }

    val windowSpec = WindowSpecDefinition(
      partitionSpec = window.getPartitionSpecList.asScala.toSeq.map(transformExpression),
      orderSpec = window.getOrderSpecList.asScala.toSeq.map(transformSortOrder),
      frameSpecification = frameSpec)

    WindowExpression(
      windowFunction = transformExpression(window.getWindowFunction),
      windowSpec = windowSpec)
  }

  private def transformSetOperation(u: proto.SetOperation): LogicalPlan = {
    if (!u.hasLeftInput || !u.hasRightInput) {
      throw InvalidPlanInput("Set operation must have 2 inputs")
    }
    val leftPlan = transformRelation(u.getLeftInput)
    val rightPlan = transformRelation(u.getRightInput)
    val isAll = if (u.hasIsAll) u.getIsAll else false

    u.getSetOpType match {
      case proto.SetOperation.SetOpType.SET_OP_TYPE_EXCEPT =>
        if (u.getByName) {
          throw InvalidPlanInput("Except does not support union_by_name")
        }
        Except(leftPlan, rightPlan, isAll)
      case proto.SetOperation.SetOpType.SET_OP_TYPE_INTERSECT =>
        if (u.getByName) {
          throw InvalidPlanInput("Intersect does not support union_by_name")
        }
        Intersect(leftPlan, rightPlan, isAll)
      case proto.SetOperation.SetOpType.SET_OP_TYPE_UNION =>
        if (!u.getByName && u.getAllowMissingColumns) {
          throw InvalidPlanInput(
            "UnionByName `allowMissingCol` can be true only if `byName` is true.")
        }
        val union = Union(Seq(leftPlan, rightPlan), u.getByName, u.getAllowMissingColumns)
        if (isAll) {
          union
        } else {
          logical.Distinct(union)
        }

      case _ =>
        throw InvalidPlanInput(s"Unsupported set operation ${u.getSetOpTypeValue}")
    }
  }

  private def transformJoinWith(rel: proto.Join): LogicalPlan = {
    val joined =
      session.sessionState.executePlan(transformJoin(rel)).analyzed.asInstanceOf[logical.Join]

    JoinWith.typedJoinWith(
      joined,
      session.sessionState.conf.dataFrameSelfJoinAutoResolveAmbiguity,
      session.sessionState.analyzer.resolver,
      rel.getJoinDataType.getIsLeftStruct,
      rel.getJoinDataType.getIsRightStruct)
  }

  private def transformJoinOrJoinWith(rel: proto.Join): LogicalPlan = {
    if (rel.hasJoinDataType) {
      transformJoinWith(rel)
    } else {
      transformJoin(rel)
    }
  }

  private def transformJoin(rel: proto.Join): LogicalPlan = {
    assert(rel.hasLeft && rel.hasRight, "Both join sides must be present")
    if (rel.hasJoinCondition && rel.getUsingColumnsCount > 0) {
      throw InvalidPlanInput(
        s"Using columns or join conditions cannot be set at the same time in Join")
    }
    val joinCondition =
      if (rel.hasJoinCondition) Some(transformExpression(rel.getJoinCondition)) else None
    val catalystJointype = transformJoinType(
      if (rel.getJoinType != null) rel.getJoinType else proto.Join.JoinType.JOIN_TYPE_INNER)
    val joinType = if (rel.getUsingColumnsCount > 0) {
      UsingJoin(catalystJointype, rel.getUsingColumnsList.asScala.toSeq)
    } else {
      catalystJointype
    }
    logical.Join(
      left = transformRelation(rel.getLeft),
      right = transformRelation(rel.getRight),
      joinType = joinType,
      condition = joinCondition,
      hint = logical.JoinHint.NONE)
  }

  private def transformJoinType(t: proto.Join.JoinType): JoinType = {
    t match {
      case proto.Join.JoinType.JOIN_TYPE_INNER => Inner
      case proto.Join.JoinType.JOIN_TYPE_LEFT_ANTI => LeftAnti
      case proto.Join.JoinType.JOIN_TYPE_FULL_OUTER => FullOuter
      case proto.Join.JoinType.JOIN_TYPE_LEFT_OUTER => LeftOuter
      case proto.Join.JoinType.JOIN_TYPE_RIGHT_OUTER => RightOuter
      case proto.Join.JoinType.JOIN_TYPE_LEFT_SEMI => LeftSemi
      case proto.Join.JoinType.JOIN_TYPE_CROSS => Cross
      case _ => throw InvalidPlanInput(s"Join type ${t} is not supported")
    }
  }

  private def transformAsOfJoin(rel: proto.AsOfJoin): LogicalPlan = {
    val left = Dataset.ofRows(session, transformRelation(rel.getLeft))
    val right = Dataset.ofRows(session, transformRelation(rel.getRight))
    val leftAsOf = column(transformExpression(rel.getLeftAsOf))
    val rightAsOf = column(transformExpression(rel.getRightAsOf))
    val joinType = rel.getJoinType
    val tolerance = if (rel.hasTolerance) column(transformExpression(rel.getTolerance)) else null
    val allowExactMatches = rel.getAllowExactMatches
    val direction = rel.getDirection

    val joined = if (rel.getUsingColumnsCount > 0) {
      val usingColumns = rel.getUsingColumnsList.asScala.toSeq
      left.joinAsOf(
        other = right,
        leftAsOf = leftAsOf,
        rightAsOf = rightAsOf,
        usingColumns = usingColumns,
        joinType = joinType,
        tolerance = tolerance,
        allowExactMatches = allowExactMatches,
        direction = direction)
    } else {
      val joinExprs = if (rel.hasJoinExpr) column(transformExpression(rel.getJoinExpr)) else null
      left.joinAsOf(
        other = right,
        leftAsOf = leftAsOf,
        rightAsOf = rightAsOf,
        joinExprs = joinExprs,
        joinType = joinType,
        tolerance = tolerance,
        allowExactMatches = allowExactMatches,
        direction = direction)
    }
    joined.logicalPlan
  }

  private def transformSort(sort: proto.Sort): LogicalPlan = {
    assert(sort.getOrderCount > 0, "'order' must be present and contain elements.")
    logical.Sort(
      child = transformRelation(sort.getInput),
      global = sort.getIsGlobal,
      order = sort.getOrderList.asScala.toSeq.map(transformSortOrder))
  }

  private def transformSortOrder(order: proto.Expression.SortOrder) = {
    expressions.SortOrder(
      child = transformExpression(order.getChild),
      direction = order.getDirection match {
        case proto.Expression.SortOrder.SortDirection.SORT_DIRECTION_ASCENDING =>
          expressions.Ascending
        case _ => expressions.Descending
      },
      nullOrdering = order.getNullOrdering match {
        case proto.Expression.SortOrder.NullOrdering.SORT_NULLS_FIRST =>
          expressions.NullsFirst
        case _ => expressions.NullsLast
      },
      sameOrderExpressions = Seq.empty)
  }

  private def transformDrop(rel: proto.Drop): LogicalPlan = {
    var output = Dataset.ofRows(session, transformRelation(rel.getInput))
    if (rel.getColumnsCount > 0) {
      val cols = rel.getColumnsList.asScala.toSeq.map(expr => column(transformExpression(expr)))
      output = output.drop(cols.head, cols.tail: _*)
    }
    if (rel.getColumnNamesCount > 0) {
      val colNames = rel.getColumnNamesList.asScala.toSeq
      output = output.drop(colNames: _*)
    }
    output.logicalPlan
  }

  private def transformAggregate(rel: proto.Aggregate): LogicalPlan = {
    rel.getGroupType match {
      case proto.Aggregate.GroupType.GROUP_TYPE_GROUPBY
          // This relies on the assumption that a KVGDS always requires the head to be a Typed UDF.
          // This is the case for datasets created via groupByKey,
          // and also via RelationalGroupedDS#as, as the first is a dummy UDF currently.
          if rel.getGroupingExpressionsList.size() >= 1 &&
            isTypedScalaUdfExpr(rel.getGroupingExpressionsList.get(0)) =>
        transformKeyValueGroupedAggregate(rel)
      case _ =>
        transformRelationalGroupedAggregate(rel)
    }
  }

  private def transformKeyValueGroupedAggregate(rel: proto.Aggregate): LogicalPlan = {
    val input = transformRelation(rel.getInput)
    val ds = UntypedKeyValueGroupedDataset(input, rel.getGroupingExpressionsList, Seq.empty)

    val keyColumn = TypedAggUtils.aggKeyColumn(ds.kEncoder, ds.groupingAttributes)
    val namedColumns = rel.getAggregateExpressionsList.asScala.toSeq
      .map(expr => transformExpressionWithTypedReduceExpression(expr, input))
      .map(toNamedExpression)
    logical.Aggregate(ds.groupingAttributes, keyColumn +: namedColumns, ds.analyzed)
  }

  private def transformRelationalGroupedAggregate(rel: proto.Aggregate): LogicalPlan = {
    if (!rel.hasInput) {
      throw InvalidPlanInput("Aggregate needs a plan input")
    }
    val input = transformRelation(rel.getInput)

    val groupingExprs = rel.getGroupingExpressionsList.asScala.toSeq.map(transformExpression)
    val aggExprs = rel.getAggregateExpressionsList.asScala.toSeq
      .map(expr => transformExpressionWithTypedReduceExpression(expr, input))
    val aliasedAgg = (groupingExprs ++ aggExprs).map(toNamedExpression)

    rel.getGroupType match {
      case proto.Aggregate.GroupType.GROUP_TYPE_GROUPBY =>
        logical.Aggregate(
          groupingExpressions = groupingExprs,
          aggregateExpressions = aliasedAgg,
          child = input)

      case proto.Aggregate.GroupType.GROUP_TYPE_ROLLUP =>
        logical.Aggregate(
          groupingExpressions = Seq(Rollup(groupingExprs.map(Seq(_)))),
          aggregateExpressions = aliasedAgg,
          child = input)

      case proto.Aggregate.GroupType.GROUP_TYPE_CUBE =>
        logical.Aggregate(
          groupingExpressions = Seq(Cube(groupingExprs.map(Seq(_)))),
          aggregateExpressions = aliasedAgg,
          child = input)

      case proto.Aggregate.GroupType.GROUP_TYPE_PIVOT =>
        if (!rel.hasPivot) {
          throw InvalidPlanInput("Aggregate with GROUP_TYPE_PIVOT requires a Pivot")
        }

        val pivotExpr = transformExpression(rel.getPivot.getCol)
        val valueExprs = if (rel.getPivot.getValuesCount > 0) {
          rel.getPivot.getValuesList.asScala.toSeq.map(transformLiteral)
        } else {
          RelationalGroupedDataset
            .collectPivotValues(Dataset.ofRows(session, input), column(pivotExpr))
            .map(expressions.Literal.apply)
        }
        logical.Pivot(
          groupByExprsOpt = Some(groupingExprs.map(toNamedExpression)),
          pivotColumn = pivotExpr,
          pivotValues = valueExprs,
          aggregates = aggExprs,
          child = input)

      case proto.Aggregate.GroupType.GROUP_TYPE_GROUPING_SETS =>
        val groupingSetsExprs = rel.getGroupingSetsList.asScala.toSeq.map { getGroupingSets =>
          getGroupingSets.getGroupingSetList.asScala.toSeq.map(transformExpression)
        }
        logical.Aggregate(
          groupingExpressions = Seq(
            GroupingSets(
              groupingSets = groupingSetsExprs,
              userGivenGroupByExprs = groupingExprs)),
          aggregateExpressions = aliasedAgg,
          child = input)

      case other => throw InvalidPlanInput(s"Unknown Group Type $other")
    }
  }

  private def transformTypedReduceExpression(
      fun: proto.Expression.UnresolvedFunction,
      dataAttributes: Seq[Attribute]): Expression = {
    assert(fun.getFunctionName == "reduce")
    if (fun.getArgumentsCount != 1) {
      throw InvalidPlanInput("reduce requires single child expression")
    }
    val udf = fun.getArgumentsList.asScala.map(transformExpression) match {
      case collection.Seq(f: ScalaUDF) =>
        f
      case other =>
        throw InvalidPlanInput(s"reduce should carry a scalar scala udf, but got $other")
    }
    assert(udf.outputEncoder.isDefined)
    val tEncoder = udf.outputEncoder.get // (T, T) => T
    val reduce = ReduceAggregator(udf.function)(tEncoder).toColumn.expr
    TypedAggUtils.withInputType(reduce, tEncoder, dataAttributes)
  }

  private def transformExpressionWithTypedReduceExpression(
      expr: proto.Expression,
      plan: LogicalPlan): Expression = {
    expr.getExprTypeCase match {
      case proto.Expression.ExprTypeCase.UNRESOLVED_FUNCTION
          if expr.getUnresolvedFunction.getFunctionName == "reduce" =>
        // The reduce func needs the input data attribute, thus handle it specially here
        transformTypedReduceExpression(expr.getUnresolvedFunction, plan.output)
      case _ => transformExpression(expr, Some(plan))
    }
  }

  private def transformTypedAggregateExpression(
      expr: proto.TypedAggregateExpression,
      baseRelationOpt: Option[LogicalPlan]): AggregateExpression = {
    val udf = expr.getScalarScalaUdf
    assert(udf.getAggregate)

    val udfPacket = unpackScalaUDF[UdfPacket](udf)
    assert(udfPacket.inputEncoders.size == 1, "UDAF should have exactly one input encoder")

    val aggregator = udfPacket.function.asInstanceOf[Aggregator[Any, Any, Any]]
    val tae =
      TypedAggregateExpression(aggregator)(aggregator.bufferEncoder, aggregator.outputEncoder)
    val taeWithInput = baseRelationOpt match {
      case Some(baseRelation) =>
        val inputEncoder = TypedScalaUdf.encoderFor(
          udfPacket.inputEncoders.head,
          "input",
          Some(baseRelation.output))
        TypedAggUtils
          .withInputType(tae, inputEncoder, baseRelation.output)
          .asInstanceOf[TypedAggregateExpression]
      case _ =>
        tae
    }
    taeWithInput.toAggregateExpression()
  }

  private def transformMergeAction(action: proto.MergeAction): MergeAction = {
    val condition = if (action.hasCondition) {
      Some(transformExpression(action.getCondition))
    } else {
      None
    }
    val assignments = action.getAssignmentsList.asScala.map { assignment =>
      val key = transformExpression(assignment.getKey)
      val value = transformExpression(assignment.getValue)
      Assignment(key, value)
    }.toSeq
    action.getActionType match {
      case proto.MergeAction.ActionType.ACTION_TYPE_DELETE =>
        assert(assignments.isEmpty, "Delete action should not have assignment.")
        DeleteAction(condition)
      case proto.MergeAction.ActionType.ACTION_TYPE_INSERT =>
        InsertAction(condition, assignments)
      case proto.MergeAction.ActionType.ACTION_TYPE_INSERT_STAR =>
        assert(assignments.isEmpty, "InsertStar action should not have assignment.")
        InsertStarAction(condition)
      case proto.MergeAction.ActionType.ACTION_TYPE_UPDATE =>
        UpdateAction(condition, assignments)
      case proto.MergeAction.ActionType.ACTION_TYPE_UPDATE_STAR =>
        assert(assignments.isEmpty, "UpdateStar action should not have assignment.")
        UpdateStarAction(condition)
      case _ =>
        throw InvalidPlanInput(s"Unsupported merge action type ${action.getActionType}.")
    }
  }

  def process(
      command: proto.Command,
      responseObserver: StreamObserver[ExecutePlanResponse]): Unit = {
    command.getCommandTypeCase match {
      case proto.Command.CommandTypeCase.REGISTER_FUNCTION =>
        handleRegisterUserDefinedFunction(command.getRegisterFunction)
      case proto.Command.CommandTypeCase.REGISTER_TABLE_FUNCTION =>
        handleRegisterUserDefinedTableFunction(command.getRegisterTableFunction)
      case proto.Command.CommandTypeCase.REGISTER_DATA_SOURCE =>
        handleRegisterUserDefinedDataSource(command.getRegisterDataSource)
      case proto.Command.CommandTypeCase.WRITE_OPERATION =>
        handleWriteOperation(command.getWriteOperation)
      case proto.Command.CommandTypeCase.CREATE_DATAFRAME_VIEW =>
        handleCreateViewCommand(command.getCreateDataframeView)
      case proto.Command.CommandTypeCase.WRITE_OPERATION_V2 =>
        handleWriteOperationV2(command.getWriteOperationV2)
      case proto.Command.CommandTypeCase.EXTENSION =>
        handleCommandPlugin(command.getExtension)
      case proto.Command.CommandTypeCase.SQL_COMMAND =>
        handleSqlCommand(command.getSqlCommand, responseObserver)
      case proto.Command.CommandTypeCase.WRITE_STREAM_OPERATION_START =>
        handleWriteStreamOperationStart(command.getWriteStreamOperationStart, responseObserver)
      case proto.Command.CommandTypeCase.STREAMING_QUERY_COMMAND =>
        handleStreamingQueryCommand(command.getStreamingQueryCommand, responseObserver)
      case proto.Command.CommandTypeCase.STREAMING_QUERY_MANAGER_COMMAND =>
        handleStreamingQueryManagerCommand(
          command.getStreamingQueryManagerCommand,
          responseObserver)
      case proto.Command.CommandTypeCase.STREAMING_QUERY_LISTENER_BUS_COMMAND =>
        val handler = new SparkConnectStreamingQueryListenerHandler(executeHolder)
        handler.handleListenerCommand(
          command.getStreamingQueryListenerBusCommand,
          responseObserver)
      case proto.Command.CommandTypeCase.GET_RESOURCES_COMMAND =>
        handleGetResourcesCommand(responseObserver)
      case proto.Command.CommandTypeCase.CREATE_RESOURCE_PROFILE_COMMAND =>
        handleCreateResourceProfileCommand(
          command.getCreateResourceProfileCommand,
          responseObserver)
      case proto.Command.CommandTypeCase.CHECKPOINT_COMMAND =>
        handleCheckpointCommand(command.getCheckpointCommand, responseObserver)
      case proto.Command.CommandTypeCase.REMOVE_CACHED_REMOTE_RELATION_COMMAND =>
        handleRemoveCachedRemoteRelationCommand(command.getRemoveCachedRemoteRelationCommand)
      case proto.Command.CommandTypeCase.MERGE_INTO_TABLE_COMMAND =>
        handleMergeIntoTableCommand(command.getMergeIntoTableCommand)

      case _ => throw new UnsupportedOperationException(s"$command not supported.")
    }
  }

  private def handleSqlCommand(
      command: SqlCommand,
      responseObserver: StreamObserver[ExecutePlanResponse]): Unit = {
    val tracker = executeHolder.eventsManager.createQueryPlanningTracker()

    val relation = if (command.hasInput) {
      command.getInput
    } else {
      // for backward compatibility
      proto.Relation
        .newBuilder()
        .setSql(
          proto.SQL
            .newBuilder()
            .setQuery(command.getSql)
            .putAllArgs(command.getArgsMap)
            .putAllNamedArguments(command.getNamedArgumentsMap)
            .addAllPosArgs(command.getPosArgsList)
            .addAllPosArguments(command.getPosArgumentsList)
            .build())
        .build()
    }

    val df = relation.getRelTypeCase match {
      case proto.Relation.RelTypeCase.SQL =>
        executeSQL(relation.getSql, tracker)
      case proto.Relation.RelTypeCase.WITH_RELATIONS =>
        executeSQLWithRefs(relation.getWithRelations, tracker)
      case other =>
        throw InvalidPlanInput(
          s"SQL command expects either a SQL or a WithRelations, but got $other")
    }

    // Check if commands have been executed.
    val isCommand = df.queryExecution.commandExecuted.isInstanceOf[CommandResult]
    val rows = df.logicalPlan match {
      case lr: LocalRelation => lr.data
      case cr: CommandResult => cr.rows
      case _ => Seq.empty
    }

    // To avoid explicit handling of the result on the client, we build the expected input
    // of the relation on the server. The client has to simply forward the result.
    val result = SqlCommandResult.newBuilder()
    // Only filled when isCommand
    val metrics = ExecutePlanResponse.Metrics.newBuilder()
    if (isCommand) {
      // Convert the results to Arrow.
      val schema = df.schema
      val maxBatchSize = (SparkEnv.get.conf.get(CONNECT_GRPC_ARROW_MAX_BATCH_SIZE) * 0.7).toLong
      val timeZoneId = session.sessionState.conf.sessionLocalTimeZone

      // Convert the data.
      val bytes = if (rows.isEmpty) {
        ArrowConverters.createEmptyArrowBatch(
          schema,
          timeZoneId,
          errorOnDuplicatedFieldNames = false)
      } else {
        val batches = ArrowConverters.toBatchWithSchemaIterator(
          rowIter = rows.iterator,
          schema = schema,
          maxRecordsPerBatch = -1,
          maxEstimatedBatchSize = maxBatchSize,
          timeZoneId = timeZoneId,
          errorOnDuplicatedFieldNames = false)
        assert(batches.hasNext)
        val bytes = batches.next()
        assert(!batches.hasNext, s"remaining batches: ${batches.size}")
        bytes
      }

      result.setRelation(
        proto.Relation
          .newBuilder()
          .setLocalRelation(
            proto.LocalRelation
              .newBuilder()
              .setData(ByteString.copyFrom(bytes))))
      metrics.addAllMetrics(MetricGenerator.transformPlan(df).asJava)
    } else {
      // No execution triggered for relations. Manually set ready
      tracker.setReadyForExecution()
      result.setRelation(relation)
    }
    executeHolder.eventsManager.postFinished(Some(rows.size))
    // Exactly one SQL Command Result Batch
    responseObserver.onNext(
      ExecutePlanResponse
        .newBuilder()
        .setSessionId(sessionId)
        .setServerSideSessionId(sessionHolder.serverSessionId)
        .setSqlCommandResult(result)
        .build())

    // Send Metrics when isCommand (i.e. show tables) which is eagerly executed & has metrics
    // Skip metrics when !isCommand (i.e. select 1) which is not executed & doesn't have metrics
    if (isCommand) {
      responseObserver.onNext(
        ExecutePlanResponse
          .newBuilder()
          .setSessionId(sessionHolder.sessionId)
          .setServerSideSessionId(sessionHolder.serverSessionId)
          .setMetrics(metrics.build)
          .build)
    }
  }

  private def isValidSQLWithRefs(query: proto.WithRelations): Boolean = {
    query.getRoot.getRelTypeCase match {
      case proto.Relation.RelTypeCase.SQL =>
      case _ => return false
    }
    if (query.getReferencesCount == 0) {
      return false
    }
    query.getReferencesList.iterator().asScala.foreach { ref =>
      ref.getRelTypeCase match {
        case proto.Relation.RelTypeCase.SUBQUERY_ALIAS =>
        case _ => return false
      }
    }
    true
  }

  private def executeSQLWithRefs(
      query: proto.WithRelations,
      tracker: QueryPlanningTracker = new QueryPlanningTracker) = {
    if (!isValidSQLWithRefs(query)) {
      throw InvalidPlanInput(s"$query is not a valid relation for SQL with references")
    }

    // Eagerly execute commands of the provided SQL string, with given references.
    val sql = query.getRoot.getSql
    this.synchronized {
      try {
        query.getReferencesList.asScala.foreach { ref =>
          Dataset
            .ofRows(session, transformRelation(ref.getSubqueryAlias.getInput))
            .createOrReplaceTempView(ref.getSubqueryAlias.getAlias)
        }
        executeSQL(sql, tracker)
      } finally {
        // drop all temporary views
        query.getReferencesList.asScala.foreach { ref =>
          session.catalog.dropTempView(ref.getSubqueryAlias.getAlias)
        }
      }
    }
  }

  private def executeSQL(
      sql: proto.SQL,
      tracker: QueryPlanningTracker = new QueryPlanningTracker) = {
    // Eagerly execute commands of the provided SQL string.
    val args = sql.getArgsMap
    val namedArguments = sql.getNamedArgumentsMap
    val posArgs = sql.getPosArgsList
    val posArguments = sql.getPosArgumentsList
    if (!namedArguments.isEmpty) {
      session.sql(
        sql.getQuery,
        namedArguments.asScala.toMap.transform((_, e) => column(transformExpression(e))),
        tracker)
    } else if (!posArguments.isEmpty) {
      session.sql(
        sql.getQuery,
        posArguments.asScala.map(e => column(transformExpression(e))).toArray,
        tracker)
    } else if (!args.isEmpty) {
      session.sql(
        sql.getQuery,
        args.asScala.toMap.transform((_, v) => transformLiteral(v)),
        tracker)
    } else if (!posArgs.isEmpty) {
      session.sql(sql.getQuery, posArgs.asScala.map(transformLiteral).toArray, tracker)
    } else {
      session.sql(sql.getQuery, Map.empty[String, Any], tracker)
    }
  }

  private def handleRegisterUserDefinedFunction(
      fun: proto.CommonInlineUserDefinedFunction): Unit = {
    fun.getFunctionCase match {
      case proto.CommonInlineUserDefinedFunction.FunctionCase.PYTHON_UDF =>
        handleRegisterPythonUDF(fun)
      case proto.CommonInlineUserDefinedFunction.FunctionCase.JAVA_UDF =>
        handleRegisterJavaUDF(fun)
      case proto.CommonInlineUserDefinedFunction.FunctionCase.SCALAR_SCALA_UDF =>
        handleRegisterScalaUDF(fun)
      case _ =>
        throw InvalidPlanInput(
          s"Function with ID: ${fun.getFunctionCase.getNumber} is not supported")
    }
    executeHolder.eventsManager.postFinished()
  }

  private def handleRegisterUserDefinedTableFunction(
      fun: proto.CommonInlineUserDefinedTableFunction): Unit = {
    fun.getFunctionCase match {
      case proto.CommonInlineUserDefinedTableFunction.FunctionCase.PYTHON_UDTF =>
        val function = createPythonUserDefinedTableFunction(fun)
        session.udtf.registerPython(fun.getFunctionName, function)
      case _ =>
        throw InvalidPlanInput(
          s"Function with ID: ${fun.getFunctionCase.getNumber} is not supported")
    }
    executeHolder.eventsManager.postFinished()
  }

  private def handleRegisterUserDefinedDataSource(
      fun: proto.CommonInlineUserDefinedDataSource): Unit = {
    fun.getDataSourceCase match {
      case proto.CommonInlineUserDefinedDataSource.DataSourceCase.PYTHON_DATA_SOURCE =>
        val ds = fun.getPythonDataSource
        val dataSource = UserDefinedPythonDataSource(transformPythonDataSource(ds))
        session.dataSource.registerPython(fun.getName, dataSource)
      case _ =>
        throw InvalidPlanInput(
          s"Data source with ID: ${fun.getDataSourceCase.getNumber} is not supported")
    }
    executeHolder.eventsManager.postFinished()
  }

  private def createPythonUserDefinedTableFunction(
      fun: proto.CommonInlineUserDefinedTableFunction): UserDefinedPythonTableFunction = {
    val udtf = fun.getPythonUdtf
    val returnType = if (udtf.hasReturnType) {
      transformDataType(udtf.getReturnType) match {
        case s: StructType => Some(s)
        case dt =>
          throw InvalidPlanInput(
            "Invalid Python user-defined table function return type. " +
              s"Expect a struct type, but got ${dt.typeName}.")
      }
    } else {
      None
    }

    UserDefinedPythonTableFunction(
      name = fun.getFunctionName,
      func = transformPythonTableFunction(udtf),
      returnType = returnType,
      pythonEvalType = udtf.getEvalType,
      udfDeterministic = fun.getDeterministic)
  }

  private def handleRegisterPythonUDF(fun: proto.CommonInlineUserDefinedFunction): Unit = {
    val udpf = createUserDefinedPythonFunction(fun)
    session.udf.registerPython(fun.getFunctionName, udpf)
  }

  private def handleRegisterJavaUDF(fun: proto.CommonInlineUserDefinedFunction): Unit = {
    val udf = fun.getJavaUdf
    val dataType = if (udf.hasOutputType) {
      transformDataType(udf.getOutputType)
    } else {
      null
    }
    if (udf.getAggregate) {
      session.udf.registerJavaUDAF(fun.getFunctionName, udf.getClassName)
    } else {
      session.udf.registerJava(fun.getFunctionName, udf.getClassName, dataType)
    }
  }

  private def handleRegisterScalaUDF(fun: proto.CommonInlineUserDefinedFunction): Unit = {
    val udf = transformScalaFunction(fun)
    session.udf.register(fun.getFunctionName, udf)
  }

  private def handleCommandPlugin(extension: ProtoAny): Unit = {
    SparkConnectPluginRegistry.commandRegistry
      // Lazily traverse the collection.
      .view
      // Apply the transformation.
      .map(p => p.process(extension.toByteArray, this))
      // Find the first non-empty transformation or throw.
      .find(_ == true)
      .getOrElse(throw InvalidPlanInput("No handler found for extension"))
    executeHolder.eventsManager.postFinished()
  }

  private def handleCreateViewCommand(createView: proto.CreateDataFrameViewCommand): Unit = {
    val viewType = if (createView.getIsGlobal) GlobalTempView else LocalTempView

    val tableIdentifier =
      try {
        parser.parseTableIdentifier(createView.getName)
      } catch {
        case _: ParseException =>
          throw QueryCompilationErrors.invalidViewNameError(createView.getName)
      }

    val plan = CreateViewCommand(
      name = tableIdentifier,
      userSpecifiedColumns = Nil,
      comment = None,
      properties = Map.empty,
      originalText = None,
      plan = transformRelation(createView.getInput),
      allowExisting = false,
      replace = createView.getReplace,
      viewType = viewType)

    val tracker = executeHolder.eventsManager.createQueryPlanningTracker()
    Dataset.ofRows(session, plan, tracker).queryExecution.commandExecuted
    executeHolder.eventsManager.postFinished()
  }

  /**
   * Transforms the write operation and executes it.
   *
   * The input write operation contains a reference to the input plan and transforms it to the
   * corresponding logical plan. Afterwards, creates the DataFrameWriter and translates the
   * parameters of the WriteOperation into the corresponding methods calls.
   *
   * @param writeOperation
   */
  private def handleWriteOperation(writeOperation: proto.WriteOperation): Unit = {
    // Transform the input plan into the logical plan.
    val plan = transformRelation(writeOperation.getInput)
    // And create a Dataset from the plan.
    val tracker = executeHolder.eventsManager.createQueryPlanningTracker()
    val dataset = Dataset.ofRows(session, plan, tracker)

    val w = dataset.write
    if (writeOperation.getMode != proto.WriteOperation.SaveMode.SAVE_MODE_UNSPECIFIED) {
      w.mode(SaveModeConverter.toSaveMode(writeOperation.getMode))
    }

    if (writeOperation.getOptionsCount > 0) {
      writeOperation.getOptionsMap.asScala.foreach { case (key, value) => w.option(key, value) }
    }

    if (writeOperation.getSortColumnNamesCount > 0) {
      val names = writeOperation.getSortColumnNamesList.asScala
      w.sortBy(names.head, names.tail.toSeq: _*)
    }

    if (writeOperation.hasBucketBy) {
      val op = writeOperation.getBucketBy
      val cols = op.getBucketColumnNamesList.asScala
      if (op.getNumBuckets <= 0) {
        throw InvalidCommandInput(
          s"BucketBy must specify a bucket count > 0, received ${op.getNumBuckets} instead.")
      }
      w.bucketBy(op.getNumBuckets, cols.head, cols.tail.toSeq: _*)
    }

    if (writeOperation.getPartitioningColumnsCount > 0) {
      val names = writeOperation.getPartitioningColumnsList.asScala
      w.partitionBy(names.toSeq: _*)
    }

    if (writeOperation.getClusteringColumnsCount > 0) {
      val names = writeOperation.getClusteringColumnsList.asScala
      w.clusterBy(names.head, names.tail.toSeq: _*)
    }

    if (writeOperation.hasSource) {
      w.format(writeOperation.getSource)
    }

    writeOperation.getSaveTypeCase match {
      case proto.WriteOperation.SaveTypeCase.SAVETYPE_NOT_SET => w.save()
      case proto.WriteOperation.SaveTypeCase.PATH => w.save(writeOperation.getPath)
      case proto.WriteOperation.SaveTypeCase.TABLE =>
        val tableName = writeOperation.getTable.getTableName
        writeOperation.getTable.getSaveMethod match {
          case proto.WriteOperation.SaveTable.TableSaveMethod.TABLE_SAVE_METHOD_SAVE_AS_TABLE =>
            w.saveAsTable(tableName)
          case proto.WriteOperation.SaveTable.TableSaveMethod.TABLE_SAVE_METHOD_INSERT_INTO =>
            w.insertInto(tableName)
          case _ =>
            throw new UnsupportedOperationException(
              "WriteOperation:SaveTable:TableSaveMethod not supported "
                + s"${writeOperation.getTable.getSaveMethodValue}")
        }
      case _ =>
        throw new UnsupportedOperationException(
          "WriteOperation:SaveTypeCase not supported "
            + s"${writeOperation.getSaveTypeCase.getNumber}")
    }
    executeHolder.eventsManager.postFinished()
  }

  /**
   * Transforms the write operation and executes it.
   *
   * The input write operation contains a reference to the input plan and transforms it to the
   * corresponding logical plan. Afterwards, creates the DataFrameWriter and translates the
   * parameters of the WriteOperation into the corresponding methods calls.
   *
   * @param writeOperation
   */
  private def handleWriteOperationV2(writeOperation: proto.WriteOperationV2): Unit = {
    // Transform the input plan into the logical plan.
    val plan = transformRelation(writeOperation.getInput)
    // And create a Dataset from the plan.
    val tracker = executeHolder.eventsManager.createQueryPlanningTracker()
    val dataset = Dataset.ofRows(session, plan, tracker)

    val w = dataset.writeTo(table = writeOperation.getTableName)

    if (writeOperation.getOptionsCount > 0) {
      writeOperation.getOptionsMap.asScala.foreach { case (key, value) => w.option(key, value) }
    }

    if (writeOperation.getTablePropertiesCount > 0) {
      writeOperation.getTablePropertiesMap.asScala.foreach { case (key, value) =>
        w.tableProperty(key, value)
      }
    }

    if (writeOperation.getPartitioningColumnsCount > 0) {
      val names = writeOperation.getPartitioningColumnsList.asScala
        .map(transformExpression)
        .map(column)
        .toSeq
      w.partitionedBy(names.head, names.tail: _*)
    }

    if (writeOperation.getClusteringColumnsCount > 0) {
      val names = writeOperation.getClusteringColumnsList.asScala
      w.clusterBy(names.head, names.tail.toSeq: _*)
    }

    writeOperation.getMode match {
      case proto.WriteOperationV2.Mode.MODE_CREATE =>
        if (writeOperation.hasProvider) {
          w.using(writeOperation.getProvider).create()
        } else {
          w.create()
        }
      case proto.WriteOperationV2.Mode.MODE_OVERWRITE =>
        w.overwrite(column(transformExpression(writeOperation.getOverwriteCondition)))
      case proto.WriteOperationV2.Mode.MODE_OVERWRITE_PARTITIONS =>
        w.overwritePartitions()
      case proto.WriteOperationV2.Mode.MODE_APPEND =>
        w.append()
      case proto.WriteOperationV2.Mode.MODE_REPLACE =>
        if (writeOperation.hasProvider) {
          w.using(writeOperation.getProvider).replace()
        } else {
          w.replace()
        }
      case proto.WriteOperationV2.Mode.MODE_CREATE_OR_REPLACE =>
        if (writeOperation.hasProvider) {
          w.using(writeOperation.getProvider).createOrReplace()
        } else {
          w.createOrReplace()
        }
      case _ =>
        throw new UnsupportedOperationException(
          s"WriteOperationV2:ModeValue not supported ${writeOperation.getModeValue}")
    }
    executeHolder.eventsManager.postFinished()
  }

  private def handleWriteStreamOperationStart(
      writeOp: WriteStreamOperationStart,
      responseObserver: StreamObserver[ExecutePlanResponse]): Unit = {
    val plan = transformRelation(writeOp.getInput)
    val tracker = executeHolder.eventsManager.createQueryPlanningTracker()
    val dataset = Dataset.ofRows(session, plan, tracker)
    // Call manually as writeStream does not trigger ReadyForExecution
    tracker.setReadyForExecution()

    val writer = dataset.writeStream

    if (writeOp.getFormat.nonEmpty) {
      writer.format(writeOp.getFormat)
    }

    writer.options(writeOp.getOptionsMap)

    if (writeOp.getPartitioningColumnNamesCount > 0) {
      writer.partitionBy(writeOp.getPartitioningColumnNamesList.asScala.toList: _*)
    }

    if (writeOp.getClusteringColumnNamesCount > 0) {
      writer.clusterBy(writeOp.getClusteringColumnNamesList.asScala.toList: _*)
    }

    writeOp.getTriggerCase match {
      case TriggerCase.PROCESSING_TIME_INTERVAL =>
        writer.trigger(Trigger.ProcessingTime(writeOp.getProcessingTimeInterval))
      case TriggerCase.AVAILABLE_NOW =>
        writer.trigger(Trigger.AvailableNow())
      case TriggerCase.ONCE =>
        writer.trigger(Trigger.Once())
      case TriggerCase.CONTINUOUS_CHECKPOINT_INTERVAL =>
        writer.trigger(Trigger.Continuous(writeOp.getContinuousCheckpointInterval))
      case TriggerCase.TRIGGER_NOT_SET =>
    }

    if (writeOp.getOutputMode.nonEmpty) {
      writer.outputMode(writeOp.getOutputMode)
    }

    if (writeOp.getQueryName.nonEmpty) {
      writer.queryName(writeOp.getQueryName)
    }

    if (writeOp.hasForeachWriter) {
      if (writeOp.getForeachWriter.hasPythonFunction) {
        val foreach = writeOp.getForeachWriter.getPythonFunction
        val pythonFcn = transformPythonFunction(foreach)
        writer.foreachImplementation(
          new PythonForeachWriter(pythonFcn, dataset.schema).asInstanceOf[ForeachWriter[Any]])
      } else {
        val foreachWriterPkt = unpackForeachWriter(writeOp.getForeachWriter.getScalaFunction)
        val clientWriter = foreachWriterPkt.foreachWriter
        val encoder: Option[ExpressionEncoder[Any]] = Try(
          ExpressionEncoder(
            foreachWriterPkt.datasetEncoder.asInstanceOf[AgnosticEncoder[Any]])).toOption
        writer.foreachImplementation(clientWriter.asInstanceOf[ForeachWriter[Any]], encoder)
      }
    }

    // This is filled when a foreach batch runner started for Python.
    var foreachBatchRunnerCleaner: Option[AutoCloseable] = None

    if (writeOp.hasForeachBatch) {
      val foreachBatchFn = writeOp.getForeachBatch.getFunctionCase match {
        case StreamingForeachFunction.FunctionCase.PYTHON_FUNCTION =>
          val pythonFn = transformPythonFunction(writeOp.getForeachBatch.getPythonFunction)
          val (fn, cleaner) =
            StreamingForeachBatchHelper.pythonForeachBatchWrapper(pythonFn, sessionHolder)
          foreachBatchRunnerCleaner = Some(cleaner)
          fn

        case StreamingForeachFunction.FunctionCase.SCALA_FUNCTION =>
          val scalaFn = Utils.deserialize[StreamingForeachBatchHelper.ForeachBatchFnType](
            writeOp.getForeachBatch.getScalaFunction.getPayload.toByteArray,
            Utils.getContextOrSparkClassLoader)
          StreamingForeachBatchHelper.scalaForeachBatchWrapper(scalaFn, sessionHolder)

        case StreamingForeachFunction.FunctionCase.FUNCTION_NOT_SET =>
          throw InvalidPlanInput("Unexpected foreachBatch function") // Unreachable
      }

      writer.foreachBatch(foreachBatchFn)
    }

    val query =
      try {
        writeOp.getPath match {
          case "" if writeOp.hasTableName => writer.toTable(writeOp.getTableName)
          case "" => writer.start()
          case path => writer.start(path)
        }
      } catch {
        case NonFatal(ex) => // Failed to start the query, clean up foreach runner if any.
          logInfo(
            log"Removing foreachBatch worker, query failed to start " +
              log"for session ${MDC(SESSION_ID, sessionId)}.")
          foreachBatchRunnerCleaner.foreach(_.close())
          throw ex
      }

    // Register the new query so that its reference is cached and is stopped on session timeout.
    SparkConnectService.streamingSessionManager.registerNewStreamingQuery(
      sessionHolder,
      query,
      executeHolder.sparkSessionTags,
      executeHolder.operationId)
    // Register the runner with the query if Python foreachBatch is enabled.
    foreachBatchRunnerCleaner.foreach { cleaner =>
      sessionHolder.streamingForeachBatchRunnerCleanerCache.registerCleanerForQuery(
        query,
        cleaner)
    }
    executeHolder.eventsManager.postFinished()

    val resultBuilder = WriteStreamOperationStartResult
      .newBuilder()
      .setQueryId(
        StreamingQueryInstanceId
          .newBuilder()
          .setId(query.id.toString)
          .setRunId(query.runId.toString)
          .build())
      .setName(Option(query.name).getOrElse(""))

    // The query started event for this query is sent to the client, and is handled by
    // the client side listeners before client's DataStreamWriter.start() returns.
    // This is to ensure that the onQueryStarted call back is called before the start() call, which
    // is defined in the onQueryStarted API.
    // So the flow is:
    // 1. On the server side, the query is started above.
    // 2. Per the contract of the onQueryStarted API, the queryStartedEvent is added to the
    //    streamingServersideListenerHolder.streamingQueryStartedEventCache, by the onQueryStarted
    //    call back of streamingServersideListenerHolder.streamingQueryServerSideListener.
    // 3. The queryStartedEvent is sent to the client.
    // 4. The client side listener handles the queryStartedEvent and calls the onQueryStarted API,
    //    before the client side DataStreamWriter.start().
    // This way we ensure that the onQueryStarted API is called before the start() call in Connect.
    val queryStartedEvent = Option(
      sessionHolder.streamingServersideListenerHolder.streamingQueryStartedEventCache.remove(
        query.runId.toString))
    queryStartedEvent.foreach {
      logDebug(
        s"[SessionId: $sessionId][UserId: $userId][operationId: " +
          s"${executeHolder.operationId}][query id: ${query.id}][query runId: ${query.runId}] " +
          s"Adding QueryStartedEvent to response")
      e => resultBuilder.setQueryStartedEventJson(e.json)
    }

    responseObserver.onNext(
      ExecutePlanResponse
        .newBuilder()
        .setSessionId(sessionId)
        .setServerSideSessionId(sessionHolder.serverSessionId)
        .setWriteStreamOperationStartResult(resultBuilder.build())
        .build())
  }

  private def handleStreamingQueryCommand(
      command: StreamingQueryCommand,
      responseObserver: StreamObserver[ExecutePlanResponse]): Unit = {

    val id = command.getQueryId.getId
    val runId = command.getQueryId.getRunId

    val respBuilder = StreamingQueryCommandResult
      .newBuilder()
      .setQueryId(command.getQueryId)

    // Find the query in connect service level cache, otherwise check session's active streams.
    val query = SparkConnectService.streamingSessionManager
      // Common case: query is cached in the cache.
      .getCachedQuery(id, runId, executeHolder.sparkSessionTags, session)
      .map(_.query)
      .orElse { // Else try to find it in active streams. Mostly will not be found here either.
        Option(session.streams.get(id))
      } match {
      case Some(query) if query.runId.toString == runId =>
        query
      case Some(query) =>
        throw new IllegalArgumentException(
          s"Run id mismatch for query id $id. Run id in the request $runId " +
            s"does not match one on the server ${query.runId}. The query might have restarted.")
      case None =>
        throw new IllegalArgumentException(s"Streaming query $id is not found")
    }

    command.getCommandCase match {
      case StreamingQueryCommand.CommandCase.STATUS =>
        val queryStatus = query.status

        val statusResult = StreamingQueryCommandResult.StatusResult
          .newBuilder()
          .setStatusMessage(queryStatus.message)
          .setIsDataAvailable(queryStatus.isDataAvailable)
          .setIsTriggerActive(queryStatus.isTriggerActive)
          .setIsActive(query.isActive)
          .build()

        respBuilder.setStatus(statusResult)

      case StreamingQueryCommand.CommandCase.LAST_PROGRESS |
          StreamingQueryCommand.CommandCase.RECENT_PROGRESS =>
        val progressReports = if (command.getLastProgress) {
          Option(query.lastProgress).toSeq
        } else {
          query.recentProgress.toImmutableArraySeq
        }
        respBuilder.setRecentProgress(
          StreamingQueryCommandResult.RecentProgressResult
            .newBuilder()
            .addAllRecentProgressJson(
              progressReports.map(StreamingQueryProgress.jsonString).asJava)
            .build())

      case StreamingQueryCommand.CommandCase.STOP =>
        query.stop()

      case StreamingQueryCommand.CommandCase.PROCESS_ALL_AVAILABLE =>
        // This might take a long time, Spark-connect client keeps this connection alive.
        query.processAllAvailable()

      case StreamingQueryCommand.CommandCase.EXPLAIN =>
        val result = query match {
          case q: StreamingQueryWrapper =>
            q.streamingQuery.explainInternal(command.getExplain.getExtended)
          case _ =>
            throw new IllegalStateException(s"Unexpected type for streaming query: $query")
        }
        val explain = StreamingQueryCommandResult.ExplainResult
          .newBuilder()
          .setResult(result)
          .build()
        respBuilder.setExplain(explain)

      case StreamingQueryCommand.CommandCase.EXCEPTION =>
        val result = query.exception
        if (result.isDefined) {
          // Throw StreamingQueryException directly and rely on error translation on the
          // client-side to reconstruct the exception. Keep the remaining implementation
          // for backward-compatibility
          if (!command.getException) {
            throw result.get
          }
          val e = result.get
          val exception_builder = StreamingQueryCommandResult.ExceptionResult
            .newBuilder()
          exception_builder
            .setExceptionMessage(e.toString())
            .setErrorClass(e.getErrorClass)

          val stackTrace = Option(ExceptionUtils.getStackTrace(e))
          stackTrace.foreach { s =>
            exception_builder.setStackTrace(s)
          }
          respBuilder.setException(exception_builder.build())
        }

      case StreamingQueryCommand.CommandCase.AWAIT_TERMINATION =>
        val timeout = if (command.getAwaitTermination.hasTimeoutMs) {
          Some(command.getAwaitTermination.getTimeoutMs)
        } else {
          None
        }
        val terminated = handleStreamingAwaitTermination(query, timeout)
        respBuilder.getAwaitTerminationBuilder.setTerminated(terminated)

      case StreamingQueryCommand.CommandCase.COMMAND_NOT_SET =>
        throw new IllegalArgumentException("Missing command in StreamingQueryCommand")
    }

    executeHolder.eventsManager.postFinished()
    responseObserver.onNext(
      ExecutePlanResponse
        .newBuilder()
        .setSessionId(sessionId)
        .setServerSideSessionId(sessionHolder.serverSessionId)
        .setStreamingQueryCommandResult(respBuilder.build())
        .build())
  }

  /**
   * A helper function to handle streaming awaitTermination(). awaitTermination() can be a long
   * running command. In this function, we periodically check if the RPC call has been cancelled.
   * If so, we can stop the operation and release resources early.
   * @param query
   *   the query waits to be terminated
   * @param timeoutOptionMs
   *   optional. Timeout to wait for termination. If None, no timeout is set
   * @return
   *   if the query has terminated
   */
  private def handleStreamingAwaitTermination(
      query: StreamingQuery,
      timeoutOptionMs: Option[Long]): Boolean = {
    // How often to check if RPC is cancelled and call awaitTermination()
    val awaitTerminationIntervalMs = 10000
    val startTimeMs = System.currentTimeMillis()

    val timeoutTotalMs = timeoutOptionMs.getOrElse(Long.MaxValue)
    var timeoutLeftMs = timeoutTotalMs
    require(timeoutLeftMs > 0, "Timeout has to be positive")

    val grpcContext = Context.current
    while (!grpcContext.isCancelled) {
      val awaitTimeMs = math.min(awaitTerminationIntervalMs, timeoutLeftMs)

      val terminated = query.awaitTermination(awaitTimeMs)
      if (terminated) {
        return true
      }

      timeoutLeftMs = timeoutTotalMs - (System.currentTimeMillis() - startTimeMs)
      if (timeoutLeftMs <= 0) {
        return false
      }
    }

    // gRPC is cancelled
    logWarning("RPC context is cancelled when executing awaitTermination()")
    throw new StatusRuntimeException(Status.CANCELLED)
  }

  private def buildStreamingQueryInstance(query: StreamingQuery): StreamingQueryInstance = {
    val builder = StreamingQueryInstance
      .newBuilder()
      .setId(
        StreamingQueryInstanceId
          .newBuilder()
          .setId(query.id.toString)
          .setRunId(query.runId.toString)
          .build())
    if (query.name != null) {
      builder.setName(query.name)
    }
    builder.build()
  }

  private def handleStreamingQueryManagerCommand(
      command: StreamingQueryManagerCommand,
      responseObserver: StreamObserver[ExecutePlanResponse]): Unit = {
    val respBuilder = StreamingQueryManagerCommandResult.newBuilder()

    command.getCommandCase match {
      case StreamingQueryManagerCommand.CommandCase.ACTIVE =>
        val active_queries = session.streams.active
        respBuilder.getActiveBuilder.addAllActiveQueries(
          active_queries
            .map(query => buildStreamingQueryInstance(query))
            .toImmutableArraySeq
            .asJava)

      case StreamingQueryManagerCommand.CommandCase.GET_QUERY =>
        Option(session.streams.get(command.getGetQuery)).foreach { q =>
          respBuilder.setQuery(buildStreamingQueryInstance(q))
        }

      case StreamingQueryManagerCommand.CommandCase.AWAIT_ANY_TERMINATION =>
        if (command.getAwaitAnyTermination.hasTimeoutMs) {
          val terminated =
            session.streams.awaitAnyTermination(command.getAwaitAnyTermination.getTimeoutMs)
          respBuilder.getAwaitAnyTerminationBuilder.setTerminated(terminated)
        } else {
          session.streams.awaitAnyTermination()
          respBuilder.getAwaitAnyTerminationBuilder.setTerminated(true)
        }

      case StreamingQueryManagerCommand.CommandCase.RESET_TERMINATED =>
        session.streams.resetTerminated()
        respBuilder.setResetTerminated(true)

      case StreamingQueryManagerCommand.CommandCase.ADD_LISTENER =>
        val listener = if (command.getAddListener.hasPythonListenerPayload) {
          new PythonStreamingQueryListener(
            transformPythonFunction(command.getAddListener.getPythonListenerPayload),
            sessionHolder)
        } else {
          val listenerPacket = Utils
            .deserialize[StreamingListenerPacket](
              command.getAddListener.getListenerPayload.toByteArray,
              Utils.getContextOrSparkClassLoader)

          listenerPacket.listener.asInstanceOf[StreamingQueryListener]
        }

        val id = command.getAddListener.getId
        sessionHolder.cacheListenerById(id, listener)
        session.streams.addListener(listener)
        respBuilder.setAddListener(true)

      case StreamingQueryManagerCommand.CommandCase.REMOVE_LISTENER =>
        val listenerId = command.getRemoveListener.getId
        sessionHolder.getListener(listenerId) match {
          case Some(listener) =>
            session.streams.removeListener(listener)
            sessionHolder.removeCachedListener(listenerId)
            respBuilder.setRemoveListener(true)
          case None =>
            respBuilder.setRemoveListener(false)
        }

      case StreamingQueryManagerCommand.CommandCase.LIST_LISTENERS =>
        respBuilder.getListListenersBuilder
          .addAllListenerIds(sessionHolder.listListenerIds().asJava)

      case StreamingQueryManagerCommand.CommandCase.COMMAND_NOT_SET =>
        throw new IllegalArgumentException("Missing command in StreamingQueryManagerCommand")
    }

    executeHolder.eventsManager.postFinished()
    responseObserver.onNext(
      ExecutePlanResponse
        .newBuilder()
        .setSessionId(sessionId)
        .setServerSideSessionId(sessionHolder.serverSessionId)
        .setStreamingQueryManagerCommandResult(respBuilder.build())
        .build())
  }

  private def handleGetResourcesCommand(
      responseObserver: StreamObserver[proto.ExecutePlanResponse]): Unit = {
    executeHolder.eventsManager.postFinished()
    responseObserver.onNext(
      proto.ExecutePlanResponse
        .newBuilder()
        .setSessionId(sessionId)
        .setServerSideSessionId(sessionHolder.serverSessionId)
        .setGetResourcesCommandResult(
          proto.GetResourcesCommandResult
            .newBuilder()
            .putAllResources(
              session.sparkContext.resources.toMap
                .transform((_, resource) =>
                  proto.ResourceInformation
                    .newBuilder()
                    .setName(resource.name)
                    .addAllAddresses(resource.addresses.toImmutableArraySeq.asJava)
                    .build())
                .asJava)
            .build())
        .build())
  }

  private def handleCreateResourceProfileCommand(
      createResourceProfileCommand: CreateResourceProfileCommand,
      responseObserver: StreamObserver[proto.ExecutePlanResponse]): Unit = {
    val rp = createResourceProfileCommand.getProfile
    val ereqs = rp.getExecutorResourcesMap.asScala.map { case (name, res) =>
      name -> new ExecutorResourceRequest(
        res.getResourceName,
        res.getAmount,
        res.getDiscoveryScript,
        res.getVendor)
    }.toMap
    val treqs = rp.getTaskResourcesMap.asScala.map { case (name, res) =>
      name -> new TaskResourceRequest(res.getResourceName, res.getAmount)
    }.toMap

    // Create ResourceProfile add add it to ResourceProfileManager
    val profile = if (ereqs.isEmpty) {
      new TaskResourceProfile(treqs)
    } else {
      new ResourceProfile(ereqs, treqs)
    }
    session.sparkContext.resourceProfileManager.addResourceProfile(profile)

    executeHolder.eventsManager.postFinished()
    responseObserver.onNext(
      proto.ExecutePlanResponse
        .newBuilder()
        .setSessionId(sessionId)
        .setServerSideSessionId(sessionHolder.serverSessionId)
        .setCreateResourceProfileCommandResult(
          proto.CreateResourceProfileCommandResult
            .newBuilder()
            .setProfileId(profile.id)
            .build())
        .build())
  }

  private def handleCheckpointCommand(
      checkpointCommand: CheckpointCommand,
      responseObserver: StreamObserver[proto.ExecutePlanResponse]): Unit = {
    val target = Dataset
      .ofRows(session, transformRelation(checkpointCommand.getRelation))
    val checkpointed = target.checkpoint(
      eager = checkpointCommand.getEager,
      reliableCheckpoint = !checkpointCommand.getLocal)

    val dfId = UUID.randomUUID().toString
    logInfo(log"Caching DataFrame with id ${MDC(DATAFRAME_ID, dfId)}")
    sessionHolder.cacheDataFrameById(dfId, checkpointed)

    executeHolder.eventsManager.postFinished()
    responseObserver.onNext(
      proto.ExecutePlanResponse
        .newBuilder()
        .setSessionId(sessionId)
        .setServerSideSessionId(sessionHolder.serverSessionId)
        .setCheckpointCommandResult(
          proto.CheckpointCommandResult
            .newBuilder()
            .setRelation(proto.CachedRemoteRelation.newBuilder().setRelationId(dfId).build())
            .build())
        .build())
  }

  private def handleRemoveCachedRemoteRelationCommand(
      removeCachedRemoteRelationCommand: proto.RemoveCachedRemoteRelationCommand): Unit = {
    val dfId = removeCachedRemoteRelationCommand.getRelation.getRelationId
    logInfo(log"Removing DataFrame with id ${MDC(DATAFRAME_ID, dfId)} from the cache")
    sessionHolder.removeCachedDataFrame(dfId)
    executeHolder.eventsManager.postFinished()
  }

  private def handleMergeIntoTableCommand(cmd: proto.MergeIntoTableCommand): Unit = {
    def transformActions(actions: java.util.List[proto.Expression]): Seq[MergeAction] =
      actions.asScala.map(transformExpression).map(_.asInstanceOf[MergeAction]).toSeq

    val matchedActions = transformActions(cmd.getMatchActionsList)
    val notMatchedActions = transformActions(cmd.getNotMatchedActionsList)
    val notMatchedBySourceActions = transformActions(cmd.getNotMatchedBySourceActionsList)

    val sourceDs = Dataset.ofRows(session, transformRelation(cmd.getSourceTablePlan))
    var mergeInto = sourceDs
      .mergeInto(cmd.getTargetTableName, column(transformExpression(cmd.getMergeCondition)))
      .withNewMatchedActions(matchedActions: _*)
      .withNewNotMatchedActions(notMatchedActions: _*)
      .withNewNotMatchedBySourceActions(notMatchedBySourceActions: _*)

    mergeInto = if (cmd.getWithSchemaEvolution) {
      mergeInto.withSchemaEvolution()
    } else {
      mergeInto
    }
    mergeInto.merge()
    executeHolder.eventsManager.postFinished()
  }

  private val emptyLocalRelation = LocalRelation(
    output = AttributeReference("value", StringType, false)() :: Nil,
    data = Seq.empty)

  private def transformCurrentDatabase(): LogicalPlan = {
    session.createDataset(session.catalog.currentDatabase :: Nil)(Encoders.STRING).logicalPlan
  }

  private def transformSetCurrentDatabase(
      getSetCurrentDatabase: proto.SetCurrentDatabase): LogicalPlan = {
    session.catalog.setCurrentDatabase(getSetCurrentDatabase.getDbName)
    emptyLocalRelation
  }

  private def transformListDatabases(getListDatabases: proto.ListDatabases): LogicalPlan = {
    if (getListDatabases.hasPattern) {
      session.catalog.listDatabases(getListDatabases.getPattern).logicalPlan
    } else {
      session.catalog.listDatabases().logicalPlan
    }
  }

  private def transformListTables(getListTables: proto.ListTables): LogicalPlan = {
    if (getListTables.hasDbName) {
      if (getListTables.hasPattern) {
        session.catalog.listTables(getListTables.getDbName, getListTables.getPattern).logicalPlan
      } else {
        session.catalog.listTables(getListTables.getDbName).logicalPlan
      }
    } else if (getListTables.hasPattern) {
      val currentDatabase = session.catalog.currentDatabase
      session.catalog.listTables(currentDatabase, getListTables.getPattern).logicalPlan
    } else {
      session.catalog.listTables().logicalPlan
    }
  }

  private def transformListFunctions(getListFunctions: proto.ListFunctions): LogicalPlan = {
    if (getListFunctions.hasDbName) {
      if (getListFunctions.hasPattern) {
        session.catalog
          .listFunctions(getListFunctions.getDbName, getListFunctions.getPattern)
          .logicalPlan
      } else {
        session.catalog.listFunctions(getListFunctions.getDbName).logicalPlan
      }
    } else if (getListFunctions.hasPattern) {
      val currentDatabase = session.catalog.currentDatabase
      session.catalog.listFunctions(currentDatabase, getListFunctions.getPattern).logicalPlan
    } else {
      session.catalog.listFunctions().logicalPlan
    }
  }

  private def transformListColumns(getListColumns: proto.ListColumns): LogicalPlan = {
    if (getListColumns.hasDbName) {
      session.catalog
        .listColumns(dbName = getListColumns.getDbName, tableName = getListColumns.getTableName)
        .logicalPlan
    } else {
      session.catalog.listColumns(getListColumns.getTableName).logicalPlan
    }
  }

  private def transformGetDatabase(getGetDatabase: proto.GetDatabase): LogicalPlan = {
    CatalogImpl
      .makeDataset(session.catalog.getDatabase(getGetDatabase.getDbName) :: Nil, session)
      .logicalPlan
  }

  private def transformGetTable(getGetTable: proto.GetTable): LogicalPlan = {
    if (getGetTable.hasDbName) {
      CatalogImpl
        .makeDataset(
          session.catalog.getTable(
            dbName = getGetTable.getDbName,
            tableName = getGetTable.getTableName) :: Nil,
          session)
        .logicalPlan
    } else {
      CatalogImpl
        .makeDataset(session.catalog.getTable(getGetTable.getTableName) :: Nil, session)
        .logicalPlan
    }
  }

  private def transformGetFunction(getGetFunction: proto.GetFunction): LogicalPlan = {
    if (getGetFunction.hasDbName) {
      CatalogImpl
        .makeDataset(
          session.catalog.getFunction(
            dbName = getGetFunction.getDbName,
            functionName = getGetFunction.getFunctionName) :: Nil,
          session)
        .logicalPlan
    } else {
      CatalogImpl
        .makeDataset(session.catalog.getFunction(getGetFunction.getFunctionName) :: Nil, session)
        .logicalPlan
    }
  }

  private def transformDatabaseExists(getDatabaseExists: proto.DatabaseExists): LogicalPlan = {
    session
      .createDataset(session.catalog.databaseExists(getDatabaseExists.getDbName) :: Nil)(
        Encoders.scalaBoolean)
      .logicalPlan
  }

  private def transformTableExists(getTableExists: proto.TableExists): LogicalPlan = {
    if (getTableExists.hasDbName) {
      session
        .createDataset(
          session.catalog.tableExists(
            dbName = getTableExists.getDbName,
            tableName = getTableExists.getTableName) :: Nil)(Encoders.scalaBoolean)
        .logicalPlan
    } else {
      session
        .createDataset(session.catalog.tableExists(getTableExists.getTableName) :: Nil)(
          Encoders.scalaBoolean)
        .logicalPlan
    }
  }

  private def transformFunctionExists(getFunctionExists: proto.FunctionExists): LogicalPlan = {
    if (getFunctionExists.hasDbName) {
      session
        .createDataset(
          session.catalog.functionExists(
            dbName = getFunctionExists.getDbName,
            functionName = getFunctionExists.getFunctionName) :: Nil)(Encoders.scalaBoolean)
        .logicalPlan
    } else {
      session
        .createDataset(session.catalog.functionExists(getFunctionExists.getFunctionName) :: Nil)(
          Encoders.scalaBoolean)
        .logicalPlan
    }
  }

  private def transformCreateExternalTable(
      getCreateExternalTable: proto.CreateExternalTable): LogicalPlan = {
    val schema = if (getCreateExternalTable.hasSchema) {
      val struct = transformDataType(getCreateExternalTable.getSchema)
      assert(struct.isInstanceOf[StructType])
      struct.asInstanceOf[StructType]
    } else {
      new StructType
    }

    val source = if (getCreateExternalTable.hasSource) {
      getCreateExternalTable.getSource
    } else {
      session.sessionState.conf.defaultDataSourceName
    }

    val options = if (getCreateExternalTable.hasPath) {
      (getCreateExternalTable.getOptionsMap.asScala ++
        Map("path" -> getCreateExternalTable.getPath)).asJava
    } else {
      getCreateExternalTable.getOptionsMap
    }
    session.catalog
      .createTable(
        tableName = getCreateExternalTable.getTableName,
        source = source,
        schema = schema,
        options = options)
      .logicalPlan
  }

  private def transformCreateTable(getCreateTable: proto.CreateTable): LogicalPlan = {
    val schema = if (getCreateTable.hasSchema) {
      val struct = transformDataType(getCreateTable.getSchema)
      assert(struct.isInstanceOf[StructType])
      struct.asInstanceOf[StructType]
    } else {
      new StructType
    }

    val source = if (getCreateTable.hasSource) {
      getCreateTable.getSource
    } else {
      session.sessionState.conf.defaultDataSourceName
    }

    val description = if (getCreateTable.hasDescription) {
      getCreateTable.getDescription
    } else {
      ""
    }

    val options = if (getCreateTable.hasPath) {
      (getCreateTable.getOptionsMap.asScala ++
        Map("path" -> getCreateTable.getPath)).asJava
    } else {
      getCreateTable.getOptionsMap
    }

    session.catalog
      .createTable(
        tableName = getCreateTable.getTableName,
        source = source,
        schema = schema,
        description = description,
        options = options)
      .logicalPlan
  }

  private def transformDropTempView(getDropTempView: proto.DropTempView): LogicalPlan = {
    session
      .createDataset(session.catalog.dropTempView(getDropTempView.getViewName) :: Nil)(
        Encoders.scalaBoolean)
      .logicalPlan
  }

  private def transformDropGlobalTempView(
      getDropGlobalTempView: proto.DropGlobalTempView): LogicalPlan = {
    session
      .createDataset(
        session.catalog.dropGlobalTempView(getDropGlobalTempView.getViewName) :: Nil)(
        Encoders.scalaBoolean)
      .logicalPlan
  }

  private def transformRecoverPartitions(
      getRecoverPartitions: proto.RecoverPartitions): LogicalPlan = {
    session.catalog.recoverPartitions(getRecoverPartitions.getTableName)
    emptyLocalRelation
  }

  private def transformIsCached(getIsCached: proto.IsCached): LogicalPlan = {
    session
      .createDataset(session.catalog.isCached(getIsCached.getTableName) :: Nil)(
        Encoders.scalaBoolean)
      .logicalPlan
  }

  private def transformCacheTable(getCacheTable: proto.CacheTable): LogicalPlan = {
    if (getCacheTable.hasStorageLevel) {
      session.catalog.cacheTable(
        getCacheTable.getTableName,
        StorageLevelProtoConverter.toStorageLevel(getCacheTable.getStorageLevel))
    } else {
      session.catalog.cacheTable(getCacheTable.getTableName)
    }
    emptyLocalRelation
  }

  private def transformUncacheTable(getUncacheTable: proto.UncacheTable): LogicalPlan = {
    session.catalog.uncacheTable(getUncacheTable.getTableName)
    emptyLocalRelation
  }

  private def transformClearCache(): LogicalPlan = {
    session.catalog.clearCache()
    emptyLocalRelation
  }

  private def transformRefreshTable(getRefreshTable: proto.RefreshTable): LogicalPlan = {
    session.catalog.refreshTable(getRefreshTable.getTableName)
    emptyLocalRelation
  }

  private def transformRefreshByPath(getRefreshByPath: proto.RefreshByPath): LogicalPlan = {
    session.catalog.refreshByPath(getRefreshByPath.getPath)
    emptyLocalRelation
  }

  private def transformCurrentCatalog(): LogicalPlan = {
    session.createDataset(session.catalog.currentCatalog() :: Nil)(Encoders.STRING).logicalPlan
  }

  private def transformSetCurrentCatalog(
      getSetCurrentCatalog: proto.SetCurrentCatalog): LogicalPlan = {
    session.catalog.setCurrentCatalog(getSetCurrentCatalog.getCatalogName)
    emptyLocalRelation
  }

  private def transformListCatalogs(getListCatalogs: proto.ListCatalogs): LogicalPlan = {
    if (getListCatalogs.hasPattern) {
      session.catalog.listCatalogs(getListCatalogs.getPattern).logicalPlan
    } else {
      session.catalog.listCatalogs().logicalPlan
    }
  }
}<|MERGE_RESOLUTION|>--- conflicted
+++ resolved
@@ -1860,86 +1860,8 @@
         }
         Some(CatalystDataToAvro(children.head, jsonFormatSchema))
 
-<<<<<<< HEAD
-      // ML-specific functions
-      case "vector_to_array" if fun.getArgumentsCount == 2 =>
-        val expr = transformExpression(fun.getArguments(0))
-        val dtype = extractString(transformExpression(fun.getArguments(1)), "dtype")
-        dtype match {
-          case "float64" =>
-            Some(transformUnregisteredUDF(MLFunctions.vectorToArrayUdf, Seq(expr)))
-          case "float32" =>
-            Some(transformUnregisteredUDF(MLFunctions.vectorToArrayFloatUdf, Seq(expr)))
-          case other =>
-            throw InvalidPlanInput(s"Unsupported dtype: $other. Valid values: float64, float32.")
-        }
-
-      case "array_to_vector" if fun.getArgumentsCount == 1 =>
-        val expr = transformExpression(fun.getArguments(0))
-        Some(transformUnregisteredUDF(MLFunctions.arrayToVectorUdf, Seq(expr)))
-=======
-      // Protobuf-specific functions
-      case "from_protobuf" if Seq(2, 3, 4).contains(fun.getArgumentsCount) =>
-        val children = fun.getArgumentsList.asScala.map(transformExpression)
-        val (msgName, desc, options) = extractProtobufArgs(children.toSeq)
-        Some(ProtobufDataToCatalyst(children(0), msgName, desc, options))
-
-      case "to_protobuf" if Seq(2, 3, 4).contains(fun.getArgumentsCount) =>
-        val children = fun.getArgumentsList.asScala.map(transformExpression)
-        val (msgName, desc, options) = extractProtobufArgs(children.toSeq)
-        Some(CatalystDataToProtobuf(children(0), msgName, desc, options))
->>>>>>> a3cb0640
-
       case _ => None
     }
-  }
-
-<<<<<<< HEAD
-  /**
-   * There are some built-in yet not registered UDFs, for example, 'ml.function.array_to_vector'.
-   * This method is to convert them to ScalaUDF expressions.
-   */
-  private def transformUnregisteredUDF(
-      fun: org.apache.spark.sql.expressions.UserDefinedFunction,
-      exprs: Seq[Expression]): ScalaUDF = {
-    val f = fun.asInstanceOf[org.apache.spark.sql.expressions.SparkUserDefinedFunction]
-    UserDefinedFunctionUtils.toScalaUDF(f, exprs)
-=======
-  private def extractProtobufArgs(children: Seq[Expression]) = {
-    val msgName = extractString(children(1), "MessageClassName")
-    var desc = Option.empty[Array[Byte]]
-    var options = Map.empty[String, String]
-    if (children.length == 3) {
-      children(2) match {
-        case b: Literal => desc = Some(extractBinary(b, "binaryFileDescriptorSet"))
-        case o => options = extractMapData(o, "options")
-      }
-    } else if (children.length == 4) {
-      desc = Some(extractBinary(children(2), "binaryFileDescriptorSet"))
-      options = extractMapData(children(3), "options")
-    }
-    (msgName, desc, options)
-  }
-
-  private def extractBoolean(expr: Expression, field: String): Boolean = expr match {
-    case Literal(bool: Boolean, BooleanType) => bool
-    case other => throw InvalidPlanInput(s"$field should be a literal boolean, but got $other")
-  }
-
-  private def extractDouble(expr: Expression, field: String): Double = expr match {
-    case Literal(double: Double, DoubleType) => double
-    case other => throw InvalidPlanInput(s"$field should be a literal double, but got $other")
-  }
-
-  private def extractInteger(expr: Expression, field: String): Int = expr match {
-    case Literal(int: Int, IntegerType) => int
-    case other => throw InvalidPlanInput(s"$field should be a literal integer, but got $other")
-  }
-
-  private def extractLong(expr: Expression, field: String): Long = expr match {
-    case Literal(long: Long, LongType) => long
-    case other => throw InvalidPlanInput(s"$field should be a literal long, but got $other")
->>>>>>> a3cb0640
   }
 
   private def extractString(expr: Expression, field: String): String = expr match {
