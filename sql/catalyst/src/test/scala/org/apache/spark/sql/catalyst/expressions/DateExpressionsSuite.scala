--- conflicted
+++ resolved
@@ -824,66 +824,6 @@
   }
 
   test("to_unix_timestamp") {
-<<<<<<< HEAD
-    val fmt1 = "yyyy-MM-dd HH:mm:ss"
-    val sdf1 = new SimpleDateFormat(fmt1, Locale.US)
-    val fmt2 = "yyyy-MM-dd HH:mm:ss.SSS"
-    val sdf2 = new SimpleDateFormat(fmt2, Locale.US)
-    val fmt3 = "yy-MM-dd"
-    val sdf3 = new SimpleDateFormat(fmt3, Locale.US)
-    sdf3.setTimeZone(TimeZoneGMT)
-    val fmt4 = "YYYY-ww"
-
-    withDefaultTimeZone(TimeZoneGMT) {
-      for (tz <- Seq(TimeZoneGMT, TimeZonePST, TimeZoneJST)) {
-        val timeZoneId = Option(tz.getID)
-        sdf1.setTimeZone(tz)
-        sdf2.setTimeZone(tz)
-
-        val date1 = Date.valueOf("2015-07-24")
-        checkEvaluation(ToUnixTimestamp(
-          Literal(sdf1.format(new Timestamp(0))), Literal(fmt1), timeZoneId), 0L)
-        checkEvaluation(ToUnixTimestamp(
-          Literal(sdf1.format(new Timestamp(1000000))), Literal(fmt1), timeZoneId),
-          1000L)
-        checkEvaluation(ToUnixTimestamp(
-          Literal(new Timestamp(1000000)), Literal(fmt1)),
-          1000L)
-        checkEvaluation(
-          ToUnixTimestamp(Literal(date1), Literal(fmt1), timeZoneId),
-          MILLISECONDS.toSeconds(DateTimeUtils.daysToMillis(DateTimeUtils.fromJavaDate(date1), tz)))
-        checkEvaluation(
-          ToUnixTimestamp(Literal(sdf2.format(new Timestamp(-1000000))), Literal(fmt2), timeZoneId),
-          -1000L)
-        checkEvaluation(ToUnixTimestamp(
-          Literal(sdf3.format(Date.valueOf("2015-07-24"))), Literal(fmt3), timeZoneId),
-          MILLISECONDS.toSeconds(DateTimeUtils.daysToMillis(
-            DateTimeUtils.fromJavaDate(Date.valueOf("2015-07-24")), tz)))
-        val t1 = ToUnixTimestamp(
-          CurrentTimestamp(), Literal(fmt1)).eval().asInstanceOf[Long]
-        val t2 = ToUnixTimestamp(
-          CurrentTimestamp(), Literal(fmt1)).eval().asInstanceOf[Long]
-        assert(t2 - t1 <= 1)
-        checkEvaluation(ToUnixTimestamp(
-          Literal.create(null, DateType), Literal.create(null, StringType), timeZoneId), null)
-        checkEvaluation(
-          ToUnixTimestamp(
-            Literal.create(null, DateType), Literal(fmt1), timeZoneId),
-          null)
-        checkEvaluation(ToUnixTimestamp(
-          Literal(date1), Literal.create(null, StringType), timeZoneId),
-          MILLISECONDS.toSeconds(DateTimeUtils.daysToMillis(DateTimeUtils.fromJavaDate(date1), tz)))
-        checkEvaluation(
-          ToUnixTimestamp(Literal("2015-07-24"), Literal("not a valid format"), timeZoneId), null)
-        val expectedResults = Map(
-          TimeZoneGMT -> 1580688000L,
-          TimeZoneJST -> (1580688000L - 32400L),
-          TimeZonePST -> (1580688000L + 28800L))
-        // Sixth week from 2020 is: Monday, February 3, 2020 0:00:00 GMT: 1580688000
-        checkEvaluation(
-          ToUnixTimestamp(Literal("2020-06"), Literal(fmt4), timeZoneId),
-          expectedResults.get(tz).head)
-=======
     Seq("legacy", "corrected").foreach { legacyParserPolicy =>
       withSQLConf(SQLConf.LEGACY_TIME_PARSER_POLICY.key -> legacyParserPolicy) {
         val fmt1 = "yyyy-MM-dd HH:mm:ss"
@@ -893,6 +833,10 @@
         val fmt3 = "yy-MM-dd"
         val sdf3 = new SimpleDateFormat(fmt3, Locale.US)
         sdf3.setTimeZone(TimeZoneGMT)
+
+        // Week of Year relies on Locale to define the first day of the week.
+        val fmt4 = "YYYY-ww"
+        val sdf4 = new SimpleDateFormat(fmt4, Locale.getDefault)
 
         withDefaultTimeZone(TimeZoneGMT) {
           for (tz <- Seq(TimeZoneGMT, TimeZonePST, TimeZoneJST)) {
@@ -941,7 +885,11 @@
               ToUnixTimestamp(
                 Literal("2015-07-24"),
                 Literal("not a valid format"), timeZoneId), null)
->>>>>>> 21c02ee5
+
+            sdf4.setTimeZone(tz)
+            checkEvaluation(
+              ToUnixTimestamp(Literal("2020-06"), Literal(fmt4), timeZoneId),
+              sdf4.parse("2020-06").getTime/1000)
 
             // SPARK-28072 The codegen path for non-literal input should also work
             checkEvaluation(
