--- conflicted
+++ resolved
@@ -106,7 +106,6 @@
     checkEvaluation(ArrayContains(a3, Literal.create(null, StringType)), null)
   }
 
-<<<<<<< HEAD
   test("ArraysOverlap") {
     val a0 = Literal.create(Seq(1, 2, 3), ArrayType(IntegerType))
     val a1 = Literal.create(Seq(4, 5, 3), ArrayType(IntegerType))
@@ -136,7 +135,8 @@
     checkEvaluation(ArraysOverlap(
       Literal.create(Seq(null), ArrayType(IntegerType)),
       Literal.create(Seq(null), ArrayType(IntegerType))), null)
-=======
+  }
+  
   test("ArrayJoin") {
     def testArrays(
         arrays: Seq[Expression],
@@ -170,7 +170,6 @@
       Literal.create(Seq[String](null), ArrayType(StringType)),
       Literal(","),
       Some(Literal.create(null, StringType))), null)
->>>>>>> 109935fc
   }
 
   test("Array Min") {
