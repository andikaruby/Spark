--- conflicted
+++ resolved
@@ -20,7 +20,6 @@
 import java.time.LocalDate
 
 import org.json4s.JsonAST.{JArray, JBool, JDecimal, JDouble, JLong, JNull, JObject, JString, JValue}
-import org.json4s.jackson.JsonMethods.compact
 
 import org.apache.spark.SparkFunSuite
 import org.apache.spark.sql.catalyst.encoders.{ExamplePoint, ExamplePointUDT}
@@ -40,11 +39,7 @@
   private def testJson(name: String, value: Any, dt: DataType, expected: JValue): Unit = {
     test(name) {
       val row = new GenericRowWithSchema(Array(value), new StructType().add("a", dt))
-<<<<<<< HEAD
-      assert(row.json === compact(JObject("a" -> expected)))
-=======
-      assert(ToJsonUtil.jsonValue(row) === JObject("a" -> expected))
->>>>>>> 5021638e
+      assert(ToJsonUtil.jsonNode(row) === JObject("a" -> expected))
     }
   }
 
@@ -129,11 +124,7 @@
 
   test("no schema") {
     val e = intercept[IllegalArgumentException] {
-<<<<<<< HEAD
-      Row("a").jsonNode
-=======
-      ToJsonUtil.jsonValue(Row("a"))
->>>>>>> 5021638e
+      ToJsonUtil.jsonNode(Row("a"))
     }
     assert(e.getMessage.contains("requires a non-null schema"))
   }
@@ -143,11 +134,7 @@
       val row = new GenericRowWithSchema(
         Array((1, 2)),
         new StructType().add("a", ObjectType(classOf[(Int, Int)])))
-<<<<<<< HEAD
-      row.jsonNode
-=======
-      ToJsonUtil.jsonValue(row)
->>>>>>> 5021638e
+      ToJsonUtil.jsonNode(row)
     }
     assert(e.getMessage.contains("Failed to convert value"))
   }
