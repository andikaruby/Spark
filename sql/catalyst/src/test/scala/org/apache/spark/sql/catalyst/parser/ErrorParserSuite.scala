--- conflicted
+++ resolved
@@ -42,8 +42,7 @@
   }
 
   test("no viable input") {
-    intercept("select ((r + 1) ", 1, 16, 16,
-      "no viable alternative at input", "----------------^^^")
+    intercept("select ((r + 1) ", 1, 16, 16, "no viable alternative at input", "----------------^^^")
   }
 
   test("extraneous input") {
@@ -62,11 +61,5 @@
     intercept("select *\nfrom r\norder by q\ncluster by q", 3, 0, 11,
       "Combination of ORDER BY/SORT BY/DISTRIBUTE BY/CLUSTER BY is not supported",
       "^^^")
-<<<<<<< HEAD
-    intercept("select * from r except all select * from t", 1, 0, 41,
-      "EXCEPT ALL is not supported",
-      "^^^")
-=======
->>>>>>> 92b6f86f
   }
 }