/*
 * Licensed to the Apache Software Foundation (ASF) under one or more
 * contributor license agreements.  See the NOTICE file distributed with
 * this work for additional information regarding copyright ownership.
 * The ASF licenses this file to You under the Apache License, Version 2.0
 * (the "License"); you may not use this file except in compliance with
 * the License.  You may obtain a copy of the License at
 *
 *    http://www.apache.org/licenses/LICENSE-2.0
 *
 * Unless required by applicable law or agreed to in writing, software
 * distributed under the License is distributed on an "AS IS" BASIS,
 * WITHOUT WARRANTIES OR CONDITIONS OF ANY KIND, either express or implied.
 * See the License for the specific language governing permissions and
 * limitations under the License.
 */

package org.apache.spark.sql.catalyst.parser

import org.apache.spark.{SparkException, SparkFunSuite}
import org.apache.spark.sql.catalyst.plans.SQLHelper
import org.apache.spark.sql.exceptions.SqlScriptingException

class SqlScriptingParserSuite extends SparkFunSuite with SQLHelper {
  import CatalystSqlParser._

  test("single select") {
    val sqlScriptText = "SELECT 1;"
    val tree = parseScript(sqlScriptText)
    assert(tree.collection.length == 1)
    assert(tree.collection.head.isInstanceOf[SingleStatement])
    val sparkStatement = tree.collection.head.asInstanceOf[SingleStatement]
    assert(sparkStatement.getText == "SELECT 1;")
  }

  test("single select without ;") {
    val sqlScriptText = "SELECT 1"
    val tree = parseScript(sqlScriptText)
    assert(tree.collection.length == 1)
    assert(tree.collection.head.isInstanceOf[SingleStatement])
    val sparkStatement = tree.collection.head.asInstanceOf[SingleStatement]
    assert(sparkStatement.getText == "SELECT 1")
  }

  test("multi select without ; - should fail") {
    val sqlScriptText = "SELECT 1 SELECT 1"
    val e = intercept[ParseException] {
      parseScript(sqlScriptText)
    }
    assert(e.getErrorClass === "PARSE_SYNTAX_ERROR")
    assert(e.getMessage.contains("Syntax error"))
    assert(e.getMessage.contains("SELECT 1 SELECT 1"))
  }

  test("multi select") {
    val sqlScriptText = "BEGIN SELECT 1;SELECT 2; END"
    val tree = parseScript(sqlScriptText)
    assert(tree.collection.length == 2)
    assert(tree.collection.forall(_.isInstanceOf[SingleStatement]))

    sqlScriptText.split(";")
      .map(cleanupStatementString)
      .zip(tree.collection)
      .foreach { case (expected, statement) =>
        val sparkStatement = statement.asInstanceOf[SingleStatement]
        val statementText = sparkStatement.getText
        assert(statementText == expected)
      }
  }

  test("empty BEGIN END block") {
    val sqlScriptText =
      """
        |BEGIN
        |END""".stripMargin
    val tree = parseScript(sqlScriptText)
    assert(tree.collection.isEmpty)
  }

  test("multiple ; in row - should fail") {
    val sqlScriptText =
      """
        |BEGIN
        |  SELECT 1;;
        |  SELECT 2;
        |END""".stripMargin
    val e = intercept[ParseException] {
      parseScript(sqlScriptText)
    }
    assert(e.getErrorClass === "PARSE_SYNTAX_ERROR")
    assert(e.getMessage.contains("Syntax error"))
    assert(e.getMessage.contains("at or near ';'"))
  }

  test("without ; in last statement - should fail") {
    val sqlScriptText =
      """
        |BEGIN
        |  SELECT 1;
        |  SELECT 2
        |END""".stripMargin
    val e = intercept[ParseException] {
      parseScript(sqlScriptText)
    }
    assert(e.getErrorClass === "PARSE_SYNTAX_ERROR")
    assert(e.getMessage.contains("Syntax error"))
    assert(e.getMessage.contains("at or near end of input"))
  }

  test("multi statement") {
    val sqlScriptText =
      """
        |BEGIN
        |  SELECT 1;
        |  SELECT 2;
        |  INSERT INTO A VALUES (a, b, 3);
        |  SELECT a, b, c FROM T;
        |  SELECT * FROM T;
        |END""".stripMargin
    val tree = parseScript(sqlScriptText)
    assert(tree.collection.length == 5)
    assert(tree.collection.forall(_.isInstanceOf[SingleStatement]))
    sqlScriptText.split(";")
      .map(cleanupStatementString)
      .zip(tree.collection)
      .foreach { case (expected, statement) =>
        val sparkStatement = statement.asInstanceOf[SingleStatement]
        val statementText = sparkStatement.getText
        assert(statementText == expected)
      }
  }

  test("nested begin end") {
    val sqlScriptText =
      """
        |BEGIN
        |  BEGIN
        |  SELECT 1;
        |  END;
        |  BEGIN
        |    BEGIN
        |      SELECT 2;
        |      SELECT 3;
        |    END;
        |  END;
        |END""".stripMargin
    val tree = parseScript(sqlScriptText)
    assert(tree.collection.length == 2)
    assert(tree.collection.head.isInstanceOf[CompoundBody])
    val body1 = tree.collection.head.asInstanceOf[CompoundBody]
    assert(body1.collection.length == 1)
    assert(body1.collection.head.asInstanceOf[SingleStatement].getText
      == "SELECT 1")

    val body2 = tree.collection(1).asInstanceOf[CompoundBody]
    assert(body2.collection.length == 1)
    assert(body2.collection.head.isInstanceOf[CompoundBody])
    val nestedBody = body2.collection.head.asInstanceOf[CompoundBody]
    assert(nestedBody.collection.head.asInstanceOf[SingleStatement].getText
      == "SELECT 2")
    assert(nestedBody.collection(1).asInstanceOf[SingleStatement].getText
      == "SELECT 3")
  }

  test("compound: beginLabel") {
<<<<<<< HEAD
    val batch =
=======
    val sqlScriptText =
>>>>>>> 26967434
      """
        |lbl: BEGIN
        |  SELECT 1;
        |  SELECT 2;
        |  INSERT INTO A VALUES (a, b, 3);
        |  SELECT a, b, c FROM T;
        |  SELECT * FROM T;
        |END""".stripMargin
<<<<<<< HEAD
    val tree = parseScript(batch)
    assert(tree.collection.length == 5)
    assert(tree.collection.forall(_.isInstanceOf[SingleStatement]))
    assert(tree.label.equals("lbl"))
  }

  test("compound: beginLabel + endLabel") {
    val batch =
=======
    val tree = parseScript(sqlScriptText)
    assert(tree.collection.length == 5)
    assert(tree.collection.forall(_.isInstanceOf[SingleStatement]))
    assert(tree.label.contains("lbl"))
  }

  test("compound: beginLabel + endLabel") {
    val sqlScriptText =
>>>>>>> 26967434
      """
        |lbl: BEGIN
        |  SELECT 1;
        |  SELECT 2;
        |  INSERT INTO A VALUES (a, b, 3);
        |  SELECT a, b, c FROM T;
        |  SELECT * FROM T;
        |END lbl""".stripMargin
<<<<<<< HEAD
    val tree = parseScript(batch)
    assert(tree.collection.length == 5)
    assert(tree.collection.forall(_.isInstanceOf[SingleStatement]))
    assert(tree.label.equals("lbl"))
  }

  test("compound: beginLabel + endLabel with different values") {
    val batch =
=======
    val tree = parseScript(sqlScriptText)
    assert(tree.collection.length == 5)
    assert(tree.collection.forall(_.isInstanceOf[SingleStatement]))
    assert(tree.label.contains("lbl"))
  }

  test("compound: beginLabel + endLabel with different values") {
    val sqlScriptText =
>>>>>>> 26967434
      """
        |lbl_begin: BEGIN
        |  SELECT 1;
        |  SELECT 2;
        |  INSERT INTO A VALUES (a, b, 3);
        |  SELECT a, b, c FROM T;
        |  SELECT * FROM T;
        |END lbl_end""".stripMargin
<<<<<<< HEAD
    val e = intercept[SqlScriptingException] {
      parseScript(batch)
    }
    assert(e.getErrorClass === "SQL_SCRIPTING_LABEL_ERROR.LABELS_MISMATCH")
    assert(e.getMessage.contains("Begin label lbl_begin does not match end label lbl_end."))
  }

  test("compound: endLabel") {
    val batch =
=======
    val e = intercept[SparkException] {
      parseScript(sqlScriptText)
    }
    assert(e.getErrorClass === "INTERNAL_ERROR")
    assert(e.getMessage.contains("Both labels should be same."))
  }

  test("compound: endLabel") {
    val sqlScriptText =
>>>>>>> 26967434
      """
        |BEGIN
        |  SELECT 1;
        |  SELECT 2;
        |  INSERT INTO A VALUES (a, b, 3);
        |  SELECT a, b, c FROM T;
        |  SELECT * FROM T;
        |END lbl""".stripMargin
<<<<<<< HEAD
    val e = intercept[SqlScriptingException] {
      parseScript(batch)
    }
    assert(e.getErrorClass === "SQL_SCRIPTING_LABEL_ERROR.END_LABEL_WITHOUT_BEGIN_LABEL")
    assert(e.getMessage.contains("End label lbl can not exist without begin label."))
=======
    val e = intercept[SparkException] {
      parseScript(sqlScriptText)
    }
    assert(e.getErrorClass === "INTERNAL_ERROR")
    assert(e.getMessage.contains("End label can't exist without begin label."))
  }

  test("compound: beginLabel + endLabel with different casing") {
    val sqlScriptText =
      """
        |LBL: BEGIN
        |  SELECT 1;
        |  SELECT 2;
        |  INSERT INTO A VALUES (a, b, 3);
        |  SELECT a, b, c FROM T;
        |  SELECT * FROM T;
        |END lbl""".stripMargin
    val tree = parseScript(sqlScriptText)
    assert(tree.collection.length == 5)
    assert(tree.collection.forall(_.isInstanceOf[SingleStatement]))
    assert(tree.label.contains("lbl"))
  }

  test("compound: no labels provided") {
    val sqlScriptText =
      """
        |BEGIN
        |  SELECT 1;
        |  SELECT 2;
        |  INSERT INTO A VALUES (a, b, 3);
        |  SELECT a, b, c FROM T;
        |  SELECT * FROM T;
        |END""".stripMargin
    val tree = parseScript(sqlScriptText)
    assert(tree.collection.length == 5)
    assert(tree.collection.forall(_.isInstanceOf[SingleStatement]))
    assert(tree.label.nonEmpty)
>>>>>>> 26967434
  }

  // Helper methods
  def cleanupStatementString(statementStr: String): String = {
    statementStr
      .replace("\n", "")
      .replace("BEGIN", "")
      .replace("END", "")
      .trim
  }
}<|MERGE_RESOLUTION|>--- conflicted
+++ resolved
@@ -17,7 +17,7 @@
 
 package org.apache.spark.sql.catalyst.parser
 
-import org.apache.spark.{SparkException, SparkFunSuite}
+import org.apache.spark.SparkFunSuite
 import org.apache.spark.sql.catalyst.plans.SQLHelper
 import org.apache.spark.sql.exceptions.SqlScriptingException
 
@@ -163,11 +163,7 @@
   }
 
   test("compound: beginLabel") {
-<<<<<<< HEAD
-    val batch =
-=======
-    val sqlScriptText =
->>>>>>> 26967434
+    val sqlScriptText =
       """
         |lbl: BEGIN
         |  SELECT 1;
@@ -176,52 +172,30 @@
         |  SELECT a, b, c FROM T;
         |  SELECT * FROM T;
         |END""".stripMargin
-<<<<<<< HEAD
-    val tree = parseScript(batch)
-    assert(tree.collection.length == 5)
-    assert(tree.collection.forall(_.isInstanceOf[SingleStatement]))
-    assert(tree.label.equals("lbl"))
+    val tree = parseScript(sqlScriptText)
+    assert(tree.collection.length == 5)
+    assert(tree.collection.forall(_.isInstanceOf[SingleStatement]))
+    assert(tree.label.contains("lbl"))
   }
 
   test("compound: beginLabel + endLabel") {
-    val batch =
-=======
+    val sqlScriptText =
+      """
+        |lbl: BEGIN
+        |  SELECT 1;
+        |  SELECT 2;
+        |  INSERT INTO A VALUES (a, b, 3);
+        |  SELECT a, b, c FROM T;
+        |  SELECT * FROM T;
+        |END lbl""".stripMargin
     val tree = parseScript(sqlScriptText)
     assert(tree.collection.length == 5)
     assert(tree.collection.forall(_.isInstanceOf[SingleStatement]))
     assert(tree.label.contains("lbl"))
   }
 
-  test("compound: beginLabel + endLabel") {
-    val sqlScriptText =
->>>>>>> 26967434
-      """
-        |lbl: BEGIN
-        |  SELECT 1;
-        |  SELECT 2;
-        |  INSERT INTO A VALUES (a, b, 3);
-        |  SELECT a, b, c FROM T;
-        |  SELECT * FROM T;
-        |END lbl""".stripMargin
-<<<<<<< HEAD
-    val tree = parseScript(batch)
-    assert(tree.collection.length == 5)
-    assert(tree.collection.forall(_.isInstanceOf[SingleStatement]))
-    assert(tree.label.equals("lbl"))
-  }
-
   test("compound: beginLabel + endLabel with different values") {
-    val batch =
-=======
-    val tree = parseScript(sqlScriptText)
-    assert(tree.collection.length == 5)
-    assert(tree.collection.forall(_.isInstanceOf[SingleStatement]))
-    assert(tree.label.contains("lbl"))
-  }
-
-  test("compound: beginLabel + endLabel with different values") {
-    val sqlScriptText =
->>>>>>> 26967434
+    val sqlScriptText =
       """
         |lbl_begin: BEGIN
         |  SELECT 1;
@@ -230,27 +204,15 @@
         |  SELECT a, b, c FROM T;
         |  SELECT * FROM T;
         |END lbl_end""".stripMargin
-<<<<<<< HEAD
     val e = intercept[SqlScriptingException] {
-      parseScript(batch)
+      parseScript(sqlScriptText)
     }
     assert(e.getErrorClass === "SQL_SCRIPTING_LABEL_ERROR.LABELS_MISMATCH")
     assert(e.getMessage.contains("Begin label lbl_begin does not match end label lbl_end."))
   }
 
   test("compound: endLabel") {
-    val batch =
-=======
-    val e = intercept[SparkException] {
-      parseScript(sqlScriptText)
-    }
-    assert(e.getErrorClass === "INTERNAL_ERROR")
-    assert(e.getMessage.contains("Both labels should be same."))
-  }
-
-  test("compound: endLabel") {
-    val sqlScriptText =
->>>>>>> 26967434
+    val sqlScriptText =
       """
         |BEGIN
         |  SELECT 1;
@@ -259,18 +221,11 @@
         |  SELECT a, b, c FROM T;
         |  SELECT * FROM T;
         |END lbl""".stripMargin
-<<<<<<< HEAD
     val e = intercept[SqlScriptingException] {
-      parseScript(batch)
+      parseScript(sqlScriptText)
     }
     assert(e.getErrorClass === "SQL_SCRIPTING_LABEL_ERROR.END_LABEL_WITHOUT_BEGIN_LABEL")
     assert(e.getMessage.contains("End label lbl can not exist without begin label."))
-=======
-    val e = intercept[SparkException] {
-      parseScript(sqlScriptText)
-    }
-    assert(e.getErrorClass === "INTERNAL_ERROR")
-    assert(e.getMessage.contains("End label can't exist without begin label."))
   }
 
   test("compound: beginLabel + endLabel with different casing") {
@@ -303,7 +258,6 @@
     assert(tree.collection.length == 5)
     assert(tree.collection.forall(_.isInstanceOf[SingleStatement]))
     assert(tree.label.nonEmpty)
->>>>>>> 26967434
   }
 
   // Helper methods
