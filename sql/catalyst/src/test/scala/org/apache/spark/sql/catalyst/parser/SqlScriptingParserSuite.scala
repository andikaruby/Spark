--- conflicted
+++ resolved
@@ -264,7 +264,59 @@
     assert(tree.label.nonEmpty)
   }
 
-<<<<<<< HEAD
+  test("SET VAR statement test") {
+    val sqlScriptText =
+      """
+        |BEGIN
+        |  DECLARE totalInsCnt = 0;
+        |  SET VAR totalInsCnt = (SELECT x FROM y WHERE id = 1);
+        |END""".stripMargin
+    val tree = parseScript(sqlScriptText)
+    assert(tree.collection.length == 2)
+    assert(tree.collection.head.isInstanceOf[SingleStatement])
+    assert(tree.collection(1).isInstanceOf[SingleStatement])
+  }
+
+  test("SET VARIABLE statement test") {
+    val sqlScriptText =
+      """
+        |BEGIN
+        |  DECLARE totalInsCnt = 0;
+        |  SET VARIABLE totalInsCnt = (SELECT x FROM y WHERE id = 1);
+        |END""".stripMargin
+    val tree = parseScript(sqlScriptText)
+    assert(tree.collection.length == 2)
+    assert(tree.collection.head.isInstanceOf[SingleStatement])
+    assert(tree.collection(1).isInstanceOf[SingleStatement])
+  }
+
+  test("SET statement test") {
+    val sqlScriptText =
+      """
+        |BEGIN
+        |  DECLARE totalInsCnt = 0;
+        |  SET totalInsCnt = (SELECT x FROM y WHERE id = 1);
+        |END""".stripMargin
+    val tree = parseScript(sqlScriptText)
+    assert(tree.collection.length == 2)
+    assert(tree.collection.head.isInstanceOf[SingleStatement])
+    assert(tree.collection(1).isInstanceOf[SingleStatement])
+  }
+
+  test("SET statement test - should fail") {
+    val sqlScriptText =
+      """
+        |BEGIN
+        |  DECLARE totalInsCnt = 0;
+        |  SET totalInsCnt = (SELECT x FROMERROR y WHERE id = 1);
+        |END""".stripMargin
+    val e = intercept[ParseException] {
+      parseScript(sqlScriptText)
+    }
+    assert(e.getErrorClass === "PARSE_SYNTAX_ERROR")
+    assert(e.getMessage.contains("Syntax error"))
+  }
+
   test("declare condition: default sqlstate") {
     val sqlScriptText =
       """
@@ -309,68 +361,6 @@
     val tree = parseScript(sqlScriptText)
     assert(tree.handlers.length == 1)
     assert(tree.handlers.head.isInstanceOf[ErrorHandler])
-=======
-  test("SET VAR statement test") {
-    val sqlScriptText =
-      """
-        |BEGIN
-        |  DECLARE totalInsCnt = 0;
-        |  SET VAR totalInsCnt = (SELECT x FROM y WHERE id = 1);
-        |END""".stripMargin
-    val tree = parseScript(sqlScriptText)
-    assert(tree.collection.length == 2)
-    assert(tree.collection.head.isInstanceOf[SingleStatement])
-    assert(tree.collection(1).isInstanceOf[SingleStatement])
-  }
-
-  test("SET VARIABLE statement test") {
-    val sqlScriptText =
-      """
-        |BEGIN
-        |  DECLARE totalInsCnt = 0;
-        |  SET VARIABLE totalInsCnt = (SELECT x FROM y WHERE id = 1);
-        |END""".stripMargin
-    val tree = parseScript(sqlScriptText)
-    assert(tree.collection.length == 2)
-    assert(tree.collection.head.isInstanceOf[SingleStatement])
-    assert(tree.collection(1).isInstanceOf[SingleStatement])
-  }
-
-  test("SET statement test") {
-    val sqlScriptText =
-      """
-        |BEGIN
-        |  DECLARE totalInsCnt = 0;
-        |  SET totalInsCnt = (SELECT x FROM y WHERE id = 1);
-        |END""".stripMargin
-    val tree = parseScript(sqlScriptText)
-    assert(tree.collection.length == 2)
-    assert(tree.collection.head.isInstanceOf[SingleStatement])
-    assert(tree.collection(1).isInstanceOf[SingleStatement])
-  }
-
-  test("SET statement test - should fail") {
-    val sqlScriptText =
-      """
-        |BEGIN
-        |  DECLARE totalInsCnt = 0;
-        |  SET totalInsCnt = (SELECT x FROMERROR y WHERE id = 1);
-        |END""".stripMargin
-    val e = intercept[ParseException] {
-      parseScript(sqlScriptText)
-    }
-    assert(e.getErrorClass === "PARSE_SYNTAX_ERROR")
-    assert(e.getMessage.contains("Syntax error"))
->>>>>>> df6e5fd3
-  }
-
-  // Helper methods
-  def cleanupStatementString(statementStr: String): String = {
-    statementStr
-      .replace("\n", "")
-      .replace("BEGIN", "")
-      .replace("END", "")
-      .trim
   }
 
   test("SQL Scripting not enabled") {
@@ -388,4 +378,13 @@
         parameters = Map("sqlScriptingEnabled" -> SQLConf.SQL_SCRIPTING_ENABLED.key))
     }
   }
+
+  // Helper methods
+  def cleanupStatementString(statementStr: String): String = {
+    statementStr
+      .replace("\n", "")
+      .replace("BEGIN", "")
+      .replace("END", "")
+      .trim
+  }
 }