/*
 * Licensed to the Apache Software Foundation (ASF) under one or more
 * contributor license agreements.  See the NOTICE file distributed with
 * this work for additional information regarding copyright ownership.
 * The ASF licenses this file to You under the Apache License, Version 2.0
 * (the "License"); you may not use this file except in compliance with
 * the License.  You may obtain a copy of the License at
 *
 *    http://www.apache.org/licenses/LICENSE-2.0
 *
 * Unless required by applicable law or agreed to in writing, software
 * distributed under the License is distributed on an "AS IS" BASIS,
 * WITHOUT WARRANTIES OR CONDITIONS OF ANY KIND, either express or implied.
 * See the License for the specific language governing permissions and
 * limitations under the License.
 */

package org.apache.spark.sql.catalyst.catalog

import java.net.URI

import org.apache.hadoop.conf.Configuration
import org.apache.hadoop.fs.Path
import org.scalatest.BeforeAndAfterEach

import org.apache.spark.SparkFunSuite
import org.apache.spark.sql.AnalysisException
import org.apache.spark.sql.catalyst.{FunctionIdentifier, TableIdentifier}
import org.apache.spark.sql.catalyst.analysis.{FunctionAlreadyExistsException, NoSuchDatabaseException, NoSuchFunctionException}
import org.apache.spark.sql.catalyst.analysis.TableAlreadyExistsException
import org.apache.spark.sql.types.StructType
import org.apache.spark.util.Utils


/**
 * A reasonable complete test suite (i.e. behaviors) for a [[ExternalCatalog]].
 *
 * Implementations of the [[ExternalCatalog]] interface can create test suites by extending this.
 */
abstract class ExternalCatalogSuite extends SparkFunSuite with BeforeAndAfterEach {
  protected val utils: CatalogTestUtils
  import utils._

  protected def resetState(): Unit = { }

  // Clear all state after each test
  override def afterEach(): Unit = {
    try {
      resetState()
    } finally {
      super.afterEach()
    }
  }

  // --------------------------------------------------------------------------
  // Databases
  // --------------------------------------------------------------------------

  test("basic create and list databases") {
    val catalog = newEmptyCatalog()
    catalog.createDatabase(newDb("default"), ignoreIfExists = true)
    assert(catalog.databaseExists("default"))
    assert(!catalog.databaseExists("testing"))
    assert(!catalog.databaseExists("testing2"))
    catalog.createDatabase(newDb("testing"), ignoreIfExists = false)
    assert(catalog.databaseExists("testing"))
    assert(catalog.listDatabases().toSet == Set("default", "testing"))
    catalog.createDatabase(newDb("testing2"), ignoreIfExists = false)
    assert(catalog.listDatabases().toSet == Set("default", "testing", "testing2"))
    assert(catalog.databaseExists("testing2"))
    assert(!catalog.databaseExists("does_not_exist"))
  }

  test("get database when a database exists") {
    val db1 = newBasicCatalog().getDatabase("db1")
    assert(db1.name == "db1")
    assert(db1.description.contains("db1"))
  }

  test("get database should throw exception when the database does not exist") {
    intercept[AnalysisException] { newBasicCatalog().getDatabase("db_that_does_not_exist") }
  }

  test("list databases without pattern") {
    val catalog = newBasicCatalog()
    assert(catalog.listDatabases().toSet == Set("default", "db1", "db2"))
  }

  test("list databases with pattern") {
    val catalog = newBasicCatalog()
    assert(catalog.listDatabases("db").toSet == Set.empty)
    assert(catalog.listDatabases("db*").toSet == Set("db1", "db2"))
    assert(catalog.listDatabases("*1").toSet == Set("db1"))
    assert(catalog.listDatabases("db2").toSet == Set("db2"))
  }

  test("drop database") {
    val catalog = newBasicCatalog()
    catalog.dropDatabase("db1", ignoreIfNotExists = false, cascade = false)
    assert(catalog.listDatabases().toSet == Set("default", "db2"))
  }

  test("drop database when the database is not empty") {
    // Throw exception if there are functions left
    val catalog1 = newBasicCatalog()
    catalog1.dropTable("db2", "tbl1", ignoreIfNotExists = false, purge = false)
    catalog1.dropTable("db2", "tbl2", ignoreIfNotExists = false, purge = false)
    intercept[AnalysisException] {
      catalog1.dropDatabase("db2", ignoreIfNotExists = false, cascade = false)
    }
    resetState()

    // Throw exception if there are tables left
    val catalog2 = newBasicCatalog()
    catalog2.dropFunction("db2", "func1")
    intercept[AnalysisException] {
      catalog2.dropDatabase("db2", ignoreIfNotExists = false, cascade = false)
    }
    resetState()

    // When cascade is true, it should drop them
    val catalog3 = newBasicCatalog()
    catalog3.dropDatabase("db2", ignoreIfNotExists = false, cascade = true)
    assert(catalog3.listDatabases().toSet == Set("default", "db1"))
  }

  test("drop database when the database does not exist") {
    val catalog = newBasicCatalog()

    intercept[AnalysisException] {
      catalog.dropDatabase("db_that_does_not_exist", ignoreIfNotExists = false, cascade = false)
    }

    catalog.dropDatabase("db_that_does_not_exist", ignoreIfNotExists = true, cascade = false)
  }

  test("alter database") {
    val catalog = newBasicCatalog()
    val db1 = catalog.getDatabase("db1")
    // Note: alter properties here because Hive does not support altering other fields
    catalog.alterDatabase(db1.copy(properties = Map("k" -> "v3", "good" -> "true")))
    val newDb1 = catalog.getDatabase("db1")
    assert(db1.properties.isEmpty)
    assert(newDb1.properties.size == 2)
    assert(newDb1.properties.get("k") == Some("v3"))
    assert(newDb1.properties.get("good") == Some("true"))
  }

  test("alter database should throw exception when the database does not exist") {
    intercept[AnalysisException] {
      newBasicCatalog().alterDatabase(newDb("does_not_exist"))
    }
  }

  // --------------------------------------------------------------------------
  // Tables
  // --------------------------------------------------------------------------

  test("the table type of an external table should be EXTERNAL_TABLE") {
    val catalog = newBasicCatalog()
    val table =
      newTable("external_table1", "db2").copy(tableType = CatalogTableType.EXTERNAL)
    catalog.createTable(table, ignoreIfExists = false)
    val actual = catalog.getTable("db2", "external_table1")
    assert(actual.tableType === CatalogTableType.EXTERNAL)
  }

  test("create table when the table already exists") {
    val catalog = newBasicCatalog()
    assert(catalog.listTables("db2").toSet == Set("tbl1", "tbl2"))
    val table = newTable("tbl1", "db2")
    intercept[TableAlreadyExistsException] {
      catalog.createTable(table, ignoreIfExists = false)
    }
  }

  test("drop table") {
    val catalog = newBasicCatalog()
    assert(catalog.listTables("db2").toSet == Set("tbl1", "tbl2"))
    catalog.dropTable("db2", "tbl1", ignoreIfNotExists = false, purge = false)
    assert(catalog.listTables("db2").toSet == Set("tbl2"))
  }

  test("drop table when database/table does not exist") {
    val catalog = newBasicCatalog()
    // Should always throw exception when the database does not exist
    intercept[AnalysisException] {
      catalog.dropTable("unknown_db", "unknown_table", ignoreIfNotExists = false, purge = false)
    }
    intercept[AnalysisException] {
      catalog.dropTable("unknown_db", "unknown_table", ignoreIfNotExists = true, purge = false)
    }
    // Should throw exception when the table does not exist, if ignoreIfNotExists is false
    intercept[AnalysisException] {
      catalog.dropTable("db2", "unknown_table", ignoreIfNotExists = false, purge = false)
    }
    catalog.dropTable("db2", "unknown_table", ignoreIfNotExists = true, purge = false)
  }

  test("rename table") {
    val catalog = newBasicCatalog()
    assert(catalog.listTables("db2").toSet == Set("tbl1", "tbl2"))
    catalog.renameTable("db2", "tbl1", "tblone")
    assert(catalog.listTables("db2").toSet == Set("tblone", "tbl2"))
  }

  test("rename table when database/table does not exist") {
    val catalog = newBasicCatalog()
    intercept[AnalysisException] {
      catalog.renameTable("unknown_db", "unknown_table", "unknown_table")
    }
    intercept[AnalysisException] {
      catalog.renameTable("db2", "unknown_table", "unknown_table")
    }
  }

  test("rename table when destination table already exists") {
    val catalog = newBasicCatalog()
    intercept[AnalysisException] {
      catalog.renameTable("db2", "tbl1", "tbl2")
    }
  }

  test("alter table") {
    val catalog = newBasicCatalog()
    val tbl1 = catalog.getTable("db2", "tbl1")
    catalog.alterTable(tbl1.copy(properties = Map("toh" -> "frem")))
    val newTbl1 = catalog.getTable("db2", "tbl1")
    assert(!tbl1.properties.contains("toh"))
    assert(newTbl1.properties.size == tbl1.properties.size + 1)
    assert(newTbl1.properties.get("toh") == Some("frem"))
  }

  test("alter table when database/table does not exist") {
    val catalog = newBasicCatalog()
    intercept[AnalysisException] {
      catalog.alterTable(newTable("tbl1", "unknown_db"))
    }
    intercept[AnalysisException] {
      catalog.alterTable(newTable("unknown_table", "db2"))
    }
  }

  test("get table") {
    assert(newBasicCatalog().getTable("db2", "tbl1").identifier.table == "tbl1")
  }

  test("get table when database/table does not exist") {
    val catalog = newBasicCatalog()
    intercept[AnalysisException] {
      catalog.getTable("unknown_db", "unknown_table")
    }
    intercept[AnalysisException] {
      catalog.getTable("db2", "unknown_table")
    }
  }

  test("list tables without pattern") {
    val catalog = newBasicCatalog()
    intercept[AnalysisException] { catalog.listTables("unknown_db") }
    assert(catalog.listTables("db1").toSet == Set.empty)
    assert(catalog.listTables("db2").toSet == Set("tbl1", "tbl2"))
  }

  test("list tables with pattern") {
    val catalog = newBasicCatalog()
    intercept[AnalysisException] { catalog.listTables("unknown_db", "*") }
    assert(catalog.listTables("db1", "*").toSet == Set.empty)
    assert(catalog.listTables("db2", "*").toSet == Set("tbl1", "tbl2"))
    assert(catalog.listTables("db2", "tbl*").toSet == Set("tbl1", "tbl2"))
    assert(catalog.listTables("db2", "*1").toSet == Set("tbl1"))
  }

  test("column names should be case-preserving and column nullability should be retained") {
    val catalog = newBasicCatalog()
    val tbl = CatalogTable(
      identifier = TableIdentifier("tbl", Some("db1")),
      tableType = CatalogTableType.MANAGED,
      storage = storageFormat,
      schema = new StructType()
        .add("HelLo", "int", nullable = false)
        .add("WoRLd", "int", nullable = true),
      provider = Some("hive"),
      partitionColumnNames = Seq("WoRLd"),
      bucketSpec = Some(BucketSpec(4, Seq("HelLo"), Nil)))
    catalog.createTable(tbl, ignoreIfExists = false)

    val readBack = catalog.getTable("db1", "tbl")
    assert(readBack.schema == tbl.schema)
    assert(readBack.partitionColumnNames == tbl.partitionColumnNames)
    assert(readBack.bucketSpec == tbl.bucketSpec)
  }

  // --------------------------------------------------------------------------
  // Partitions
  // --------------------------------------------------------------------------

  test("basic create and list partitions") {
    val catalog = newEmptyCatalog()
    catalog.createDatabase(newDb("mydb"), ignoreIfExists = false)
    catalog.createTable(newTable("tbl", "mydb"), ignoreIfExists = false)
    catalog.createPartitions("mydb", "tbl", Seq(part1, part2), ignoreIfExists = false)
    assert(catalogPartitionsEqual(catalog, "mydb", "tbl", Seq(part1, part2)))
  }

  test("create partitions when database/table does not exist") {
    val catalog = newBasicCatalog()
    intercept[AnalysisException] {
      catalog.createPartitions("does_not_exist", "tbl1", Seq(), ignoreIfExists = false)
    }
    intercept[AnalysisException] {
      catalog.createPartitions("db2", "does_not_exist", Seq(), ignoreIfExists = false)
    }
  }

  test("create partitions that already exist") {
    val catalog = newBasicCatalog()
    intercept[AnalysisException] {
      catalog.createPartitions("db2", "tbl2", Seq(part1), ignoreIfExists = false)
    }
    catalog.createPartitions("db2", "tbl2", Seq(part1), ignoreIfExists = true)
  }

  test("create partitions without location") {
    val catalog = newBasicCatalog()
    val table = CatalogTable(
      identifier = TableIdentifier("tbl", Some("db1")),
      tableType = CatalogTableType.MANAGED,
      storage = CatalogStorageFormat(None, None, None, None, false, Map.empty),
      schema = new StructType()
        .add("col1", "int")
        .add("col2", "string")
        .add("partCol1", "int")
        .add("partCol2", "string"),
      provider = Some("hive"),
      partitionColumnNames = Seq("partCol1", "partCol2"))
    catalog.createTable(table, ignoreIfExists = false)

    val partition = CatalogTablePartition(Map("partCol1" -> "1", "partCol2" -> "2"), storageFormat)
    catalog.createPartitions("db1", "tbl", Seq(partition), ignoreIfExists = false)

    val partitionLocation = catalog.getPartition(
      "db1",
      "tbl",
      Map("partCol1" -> "1", "partCol2" -> "2")).location
    val tableLocation = new Path(catalog.getTable("db1", "tbl").location)
    val defaultPartitionLocation = new Path(new Path(tableLocation, "partCol1=1"), "partCol2=2")
    assert(new Path(partitionLocation) == defaultPartitionLocation)
  }

  test("list partition names") {
    val catalog = newBasicCatalog()
    val newPart = CatalogTablePartition(Map("a" -> "1", "b" -> "%="), storageFormat)
    catalog.createPartitions("db2", "tbl2", Seq(newPart), ignoreIfExists = false)

    val partitionNames = catalog.listPartitionNames("db2", "tbl2")
    assert(partitionNames == Seq("a=1/b=%25%3D", "a=1/b=2", "a=3/b=4"))
  }

  test("list partition names with partial partition spec") {
    val catalog = newBasicCatalog()
    val newPart = CatalogTablePartition(Map("a" -> "1", "b" -> "%="), storageFormat)
    catalog.createPartitions("db2", "tbl2", Seq(newPart), ignoreIfExists = false)

    val partitionNames1 = catalog.listPartitionNames("db2", "tbl2", Some(Map("a" -> "1")))
    assert(partitionNames1 == Seq("a=1/b=%25%3D", "a=1/b=2"))

    // Partial partition specs including "weird" partition values should use the unescaped values
    val partitionNames2 = catalog.listPartitionNames("db2", "tbl2", Some(Map("b" -> "%=")))
    assert(partitionNames2 == Seq("a=1/b=%25%3D"))

    val partitionNames3 = catalog.listPartitionNames("db2", "tbl2", Some(Map("b" -> "%25%3D")))
    assert(partitionNames3.isEmpty)
  }

  test("list partitions with partial partition spec") {
    val catalog = newBasicCatalog()
    val parts = catalog.listPartitions("db2", "tbl2", Some(Map("a" -> "1")))
    assert(parts.length == 1)
    assert(parts.head.spec == part1.spec)

    // if no partition is matched for the given partition spec, an empty list should be returned.
    assert(catalog.listPartitions("db2", "tbl2", Some(Map("a" -> "unknown", "b" -> "1"))).isEmpty)
    assert(catalog.listPartitions("db2", "tbl2", Some(Map("a" -> "unknown"))).isEmpty)
  }

  test("drop partitions") {
    val catalog = newBasicCatalog()
    assert(catalogPartitionsEqual(catalog, "db2", "tbl2", Seq(part1, part2)))
    catalog.dropPartitions(
      "db2", "tbl2", Seq(part1.spec), ignoreIfNotExists = false, purge = false, retainData = false)
    assert(catalogPartitionsEqual(catalog, "db2", "tbl2", Seq(part2)))
    resetState()
    val catalog2 = newBasicCatalog()
    assert(catalogPartitionsEqual(catalog2, "db2", "tbl2", Seq(part1, part2)))
    catalog2.dropPartitions(
      "db2", "tbl2", Seq(part1.spec, part2.spec), ignoreIfNotExists = false, purge = false,
      retainData = false)
    assert(catalog2.listPartitions("db2", "tbl2").isEmpty)
  }

  test("drop partitions when database/table does not exist") {
    val catalog = newBasicCatalog()
    intercept[AnalysisException] {
      catalog.dropPartitions(
        "does_not_exist", "tbl1", Seq(), ignoreIfNotExists = false, purge = false,
        retainData = false)
    }
    intercept[AnalysisException] {
      catalog.dropPartitions(
        "db2", "does_not_exist", Seq(), ignoreIfNotExists = false, purge = false,
        retainData = false)
    }
  }

  test("drop partitions that do not exist") {
    val catalog = newBasicCatalog()
    intercept[AnalysisException] {
      catalog.dropPartitions(
        "db2", "tbl2", Seq(part3.spec), ignoreIfNotExists = false, purge = false,
        retainData = false)
    }
    catalog.dropPartitions(
      "db2", "tbl2", Seq(part3.spec), ignoreIfNotExists = true, purge = false, retainData = false)
  }

  test("get partition") {
    val catalog = newBasicCatalog()
    assert(catalog.getPartition("db2", "tbl2", part1.spec).spec == part1.spec)
    assert(catalog.getPartition("db2", "tbl2", part2.spec).spec == part2.spec)
    intercept[AnalysisException] {
      catalog.getPartition("db2", "tbl1", part3.spec)
    }
  }

  test("get partition when database/table does not exist") {
    val catalog = newBasicCatalog()
    intercept[AnalysisException] {
      catalog.getPartition("does_not_exist", "tbl1", part1.spec)
    }
    intercept[AnalysisException] {
      catalog.getPartition("db2", "does_not_exist", part1.spec)
    }
  }

  test("rename partitions") {
    val catalog = newBasicCatalog()
    val newPart1 = part1.copy(spec = Map("a" -> "100", "b" -> "101"))
    val newPart2 = part2.copy(spec = Map("a" -> "200", "b" -> "201"))
    val newSpecs = Seq(newPart1.spec, newPart2.spec)
    catalog.renamePartitions("db2", "tbl2", Seq(part1.spec, part2.spec), newSpecs)
    assert(catalog.getPartition("db2", "tbl2", newPart1.spec).spec === newPart1.spec)
    assert(catalog.getPartition("db2", "tbl2", newPart2.spec).spec === newPart2.spec)
    // The old partitions should no longer exist
    intercept[AnalysisException] { catalog.getPartition("db2", "tbl2", part1.spec) }
    intercept[AnalysisException] { catalog.getPartition("db2", "tbl2", part2.spec) }
  }

  test("rename partitions should update the location for managed table") {
    val catalog = newBasicCatalog()
    val table = CatalogTable(
      identifier = TableIdentifier("tbl", Some("db1")),
      tableType = CatalogTableType.MANAGED,
      storage = CatalogStorageFormat(None, None, None, None, false, Map.empty),
      schema = new StructType()
        .add("col1", "int")
        .add("col2", "string")
        .add("partCol1", "int")
        .add("partCol2", "string"),
      provider = Some("hive"),
      partitionColumnNames = Seq("partCol1", "partCol2"))
    catalog.createTable(table, ignoreIfExists = false)

    val tableLocation = new Path(catalog.getTable("db1", "tbl").location)

    val mixedCasePart1 = CatalogTablePartition(
      Map("partCol1" -> "1", "partCol2" -> "2"), storageFormat)
    val mixedCasePart2 = CatalogTablePartition(
      Map("partCol1" -> "3", "partCol2" -> "4"), storageFormat)

    catalog.createPartitions("db1", "tbl", Seq(mixedCasePart1), ignoreIfExists = false)
    assert(
      new Path(catalog.getPartition("db1", "tbl", mixedCasePart1.spec).location) ==
        new Path(new Path(tableLocation, "partCol1=1"), "partCol2=2"))

    catalog.renamePartitions("db1", "tbl", Seq(mixedCasePart1.spec), Seq(mixedCasePart2.spec))
    assert(
      new Path(catalog.getPartition("db1", "tbl", mixedCasePart2.spec).location) ==
        new Path(new Path(tableLocation, "partCol1=3"), "partCol2=4"))

    // For external tables, RENAME PARTITION should not update the partition location.
    val existingPartLoc = catalog.getPartition("db2", "tbl2", part1.spec).location
    catalog.renamePartitions("db2", "tbl2", Seq(part1.spec), Seq(part3.spec))
    assert(
      new Path(catalog.getPartition("db2", "tbl2", part3.spec).location) ==
        new Path(existingPartLoc))
  }

  test("rename partitions when database/table does not exist") {
    val catalog = newBasicCatalog()
    intercept[AnalysisException] {
      catalog.renamePartitions("does_not_exist", "tbl1", Seq(part1.spec), Seq(part2.spec))
    }
    intercept[AnalysisException] {
      catalog.renamePartitions("db2", "does_not_exist", Seq(part1.spec), Seq(part2.spec))
    }
  }

  test("rename partitions when the new partition already exists") {
    val catalog = newBasicCatalog()
    intercept[AnalysisException] {
      catalog.renamePartitions("db2", "tbl2", Seq(part1.spec), Seq(part2.spec))
    }
  }

  test("alter partitions") {
    val catalog = newBasicCatalog()
    try {
      val newLocation = newUriForDatabase()
      val newSerde = "com.sparkbricks.text.EasySerde"
      val newSerdeProps = Map("spark" -> "bricks", "compressed" -> "false")
      // alter but keep spec the same
      val oldPart1 = catalog.getPartition("db2", "tbl2", part1.spec)
      val oldPart2 = catalog.getPartition("db2", "tbl2", part2.spec)
      catalog.alterPartitions("db2", "tbl2", Seq(
        oldPart1.copy(storage = storageFormat.copy(locationUri = Some(newLocation))),
        oldPart2.copy(storage = storageFormat.copy(locationUri = Some(newLocation)))))
      val newPart1 = catalog.getPartition("db2", "tbl2", part1.spec)
      val newPart2 = catalog.getPartition("db2", "tbl2", part2.spec)
      assert(newPart1.storage.locationUri == Some(newLocation))
      assert(newPart2.storage.locationUri == Some(newLocation))
      assert(oldPart1.storage.locationUri != Some(newLocation))
      assert(oldPart2.storage.locationUri != Some(newLocation))
      // alter other storage information
      catalog.alterPartitions("db2", "tbl2", Seq(
        oldPart1.copy(storage = storageFormat.copy(serde = Some(newSerde))),
        oldPart2.copy(storage = storageFormat.copy(properties = newSerdeProps))))
      val newPart1b = catalog.getPartition("db2", "tbl2", part1.spec)
      val newPart2b = catalog.getPartition("db2", "tbl2", part2.spec)
      assert(newPart1b.storage.serde == Some(newSerde))
      assert(newPart2b.storage.properties == newSerdeProps)
      // alter but change spec, should fail because new partition specs do not exist yet
      val badPart1 = part1.copy(spec = Map("a" -> "v1", "b" -> "v2"))
      val badPart2 = part2.copy(spec = Map("a" -> "v3", "b" -> "v4"))
      intercept[AnalysisException] {
        catalog.alterPartitions("db2", "tbl2", Seq(badPart1, badPart2))
      }
    } finally {
      // Remember to restore the original current database, which we assume to be "default"
      catalog.setCurrentDatabase("default")
    }
  }

  test("alter partitions when database/table does not exist") {
    val catalog = newBasicCatalog()
    intercept[AnalysisException] {
      catalog.alterPartitions("does_not_exist", "tbl1", Seq(part1))
    }
    intercept[AnalysisException] {
      catalog.alterPartitions("db2", "does_not_exist", Seq(part1))
    }
  }

  // --------------------------------------------------------------------------
  // Functions
  // --------------------------------------------------------------------------

  test("basic create and list functions") {
    val catalog = newEmptyCatalog()
    catalog.createDatabase(newDb("mydb"), ignoreIfExists = false)
    catalog.createFunction("mydb", newFunc("myfunc"))
    assert(catalog.listFunctions("mydb", "*").toSet == Set("myfunc"))
  }

  test("create function when database does not exist") {
    val catalog = newBasicCatalog()
    intercept[NoSuchDatabaseException] {
      catalog.createFunction("does_not_exist", newFunc())
    }
  }

  test("create function that already exists") {
    val catalog = newBasicCatalog()
    intercept[FunctionAlreadyExistsException] {
      catalog.createFunction("db2", newFunc("func1"))
    }
  }

  test("drop function") {
    val catalog = newBasicCatalog()
    assert(catalog.listFunctions("db2", "*").toSet == Set("func1"))
    catalog.dropFunction("db2", "func1")
    assert(catalog.listFunctions("db2", "*").isEmpty)
  }

  test("drop function when database does not exist") {
    val catalog = newBasicCatalog()
    intercept[NoSuchDatabaseException] {
      catalog.dropFunction("does_not_exist", "something")
    }
  }

  test("drop function that does not exist") {
    val catalog = newBasicCatalog()
    intercept[NoSuchFunctionException] {
      catalog.dropFunction("db2", "does_not_exist")
    }
  }

  test("get function") {
    val catalog = newBasicCatalog()
    assert(catalog.getFunction("db2", "func1") ==
      CatalogFunction(FunctionIdentifier("func1", Some("db2")), funcClass,
        Seq.empty[FunctionResource]))
    intercept[NoSuchFunctionException] {
      catalog.getFunction("db2", "does_not_exist")
    }
  }

  test("get function when database does not exist") {
    val catalog = newBasicCatalog()
    intercept[NoSuchDatabaseException] {
      catalog.getFunction("does_not_exist", "func1")
    }
  }

  test("rename function") {
    val catalog = newBasicCatalog()
    val newName = "funcky"
    assert(catalog.getFunction("db2", "func1").className == funcClass)
    catalog.renameFunction("db2", "func1", newName)
    intercept[NoSuchFunctionException] { catalog.getFunction("db2", "func1") }
    assert(catalog.getFunction("db2", newName).identifier.funcName == newName)
    assert(catalog.getFunction("db2", newName).className == funcClass)
    intercept[NoSuchFunctionException] { catalog.renameFunction("db2", "does_not_exist", "me") }
  }

  test("rename function when database does not exist") {
    val catalog = newBasicCatalog()
    intercept[NoSuchDatabaseException] {
      catalog.renameFunction("does_not_exist", "func1", "func5")
    }
  }

  test("rename function when new function already exists") {
    val catalog = newBasicCatalog()
    catalog.createFunction("db2", newFunc("func2", Some("db2")))
    intercept[FunctionAlreadyExistsException] {
      catalog.renameFunction("db2", "func1", "func2")
    }
  }

  test("list functions") {
    val catalog = newBasicCatalog()
    catalog.createFunction("db2", newFunc("func2"))
    catalog.createFunction("db2", newFunc("not_me"))
    assert(catalog.listFunctions("db2", "*").toSet == Set("func1", "func2", "not_me"))
    assert(catalog.listFunctions("db2", "func*").toSet == Set("func1", "func2"))
  }

  // --------------------------------------------------------------------------
  // File System operations
  // --------------------------------------------------------------------------

  private def exists(uri: URI, children: String*): Boolean = {
    val base = new Path(uri)
    val finalPath = children.foldLeft(base) {
      case (parent, child) => new Path(parent, child)
    }
    base.getFileSystem(new Configuration()).exists(finalPath)
  }

  test("create/drop database should create/delete the directory") {
    val catalog = newBasicCatalog()
    val db = newDb("mydb")
    catalog.createDatabase(db, ignoreIfExists = false)
    assert(exists(db.locationUri))

    catalog.dropDatabase("mydb", ignoreIfNotExists = false, cascade = false)
    assert(!exists(db.locationUri))
  }

  test("create/drop/rename table should create/delete/rename the directory") {
    val catalog = newBasicCatalog()
    val db = catalog.getDatabase("db1")
    val table = CatalogTable(
      identifier = TableIdentifier("my_table", Some("db1")),
      tableType = CatalogTableType.MANAGED,
      storage = CatalogStorageFormat(None, None, None, None, false, Map.empty),
      schema = new StructType().add("a", "int").add("b", "string"),
      provider = Some("hive")
    )

    catalog.createTable(table, ignoreIfExists = false)
    assert(exists(db.locationUri, "my_table"))

    catalog.renameTable("db1", "my_table", "your_table")
    assert(!exists(db.locationUri, "my_table"))
    assert(exists(db.locationUri, "your_table"))

    catalog.dropTable("db1", "your_table", ignoreIfNotExists = false, purge = false)
    assert(!exists(db.locationUri, "your_table"))

    val externalTable = CatalogTable(
      identifier = TableIdentifier("external_table", Some("db1")),
      tableType = CatalogTableType.EXTERNAL,
      storage = CatalogStorageFormat(
        Some(new URI(Utils.createTempDir().getAbsolutePath)),
        None, None, None, false, Map.empty),
      schema = new StructType().add("a", "int").add("b", "string"),
      provider = Some("hive")
    )
    catalog.createTable(externalTable, ignoreIfExists = false)
    assert(!exists(db.locationUri, "external_table"))
  }

  test("create/drop/rename partitions should create/delete/rename the directory") {
    val catalog = newBasicCatalog()
    val table = CatalogTable(
      identifier = TableIdentifier("tbl", Some("db1")),
      tableType = CatalogTableType.MANAGED,
      storage = CatalogStorageFormat(None, None, None, None, false, Map.empty),
      schema = new StructType()
        .add("col1", "int")
        .add("col2", "string")
        .add("partCol1", "int")
        .add("partCol2", "string"),
      provider = Some("hive"),
      partitionColumnNames = Seq("partCol1", "partCol2"))
    catalog.createTable(table, ignoreIfExists = false)

    val tableLocation = catalog.getTable("db1", "tbl").location

    val part1 = CatalogTablePartition(Map("partCol1" -> "1", "partCol2" -> "2"), storageFormat)
    val part2 = CatalogTablePartition(Map("partCol1" -> "3", "partCol2" -> "4"), storageFormat)
    val part3 = CatalogTablePartition(Map("partCol1" -> "5", "partCol2" -> "6"), storageFormat)

    catalog.createPartitions("db1", "tbl", Seq(part1, part2), ignoreIfExists = false)
    assert(exists(tableLocation, "partCol1=1", "partCol2=2"))
    assert(exists(tableLocation, "partCol1=3", "partCol2=4"))

    catalog.renamePartitions("db1", "tbl", Seq(part1.spec), Seq(part3.spec))
    assert(!exists(tableLocation, "partCol1=1", "partCol2=2"))
    assert(exists(tableLocation, "partCol1=5", "partCol2=6"))

    catalog.dropPartitions("db1", "tbl", Seq(part2.spec, part3.spec), ignoreIfNotExists = false,
      purge = false, retainData = false)
    assert(!exists(tableLocation, "partCol1=3", "partCol2=4"))
    assert(!exists(tableLocation, "partCol1=5", "partCol2=6"))

    val tempPath = Utils.createTempDir()
    // create partition with existing directory is OK.
    val partWithExistingDir = CatalogTablePartition(
      Map("partCol1" -> "7", "partCol2" -> "8"),
      CatalogStorageFormat(
<<<<<<< HEAD
        Some(new URI(tempPath.getAbsolutePath)),
=======
        Some(tempPath.toURI.toString),
>>>>>>> 871f6114
        None, None, None, false, Map.empty))
    catalog.createPartitions("db1", "tbl", Seq(partWithExistingDir), ignoreIfExists = false)

    tempPath.delete()
    // create partition with non-existing directory will create that directory.
    val partWithNonExistingDir = CatalogTablePartition(
      Map("partCol1" -> "9", "partCol2" -> "10"),
      CatalogStorageFormat(
<<<<<<< HEAD
        Some(new URI(tempPath.getAbsolutePath)),
=======
        Some(tempPath.toURI.toString),
>>>>>>> 871f6114
        None, None, None, false, Map.empty))
    catalog.createPartitions("db1", "tbl", Seq(partWithNonExistingDir), ignoreIfExists = false)
    assert(tempPath.exists())
  }

  test("drop partition from external table should not delete the directory") {
    val catalog = newBasicCatalog()
    catalog.createPartitions("db2", "tbl1", Seq(part1), ignoreIfExists = false)

    val partPath = new Path(catalog.getPartition("db2", "tbl1", part1.spec).location)
    val fs = partPath.getFileSystem(new Configuration)
    assert(fs.exists(partPath))

    catalog.dropPartitions(
      "db2", "tbl1", Seq(part1.spec), ignoreIfNotExists = false, purge = false, retainData = false)
    assert(fs.exists(partPath))
  }
}


/**
 * A collection of utility fields and methods for tests related to the [[ExternalCatalog]].
 */
abstract class CatalogTestUtils {

  // Unimplemented methods
  val tableInputFormat: String
  val tableOutputFormat: String
  def newEmptyCatalog(): ExternalCatalog

  // These fields must be lazy because they rely on fields that are not implemented yet
  lazy val storageFormat = CatalogStorageFormat(
    locationUri = None,
    inputFormat = Some(tableInputFormat),
    outputFormat = Some(tableOutputFormat),
    serde = None,
    compressed = false,
    properties = Map.empty)
  lazy val part1 = CatalogTablePartition(Map("a" -> "1", "b" -> "2"), storageFormat)
  lazy val part2 = CatalogTablePartition(Map("a" -> "3", "b" -> "4"), storageFormat)
  lazy val part3 = CatalogTablePartition(Map("a" -> "5", "b" -> "6"), storageFormat)
  lazy val partWithMixedOrder = CatalogTablePartition(Map("b" -> "6", "a" -> "6"), storageFormat)
  lazy val partWithLessColumns = CatalogTablePartition(Map("a" -> "1"), storageFormat)
  lazy val partWithMoreColumns =
    CatalogTablePartition(Map("a" -> "5", "b" -> "6", "c" -> "7"), storageFormat)
  lazy val partWithUnknownColumns =
    CatalogTablePartition(Map("a" -> "5", "unknown" -> "6"), storageFormat)
  lazy val funcClass = "org.apache.spark.myFunc"

  /**
   * Creates a basic catalog, with the following structure:
   *
   * default
   * db1
   * db2
   *   - tbl1
   *   - tbl2
   *     - part1
   *     - part2
   *   - func1
   */
  def newBasicCatalog(): ExternalCatalog = {
    val catalog = newEmptyCatalog()
    // When testing against a real catalog, the default database may already exist
    catalog.createDatabase(newDb("default"), ignoreIfExists = true)
    catalog.createDatabase(newDb("db1"), ignoreIfExists = false)
    catalog.createDatabase(newDb("db2"), ignoreIfExists = false)
    catalog.createTable(newTable("tbl1", "db2"), ignoreIfExists = false)
    catalog.createTable(newTable("tbl2", "db2"), ignoreIfExists = false)
    catalog.createPartitions("db2", "tbl2", Seq(part1, part2), ignoreIfExists = false)
    catalog.createFunction("db2", newFunc("func1", Some("db2")))
    catalog
  }

  def newFunc(): CatalogFunction = newFunc("funcName")

  def newUriForDatabase(): URI = new URI(Utils.createTempDir().toURI.toString.stripSuffix("/"))

  def newDb(name: String): CatalogDatabase = {
    CatalogDatabase(name, name + " description", newUriForDatabase(), Map.empty)
  }

  def newTable(name: String, db: String): CatalogTable = newTable(name, Some(db))

  def newTable(name: String, database: Option[String] = None): CatalogTable = {
    CatalogTable(
      identifier = TableIdentifier(name, database),
      tableType = CatalogTableType.EXTERNAL,
      storage = storageFormat.copy(
        locationUri = Some(new URI(Utils.createTempDir().getAbsolutePath))),
      schema = new StructType()
        .add("col1", "int")
        .add("col2", "string")
        .add("a", "int")
        .add("b", "string"),
      provider = Some("hive"),
      partitionColumnNames = Seq("a", "b"),
      bucketSpec = Some(BucketSpec(4, Seq("col1"), Nil)))
  }

  def newFunc(name: String, database: Option[String] = None): CatalogFunction = {
    CatalogFunction(FunctionIdentifier(name, database), funcClass, Seq.empty[FunctionResource])
  }

  /**
   * Whether the catalog's table partitions equal the ones given.
   * Note: Hive sets some random serde things, so we just compare the specs here.
   */
  def catalogPartitionsEqual(
      catalog: ExternalCatalog,
      db: String,
      table: String,
      parts: Seq[CatalogTablePartition]): Boolean = {
    catalog.listPartitions(db, table).map(_.spec).toSet == parts.map(_.spec).toSet
  }

}<|MERGE_RESOLUTION|>--- conflicted
+++ resolved
@@ -753,11 +753,7 @@
     val partWithExistingDir = CatalogTablePartition(
       Map("partCol1" -> "7", "partCol2" -> "8"),
       CatalogStorageFormat(
-<<<<<<< HEAD
-        Some(new URI(tempPath.getAbsolutePath)),
-=======
-        Some(tempPath.toURI.toString),
->>>>>>> 871f6114
+        Some(tempPath.toURI),
         None, None, None, false, Map.empty))
     catalog.createPartitions("db1", "tbl", Seq(partWithExistingDir), ignoreIfExists = false)
 
@@ -766,11 +762,7 @@
     val partWithNonExistingDir = CatalogTablePartition(
       Map("partCol1" -> "9", "partCol2" -> "10"),
       CatalogStorageFormat(
-<<<<<<< HEAD
-        Some(new URI(tempPath.getAbsolutePath)),
-=======
-        Some(tempPath.toURI.toString),
->>>>>>> 871f6114
+        Some(tempPath.toURI),
         None, None, None, false, Map.empty))
     catalog.createPartitions("db1", "tbl", Seq(partWithNonExistingDir), ignoreIfExists = false)
     assert(tempPath.exists())
