/*
 * Licensed to the Apache Software Foundation (ASF) under one or more
 * contributor license agreements.  See the NOTICE file distributed with
 * this work for additional information regarding copyright ownership.
 * The ASF licenses this file to You under the Apache License, Version 2.0
 * (the "License"); you may not use this file except in compliance with
 * the License.  You may obtain a copy of the License at
 *
 *    http://www.apache.org/licenses/LICENSE-2.0
 *
 * Unless required by applicable law or agreed to in writing, software
 * distributed under the License is distributed on an "AS IS" BASIS,
 * WITHOUT WARRANTIES OR CONDITIONS OF ANY KIND, either express or implied.
 * See the License for the specific language governing permissions and
 * limitations under the License.
 */
package org.apache.spark.sql.catalyst.expressions

import org.apache.spark.SparkFunSuite
import org.apache.spark.sql.catalyst.expressions.codegen._
import org.apache.spark.sql.internal.SQLConf
import org.apache.spark.sql.types.{BinaryType, DataType, IntegerType}

class SubexpressionEliminationSuite extends SparkFunSuite with ExpressionEvalHelper {
  test("Semantic equals and hash") {
    val a: AttributeReference = AttributeReference("name", IntegerType)()
    val id = {
      // Make sure we use a "ExprId" different from "a.exprId"
      val _id = ExprId(1)
      if (a.exprId == _id) ExprId(2) else _id
    }
    val b1 = a.withName("name2").withExprId(id)
    val b2 = a.withExprId(id)
    val b3 = a.withQualifier(Seq("qualifierName"))

    assert(b1 != b2)
    assert(a != b1)
    assert(b1.semanticEquals(b2))
    assert(!b1.semanticEquals(a))
    assert(a.hashCode != b1.hashCode)
    assert(b1.hashCode != b2.hashCode)
    assert(b1.semanticHash() == b2.semanticHash())
    assert(a != b3)
    assert(a.hashCode != b3.hashCode)
    assert(a.semanticEquals(b3))
  }

  test("Expression Equivalence - basic") {
    val equivalence = new EquivalentExpressions
    assert(equivalence.getAllEquivalentExprs().isEmpty)

    val oneA = Literal(1)
    val oneB = Literal(1)
    val twoA = Literal(2)
    var twoB = Literal(2)

    assert(equivalence.getEquivalentExprs(oneA).isEmpty)
    assert(equivalence.getEquivalentExprs(twoA).isEmpty)

    // Add oneA and test if it is returned. Since it is a group of one, it does not.
    assert(!equivalence.addExpr(oneA))
    assert(equivalence.getEquivalentExprs(oneA).size == 1)
    assert(equivalence.getEquivalentExprs(twoA).isEmpty)
    assert(equivalence.addExpr((oneA)))
    assert(equivalence.getEquivalentExprs(oneA).size == 2)

    // Add B and make sure they can see each other.
    assert(equivalence.addExpr(oneB))
    // Use exists and reference equality because of how equals is defined.
    assert(equivalence.getEquivalentExprs(oneA).exists(_ eq oneB))
    assert(equivalence.getEquivalentExprs(oneA).exists(_ eq oneA))
    assert(equivalence.getEquivalentExprs(oneB).exists(_ eq oneA))
    assert(equivalence.getEquivalentExprs(oneB).exists(_ eq oneB))
    assert(equivalence.getEquivalentExprs(twoA).isEmpty)
    assert(equivalence.getAllEquivalentExprs().size == 1)
    assert(equivalence.getAllEquivalentExprs().head.size == 3)
    assert(equivalence.getAllEquivalentExprs().head.contains(oneA))
    assert(equivalence.getAllEquivalentExprs().head.contains(oneB))

    val add1 = Add(oneA, oneB)
    val add2 = Add(oneA, oneB)

    equivalence.addExpr(add1)
    equivalence.addExpr(add2)

    assert(equivalence.getAllEquivalentExprs().size == 2)
    assert(equivalence.getEquivalentExprs(add2).exists(_ eq add1))
    assert(equivalence.getEquivalentExprs(add2).size == 2)
    assert(equivalence.getEquivalentExprs(add1).exists(_ eq add2))
  }

  test("Expression Equivalence - Trees") {
    val one = Literal(1)
    val two = Literal(2)

    val add = Add(one, two)
    val abs = Abs(add)
    val add2 = Add(add, add)

    var equivalence = new EquivalentExpressions
    equivalence.addExprTree(add)
    equivalence.addExprTree(abs)
    equivalence.addExprTree(add2)

    // Should only have one equivalence for `one + two`
    assert(equivalence.getAllEquivalentExprs(1).size == 1)
    assert(equivalence.getAllEquivalentExprs(1).head.size == 4)

    // Set up the expressions
    //   one * two,
    //   (one * two) * (one * two)
    //   sqrt( (one * two) * (one * two) )
    //   (one * two) + sqrt( (one * two) * (one * two) )
    equivalence = new EquivalentExpressions
    val mul = Multiply(one, two)
    val mul2 = Multiply(mul, mul)
    val sqrt = Sqrt(mul2)
    val sum = Add(mul2, sqrt)
    equivalence.addExprTree(mul)
    equivalence.addExprTree(mul2)
    equivalence.addExprTree(sqrt)
    equivalence.addExprTree(sum)

    // (one * two), (one * two) * (one * two) and sqrt( (one * two) * (one * two) ) should be found
    assert(equivalence.getAllEquivalentExprs(1).size == 3)
    assert(equivalence.getEquivalentExprs(mul).size == 3)
    assert(equivalence.getEquivalentExprs(mul2).size == 3)
    assert(equivalence.getEquivalentExprs(sqrt).size == 2)
    assert(equivalence.getEquivalentExprs(sum).size == 1)
  }

  test("Expression equivalence - non deterministic") {
    val sum = Add(Rand(0), Rand(0))
    val equivalence = new EquivalentExpressions
    equivalence.addExpr(sum)
    equivalence.addExpr(sum)
    assert(equivalence.getAllEquivalentExprs().isEmpty)
  }

  test("Children of CodegenFallback") {
    val one = Literal(1)
    val two = Add(one, one)
    val fallback = CodegenFallbackExpression(two)
    val add = Add(two, fallback)

    val equivalence = new EquivalentExpressions
    equivalence.addExprTree(add)
    // the `two` inside `fallback` should not be added
    assert(equivalence.getAllEquivalentExprs(1).size == 0)
    assert(equivalence.getAllEquivalentExprs().count(_.size == 1) == 3) // add, two, explode
  }

  test("Children of conditional expressions: If") {
    val add = Add(Literal(1), Literal(2))
    val condition = GreaterThan(add, Literal(3))

    val ifExpr1 = If(condition, add, add)
    val equivalence1 = new EquivalentExpressions
    equivalence1.addExprTree(ifExpr1)

    // `add` is in both two branches of `If` and predicate.
    assert(equivalence1.getAllEquivalentExprs().count(_.size == 2) == 1)
    assert(equivalence1.getAllEquivalentExprs().filter(_.size == 2).head == Seq(add, add))
    // one-time expressions: only ifExpr and its predicate expression
    assert(equivalence1.getAllEquivalentExprs().count(_.size == 1) == 2)
    assert(equivalence1.getAllEquivalentExprs().filter(_.size == 1).contains(Seq(ifExpr1)))
    assert(equivalence1.getAllEquivalentExprs().filter(_.size == 1).contains(Seq(condition)))

    // Repeated `add` is only in one branch, so we don't count it.
    val ifExpr2 = If(condition, Add(Literal(1), Literal(3)), Add(add, add))
    val equivalence2 = new EquivalentExpressions
    equivalence2.addExprTree(ifExpr2)

    assert(equivalence2.getAllEquivalentExprs(1).size == 0)
    assert(equivalence2.getAllEquivalentExprs().count(_.size == 1) == 3)

    val ifExpr3 = If(condition, ifExpr1, ifExpr1)
    val equivalence3 = new EquivalentExpressions
    equivalence3.addExprTree(ifExpr3)

    // `add`: 2, `condition`: 2
    assert(equivalence3.getAllEquivalentExprs().count(_.size == 2) == 2)
    assert(equivalence3.getAllEquivalentExprs().filter(_.size == 2).contains(Seq(add, add)))
    assert(
      equivalence3.getAllEquivalentExprs().filter(_.size == 2).contains(Seq(condition, condition)))

    // `ifExpr1`, `ifExpr3`
    assert(equivalence3.getAllEquivalentExprs().count(_.size == 1) == 2)
    assert(equivalence3.getAllEquivalentExprs().filter(_.size == 1).contains(Seq(ifExpr1)))
    assert(equivalence3.getAllEquivalentExprs().filter(_.size == 1).contains(Seq(ifExpr3)))
  }

  test("Children of conditional expressions: CaseWhen") {
    val add1 = Add(Literal(1), Literal(2))
    val add2 = Add(Literal(2), Literal(3))
    val conditions1 = (GreaterThan(add2, Literal(3)), add1) ::
      (GreaterThan(add2, Literal(4)), add1) ::
      (GreaterThan(add2, Literal(5)), add1) :: Nil

    val caseWhenExpr1 = CaseWhen(conditions1, None)
    val equivalence1 = new EquivalentExpressions
    equivalence1.addExprTree(caseWhenExpr1)

    // `add2` is repeatedly in all conditions.
    assert(equivalence1.getAllEquivalentExprs().count(_.size == 2) == 1)
    assert(equivalence1.getAllEquivalentExprs().filter(_.size == 2).head == Seq(add2, add2))

    val conditions2 = (GreaterThan(add1, Literal(3)), add1) ::
      (GreaterThan(add2, Literal(4)), add1) ::
      (GreaterThan(add2, Literal(5)), add1) :: Nil

    val caseWhenExpr2 = CaseWhen(conditions2, None)
    val equivalence2 = new EquivalentExpressions
    equivalence2.addExprTree(caseWhenExpr2)

    // `add1` is repeatedly in all branch values, and first predicate.
    assert(equivalence2.getAllEquivalentExprs().count(_.size == 2) == 1)
    assert(equivalence2.getAllEquivalentExprs().filter(_.size == 2).head == Seq(add1, add1))

    // Negative case. `add1` or `add2` is not commonly used in all predicates/branch values.
    val conditions3 = (GreaterThan(add1, Literal(3)), add2) ::
      (GreaterThan(add2, Literal(4)), add1) ::
      (GreaterThan(add2, Literal(5)), add1) :: Nil

    val caseWhenExpr3 = CaseWhen(conditions3, None)
    val equivalence3 = new EquivalentExpressions
    equivalence3.addExprTree(caseWhenExpr3)
    assert(equivalence3.getAllEquivalentExprs().count(_.size == 2) == 0)
  }

  test("Children of conditional expressions: Coalesce") {
    val add1 = Add(Literal(1), Literal(2))
    val add2 = Add(Literal(2), Literal(3))
    val conditions1 = GreaterThan(add2, Literal(3)) ::
      GreaterThan(add2, Literal(4)) ::
      GreaterThan(add2, Literal(5)) :: Nil

    val coalesceExpr1 = Coalesce(conditions1)
    val equivalence1 = new EquivalentExpressions
    equivalence1.addExprTree(coalesceExpr1)

    // `add2` is repeatedly in all conditions.
    assert(equivalence1.getAllEquivalentExprs().count(_.size == 2) == 1)
    assert(equivalence1.getAllEquivalentExprs().filter(_.size == 2).head == Seq(add2, add2))

    // Negative case. `add1` and `add2` both are not used in all branches.
    val conditions2 = GreaterThan(add1, Literal(3)) ::
      GreaterThan(add2, Literal(4)) ::
      GreaterThan(add2, Literal(5)) :: Nil

    val coalesceExpr2 = Coalesce(conditions2)
    val equivalence2 = new EquivalentExpressions
    equivalence2.addExprTree(coalesceExpr2)

    assert(equivalence2.getAllEquivalentExprs().count(_.size == 2) == 0)
  }

  test("SPARK-34723: Correct parameter type for subexpression elimination under whole-stage") {
    withSQLConf(SQLConf.CODEGEN_METHOD_SPLIT_THRESHOLD.key -> "1") {
      val str = BoundReference(0, BinaryType, false)
      val pos = BoundReference(1, IntegerType, false)

      val substr = new Substring(str, pos)

      val add = Add(Length(substr), Literal(1))
      val add2 = Add(Length(substr), Literal(2))

      val ctx = new CodegenContext()
      val exprs = Seq(add, add2)

      val oneVar = ctx.freshVariable("str", BinaryType)
      val twoVar = ctx.freshVariable("pos", IntegerType)
      ctx.addMutableState("byte[]", oneVar, forceInline = true, useFreshName = false)
      ctx.addMutableState("int", twoVar, useFreshName = false)

      ctx.INPUT_ROW = null
      ctx.currentVars = Seq(
        ExprCode(TrueLiteral, oneVar),
        ExprCode(TrueLiteral, twoVar))

      val subExprs = ctx.subexpressionEliminationForWholeStageCodegen(exprs)
      ctx.withSubExprEliminationExprs(subExprs.states) {
        exprs.map(_.genCode(ctx))
      }
      val subExprsCode = subExprs.codes.mkString("\n")

      val codeBody = s"""
        public java.lang.Object generate(Object[] references) {
          return new TestCode(references);
        }

        class TestCode {
          ${ctx.declareMutableStates()}

          public TestCode(Object[] references) {
          }

          public void initialize(int partitionIndex) {
            ${subExprsCode}
          }

          ${ctx.declareAddedFunctions()}
        }
      """

      val code = CodeFormatter.stripOverlappingComments(
        new CodeAndComment(codeBody, ctx.getPlaceHolderToComments()))

      CodeGenerator.compile(code)
    }
  }

<<<<<<< HEAD
  test("SPARK-35410: SubExpr elimination should not include redundant child exprs " +
    "for conditional expressions") {
    val add1 = Add(Literal(1), Literal(2))
    val add2 = Add(Literal(2), Literal(3))
    val add3 = Add(add1, add2)
    val condition = (GreaterThan(add3, Literal(3)), add3) :: Nil

    val caseWhenExpr = CaseWhen(condition, None)
    val equivalence = new EquivalentExpressions
    equivalence.addExprTree(caseWhenExpr)

    val commonExprs = equivalence.getAllEquivalentExprs.filter(_.size > 1)
    assert(commonExprs.size == 1)
    assert(commonExprs.head === Seq(add3, add3))
=======
  test("SPARK-35439: Children subexpr should come first than parent subexpr") {
    val add = Add(Literal(1), Literal(2))

    val equivalence1 = new EquivalentExpressions

    equivalence1.addExprTree(add)
    assert(equivalence1.getAllEquivalentExprs().head === Seq(add))

    equivalence1.addExprTree(Add(Literal(3), add))
    assert(equivalence1.getAllEquivalentExprs() ===
      Seq(Seq(add, add), Seq(Add(Literal(3), add))))

    equivalence1.addExprTree(Add(Literal(3), add))
    assert(equivalence1.getAllEquivalentExprs() ===
      Seq(Seq(add, add), Seq(Add(Literal(3), add), Add(Literal(3), add))))

    val equivalence2 = new EquivalentExpressions

    equivalence2.addExprTree(Add(Literal(3), add))
    assert(equivalence2.getAllEquivalentExprs() === Seq(Seq(add), Seq(Add(Literal(3), add))))

    equivalence2.addExprTree(add)
    assert(equivalence2.getAllEquivalentExprs() === Seq(Seq(add, add), Seq(Add(Literal(3), add))))

    equivalence2.addExprTree(Add(Literal(3), add))
    assert(equivalence2.getAllEquivalentExprs() ===
      Seq(Seq(add, add), Seq(Add(Literal(3), add), Add(Literal(3), add))))
>>>>>>> 066944c1
  }
}

case class CodegenFallbackExpression(child: Expression)
  extends UnaryExpression with CodegenFallback {
  override def dataType: DataType = child.dataType
  override protected def withNewChildInternal(newChild: Expression): CodegenFallbackExpression =
    copy(child = newChild)
}<|MERGE_RESOLUTION|>--- conflicted
+++ resolved
@@ -310,7 +310,6 @@
     }
   }
 
-<<<<<<< HEAD
   test("SPARK-35410: SubExpr elimination should not include redundant child exprs " +
     "for conditional expressions") {
     val add1 = Add(Literal(1), Literal(2))
@@ -322,10 +321,11 @@
     val equivalence = new EquivalentExpressions
     equivalence.addExprTree(caseWhenExpr)
 
-    val commonExprs = equivalence.getAllEquivalentExprs.filter(_.size > 1)
+    val commonExprs = equivalence.getAllEquivalentExprs(1)
     assert(commonExprs.size == 1)
     assert(commonExprs.head === Seq(add3, add3))
-=======
+  }
+
   test("SPARK-35439: Children subexpr should come first than parent subexpr") {
     val add = Add(Literal(1), Literal(2))
 
@@ -353,7 +353,6 @@
     equivalence2.addExprTree(Add(Literal(3), add))
     assert(equivalence2.getAllEquivalentExprs() ===
       Seq(Seq(add, add), Seq(Add(Literal(3), add), Add(Literal(3), add))))
->>>>>>> 066944c1
   }
 }
 
