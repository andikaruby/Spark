/*
 * Licensed to the Apache Software Foundation (ASF) under one or more
 * contributor license agreements.  See the NOTICE file distributed with
 * this work for additional information regarding copyright ownership.
 * The ASF licenses this file to You under the Apache License, Version 2.0
 * (the "License"); you may not use this file except in compliance with
 * the License.  You may obtain a copy of the License at
 *
 *    http://www.apache.org/licenses/LICENSE-2.0
 *
 * Unless required by applicable law or agreed to in writing, software
 * distributed under the License is distributed on an "AS IS" BASIS,
 * WITHOUT WARRANTIES OR CONDITIONS OF ANY KIND, either express or implied.
 * See the License for the specific language governing permissions and
 * limitations under the License.
 */

package org.apache.spark.sql.catalyst

import org.apache.spark.sql.AnalysisException
import org.apache.spark.sql.catalyst.analysis._
import org.apache.spark.sql.catalyst.expressions._
import org.apache.spark.sql.catalyst.plans.PlanTest
import org.apache.spark.sql.catalyst.plans.logical._
import org.apache.spark.sql.types.BooleanType
import org.apache.spark.unsafe.types.CalendarInterval

class CatalystQlSuite extends PlanTest {
  val parser = new CatalystQl()

  test("test case insensitive") {
    val result = Project(UnresolvedAlias(Literal(1)):: Nil, OneRowRelation)
    assert(result === parser.parsePlan("seLect 1"))
    assert(result === parser.parsePlan("select 1"))
    assert(result === parser.parsePlan("SELECT 1"))
  }

  test("test NOT operator with comparison operations") {
    val parsed = parser.parsePlan("SELECT NOT TRUE > TRUE")
    val expected = Project(
      UnresolvedAlias(
        Not(
          GreaterThan(Literal(true), Literal(true)))
      ) :: Nil,
      OneRowRelation)
    comparePlans(parsed, expected)
  }

  test("test Union Distinct operator") {
    val parsed1 = parser.parsePlan("SELECT * FROM t0 UNION SELECT * FROM t1")
    val parsed2 = parser.parsePlan("SELECT * FROM t0 UNION DISTINCT SELECT * FROM t1")
    val expected =
      Project(UnresolvedAlias(UnresolvedStar(None)) :: Nil,
        Subquery("u_1",
          Distinct(
            Union(
              Project(UnresolvedAlias(UnresolvedStar(None)) :: Nil,
                UnresolvedRelation(TableIdentifier("t0"), None)),
              Project(UnresolvedAlias(UnresolvedStar(None)) :: Nil,
                UnresolvedRelation(TableIdentifier("t1"), None))))))
    comparePlans(parsed1, expected)
    comparePlans(parsed2, expected)
  }

  test("test Union All operator") {
    val parsed = parser.parsePlan("SELECT * FROM t0 UNION ALL SELECT * FROM t1")
    val expected =
      Project(UnresolvedAlias(UnresolvedStar(None)) :: Nil,
        Subquery("u_1",
          Union(
            Project(UnresolvedAlias(UnresolvedStar(None)) :: Nil,
              UnresolvedRelation(TableIdentifier("t0"), None)),
            Project(UnresolvedAlias(UnresolvedStar(None)) :: Nil,
              UnresolvedRelation(TableIdentifier("t1"), None)))))
    comparePlans(parsed, expected)
  }

  test("support hive interval literal") {
    def checkInterval(sql: String, result: CalendarInterval): Unit = {
      val parsed = parser.parsePlan(sql)
      val expected = Project(
        UnresolvedAlias(
          Literal(result)
        ) :: Nil,
        OneRowRelation)
      comparePlans(parsed, expected)
    }

    def checkYearMonth(lit: String): Unit = {
      checkInterval(
        s"SELECT INTERVAL '$lit' YEAR TO MONTH",
        CalendarInterval.fromYearMonthString(lit))
    }

    def checkDayTime(lit: String): Unit = {
      checkInterval(
        s"SELECT INTERVAL '$lit' DAY TO SECOND",
        CalendarInterval.fromDayTimeString(lit))
    }

    def checkSingleUnit(lit: String, unit: String): Unit = {
      checkInterval(
        s"SELECT INTERVAL '$lit' $unit",
        CalendarInterval.fromSingleUnitString(unit, lit))
    }

    checkYearMonth("123-10")
    checkYearMonth("496-0")
    checkYearMonth("-2-3")
    checkYearMonth("-123-0")

    checkDayTime("99 11:22:33.123456789")
    checkDayTime("-99 11:22:33.123456789")
    checkDayTime("10 9:8:7.123456789")
    checkDayTime("1 0:0:0")
    checkDayTime("-1 0:0:0")
    checkDayTime("1 0:0:1")

    for (unit <- Seq("year", "month", "day", "hour", "minute", "second")) {
      checkSingleUnit("7", unit)
      checkSingleUnit("-7", unit)
      checkSingleUnit("0", unit)
    }

    checkSingleUnit("13.123456789", "second")
    checkSingleUnit("-13.123456789", "second")
  }

  test("support scientific notation") {
    def assertRight(input: String, output: Double): Unit = {
      val parsed = parser.parsePlan("SELECT " + input)
      val expected = Project(
        UnresolvedAlias(
          Literal(output)
        ) :: Nil,
        OneRowRelation)
      comparePlans(parsed, expected)
    }

    assertRight("9.0e1", 90)
    assertRight(".9e+2", 90)
    assertRight("0.9e+2", 90)
    assertRight("900e-1", 90)
    assertRight("900.0E-1", 90)
    assertRight("9.e+1", 90)

    intercept[AnalysisException](parser.parsePlan("SELECT .e3"))
  }

  test("parse expressions") {
    compareExpressions(
      parser.parseExpression("prinln('hello', 'world')"),
      UnresolvedFunction(
        "prinln", Literal("hello") :: Literal("world") :: Nil, false))

    compareExpressions(
      parser.parseExpression("1 + r.r As q"),
      Alias(Add(Literal(1), UnresolvedAttribute("r.r")), "q")())

    compareExpressions(
      parser.parseExpression("1 - f('o', o(bar))"),
      Subtract(Literal(1),
        UnresolvedFunction("f",
          Literal("o") ::
          UnresolvedFunction("o", UnresolvedAttribute("bar") :: Nil, false) ::
          Nil, false)))

    intercept[AnalysisException](parser.parseExpression("1 - f('o', o(bar)) hello * world"))
  }

  test("table identifier") {
    assert(TableIdentifier("q") === parser.parseTableIdentifier("q"))
    assert(TableIdentifier("q", Some("d")) === parser.parseTableIdentifier("d.q"))
    intercept[AnalysisException](parser.parseTableIdentifier(""))
    intercept[AnalysisException](parser.parseTableIdentifier("d.q.g"))
  }

  test("parse union/except/intersect") {
    parser.parsePlan("select * from t1 union all select * from t2")
    parser.parsePlan("select * from t1 union distinct select * from t2")
    parser.parsePlan("select * from t1 union select * from t2")
    parser.parsePlan("select * from t1 except select * from t2")
    parser.parsePlan("select * from t1 intersect select * from t2")
    parser.parsePlan("(select * from t1) union all (select * from t2)")
    parser.parsePlan("(select * from t1) union distinct (select * from t2)")
    parser.parsePlan("(select * from t1) union (select * from t2)")
    parser.parsePlan("select * from ((select * from t1) union (select * from t2)) t")
  }

  test("window function: better support of parentheses") {
    parser.parsePlan("select sum(product + 1) over (partition by ((1) + (product / 2)) " +
      "order by 2) from windowData")
    parser.parsePlan("select sum(product + 1) over (partition by (1 + (product / 2)) " +
      "order by 2) from windowData")
    parser.parsePlan("select sum(product + 1) over (partition by ((product / 2) + 1) " +
      "order by 2) from windowData")

    parser.parsePlan("select sum(product + 1) over (partition by ((product) + (1)) order by 2) " +
      "from windowData")
    parser.parsePlan("select sum(product + 1) over (partition by ((product) + 1) order by 2) " +
      "from windowData")
    parser.parsePlan("select sum(product + 1) over (partition by (product + (1)) order by 2) " +
      "from windowData")
  }

<<<<<<< HEAD
  test("nesting UNION") {
    val parsed = parser.parsePlan(
      """
       |SELECT  `u_1`.`id` FROM (((SELECT  `t0`.`id` FROM `default`.`t0`)
       |UNION ALL (SELECT  `t0`.`id` FROM `default`.`t0`)) UNION ALL
       |(SELECT  `t0`.`id` FROM `default`.`t0`)) AS u_1
      """.stripMargin)

    val expected = Project(
      UnresolvedAlias(UnresolvedAttribute("u_1.id"), None) :: Nil,
      Subquery("u_1",
        Union(
          Union(
            Project(
              UnresolvedAlias(UnresolvedAttribute("t0.id"), None) :: Nil,
              UnresolvedRelation(TableIdentifier("t0", Some("default")), None)),
            Project(
              UnresolvedAlias(UnresolvedAttribute("t0.id"), None) :: Nil,
              UnresolvedRelation(TableIdentifier("t0", Some("default")), None))),
          Project(
            UnresolvedAlias(UnresolvedAttribute("t0.id"), None) :: Nil,
            UnresolvedRelation(TableIdentifier("t0", Some("default")), None)))))

    comparePlans(parsed, expected)

    val parsedSame = parser.parsePlan(
      """
       |SELECT  `u_1`.`id` FROM ((SELECT  `t0`.`id` FROM `default`.`t0`)
       |UNION ALL (SELECT  `t0`.`id` FROM `default`.`t0`) UNION ALL
       |(SELECT  `t0`.`id` FROM `default`.`t0`)) AS u_1
      """.stripMargin)

    comparePlans(parsedSame, expected)

    val parsed2 = parser.parsePlan(
      """
       |SELECT  `u_1`.`id` FROM ((((SELECT  `t0`.`id` FROM `default`.`t0`)
       |UNION ALL (SELECT  `t0`.`id` FROM `default`.`t0`)) UNION ALL
       |(SELECT  `t0`.`id` FROM `default`.`t0`))
       |UNION ALL (SELECT  `t0`.`id` FROM `default`.`t0`)) AS u_1
      """.stripMargin)

    val expected2 = Project(
      UnresolvedAlias(UnresolvedAttribute("u_1.id"), None) :: Nil,
      Subquery("u_1",
        Union(
          Union(
            Union(
              Project(
                UnresolvedAlias(UnresolvedAttribute("t0.id"), None) :: Nil,
                UnresolvedRelation(TableIdentifier("t0", Some("default")), None)),
              Project(
                UnresolvedAlias(UnresolvedAttribute("t0.id"), None) :: Nil,
                UnresolvedRelation(TableIdentifier("t0", Some("default")), None))),
            Project(
              UnresolvedAlias(UnresolvedAttribute("t0.id"), None) :: Nil,
              UnresolvedRelation(TableIdentifier("t0", Some("default")), None))),
          Project(
            UnresolvedAlias(UnresolvedAttribute("t0.id"), None) :: Nil,
            UnresolvedRelation(TableIdentifier("t0", Some("default")), None)))))

    comparePlans(parsed2, expected2)
=======
  test("subquery") {
    parser.parsePlan("select (select max(b) from s) ss from t")
    parser.parsePlan("select * from t where a = (select b from s)")
    parser.parsePlan("select * from t group by g having a > (select b from s)")
>>>>>>> d806ed34
  }
}<|MERGE_RESOLUTION|>--- conflicted
+++ resolved
@@ -203,7 +203,6 @@
       "from windowData")
   }
 
-<<<<<<< HEAD
   test("nesting UNION") {
     val parsed = parser.parsePlan(
       """
@@ -266,11 +265,11 @@
             UnresolvedRelation(TableIdentifier("t0", Some("default")), None)))))
 
     comparePlans(parsed2, expected2)
-=======
+  }
+
   test("subquery") {
     parser.parsePlan("select (select max(b) from s) ss from t")
     parser.parsePlan("select * from t where a = (select b from s)")
     parser.parsePlan("select * from t group by g having a > (select b from s)")
->>>>>>> d806ed34
   }
 }