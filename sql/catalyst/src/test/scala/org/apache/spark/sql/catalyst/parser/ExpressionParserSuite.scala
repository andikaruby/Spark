/*
 * Licensed to the Apache Software Foundation (ASF) under one or more
 * contributor license agreements.  See the NOTICE file distributed with
 * this work for additional information regarding copyright ownership.
 * The ASF licenses this file to You under the Apache License, Version 2.0
 * (the "License"); you may not use this file except in compliance with
 * the License.  You may obtain a copy of the License at
 *
 *    http://www.apache.org/licenses/LICENSE-2.0
 *
 * Unless required by applicable law or agreed to in writing, software
 * distributed under the License is distributed on an "AS IS" BASIS,
 * WITHOUT WARRANTIES OR CONDITIONS OF ANY KIND, either express or implied.
 * See the License for the specific language governing permissions and
 * limitations under the License.
 */
package org.apache.spark.sql.catalyst.parser

import java.sql.{Date, Timestamp}

import org.apache.spark.sql.catalyst.FunctionIdentifier
import org.apache.spark.sql.catalyst.analysis.{UnresolvedAttribute, _}
import org.apache.spark.sql.catalyst.expressions._
import org.apache.spark.sql.catalyst.plans.PlanTest
import org.apache.spark.sql.types._
import org.apache.spark.unsafe.types.CalendarInterval

/**
 * Test basic expression parsing. If a type of expression is supported it should be tested here.
 *
 * Please note that some of the expressions test don't have to be sound expressions, only their
 * structure needs to be valid. Unsound expressions should be caught by the Analyzer or
 * CheckAnalysis classes.
 */
class ExpressionParserSuite extends PlanTest {
  import CatalystSqlParser._
  import org.apache.spark.sql.catalyst.dsl.expressions._
  import org.apache.spark.sql.catalyst.dsl.plans._

  def assertEqual(sqlCommand: String, e: Expression): Unit = {
    compareExpressions(parseExpression(sqlCommand), e)
  }

  def intercept(sqlCommand: String, messages: String*): Unit = {
    val e = intercept[ParseException](parseExpression(sqlCommand))
    messages.foreach { message =>
      assert(e.message.contains(message))
    }
  }

  test("star expressions") {
    // Global Star
    assertEqual("*", UnresolvedStar(None))

    // Targeted Star
    assertEqual("a.b.*", UnresolvedStar(Option(Seq("a", "b"))))
  }

  // NamedExpression (Alias/Multialias)
  test("named expressions") {
    // No Alias
    val r0 = 'a
    assertEqual("a", r0)

    // Single Alias.
    val r1 = 'a as "b"
    assertEqual("a as b", r1)
    assertEqual("a b", r1)

    // Multi-Alias
    assertEqual("a as (b, c)", MultiAlias('a, Seq("b", "c")))
    assertEqual("a() (b, c)", MultiAlias('a.function(), Seq("b", "c")))

    // Numeric literals without a space between the literal qualifier and the alias, should not be
    // interpreted as such. An unresolved reference should be returned instead.
    // TODO add the JIRA-ticket number.
    assertEqual("1SL", Symbol("1SL"))

    // Aliased star is allowed.
    assertEqual("a.* b", UnresolvedStar(Option(Seq("a"))) as 'b)
  }

  test("binary logical expressions") {
    // And
    assertEqual("a and b", 'a && 'b)

    // Or
    assertEqual("a or b", 'a || 'b)

    // Combination And/Or check precedence
    assertEqual("a and b or c and d", ('a && 'b) || ('c && 'd))
    assertEqual("a or b or c and d", 'a || 'b || ('c && 'd))

    // Multiple AND/OR get converted into a balanced tree
    assertEqual("a or b or c or d or e or f", (('a || 'b) || 'c) || (('d || 'e) || 'f))
    assertEqual("a and b and c and d and e and f", (('a && 'b) && 'c) && (('d && 'e) && 'f))
  }

  test("long binary logical expressions") {
    def testVeryBinaryExpression(op: String, clazz: Class[_]): Unit = {
      val sql = (1 to 1000).map(x => s"$x == $x").mkString(op)
      val e = parseExpression(sql)
      assert(e.collect { case _: EqualTo => true }.size === 1000)
      assert(e.collect { case x if clazz.isInstance(x) => true }.size === 999)
    }
    testVeryBinaryExpression(" AND ", classOf[And])
    testVeryBinaryExpression(" OR ", classOf[Or])
  }

  test("not expressions") {
    assertEqual("not a", !'a)
    assertEqual("!a", !'a)
    assertEqual("not true > true", Not(GreaterThan(true, true)))
  }

  test("exists expression") {
    assertEqual(
      "exists (select 1 from b where b.x = a.x)",
      Exists(table("b").where(Symbol("b.x") === Symbol("a.x")).select(1)))
  }

  test("comparison expressions") {
    assertEqual("a = b", 'a === 'b)
    assertEqual("a == b", 'a === 'b)
    assertEqual("a <=> b", 'a <=> 'b)
    assertEqual("a <> b", 'a =!= 'b)
    assertEqual("a != b", 'a =!= 'b)
    assertEqual("a < b", 'a < 'b)
    assertEqual("a <= b", 'a <= 'b)
    assertEqual("a !> b", 'a <= 'b)
    assertEqual("a > b", 'a > 'b)
    assertEqual("a >= b", 'a >= 'b)
    assertEqual("a !< b", 'a >= 'b)
  }

  test("between expressions") {
    assertEqual("a between b and c", 'a >= 'b && 'a <= 'c)
    assertEqual("a not between b and c", !('a >= 'b && 'a <= 'c))
  }

  test("in expressions") {
    assertEqual("a in (b, c, d)", 'a in ('b, 'c, 'd))
    assertEqual("a not in (b, c, d)", !('a in ('b, 'c, 'd)))
  }

  test("in sub-query") {
    assertEqual(
      "a in (select b from c)",
      In('a, Seq(ListQuery(table("c").select('b)))))
  }

  test("like expressions") {
    assertEqual("a like 'pattern%'", 'a like "pattern%")
    assertEqual("a not like 'pattern%'", !('a like "pattern%"))
    assertEqual("a rlike 'pattern%'", 'a rlike "pattern%")
    assertEqual("a not rlike 'pattern%'", !('a rlike "pattern%"))
    assertEqual("a regexp 'pattern%'", 'a rlike "pattern%")
    assertEqual("a not regexp 'pattern%'", !('a rlike "pattern%"))
  }

  test("is null expressions") {
    assertEqual("a is null", 'a.isNull)
    assertEqual("a is not null", 'a.isNotNull)
    assertEqual("a = b is null", ('a === 'b).isNull)
    assertEqual("a = b is not null", ('a === 'b).isNotNull)
  }

  test("binary arithmetic expressions") {
    // Simple operations
    assertEqual("a * b", 'a * 'b)
    assertEqual("a / b", 'a / 'b)
    assertEqual("a DIV b", ('a / 'b).cast(LongType))
    assertEqual("a % b", 'a % 'b)
    assertEqual("a + b", 'a + 'b)
    assertEqual("a - b", 'a - 'b)
    assertEqual("a & b", 'a & 'b)
    assertEqual("a ^ b", 'a ^ 'b)
    assertEqual("a | b", 'a | 'b)

    // Check precedences
    assertEqual(
      "a * t | b ^ c & d - e + f % g DIV h / i * k",
      'a * 't | ('b ^ ('c & ('d - 'e + (('f % 'g / 'h).cast(LongType) / 'i * 'k)))))
  }

  test("unary arithmetic expressions") {
    assertEqual("+a", 'a)
    assertEqual("-a", -'a)
    assertEqual("~a", ~'a)
    assertEqual("-+~~a", -(~(~'a)))
  }

  test("cast expressions") {
    // Note that DataType parsing is tested elsewhere.
    assertEqual("cast(a as int)", 'a.cast(IntegerType))
    assertEqual("cast(a as timestamp)", 'a.cast(TimestampType))
    assertEqual("cast(a as array<int>)", 'a.cast(ArrayType(IntegerType)))
    assertEqual("cast(cast(a as int) as long)", 'a.cast(IntegerType).cast(LongType))
  }

  test("function expressions") {
    assertEqual("foo()", 'foo.function())
    assertEqual("foo.bar()",
      UnresolvedFunction(FunctionIdentifier("bar", Some("foo")), Seq.empty, isDistinct = false))
    assertEqual("foo(*)", 'foo.function(star()))
    assertEqual("count(*)", 'count.function(1))
    assertEqual("foo(a, b)", 'foo.function('a, 'b))
    assertEqual("foo(all a, b)", 'foo.function('a, 'b))
    assertEqual("foo(distinct a, b)", 'foo.distinctFunction('a, 'b))
    assertEqual("grouping(distinct a, b)", 'grouping.distinctFunction('a, 'b))
    assertEqual("`select`(all a, b)", 'select.function('a, 'b))
  }

  test("window function expressions") {
    val func = 'foo.function(star())
    def windowed(
        partitioning: Seq[Expression] = Seq.empty,
        ordering: Seq[SortOrder] = Seq.empty,
        frame: WindowFrame = UnspecifiedFrame): Expression = {
      WindowExpression(func, WindowSpecDefinition(partitioning, ordering, frame))
    }

    // Basic window testing.
    assertEqual("foo(*) over w1", UnresolvedWindowExpression(func, WindowSpecReference("w1")))
    assertEqual("foo(*) over ()", windowed())
    assertEqual("foo(*) over (partition by a, b)", windowed(Seq('a, 'b)))
    assertEqual("foo(*) over (distribute by a, b)", windowed(Seq('a, 'b)))
    assertEqual("foo(*) over (cluster by a, b)", windowed(Seq('a, 'b)))
    assertEqual("foo(*) over (order by a desc, b asc)", windowed(Seq.empty, Seq('a.desc, 'b.asc )))
    assertEqual("foo(*) over (sort by a desc, b asc)", windowed(Seq.empty, Seq('a.desc, 'b.asc )))
    assertEqual("foo(*) over (partition by a, b order by c)", windowed(Seq('a, 'b), Seq('c.asc)))
    assertEqual("foo(*) over (distribute by a, b sort by c)", windowed(Seq('a, 'b), Seq('c.asc)))

    // Test use of expressions in window functions.
    assertEqual(
      "sum(product + 1) over (partition by ((product) + (1)) order by 2)",
      WindowExpression('sum.function('product + 1),
        WindowSpecDefinition(Seq('product + 1), Seq(Literal(2).asc), UnspecifiedFrame)))
    assertEqual(
      "sum(product + 1) over (partition by ((product / 2) + 1) order by 2)",
      WindowExpression('sum.function('product + 1),
        WindowSpecDefinition(Seq('product / 2 + 1), Seq(Literal(2).asc), UnspecifiedFrame)))

    // Range/Row
    val frameTypes = Seq(("rows", RowFrame), ("range", RangeFrame))
    val boundaries = Seq(
      ("10 preceding", ValuePreceding(10), CurrentRow),
      ("3 + 1 following", ValueFollowing(4), CurrentRow), // Will fail during analysis
      ("unbounded preceding", UnboundedPreceding, CurrentRow),
      ("unbounded following", UnboundedFollowing, CurrentRow), // Will fail during analysis
      ("between unbounded preceding and current row", UnboundedPreceding, CurrentRow),
      ("between unbounded preceding and unbounded following",
        UnboundedPreceding, UnboundedFollowing),
      ("between 10 preceding and current row", ValuePreceding(10), CurrentRow),
      ("between current row and 5 following", CurrentRow, ValueFollowing(5)),
      ("between 10 preceding and 5 following", ValuePreceding(10), ValueFollowing(5))
    )
    frameTypes.foreach {
      case (frameTypeSql, frameType) =>
        boundaries.foreach {
          case (boundarySql, begin, end) =>
            val query = s"foo(*) over (partition by a order by b $frameTypeSql $boundarySql)"
            val expr = windowed(Seq('a), Seq('b.asc), SpecifiedWindowFrame(frameType, begin, end))
            assertEqual(query, expr)
        }
    }

    // We cannot use non integer constants.
    intercept("foo(*) over (partition by a order by b rows 10.0 preceding)",
      "Frame bound value must be a constant integer.")

    // We cannot use an arbitrary expression.
    intercept("foo(*) over (partition by a order by b rows exp(b) preceding)",
      "Frame bound value must be a constant integer.")
  }

  test("row constructor") {
    // Note that '(a)' will be interpreted as a nested expression.
    assertEqual("(a, b)", CreateStruct(Seq('a, 'b)))
    assertEqual("(a, b, c)", CreateStruct(Seq('a, 'b, 'c)))
  }

  test("scalar sub-query") {
    assertEqual(
      "(select max(val) from tbl) > current",
      ScalarSubquery(table("tbl").select('max.function('val))) > 'current)
    assertEqual(
      "a = (select b from s)",
      'a === ScalarSubquery(table("s").select('b)))
  }

  test("case when") {
    assertEqual("case a when 1 then b when 2 then c else d end",
      CaseKeyWhen('a, Seq(1, 'b, 2, 'c, 'd)))
    assertEqual("case when a = 1 then b when a = 2 then c else d end",
      CaseWhen(Seq(('a === 1, 'b.expr), ('a === 2, 'c.expr)), 'd))
  }

  test("dereference") {
    assertEqual("a.b", UnresolvedAttribute("a.b"))
    assertEqual("`select`.b", UnresolvedAttribute("select.b"))
    assertEqual("(a + b).b", ('a + 'b).getField("b")) // This will fail analysis.
    assertEqual("struct(a, b).b", 'struct.function('a, 'b).getField("b"))
  }

  test("reference") {
    // Regular
    assertEqual("a", 'a)

    // Starting with a digit.
    assertEqual("1a", Symbol("1a"))

    // Quoted using a keyword.
    assertEqual("`select`", 'select)

    // Unquoted using an unreserved keyword.
    assertEqual("columns", 'columns)
  }

  test("subscript") {
    assertEqual("a[b]", 'a.getItem('b))
    assertEqual("a[1 + 1]", 'a.getItem(Literal(1) + 1))
    assertEqual("`c`.a[b]", UnresolvedAttribute("c.a").getItem('b))
  }

  test("parenthesis") {
    assertEqual("(a)", 'a)
    assertEqual("r * (a + b)", 'r * ('a + 'b))
  }

  test("type constructors") {
    // Dates.
    assertEqual("dAte '2016-03-11'", Literal(Date.valueOf("2016-03-11")))
    intercept("DAtE 'mar 11 2016'")

    // Timestamps.
    assertEqual("tImEstAmp '2016-03-11 20:54:00.000'",
      Literal(Timestamp.valueOf("2016-03-11 20:54:00.000")))
    intercept("timestamP '2016-33-11 20:54:00.000'")

    // Binary.
    assertEqual("X'A'", Literal(Array(0x0a).map(_.toByte)))
    assertEqual("x'A10C'", Literal(Array(0xa1, 0x0c).map(_.toByte)))
    intercept("x'A1OC'")

    // Unsupported datatype.
    intercept("GEO '(10,-6)'", "Literals of type 'GEO' are currently not supported.")
  }

  test("literals") {
    def testDecimal(value: String): Unit = {
      assertEqual(value, Literal(BigDecimal(value).underlying))
    }

    // NULL
    assertEqual("null", Literal(null))

    // Boolean
    assertEqual("trUe", Literal(true))
    assertEqual("False", Literal(false))

    // Integral should have the narrowest possible type
    assertEqual("787324", Literal(787324))
    assertEqual("7873247234798249234", Literal(7873247234798249234L))
    testDecimal("78732472347982492793712334")

    // Decimal
    testDecimal("7873247234798249279371.2334")

    // Scientific Decimal
    testDecimal("9.0e1")
    testDecimal(".9e+2")
    testDecimal("0.9e+2")
    testDecimal("900e-1")
    testDecimal("900.0E-1")
    testDecimal("9.e+1")
    intercept(".e3")

    // Tiny Int Literal
    assertEqual("10Y", Literal(10.toByte))
    intercept("-1000Y", s"does not fit in range [${Byte.MinValue}, ${Byte.MaxValue}]")

    // Small Int Literal
    assertEqual("10S", Literal(10.toShort))
    intercept("40000S", s"does not fit in range [${Short.MinValue}, ${Short.MaxValue}]")

    // Long Int Literal
    assertEqual("10L", Literal(10L))
    intercept("78732472347982492793712334L",
        s"does not fit in range [${Long.MinValue}, ${Long.MaxValue}]")

    // Double Literal
    assertEqual("10.0D", Literal(10.0D))
    intercept("-1.8E308D", s"does not fit in range")
    intercept("1.8E308D", s"does not fit in range")
<<<<<<< HEAD
=======
    // TODO we need to figure out if we should throw an exception here!
    assertEqual("1E309", Literal(Double.PositiveInfinity))

    // BigDecimal Literal
    assertEqual("90912830918230182310293801923652346786BD",
      Literal(BigDecimal("90912830918230182310293801923652346786").underlying()))
    assertEqual("123.0E-28BD", Literal(BigDecimal("123.0E-28").underlying()))
    assertEqual("123.08BD", Literal(BigDecimal("123.08").underlying()))
    intercept("1.20E-38BD", "DecimalType can only support precision up to 38")
>>>>>>> 7ee24dac
  }

  test("strings") {
    // Single Strings.
    assertEqual("\"hello\"", "hello")
    assertEqual("'hello'", "hello")

    // Multi-Strings.
    assertEqual("\"hello\" 'world'", "helloworld")
    assertEqual("'hello' \" \" 'world'", "hello world")

    // 'LIKE' string literals. Notice that an escaped '%' is the same as an escaped '\' and a
    // regular '%'; to get the correct result you need to add another escaped '\'.
    // TODO figure out if we shouldn't change the ParseUtils.unescapeSQLString method?
    assertEqual("'pattern%'", "pattern%")
    assertEqual("'no-pattern\\%'", "no-pattern\\%")
    assertEqual("'pattern\\\\%'", "pattern\\%")
    assertEqual("'pattern\\\\\\%'", "pattern\\\\%")

    // Escaped characters.
    // See: http://dev.mysql.com/doc/refman/5.7/en/string-literals.html
    assertEqual("'\\0'", "\u0000") // ASCII NUL (X'00')
    assertEqual("'\\''", "\'")     // Single quote
    assertEqual("'\\\"'", "\"")    // Double quote
    assertEqual("'\\b'", "\b")     // Backspace
    assertEqual("'\\n'", "\n")     // Newline
    assertEqual("'\\r'", "\r")     // Carriage return
    assertEqual("'\\t'", "\t")     // Tab character
    assertEqual("'\\Z'", "\u001A") // ASCII 26 - CTRL + Z (EOF on windows)

    // Octals
    assertEqual("'\\110\\145\\154\\154\\157\\041'", "Hello!")

    // Unicode
    assertEqual("'\\u0057\\u006F\\u0072\\u006C\\u0064\\u0020\\u003A\\u0029'", "World :)")
  }

  test("intervals") {
    def intervalLiteral(u: String, s: String): Literal = {
      Literal(CalendarInterval.fromSingleUnitString(u, s))
    }

    // Empty interval statement
    intercept("interval", "at least one time unit should be given for interval literal")

    // Single Intervals.
    val units = Seq(
      "year",
      "month",
      "week",
      "day",
      "hour",
      "minute",
      "second",
      "millisecond",
      "microsecond")
    val forms = Seq("", "s")
    val values = Seq("0", "10", "-7", "21")
    units.foreach { unit =>
      forms.foreach { form =>
         values.foreach { value =>
           val expected = intervalLiteral(unit, value)
           assertEqual(s"interval $value $unit$form", expected)
           assertEqual(s"interval '$value' $unit$form", expected)
         }
      }
    }

    // Hive nanosecond notation.
    assertEqual("interval 13.123456789 seconds", intervalLiteral("second", "13.123456789"))
    assertEqual("interval -13.123456789 second", intervalLiteral("second", "-13.123456789"))

    // Non Existing unit
    intercept("interval 10 nanoseconds", "No interval can be constructed")

    // Year-Month intervals.
    val yearMonthValues = Seq("123-10", "496-0", "-2-3", "-123-0")
    yearMonthValues.foreach { value =>
      val result = Literal(CalendarInterval.fromYearMonthString(value))
      assertEqual(s"interval '$value' year to month", result)
    }

    // Day-Time intervals.
    val datTimeValues = Seq(
      "99 11:22:33.123456789",
      "-99 11:22:33.123456789",
      "10 9:8:7.123456789",
      "1 0:0:0",
      "-1 0:0:0",
      "1 0:0:1")
    datTimeValues.foreach { value =>
      val result = Literal(CalendarInterval.fromDayTimeString(value))
      assertEqual(s"interval '$value' day to second", result)
    }

    // Unknown FROM TO intervals
    intercept("interval 10 month to second", "Intervals FROM month TO second are not supported.")

    // Composed intervals.
    assertEqual(
      "interval 3 months 22 seconds 1 millisecond",
      Literal(new CalendarInterval(3, 22001000L)))
    assertEqual(
      "interval 3 years '-1-10' year to month 3 weeks '1 0:0:2' day to second",
      Literal(new CalendarInterval(14,
        22 * CalendarInterval.MICROS_PER_DAY + 2 * CalendarInterval.MICROS_PER_SECOND)))
  }

  test("composed expressions") {
    assertEqual("1 + r.r As q", (Literal(1) + UnresolvedAttribute("r.r")).as("q"))
    assertEqual("1 - f('o', o(bar))", Literal(1) - 'f.function("o", 'o.function('bar)))
    intercept("1 - f('o', o(bar)) hello * world", "mismatched input '*'")
  }

  test("current date/timestamp braceless expressions") {
    assertEqual("current_date", CurrentDate())
    assertEqual("current_timestamp", CurrentTimestamp())
  }
}<|MERGE_RESOLUTION|>--- conflicted
+++ resolved
@@ -393,10 +393,6 @@
     assertEqual("10.0D", Literal(10.0D))
     intercept("-1.8E308D", s"does not fit in range")
     intercept("1.8E308D", s"does not fit in range")
-<<<<<<< HEAD
-=======
-    // TODO we need to figure out if we should throw an exception here!
-    assertEqual("1E309", Literal(Double.PositiveInfinity))
 
     // BigDecimal Literal
     assertEqual("90912830918230182310293801923652346786BD",
@@ -404,7 +400,6 @@
     assertEqual("123.0E-28BD", Literal(BigDecimal("123.0E-28").underlying()))
     assertEqual("123.08BD", Literal(BigDecimal("123.08").underlying()))
     intercept("1.20E-38BD", "DecimalType can only support precision up to 38")
->>>>>>> 7ee24dac
   }
 
   test("strings") {
