--- conflicted
+++ resolved
@@ -684,16 +684,8 @@
 
     // Composed intervals.
     checkIntervals(
-<<<<<<< HEAD
-      "3 months 22 seconds 1 millisecond",
-      Literal(new CalendarInterval(3, 22001000L)))
-=======
       "3 months 4 days 22 seconds 1 millisecond",
       Literal(new CalendarInterval(3, 4, 22001000L)))
-    checkIntervals(
-      "3 years '-1-10' year to month 3 weeks '1 0:0:2' day to second",
-      Literal(new CalendarInterval(14, 22, 2 * CalendarInterval.MICROS_PER_SECOND)))
->>>>>>> 14337f68
   }
 
   test("SPARK-23264 Interval Compatibility tests") {
