/*
 * Licensed to the Apache Software Foundation (ASF) under one or more
 * contributor license agreements.  See the NOTICE file distributed with
 * this work for additional information regarding copyright ownership.
 * The ASF licenses this file to You under the Apache License, Version 2.0
 * (the "License"); you may not use this file except in compliance with
 * the License.  You may obtain a copy of the License at
 *
 *    http://www.apache.org/licenses/LICENSE-2.0
 *
 * Unless required by applicable law or agreed to in writing, software
 * distributed under the License is distributed on an "AS IS" BASIS,
 * WITHOUT WARRANTIES OR CONDITIONS OF ANY KIND, either express or implied.
 * See the License for the specific language governing permissions and
 * limitations under the License.
 */

package org.apache.spark.sql.catalyst.util

import java.sql.{Date, Timestamp}
import java.text.SimpleDateFormat
import java.time.{Instant, LocalDate, LocalDateTime, LocalTime, ZoneId, ZoneOffset}
import java.util.{Locale, TimeZone}
import java.util.concurrent.TimeUnit

import org.scalatest.Matchers

import org.apache.spark.SparkFunSuite
import org.apache.spark.sql.catalyst.plans.SQLHelper
import org.apache.spark.sql.catalyst.util.DateTimeConstants._
import org.apache.spark.sql.catalyst.util.DateTimeTestUtils._
import org.apache.spark.sql.catalyst.util.DateTimeUtils._
import org.apache.spark.unsafe.types.UTF8String

class DateTimeUtilsSuite extends SparkFunSuite with Matchers with SQLHelper {

  val zonePST = getZoneId("PST")
  val zoneGMT = getZoneId("GMT")

  private def defaultZoneId = ZoneId.systemDefault()

  test("nanoseconds truncation") {
    val tf = TimestampFormatter.getFractionFormatter(DateTimeUtils.defaultTimeZone.toZoneId)
    def checkStringToTimestamp(originalTime: String, expectedParsedTime: String): Unit = {
      val parsedTimestampOp = DateTimeUtils.stringToTimestamp(
        UTF8String.fromString(originalTime), defaultZoneId)
      assert(parsedTimestampOp.isDefined, "timestamp with nanoseconds was not parsed correctly")
      assert(DateTimeUtils.timestampToString(tf, parsedTimestampOp.get) === expectedParsedTime)
    }

    checkStringToTimestamp("2015-01-02 00:00:00.123456789", "2015-01-02 00:00:00.123456")
    checkStringToTimestamp("2015-01-02 00:00:00.100000009", "2015-01-02 00:00:00.1")
    checkStringToTimestamp("2015-01-02 00:00:00.000050000", "2015-01-02 00:00:00.00005")
    checkStringToTimestamp("2015-01-02 00:00:00.12005", "2015-01-02 00:00:00.12005")
    checkStringToTimestamp("2015-01-02 00:00:00.100", "2015-01-02 00:00:00.1")
    checkStringToTimestamp("2015-01-02 00:00:00.000456789", "2015-01-02 00:00:00.000456")
    checkStringToTimestamp("1950-01-02 00:00:00.000456789", "1950-01-02 00:00:00.000456")
  }

  test("timestamp and us") {
    val now = new Timestamp(System.currentTimeMillis())
    now.setNanos(1000)
    val ns = fromJavaTimestamp(now)
    assert(ns % 1000000L === 1)
    assert(toJavaTimestamp(ns) === now)

    List(-111111111111L, -1L, 0, 1L, 111111111111L).foreach { t =>
      val ts = toJavaTimestamp(t)
      assert(fromJavaTimestamp(ts) === t)
      assert(toJavaTimestamp(fromJavaTimestamp(ts)) === ts)
    }
  }

  test("us and julian day") {
    val (d, ns) = toJulianDay(0)
    assert(d === JULIAN_DAY_OF_EPOCH)
    assert(ns === 0)
    assert(fromJulianDay(d, ns) == 0L)

    Seq(Timestamp.valueOf("2015-06-11 10:10:10.100"),
      Timestamp.valueOf("2015-06-11 20:10:10.100"),
      Timestamp.valueOf("1900-06-11 20:10:10.100")).foreach { t =>
      val (d, ns) = toJulianDay(fromJavaTimestamp(t))
      assert(ns > 0)
      val t1 = toJavaTimestamp(fromJulianDay(d, ns))
      assert(t.equals(t1))
    }
  }

  test("SPARK-6785: java date conversion before and after epoch") {
    def format(d: Date): String = {
      TimestampFormatter("yyyy-MM-dd", defaultTimeZone().toZoneId)
        .format(millisToMicros(d.getTime))
    }
    def checkFromToJavaDate(d1: Date): Unit = {
      val d2 = toJavaDate(fromJavaDate(d1))
      assert(format(d2) === format(d1))
    }

    val df1 = new SimpleDateFormat("yyyy-MM-dd HH:mm:ss", Locale.US)
    val df2 = new SimpleDateFormat("yyyy-MM-dd HH:mm:ss z", Locale.US)

    checkFromToJavaDate(new Date(100))

    checkFromToJavaDate(Date.valueOf("1970-01-01"))

    checkFromToJavaDate(new Date(df1.parse("1970-01-01 00:00:00").getTime))
    checkFromToJavaDate(new Date(df2.parse("1970-01-01 00:00:00 UTC").getTime))

    checkFromToJavaDate(new Date(df1.parse("1970-01-01 00:00:01").getTime))
    checkFromToJavaDate(new Date(df2.parse("1970-01-01 00:00:01 UTC").getTime))

    checkFromToJavaDate(new Date(df1.parse("1969-12-31 23:59:59").getTime))
    checkFromToJavaDate(new Date(df2.parse("1969-12-31 23:59:59 UTC").getTime))

    checkFromToJavaDate(Date.valueOf("1969-01-01"))

    checkFromToJavaDate(new Date(df1.parse("1969-01-01 00:00:00").getTime))
    checkFromToJavaDate(new Date(df2.parse("1969-01-01 00:00:00 UTC").getTime))

    checkFromToJavaDate(new Date(df1.parse("1969-01-01 00:00:01").getTime))
    checkFromToJavaDate(new Date(df2.parse("1969-01-01 00:00:01 UTC").getTime))

    checkFromToJavaDate(new Date(df1.parse("1989-11-09 11:59:59").getTime))
    checkFromToJavaDate(new Date(df2.parse("1989-11-09 19:59:59 UTC").getTime))

    checkFromToJavaDate(new Date(df1.parse("1776-07-04 10:30:00").getTime))
    checkFromToJavaDate(new Date(df2.parse("1776-07-04 18:30:00 UTC").getTime))
  }

  private def toDate(s: String, zoneId: ZoneId = ZoneOffset.UTC): Option[SQLDate] = {
    stringToDate(UTF8String.fromString(s), zoneId)
  }

  test("string to date") {
    assert(toDate("2015-01-28").get === days(2015, 1, 28))
    assert(toDate("2015").get === days(2015, 1, 1))
    assert(toDate("0001").get === days(1, 1, 1))
    assert(toDate("2015-03").get === days(2015, 3, 1))
    Seq("2015-03-18", "2015-03-18 ", " 2015-03-18", " 2015-03-18 ", "2015-03-18 123142",
      "2015-03-18T123123", "2015-03-18T").foreach { s =>
      assert(toDate(s).get === days(2015, 3, 18))
    }

    assert(toDate("2015-03-18X").isEmpty)
    assert(toDate("2015/03/18").isEmpty)
    assert(toDate("2015.03.18").isEmpty)
    assert(toDate("20150318").isEmpty)
    assert(toDate("2015-031-8").isEmpty)
    assert(toDate("02015-03-18").isEmpty)
    assert(toDate("015-03-18").isEmpty)
    assert(toDate("015").isEmpty)
    assert(toDate("02015").isEmpty)
    assert(toDate("1999 08 01").isEmpty)
    assert(toDate("1999-08 01").isEmpty)
    assert(toDate("1999 08").isEmpty)
  }

  private def toTimestamp(str: String, zoneId: ZoneId): Option[SQLTimestamp] = {
    stringToTimestamp(UTF8String.fromString(str), zoneId)
  }

  test("string to timestamp") {
    for (tz <- ALL_TIMEZONES) {
      def checkStringToTimestamp(str: String, expected: Option[Long]): Unit = {
        assert(toTimestamp(str, tz.toZoneId) === expected)
      }
      val zid = tz.toZoneId

      checkStringToTimestamp("1969-12-31 16:00:00", Option(date(1969, 12, 31, 16, zid = zid)))
      checkStringToTimestamp("0001", Option(date(1, 1, 1, 0, zid = zid)))
      checkStringToTimestamp("2015-03", Option(date(2015, 3, 1, zid = zid)))
      Seq("2015-03-18", "2015-03-18 ", " 2015-03-18", " 2015-03-18 ", "2015-03-18T").foreach { s =>
        checkStringToTimestamp(s, Option(date(2015, 3, 18, zid = zid)))
      }

      var expected = Option(date(2015, 3, 18, 12, 3, 17, zid = zid))
      checkStringToTimestamp("2015-03-18 12:03:17", expected)
      checkStringToTimestamp("2015-03-18T12:03:17", expected)

      // If the string value includes timezone string, it represents the timestamp string
      // in the timezone regardless of the tz parameter.
      var zoneId = getZoneId("GMT-13:53")
      expected = Option(date(2015, 3, 18, 12, 3, 17, zid = zoneId))
      checkStringToTimestamp("2015-03-18T12:03:17-13:53", expected)
      checkStringToTimestamp("2015-03-18T12:03:17GMT-13:53", expected)

      zoneId = getZoneId("UTC")
      expected = Option(date(2015, 3, 18, 12, 3, 17, zid = zoneId))
      checkStringToTimestamp("2015-03-18T12:03:17Z", expected)
      checkStringToTimestamp("2015-03-18 12:03:17Z", expected)
      checkStringToTimestamp("2015-03-18 12:03:17UTC", expected)

      zoneId = getZoneId("GMT-01:00")
      expected = Option(date(2015, 3, 18, 12, 3, 17, zid = zoneId))
      checkStringToTimestamp("2015-03-18T12:03:17-1:0", expected)
      checkStringToTimestamp("2015-03-18T12:03:17-01:00", expected)
      checkStringToTimestamp("2015-03-18T12:03:17GMT-01:00", expected)

      zoneId = getZoneId("GMT+07:30")
      expected = Option(date(2015, 3, 18, 12, 3, 17, zid = zoneId))
      checkStringToTimestamp("2015-03-18T12:03:17+07:30", expected)
      checkStringToTimestamp("2015-03-18T12:03:17 GMT+07:30", expected)

      zoneId = getZoneId("GMT+07:03")
      expected = Option(date(2015, 3, 18, 12, 3, 17, zid = zoneId))
      checkStringToTimestamp("2015-03-18T12:03:17+07:03", expected)
      checkStringToTimestamp("2015-03-18T12:03:17GMT+07:03", expected)

      // tests for the string including milliseconds.
      expected = Option(date(2015, 3, 18, 12, 3, 17, 123000, zid = zid))
      checkStringToTimestamp("2015-03-18 12:03:17.123", expected)
      checkStringToTimestamp("2015-03-18T12:03:17.123", expected)

      // If the string value includes timezone string, it represents the timestamp string
      // in the timezone regardless of the tz parameter.
      zoneId = getZoneId("UTC")
      expected = Option(date(2015, 3, 18, 12, 3, 17, 456000, zid = zoneId))
      checkStringToTimestamp("2015-03-18T12:03:17.456Z", expected)
      checkStringToTimestamp("2015-03-18 12:03:17.456Z", expected)
      checkStringToTimestamp("2015-03-18 12:03:17.456 UTC", expected)

      zoneId = getZoneId("GMT-01:00")
      expected = Option(date(2015, 3, 18, 12, 3, 17, 123000, zid = zoneId))
      checkStringToTimestamp("2015-03-18T12:03:17.123-1:0", expected)
      checkStringToTimestamp("2015-03-18T12:03:17.123-01:00", expected)
      checkStringToTimestamp("2015-03-18T12:03:17.123 GMT-01:00", expected)

      zoneId = getZoneId("GMT+07:30")
      expected = Option(date(2015, 3, 18, 12, 3, 17, 123000, zid = zoneId))
      checkStringToTimestamp("2015-03-18T12:03:17.123+07:30", expected)
      checkStringToTimestamp("2015-03-18T12:03:17.123 GMT+07:30", expected)

      zoneId = getZoneId("GMT+07:30")
      expected = Option(date(2015, 3, 18, 12, 3, 17, 123000, zid = zoneId))
      checkStringToTimestamp("2015-03-18T12:03:17.123+07:30", expected)
      checkStringToTimestamp("2015-03-18T12:03:17.123GMT+07:30", expected)

      expected = Option(date(2015, 3, 18, 12, 3, 17, 123121, zid = zoneId))
      checkStringToTimestamp("2015-03-18T12:03:17.123121+7:30", expected)
      checkStringToTimestamp("2015-03-18T12:03:17.123121 GMT+0730", expected)

      zoneId = getZoneId("GMT+07:30")
      expected = Option(date(2015, 3, 18, 12, 3, 17, 123120, zid = zoneId))
      checkStringToTimestamp("2015-03-18T12:03:17.12312+7:30", expected)
      checkStringToTimestamp("2015-03-18T12:03:17.12312 UT+07:30", expected)

      expected = Option(time(18, 12, 15, zid = zid))
      checkStringToTimestamp("18:12:15", expected)

      zoneId = getZoneId("GMT+07:30")
      expected = Option(time(18, 12, 15, 123120, zid = zoneId))
      checkStringToTimestamp("T18:12:15.12312+7:30", expected)
      checkStringToTimestamp("T18:12:15.12312 UTC+07:30", expected)

      zoneId = getZoneId("GMT+07:30")
      expected = Option(time(18, 12, 15, 123120, zid = zoneId))
      checkStringToTimestamp("18:12:15.12312+7:30", expected)
      checkStringToTimestamp("18:12:15.12312 GMT+07:30", expected)

      expected = Option(date(2011, 5, 6, 7, 8, 9, 100000, zid = zid))
      checkStringToTimestamp("2011-05-06 07:08:09.1000", expected)

      checkStringToTimestamp("238", None)
      checkStringToTimestamp("00238", None)
      checkStringToTimestamp("2015-03-18 123142", None)
      checkStringToTimestamp("2015-03-18T123123", None)
      checkStringToTimestamp("2015-03-18X", None)
      checkStringToTimestamp("2015/03/18", None)
      checkStringToTimestamp("2015.03.18", None)
      checkStringToTimestamp("20150318", None)
      checkStringToTimestamp("2015-031-8", None)
      checkStringToTimestamp("02015-01-18", None)
      checkStringToTimestamp("015-01-18", None)
      checkStringToTimestamp("2015-03-18T12:03.17-20:0", None)
      checkStringToTimestamp("2015-03-18T12:03.17-0:70", None)
      checkStringToTimestamp("2015-03-18T12:03.17-1:0:0", None)
      checkStringToTimestamp("1999 08 01", None)
      checkStringToTimestamp("1999-08 01", None)
      checkStringToTimestamp("1999 08", None)

      // Truncating the fractional seconds
      zoneId = getZoneId("GMT+00:00")
      expected = Option(date(2015, 3, 18, 12, 3, 17, 123456, zid = zoneId))
      checkStringToTimestamp("2015-03-18T12:03:17.123456789+0:00", expected)
      checkStringToTimestamp("2015-03-18T12:03:17.123456789 UTC+0", expected)
      checkStringToTimestamp("2015-03-18T12:03:17.123456789GMT+00:00", expected)

      zoneId = getZoneId("Europe/Moscow")
      expected = Option(date(2015, 3, 18, 12, 3, 17, 123456, zid = zoneId))
      checkStringToTimestamp("2015-03-18T12:03:17.123456 Europe/Moscow", expected)
    }
  }

  test("SPARK-15379: special invalid date string") {
    // Test stringToDate
    assert(toDate("2015-02-29 00:00:00").isEmpty)
    assert(toDate("2015-04-31 00:00:00").isEmpty)
    assert(toDate("2015-02-29").isEmpty)
    assert(toDate("2015-04-31").isEmpty)


    // Test stringToTimestamp
    assert(stringToTimestamp(
      UTF8String.fromString("2015-02-29 00:00:00"), defaultZoneId).isEmpty)
    assert(stringToTimestamp(
      UTF8String.fromString("2015-04-31 00:00:00"), defaultZoneId).isEmpty)
    assert(toTimestamp("2015-02-29", defaultZoneId).isEmpty)
    assert(toTimestamp("2015-04-31", defaultZoneId).isEmpty)
  }

  test("hours") {
    var input = date(2015, 3, 18, 13, 2, 11, 0, zonePST)
    assert(getHours(input, zonePST) === 13)
    assert(getHours(input, zoneGMT) === 20)
    input = date(2015, 12, 8, 2, 7, 9, 0, zonePST)
    assert(getHours(input, zonePST) === 2)
    assert(getHours(input, zoneGMT) === 10)
    input = date(10, 1, 1, 0, 0, 0, 0, zonePST)
    assert(getHours(input, zonePST) === 0)
  }

  test("minutes") {
    var input = date(2015, 3, 18, 13, 2, 11, 0, zonePST)
    assert(getMinutes(input, zonePST) === 2)
    assert(getMinutes(input, zoneGMT) === 2)
    assert(getMinutes(input, getZoneId("Australia/North")) === 32)
    input = date(2015, 3, 8, 2, 7, 9, 0, zonePST)
    assert(getMinutes(input, zonePST) === 7)
    assert(getMinutes(input, zoneGMT) === 7)
    assert(getMinutes(input, getZoneId("Australia/North")) === 37)
    input = date(10, 1, 1, 0, 0, 0, 0, zonePST)
    assert(getMinutes(input, zonePST) === 0)
  }

  test("seconds") {
    var input = date(2015, 3, 18, 13, 2, 11, 0, zonePST)
    assert(getSeconds(input, zonePST) === 11)
    assert(getSeconds(input, zoneGMT) === 11)
    input = date(2015, 3, 8, 2, 7, 9, 0, zonePST)
    assert(getSeconds(input, zonePST) === 9)
    assert(getSeconds(input, zoneGMT) === 9)
    input = date(10, 1, 1, 0, 0, 0, 0, zonePST)
    assert(getSeconds(input, zonePST) === 0)
  }

  test("hours / minutes / seconds") {
    Seq(Timestamp.valueOf("2015-06-11 10:12:35.789"),
      Timestamp.valueOf("2015-06-11 20:13:40.789"),
      Timestamp.valueOf("1900-06-11 12:14:50.789"),
      Timestamp.valueOf("1700-02-28 12:14:50.123456")).foreach { t =>
      val us = fromJavaTimestamp(t)
      assert(toJavaTimestamp(us) === t)
    }
  }

  test("get day in year") {
    assert(getDayInYear(days(2015, 3, 18)) === 77)
    assert(getDayInYear(days(2012, 3, 18)) === 78)
  }

  test("day of year calculations for old years") {
    assert(getDayInYear(days(1582, 3)) === 60)

    (1000 to 1600 by 10).foreach { year =>
      // January 1 is the 1st day of year.
      assert(getYear(days(year)) === year)
      assert(getMonth(days(year, 1)) === 1)
      assert(getDayInYear(days(year, 1, 1)) === 1)

      // December 31 is the 1st day of year.
      val date = days(year, 12, 31)
      assert(getYear(date) === year)
      assert(getMonth(date) === 12)
      assert(getDayOfMonth(date) === 31)
    }
  }

  test("get year") {
    assert(getYear(days(2015, 2, 18)) === 2015)
    assert(getYear(days(2012, 2, 18)) === 2012)
  }

  test("get quarter") {
    assert(getQuarter(days(2015, 2, 18)) === 1)
    assert(getQuarter(days(2012, 11, 18)) === 4)
  }

  test("get month") {
    assert(getMonth(days(2015, 3, 18)) === 3)
    assert(getMonth(days(2012, 12, 18)) === 12)
  }

  test("get day of month") {
    assert(getDayOfMonth(days(2015, 3, 18)) === 18)
    assert(getDayOfMonth(days(2012, 12, 24)) === 24)
  }

  test("date add months") {
    val input = days(1997, 2, 28, 10, 30)
    assert(dateAddMonths(input, 36) === days(2000, 2, 28))
    assert(dateAddMonths(input, -13) === days(1996, 1, 28))
  }

  test("timestamp add months") {
    val ts1 = date(1997, 2, 28, 10, 30, 0)
    val ts2 = date(2000, 2, 28, 10, 30, 0, 123000)
    assert(timestampAddInterval(ts1, 36, 0, 123000, defaultZoneId) === ts2)

    val ts3 = date(1997, 2, 27, 16, 0, 0, 0, zonePST)
    val ts4 = date(2000, 2, 27, 16, 0, 0, 123000, zonePST)
    val ts5 = date(2000, 2, 28, 0, 0, 0, 123000, zoneGMT)
    assert(timestampAddInterval(ts3, 36, 0, 123000, zonePST) === ts4)
    assert(timestampAddInterval(ts3, 36, 0, 123000, zoneGMT) === ts5)
  }

  test("timestamp add days") {
    // 2019-3-9 is the end of Pacific Standard Time
    val ts1 = date(2019, 3, 9, 12, 0, 0, 123000, zonePST)
    // 2019-3-10 is the start of Pacific Daylight Time
    val ts2 = date(2019, 3, 10, 12, 0, 0, 123000, zonePST)
    val ts3 = date(2019, 5, 9, 12, 0, 0, 123000, zonePST)
    val ts4 = date(2019, 5, 10, 12, 0, 0, 123000, zonePST)
    // 2019-11-2 is the end of Pacific Daylight Time
    val ts5 = date(2019, 11, 2, 12, 0, 0, 123000, zonePST)
    // 2019-11-3 is the start of Pacific Standard Time
    val ts6 = date(2019, 11, 3, 12, 0, 0, 123000, zonePST)

    // transit from Pacific Standard Time to Pacific Daylight Time
    assert(timestampAddInterval(
      ts1, 0, 0, 23 * MICROS_PER_HOUR, zonePST) === ts2)
    assert(timestampAddInterval(ts1, 0, 1, 0, zonePST) === ts2)
    // just a normal day
    assert(timestampAddInterval(
      ts3, 0, 0, 24 * MICROS_PER_HOUR, zonePST) === ts4)
    assert(timestampAddInterval(ts3, 0, 1, 0, zonePST) === ts4)
    // transit from Pacific Daylight Time to Pacific Standard Time
    assert(timestampAddInterval(
      ts5, 0, 0, 25 * MICROS_PER_HOUR, zonePST) === ts6)
    assert(timestampAddInterval(ts5, 0, 1, 0, zonePST) === ts6)
  }

  test("monthsBetween") {
    val date1 = date(1997, 2, 28, 10, 30, 0)
    var date2 = date(1996, 10, 30)
    assert(monthsBetween(date1, date2, true, ZoneOffset.UTC) === 3.94959677)
    assert(monthsBetween(date1, date2, false, ZoneOffset.UTC) === 3.9495967741935485)
    Seq(true, false).foreach { roundOff =>
      date2 = date(2000, 2, 28)
      assert(monthsBetween(date1, date2, roundOff, ZoneOffset.UTC) === -36)
      date2 = date(2000, 2, 29)
      assert(monthsBetween(date1, date2, roundOff, ZoneOffset.UTC) === -36)
      date2 = date(1996, 3, 31)
      assert(monthsBetween(date1, date2, roundOff, ZoneOffset.UTC) === 11)
    }

    val date3 = date(2000, 2, 28, 16, zid = zonePST)
    val date4 = date(1997, 2, 28, 16, zid = zonePST)
    assert(monthsBetween(date3, date4, true, zonePST) === 36.0)
    assert(monthsBetween(date3, date4, true, ZoneOffset.UTC) === 35.90322581)
    assert(monthsBetween(date3, date4, false, ZoneOffset.UTC) === 35.903225806451616)
  }

  test("from UTC timestamp") {
    def test(utc: String, tz: String, expected: String): Unit = {
      assert(toJavaTimestamp(fromUTCTime(fromJavaTimestamp(Timestamp.valueOf(utc)), tz)).toString
        === expected)
    }
    for (tz <- ALL_TIMEZONES) {
      withDefaultTimeZone(tz) {
        test("2011-12-25 09:00:00.123456", "UTC", "2011-12-25 09:00:00.123456")
        test("2011-12-25 09:00:00.123456", "JST", "2011-12-25 18:00:00.123456")
        test("2011-12-25 09:00:00.123456", "PST", "2011-12-25 01:00:00.123456")
        test("2011-12-25 09:00:00.123456", "Asia/Shanghai", "2011-12-25 17:00:00.123456")
      }
    }

    withDefaultTimeZone(TimeZone.getTimeZone("PST")) {
      // Daylight Saving Time
      test("2016-03-13 09:59:59.0", "PST", "2016-03-13 01:59:59.0")
      test("2016-03-13 10:00:00.0", "PST", "2016-03-13 03:00:00.0")
      test("2016-11-06 08:59:59.0", "PST", "2016-11-06 01:59:59.0")
      test("2016-11-06 09:00:00.0", "PST", "2016-11-06 01:00:00.0")
      test("2016-11-06 10:00:00.0", "PST", "2016-11-06 02:00:00.0")
    }
  }

  test("to UTC timestamp") {
    def test(utc: String, tz: String, expected: String): Unit = {
      assert(toJavaTimestamp(toUTCTime(fromJavaTimestamp(Timestamp.valueOf(utc)), tz)).toString
        === expected)
    }

    for (tz <- ALL_TIMEZONES) {
      withDefaultTimeZone(tz) {
        test("2011-12-25 09:00:00.123456", "UTC", "2011-12-25 09:00:00.123456")
        test("2011-12-25 18:00:00.123456", "JST", "2011-12-25 09:00:00.123456")
        test("2011-12-25 01:00:00.123456", "PST", "2011-12-25 09:00:00.123456")
        test("2011-12-25 17:00:00.123456", "Asia/Shanghai", "2011-12-25 09:00:00.123456")
      }
    }

    withDefaultTimeZone(TimeZone.getTimeZone("PST")) {
      // Daylight Saving Time
      test("2016-03-13 01:59:59", "PST", "2016-03-13 09:59:59.0")
      // 2016-03-13 02:00:00 PST does not exists
      test("2016-03-13 02:00:00", "PST", "2016-03-13 10:00:00.0")
      test("2016-03-13 03:00:00", "PST", "2016-03-13 10:00:00.0")
      test("2016-11-06 00:59:59", "PST", "2016-11-06 07:59:59.0")
      // 2016-11-06 01:00:00 PST could be 2016-11-06 08:00:00 UTC or 2016-11-06 09:00:00 UTC
      test("2016-11-06 01:00:00", "PST", "2016-11-06 09:00:00.0")
      test("2016-11-06 01:59:59", "PST", "2016-11-06 09:59:59.0")
      test("2016-11-06 02:00:00", "PST", "2016-11-06 10:00:00.0")
    }
  }

  test("trailing characters while converting string to timestamp") {
    val s = UTF8String.fromString("2019-10-31T10:59:23Z:::")
    val time = DateTimeUtils.stringToTimestamp(s, defaultZoneId)
    assert(time == None)
  }

  test("truncTimestamp") {
    def testTrunc(
        level: Int,
        expected: String,
        inputTS: SQLTimestamp,
        zoneId: ZoneId = defaultZoneId): Unit = {
      val truncated =
        DateTimeUtils.truncTimestamp(inputTS, level, zoneId)
      val expectedTS = toTimestamp(expected, defaultZoneId)
      assert(truncated === expectedTS.get)
    }

    val defaultInputTS = DateTimeUtils.stringToTimestamp(
      UTF8String.fromString("2015-03-05T09:32:05.359123"), defaultZoneId)
    val defaultInputTS1 = DateTimeUtils.stringToTimestamp(
      UTF8String.fromString("2015-03-31T20:32:05.359"), defaultZoneId)
    val defaultInputTS2 = DateTimeUtils.stringToTimestamp(
      UTF8String.fromString("2015-04-01T02:32:05.359"), defaultZoneId)
    val defaultInputTS3 = DateTimeUtils.stringToTimestamp(
      UTF8String.fromString("2015-03-30T02:32:05.359"), defaultZoneId)
    val defaultInputTS4 = DateTimeUtils.stringToTimestamp(
      UTF8String.fromString("2015-03-29T02:32:05.359"), defaultZoneId)

    testTrunc(DateTimeUtils.TRUNC_TO_YEAR, "2015-01-01T00:00:00", defaultInputTS.get)
    testTrunc(DateTimeUtils.TRUNC_TO_MONTH, "2015-03-01T00:00:00", defaultInputTS.get)
    testTrunc(DateTimeUtils.TRUNC_TO_DAY, "2015-03-05T00:00:00", defaultInputTS.get)
    testTrunc(DateTimeUtils.TRUNC_TO_HOUR, "2015-03-05T09:00:00", defaultInputTS.get)
    testTrunc(DateTimeUtils.TRUNC_TO_MINUTE, "2015-03-05T09:32:00", defaultInputTS.get)
    testTrunc(DateTimeUtils.TRUNC_TO_SECOND, "2015-03-05T09:32:05", defaultInputTS.get)
    testTrunc(DateTimeUtils.TRUNC_TO_WEEK, "2015-03-02T00:00:00", defaultInputTS.get)
    testTrunc(DateTimeUtils.TRUNC_TO_WEEK, "2015-03-30T00:00:00", defaultInputTS1.get)
    testTrunc(DateTimeUtils.TRUNC_TO_WEEK, "2015-03-30T00:00:00", defaultInputTS2.get)
    testTrunc(DateTimeUtils.TRUNC_TO_WEEK, "2015-03-30T00:00:00", defaultInputTS3.get)
    testTrunc(DateTimeUtils.TRUNC_TO_WEEK, "2015-03-23T00:00:00", defaultInputTS4.get)
    testTrunc(DateTimeUtils.TRUNC_TO_QUARTER, "2015-01-01T00:00:00", defaultInputTS.get)
    testTrunc(DateTimeUtils.TRUNC_TO_QUARTER, "2015-01-01T00:00:00", defaultInputTS1.get)
    testTrunc(DateTimeUtils.TRUNC_TO_QUARTER, "2015-04-01T00:00:00", defaultInputTS2.get)
    testTrunc(DateTimeUtils.TRUNC_TO_MICROSECOND, "2015-03-05T09:32:05.359123", defaultInputTS.get)
    testTrunc(DateTimeUtils.TRUNC_TO_MILLISECOND, "2015-03-05T09:32:05.359", defaultInputTS.get)
    testTrunc(DateTimeUtils.TRUNC_TO_DECADE, "2010-01-01", defaultInputTS.get)
    testTrunc(DateTimeUtils.TRUNC_TO_CENTURY, "2001-01-01", defaultInputTS.get)
    testTrunc(DateTimeUtils.TRUNC_TO_MILLENNIUM, "2001-01-01", defaultInputTS.get)

    for (tz <- ALL_TIMEZONES) {
      withDefaultTimeZone(tz) {
        val zid = tz.toZoneId
        val inputTS = DateTimeUtils.stringToTimestamp(
          UTF8String.fromString("2015-03-05T09:32:05.359"), defaultZoneId)
        val inputTS1 = DateTimeUtils.stringToTimestamp(
          UTF8String.fromString("2015-03-31T20:32:05.359"), defaultZoneId)
        val inputTS2 = DateTimeUtils.stringToTimestamp(
          UTF8String.fromString("2015-04-01T02:32:05.359"), defaultZoneId)
        val inputTS3 = DateTimeUtils.stringToTimestamp(
          UTF8String.fromString("2015-03-30T02:32:05.359"), defaultZoneId)
        val inputTS4 = DateTimeUtils.stringToTimestamp(
          UTF8String.fromString("2015-03-29T02:32:05.359"), defaultZoneId)
        val inputTS5 = DateTimeUtils.stringToTimestamp(
          UTF8String.fromString("1999-03-29T01:02:03.456789"), defaultZoneId)

        testTrunc(DateTimeUtils.TRUNC_TO_YEAR, "2015-01-01T00:00:00", inputTS.get, zid)
        testTrunc(DateTimeUtils.TRUNC_TO_MONTH, "2015-03-01T00:00:00", inputTS.get, zid)
        testTrunc(DateTimeUtils.TRUNC_TO_DAY, "2015-03-05T00:00:00", inputTS.get, zid)
        testTrunc(DateTimeUtils.TRUNC_TO_HOUR, "2015-03-05T09:00:00", inputTS.get, zid)
        testTrunc(DateTimeUtils.TRUNC_TO_MINUTE, "2015-03-05T09:32:00", inputTS.get, zid)
        testTrunc(DateTimeUtils.TRUNC_TO_SECOND, "2015-03-05T09:32:05", inputTS.get, zid)
        testTrunc(DateTimeUtils.TRUNC_TO_WEEK, "2015-03-02T00:00:00", inputTS.get, zid)
        testTrunc(DateTimeUtils.TRUNC_TO_WEEK, "2015-03-30T00:00:00", inputTS1.get, zid)
        testTrunc(DateTimeUtils.TRUNC_TO_WEEK, "2015-03-30T00:00:00", inputTS2.get, zid)
        testTrunc(DateTimeUtils.TRUNC_TO_WEEK, "2015-03-30T00:00:00", inputTS3.get, zid)
        testTrunc(DateTimeUtils.TRUNC_TO_WEEK, "2015-03-23T00:00:00", inputTS4.get, zid)
        testTrunc(DateTimeUtils.TRUNC_TO_QUARTER, "2015-01-01T00:00:00", inputTS.get, zid)
        testTrunc(DateTimeUtils.TRUNC_TO_QUARTER, "2015-01-01T00:00:00", inputTS1.get, zid)
        testTrunc(DateTimeUtils.TRUNC_TO_QUARTER, "2015-04-01T00:00:00", inputTS2.get, zid)
        testTrunc(DateTimeUtils.TRUNC_TO_DECADE, "1990-01-01", inputTS5.get, zid)
        testTrunc(DateTimeUtils.TRUNC_TO_CENTURY, "1901-01-01", inputTS5.get, zid)
        testTrunc(DateTimeUtils.TRUNC_TO_MILLENNIUM, "2001-01-01", inputTS.get, zid)
      }
    }
  }

  test("daysToMicros and microsToDays") {
    val input = date(2015, 12, 31, 16, zid = zonePST)
    assert(microsToDays(input, zonePST) === 16800)
    assert(microsToDays(input, ZoneOffset.UTC) === 16801)
    assert(microsToDays(-1 * MILLIS_PER_DAY + 1, ZoneOffset.UTC) == -1)

    var expected = date(2015, 12, 31, zid = zonePST)
    assert(daysToMicros(16800, zonePST) === expected)

    expected = date(2015, 12, 31, zid = zoneGMT)
    assert(daysToMicros(16800, ZoneOffset.UTC) === expected)

    // There are some days are skipped entirely in some timezone, skip them here.
    val skipped_days = Map[String, Set[Int]](
      "Kwajalein" -> Set(8632, 8633, 8634),
      "Pacific/Apia" -> Set(15338),
      "Pacific/Enderbury" -> Set(9130, 9131),
      "Pacific/Fakaofo" -> Set(15338),
      "Pacific/Kiritimati" -> Set(9130, 9131),
      "Pacific/Kwajalein" -> Set(8632, 8633, 8634),
      "MIT" -> Set(15338))
    for (tz <- ALL_TIMEZONES) {
      val skipped = skipped_days.getOrElse(tz.getID, Set.empty)
      val testingData = Seq(-20000, 20000) ++
        (1 to 1000).map(_ => (math.random() * 40000 - 20000).toInt)
      testingData.foreach { d =>
        if (!skipped.contains(d)) {
          assert(microsToDays(daysToMicros(d, tz.toZoneId), tz.toZoneId) === d,
            s"Round trip of $d did not work in tz $tz")
        }
      }
    }
  }

  test("microsToMillis") {
    assert(DateTimeUtils.microsToMillis(-9223372036844776001L) === -9223372036844777L)
    assert(DateTimeUtils.microsToMillis(-157700927876544L) === -157700927877L)
  }

  test("special timestamp values") {
    testSpecialDatetimeValues { zoneId =>
      val tolerance = TimeUnit.SECONDS.toMicros(30)

      assert(toTimestamp("Epoch", zoneId).get === 0)
      val now = instantToMicros(Instant.now())
      toTimestamp("NOW", zoneId).get should be(now +- tolerance)
      assert(toTimestamp("now UTC", zoneId) === None)
      val localToday = LocalDateTime.now(zoneId)
        .`with`(LocalTime.MIDNIGHT)
        .atZone(zoneId)
      val yesterday = instantToMicros(localToday.minusDays(1).toInstant)
      toTimestamp(" Yesterday", zoneId).get should be(yesterday +- tolerance)
      val today = instantToMicros(localToday.toInstant)
      toTimestamp("Today ", zoneId).get should be(today +- tolerance)
      val tomorrow = instantToMicros(localToday.plusDays(1).toInstant)
      toTimestamp(" tomorrow CET ", zoneId).get should be(tomorrow +- tolerance)
    }
  }

  test("special date values") {
    testSpecialDatetimeValues { zoneId =>
      assert(toDate("epoch", zoneId).get === 0)
      val today = localDateToDays(LocalDate.now(zoneId))
      assert(toDate("YESTERDAY", zoneId).get === today - 1)
      assert(toDate(" Now ", zoneId).get === today)
      assert(toDate("now UTC", zoneId) === None) // "now" does not accept time zones
      assert(toDate("today", zoneId).get === today)
      assert(toDate("tomorrow CET ", zoneId).get === today + 1)
    }
  }
<<<<<<< HEAD

  test("check incompatible pattern") {
    assert(convertIncompatiblePattern("MM-DD-u") === "MM-DD-e")
    assert(convertIncompatiblePattern("yyyy-MM-dd'T'HH:mm:ss.SSSz")
      === "uuuu-MM-dd'T'HH:mm:ss.SSSz")
    assert(convertIncompatiblePattern("yyyy-MM'y contains in quoted text'HH:mm:ss")
      === "uuuu-MM'y contains in quoted text'HH:mm:ss")
    assert(convertIncompatiblePattern("yyyy-MM-dd-u'T'HH:mm:ss.SSSz")
      === "uuuu-MM-dd-e'T'HH:mm:ss.SSSz")
    assert(convertIncompatiblePattern("yyyy-MM'u contains in quoted text'HH:mm:ss")
      === "uuuu-MM'u contains in quoted text'HH:mm:ss")
    assert(convertIncompatiblePattern("yyyy-MM'u contains in quoted text'''''HH:mm:ss")
      === "uuuu-MM'u contains in quoted text'''''HH:mm:ss")
    assert(convertIncompatiblePattern("yyyy-MM-dd'T'HH:mm:ss.SSSz G")
      === "yyyy-MM-dd'T'HH:mm:ss.SSSz G")
  }

  test("rebase julian to/from gregorian micros") {
    outstandingTimezones.foreach { timeZone =>
      withDefaultTimeZone(timeZone) {
        Seq(
          "0001-01-01 01:02:03.654321",
          "1000-01-01 03:02:01.123456",
          "1582-10-04 00:00:00.000000",
          "1582-10-15 00:00:00.999999", // Gregorian cutover day
          "1883-11-10 00:00:00.000000", // America/Los_Angeles -7:52:58 zone offset
          "1883-11-20 00:00:00.000000", // America/Los_Angeles -08:00 zone offset
          "1969-12-31 11:22:33.000100",
          "1970-01-01 00:00:00.000001", // The epoch day
          "2020-03-14 09:33:01.500000").foreach { ts =>
          withClue(s"time zone = ${timeZone.getID} ts = $ts") {
            val julianTs = Timestamp.valueOf(ts)
            val julianMicros = millisToMicros(julianTs.getTime) +
              ((julianTs.getNanos / NANOS_PER_MICROS) % MICROS_PER_MILLIS)
            val gregorianMicros = instantToMicros(LocalDateTime.parse(ts.replace(' ', 'T'))
              .atZone(timeZone.toZoneId)
              .toInstant)

            assert(rebaseJulianToGregorianMicros(julianMicros) === gregorianMicros)
            assert(rebaseGregorianToJulianMicros(gregorianMicros) === julianMicros)
          }
        }
      }
    }
  }

  test("rebase gregorian to/from julian days") {
    // millisToDays() and fromJavaDate() are taken from Spark 2.4
    def millisToDays(millisUtc: Long, timeZone: TimeZone): Int = {
      val millisLocal = millisUtc + timeZone.getOffset(millisUtc)
      Math.floor(millisLocal.toDouble / MILLIS_PER_DAY).toInt
    }
    def fromJavaDate(date: Date): Int = {
      millisToDays(date.getTime, defaultTimeZone())
    }
    outstandingTimezones.foreach { timeZone =>
      withDefaultTimeZone(timeZone) {
        Seq(
          "0001-01-01",
          "1000-01-01",
          "1582-10-04",
          "1582-10-15", // Gregorian cutover day
          "1883-11-10", // America/Los_Angeles -7:52:58 zone offset
          "1883-11-20", // America/Los_Angeles -08:00 zone offset
          "1969-12-31",
          "1970-01-01", // The epoch day
          "2020-03-14").foreach { date =>
          val julianDays = fromJavaDate(Date.valueOf(date))
          val gregorianDays = localDateToDays(LocalDate.parse(date))

          assert(rebaseGregorianToJulianDays(gregorianDays) === julianDays)
          assert(rebaseJulianToGregorianDays(julianDays) === gregorianDays)
        }
      }
    }
  }
=======
>>>>>>> 8bfaa62f
}<|MERGE_RESOLUTION|>--- conflicted
+++ resolved
@@ -669,23 +669,6 @@
       assert(toDate("today", zoneId).get === today)
       assert(toDate("tomorrow CET ", zoneId).get === today + 1)
     }
-  }
-<<<<<<< HEAD
-
-  test("check incompatible pattern") {
-    assert(convertIncompatiblePattern("MM-DD-u") === "MM-DD-e")
-    assert(convertIncompatiblePattern("yyyy-MM-dd'T'HH:mm:ss.SSSz")
-      === "uuuu-MM-dd'T'HH:mm:ss.SSSz")
-    assert(convertIncompatiblePattern("yyyy-MM'y contains in quoted text'HH:mm:ss")
-      === "uuuu-MM'y contains in quoted text'HH:mm:ss")
-    assert(convertIncompatiblePattern("yyyy-MM-dd-u'T'HH:mm:ss.SSSz")
-      === "uuuu-MM-dd-e'T'HH:mm:ss.SSSz")
-    assert(convertIncompatiblePattern("yyyy-MM'u contains in quoted text'HH:mm:ss")
-      === "uuuu-MM'u contains in quoted text'HH:mm:ss")
-    assert(convertIncompatiblePattern("yyyy-MM'u contains in quoted text'''''HH:mm:ss")
-      === "uuuu-MM'u contains in quoted text'''''HH:mm:ss")
-    assert(convertIncompatiblePattern("yyyy-MM-dd'T'HH:mm:ss.SSSz G")
-      === "yyyy-MM-dd'T'HH:mm:ss.SSSz G")
   }
 
   test("rebase julian to/from gregorian micros") {
@@ -747,6 +730,4 @@
       }
     }
   }
-=======
->>>>>>> 8bfaa62f
 }