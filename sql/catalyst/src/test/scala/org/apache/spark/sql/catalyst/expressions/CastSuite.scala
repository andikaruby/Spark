/*
 * Licensed to the Apache Software Foundation (ASF) under one or more
 * contributor license agreements.  See the NOTICE file distributed with
 * this work for additional information regarding copyright ownership.
 * The ASF licenses this file to You under the Apache License, Version 2.0
 * (the "License"); you may not use this file except in compliance with
 * the License.  You may obtain a copy of the License at
 *
 *    http://www.apache.org/licenses/LICENSE-2.0
 *
 * Unless required by applicable law or agreed to in writing, software
 * distributed under the License is distributed on an "AS IS" BASIS,
 * WITHOUT WARRANTIES OR CONDITIONS OF ANY KIND, either express or implied.
 * See the License for the specific language governing permissions and
 * limitations under the License.
 */

package org.apache.spark.sql.catalyst.expressions

import java.sql.{Date, Timestamp}
import java.util.{Calendar, TimeZone}
import java.util.concurrent.TimeUnit._

import org.apache.spark.SparkFunSuite
import org.apache.spark.sql.Row
import org.apache.spark.sql.catalyst.InternalRow
import org.apache.spark.sql.catalyst.analysis.TypeCoercion.numericPrecedence
import org.apache.spark.sql.catalyst.expressions.codegen.CodegenContext
import org.apache.spark.sql.catalyst.util.DateTimeTestUtils._
import org.apache.spark.sql.catalyst.util.DateTimeUtils
import org.apache.spark.sql.catalyst.util.DateTimeUtils._
import org.apache.spark.sql.types._
import org.apache.spark.unsafe.types.UTF8String

/**
 * Test suite for data type casting expression [[Cast]].
 */
class CastSuite extends SparkFunSuite with ExpressionEvalHelper {

  private def cast(v: Any, targetType: DataType, timeZoneId: Option[String] = None): Cast = {
    v match {
      case lit: Expression => Cast(lit, targetType, timeZoneId)
      case _ => Cast(Literal(v), targetType, timeZoneId)
    }
  }

  // expected cannot be null
  private def checkCast(v: Any, expected: Any): Unit = {
    checkEvaluation(cast(v, Literal(expected).dataType), expected)
  }

  private def checkNullCast(from: DataType, to: DataType): Unit = {
    checkEvaluation(cast(Literal.create(null, from), to, Option("GMT")), null)
  }

  test("null cast") {
    import DataTypeTestUtils._

    // follow [[org.apache.spark.sql.catalyst.expressions.Cast.canCast]] logic
    // to ensure we test every possible cast situation here
    atomicTypes.zip(atomicTypes).foreach { case (from, to) =>
      checkNullCast(from, to)
    }

    atomicTypes.foreach(dt => checkNullCast(NullType, dt))
    atomicTypes.foreach(dt => checkNullCast(dt, StringType))
    checkNullCast(StringType, BinaryType)
    checkNullCast(StringType, BooleanType)
    checkNullCast(DateType, BooleanType)
    checkNullCast(TimestampType, BooleanType)
    numericTypes.foreach(dt => checkNullCast(dt, BooleanType))

    checkNullCast(StringType, TimestampType)
    checkNullCast(BooleanType, TimestampType)
    checkNullCast(DateType, TimestampType)
    numericTypes.foreach(dt => checkNullCast(dt, TimestampType))

    checkNullCast(StringType, DateType)
    checkNullCast(TimestampType, DateType)

    checkNullCast(StringType, CalendarIntervalType)
    numericTypes.foreach(dt => checkNullCast(StringType, dt))
    numericTypes.foreach(dt => checkNullCast(BooleanType, dt))
    numericTypes.foreach(dt => checkNullCast(DateType, dt))
    numericTypes.foreach(dt => checkNullCast(TimestampType, dt))
    for (from <- numericTypes; to <- numericTypes) checkNullCast(from, to)
  }

  test("cast string to date") {
    var c = Calendar.getInstance()
    c.set(2015, 0, 1, 0, 0, 0)
    c.set(Calendar.MILLISECOND, 0)
    checkEvaluation(Cast(Literal("2015"), DateType), new Date(c.getTimeInMillis))
    c = Calendar.getInstance()
    c.set(2015, 2, 1, 0, 0, 0)
    c.set(Calendar.MILLISECOND, 0)
    checkEvaluation(Cast(Literal("2015-03"), DateType), new Date(c.getTimeInMillis))
    c = Calendar.getInstance()
    c.set(2015, 2, 18, 0, 0, 0)
    c.set(Calendar.MILLISECOND, 0)
    checkEvaluation(Cast(Literal("2015-03-18"), DateType), new Date(c.getTimeInMillis))
    checkEvaluation(Cast(Literal("2015-03-18 "), DateType), new Date(c.getTimeInMillis))
    checkEvaluation(Cast(Literal("2015-03-18 123142"), DateType), new Date(c.getTimeInMillis))
    checkEvaluation(Cast(Literal("2015-03-18T123123"), DateType), new Date(c.getTimeInMillis))
    checkEvaluation(Cast(Literal("2015-03-18T"), DateType), new Date(c.getTimeInMillis))

    checkEvaluation(Cast(Literal("2015-03-18X"), DateType), null)
    checkEvaluation(Cast(Literal("2015/03/18"), DateType), null)
    checkEvaluation(Cast(Literal("2015.03.18"), DateType), null)
    checkEvaluation(Cast(Literal("20150318"), DateType), null)
    checkEvaluation(Cast(Literal("2015-031-8"), DateType), null)
  }

  test("cast string to timestamp") {
    ALL_TIMEZONES.par.foreach { tz =>
      def checkCastStringToTimestamp(str: String, expected: Timestamp): Unit = {
        checkEvaluation(cast(Literal(str), TimestampType, Option(tz.getID)), expected)
      }

      checkCastStringToTimestamp("123", null)

      var c = Calendar.getInstance(tz)
      c.set(2015, 0, 1, 0, 0, 0)
      c.set(Calendar.MILLISECOND, 0)
      checkCastStringToTimestamp("2015", new Timestamp(c.getTimeInMillis))
      c = Calendar.getInstance(tz)
      c.set(2015, 2, 1, 0, 0, 0)
      c.set(Calendar.MILLISECOND, 0)
      checkCastStringToTimestamp("2015-03", new Timestamp(c.getTimeInMillis))
      c = Calendar.getInstance(tz)
      c.set(2015, 2, 18, 0, 0, 0)
      c.set(Calendar.MILLISECOND, 0)
      checkCastStringToTimestamp("2015-03-18", new Timestamp(c.getTimeInMillis))
      checkCastStringToTimestamp("2015-03-18 ", new Timestamp(c.getTimeInMillis))
      checkCastStringToTimestamp("2015-03-18T", new Timestamp(c.getTimeInMillis))

      c = Calendar.getInstance(tz)
      c.set(2015, 2, 18, 12, 3, 17)
      c.set(Calendar.MILLISECOND, 0)
      checkCastStringToTimestamp("2015-03-18 12:03:17", new Timestamp(c.getTimeInMillis))
      checkCastStringToTimestamp("2015-03-18T12:03:17", new Timestamp(c.getTimeInMillis))

      // If the string value includes timezone string, it represents the timestamp string
      // in the timezone regardless of the timeZoneId parameter.
      c = Calendar.getInstance(TimeZone.getTimeZone("UTC"))
      c.set(2015, 2, 18, 12, 3, 17)
      c.set(Calendar.MILLISECOND, 0)
      checkCastStringToTimestamp("2015-03-18T12:03:17Z", new Timestamp(c.getTimeInMillis))
      checkCastStringToTimestamp("2015-03-18 12:03:17Z", new Timestamp(c.getTimeInMillis))

      c = Calendar.getInstance(TimeZone.getTimeZone("GMT-01:00"))
      c.set(2015, 2, 18, 12, 3, 17)
      c.set(Calendar.MILLISECOND, 0)
      checkCastStringToTimestamp("2015-03-18T12:03:17-1:0", new Timestamp(c.getTimeInMillis))
      checkCastStringToTimestamp("2015-03-18T12:03:17-01:00", new Timestamp(c.getTimeInMillis))

      c = Calendar.getInstance(TimeZone.getTimeZone("GMT+07:30"))
      c.set(2015, 2, 18, 12, 3, 17)
      c.set(Calendar.MILLISECOND, 0)
      checkCastStringToTimestamp("2015-03-18T12:03:17+07:30", new Timestamp(c.getTimeInMillis))

      c = Calendar.getInstance(TimeZone.getTimeZone("GMT+07:03"))
      c.set(2015, 2, 18, 12, 3, 17)
      c.set(Calendar.MILLISECOND, 0)
      checkCastStringToTimestamp("2015-03-18T12:03:17+7:3", new Timestamp(c.getTimeInMillis))

      // tests for the string including milliseconds.
      c = Calendar.getInstance(tz)
      c.set(2015, 2, 18, 12, 3, 17)
      c.set(Calendar.MILLISECOND, 123)
      checkCastStringToTimestamp("2015-03-18 12:03:17.123", new Timestamp(c.getTimeInMillis))
      checkCastStringToTimestamp("2015-03-18T12:03:17.123", new Timestamp(c.getTimeInMillis))

      // If the string value includes timezone string, it represents the timestamp string
      // in the timezone regardless of the timeZoneId parameter.
      c = Calendar.getInstance(TimeZone.getTimeZone("UTC"))
      c.set(2015, 2, 18, 12, 3, 17)
      c.set(Calendar.MILLISECOND, 456)
      checkCastStringToTimestamp("2015-03-18T12:03:17.456Z", new Timestamp(c.getTimeInMillis))
      checkCastStringToTimestamp("2015-03-18 12:03:17.456Z", new Timestamp(c.getTimeInMillis))

      c = Calendar.getInstance(TimeZone.getTimeZone("GMT-01:00"))
      c.set(2015, 2, 18, 12, 3, 17)
      c.set(Calendar.MILLISECOND, 123)
      checkCastStringToTimestamp("2015-03-18T12:03:17.123-1:0", new Timestamp(c.getTimeInMillis))
      checkCastStringToTimestamp("2015-03-18T12:03:17.123-01:00", new Timestamp(c.getTimeInMillis))

      c = Calendar.getInstance(TimeZone.getTimeZone("GMT+07:30"))
      c.set(2015, 2, 18, 12, 3, 17)
      c.set(Calendar.MILLISECOND, 123)
      checkCastStringToTimestamp("2015-03-18T12:03:17.123+07:30", new Timestamp(c.getTimeInMillis))

      c = Calendar.getInstance(TimeZone.getTimeZone("GMT+07:03"))
      c.set(2015, 2, 18, 12, 3, 17)
      c.set(Calendar.MILLISECOND, 123)
      checkCastStringToTimestamp("2015-03-18T12:03:17.123+7:3", new Timestamp(c.getTimeInMillis))

      checkCastStringToTimestamp("2015-03-18 123142", null)
      checkCastStringToTimestamp("2015-03-18T123123", null)
      checkCastStringToTimestamp("2015-03-18X", null)
      checkCastStringToTimestamp("2015/03/18", null)
      checkCastStringToTimestamp("2015.03.18", null)
      checkCastStringToTimestamp("20150318", null)
      checkCastStringToTimestamp("2015-031-8", null)
      checkCastStringToTimestamp("2015-03-18T12:03:17-0:70", null)
    }
  }

  test("cast from int") {
    checkCast(0, false)
    checkCast(1, true)
    checkCast(-5, true)
    checkCast(1, 1.toByte)
    checkCast(1, 1.toShort)
    checkCast(1, 1)
    checkCast(1, 1.toLong)
    checkCast(1, 1.0f)
    checkCast(1, 1.0)
    checkCast(123, "123")

    checkEvaluation(cast(123, DecimalType.USER_DEFAULT), Decimal(123))
    checkEvaluation(cast(123, DecimalType(3, 0)), Decimal(123))
    checkEvaluation(cast(123, DecimalType(3, 1)), null)
    checkEvaluation(cast(123, DecimalType(2, 0)), null)
  }

  test("cast from long") {
    checkCast(0L, false)
    checkCast(1L, true)
    checkCast(-5L, true)
    checkCast(1L, 1.toByte)
    checkCast(1L, 1.toShort)
    checkCast(1L, 1)
    checkCast(1L, 1.toLong)
    checkCast(1L, 1.0f)
    checkCast(1L, 1.0)
    checkCast(123L, "123")

    checkEvaluation(cast(123L, DecimalType.USER_DEFAULT), Decimal(123))
    checkEvaluation(cast(123L, DecimalType(3, 0)), Decimal(123))
    checkEvaluation(cast(123L, DecimalType(3, 1)), null)

    checkEvaluation(cast(123L, DecimalType(2, 0)), null)
  }

  test("cast from boolean") {
    checkEvaluation(cast(true, IntegerType), 1)
    checkEvaluation(cast(false, IntegerType), 0)
    checkEvaluation(cast(true, StringType), "true")
    checkEvaluation(cast(false, StringType), "false")
    checkEvaluation(cast(cast(1, BooleanType), IntegerType), 1)
    checkEvaluation(cast(cast(0, BooleanType), IntegerType), 0)
  }

  test("cast from int 2") {
    checkEvaluation(cast(1, LongType), 1.toLong)
    checkEvaluation(cast(cast(1000, TimestampType), LongType), 1000.toLong)
    checkEvaluation(cast(cast(-1200, TimestampType), LongType), -1200.toLong)

    checkEvaluation(cast(123, DecimalType.USER_DEFAULT), Decimal(123))
    checkEvaluation(cast(123, DecimalType(3, 0)), Decimal(123))
    checkEvaluation(cast(123, DecimalType(3, 1)), null)
    checkEvaluation(cast(123, DecimalType(2, 0)), null)
  }

  test("cast from float") {
    checkCast(0.0f, false)
    checkCast(0.5f, true)
    checkCast(-5.0f, true)
    checkCast(1.5f, 1.toByte)
    checkCast(1.5f, 1.toShort)
    checkCast(1.5f, 1)
    checkCast(1.5f, 1.toLong)
    checkCast(1.5f, 1.5)
    checkCast(1.5f, "1.5")
  }

  test("cast from double") {
    checkCast(0.0, false)
    checkCast(0.5, true)
    checkCast(-5.0, true)
    checkCast(1.5, 1.toByte)
    checkCast(1.5, 1.toShort)
    checkCast(1.5, 1)
    checkCast(1.5, 1.toLong)
    checkCast(1.5, 1.5f)
    checkCast(1.5, "1.5")

    checkEvaluation(cast(cast(1.toDouble, TimestampType), DoubleType), 1.toDouble)
    checkEvaluation(cast(cast(1.toDouble, TimestampType), DoubleType), 1.toDouble)
  }

  test("cast from string") {
    assert(cast("abcdef", StringType).nullable === false)
    assert(cast("abcdef", BinaryType).nullable === false)
    assert(cast("abcdef", BooleanType).nullable)
    assert(cast("abcdef", TimestampType).nullable)
    assert(cast("abcdef", LongType).nullable)
    assert(cast("abcdef", IntegerType).nullable)
    assert(cast("abcdef", ShortType).nullable)
    assert(cast("abcdef", ByteType).nullable)
    assert(cast("abcdef", DecimalType.USER_DEFAULT).nullable)
    assert(cast("abcdef", DecimalType(4, 2)).nullable)
    assert(cast("abcdef", DoubleType).nullable)
    assert(cast("abcdef", FloatType).nullable)
  }

  test("data type casting") {
    val sd = "1970-01-01"
    val d = Date.valueOf(sd)
    val zts = sd + " 00:00:00"
    val sts = sd + " 00:00:02"
    val nts = sts + ".1"
    val ts = withDefaultTimeZone(TimeZoneGMT)(Timestamp.valueOf(nts))

    for (tz <- ALL_TIMEZONES) {
      val timeZoneId = Option(tz.getID)
      var c = Calendar.getInstance(TimeZoneGMT)
      c.set(2015, 2, 8, 2, 30, 0)
      checkEvaluation(
        cast(cast(new Timestamp(c.getTimeInMillis), StringType, timeZoneId),
          TimestampType, timeZoneId),
        MILLISECONDS.toMicros(c.getTimeInMillis))
      c = Calendar.getInstance(TimeZoneGMT)
      c.set(2015, 10, 1, 2, 30, 0)
      checkEvaluation(
        cast(cast(new Timestamp(c.getTimeInMillis), StringType, timeZoneId),
          TimestampType, timeZoneId),
        MILLISECONDS.toMicros(c.getTimeInMillis))
    }

    val gmtId = Option("GMT")

    checkEvaluation(cast("abdef", StringType), "abdef")
    checkEvaluation(cast("abdef", DecimalType.USER_DEFAULT), null)
    checkEvaluation(cast("abdef", TimestampType, gmtId), null)
    checkEvaluation(cast("12.65", DecimalType.SYSTEM_DEFAULT), Decimal(12.65))

    checkEvaluation(cast(cast(sd, DateType), StringType), sd)
    checkEvaluation(cast(cast(d, StringType), DateType), 0)
    checkEvaluation(cast(cast(nts, TimestampType, gmtId), StringType, gmtId), nts)
    checkEvaluation(
      cast(cast(ts, StringType, gmtId), TimestampType, gmtId),
      DateTimeUtils.fromJavaTimestamp(ts))

    // all convert to string type to check
    checkEvaluation(cast(cast(cast(nts, TimestampType, gmtId), DateType, gmtId), StringType), sd)
    checkEvaluation(
      cast(cast(cast(ts, DateType, gmtId), TimestampType, gmtId), StringType, gmtId),
      zts)

    checkEvaluation(cast(cast("abdef", BinaryType), StringType), "abdef")

    checkEvaluation(cast(cast(cast(cast(
      cast(cast("5", ByteType), ShortType), IntegerType), FloatType), DoubleType), LongType),
      5.toLong)
    checkEvaluation(
      cast(cast(cast(cast(cast(cast("5", ByteType), TimestampType),
        DecimalType.SYSTEM_DEFAULT), LongType), StringType), ShortType),
      5.toShort)
    checkEvaluation(
      cast(cast(cast(cast(cast(cast("5", TimestampType, gmtId), ByteType),
        DecimalType.SYSTEM_DEFAULT), LongType), StringType), ShortType),
      null)
    checkEvaluation(cast(cast(cast(cast(cast(cast("5", DecimalType.SYSTEM_DEFAULT),
      ByteType), TimestampType), LongType), StringType), ShortType),
      5.toShort)

    checkEvaluation(cast("23", DoubleType), 23d)
    checkEvaluation(cast("23", IntegerType), 23)
    checkEvaluation(cast("23", FloatType), 23f)
    checkEvaluation(cast("23", DecimalType.USER_DEFAULT), Decimal(23))
    checkEvaluation(cast("23", ByteType), 23.toByte)
    checkEvaluation(cast("23", ShortType), 23.toShort)
    checkEvaluation(cast("2012-12-11", DoubleType), null)
    checkEvaluation(cast(123, IntegerType), 123)

    checkEvaluation(cast(Literal.create(null, IntegerType), ShortType), null)
  }

  test("cast and add") {
    checkEvaluation(Add(Literal(23d), cast(true, DoubleType)), 24d)
    checkEvaluation(Add(Literal(23), cast(true, IntegerType)), 24)
    checkEvaluation(Add(Literal(23f), cast(true, FloatType)), 24f)
    checkEvaluation(Add(Literal(Decimal(23)), cast(true, DecimalType.USER_DEFAULT)), Decimal(24))
    checkEvaluation(Add(Literal(23.toByte), cast(true, ByteType)), 24.toByte)
    checkEvaluation(Add(Literal(23.toShort), cast(true, ShortType)), 24.toShort)
  }

  test("from decimal") {
    checkCast(Decimal(0.0), false)
    checkCast(Decimal(0.5), true)
    checkCast(Decimal(-5.0), true)
    checkCast(Decimal(1.5), 1.toByte)
    checkCast(Decimal(1.5), 1.toShort)
    checkCast(Decimal(1.5), 1)
    checkCast(Decimal(1.5), 1.toLong)
    checkCast(Decimal(1.5), 1.5f)
    checkCast(Decimal(1.5), 1.5)
    checkCast(Decimal(1.5), "1.5")
  }

  test("casting to fixed-precision decimals") {
    assert(cast(123, DecimalType.USER_DEFAULT).nullable === false)
    assert(cast(10.03f, DecimalType.SYSTEM_DEFAULT).nullable)
    assert(cast(10.03, DecimalType.SYSTEM_DEFAULT).nullable)
    assert(cast(Decimal(10.03), DecimalType.SYSTEM_DEFAULT).nullable === false)

    assert(cast(123, DecimalType(2, 1)).nullable)
    assert(cast(10.03f, DecimalType(2, 1)).nullable)
    assert(cast(10.03, DecimalType(2, 1)).nullable)
    assert(cast(Decimal(10.03), DecimalType(2, 1)).nullable)

    assert(cast(123, DecimalType.IntDecimal).nullable === false)
    assert(cast(10.03f, DecimalType.FloatDecimal).nullable)
    assert(cast(10.03, DecimalType.DoubleDecimal).nullable)
    assert(cast(Decimal(10.03), DecimalType(4, 2)).nullable === false)
    assert(cast(Decimal(10.03), DecimalType(5, 3)).nullable === false)

    assert(cast(Decimal(10.03), DecimalType(3, 1)).nullable)
    assert(cast(Decimal(10.03), DecimalType(4, 1)).nullable === false)
    assert(cast(Decimal(9.95), DecimalType(2, 1)).nullable)
    assert(cast(Decimal(9.95), DecimalType(3, 1)).nullable === false)

    assert(cast(Decimal("1003"), DecimalType(3, -1)).nullable)
    assert(cast(Decimal("1003"), DecimalType(4, -1)).nullable === false)
    assert(cast(Decimal("995"), DecimalType(2, -1)).nullable)
    assert(cast(Decimal("995"), DecimalType(3, -1)).nullable === false)

    assert(cast(true, DecimalType.SYSTEM_DEFAULT).nullable === false)
    assert(cast(true, DecimalType(1, 1)).nullable)


    checkEvaluation(cast(10.03, DecimalType.SYSTEM_DEFAULT), Decimal(10.03))
    checkEvaluation(cast(10.03, DecimalType(4, 2)), Decimal(10.03))
    checkEvaluation(cast(10.03, DecimalType(3, 1)), Decimal(10.0))
    checkEvaluation(cast(10.03, DecimalType(2, 0)), Decimal(10))
    checkEvaluation(cast(10.03, DecimalType(1, 0)), null)
    checkEvaluation(cast(10.03, DecimalType(2, 1)), null)
    checkEvaluation(cast(10.03, DecimalType(3, 2)), null)
    checkEvaluation(cast(Decimal(10.03), DecimalType(3, 1)), Decimal(10.0))
    checkEvaluation(cast(Decimal(10.03), DecimalType(3, 2)), null)

    checkEvaluation(cast(10.05, DecimalType.SYSTEM_DEFAULT), Decimal(10.05))
    checkEvaluation(cast(10.05, DecimalType(4, 2)), Decimal(10.05))
    checkEvaluation(cast(10.05, DecimalType(3, 1)), Decimal(10.1))
    checkEvaluation(cast(10.05, DecimalType(2, 0)), Decimal(10))
    checkEvaluation(cast(10.05, DecimalType(1, 0)), null)
    checkEvaluation(cast(10.05, DecimalType(2, 1)), null)
    checkEvaluation(cast(10.05, DecimalType(3, 2)), null)
    checkEvaluation(cast(Decimal(10.05), DecimalType(3, 1)), Decimal(10.1))
    checkEvaluation(cast(Decimal(10.05), DecimalType(3, 2)), null)

    checkEvaluation(cast(9.95, DecimalType(3, 2)), Decimal(9.95))
    checkEvaluation(cast(9.95, DecimalType(3, 1)), Decimal(10.0))
    checkEvaluation(cast(9.95, DecimalType(2, 0)), Decimal(10))
    checkEvaluation(cast(9.95, DecimalType(2, 1)), null)
    checkEvaluation(cast(9.95, DecimalType(1, 0)), null)
    checkEvaluation(cast(Decimal(9.95), DecimalType(3, 1)), Decimal(10.0))
    checkEvaluation(cast(Decimal(9.95), DecimalType(1, 0)), null)

    checkEvaluation(cast(-9.95, DecimalType(3, 2)), Decimal(-9.95))
    checkEvaluation(cast(-9.95, DecimalType(3, 1)), Decimal(-10.0))
    checkEvaluation(cast(-9.95, DecimalType(2, 0)), Decimal(-10))
    checkEvaluation(cast(-9.95, DecimalType(2, 1)), null)
    checkEvaluation(cast(-9.95, DecimalType(1, 0)), null)
    checkEvaluation(cast(Decimal(-9.95), DecimalType(3, 1)), Decimal(-10.0))
    checkEvaluation(cast(Decimal(-9.95), DecimalType(1, 0)), null)

    checkEvaluation(cast(Decimal("1003"), DecimalType.SYSTEM_DEFAULT), Decimal(1003))
    checkEvaluation(cast(Decimal("1003"), DecimalType(4, 0)), Decimal(1003))
    checkEvaluation(cast(Decimal("1003"), DecimalType(3, -1)), Decimal(1000))
    checkEvaluation(cast(Decimal("1003"), DecimalType(2, -2)), Decimal(1000))
    checkEvaluation(cast(Decimal("1003"), DecimalType(1, -2)), null)
    checkEvaluation(cast(Decimal("1003"), DecimalType(2, -1)), null)
    checkEvaluation(cast(Decimal("1003"), DecimalType(3, 0)), null)

    checkEvaluation(cast(Decimal("995"), DecimalType(3, 0)), Decimal(995))
    checkEvaluation(cast(Decimal("995"), DecimalType(3, -1)), Decimal(1000))
    checkEvaluation(cast(Decimal("995"), DecimalType(2, -2)), Decimal(1000))
    checkEvaluation(cast(Decimal("995"), DecimalType(2, -1)), null)
    checkEvaluation(cast(Decimal("995"), DecimalType(1, -2)), null)

    checkEvaluation(cast(Double.NaN, DecimalType.SYSTEM_DEFAULT), null)
    checkEvaluation(cast(1.0 / 0.0, DecimalType.SYSTEM_DEFAULT), null)
    checkEvaluation(cast(Float.NaN, DecimalType.SYSTEM_DEFAULT), null)
    checkEvaluation(cast(1.0f / 0.0f, DecimalType.SYSTEM_DEFAULT), null)

    checkEvaluation(cast(Double.NaN, DecimalType(2, 1)), null)
    checkEvaluation(cast(1.0 / 0.0, DecimalType(2, 1)), null)
    checkEvaluation(cast(Float.NaN, DecimalType(2, 1)), null)
    checkEvaluation(cast(1.0f / 0.0f, DecimalType(2, 1)), null)

    checkEvaluation(cast(true, DecimalType(2, 1)), Decimal(1))
    checkEvaluation(cast(true, DecimalType(1, 1)), null)
  }

  test("cast from date") {
    val d = Date.valueOf("1970-01-01")
    checkEvaluation(cast(d, ShortType), null)
    checkEvaluation(cast(d, IntegerType), null)
    checkEvaluation(cast(d, LongType), null)
    checkEvaluation(cast(d, FloatType), null)
    checkEvaluation(cast(d, DoubleType), null)
    checkEvaluation(cast(d, DecimalType.SYSTEM_DEFAULT), null)
    checkEvaluation(cast(d, DecimalType(10, 2)), null)
    checkEvaluation(cast(d, StringType), "1970-01-01")

    val gmtId = Option("GMT")
    checkEvaluation(cast(cast(d, TimestampType, gmtId), StringType, gmtId), "1970-01-01 00:00:00")
  }

  test("cast from timestamp") {
    val millis = 15 * 1000 + 3
    val seconds = millis * 1000 + 3
    val ts = new Timestamp(millis)
    val tss = new Timestamp(seconds)
    checkEvaluation(cast(ts, ShortType), 15.toShort)
    checkEvaluation(cast(ts, IntegerType), 15)
    checkEvaluation(cast(ts, LongType), 15.toLong)
    checkEvaluation(cast(ts, FloatType), 15.003f)
    checkEvaluation(cast(ts, DoubleType), 15.003)
    checkEvaluation(cast(cast(tss, ShortType), TimestampType),
      DateTimeUtils.fromJavaTimestamp(ts) * MILLIS_PER_SECOND)
    checkEvaluation(cast(cast(tss, IntegerType), TimestampType),
      DateTimeUtils.fromJavaTimestamp(ts) * MILLIS_PER_SECOND)
    checkEvaluation(cast(cast(tss, LongType), TimestampType),
      DateTimeUtils.fromJavaTimestamp(ts) * MILLIS_PER_SECOND)
    checkEvaluation(
      cast(cast(millis.toFloat / MILLIS_PER_SECOND, TimestampType), FloatType),
      millis.toFloat / MILLIS_PER_SECOND)
    checkEvaluation(
      cast(cast(millis.toDouble / MILLIS_PER_SECOND, TimestampType), DoubleType),
      millis.toDouble / MILLIS_PER_SECOND)
    checkEvaluation(
      cast(cast(Decimal(1), TimestampType), DecimalType.SYSTEM_DEFAULT),
      Decimal(1))

    // A test for higher precision than millis
    checkEvaluation(cast(cast(0.000001, TimestampType), DoubleType), 0.000001)

    checkEvaluation(cast(Double.NaN, TimestampType), null)
    checkEvaluation(cast(1.0 / 0.0, TimestampType), null)
    checkEvaluation(cast(Float.NaN, TimestampType), null)
    checkEvaluation(cast(1.0f / 0.0f, TimestampType), null)
  }

  test("cast from array") {
    val array = Literal.create(Seq("123", "true", "f", null),
      ArrayType(StringType, containsNull = true))
    val array_notNull = Literal.create(Seq("123", "true", "f"),
      ArrayType(StringType, containsNull = false))

    checkNullCast(ArrayType(StringType), ArrayType(IntegerType))

    {
      val ret = cast(array, ArrayType(IntegerType, containsNull = true))
      assert(ret.resolved)
      checkEvaluation(ret, Seq(123, null, null, null))
    }
    {
      val ret = cast(array, ArrayType(IntegerType, containsNull = false))
      assert(ret.resolved === false)
    }
    {
      val ret = cast(array, ArrayType(BooleanType, containsNull = true))
      assert(ret.resolved)
      checkEvaluation(ret, Seq(null, true, false, null))
    }
    {
      val ret = cast(array, ArrayType(BooleanType, containsNull = false))
      assert(ret.resolved === false)
    }

    {
      val ret = cast(array_notNull, ArrayType(IntegerType, containsNull = true))
      assert(ret.resolved)
      checkEvaluation(ret, Seq(123, null, null))
    }
    {
      val ret = cast(array_notNull, ArrayType(IntegerType, containsNull = false))
      assert(ret.resolved === false)
    }
    {
      val ret = cast(array_notNull, ArrayType(BooleanType, containsNull = true))
      assert(ret.resolved)
      checkEvaluation(ret, Seq(null, true, false))
    }
    {
      val ret = cast(array_notNull, ArrayType(BooleanType, containsNull = false))
      assert(ret.resolved === false)
    }

    {
      val ret = cast(array, IntegerType)
      assert(ret.resolved === false)
    }
  }

  test("cast from map") {
    val map = Literal.create(
      Map("a" -> "123", "b" -> "true", "c" -> "f", "d" -> null),
      MapType(StringType, StringType, valueContainsNull = true))
    val map_notNull = Literal.create(
      Map("a" -> "123", "b" -> "true", "c" -> "f"),
      MapType(StringType, StringType, valueContainsNull = false))

    checkNullCast(MapType(StringType, IntegerType), MapType(StringType, StringType))

    {
      val ret = cast(map, MapType(StringType, IntegerType, valueContainsNull = true))
      assert(ret.resolved)
      checkEvaluation(ret, Map("a" -> 123, "b" -> null, "c" -> null, "d" -> null))
    }
    {
      val ret = cast(map, MapType(StringType, IntegerType, valueContainsNull = false))
      assert(ret.resolved === false)
    }
    {
      val ret = cast(map, MapType(StringType, BooleanType, valueContainsNull = true))
      assert(ret.resolved)
      checkEvaluation(ret, Map("a" -> null, "b" -> true, "c" -> false, "d" -> null))
    }
    {
      val ret = cast(map, MapType(StringType, BooleanType, valueContainsNull = false))
      assert(ret.resolved === false)
    }
    {
      val ret = cast(map, MapType(IntegerType, StringType, valueContainsNull = true))
      assert(ret.resolved === false)
    }

    {
      val ret = cast(map_notNull, MapType(StringType, IntegerType, valueContainsNull = true))
      assert(ret.resolved)
      checkEvaluation(ret, Map("a" -> 123, "b" -> null, "c" -> null))
    }
    {
      val ret = cast(map_notNull, MapType(StringType, IntegerType, valueContainsNull = false))
      assert(ret.resolved === false)
    }
    {
      val ret = cast(map_notNull, MapType(StringType, BooleanType, valueContainsNull = true))
      assert(ret.resolved)
      checkEvaluation(ret, Map("a" -> null, "b" -> true, "c" -> false))
    }
    {
      val ret = cast(map_notNull, MapType(StringType, BooleanType, valueContainsNull = false))
      assert(ret.resolved === false)
    }
    {
      val ret = cast(map_notNull, MapType(IntegerType, StringType, valueContainsNull = true))
      assert(ret.resolved === false)
    }

    {
      val ret = cast(map, IntegerType)
      assert(ret.resolved === false)
    }
  }

  test("cast from struct") {
    checkNullCast(
      StructType(Seq(
        StructField("a", StringType),
        StructField("b", IntegerType))),
      StructType(Seq(
        StructField("a", StringType),
        StructField("b", StringType))))

    val struct = Literal.create(
      InternalRow(
        UTF8String.fromString("123"),
        UTF8String.fromString("true"),
        UTF8String.fromString("f"),
        null),
      StructType(Seq(
        StructField("a", StringType, nullable = true),
        StructField("b", StringType, nullable = true),
        StructField("c", StringType, nullable = true),
        StructField("d", StringType, nullable = true))))
    val struct_notNull = Literal.create(
      InternalRow(
        UTF8String.fromString("123"),
        UTF8String.fromString("true"),
        UTF8String.fromString("f")),
      StructType(Seq(
        StructField("a", StringType, nullable = false),
        StructField("b", StringType, nullable = false),
        StructField("c", StringType, nullable = false))))

    {
      val ret = cast(struct, StructType(Seq(
        StructField("a", IntegerType, nullable = true),
        StructField("b", IntegerType, nullable = true),
        StructField("c", IntegerType, nullable = true),
        StructField("d", IntegerType, nullable = true))))
      assert(ret.resolved)
      checkEvaluation(ret, InternalRow(123, null, null, null))
    }
    {
      val ret = cast(struct, StructType(Seq(
        StructField("a", IntegerType, nullable = true),
        StructField("b", IntegerType, nullable = true),
        StructField("c", IntegerType, nullable = false),
        StructField("d", IntegerType, nullable = true))))
      assert(ret.resolved === false)
    }
    {
      val ret = cast(struct, StructType(Seq(
        StructField("a", BooleanType, nullable = true),
        StructField("b", BooleanType, nullable = true),
        StructField("c", BooleanType, nullable = true),
        StructField("d", BooleanType, nullable = true))))
      assert(ret.resolved)
      checkEvaluation(ret, InternalRow(null, true, false, null))
    }
    {
      val ret = cast(struct, StructType(Seq(
        StructField("a", BooleanType, nullable = true),
        StructField("b", BooleanType, nullable = true),
        StructField("c", BooleanType, nullable = false),
        StructField("d", BooleanType, nullable = true))))
      assert(ret.resolved === false)
    }

    {
      val ret = cast(struct_notNull, StructType(Seq(
        StructField("a", IntegerType, nullable = true),
        StructField("b", IntegerType, nullable = true),
        StructField("c", IntegerType, nullable = true))))
      assert(ret.resolved)
      checkEvaluation(ret, InternalRow(123, null, null))
    }
    {
      val ret = cast(struct_notNull, StructType(Seq(
        StructField("a", IntegerType, nullable = true),
        StructField("b", IntegerType, nullable = true),
        StructField("c", IntegerType, nullable = false))))
      assert(ret.resolved === false)
    }
    {
      val ret = cast(struct_notNull, StructType(Seq(
        StructField("a", BooleanType, nullable = true),
        StructField("b", BooleanType, nullable = true),
        StructField("c", BooleanType, nullable = true))))
      assert(ret.resolved)
      checkEvaluation(ret, InternalRow(null, true, false))
    }
    {
      val ret = cast(struct_notNull, StructType(Seq(
        StructField("a", BooleanType, nullable = true),
        StructField("b", BooleanType, nullable = true),
        StructField("c", BooleanType, nullable = false))))
      assert(ret.resolved === false)
    }

    {
      val ret = cast(struct, StructType(Seq(
        StructField("a", StringType, nullable = true),
        StructField("b", StringType, nullable = true),
        StructField("c", StringType, nullable = true))))
      assert(ret.resolved === false)
    }
    {
      val ret = cast(struct, IntegerType)
      assert(ret.resolved === false)
    }
  }

  test("cast struct with a timestamp field") {
    val originalSchema = new StructType().add("tsField", TimestampType, nullable = false)
    // nine out of ten times I'm casting a struct, it's to normalize its fields nullability
    val targetSchema = new StructType().add("tsField", TimestampType, nullable = true)

    val inp = Literal.create(InternalRow(0L), originalSchema)
    val expected = InternalRow(0L)
    checkEvaluation(cast(inp, targetSchema), expected)
  }

  test("complex casting") {
    val complex = Literal.create(
      Row(
        Seq("123", "true", "f"),
        Map("a" -> "123", "b" -> "true", "c" -> "f"),
        Row(0)),
      StructType(Seq(
        StructField("a",
          ArrayType(StringType, containsNull = false), nullable = true),
        StructField("m",
          MapType(StringType, StringType, valueContainsNull = false), nullable = true),
        StructField("s",
          StructType(Seq(
            StructField("i", IntegerType, nullable = true)))))))

    val ret = cast(complex, StructType(Seq(
      StructField("a",
        ArrayType(IntegerType, containsNull = true), nullable = true),
      StructField("m",
        MapType(StringType, BooleanType, valueContainsNull = false), nullable = true),
      StructField("s",
        StructType(Seq(
          StructField("l", LongType, nullable = true)))))))

    assert(ret.resolved === false)
  }

  test("cast between string and interval") {
    import org.apache.spark.unsafe.types.CalendarInterval

    checkEvaluation(Cast(Literal(""), CalendarIntervalType), null)
    checkEvaluation(Cast(Literal("interval -3 month 7 hours"), CalendarIntervalType),
      new CalendarInterval(-3, 7 * CalendarInterval.MICROS_PER_HOUR))
    checkEvaluation(Cast(Literal.create(
      new CalendarInterval(15, -3 * CalendarInterval.MICROS_PER_DAY), CalendarIntervalType),
      StringType),
      "interval 1 years 3 months -3 days")
  }

  test("cast string to boolean") {
    checkCast("t", true)
    checkCast("true", true)
    checkCast("tRUe", true)
    checkCast("y", true)
    checkCast("yes", true)
    checkCast("1", true)

    checkCast("f", false)
    checkCast("false", false)
    checkCast("FAlsE", false)
    checkCast("n", false)
    checkCast("no", false)
    checkCast("0", false)

    checkEvaluation(cast("abc", BooleanType), null)
    checkEvaluation(cast("", BooleanType), null)
  }

  test("SPARK-16729 type checking for casting to date type") {
    assert(cast("1234", DateType).checkInputDataTypes().isSuccess)
    assert(cast(new Timestamp(1), DateType).checkInputDataTypes().isSuccess)
    assert(cast(false, DateType).checkInputDataTypes().isFailure)
    assert(cast(1.toByte, DateType).checkInputDataTypes().isFailure)
    assert(cast(1.toShort, DateType).checkInputDataTypes().isFailure)
    assert(cast(1, DateType).checkInputDataTypes().isFailure)
    assert(cast(1L, DateType).checkInputDataTypes().isFailure)
    assert(cast(1.0.toFloat, DateType).checkInputDataTypes().isFailure)
    assert(cast(1.0, DateType).checkInputDataTypes().isFailure)
  }

  test("SPARK-20302 cast with same structure") {
    val from = new StructType()
      .add("a", IntegerType)
      .add("b", new StructType().add("b1", LongType))

    val to = new StructType()
      .add("a1", IntegerType)
      .add("b1", new StructType().add("b11", LongType))

    val input = Row(10, Row(12L))

    checkEvaluation(cast(Literal.create(input, from), to), input)
  }

  test("SPARK-22500: cast for struct should not generate codes beyond 64KB") {
    val N = 25

    val fromInner = new StructType(
      (1 to N).map(i => StructField(s"s$i", DoubleType)).toArray)
    val toInner = new StructType(
      (1 to N).map(i => StructField(s"i$i", IntegerType)).toArray)
    val inputInner = Row.fromSeq((1 to N).map(i => i + 0.5))
    val outputInner = Row.fromSeq((1 to N))
    val fromOuter = new StructType(
      (1 to N).map(i => StructField(s"s$i", fromInner)).toArray)
    val toOuter = new StructType(
      (1 to N).map(i => StructField(s"s$i", toInner)).toArray)
    val inputOuter = Row.fromSeq((1 to N).map(_ => inputInner))
    val outputOuter = Row.fromSeq((1 to N).map(_ => outputInner))
    checkEvaluation(cast(Literal.create(inputOuter, fromOuter), toOuter), outputOuter)
  }

  test("SPARK-22570: Cast should not create a lot of global variables") {
    val ctx = new CodegenContext
    cast("1", IntegerType).genCode(ctx)
    cast("2", LongType).genCode(ctx)
    assert(ctx.inlinedMutableStates.length == 0)
  }

  test("SPARK-22825 Cast array to string") {
    val ret1 = cast(Literal.create(Array(1, 2, 3, 4, 5)), StringType)
    checkEvaluation(ret1, "[1, 2, 3, 4, 5]")
    val ret2 = cast(Literal.create(Array("ab", "cde", "f")), StringType)
    checkEvaluation(ret2, "[ab, cde, f]")
    val ret3 = cast(Literal.create(Array("ab", null, "c")), StringType)
    checkEvaluation(ret3, "[ab,, c]")
    val ret4 = cast(Literal.create(Array("ab".getBytes, "cde".getBytes, "f".getBytes)), StringType)
    checkEvaluation(ret4, "[ab, cde, f]")
    val ret5 = cast(
      Literal.create(Array("2014-12-03", "2014-12-04", "2014-12-06").map(Date.valueOf)),
      StringType)
    checkEvaluation(ret5, "[2014-12-03, 2014-12-04, 2014-12-06]")
    val ret6 = cast(
      Literal.create(Array("2014-12-03 13:01:00", "2014-12-04 15:05:00").map(Timestamp.valueOf)),
      StringType)
    checkEvaluation(ret6, "[2014-12-03 13:01:00, 2014-12-04 15:05:00]")
    val ret7 = cast(Literal.create(Array(Array(1, 2, 3), Array(4, 5))), StringType)
    checkEvaluation(ret7, "[[1, 2, 3], [4, 5]]")
    val ret8 = cast(
      Literal.create(Array(Array(Array("a"), Array("b", "c")), Array(Array("d")))),
      StringType)
    checkEvaluation(ret8, "[[[a], [b, c]], [[d]]]")
  }

  test("SPARK-22973 Cast map to string") {
    val ret1 = cast(Literal.create(Map(1 -> "a", 2 -> "b", 3 -> "c")), StringType)
    checkEvaluation(ret1, "[1 -> a, 2 -> b, 3 -> c]")
    val ret2 = cast(
      Literal.create(Map("1" -> "a".getBytes, "2" -> null, "3" -> "c".getBytes)),
      StringType)
    checkEvaluation(ret2, "[1 -> a, 2 ->, 3 -> c]")
    val ret3 = cast(
      Literal.create(Map(
        1 -> Date.valueOf("2014-12-03"),
        2 -> Date.valueOf("2014-12-04"),
        3 -> Date.valueOf("2014-12-05"))),
      StringType)
    checkEvaluation(ret3, "[1 -> 2014-12-03, 2 -> 2014-12-04, 3 -> 2014-12-05]")
    val ret4 = cast(
      Literal.create(Map(
        1 -> Timestamp.valueOf("2014-12-03 13:01:00"),
        2 -> Timestamp.valueOf("2014-12-04 15:05:00"))),
      StringType)
    checkEvaluation(ret4, "[1 -> 2014-12-03 13:01:00, 2 -> 2014-12-04 15:05:00]")
    val ret5 = cast(
      Literal.create(Map(
        1 -> Array(1, 2, 3),
        2 -> Array(4, 5, 6))),
      StringType)
    checkEvaluation(ret5, "[1 -> [1, 2, 3], 2 -> [4, 5, 6]]")
  }

  test("SPARK-22981 Cast struct to string") {
    val ret1 = cast(Literal.create((1, "a", 0.1)), StringType)
    checkEvaluation(ret1, "[1, a, 0.1]")
    val ret2 = cast(Literal.create(Tuple3[Int, String, String](1, null, "a")), StringType)
    checkEvaluation(ret2, "[1,, a]")
    val ret3 = cast(Literal.create(
      (Date.valueOf("2014-12-03"), Timestamp.valueOf("2014-12-03 15:05:00"))), StringType)
    checkEvaluation(ret3, "[2014-12-03, 2014-12-03 15:05:00]")
    val ret4 = cast(Literal.create(((1, "a"), 5, 0.1)), StringType)
    checkEvaluation(ret4, "[[1, a], 5, 0.1]")
    val ret5 = cast(Literal.create((Seq(1, 2, 3), "a", 0.1)), StringType)
    checkEvaluation(ret5, "[[1, 2, 3], a, 0.1]")
    val ret6 = cast(Literal.create((1, Map(1 -> "a", 2 -> "b", 3 -> "c"))), StringType)
    checkEvaluation(ret6, "[1, [1 -> a, 2 -> b, 3 -> c]]")
  }

<<<<<<< HEAD
  test("SPARK-24598: Cast to long should fail on overflow") {
    checkExceptionInExpression[ArithmeticException](
      cast(Literal.create(Decimal(Long.MaxValue) + Decimal(1)), LongType), "Overflow")
    checkEvaluation(cast(Literal.create(Decimal(Long.MaxValue)), LongType), Long.MaxValue)
=======
  test("up-cast") {
    def isCastSafe(from: NumericType, to: NumericType): Boolean = (from, to) match {
      case (_, dt: DecimalType) => dt.isWiderThan(from)
      case (dt: DecimalType, _) => dt.isTighterThan(to)
      case _ => numericPrecedence.indexOf(from) <= numericPrecedence.indexOf(to)
    }

    def makeComplexTypes(dt: NumericType, nullable: Boolean): Seq[DataType] = {
      Seq(
        new StructType().add("a", dt, nullable).add("b", dt, nullable),
        ArrayType(dt, nullable),
        MapType(dt, dt, nullable),
        ArrayType(new StructType().add("a", dt, nullable), nullable),
        new StructType().add("a", ArrayType(dt, nullable), nullable)
      )
    }

    import DataTypeTestUtils.numericTypes
    numericTypes.foreach { from =>
      val (safeTargetTypes, unsafeTargetTypes) = numericTypes.partition(to => isCastSafe(from, to))

      safeTargetTypes.foreach { to =>
        assert(Cast.canUpCast(from, to), s"It should be possible to up-cast $from to $to")

        // If the nullability is compatible, we can up-cast complex types too.
        Seq(true -> true, false -> false, false -> true).foreach { case (fn, tn) =>
          makeComplexTypes(from, fn).zip(makeComplexTypes(to, tn)).foreach {
            case (complexFromType, complexToType) =>
              assert(Cast.canUpCast(complexFromType, complexToType))
          }
        }

        makeComplexTypes(from, true).zip(makeComplexTypes(to, false)).foreach {
          case (complexFromType, complexToType) =>
            assert(!Cast.canUpCast(complexFromType, complexToType))
        }
      }

      unsafeTargetTypes.foreach { to =>
        assert(!Cast.canUpCast(from, to), s"It shouldn't be possible to up-cast $from to $to")
        makeComplexTypes(from, true).zip(makeComplexTypes(to, true)).foreach {
          case (complexFromType, complexToType) =>
            assert(!Cast.canUpCast(complexFromType, complexToType))
        }
      }
    }
  }

  test("SPARK-27671: cast from nested null type in struct") {
    import DataTypeTestUtils._

    atomicTypes.foreach { atomicType =>
      val struct = Literal.create(
        InternalRow(null),
        StructType(Seq(StructField("a", NullType, nullable = true))))

      val ret = cast(struct, StructType(Seq(
        StructField("a", atomicType, nullable = true))))
      assert(ret.resolved)
      checkEvaluation(ret, InternalRow(null))
    }
>>>>>>> 113f8c8d
  }
}<|MERGE_RESOLUTION|>--- conflicted
+++ resolved
@@ -956,12 +956,12 @@
     checkEvaluation(ret6, "[1, [1 -> a, 2 -> b, 3 -> c]]")
   }
 
-<<<<<<< HEAD
   test("SPARK-24598: Cast to long should fail on overflow") {
     checkExceptionInExpression[ArithmeticException](
       cast(Literal.create(Decimal(Long.MaxValue) + Decimal(1)), LongType), "Overflow")
     checkEvaluation(cast(Literal.create(Decimal(Long.MaxValue)), LongType), Long.MaxValue)
-=======
+  }
+
   test("up-cast") {
     def isCastSafe(from: NumericType, to: NumericType): Boolean = (from, to) match {
       case (_, dt: DecimalType) => dt.isWiderThan(from)
@@ -1023,6 +1023,5 @@
       assert(ret.resolved)
       checkEvaluation(ret, InternalRow(null))
     }
->>>>>>> 113f8c8d
   }
 }