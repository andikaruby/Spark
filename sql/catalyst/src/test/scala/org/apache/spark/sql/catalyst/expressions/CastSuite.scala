--- conflicted
+++ resolved
@@ -270,13 +270,8 @@
       checkEvaluation(
         cast(cast(new Timestamp(c.getTimeInMillis), StringType, timeZoneId),
           TimestampType, timeZoneId),
-<<<<<<< HEAD
-        fromMillis(c.getTimeInMillis))
+        millisToMicros(c.getTimeInMillis))
       c = Calendar.getInstance(TimeZoneUTC)
-=======
-        millisToMicros(c.getTimeInMillis))
-      c = Calendar.getInstance(TimeZoneGMT)
->>>>>>> ffc0935e
       c.set(2015, 10, 1, 2, 30, 0)
       checkEvaluation(
         cast(cast(new Timestamp(c.getTimeInMillis), StringType, timeZoneId),
