--- conflicted
+++ resolved
@@ -718,65 +718,15 @@
   }
 
   test("SPARK-22973 Cast map to string") {
-<<<<<<< HEAD
-    val ret1 = cast(Literal.create(Map(1 -> "a", 2 -> "b", 3 -> "c")), StringType)
-    checkEvaluation(ret1, "[1 -> a, 2 -> b, 3 -> c]")
-    Seq(false, true).foreach { omitNull =>
-      withSQLConf(SQLConf.LEGACY_COMPLEX_TYPES_TO_STRING.key -> omitNull.toString) {
-        val ret2 = cast(
-          Literal.create(Map("1" -> "a".getBytes, "2" -> null, "3" -> "c".getBytes)),
-          StringType)
-        checkEvaluation(ret2, s"[1 -> a, 2 ->${if (omitNull) "" else " null"}, 3 -> c]")
-      }
-    }
-    val ret3 = cast(
-      Literal.create(Map(
-        1 -> Date.valueOf("2014-12-03"),
-        2 -> Date.valueOf("2014-12-04"),
-        3 -> Date.valueOf("2014-12-05"))),
-      StringType)
-    checkEvaluation(ret3, "[1 -> 2014-12-03, 2 -> 2014-12-04, 3 -> 2014-12-05]")
-    val ret4 = cast(
-      Literal.create(Map(
-        1 -> Timestamp.valueOf("2014-12-03 13:01:00"),
-        2 -> Timestamp.valueOf("2014-12-04 15:05:00"))),
-      StringType)
-    checkEvaluation(ret4, "[1 -> 2014-12-03 13:01:00, 2 -> 2014-12-04 15:05:00]")
-    val ret5 = cast(
-      Literal.create(Map(
-        1 -> Array(1, 2, 3),
-        2 -> Array(4, 5, 6))),
-      StringType)
-    checkEvaluation(ret5, "[1 -> [1, 2, 3], 2 -> [4, 5, 6]]")
-  }
-
-  test("SPARK-22981 Cast struct to string") {
-    val ret1 = cast(Literal.create((1, "a", 0.1)), StringType)
-    checkEvaluation(ret1, "[1, a, 0.1]")
-    Seq(false, true).foreach { omitNull =>
-      withSQLConf(SQLConf.LEGACY_COMPLEX_TYPES_TO_STRING.key -> omitNull.toString) {
-        val ret2 = cast(Literal.create(Tuple3[Int, String, String](1, null, "a")), StringType)
-        checkEvaluation(ret2, s"[1,${if (omitNull) "" else " null"}, a]")
-      }
-    }
-    val ret3 = cast(Literal.create(
-      (Date.valueOf("2014-12-03"), Timestamp.valueOf("2014-12-03 15:05:00"))), StringType)
-    checkEvaluation(ret3, "[2014-12-03, 2014-12-03 15:05:00]")
-    val ret4 = cast(Literal.create(((1, "a"), 5, 0.1)), StringType)
-    checkEvaluation(ret4, "[[1, a], 5, 0.1]")
-    val ret5 = cast(Literal.create((Seq(1, 2, 3), "a", 0.1)), StringType)
-    checkEvaluation(ret5, "[[1, 2, 3], a, 0.1]")
-    val ret6 = cast(Literal.create((1, Map(1 -> "a", 2 -> "b", 3 -> "c"))), StringType)
-    checkEvaluation(ret6, "[1, [1 -> a, 2 -> b, 3 -> c]]")
-=======
     Seq(
-      "false" -> ("{", "}"),
-      "true" -> ("[", "]")).foreach { case (legacyBrackets, (lb, rb)) =>
-      withSQLConf(SQLConf.LEGACY_COMPLEX_TYPES_TO_STRING.key -> legacyBrackets) {
+      false -> ("{", "}"),
+      true -> ("[", "]")).foreach { case (legacyCast, (lb, rb)) =>
+      withSQLConf(SQLConf.LEGACY_COMPLEX_TYPES_TO_STRING.key -> legacyCast.toString) {
         val ret1 = cast(Literal.create(Map(1 -> "a", 2 -> "b", 3 -> "c")), StringType)
         checkEvaluation(ret1, s"${lb}1 -> a, 2 -> b, 3 -> c$rb")
         val ret2 = cast(
-          Literal.create(Map("1" -> "a".getBytes, "2" -> null, "3" -> "c".getBytes)),
+          Literal.create(Map(
+            "1" -> "a".getBytes, "2" ->${if (legacyCast) "" else " null"}, "3" -> "c".getBytes)),
           StringType)
         checkEvaluation(ret2, s"${lb}1 -> a, 2 ->, 3 -> c$rb")
         val ret3 = cast(
@@ -804,13 +754,13 @@
 
   test("SPARK-22981 Cast struct to string") {
     Seq(
-      "false" -> ("{", "}"),
-      "true" -> ("[", "]")).foreach { case (legacyBrackets, (lb, rb)) =>
-      withSQLConf(SQLConf.LEGACY_COMPLEX_TYPES_TO_STRING.key -> legacyBrackets) {
+      false -> ("{", "}"),
+      true -> ("[", "]")).foreach { case (legacyCast, (lb, rb)) =>
+      withSQLConf(SQLConf.LEGACY_COMPLEX_TYPES_TO_STRING.key -> legacyCast.toString) {
         val ret1 = cast(Literal.create((1, "a", 0.1)), StringType)
         checkEvaluation(ret1, s"${lb}1, a, 0.1$rb")
         val ret2 = cast(Literal.create(Tuple3[Int, String, String](1, null, "a")), StringType)
-        checkEvaluation(ret2, s"${lb}1,, a$rb")
+        checkEvaluation(ret2, s"${lb}1,${if (legacyCast) "" else " null"}, a$rb")
         val ret3 = cast(Literal.create(
           (Date.valueOf("2014-12-03"), Timestamp.valueOf("2014-12-03 15:05:00"))), StringType)
         checkEvaluation(ret3, s"${lb}2014-12-03, 2014-12-03 15:05:00$rb")
@@ -822,7 +772,6 @@
         checkEvaluation(ret6, s"${lb}1, ${lb}1 -> a, 2 -> b, 3 -> c$rb$rb")
       }
     }
->>>>>>> 0660a050
   }
 
   test("up-cast") {
