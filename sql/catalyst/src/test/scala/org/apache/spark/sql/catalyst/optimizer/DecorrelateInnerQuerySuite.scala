/*
 * Licensed to the Apache Software Foundation (ASF) under one or more
 * contributor license agreements.  See the NOTICE file distributed with
 * this work for additional information regarding copyright ownership.
 * The ASF licenses this file to You under the Apache License, Version 2.0
 * (the "License"); you may not use this file except in compliance with
 * the License.  You may obtain a copy of the License at
 *
 *    http://www.apache.org/licenses/LICENSE-2.0
 *
 * Unless required by applicable law or agreed to in writing, software
 * distributed under the License is distributed on an "AS IS" BASIS,
 * WITHOUT WARRANTIES OR CONDITIONS OF ANY KIND, either express or implied.
 * See the License for the specific language governing permissions and
 * limitations under the License.
 */

package org.apache.spark.sql.catalyst.optimizer

import org.apache.spark.sql.catalyst.dsl.expressions._
import org.apache.spark.sql.catalyst.dsl.plans._
import org.apache.spark.sql.catalyst.expressions._
import org.apache.spark.sql.catalyst.plans._
import org.apache.spark.sql.catalyst.plans.logical._
import org.apache.spark.sql.types.IntegerType

class DecorrelateInnerQuerySuite extends PlanTest {

  val a = AttributeReference("a", IntegerType)()
  val b = AttributeReference("b", IntegerType)()
  val c = AttributeReference("c", IntegerType)()
  val x = AttributeReference("x", IntegerType)()
  val y = AttributeReference("y", IntegerType)()
  val z = AttributeReference("z", IntegerType)()
  val a3 = AttributeReference("a3", IntegerType)()
  val b3 = AttributeReference("b3", IntegerType)()
  val c3 = AttributeReference("c3", IntegerType)()
  val a4 = AttributeReference("a4", IntegerType)()
  val b4 = AttributeReference("b4", IntegerType)()
  val t0 = OneRowRelation()
  val testRelation = LocalRelation(a, b, c)
  val testRelation2 = LocalRelation(x, y, z)
  val testRelation3 = LocalRelation(a3, b3, c3)
  val testRelation4 = LocalRelation(a4, b4)

  private def hasOuterReferences(plan: LogicalPlan): Boolean = {
    plan.exists(_.expressions.exists(SubExprUtils.containsOuter))
  }

  private def check(
      innerPlan: LogicalPlan,
      outerPlan: LogicalPlan,
      correctAnswer: LogicalPlan,
      conditions: Seq[Expression]): Unit = {
    val (outputPlan, joinCond) = DecorrelateInnerQuery(innerPlan, outerPlan.select())
    assert(!hasOuterReferences(outputPlan))
    comparePlans(outputPlan, correctAnswer)
    assert(joinCond.length == conditions.length)
    joinCond.zip(conditions).foreach(e => compareExpressions(e._1, e._2))
  }

  test("filter with correlated equality predicates only") {
    val outerPlan = testRelation2
    val innerPlan =
      Project(Seq(a, b),
        Filter(OuterReference(x) === a,
          testRelation))
    val correctAnswer = Project(Seq(a, b), testRelation)
    check(innerPlan, outerPlan, correctAnswer, Seq(x === a))
  }

  test("filter with local and correlated equality predicates") {
    val outerPlan = testRelation2
    val innerPlan =
      Project(Seq(a, b),
        Filter(And(OuterReference(x) === a, b === 3),
          testRelation))
    val correctAnswer =
      Project(Seq(a, b),
        Filter(b === 3,
          testRelation))
    check(innerPlan, outerPlan, correctAnswer, Seq(x === a))
  }

  test("filter with correlated non-equality predicates") {
    val outerPlan = testRelation2
    val innerPlan =
      Project(Seq(a, b),
        Filter(OuterReference(x) > a,
          testRelation))
    val correctAnswer = Project(Seq(a, b), testRelation)
    check(innerPlan, outerPlan, correctAnswer, Seq(x > a))
  }

  test("duplicated output attributes") {
    val outerPlan = testRelation
    val innerPlan =
      Project(Seq(a),
        Filter(OuterReference(a) === a,
          testRelation))
    val (outputPlan, joinCond) = DecorrelateInnerQuery(innerPlan, outerPlan.select())
    val a1 = outputPlan.output.head
    val correctAnswer =
      Project(Seq(Alias(a, a1.name)(a1.exprId)),
        Project(Seq(a),
          testRelation))
    comparePlans(outputPlan, correctAnswer)
    assert(joinCond == Seq(a === a1))
  }

  test("filter with equality predicates with correlated values on both sides") {
    val outerPlan = testRelation2
    val innerPlan =
      Project(Seq(a),
        Filter(OuterReference(x) === OuterReference(y) + b,
          testRelation))
    val correctAnswer = Project(Seq(a, b), testRelation)
    check(innerPlan, outerPlan, correctAnswer, Seq(x === y + b))
  }

  test("aggregate with correlated equality predicates that can be pulled up") {
    val outerPlan = testRelation2
    val minB = Alias(min(b), "min_b")()
    val innerPlan =
      Aggregate(Nil, Seq(minB),
        Filter(And(OuterReference(x) === a, b === 3),
          testRelation))
    val correctAnswer =
      Aggregate(Seq(a), Seq(minB, a),
        Filter(b === 3,
          testRelation))
    check(innerPlan, outerPlan, correctAnswer, Seq(x === a))
  }

  test("aggregate with correlated equality predicates that cannot be pulled up") {
    val outerPlan = testRelation2
    val minB = Alias(min(b), "min_b")()
    val innerPlan =
      Aggregate(Nil, Seq(minB),
        Filter(OuterReference(x) === OuterReference(y) + a,
          testRelation))
    val correctAnswer =
      Aggregate(Seq(x, y), Seq(minB, x, y),
        Filter(x === y + a,
          DomainJoin(Seq(x, y), testRelation)))
    check(innerPlan, outerPlan, correctAnswer, Seq(x <=> x, y <=> y))
  }

  test("aggregate with correlated equality predicates that has no attribute") {
    val outerPlan = testRelation2
    val minB = Alias(min(b), "min_b")()
    val innerPlan =
      Aggregate(Nil, Seq(minB),
        Filter(OuterReference(x) === OuterReference(y),
          testRelation))
    val correctAnswer =
      Aggregate(Nil, Seq(minB),
        testRelation)
    check(innerPlan, outerPlan, correctAnswer, Seq(x === y))
  }

  test("aggregate with correlated non-equality predicates") {
    val outerPlan = testRelation2
    val minB = Alias(min(b), "min_b")()
    val innerPlan =
      Aggregate(Nil, Seq(minB),
        Filter(OuterReference(x) > a,
          testRelation))
    val correctAnswer =
      Aggregate(Seq(x), Seq(minB, x),
        Filter(x > a,
          DomainJoin(Seq(x), testRelation)))
    check(innerPlan, outerPlan, correctAnswer, Seq(x <=> x))
  }

  test("join with correlated equality predicates") {
    val outerPlan = testRelation2
    val joinCondition = Some($"t1.b" === $"t2.b")
    val left =
      Project(Seq(b),
        Filter(OuterReference(x) === b,
          testRelation)).as("t1")
    val right =
      Project(Seq(b),
        Filter(OuterReference(x) === a,
          testRelation)).as("t2")
    Seq(Inner, LeftOuter, LeftSemi, LeftAnti, RightOuter, FullOuter, Cross).foreach { joinType =>
      val innerPlan = Join(left, right, joinType, joinCondition, JoinHint.NONE).analyze
      val newLeft = Project(Seq(b), testRelation).as("t1")
      val newRight = Project(Seq(b, a), testRelation).as("t2")
      // Since the left-hand side has outer(x) = b, and the right-hand side has outer(x) = a, the
      // join condition will be augmented with b <=> a.
      val newCond = Some(And($"t1.b" <=> $"t2.a", $"t1.b" === $"t2.b"))
      val correctAnswer = Join(newLeft, newRight, joinType, newCond, JoinHint.NONE).analyze
      check(innerPlan, outerPlan, correctAnswer, Seq(x === b, x === a))
    }
  }

  test("correlated values inside join condition") {
    val outerPlan = testRelation2
    val innerPlan =
      Join(
        testRelation.as("t1"),
        Filter(OuterReference(y) === b3, testRelation3),
        Inner,
        Some(OuterReference(x) === a),
        JoinHint.NONE)
    val correctAnswer =
      Join(
        testRelation.as("t1"), testRelation3,
        Inner, Some(a === a), JoinHint.NONE)
    check(innerPlan, outerPlan, correctAnswer, Seq(b3 === y, x === a))
  }

  test("correlated values in project") {
    val outerPlan = testRelation2
    val innerPlan = Project(Seq(OuterReference(x).as("x1"), OuterReference(y).as("y1")), t0)
    val correctAnswer = Project(
      Seq(x.as("x1"), y.as("y1"), x, y), DomainJoin(Seq(x, y), t0))
    check(innerPlan, outerPlan, correctAnswer, Seq(x <=> x, y <=> y))
  }

  test("correlated values in project with alias") {
    val outerPlan = testRelation2
    val innerPlan =
      Project(Seq(OuterReference(x).as("x1"), $"y1", $"sum"),
        Project(Seq(
          OuterReference(x),
          OuterReference(y).as("y1"),
          Add(OuterReference(x), OuterReference(y)).as("sum")),
            testRelation)).analyze
    val correctAnswer =
      Project(Seq(x.as("x1"), $"y1", $"sum", x, y),
        Project(Seq(x.as(x.name), y.as("y1"), (x + y).as("sum"), x, y),
          DomainJoin(Seq(x, y), testRelation))).analyze
    check(innerPlan, outerPlan, correctAnswer, Seq(x <=> x, y <=> y))
  }

  test("correlated values in project with correlated equality conditions in filter") {
    val outerPlan = testRelation2
    val innerPlan =
      Project(
        Seq(OuterReference(x).as("x1")),
        Filter(
          And(OuterReference(x) === a, And(OuterReference(x) + OuterReference(y) === c, b === 1)),
          testRelation
        )
      )
    val correctAnswer = Project(Seq(a.as("x1"), a, c), Filter(b === 1, testRelation))
    check(innerPlan, outerPlan, correctAnswer, Seq(x === a, x + y === c))
  }

  test("correlated values in project without correlated equality conditions in filter") {
    val outerPlan = testRelation2
    val innerPlan =
      Project(
        Seq(OuterReference(y).as("y1")),
        Filter(
          And(OuterReference(x) === a, And(OuterReference(x) + OuterReference(y) === c, b === 1)),
          testRelation
        )
      )
    val correctAnswer =
      Project(Seq(y.as("y1"), y, a, c),
        Filter(b === 1,
          DomainJoin(Seq(y), testRelation)
        )
      )
    check(innerPlan, outerPlan, correctAnswer, Seq(y <=> y, x === a, x + y === c))
  }

  test("correlated values in project with aggregate") {
    val outerPlan = testRelation2
    val innerPlan =
      Aggregate(
        Seq($"x1"), Seq(min($"y1").as("min_y1")),
        Project(
          Seq(a, OuterReference(x).as("x1"), OuterReference(y).as("y1")),
          Filter(
            And(OuterReference(x) === a, OuterReference(y) === OuterReference(z)),
            testRelation
          )
        )
      ).analyze
    val correctAnswer =
      Aggregate(
        Seq($"x1", y, a), Seq(min($"y1").as("min_y1"), y, a),
        Project(
          Seq(a, a.as("x1"), y.as("y1"), y),
          DomainJoin(Seq(y), testRelation)
        )
      ).analyze
    check(innerPlan, outerPlan, correctAnswer, Seq(y <=> y, x === a, y === z))
  }

  test("SPARK-36124: union in correlation path") {
    val outerPlan = testRelation2
    val innerPlan =
      Union(
        Filter(And(OuterReference(x) === a, c === 3),
          testRelation),
        Filter(And(OuterReference(y) === b, c === 6),
          testRelation))
    val correctAnswer =
      Union(
        Project(Seq(a, b, c, x, y),
          Filter(And(x === a, c === 3),
            DomainJoin(Seq(x, y),
              testRelation))),
        Project(Seq(a, b, c, x, y),
          Filter(And(y === b, c === 6),
            DomainJoin(Seq(x, y),
              testRelation)))
      )
    check(innerPlan, outerPlan, correctAnswer, Seq(x <=> x, y <=> y))
  }

  test("SPARK-36124: another union in correlation path") {
    val outerPlan = testRelation2
    val innerPlan =
      Union(Seq(
        Filter(And(OuterReference(x) === a, a > 2),
          testRelation),
        Filter(And(OuterReference(y) === b, b > 3),
          testRelation),
        Filter(And(OuterReference(z) === c, c > 4),
          testRelation)))
    val correctAnswer =
      Union(Seq(
        Project(Seq(a, b, c, x, y, z),
          Filter(And(x === a, a > 2),
            DomainJoin(Seq(x, y, z),
              testRelation))),
        Project(Seq(a, b, c, x, y, z),
          Filter(And(y === b, b > 3),
            DomainJoin(Seq(x, y, z),
              testRelation))),
        Project(Seq(a, b, c, x, y, z),
          Filter(And(z === c, c > 4),
            DomainJoin(Seq(x, y, z),
              testRelation)))
      ))
    check(innerPlan, outerPlan, correctAnswer, Seq(x <=> x, y <=> y, z <=> z))
  }

  test("SPARK-36124: INTERSECT ALL in correlation path") {
    val outerPlan = testRelation2
    val innerPlan =
      Intersect(
        Filter(And(OuterReference(x) === a, c === 3),
          testRelation),
        Filter(And(OuterReference(y) === b3, c3 === 6),
          testRelation3),
        isAll = true)
    val x2 = x.newInstance()
    val y2 = y.newInstance()
    val correctAnswer =
      Intersect(
        Project(Seq(a, b, c, x, y),
          Filter(And(x === a, c === 3),
            DomainJoin(Seq(x, y),
              testRelation))),
        Project(Seq(a3, b3, c3, x2, y2),
          Filter(And(y2 === b3, c3 === 6),
            DomainJoin(Seq(x2, y2),
              testRelation3))),
        isAll = true
      )
    check(innerPlan, outerPlan, correctAnswer, Seq(x <=> x, y <=> y))
  }

    test("SPARK-36124: INTERSECT DISTINCT in correlation path") {
    val outerPlan = testRelation2
    val innerPlan =
      Intersect(
        Filter(And(OuterReference(x) === a, c === 3),
          testRelation),
        Filter(And(OuterReference(y) === b3, c3 === 6),
          testRelation3),
        isAll = false)
    val x2 = x.newInstance()
    val y2 = y.newInstance()
    val correctAnswer =
      Intersect(
        Project(Seq(a, b, c, x, y),
          Filter(And(x === a, c === 3),
            DomainJoin(Seq(x, y),
              testRelation))),
        Project(Seq(a3, b3, c3, x2, y2),
          Filter(And(y2 === b3, c3 === 6),
            DomainJoin(Seq(x2, y2),
              testRelation3))),
        isAll = false
      )
    check(innerPlan, outerPlan, correctAnswer, Seq(x <=> x, y <=> y))
  }

  test("SPARK-36124: EXCEPT ALL in correlation path") {
    val outerPlan = testRelation2
    val innerPlan =
      Except(
        Filter(And(OuterReference(x) === a, c === 3),
          testRelation),
        Filter(And(OuterReference(y) === b3, c3 === 6),
          testRelation3),
        isAll = true)
    val x2 = x.newInstance()
    val y2 = y.newInstance()
    val correctAnswer =
      Except(
        Project(Seq(a, b, c, x, y),
          Filter(And(x === a, c === 3),
            DomainJoin(Seq(x, y),
              testRelation))),
        Project(Seq(a3, b3, c3, x2, y2),
          Filter(And(y2 === b3, c3 === 6),
            DomainJoin(Seq(x2, y2),
              testRelation3))),
        isAll = true
      )
    check(innerPlan, outerPlan, correctAnswer, Seq(x <=> x, y <=> y))
  }

  test("SPARK-36124: EXCEPT DISTINCT in correlation path") {
    val outerPlan = testRelation2
    val innerPlan =
      Except(
        Filter(And(OuterReference(x) === a, c === 3),
          testRelation),
        Filter(And(OuterReference(y) === b3, c3 === 6),
          testRelation3),
        isAll = false)
    val x2 = x.newInstance()
    val y2 = y.newInstance()
    val correctAnswer =
      Except(
        Project(Seq(a, b, c, x, y),
          Filter(And(x === a, c === 3),
            DomainJoin(Seq(x, y),
              testRelation))),
        Project(Seq(a3, b3, c3, x2, y2),
          Filter(And(y2 === b3, c3 === 6),
            DomainJoin(Seq(x2, y2),
              testRelation3))),
        isAll = false
      )
    check(innerPlan, outerPlan, correctAnswer, Seq(x <=> x, y <=> y))
  }

  test("SPARK-38155: distinct with non-equality correlated predicates") {
    val outerPlan = testRelation2
    val innerPlan =
      Distinct(
        Project(Seq(b),
          Filter(OuterReference(x) > a, testRelation)))
    val correctAnswer =
      Distinct(
        Project(Seq(b, x),
          Filter(x > a,
            DomainJoin(Seq(x), testRelation))))
    check(innerPlan, outerPlan, correctAnswer, Seq(x <=> x))
  }

<<<<<<< HEAD
  test("window function with correlated equality predicate") {
    val outerPlan = testRelation2
    val innerPlan =
      Window(Seq(b, c),
        partitionSpec = Seq(c), orderSpec = b.asc :: Nil,
        Filter(And(OuterReference(x) === a, b === 3),
          testRelation))
    // Both the project list and the partition spec have added the correlated variable.
    val correctAnswer =
      Window(Seq(b, c, a), partitionSpec = Seq(c, a), orderSpec = b.asc :: Nil,
        Filter(b === 3,
          testRelation))
    check(innerPlan, outerPlan, correctAnswer, Seq(x === a))
  }

  test("window function with correlated non-equality predicate") {
    val outerPlan = testRelation2
    val innerPlan =
      Window(Seq(b, c),
        partitionSpec = Seq(c), orderSpec = b.asc :: Nil,
        Filter(And(OuterReference(x) > a, b === 3),
          testRelation))
    // Both the project list and the partition spec have added the correlated variable.
    // The input to the filter is a domain join that produces 'x' values.
    val correctAnswer =
    Window(Seq(b, c, x), partitionSpec = Seq(c, x), orderSpec = b.asc :: Nil,
      Filter(And(b === 3, x > a),
        DomainJoin(Seq(x), testRelation)))
    check(innerPlan, outerPlan, correctAnswer, Seq(x <=> x))
  }

  test("window function with correlated columns inside") {
    val outerPlan = testRelation2
    val innerPlan =
      Window(Seq(b, c),
        partitionSpec = Seq(c, OuterReference(x)), orderSpec = b.asc :: Nil,
        Filter(b === 3,
          testRelation))
    val e = intercept[java.lang.AssertionError] {
      DecorrelateInnerQuery(innerPlan, outerPlan.select())
    }
    assert(e.getMessage.contains("Correlated column is not allowed in"))
=======
  test("SPARK-43780: aggregation in subquery with correlated equi-join") {
    // Join in the subquery is on equi-predicates, so all the correlated references can be
    // substituted by equivalent ones from the outer query, and domain join is not needed.
    val outerPlan = testRelation
    val innerPlan =
      Aggregate(
        Seq.empty[Expression], Seq(Alias(count(Literal(1)), "a")()),
        Project(Seq(x, y, a3, b3),
          Join(testRelation2, testRelation3, Inner,
            Some(And(x === a3, y === OuterReference(a))), JoinHint.NONE)))

    val correctAnswer =
      Aggregate(
        Seq(y), Seq(Alias(count(Literal(1)), "a")(), y),
        Project(Seq(x, y, a3, b3),
          Join(testRelation2, testRelation3, Inner, Some(And(y === y, x === a3)), JoinHint.NONE)))
    check(innerPlan, outerPlan, correctAnswer, Seq(y === a))
  }

  test("SPARK-43780: aggregation in subquery with correlated non-equi-join") {
    // Join in the subquery is on non-equi-predicate, so we introduce a DomainJoin.
    val outerPlan = testRelation
    val innerPlan =
      Aggregate(
        Seq.empty[Expression], Seq(Alias(count(Literal(1)), "a")()),
        Project(Seq(x, y, a3, b3),
          Join(testRelation2, testRelation3, Inner,
            Some(And(x === a3, y > OuterReference(a))), JoinHint.NONE)))
    val correctAnswer =
      Aggregate(
        Seq(a), Seq(Alias(count(Literal(1)), "a")(), a),
        Project(Seq(x, y, a3, b3, a),
          Join(
            DomainJoin(Seq(a), testRelation2),
            testRelation3, Inner, Some(And(x === a3, y > a)), JoinHint.NONE)))
    check(innerPlan, outerPlan, correctAnswer, Seq(a <=> a))
  }

  test("SPARK-43780: aggregation in subquery with correlated left join") {
    // Join in the subquery is on equi-predicates, so all the correlated references can be
    // substituted by equivalent ones from the outer query, and domain join is not needed.
    val outerPlan = testRelation
    val innerPlan =
      Aggregate(
        Seq.empty[Expression], Seq(Alias(count(Literal(1)), "a")()),
        Project(Seq(x, y, a3, b3),
          Join(testRelation2, testRelation3, LeftOuter,
            Some(And(x === a3, y === OuterReference(a))), JoinHint.NONE)))

    val correctAnswer =
      Aggregate(
        Seq(a), Seq(Alias(count(Literal(1)), "a")(), a),
        Project(Seq(x, y, a3, b3, a),
          Join(DomainJoin(Seq(a), testRelation2), testRelation3, LeftOuter,
            Some(And(y === a, x === a3)), JoinHint.NONE)))
    check(innerPlan, outerPlan, correctAnswer, Seq(a <=> a))
  }

  test("SPARK-43780: aggregation in subquery with correlated left join, " +
    "correlation over right side") {
    // Same as above, but the join predicate connects the outer reference and the column from the
    // right (optional) side of the left join. Domain join is still not needed.
    val outerPlan = testRelation
    val innerPlan =
      Aggregate(
        Seq.empty[Expression], Seq(Alias(count(Literal(1)), "a")()),
        Project(Seq(x, y, a3, b3),
          Join(testRelation2, testRelation3, LeftOuter,
            Some(And(x === a3, b3 === OuterReference(b))), JoinHint.NONE)))

    val correctAnswer =
      Aggregate(
        Seq(b), Seq(Alias(count(Literal(1)), "a")(), b),
        Project(Seq(x, y, a3, b3, b),
          Join(DomainJoin(Seq(b), testRelation2), testRelation3, LeftOuter,
            Some(And(b === b3, x === a3)), JoinHint.NONE)))
    check(innerPlan, outerPlan, correctAnswer, Seq(b <=> b))
  }

  test("SPARK-43780: correlated left join preserves the join predicates") {
    // Left outer join preserves both predicates after being decorrelated.
    val outerPlan = testRelation
    val innerPlan =
      Filter(
        IsNotNull(c3),
        Project(Seq(x, y, a3, b3, c3),
          Join(testRelation2, testRelation3, LeftOuter,
            Some(And(x === a3, b3 === OuterReference(b))), JoinHint.NONE)))

    val correctAnswer =
      Filter(
        IsNotNull(c3),
        Project(Seq(x, y, a3, b3, c3, b),
          Join(DomainJoin(Seq(b), testRelation2), testRelation3, LeftOuter,
            Some(And(x === a3, b === b3)), JoinHint.NONE)))
    check(innerPlan, outerPlan, correctAnswer, Seq(b <=> b))
  }

  test("SPARK-43780: union all in subquery with correlated join") {
    val outerPlan = testRelation
    val innerPlan =
      Union(
        Seq(Project(Seq(x, b3),
          Join(testRelation2, testRelation3, Inner,
            Some(And(x === a3, y === OuterReference(a))), JoinHint.NONE)),
          Project(Seq(a4, b4),
            testRelation4)))
    val correctAnswer =
      Union(
        Seq(Project(Seq(x, b3, a),
          Project(Seq(x, b3, a),
            Join(
              DomainJoin(Seq(a), testRelation2),
              testRelation3, Inner,
              Some(And(x === a3, y === a)), JoinHint.NONE))),
          Project(Seq(a4, b4, a),
            DomainJoin(Seq(a),
              Project(Seq(a4, b4), testRelation4)))))
    check(innerPlan, outerPlan, correctAnswer, Seq(a <=> a))
>>>>>>> 72c62b65
  }
}<|MERGE_RESOLUTION|>--- conflicted
+++ resolved
@@ -461,50 +461,6 @@
     check(innerPlan, outerPlan, correctAnswer, Seq(x <=> x))
   }
 
-<<<<<<< HEAD
-  test("window function with correlated equality predicate") {
-    val outerPlan = testRelation2
-    val innerPlan =
-      Window(Seq(b, c),
-        partitionSpec = Seq(c), orderSpec = b.asc :: Nil,
-        Filter(And(OuterReference(x) === a, b === 3),
-          testRelation))
-    // Both the project list and the partition spec have added the correlated variable.
-    val correctAnswer =
-      Window(Seq(b, c, a), partitionSpec = Seq(c, a), orderSpec = b.asc :: Nil,
-        Filter(b === 3,
-          testRelation))
-    check(innerPlan, outerPlan, correctAnswer, Seq(x === a))
-  }
-
-  test("window function with correlated non-equality predicate") {
-    val outerPlan = testRelation2
-    val innerPlan =
-      Window(Seq(b, c),
-        partitionSpec = Seq(c), orderSpec = b.asc :: Nil,
-        Filter(And(OuterReference(x) > a, b === 3),
-          testRelation))
-    // Both the project list and the partition spec have added the correlated variable.
-    // The input to the filter is a domain join that produces 'x' values.
-    val correctAnswer =
-    Window(Seq(b, c, x), partitionSpec = Seq(c, x), orderSpec = b.asc :: Nil,
-      Filter(And(b === 3, x > a),
-        DomainJoin(Seq(x), testRelation)))
-    check(innerPlan, outerPlan, correctAnswer, Seq(x <=> x))
-  }
-
-  test("window function with correlated columns inside") {
-    val outerPlan = testRelation2
-    val innerPlan =
-      Window(Seq(b, c),
-        partitionSpec = Seq(c, OuterReference(x)), orderSpec = b.asc :: Nil,
-        Filter(b === 3,
-          testRelation))
-    val e = intercept[java.lang.AssertionError] {
-      DecorrelateInnerQuery(innerPlan, outerPlan.select())
-    }
-    assert(e.getMessage.contains("Correlated column is not allowed in"))
-=======
   test("SPARK-43780: aggregation in subquery with correlated equi-join") {
     // Join in the subquery is on equi-predicates, so all the correlated references can be
     // substituted by equivalent ones from the outer query, and domain join is not needed.
@@ -624,6 +580,49 @@
             DomainJoin(Seq(a),
               Project(Seq(a4, b4), testRelation4)))))
     check(innerPlan, outerPlan, correctAnswer, Seq(a <=> a))
->>>>>>> 72c62b65
+  }
+
+  test("window function with correlated equality predicate") {
+    val outerPlan = testRelation2
+    val innerPlan =
+      Window(Seq(b, c),
+        partitionSpec = Seq(c), orderSpec = b.asc :: Nil,
+        Filter(And(OuterReference(x) === a, b === 3),
+          testRelation))
+    // Both the project list and the partition spec have added the correlated variable.
+    val correctAnswer =
+      Window(Seq(b, c, a), partitionSpec = Seq(c, a), orderSpec = b.asc :: Nil,
+        Filter(b === 3,
+          testRelation))
+    check(innerPlan, outerPlan, correctAnswer, Seq(x === a))
+  }
+
+  test("window function with correlated non-equality predicate") {
+    val outerPlan = testRelation2
+    val innerPlan =
+      Window(Seq(b, c),
+        partitionSpec = Seq(c), orderSpec = b.asc :: Nil,
+        Filter(And(OuterReference(x) > a, b === 3),
+          testRelation))
+    // Both the project list and the partition spec have added the correlated variable.
+    // The input to the filter is a domain join that produces 'x' values.
+    val correctAnswer =
+    Window(Seq(b, c, x), partitionSpec = Seq(c, x), orderSpec = b.asc :: Nil,
+      Filter(And(b === 3, x > a),
+        DomainJoin(Seq(x), testRelation)))
+    check(innerPlan, outerPlan, correctAnswer, Seq(x <=> x))
+  }
+
+  test("window function with correlated columns inside") {
+    val outerPlan = testRelation2
+    val innerPlan =
+      Window(Seq(b, c),
+        partitionSpec = Seq(c, OuterReference(x)), orderSpec = b.asc :: Nil,
+        Filter(b === 3,
+          testRelation))
+    val e = intercept[java.lang.AssertionError] {
+      DecorrelateInnerQuery(innerPlan, outerPlan.select())
+    }
+    assert(e.getMessage.contains("Correlated column is not allowed in"))
   }
 }