/*
 * Licensed to the Apache Software Foundation (ASF) under one or more
 * contributor license agreements.  See the NOTICE file distributed with
 * this work for additional information regarding copyright ownership.
 * The ASF licenses this file to You under the Apache License, Version 2.0
 * (the "License"); you may not use this file except in compliance with
 * the License.  You may obtain a copy of the License at
 *
 *    http://www.apache.org/licenses/LICENSE-2.0
 *
 * Unless required by applicable law or agreed to in writing, software
 * distributed under the License is distributed on an "AS IS" BASIS,
 * WITHOUT WARRANTIES OR CONDITIONS OF ANY KIND, either express or implied.
 * See the License for the specific language governing permissions and
 * limitations under the License.
 */

package org.apache.spark.sql.catalyst.expressions

import java.sql.Timestamp

import org.scalatest.FunSuite

import org.apache.spark.sql.catalyst.types._

/* Implicit conversions */
import org.apache.spark.sql.catalyst.dsl.expressions._

class ExpressionEvaluationSuite extends FunSuite {

  test("literals") {
    assert((Literal(1) + Literal(1)).eval(null) === 2)
  }

  /**
   * Checks for three-valued-logic.  Based on:
   * http://en.wikipedia.org/wiki/Null_(SQL)#Comparisons_with_NULL_and_the_three-valued_logic_.283VL.29
   * I.e. in flat cpo "False -> Unknown -> True", OR is lowest upper bound, AND is greatest lower bound.
   * p       q       p OR q  p AND q  p = q
   * True    True    True    True     True
   * True    False   True    False    False
   * True    Unknown True    Unknown  Unknown
   * False   True    True    False    False
   * False   False   False   False    True
   * False   Unknown Unknown False    Unknown
   * Unknown True    True    Unknown  Unknown
   * Unknown False   Unknown False    Unknown
   * Unknown Unknown Unknown Unknown  Unknown
   *
   * p       NOT p
   * True    False
   * False   True
   * Unknown Unknown
   */

  val notTrueTable =
    (true, false) ::
    (false, true) ::
    (null, null) :: Nil

  test("3VL Not") {
    notTrueTable.foreach {
      case (v, answer) =>
        val expr = ! Literal(v, BooleanType)
        val result = expr.eval(null)
        if (result != answer)
          fail(s"$expr should not evaluate to $result, expected: $answer")    }
  }

  booleanLogicTest("AND", _ && _,
    (true,  true,  true) ::
    (true,  false, false) ::
    (true,  null,  null) ::
    (false, true,  false) ::
    (false, false, false) ::
    (false, null,  false) ::
    (null,  true,  null) ::
    (null,  false, false) ::
    (null,  null,  null) :: Nil)

  booleanLogicTest("OR", _ || _,
    (true,  true,  true) ::
    (true,  false, true) ::
    (true,  null,  true) ::
    (false, true,  true) ::
    (false, false, false) ::
    (false, null,  null) ::
    (null,  true,  true) ::
    (null,  false, null) ::
    (null,  null,  null) :: Nil)

  booleanLogicTest("=", _ === _,
    (true,  true,  true) ::
    (true,  false, false) ::
    (true,  null,  null) ::
    (false, true,  false) ::
    (false, false, true) ::
    (false, null,  null) ::
    (null,  true,  null) ::
    (null,  false, null) ::
    (null,  null,  null) :: Nil)

  def booleanLogicTest(
      name: String,
      op: (Expression, Expression) => Expression,
      truthTable: Seq[(Any, Any, Any)]) {
    test(s"3VL $name") {
      truthTable.foreach {
        case (l,r,answer) =>
          val expr = op(Literal(l, BooleanType), Literal(r, BooleanType))
          checkEvaluation(expr, answer)
      }
    }
  }

  def evaluate(expression: Expression, inputRow: Row = EmptyRow): Any = {
    expression.eval(inputRow)
  }

  def checkEvaluation(expression: Expression, expected: Any, inputRow: Row = EmptyRow): Unit = {
    val actual = try evaluate(expression, inputRow) catch {
      case e: Exception => fail(s"Exception evaluating $expression", e)
    }
    if(actual != expected) {
      val input = if(inputRow == EmptyRow) "" else s", input: $inputRow"
      fail(s"Incorrect Evaluation: $expression, actual: $actual, expected: $expected$input")
    }
  }

  test("LIKE literal Regular Expression") {
    checkEvaluation(Literal(null, StringType).like("a"), null)
    checkEvaluation(Literal("a", StringType).like(Literal(null, StringType)), null)
    checkEvaluation(Literal(null, StringType).like(Literal(null, StringType)), null)
    checkEvaluation("abdef" like "abdef", true)
    checkEvaluation("a_%b" like "a\\__b", true)
    checkEvaluation("addb" like "a_%b", true)
    checkEvaluation("addb" like "a\\__b", false)
    checkEvaluation("addb" like "a%\\%b", false)
    checkEvaluation("a_%b" like "a%\\%b", true)
    checkEvaluation("addb" like "a%", true)
    checkEvaluation("addb" like "**", false)
    checkEvaluation("abc" like "a%", true)
    checkEvaluation("abc"  like "b%", false)
    checkEvaluation("abc"  like "bc%", false)
  }

  test("LIKE Non-literal Regular Expression") {
    val regEx = 'a.string.at(0)
    checkEvaluation("abcd" like regEx, null, new GenericRow(Array[Any](null)))
    checkEvaluation("abdef" like regEx, true, new GenericRow(Array[Any]("abdef")))
    checkEvaluation("a_%b" like regEx, true, new GenericRow(Array[Any]("a\\__b")))
    checkEvaluation("addb" like regEx, true, new GenericRow(Array[Any]("a_%b")))
    checkEvaluation("addb" like regEx, false, new GenericRow(Array[Any]("a\\__b")))
    checkEvaluation("addb" like regEx, false, new GenericRow(Array[Any]("a%\\%b")))
    checkEvaluation("a_%b" like regEx, true, new GenericRow(Array[Any]("a%\\%b")))
    checkEvaluation("addb" like regEx, true, new GenericRow(Array[Any]("a%")))
    checkEvaluation("addb" like regEx, false, new GenericRow(Array[Any]("**")))
    checkEvaluation("abc" like regEx, true, new GenericRow(Array[Any]("a%")))
    checkEvaluation("abc" like regEx, false, new GenericRow(Array[Any]("b%")))
    checkEvaluation("abc" like regEx, false, new GenericRow(Array[Any]("bc%")))

    checkEvaluation(Literal(null, StringType) like regEx, null, new GenericRow(Array[Any]("bc%")))
  }

  test("RLIKE literal Regular Expression") {
    checkEvaluation(Literal(null, StringType) rlike "abdef", null)
    checkEvaluation("abdef" rlike Literal(null, StringType), null)
    checkEvaluation(Literal(null, StringType) rlike Literal(null, StringType), null)
    checkEvaluation("abdef" rlike "abdef", true)
    checkEvaluation("abbbbc" rlike "a.*c", true)

    checkEvaluation("fofo" rlike "^fo", true)
    checkEvaluation("fo\no" rlike "^fo\no$", true)
    checkEvaluation("Bn" rlike "^Ba*n", true)
    checkEvaluation("afofo" rlike "fo", true)
    checkEvaluation("afofo" rlike "^fo", false)
    checkEvaluation("Baan" rlike "^Ba?n", false)
    checkEvaluation("axe" rlike "pi|apa", false)
    checkEvaluation("pip" rlike "^(pi)*$", false)

    checkEvaluation("abc"  rlike "^ab", true)
    checkEvaluation("abc"  rlike "^bc", false)
    checkEvaluation("abc"  rlike "^ab", true)
    checkEvaluation("abc"  rlike "^bc", false)

    intercept[java.util.regex.PatternSyntaxException] {
      evaluate("abbbbc" rlike "**")
    }
  }

  test("RLIKE Non-literal Regular Expression") {
    val regEx = 'a.string.at(0)
    checkEvaluation("abdef" rlike regEx, true, new GenericRow(Array[Any]("abdef")))
    checkEvaluation("abbbbc" rlike regEx, true, new GenericRow(Array[Any]("a.*c")))
    checkEvaluation("fofo" rlike regEx, true, new GenericRow(Array[Any]("^fo")))
    checkEvaluation("fo\no" rlike regEx, true, new GenericRow(Array[Any]("^fo\no$")))
    checkEvaluation("Bn" rlike regEx, true, new GenericRow(Array[Any]("^Ba*n")))

    intercept[java.util.regex.PatternSyntaxException] {
      evaluate("abbbbc" rlike regEx, new GenericRow(Array[Any]("**")))
    }
  }

  test("data type casting") {

    val sts = "1970-01-01 00:00:01.1"
    val ts = Timestamp.valueOf(sts)

    checkEvaluation("abdef" cast StringType, "abdef")
    checkEvaluation("abdef" cast DecimalType, null)
    checkEvaluation("abdef" cast TimestampType, null)
    checkEvaluation("12.65" cast DecimalType, BigDecimal(12.65))

    checkEvaluation(Literal(1) cast LongType, 1)
    checkEvaluation(Cast(Literal(1) cast TimestampType, LongType), 1)
    checkEvaluation(Cast(Literal(1.toDouble) cast TimestampType, DoubleType), 1.toDouble)

    checkEvaluation(Cast(Literal(sts) cast TimestampType, StringType), sts)
    checkEvaluation(Cast(Literal(ts) cast StringType, TimestampType), ts)

    checkEvaluation(Cast("abdef" cast BinaryType, StringType), "abdef")

    checkEvaluation(Cast(Cast(Cast(Cast(
      Cast("5" cast ByteType, ShortType), IntegerType), FloatType), DoubleType), LongType), 5)
    checkEvaluation(Cast(Cast(Cast(Cast(
      Cast("5" cast ByteType, TimestampType), DecimalType), LongType), StringType), ShortType), 5)
    checkEvaluation(Cast(Cast(Cast(Cast(
      Cast("5" cast TimestampType, ByteType), DecimalType), LongType), StringType), ShortType), null)
    checkEvaluation(Cast(Cast(Cast(Cast(
      Cast("5" cast DecimalType, ByteType), TimestampType), LongType), StringType), ShortType), 5)
    checkEvaluation(Literal(true) cast IntegerType, 1)
    checkEvaluation(Literal(false) cast IntegerType, 0)
    checkEvaluation(Cast(Literal(1) cast BooleanType, IntegerType), 1)
    checkEvaluation(Cast(Literal(0) cast BooleanType, IntegerType), 0)
    checkEvaluation("23" cast DoubleType, 23)
    checkEvaluation("23" cast IntegerType, 23)
    checkEvaluation("23" cast FloatType, 23)
    checkEvaluation("23" cast DecimalType, 23)
    checkEvaluation("23" cast ByteType, 23)
    checkEvaluation("23" cast ShortType, 23)
    checkEvaluation("2012-12-11" cast DoubleType, null)
    checkEvaluation(Literal(123) cast IntegerType, 123)

    checkEvaluation(Literal(23d) + Cast(true, DoubleType), 24)
    checkEvaluation(Literal(23) + Cast(true, IntegerType), 24)
    checkEvaluation(Literal(23f) + Cast(true, FloatType), 24)
    checkEvaluation(Literal(BigDecimal(23)) + Cast(true, DecimalType), 24)
    checkEvaluation(Literal(23.toByte) + Cast(true, ByteType), 24)
    checkEvaluation(Literal(23.toShort) + Cast(true, ShortType), 24)

    intercept[Exception] {evaluate(Literal(1) cast BinaryType, null)}

    assert(("abcdef" cast StringType).nullable === false)
    assert(("abcdef" cast BinaryType).nullable === false)
    assert(("abcdef" cast BooleanType).nullable === false)
    assert(("abcdef" cast TimestampType).nullable === true)
    assert(("abcdef" cast LongType).nullable === true)
    assert(("abcdef" cast IntegerType).nullable === true)
    assert(("abcdef" cast ShortType).nullable === true)
    assert(("abcdef" cast ByteType).nullable === true)
    assert(("abcdef" cast DecimalType).nullable === true)
    assert(("abcdef" cast DoubleType).nullable === true)
    assert(("abcdef" cast FloatType).nullable === true)

    checkEvaluation(Cast(Literal(null, IntegerType), ShortType), null)
  }

  test("timestamp") {
    val ts1 = new Timestamp(12)
    val ts2 = new Timestamp(123)
    checkEvaluation(Literal("ab") < Literal("abc"), true)
    checkEvaluation(Literal(ts1) < Literal(ts2), true)
  }

  test("timestamp casting") {
    val millis = 15 * 1000 + 2
    val ts = new Timestamp(millis)
    val ts1 = new Timestamp(15 * 1000)  // a timestamp without the milliseconds part
    checkEvaluation(Cast(ts, ShortType), 15)
    checkEvaluation(Cast(ts, IntegerType), 15)
    checkEvaluation(Cast(ts, LongType), 15)
    checkEvaluation(Cast(ts, FloatType), 15.002f)
    checkEvaluation(Cast(ts, DoubleType), 15.002)
    checkEvaluation(Cast(Cast(ts, ShortType), TimestampType), ts1)
    checkEvaluation(Cast(Cast(ts, IntegerType), TimestampType), ts1)
    checkEvaluation(Cast(Cast(ts, LongType), TimestampType), ts1)
    checkEvaluation(Cast(Cast(millis.toFloat / 1000, TimestampType), FloatType),
      millis.toFloat / 1000)
    checkEvaluation(Cast(Cast(millis.toDouble / 1000, TimestampType), DoubleType),
      millis.toDouble / 1000)
    checkEvaluation(Cast(Literal(BigDecimal(1)) cast TimestampType, DecimalType), 1)

    // A test for higher precision than millis
    checkEvaluation(Cast(Cast(0.00000001, TimestampType), DoubleType), 0.00000001)
  }

  test("null checking") {
    val row = new GenericRow(Array[Any]("^Ba*n", null, true, null))
    val c1 = 'a.string.at(0)
    val c2 = 'a.string.at(1)
    val c3 = 'a.boolean.at(2)
    val c4 = 'a.boolean.at(3)

    checkEvaluation(c1.isNull, false, row)
    checkEvaluation(c1.isNotNull, true, row)

    checkEvaluation(c2.isNull, true, row)
    checkEvaluation(c2.isNotNull, false, row)

    checkEvaluation(Literal(1, ShortType).isNull, false)
    checkEvaluation(Literal(1, ShortType).isNotNull, true)

    checkEvaluation(Literal(null, ShortType).isNull, true)
    checkEvaluation(Literal(null, ShortType).isNotNull, false)

<<<<<<< HEAD
=======
    checkEvaluation(IsNull(Literal(null, ShortType)), true)
    checkEvaluation(IsNotNull(Literal(null, ShortType)), false)

>>>>>>> 511a7314
    checkEvaluation(Coalesce(c1 :: c2 :: Nil), "^Ba*n", row)
    checkEvaluation(Coalesce(Literal(null, StringType) :: Nil), null, row)
    checkEvaluation(Coalesce(Literal(null, StringType) :: c1 :: c2 :: Nil), "^Ba*n", row)

    checkEvaluation(If(c3, Literal("a", StringType), Literal("b", StringType)), "a", row)
    checkEvaluation(If(c3, c1, c2), "^Ba*n", row)
    checkEvaluation(If(c4, c2, c1), "^Ba*n", row)
    checkEvaluation(If(Literal(null, BooleanType), c2, c1), "^Ba*n", row)
    checkEvaluation(If(Literal(true, BooleanType), c1, c2), "^Ba*n", row)
    checkEvaluation(If(Literal(false, BooleanType), c2, c1), "^Ba*n", row)
    checkEvaluation(If(Literal(false, BooleanType),
      Literal("a", StringType), Literal("b", StringType)), "b", row)

<<<<<<< HEAD
    checkEvaluation(c1 in (c1, c2), true, row)
    checkEvaluation(
      Literal("^Ba*n", StringType) in (Literal("^Ba*n", StringType)), true, row)
    checkEvaluation(
      Literal("^Ba*n", StringType) in (Literal("^Ba*n", StringType), c2), true, row)
=======
    checkEvaluation(In(c1, c1 :: c2 :: Nil), true, row)
    checkEvaluation(In(Literal("^Ba*n", StringType),
      Literal("^Ba*n", StringType) :: Nil), true, row)
    checkEvaluation(In(Literal("^Ba*n", StringType),
      Literal("^Ba*n", StringType) :: c2 :: Nil), true, row)
>>>>>>> 511a7314
  }

  test("case when") {
    val row = new GenericRow(Array[Any](null, false, true, "a", "b", "c"))
    val c1 = 'a.boolean.at(0)
    val c2 = 'a.boolean.at(1)
    val c3 = 'a.boolean.at(2)
    val c4 = 'a.string.at(3)
    val c5 = 'a.string.at(4)
    val c6 = 'a.string.at(5)

    checkEvaluation(CaseWhen(Seq(c1, c4, c6)), "c", row)
    checkEvaluation(CaseWhen(Seq(c2, c4, c6)), "c", row)
    checkEvaluation(CaseWhen(Seq(c3, c4, c6)), "a", row)
    checkEvaluation(CaseWhen(Seq(Literal(null, BooleanType), c4, c6)), "c", row)
    checkEvaluation(CaseWhen(Seq(Literal(false, BooleanType), c4, c6)), "c", row)
    checkEvaluation(CaseWhen(Seq(Literal(true, BooleanType), c4, c6)), "a", row)

    checkEvaluation(CaseWhen(Seq(c3, c4, c2, c5, c6)), "a", row)
    checkEvaluation(CaseWhen(Seq(c2, c4, c3, c5, c6)), "b", row)
    checkEvaluation(CaseWhen(Seq(c1, c4, c2, c5, c6)), "c", row)
    checkEvaluation(CaseWhen(Seq(c1, c4, c2, c5)), null, row)

    assert(CaseWhen(Seq(c2, c4, c6)).nullable === true)
    assert(CaseWhen(Seq(c2, c4, c3, c5, c6)).nullable === true)
    assert(CaseWhen(Seq(c2, c4, c3, c5)).nullable === true)

    val c4_notNull = 'a.boolean.notNull.at(3)
    val c5_notNull = 'a.boolean.notNull.at(4)
    val c6_notNull = 'a.boolean.notNull.at(5)

    assert(CaseWhen(Seq(c2, c4_notNull, c6_notNull)).nullable === false)
    assert(CaseWhen(Seq(c2, c4, c6_notNull)).nullable === true)
    assert(CaseWhen(Seq(c2, c4_notNull, c6)).nullable === true)

    assert(CaseWhen(Seq(c2, c4_notNull, c3, c5_notNull, c6_notNull)).nullable === false)
    assert(CaseWhen(Seq(c2, c4, c3, c5_notNull, c6_notNull)).nullable === true)
    assert(CaseWhen(Seq(c2, c4_notNull, c3, c5, c6_notNull)).nullable === true)
    assert(CaseWhen(Seq(c2, c4_notNull, c3, c5_notNull, c6)).nullable === true)

    assert(CaseWhen(Seq(c2, c4_notNull, c3, c5_notNull)).nullable === true)
    assert(CaseWhen(Seq(c2, c4, c3, c5_notNull)).nullable === true)
    assert(CaseWhen(Seq(c2, c4_notNull, c3, c5)).nullable === true)
  }

  test("complex type") {
    val row = new GenericRow(Array[Any](
      "^Ba*n",                                  // 0
      null.asInstanceOf[String],                // 1
      new GenericRow(Array[Any]("aa", "bb")),   // 2
      Map("aa"->"bb"),                          // 3
      Seq("aa", "bb")                           // 4
    ))

    val typeS = StructType(
      StructField("a", StringType, true) :: StructField("b", StringType, true) :: Nil
    )
    val typeMap = MapType(StringType, StringType)
    val typeArray = ArrayType(StringType)

    checkEvaluation(GetItem(BoundReference(3, AttributeReference("c", typeMap)()),
      Literal("aa")), "bb", row)
    checkEvaluation(GetItem(Literal(null, typeMap), Literal("aa")), null, row)
    checkEvaluation(GetItem(Literal(null, typeMap), Literal(null, StringType)), null, row)
    checkEvaluation(GetItem(BoundReference(3, AttributeReference("c", typeMap)()),
      Literal(null, StringType)), null, row)

    checkEvaluation(GetItem(BoundReference(4, AttributeReference("c", typeArray)()),
      Literal(1)), "bb", row)
    checkEvaluation(GetItem(Literal(null, typeArray), Literal(1)), null, row)
    checkEvaluation(GetItem(Literal(null, typeArray), Literal(null, IntegerType)), null, row)
    checkEvaluation(GetItem(BoundReference(4, AttributeReference("c", typeArray)()),
      Literal(null, IntegerType)), null, row)

    checkEvaluation(GetField(BoundReference(2, AttributeReference("c", typeS)()), "a"), "aa", row)
    checkEvaluation(GetField(Literal(null, typeS), "a"), null, row)

    val typeS_notNullable = StructType(
      StructField("a", StringType, nullable = false)
        :: StructField("b", StringType, nullable = false) :: Nil
    )

    assert(GetField(BoundReference(2,
      AttributeReference("c", typeS)()), "a").nullable === true)
    assert(GetField(BoundReference(2,
      AttributeReference("c", typeS_notNullable, nullable = false)()), "a").nullable === false)

    assert(GetField(Literal(null, typeS), "a").nullable === true)
    assert(GetField(Literal(null, typeS_notNullable), "a").nullable === true)

    checkEvaluation('c.map(typeMap).at(3).getItem("aa"), "bb", row)
    checkEvaluation('c.array(typeArray.elementType).at(4).getItem(1), "bb", row)
    checkEvaluation('c.struct(typeS).at(2).getField("a"), "aa", row)
  }

  test("arithmetic") {
    val row = new GenericRow(Array[Any](1, 2, 3, null))
    val c1 = 'a.int.at(0)
    val c2 = 'a.int.at(1)
    val c3 = 'a.int.at(2)
    val c4 = 'a.int.at(3)

    checkEvaluation(UnaryMinus(c1), -1, row)
    checkEvaluation(UnaryMinus(Literal(100, IntegerType)), -100)

    checkEvaluation(Add(c1, c4), null, row)
    checkEvaluation(Add(c1, c2), 3, row)
    checkEvaluation(Add(c1, Literal(null, IntegerType)), null, row)
    checkEvaluation(Add(Literal(null, IntegerType), c2), null, row)
    checkEvaluation(Add(Literal(null, IntegerType), Literal(null, IntegerType)), null, row)

    checkEvaluation(-c1, -1, row)
    checkEvaluation(c1 + c2, 3, row)
    checkEvaluation(c1 - c2, -1, row)
    checkEvaluation(c1 * c2, 2, row)
    checkEvaluation(c1 / c2, 0, row)
    checkEvaluation(c1 % c2, 1, row)
  }

  test("BinaryComparison") {
    val row = new GenericRow(Array[Any](1, 2, 3, null))
    val c1 = 'a.int.at(0)
    val c2 = 'a.int.at(1)
    val c3 = 'a.int.at(2)
    val c4 = 'a.int.at(3)

    checkEvaluation(LessThan(c1, c4), null, row)
    checkEvaluation(LessThan(c1, c2), true, row)
    checkEvaluation(LessThan(c1, Literal(null, IntegerType)), null, row)
    checkEvaluation(LessThan(Literal(null, IntegerType), c2), null, row)
    checkEvaluation(LessThan(Literal(null, IntegerType), Literal(null, IntegerType)), null, row)

    checkEvaluation(c1 < c2, true, row)
    checkEvaluation(c1 <= c2, true, row)
    checkEvaluation(c1 > c2, false, row)
    checkEvaluation(c1 >= c2, false, row)
    checkEvaluation(c1 === c2, false, row)
    checkEvaluation(c1 !== c2, true, row)
  }

  test("StringComparison") {
    val row = new GenericRow(Array[Any]("abc", null))
    val c1 = 'a.string.at(0)
    val c2 = 'a.string.at(1)

    checkEvaluation(c1 contains "b", true, row)
    checkEvaluation(c1 contains "x", false, row)
    checkEvaluation(c2 contains "b", null, row)
    checkEvaluation(c1 contains Literal(null, StringType), null, row)

    checkEvaluation(c1 startsWith "a", true, row)
    checkEvaluation(c1 startsWith "b", false, row)
    checkEvaluation(c2 startsWith "a", null, row)
    checkEvaluation(c1 startsWith Literal(null, StringType), null, row)

    checkEvaluation(c1 endsWith "c", true, row)
    checkEvaluation(c1 endsWith "b", false, row)
    checkEvaluation(c2 endsWith "b", null, row)
    checkEvaluation(c1 endsWith Literal(null, StringType), null, row)
  }

  test("Substring") {
    val row = new GenericRow(Array[Any]("example", "example".toArray.map(_.toByte)))

    val s = 'a.string.at(0)

    // substring from zero position with less-than-full length
    checkEvaluation(Substring(s, Literal(0, IntegerType), Literal(2, IntegerType)), "ex", row)
    checkEvaluation(Substring(s, Literal(1, IntegerType), Literal(2, IntegerType)), "ex", row)

    // substring from zero position with full length
    checkEvaluation(Substring(s, Literal(0, IntegerType), Literal(7, IntegerType)), "example", row)
    checkEvaluation(Substring(s, Literal(1, IntegerType), Literal(7, IntegerType)), "example", row)

    // substring from zero position with greater-than-full length
    checkEvaluation(Substring(s, Literal(0, IntegerType), Literal(100, IntegerType)), "example", row)
    checkEvaluation(Substring(s, Literal(1, IntegerType), Literal(100, IntegerType)), "example", row)

    // substring from nonzero position with less-than-full length
    checkEvaluation(Substring(s, Literal(2, IntegerType), Literal(2, IntegerType)), "xa", row)

    // substring from nonzero position with full length
    checkEvaluation(Substring(s, Literal(2, IntegerType), Literal(6, IntegerType)), "xample", row)

    // substring from nonzero position with greater-than-full length
    checkEvaluation(Substring(s, Literal(2, IntegerType), Literal(100, IntegerType)), "xample", row)

    // zero-length substring (within string bounds)
    checkEvaluation(Substring(s, Literal(0, IntegerType), Literal(0, IntegerType)), "", row)

    // zero-length substring (beyond string bounds)
    checkEvaluation(Substring(s, Literal(100, IntegerType), Literal(4, IntegerType)), "", row)

    // substring(null, _, _) -> null
    checkEvaluation(Substring(s, Literal(100, IntegerType), Literal(4, IntegerType)), null, new GenericRow(Array[Any](null)))

    // substring(_, null, _) -> null
    checkEvaluation(Substring(s, Literal(null, IntegerType), Literal(4, IntegerType)), null, row)

    // substring(_, _, null) -> null
    checkEvaluation(Substring(s, Literal(100, IntegerType), Literal(null, IntegerType)), null, row)

    // 2-arg substring from zero position
    checkEvaluation(Substring(s, Literal(0, IntegerType), Literal(Integer.MAX_VALUE, IntegerType)), "example", row)
    checkEvaluation(Substring(s, Literal(1, IntegerType), Literal(Integer.MAX_VALUE, IntegerType)), "example", row)

    // 2-arg substring from nonzero position
    checkEvaluation(Substring(s, Literal(2, IntegerType), Literal(Integer.MAX_VALUE, IntegerType)), "xample", row)

    val s_notNull = 'a.string.notNull.at(0)

    assert(Substring(s, Literal(0, IntegerType), Literal(2, IntegerType)).nullable === true)
    assert(Substring(s_notNull, Literal(0, IntegerType), Literal(2, IntegerType)).nullable === false)
    assert(Substring(s_notNull, Literal(null, IntegerType), Literal(2, IntegerType)).nullable === true)
    assert(Substring(s_notNull, Literal(0, IntegerType), Literal(null, IntegerType)).nullable === true)

    checkEvaluation(s.substr(0, 2), "ex", row)
    checkEvaluation(s.substr(0), "example", row)
    checkEvaluation(s.substring(0, 2), "ex", row)
    checkEvaluation(s.substring(0), "example", row)
  }
}<|MERGE_RESOLUTION|>--- conflicted
+++ resolved
@@ -313,12 +313,6 @@
     checkEvaluation(Literal(null, ShortType).isNull, true)
     checkEvaluation(Literal(null, ShortType).isNotNull, false)
 
-<<<<<<< HEAD
-=======
-    checkEvaluation(IsNull(Literal(null, ShortType)), true)
-    checkEvaluation(IsNotNull(Literal(null, ShortType)), false)
-
->>>>>>> 511a7314
     checkEvaluation(Coalesce(c1 :: c2 :: Nil), "^Ba*n", row)
     checkEvaluation(Coalesce(Literal(null, StringType) :: Nil), null, row)
     checkEvaluation(Coalesce(Literal(null, StringType) :: c1 :: c2 :: Nil), "^Ba*n", row)
@@ -332,19 +326,11 @@
     checkEvaluation(If(Literal(false, BooleanType),
       Literal("a", StringType), Literal("b", StringType)), "b", row)
 
-<<<<<<< HEAD
     checkEvaluation(c1 in (c1, c2), true, row)
     checkEvaluation(
       Literal("^Ba*n", StringType) in (Literal("^Ba*n", StringType)), true, row)
     checkEvaluation(
       Literal("^Ba*n", StringType) in (Literal("^Ba*n", StringType), c2), true, row)
-=======
-    checkEvaluation(In(c1, c1 :: c2 :: Nil), true, row)
-    checkEvaluation(In(Literal("^Ba*n", StringType),
-      Literal("^Ba*n", StringType) :: Nil), true, row)
-    checkEvaluation(In(Literal("^Ba*n", StringType),
-      Literal("^Ba*n", StringType) :: c2 :: Nil), true, row)
->>>>>>> 511a7314
   }
 
   test("case when") {
