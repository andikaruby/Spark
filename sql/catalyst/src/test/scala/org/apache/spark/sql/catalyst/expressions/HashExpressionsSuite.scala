--- conflicted
+++ resolved
@@ -620,32 +620,6 @@
     checkHiveHashForDecimal("123456.123456789012345678901234567890", 38, 31, 1728235666)
   }
 
-<<<<<<< HEAD
-  for (collation <- Seq("UTF8_LCASE", "UNICODE_CI")) {
-    test(s"hash equality for collated $collation strings") {
-      val s1 = "aaa"
-      val s2 = "AAA"
-
-      // Interpreted hash value for s1
-      val hash = Murmur3Hash(Seq(Collate(Literal(s1), collation)), 42).eval()
-
-      // Check if interpreted hash value is same as codegen for s1
-      checkEvaluation(Murmur3Hash(Seq(Collate(Literal(s1), collation)), 42), hash)
-      // Check if s2's interpreted and codegen hash values are same as s1's
-      checkEvaluation(Murmur3Hash(Seq(Collate(Literal(s2), collation)), 42), hash)
-    }
-  }
-
-  for (collation <- Seq("UTF8_BINARY", "UNICODE")) {
-    test(s"hash inequality for collated $collation strings") {
-      val s1 = "aaa"
-      val s2 = "AAA"
-
-      val hash1 = Murmur3Hash(Seq(Collate(Literal(s1), collation)), 42).eval()
-      val hash2 = Murmur3Hash(Seq(Collate(Literal(s2), collation)), 42).eval()
-
-      assert(hash1 != hash2)
-=======
   for (collation <- Seq("UTF8_LCASE", "UNICODE_CI", "UTF8_BINARY")) {
     test(s"hash check for collated $collation strings") {
       val s1 = "aaa"
@@ -667,7 +641,6 @@
       } else {
         assert(interpretedHash1 == interpretedHash2)
       }
->>>>>>> dfa21332
     }
   }
 
