/*
 * Licensed to the Apache Software Foundation (ASF) under one or more
 * contributor license agreements.  See the NOTICE file distributed with
 * this work for additional information regarding copyright ownership.
 * The ASF licenses this file to You under the Apache License, Version 2.0
 * (the "License"); you may not use this file except in compliance with
 * the License.  You may obtain a copy of the License at
 *
 *    http://www.apache.org/licenses/LICENSE-2.0
 *
 * Unless required by applicable law or agreed to in writing, software
 * distributed under the License is distributed on an "AS IS" BASIS,
 * WITHOUT WARRANTIES OR CONDITIONS OF ANY KIND, either express or implied.
 * See the License for the specific language governing permissions and
 * limitations under the License.
 */

package org.apache.spark.sql.catalyst.parser

import java.util.Locale

import org.apache.spark.sql.AnalysisException
import org.apache.spark.sql.catalyst.analysis.{AnalysisTest, UnresolvedAttribute, UnresolvedRelation, UnresolvedStar}
import org.apache.spark.sql.catalyst.catalog.BucketSpec
import org.apache.spark.sql.catalyst.expressions.{EqualTo, Literal}
import org.apache.spark.sql.catalyst.plans.logical._
import org.apache.spark.sql.connector.expressions.{ApplyTransform, BucketTransform, DaysTransform, FieldReference, HoursTransform, IdentityTransform, LiteralValue, MonthsTransform, Transform, YearsTransform}
import org.apache.spark.sql.types.{IntegerType, LongType, StringType, StructType, TimestampType}
import org.apache.spark.unsafe.types.UTF8String

class DDLParserSuite extends AnalysisTest {
  import CatalystSqlParser._

  private def assertUnsupported(sql: String, containsThesePhrases: Seq[String] = Seq()): Unit = {
    val e = intercept[ParseException] {
      parsePlan(sql)
    }
    assert(e.getMessage.toLowerCase(Locale.ROOT).contains("operation not allowed"))
    containsThesePhrases.foreach { p =>
      assert(e.getMessage.toLowerCase(Locale.ROOT).contains(p.toLowerCase(Locale.ROOT)))
    }
  }

  private def intercept(sqlCommand: String, messages: String*): Unit =
    interceptParseException(parsePlan)(sqlCommand, messages: _*)

  private def parseCompare(sql: String, expected: LogicalPlan): Unit = {
    comparePlans(parsePlan(sql), expected, checkAnalysis = false)
  }

  test("create/replace table using - schema") {
    val createSql = "CREATE TABLE my_tab(a INT COMMENT 'test', b STRING) USING parquet"
    val replaceSql = "REPLACE TABLE my_tab(a INT COMMENT 'test', b STRING) USING parquet"
    val expectedTableSpec = TableSpec(
      Seq("my_tab"),
      Some(new StructType()
        .add("a", IntegerType, nullable = true, "test")
        .add("b", StringType)),
      Seq.empty[Transform],
      None,
      Map.empty[String, String],
      "parquet",
      Map.empty[String, String],
      None,
      None)

    Seq(createSql, replaceSql).foreach { sql =>
      testCreateOrReplaceDdl(sql, expectedTableSpec, expectedIfNotExists = false)
    }

    intercept("CREATE TABLE my_tab(a: INT COMMENT 'test', b: STRING) USING parquet",
      "no viable alternative at input")
  }

  test("create/replace table - with IF NOT EXISTS") {
    val sql = "CREATE TABLE IF NOT EXISTS my_tab(a INT, b STRING) USING parquet"
    testCreateOrReplaceDdl(
      sql,
      TableSpec(
        Seq("my_tab"),
        Some(new StructType().add("a", IntegerType).add("b", StringType)),
        Seq.empty[Transform],
        None,
        Map.empty[String, String],
        "parquet",
        Map.empty[String, String],
        None,
        None),
      expectedIfNotExists = true)
  }

  test("create/replace table - with partitioned by") {
    val createSql = "CREATE TABLE my_tab(a INT comment 'test', b STRING) " +
        "USING parquet PARTITIONED BY (a)"
    val replaceSql = "REPLACE TABLE my_tab(a INT comment 'test', b STRING) " +
      "USING parquet PARTITIONED BY (a)"
    val expectedTableSpec = TableSpec(
      Seq("my_tab"),
      Some(new StructType()
        .add("a", IntegerType, nullable = true, "test")
        .add("b", StringType)),
      Seq(IdentityTransform(FieldReference("a"))),
      None,
      Map.empty[String, String],
      "parquet",
      Map.empty[String, String],
      None,
      None)
    Seq(createSql, replaceSql).foreach { sql =>
      testCreateOrReplaceDdl(sql, expectedTableSpec, expectedIfNotExists = false)
    }
  }

  test("create/replace table - partitioned by transforms") {
    val createSql =
      """
        |CREATE TABLE my_tab (a INT, b STRING, ts TIMESTAMP) USING parquet
        |PARTITIONED BY (
        |    a,
        |    bucket(16, b),
        |    years(ts),
        |    months(ts),
        |    days(ts),
        |    hours(ts),
        |    foo(a, "bar", 34))
      """.stripMargin

    val replaceSql =
      """
        |REPLACE TABLE my_tab (a INT, b STRING, ts TIMESTAMP) USING parquet
        |PARTITIONED BY (
        |    a,
        |    bucket(16, b),
        |    years(ts),
        |    months(ts),
        |    days(ts),
        |    hours(ts),
        |    foo(a, "bar", 34))
      """.stripMargin
    val expectedTableSpec = TableSpec(
      Seq("my_tab"),
      Some(new StructType()
        .add("a", IntegerType)
        .add("b", StringType)
        .add("ts", TimestampType)),
      Seq(
        IdentityTransform(FieldReference("a")),
        BucketTransform(LiteralValue(16, IntegerType), Seq(FieldReference("b"))),
        YearsTransform(FieldReference("ts")),
        MonthsTransform(FieldReference("ts")),
        DaysTransform(FieldReference("ts")),
        HoursTransform(FieldReference("ts")),
        ApplyTransform("foo", Seq(
          FieldReference("a"),
          LiteralValue(UTF8String.fromString("bar"), StringType),
          LiteralValue(34, IntegerType)))),
      None,
      Map.empty[String, String],
      "parquet",
      Map.empty[String, String],
      None,
      None)
    Seq(createSql, replaceSql).foreach { sql =>
      testCreateOrReplaceDdl(sql, expectedTableSpec, expectedIfNotExists = false)
    }
  }

  test("create/replace table - with bucket") {
    val createSql = "CREATE TABLE my_tab(a INT, b STRING) USING parquet " +
        "CLUSTERED BY (a) SORTED BY (b) INTO 5 BUCKETS"

    val replaceSql = "REPLACE TABLE my_tab(a INT, b STRING) USING parquet " +
      "CLUSTERED BY (a) SORTED BY (b) INTO 5 BUCKETS"

    val expectedTableSpec = TableSpec(
      Seq("my_tab"),
      Some(new StructType().add("a", IntegerType).add("b", StringType)),
      Seq.empty[Transform],
      Some(BucketSpec(5, Seq("a"), Seq("b"))),
      Map.empty[String, String],
      "parquet",
      Map.empty[String, String],
      None,
      None)
    Seq(createSql, replaceSql).foreach { sql =>
      testCreateOrReplaceDdl(sql, expectedTableSpec, expectedIfNotExists = false)
    }
  }

  test("create/replace table - with comment") {
    val createSql = "CREATE TABLE my_tab(a INT, b STRING) USING parquet COMMENT 'abc'"
    val replaceSql = "REPLACE TABLE my_tab(a INT, b STRING) USING parquet COMMENT 'abc'"
    val expectedTableSpec = TableSpec(
      Seq("my_tab"),
      Some(new StructType().add("a", IntegerType).add("b", StringType)),
      Seq.empty[Transform],
      None,
      Map.empty[String, String],
      "parquet",
      Map.empty[String, String],
      None,
      Some("abc"))
    Seq(createSql, replaceSql).foreach{ sql =>
      testCreateOrReplaceDdl(sql, expectedTableSpec, expectedIfNotExists = false)
    }
  }

  test("create/replace table - with table properties") {
    val createSql = "CREATE TABLE my_tab(a INT, b STRING) USING parquet" +
      " TBLPROPERTIES('test' = 'test')"
    val replaceSql = "REPLACE TABLE my_tab(a INT, b STRING) USING parquet" +
      " TBLPROPERTIES('test' = 'test')"
    val expectedTableSpec = TableSpec(
      Seq("my_tab"),
      Some(new StructType().add("a", IntegerType).add("b", StringType)),
      Seq.empty[Transform],
      None,
      Map("test" -> "test"),
      "parquet",
      Map.empty[String, String],
      None,
      None)
    Seq(createSql, replaceSql).foreach { sql =>
      testCreateOrReplaceDdl(sql, expectedTableSpec, expectedIfNotExists = false)
    }
  }

  test("create/replace table - with location") {
    val createSql = "CREATE TABLE my_tab(a INT, b STRING) USING parquet LOCATION '/tmp/file'"
    val replaceSql = "REPLACE TABLE my_tab(a INT, b STRING) USING parquet LOCATION '/tmp/file'"
    val expectedTableSpec = TableSpec(
        Seq("my_tab"),
        Some(new StructType().add("a", IntegerType).add("b", StringType)),
        Seq.empty[Transform],
        None,
        Map.empty[String, String],
        "parquet",
        Map.empty[String, String],
        Some("/tmp/file"),
        None)
    Seq(createSql, replaceSql).foreach { sql =>
      testCreateOrReplaceDdl(sql, expectedTableSpec, expectedIfNotExists = false)
    }
  }

  test("create/replace table - byte length literal table name") {
    val createSql = "CREATE TABLE 1m.2g(a INT) USING parquet"
    val replaceSql = "REPLACE TABLE 1m.2g(a INT) USING parquet"
    val expectedTableSpec = TableSpec(
      Seq("1m", "2g"),
      Some(new StructType().add("a", IntegerType)),
      Seq.empty[Transform],
      None,
      Map.empty[String, String],
      "parquet",
      Map.empty[String, String],
      None,
      None)
    Seq(createSql, replaceSql).foreach { sql =>
      testCreateOrReplaceDdl(sql, expectedTableSpec, expectedIfNotExists = false)
    }
  }

  test("Duplicate clauses - create/replace table") {
    def createTableHeader(duplicateClause: String): String = {
      s"CREATE TABLE my_tab(a INT, b STRING) USING parquet $duplicateClause $duplicateClause"
    }

    def replaceTableHeader(duplicateClause: String): String = {
      s"CREATE TABLE my_tab(a INT, b STRING) USING parquet $duplicateClause $duplicateClause"
    }

    intercept(createTableHeader("TBLPROPERTIES('test' = 'test2')"),
      "Found duplicate clauses: TBLPROPERTIES")
    intercept(createTableHeader("LOCATION '/tmp/file'"),
      "Found duplicate clauses: LOCATION")
    intercept(createTableHeader("COMMENT 'a table'"),
      "Found duplicate clauses: COMMENT")
    intercept(createTableHeader("CLUSTERED BY(b) INTO 256 BUCKETS"),
      "Found duplicate clauses: CLUSTERED BY")
    intercept(createTableHeader("PARTITIONED BY (b)"),
      "Found duplicate clauses: PARTITIONED BY")

    intercept(replaceTableHeader("TBLPROPERTIES('test' = 'test2')"),
      "Found duplicate clauses: TBLPROPERTIES")
    intercept(replaceTableHeader("LOCATION '/tmp/file'"),
      "Found duplicate clauses: LOCATION")
    intercept(replaceTableHeader("COMMENT 'a table'"),
      "Found duplicate clauses: COMMENT")
    intercept(replaceTableHeader("CLUSTERED BY(b) INTO 256 BUCKETS"),
      "Found duplicate clauses: CLUSTERED BY")
    intercept(replaceTableHeader("PARTITIONED BY (b)"),
      "Found duplicate clauses: PARTITIONED BY")
  }

  test("support for other types in OPTIONS") {
    val createSql =
      """
        |CREATE TABLE table_name USING json
        |OPTIONS (a 1, b 0.1, c TRUE)
      """.stripMargin
    val replaceSql =
      """
        |REPLACE TABLE table_name USING json
        |OPTIONS (a 1, b 0.1, c TRUE)
      """.stripMargin
    Seq(createSql, replaceSql).foreach { sql =>
      testCreateOrReplaceDdl(
        sql,
        TableSpec(
          Seq("table_name"),
          Some(new StructType),
          Seq.empty[Transform],
          Option.empty[BucketSpec],
          Map.empty[String, String],
          "json",
          Map("a" -> "1", "b" -> "0.1", "c" -> "true"),
          None,
          None),
        expectedIfNotExists = false)
    }
  }

  test("Test CTAS against native tables") {
    val s1 =
      """
        |CREATE TABLE IF NOT EXISTS mydb.page_view
        |USING parquet
        |COMMENT 'This is the staging page view table'
        |LOCATION '/user/external/page_view'
        |TBLPROPERTIES ('p1'='v1', 'p2'='v2')
        |AS SELECT * FROM src
      """.stripMargin

    val s2 =
      """
        |CREATE TABLE IF NOT EXISTS mydb.page_view
        |USING parquet
        |LOCATION '/user/external/page_view'
        |COMMENT 'This is the staging page view table'
        |TBLPROPERTIES ('p1'='v1', 'p2'='v2')
        |AS SELECT * FROM src
      """.stripMargin

    val s3 =
      """
        |CREATE TABLE IF NOT EXISTS mydb.page_view
        |USING parquet
        |COMMENT 'This is the staging page view table'
        |LOCATION '/user/external/page_view'
        |TBLPROPERTIES ('p1'='v1', 'p2'='v2')
        |AS SELECT * FROM src
      """.stripMargin

    val s4 =
      """
        |REPLACE TABLE mydb.page_view
        |USING parquet
        |COMMENT 'This is the staging page view table'
        |LOCATION '/user/external/page_view'
        |TBLPROPERTIES ('p1'='v1', 'p2'='v2')
        |AS SELECT * FROM src
      """.stripMargin

    val expectedTableSpec = TableSpec(
        Seq("mydb", "page_view"),
        None,
        Seq.empty[Transform],
        None,
        Map("p1" -> "v1", "p2" -> "v2"),
        "parquet",
        Map.empty[String, String],
        Some("/user/external/page_view"),
        Some("This is the staging page view table"))
    Seq(s1, s2, s3, s4).foreach { sql =>
      testCreateOrReplaceDdl(sql, expectedTableSpec, expectedIfNotExists = true)
    }
  }

  test("drop table") {
    parseCompare("DROP TABLE testcat.ns1.ns2.tbl",
      DropTableStatement(Seq("testcat", "ns1", "ns2", "tbl"), ifExists = false, purge = false))
    parseCompare(s"DROP TABLE db.tab",
      DropTableStatement(Seq("db", "tab"), ifExists = false, purge = false))
    parseCompare(s"DROP TABLE IF EXISTS db.tab",
      DropTableStatement(Seq("db", "tab"), ifExists = true, purge = false))
    parseCompare(s"DROP TABLE tab",
      DropTableStatement(Seq("tab"), ifExists = false, purge = false))
    parseCompare(s"DROP TABLE IF EXISTS tab",
      DropTableStatement(Seq("tab"), ifExists = true, purge = false))
    parseCompare(s"DROP TABLE tab PURGE",
      DropTableStatement(Seq("tab"), ifExists = false, purge = true))
    parseCompare(s"DROP TABLE IF EXISTS tab PURGE",
      DropTableStatement(Seq("tab"), ifExists = true, purge = true))
  }

  test("drop view") {
    parseCompare(s"DROP VIEW testcat.db.view",
      DropViewStatement(Seq("testcat", "db", "view"), ifExists = false))
    parseCompare(s"DROP VIEW db.view", DropViewStatement(Seq("db", "view"), ifExists = false))
    parseCompare(s"DROP VIEW IF EXISTS db.view",
      DropViewStatement(Seq("db", "view"), ifExists = true))
    parseCompare(s"DROP VIEW view", DropViewStatement(Seq("view"), ifExists = false))
    parseCompare(s"DROP VIEW IF EXISTS view", DropViewStatement(Seq("view"), ifExists = true))
  }

  private def testCreateOrReplaceDdl(
      sqlStatement: String,
      tableSpec: TableSpec,
      expectedIfNotExists: Boolean): Unit = {
    val parsedPlan = parsePlan(sqlStatement)
    val newTableToken = sqlStatement.split(" ")(0).trim.toUpperCase(Locale.ROOT)
    parsedPlan match {
      case create: CreateTableStatement if newTableToken == "CREATE" =>
        assert(create.ifNotExists == expectedIfNotExists)
      case ctas: CreateTableAsSelectStatement if newTableToken == "CREATE" =>
        assert(ctas.ifNotExists == expectedIfNotExists)
      case replace: ReplaceTableStatement if newTableToken == "REPLACE" =>
      case replace: ReplaceTableAsSelectStatement if newTableToken == "REPLACE" =>
      case other =>
        fail("First token in statement does not match the expected parsed plan; CREATE TABLE" +
          " should create a CreateTableStatement, and REPLACE TABLE should create a" +
          s" ReplaceTableStatement. Statement: $sqlStatement, plan type:" +
          s" ${parsedPlan.getClass.getName}.")
    }
    assert(TableSpec(parsedPlan) === tableSpec)
  }

  // ALTER VIEW view_name SET TBLPROPERTIES ('comment' = new_comment);
  // ALTER VIEW view_name UNSET TBLPROPERTIES [IF EXISTS] ('comment', 'key');
  test("alter view: alter view properties") {
    val sql1_view = "ALTER VIEW table_name SET TBLPROPERTIES ('test' = 'test', " +
        "'comment' = 'new_comment')"
    val sql2_view = "ALTER VIEW table_name UNSET TBLPROPERTIES ('comment', 'test')"
    val sql3_view = "ALTER VIEW table_name UNSET TBLPROPERTIES IF EXISTS ('comment', 'test')"

    comparePlans(parsePlan(sql1_view),
      AlterViewSetPropertiesStatement(
      Seq("table_name"), Map("test" -> "test", "comment" -> "new_comment")))
    comparePlans(parsePlan(sql2_view),
      AlterViewUnsetPropertiesStatement(
      Seq("table_name"), Seq("comment", "test"), ifExists = false))
    comparePlans(parsePlan(sql3_view),
      AlterViewUnsetPropertiesStatement(
      Seq("table_name"), Seq("comment", "test"), ifExists = true))
  }

  // ALTER TABLE table_name SET TBLPROPERTIES ('comment' = new_comment);
  // ALTER TABLE table_name UNSET TBLPROPERTIES [IF EXISTS] ('comment', 'key');
  test("alter table: alter table properties") {
    val sql1_table = "ALTER TABLE table_name SET TBLPROPERTIES ('test' = 'test', " +
        "'comment' = 'new_comment')"
    val sql2_table = "ALTER TABLE table_name UNSET TBLPROPERTIES ('comment', 'test')"
    val sql3_table = "ALTER TABLE table_name UNSET TBLPROPERTIES IF EXISTS ('comment', 'test')"

    comparePlans(
      parsePlan(sql1_table),
      AlterTableSetPropertiesStatement(
        Seq("table_name"), Map("test" -> "test", "comment" -> "new_comment")))
    comparePlans(
      parsePlan(sql2_table),
      AlterTableUnsetPropertiesStatement(
        Seq("table_name"), Seq("comment", "test"), ifExists = false))
    comparePlans(
      parsePlan(sql3_table),
      AlterTableUnsetPropertiesStatement(
        Seq("table_name"), Seq("comment", "test"), ifExists = true))
  }

  test("alter table: add column") {
    comparePlans(
      parsePlan("ALTER TABLE table_name ADD COLUMN x int"),
      AlterTableAddColumnsStatement(Seq("table_name"), Seq(
        QualifiedColType(Seq("x"), IntegerType, None)
      )))
  }

  test("alter table: add multiple columns") {
    comparePlans(
      parsePlan("ALTER TABLE table_name ADD COLUMNS x int, y string"),
      AlterTableAddColumnsStatement(Seq("table_name"), Seq(
        QualifiedColType(Seq("x"), IntegerType, None),
        QualifiedColType(Seq("y"), StringType, None)
      )))
  }

  test("alter table: add column with COLUMNS") {
    comparePlans(
      parsePlan("ALTER TABLE table_name ADD COLUMNS x int"),
      AlterTableAddColumnsStatement(Seq("table_name"), Seq(
        QualifiedColType(Seq("x"), IntegerType, None)
      )))
  }

  test("alter table: add column with COLUMNS (...)") {
    comparePlans(
      parsePlan("ALTER TABLE table_name ADD COLUMNS (x int)"),
      AlterTableAddColumnsStatement(Seq("table_name"), Seq(
        QualifiedColType(Seq("x"), IntegerType, None)
      )))
  }

  test("alter table: add column with COLUMNS (...) and COMMENT") {
    comparePlans(
      parsePlan("ALTER TABLE table_name ADD COLUMNS (x int COMMENT 'doc')"),
      AlterTableAddColumnsStatement(Seq("table_name"), Seq(
        QualifiedColType(Seq("x"), IntegerType, Some("doc"))
      )))
  }

  test("alter table: add column with COMMENT") {
    comparePlans(
      parsePlan("ALTER TABLE table_name ADD COLUMN x int COMMENT 'doc'"),
      AlterTableAddColumnsStatement(Seq("table_name"), Seq(
        QualifiedColType(Seq("x"), IntegerType, Some("doc"))
      )))
  }

  test("alter table: add column with nested column name") {
    comparePlans(
      parsePlan("ALTER TABLE table_name ADD COLUMN x.y.z int COMMENT 'doc'"),
      AlterTableAddColumnsStatement(Seq("table_name"), Seq(
        QualifiedColType(Seq("x", "y", "z"), IntegerType, Some("doc"))
      )))
  }

  test("alter table: add multiple columns with nested column name") {
    comparePlans(
      parsePlan("ALTER TABLE table_name ADD COLUMN x.y.z int COMMENT 'doc', a.b string"),
      AlterTableAddColumnsStatement(Seq("table_name"), Seq(
        QualifiedColType(Seq("x", "y", "z"), IntegerType, Some("doc")),
        QualifiedColType(Seq("a", "b"), StringType, None)
      )))
  }

  test("alter table: add column at position (not supported)") {
    assertUnsupported("ALTER TABLE table_name ADD COLUMNS name bigint COMMENT 'doc' FIRST, a.b int")
    assertUnsupported("ALTER TABLE table_name ADD COLUMN name bigint COMMENT 'doc' FIRST")
    assertUnsupported("ALTER TABLE table_name ADD COLUMN name string AFTER a.b")
  }

  test("alter table: set location") {
    val sql1 = "ALTER TABLE table_name SET LOCATION 'new location'"
    val parsed1 = parsePlan(sql1)
    val expected1 = AlterTableSetLocationStatement(Seq("table_name"), "new location")
    comparePlans(parsed1, expected1)
  }

  test("alter table: rename column") {
    comparePlans(
      parsePlan("ALTER TABLE table_name RENAME COLUMN a.b.c TO d"),
      AlterTableRenameColumnStatement(
        Seq("table_name"),
        Seq("a", "b", "c"),
        "d"))
  }

  test("alter table: update column type using ALTER") {
    comparePlans(
      parsePlan("ALTER TABLE table_name ALTER COLUMN a.b.c TYPE bigint"),
      AlterTableAlterColumnStatement(
        Seq("table_name"),
        Seq("a", "b", "c"),
        Some(LongType),
        None))
  }

  test("alter table: update column type") {
    comparePlans(
      parsePlan("ALTER TABLE table_name CHANGE COLUMN a.b.c TYPE bigint"),
      AlterTableAlterColumnStatement(
        Seq("table_name"),
        Seq("a", "b", "c"),
        Some(LongType),
        None))
  }

  test("alter table: update column comment") {
    comparePlans(
      parsePlan("ALTER TABLE table_name CHANGE COLUMN a.b.c COMMENT 'new comment'"),
      AlterTableAlterColumnStatement(
        Seq("table_name"),
        Seq("a", "b", "c"),
        None,
        Some("new comment")))
  }

  test("alter table: update column type and comment") {
    comparePlans(
      parsePlan("ALTER TABLE table_name CHANGE COLUMN a.b.c TYPE bigint COMMENT 'new comment'"),
      AlterTableAlterColumnStatement(
        Seq("table_name"),
        Seq("a", "b", "c"),
        Some(LongType),
        Some("new comment")))
  }

  test("alter table: change column position (not supported)") {
    assertUnsupported("ALTER TABLE table_name CHANGE COLUMN name COMMENT 'doc' FIRST")
    assertUnsupported("ALTER TABLE table_name CHANGE COLUMN name TYPE INT AFTER other_col")
  }

  test("alter table: drop column") {
    comparePlans(
      parsePlan("ALTER TABLE table_name DROP COLUMN a.b.c"),
      AlterTableDropColumnsStatement(Seq("table_name"), Seq(Seq("a", "b", "c"))))
  }

  test("alter table: drop multiple columns") {
    val sql = "ALTER TABLE table_name DROP COLUMN x, y, a.b.c"
    Seq(sql, sql.replace("COLUMN", "COLUMNS")).foreach { drop =>
      comparePlans(
        parsePlan(drop),
        AlterTableDropColumnsStatement(
          Seq("table_name"),
          Seq(Seq("x"), Seq("y"), Seq("a", "b", "c"))))
    }
  }

  test("describe table column") {
    comparePlans(parsePlan("DESCRIBE t col"),
      DescribeColumnStatement(
        Seq("t"), Seq("col"), isExtended = false))
    comparePlans(parsePlan("DESCRIBE t `abc.xyz`"),
      DescribeColumnStatement(
        Seq("t"), Seq("abc.xyz"), isExtended = false))
    comparePlans(parsePlan("DESCRIBE t abc.xyz"),
      DescribeColumnStatement(
        Seq("t"), Seq("abc", "xyz"), isExtended = false))
    comparePlans(parsePlan("DESCRIBE t `a.b`.`x.y`"),
      DescribeColumnStatement(
        Seq("t"), Seq("a.b", "x.y"), isExtended = false))

    comparePlans(parsePlan("DESCRIBE TABLE t col"),
      DescribeColumnStatement(
        Seq("t"), Seq("col"), isExtended = false))
    comparePlans(parsePlan("DESCRIBE TABLE EXTENDED t col"),
      DescribeColumnStatement(
        Seq("t"), Seq("col"), isExtended = true))
    comparePlans(parsePlan("DESCRIBE TABLE FORMATTED t col"),
      DescribeColumnStatement(
        Seq("t"), Seq("col"), isExtended = true))

    val caught = intercept[AnalysisException](
      parsePlan("DESCRIBE TABLE t PARTITION (ds='1970-01-01') col"))
    assert(caught.getMessage.contains(
        "DESC TABLE COLUMN for a specific partition is not supported"))
  }

  test("SPARK-17328 Fix NPE with EXPLAIN DESCRIBE TABLE") {
    comparePlans(parsePlan("describe t"),
      DescribeTableStatement(Seq("t"), Map.empty, isExtended = false))
    comparePlans(parsePlan("describe table t"),
      DescribeTableStatement(Seq("t"), Map.empty, isExtended = false))
    comparePlans(parsePlan("describe table extended t"),
      DescribeTableStatement(Seq("t"), Map.empty, isExtended = true))
    comparePlans(parsePlan("describe table formatted t"),
      DescribeTableStatement(Seq("t"), Map.empty, isExtended = true))
  }

  test("insert table: basic append") {
    Seq(
      "INSERT INTO TABLE testcat.ns1.ns2.tbl SELECT * FROM source",
      "INSERT INTO testcat.ns1.ns2.tbl SELECT * FROM source"
    ).foreach { sql =>
      parseCompare(sql,
        InsertIntoStatement(
          UnresolvedRelation(Seq("testcat", "ns1", "ns2", "tbl")),
          Map.empty,
          Project(Seq(UnresolvedStar(None)), UnresolvedRelation(Seq("source"))),
          overwrite = false, ifPartitionNotExists = false))
    }
  }

  test("insert table: append from another catalog") {
    parseCompare("INSERT INTO TABLE testcat.ns1.ns2.tbl SELECT * FROM testcat2.db.tbl",
      InsertIntoStatement(
        UnresolvedRelation(Seq("testcat", "ns1", "ns2", "tbl")),
        Map.empty,
        Project(Seq(UnresolvedStar(None)), UnresolvedRelation(Seq("testcat2", "db", "tbl"))),
        overwrite = false, ifPartitionNotExists = false))
  }

  test("insert table: append with partition") {
    parseCompare(
      """
        |INSERT INTO testcat.ns1.ns2.tbl
        |PARTITION (p1 = 3, p2)
        |SELECT * FROM source
      """.stripMargin,
      InsertIntoStatement(
        UnresolvedRelation(Seq("testcat", "ns1", "ns2", "tbl")),
        Map("p1" -> Some("3"), "p2" -> None),
        Project(Seq(UnresolvedStar(None)), UnresolvedRelation(Seq("source"))),
        overwrite = false, ifPartitionNotExists = false))
  }

  test("insert table: overwrite") {
    Seq(
      "INSERT OVERWRITE TABLE testcat.ns1.ns2.tbl SELECT * FROM source",
      "INSERT OVERWRITE testcat.ns1.ns2.tbl SELECT * FROM source"
    ).foreach { sql =>
      parseCompare(sql,
        InsertIntoStatement(
          UnresolvedRelation(Seq("testcat", "ns1", "ns2", "tbl")),
          Map.empty,
          Project(Seq(UnresolvedStar(None)), UnresolvedRelation(Seq("source"))),
          overwrite = true, ifPartitionNotExists = false))
    }
  }

  test("insert table: overwrite with partition") {
    parseCompare(
      """
        |INSERT OVERWRITE TABLE testcat.ns1.ns2.tbl
        |PARTITION (p1 = 3, p2)
        |SELECT * FROM source
      """.stripMargin,
      InsertIntoStatement(
        UnresolvedRelation(Seq("testcat", "ns1", "ns2", "tbl")),
        Map("p1" -> Some("3"), "p2" -> None),
        Project(Seq(UnresolvedStar(None)), UnresolvedRelation(Seq("source"))),
        overwrite = true, ifPartitionNotExists = false))
  }

  test("insert table: overwrite with partition if not exists") {
    parseCompare(
      """
        |INSERT OVERWRITE TABLE testcat.ns1.ns2.tbl
        |PARTITION (p1 = 3) IF NOT EXISTS
        |SELECT * FROM source
      """.stripMargin,
      InsertIntoStatement(
        UnresolvedRelation(Seq("testcat", "ns1", "ns2", "tbl")),
        Map("p1" -> Some("3")),
        Project(Seq(UnresolvedStar(None)), UnresolvedRelation(Seq("source"))),
        overwrite = true, ifPartitionNotExists = true))
  }

  test("insert table: if not exists with dynamic partition fails") {
    val exc = intercept[AnalysisException] {
      parsePlan(
        """
          |INSERT OVERWRITE TABLE testcat.ns1.ns2.tbl
          |PARTITION (p1 = 3, p2) IF NOT EXISTS
          |SELECT * FROM source
        """.stripMargin)
    }

    assert(exc.getMessage.contains("IF NOT EXISTS with dynamic partitions"))
    assert(exc.getMessage.contains("p2"))
  }

  test("insert table: if not exists without overwrite fails") {
    val exc = intercept[AnalysisException] {
      parsePlan(
        """
          |INSERT INTO TABLE testcat.ns1.ns2.tbl
          |PARTITION (p1 = 3) IF NOT EXISTS
          |SELECT * FROM source
        """.stripMargin)
    }

    assert(exc.getMessage.contains("INSERT INTO ... IF NOT EXISTS"))
  }

  test("delete from table: delete all") {
    parseCompare("DELETE FROM testcat.ns1.ns2.tbl",
      DeleteFromStatement(
        Seq("testcat", "ns1", "ns2", "tbl"),
        None,
        None))
  }

  test("delete from table: with alias and where clause") {
    parseCompare("DELETE FROM testcat.ns1.ns2.tbl AS t WHERE t.a = 2",
      DeleteFromStatement(
        Seq("testcat", "ns1", "ns2", "tbl"),
        Some("t"),
        Some(EqualTo(UnresolvedAttribute("t.a"), Literal(2)))))
  }

  test("delete from table: columns aliases is not allowed") {
    val exc = intercept[ParseException] {
      parsePlan("DELETE FROM testcat.ns1.ns2.tbl AS t(a,b,c,d) WHERE d = 2")
    }

    assert(exc.getMessage.contains("Columns aliases is not allowed in DELETE."))
  }

  test("update table: basic") {
    parseCompare(
      """
        |UPDATE testcat.ns1.ns2.tbl
        |SET t.a='Robert', t.b=32
      """.stripMargin,
      UpdateTableStatement(
        Seq("testcat", "ns1", "ns2", "tbl"),
        None,
        Seq(Seq("t", "a"), Seq("t", "b")),
        Seq(Literal("Robert"), Literal(32)),
        None))
  }

  test("update table: with alias and where clause") {
    parseCompare(
      """
        |UPDATE testcat.ns1.ns2.tbl AS t
        |SET t.a='Robert', t.b=32
        |WHERE t.c=2
      """.stripMargin,
      UpdateTableStatement(
        Seq("testcat", "ns1", "ns2", "tbl"),
        Some("t"),
        Seq(Seq("t", "a"), Seq("t", "b")),
        Seq(Literal("Robert"), Literal(32)),
        Some(EqualTo(UnresolvedAttribute("t.c"), Literal(2)))))
  }

  test("update table: columns aliases is not allowed") {
    val exc = intercept[ParseException] {
      parsePlan(
        """
          |UPDATE testcat.ns1.ns2.tbl AS t(a,b,c,d)
          |SET b='Robert', c=32
          |WHERE d=2
        """.stripMargin)
    }

    assert(exc.getMessage.contains("Columns aliases is not allowed in UPDATE."))
  }

  test("show tables") {
    comparePlans(
      parsePlan("SHOW TABLES"),
      ShowTablesStatement(None, None))
    comparePlans(
      parsePlan("SHOW TABLES FROM testcat.ns1.ns2.tbl"),
      ShowTablesStatement(Some(Seq("testcat", "ns1", "ns2", "tbl")), None))
    comparePlans(
      parsePlan("SHOW TABLES IN testcat.ns1.ns2.tbl"),
      ShowTablesStatement(Some(Seq("testcat", "ns1", "ns2", "tbl")), None))
    comparePlans(
      parsePlan("SHOW TABLES IN tbl LIKE '*dog*'"),
      ShowTablesStatement(Some(Seq("tbl")), Some("*dog*")))
  }

  test("create namespace -- backward compatibility with DATABASE/DBPROPERTIES") {
    val expected = CreateNamespaceStatement(
      Seq("a", "b", "c"),
      ifNotExists = true,
      Map(
        "a" -> "a",
        "b" -> "b",
        "c" -> "c",
        "comment" -> "namespace_comment",
        "location" -> "/home/user/db"))

    comparePlans(
      parsePlan(
        """
          |CREATE NAMESPACE IF NOT EXISTS a.b.c
          |WITH PROPERTIES ('a'='a', 'b'='b', 'c'='c')
          |COMMENT 'namespace_comment' LOCATION '/home/user/db'
        """.stripMargin),
      expected)

    comparePlans(
      parsePlan(
        """
          |CREATE DATABASE IF NOT EXISTS a.b.c
          |WITH DBPROPERTIES ('a'='a', 'b'='b', 'c'='c')
          |COMMENT 'namespace_comment' LOCATION '/home/user/db'
        """.stripMargin),
      expected)
  }

  test("create namespace -- check duplicates") {
    def createDatabase(duplicateClause: String): String = {
      s"""
         |CREATE NAMESPACE IF NOT EXISTS a.b.c
         |$duplicateClause
         |$duplicateClause
      """.stripMargin
    }
    val sql1 = createDatabase("COMMENT 'namespace_comment'")
    val sql2 = createDatabase("LOCATION '/home/user/db'")
    val sql3 = createDatabase("WITH PROPERTIES ('a'='a', 'b'='b', 'c'='c')")
    val sql4 = createDatabase("WITH DBPROPERTIES ('a'='a', 'b'='b', 'c'='c')")

    intercept(sql1, "Found duplicate clauses: COMMENT")
    intercept(sql2, "Found duplicate clauses: LOCATION")
    intercept(sql3, "Found duplicate clauses: WITH PROPERTIES")
    intercept(sql4, "Found duplicate clauses: WITH DBPROPERTIES")
  }

  test("create namespace - property values must be set") {
    assertUnsupported(
      sql = "CREATE NAMESPACE a.b.c WITH PROPERTIES('key_without_value', 'key_with_value'='x')",
      containsThesePhrases = Seq("key_without_value"))
  }

  test("create namespace -- either PROPERTIES or DBPROPERTIES is allowed") {
    val sql =
      s"""
         |CREATE NAMESPACE IF NOT EXISTS a.b.c
         |WITH PROPERTIES ('a'='a', 'b'='b', 'c'='c')
         |WITH DBPROPERTIES ('a'='a', 'b'='b', 'c'='c')
      """.stripMargin
    intercept(sql, "Either PROPERTIES or DBPROPERTIES is allowed")
  }

  test("create namespace - support for other types in PROPERTIES") {
    val sql =
      """
        |CREATE NAMESPACE a.b.c
        |LOCATION '/home/user/db'
        |WITH PROPERTIES ('a'=1, 'b'=0.1, 'c'=TRUE)
      """.stripMargin
    comparePlans(
      parsePlan(sql),
      CreateNamespaceStatement(
        Seq("a", "b", "c"),
        ifNotExists = false,
        Map(
          "a" -> "1",
          "b" -> "0.1",
          "c" -> "true",
          "location" -> "/home/user/db")))
  }

  test("show databases: basic") {
    comparePlans(
      parsePlan("SHOW DATABASES"),
      ShowNamespacesStatement(None, None))
    comparePlans(
      parsePlan("SHOW DATABASES LIKE 'defau*'"),
      ShowNamespacesStatement(None, Some("defau*")))
  }

  test("show databases: FROM/IN operator is not allowed") {
    def verify(sql: String): Unit = {
      val exc = intercept[ParseException] { parsePlan(sql) }
      assert(exc.getMessage.contains("FROM/IN operator is not allowed in SHOW DATABASES"))
    }

    verify("SHOW DATABASES FROM testcat.ns1.ns2")
    verify("SHOW DATABASES IN testcat.ns1.ns2")
  }

  test("show namespaces") {
    comparePlans(
      parsePlan("SHOW NAMESPACES"),
      ShowNamespacesStatement(None, None))
    comparePlans(
      parsePlan("SHOW NAMESPACES FROM testcat.ns1.ns2"),
      ShowNamespacesStatement(Some(Seq("testcat", "ns1", "ns2")), None))
    comparePlans(
      parsePlan("SHOW NAMESPACES IN testcat.ns1.ns2"),
      ShowNamespacesStatement(Some(Seq("testcat", "ns1", "ns2")), None))
    comparePlans(
      parsePlan("SHOW NAMESPACES IN testcat.ns1 LIKE '*pattern*'"),
      ShowNamespacesStatement(Some(Seq("testcat", "ns1")), Some("*pattern*")))
  }

  test("analyze table statistics") {
    comparePlans(parsePlan("analyze table a.b.c compute statistics"),
      AnalyzeTableStatement(Seq("a", "b", "c"), Map.empty, noScan = false))
    comparePlans(parsePlan("analyze table a.b.c compute statistics noscan"),
      AnalyzeTableStatement(Seq("a", "b", "c"), Map.empty, noScan = true))
    comparePlans(parsePlan("analyze table a.b.c partition (a) compute statistics nOscAn"),
      AnalyzeTableStatement(Seq("a", "b", "c"), Map("a" -> None), noScan = true))

    // Partitions specified
    comparePlans(
      parsePlan("ANALYZE TABLE a.b.c PARTITION(ds='2008-04-09', hr=11) COMPUTE STATISTICS"),
      AnalyzeTableStatement(
        Seq("a", "b", "c"), Map("ds" -> Some("2008-04-09"), "hr" -> Some("11")), noScan = false))
    comparePlans(
      parsePlan("ANALYZE TABLE a.b.c PARTITION(ds='2008-04-09', hr=11) COMPUTE STATISTICS noscan"),
      AnalyzeTableStatement(
        Seq("a", "b", "c"), Map("ds" -> Some("2008-04-09"), "hr" -> Some("11")), noScan = true))
    comparePlans(
      parsePlan("ANALYZE TABLE a.b.c PARTITION(ds='2008-04-09') COMPUTE STATISTICS noscan"),
      AnalyzeTableStatement(Seq("a", "b", "c"), Map("ds" -> Some("2008-04-09")), noScan = true))
    comparePlans(
      parsePlan("ANALYZE TABLE a.b.c PARTITION(ds='2008-04-09', hr) COMPUTE STATISTICS"),
      AnalyzeTableStatement(
        Seq("a", "b", "c"), Map("ds" -> Some("2008-04-09"), "hr" -> None), noScan = false))
    comparePlans(
      parsePlan("ANALYZE TABLE a.b.c PARTITION(ds='2008-04-09', hr) COMPUTE STATISTICS noscan"),
      AnalyzeTableStatement(
        Seq("a", "b", "c"), Map("ds" -> Some("2008-04-09"), "hr" -> None), noScan = true))
    comparePlans(
      parsePlan("ANALYZE TABLE a.b.c PARTITION(ds, hr=11) COMPUTE STATISTICS noscan"),
      AnalyzeTableStatement(
        Seq("a", "b", "c"), Map("ds" -> None, "hr" -> Some("11")), noScan = true))
    comparePlans(
      parsePlan("ANALYZE TABLE a.b.c PARTITION(ds, hr) COMPUTE STATISTICS"),
      AnalyzeTableStatement(Seq("a", "b", "c"), Map("ds" -> None, "hr" -> None), noScan = false))
    comparePlans(
      parsePlan("ANALYZE TABLE a.b.c PARTITION(ds, hr) COMPUTE STATISTICS noscan"),
      AnalyzeTableStatement(Seq("a", "b", "c"), Map("ds" -> None, "hr" -> None), noScan = true))

    intercept("analyze table a.b.c compute statistics xxxx",
      "Expected `NOSCAN` instead of `xxxx`")
    intercept("analyze table a.b.c partition (a) compute statistics xxxx",
      "Expected `NOSCAN` instead of `xxxx`")
  }

  test("analyze table column statistics") {
    intercept("ANALYZE TABLE a.b.c COMPUTE STATISTICS FOR COLUMNS", "")

    comparePlans(
      parsePlan("ANALYZE TABLE a.b.c COMPUTE STATISTICS FOR COLUMNS key, value"),
      AnalyzeColumnStatement(Seq("a", "b", "c"), Option(Seq("key", "value")), allColumns = false))

    // Partition specified - should be ignored
    comparePlans(
      parsePlan(
        s"""
           |ANALYZE TABLE a.b.c PARTITION(ds='2017-06-10')
           |COMPUTE STATISTICS FOR COLUMNS key, value
         """.stripMargin),
      AnalyzeColumnStatement(Seq("a", "b", "c"), Option(Seq("key", "value")), allColumns = false))

    // Partition specified should be ignored in case of COMPUTE STATISTICS FOR ALL COLUMNS
    comparePlans(
      parsePlan(
        s"""
           |ANALYZE TABLE a.b.c PARTITION(ds='2017-06-10')
           |COMPUTE STATISTICS FOR ALL COLUMNS
         """.stripMargin),
      AnalyzeColumnStatement(Seq("a", "b", "c"), None, allColumns = true))

    intercept("ANALYZE TABLE a.b.c COMPUTE STATISTICS FOR ALL COLUMNS key, value",
      "mismatched input 'key' expecting <EOF>")
    intercept("ANALYZE TABLE a.b.c COMPUTE STATISTICS FOR ALL",
      "missing 'COLUMNS' at '<EOF>'")
  }

  test("MSCK REPAIR table") {
    comparePlans(
      parsePlan("MSCK REPAIR TABLE a.b.c"),
      RepairTableStatement(Seq("a", "b", "c")))
  }

<<<<<<< HEAD
  test("LOAD DATA INTO table") {
    comparePlans(
      parsePlan("LOAD DATA INPATH 'filepath' INTO TABLE a.b.c"),
      LoadDataStatement(Seq("a", "b", "c"), "filepath", false, false, None))

    comparePlans(
      parsePlan("LOAD DATA LOCAL INPATH 'filepath' INTO TABLE a.b.c"),
      LoadDataStatement(Seq("a", "b", "c"), "filepath", true, false, None))

    comparePlans(
      parsePlan("LOAD DATA LOCAL INPATH 'filepath' OVERWRITE INTO TABLE a.b.c"),
      LoadDataStatement(Seq("a", "b", "c"), "filepath", true, true, None))

    comparePlans(
      parsePlan(
        s"""
           |LOAD DATA LOCAL INPATH 'filepath' OVERWRITE INTO TABLE a.b.c
           |PARTITION(ds='2017-06-10')
         """.stripMargin),
      LoadDataStatement(
        Seq("a", "b", "c"),
        "filepath",
        true,
        true,
        Some(Map("ds" -> "2017-06-10"))))
=======
  test("TRUNCATE table") {
    comparePlans(
      parsePlan("TRUNCATE TABLE a.b.c"),
      TruncateTableStatement(Seq("a", "b", "c"), None))

    comparePlans(
      parsePlan("TRUNCATE TABLE a.b.c PARTITION(ds='2017-06-10')"),
      TruncateTableStatement(Seq("a", "b", "c"), Some(Map("ds" -> "2017-06-10"))))
  }

  test("SHOW PARTITIONS") {
    val sql1 = "SHOW PARTITIONS t1"
    val sql2 = "SHOW PARTITIONS db1.t1"
    val sql3 = "SHOW PARTITIONS t1 PARTITION(partcol1='partvalue', partcol2='partvalue')"
    val sql4 = "SHOW PARTITIONS a.b.c"
    val sql5 = "SHOW PARTITIONS a.b.c PARTITION(ds='2017-06-10')"

    val parsed1 = parsePlan(sql1)
    val expected1 = ShowPartitionsStatement(Seq("t1"), None)
    val parsed2 = parsePlan(sql2)
    val expected2 = ShowPartitionsStatement(Seq("db1", "t1"), None)
    val parsed3 = parsePlan(sql3)
    val expected3 = ShowPartitionsStatement(Seq("t1"),
      Some(Map("partcol1" -> "partvalue", "partcol2" -> "partvalue")))
    val parsed4 = parsePlan(sql4)
    val expected4 = ShowPartitionsStatement(Seq("a", "b", "c"), None)
    val parsed5 = parsePlan(sql5)
    val expected5 = ShowPartitionsStatement(Seq("a", "b", "c"), Some(Map("ds" -> "2017-06-10")))

    comparePlans(parsed1, expected1)
    comparePlans(parsed2, expected2)
    comparePlans(parsed3, expected3)
    comparePlans(parsed4, expected4)
    comparePlans(parsed5, expected5)
  }

  test("REFRESH TABLE table") {
    comparePlans(
      parsePlan("REFRESH TABLE a.b.c"),
      RefreshTableStatement(Seq("a", "b", "c")))
>>>>>>> b91356e4
  }

  private case class TableSpec(
      name: Seq[String],
      schema: Option[StructType],
      partitioning: Seq[Transform],
      bucketSpec: Option[BucketSpec],
      properties: Map[String, String],
      provider: String,
      options: Map[String, String],
      location: Option[String],
      comment: Option[String])

  private object TableSpec {
    def apply(plan: LogicalPlan): TableSpec = {
      plan match {
        case create: CreateTableStatement =>
          TableSpec(
            create.tableName,
            Some(create.tableSchema),
            create.partitioning,
            create.bucketSpec,
            create.properties,
            create.provider,
            create.options,
            create.location,
            create.comment)
        case replace: ReplaceTableStatement =>
          TableSpec(
            replace.tableName,
            Some(replace.tableSchema),
            replace.partitioning,
            replace.bucketSpec,
            replace.properties,
            replace.provider,
            replace.options,
            replace.location,
            replace.comment)
        case ctas: CreateTableAsSelectStatement =>
          TableSpec(
            ctas.tableName,
            Some(ctas.asSelect).filter(_.resolved).map(_.schema),
            ctas.partitioning,
            ctas.bucketSpec,
            ctas.properties,
            ctas.provider,
            ctas.options,
            ctas.location,
            ctas.comment)
        case rtas: ReplaceTableAsSelectStatement =>
          TableSpec(
            rtas.tableName,
            Some(rtas.asSelect).filter(_.resolved).map(_.schema),
            rtas.partitioning,
            rtas.bucketSpec,
            rtas.properties,
            rtas.provider,
            rtas.options,
            rtas.location,
            rtas.comment)
        case other =>
          fail(s"Expected to parse Create, CTAS, Replace, or RTAS plan" +
            s" from query, got ${other.getClass.getName}.")
      }
    }
  }
}<|MERGE_RESOLUTION|>--- conflicted
+++ resolved
@@ -1045,7 +1045,6 @@
       RepairTableStatement(Seq("a", "b", "c")))
   }
 
-<<<<<<< HEAD
   test("LOAD DATA INTO table") {
     comparePlans(
       parsePlan("LOAD DATA INPATH 'filepath' INTO TABLE a.b.c"),
@@ -1071,7 +1070,8 @@
         true,
         true,
         Some(Map("ds" -> "2017-06-10"))))
-=======
+  }
+
   test("TRUNCATE table") {
     comparePlans(
       parsePlan("TRUNCATE TABLE a.b.c"),
@@ -1112,7 +1112,6 @@
     comparePlans(
       parsePlan("REFRESH TABLE a.b.c"),
       RefreshTableStatement(Seq("a", "b", "c")))
->>>>>>> b91356e4
   }
 
   private case class TableSpec(
