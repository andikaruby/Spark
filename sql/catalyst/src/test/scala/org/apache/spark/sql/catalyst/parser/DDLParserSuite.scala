/*
 * Licensed to the Apache Software Foundation (ASF) under one or more
 * contributor license agreements.  See the NOTICE file distributed with
 * this work for additional information regarding copyright ownership.
 * The ASF licenses this file to You under the Apache License, Version 2.0
 * (the "License"); you may not use this file except in compliance with
 * the License.  You may obtain a copy of the License at
 *
 *    http://www.apache.org/licenses/LICENSE-2.0
 *
 * Unless required by applicable law or agreed to in writing, software
 * distributed under the License is distributed on an "AS IS" BASIS,
 * WITHOUT WARRANTIES OR CONDITIONS OF ANY KIND, either express or implied.
 * See the License for the specific language governing permissions and
 * limitations under the License.
 */

package org.apache.spark.sql.catalyst.parser

import java.util.Locale

import org.apache.spark.sql.AnalysisException
import org.apache.spark.sql.catalyst.analysis.{AnalysisTest, UnresolvedAttribute, UnresolvedRelation, UnresolvedStar}
import org.apache.spark.sql.catalyst.catalog.BucketSpec
import org.apache.spark.sql.catalyst.expressions.{EqualTo, Literal}
import org.apache.spark.sql.catalyst.plans.logical._
import org.apache.spark.sql.connector.expressions.{ApplyTransform, BucketTransform, DaysTransform, FieldReference, HoursTransform, IdentityTransform, LiteralValue, MonthsTransform, Transform, YearsTransform}
import org.apache.spark.sql.types.{IntegerType, LongType, StringType, StructType, TimestampType}
import org.apache.spark.unsafe.types.UTF8String

class DDLParserSuite extends AnalysisTest {
  import CatalystSqlParser._

  private def assertUnsupported(sql: String, containsThesePhrases: Seq[String] = Seq()): Unit = {
    val e = intercept[ParseException] {
      parsePlan(sql)
    }
    assert(e.getMessage.toLowerCase(Locale.ROOT).contains("operation not allowed"))
    containsThesePhrases.foreach { p =>
      assert(e.getMessage.toLowerCase(Locale.ROOT).contains(p.toLowerCase(Locale.ROOT)))
    }
  }

  private def intercept(sqlCommand: String, messages: String*): Unit =
    interceptParseException(parsePlan)(sqlCommand, messages: _*)

  private def parseCompare(sql: String, expected: LogicalPlan): Unit = {
    comparePlans(parsePlan(sql), expected, checkAnalysis = false)
  }

  test("create/replace table using - schema") {
    val createSql = "CREATE TABLE my_tab(a INT COMMENT 'test', b STRING) USING parquet"
    val replaceSql = "REPLACE TABLE my_tab(a INT COMMENT 'test', b STRING) USING parquet"
    val expectedTableSpec = TableSpec(
      Seq("my_tab"),
      Some(new StructType()
        .add("a", IntegerType, nullable = true, "test")
        .add("b", StringType)),
      Seq.empty[Transform],
      None,
      Map.empty[String, String],
      "parquet",
      Map.empty[String, String],
      None,
      None)

    Seq(createSql, replaceSql).foreach { sql =>
      testCreateOrReplaceDdl(sql, expectedTableSpec, expectedIfNotExists = false)
    }

    intercept("CREATE TABLE my_tab(a: INT COMMENT 'test', b: STRING) USING parquet",
      "no viable alternative at input")
  }

  test("create/replace table - with IF NOT EXISTS") {
    val sql = "CREATE TABLE IF NOT EXISTS my_tab(a INT, b STRING) USING parquet"
    testCreateOrReplaceDdl(
      sql,
      TableSpec(
        Seq("my_tab"),
        Some(new StructType().add("a", IntegerType).add("b", StringType)),
        Seq.empty[Transform],
        None,
        Map.empty[String, String],
        "parquet",
        Map.empty[String, String],
        None,
        None),
      expectedIfNotExists = true)
  }

  test("create/replace table - with partitioned by") {
    val createSql = "CREATE TABLE my_tab(a INT comment 'test', b STRING) " +
        "USING parquet PARTITIONED BY (a)"
    val replaceSql = "REPLACE TABLE my_tab(a INT comment 'test', b STRING) " +
      "USING parquet PARTITIONED BY (a)"
    val expectedTableSpec = TableSpec(
      Seq("my_tab"),
      Some(new StructType()
        .add("a", IntegerType, nullable = true, "test")
        .add("b", StringType)),
      Seq(IdentityTransform(FieldReference("a"))),
      None,
      Map.empty[String, String],
      "parquet",
      Map.empty[String, String],
      None,
      None)
    Seq(createSql, replaceSql).foreach { sql =>
      testCreateOrReplaceDdl(sql, expectedTableSpec, expectedIfNotExists = false)
    }
  }

  test("create/replace table - partitioned by transforms") {
    val createSql =
      """
        |CREATE TABLE my_tab (a INT, b STRING, ts TIMESTAMP) USING parquet
        |PARTITIONED BY (
        |    a,
        |    bucket(16, b),
        |    years(ts),
        |    months(ts),
        |    days(ts),
        |    hours(ts),
        |    foo(a, "bar", 34))
      """.stripMargin

    val replaceSql =
      """
        |REPLACE TABLE my_tab (a INT, b STRING, ts TIMESTAMP) USING parquet
        |PARTITIONED BY (
        |    a,
        |    bucket(16, b),
        |    years(ts),
        |    months(ts),
        |    days(ts),
        |    hours(ts),
        |    foo(a, "bar", 34))
      """.stripMargin
    val expectedTableSpec = TableSpec(
      Seq("my_tab"),
      Some(new StructType()
        .add("a", IntegerType)
        .add("b", StringType)
        .add("ts", TimestampType)),
      Seq(
        IdentityTransform(FieldReference("a")),
        BucketTransform(LiteralValue(16, IntegerType), Seq(FieldReference("b"))),
        YearsTransform(FieldReference("ts")),
        MonthsTransform(FieldReference("ts")),
        DaysTransform(FieldReference("ts")),
        HoursTransform(FieldReference("ts")),
        ApplyTransform("foo", Seq(
          FieldReference("a"),
          LiteralValue(UTF8String.fromString("bar"), StringType),
          LiteralValue(34, IntegerType)))),
      None,
      Map.empty[String, String],
      "parquet",
      Map.empty[String, String],
      None,
      None)
    Seq(createSql, replaceSql).foreach { sql =>
      testCreateOrReplaceDdl(sql, expectedTableSpec, expectedIfNotExists = false)
    }
  }

  test("create/replace table - with bucket") {
    val createSql = "CREATE TABLE my_tab(a INT, b STRING) USING parquet " +
        "CLUSTERED BY (a) SORTED BY (b) INTO 5 BUCKETS"

    val replaceSql = "REPLACE TABLE my_tab(a INT, b STRING) USING parquet " +
      "CLUSTERED BY (a) SORTED BY (b) INTO 5 BUCKETS"

    val expectedTableSpec = TableSpec(
      Seq("my_tab"),
      Some(new StructType().add("a", IntegerType).add("b", StringType)),
      Seq.empty[Transform],
      Some(BucketSpec(5, Seq("a"), Seq("b"))),
      Map.empty[String, String],
      "parquet",
      Map.empty[String, String],
      None,
      None)
    Seq(createSql, replaceSql).foreach { sql =>
      testCreateOrReplaceDdl(sql, expectedTableSpec, expectedIfNotExists = false)
    }
  }

  test("create/replace table - with comment") {
    val createSql = "CREATE TABLE my_tab(a INT, b STRING) USING parquet COMMENT 'abc'"
    val replaceSql = "REPLACE TABLE my_tab(a INT, b STRING) USING parquet COMMENT 'abc'"
    val expectedTableSpec = TableSpec(
      Seq("my_tab"),
      Some(new StructType().add("a", IntegerType).add("b", StringType)),
      Seq.empty[Transform],
      None,
      Map.empty[String, String],
      "parquet",
      Map.empty[String, String],
      None,
      Some("abc"))
    Seq(createSql, replaceSql).foreach{ sql =>
      testCreateOrReplaceDdl(sql, expectedTableSpec, expectedIfNotExists = false)
    }
  }

  test("create/replace table - with table properties") {
    val createSql = "CREATE TABLE my_tab(a INT, b STRING) USING parquet" +
      " TBLPROPERTIES('test' = 'test')"
    val replaceSql = "REPLACE TABLE my_tab(a INT, b STRING) USING parquet" +
      " TBLPROPERTIES('test' = 'test')"
    val expectedTableSpec = TableSpec(
      Seq("my_tab"),
      Some(new StructType().add("a", IntegerType).add("b", StringType)),
      Seq.empty[Transform],
      None,
      Map("test" -> "test"),
      "parquet",
      Map.empty[String, String],
      None,
      None)
    Seq(createSql, replaceSql).foreach { sql =>
      testCreateOrReplaceDdl(sql, expectedTableSpec, expectedIfNotExists = false)
    }
  }

  test("create/replace table - with location") {
    val createSql = "CREATE TABLE my_tab(a INT, b STRING) USING parquet LOCATION '/tmp/file'"
    val replaceSql = "REPLACE TABLE my_tab(a INT, b STRING) USING parquet LOCATION '/tmp/file'"
    val expectedTableSpec = TableSpec(
        Seq("my_tab"),
        Some(new StructType().add("a", IntegerType).add("b", StringType)),
        Seq.empty[Transform],
        None,
        Map.empty[String, String],
        "parquet",
        Map.empty[String, String],
        Some("/tmp/file"),
        None)
    Seq(createSql, replaceSql).foreach { sql =>
      testCreateOrReplaceDdl(sql, expectedTableSpec, expectedIfNotExists = false)
    }
  }

  test("create/replace table - byte length literal table name") {
    val createSql = "CREATE TABLE 1m.2g(a INT) USING parquet"
    val replaceSql = "REPLACE TABLE 1m.2g(a INT) USING parquet"
    val expectedTableSpec = TableSpec(
      Seq("1m", "2g"),
      Some(new StructType().add("a", IntegerType)),
      Seq.empty[Transform],
      None,
      Map.empty[String, String],
      "parquet",
      Map.empty[String, String],
      None,
      None)
    Seq(createSql, replaceSql).foreach { sql =>
      testCreateOrReplaceDdl(sql, expectedTableSpec, expectedIfNotExists = false)
    }
  }

  test("Duplicate clauses - create/replace table") {
    def createTableHeader(duplicateClause: String): String = {
      s"CREATE TABLE my_tab(a INT, b STRING) USING parquet $duplicateClause $duplicateClause"
    }

    def replaceTableHeader(duplicateClause: String): String = {
      s"CREATE TABLE my_tab(a INT, b STRING) USING parquet $duplicateClause $duplicateClause"
    }

    intercept(createTableHeader("TBLPROPERTIES('test' = 'test2')"),
      "Found duplicate clauses: TBLPROPERTIES")
    intercept(createTableHeader("LOCATION '/tmp/file'"),
      "Found duplicate clauses: LOCATION")
    intercept(createTableHeader("COMMENT 'a table'"),
      "Found duplicate clauses: COMMENT")
    intercept(createTableHeader("CLUSTERED BY(b) INTO 256 BUCKETS"),
      "Found duplicate clauses: CLUSTERED BY")
    intercept(createTableHeader("PARTITIONED BY (b)"),
      "Found duplicate clauses: PARTITIONED BY")

    intercept(replaceTableHeader("TBLPROPERTIES('test' = 'test2')"),
      "Found duplicate clauses: TBLPROPERTIES")
    intercept(replaceTableHeader("LOCATION '/tmp/file'"),
      "Found duplicate clauses: LOCATION")
    intercept(replaceTableHeader("COMMENT 'a table'"),
      "Found duplicate clauses: COMMENT")
    intercept(replaceTableHeader("CLUSTERED BY(b) INTO 256 BUCKETS"),
      "Found duplicate clauses: CLUSTERED BY")
    intercept(replaceTableHeader("PARTITIONED BY (b)"),
      "Found duplicate clauses: PARTITIONED BY")
  }

  test("support for other types in OPTIONS") {
    val createSql =
      """
        |CREATE TABLE table_name USING json
        |OPTIONS (a 1, b 0.1, c TRUE)
      """.stripMargin
    val replaceSql =
      """
        |REPLACE TABLE table_name USING json
        |OPTIONS (a 1, b 0.1, c TRUE)
      """.stripMargin
    Seq(createSql, replaceSql).foreach { sql =>
      testCreateOrReplaceDdl(
        sql,
        TableSpec(
          Seq("table_name"),
          Some(new StructType),
          Seq.empty[Transform],
          Option.empty[BucketSpec],
          Map.empty[String, String],
          "json",
          Map("a" -> "1", "b" -> "0.1", "c" -> "true"),
          None,
          None),
        expectedIfNotExists = false)
    }
  }

  test("Test CTAS against native tables") {
    val s1 =
      """
        |CREATE TABLE IF NOT EXISTS mydb.page_view
        |USING parquet
        |COMMENT 'This is the staging page view table'
        |LOCATION '/user/external/page_view'
        |TBLPROPERTIES ('p1'='v1', 'p2'='v2')
        |AS SELECT * FROM src
      """.stripMargin

    val s2 =
      """
        |CREATE TABLE IF NOT EXISTS mydb.page_view
        |USING parquet
        |LOCATION '/user/external/page_view'
        |COMMENT 'This is the staging page view table'
        |TBLPROPERTIES ('p1'='v1', 'p2'='v2')
        |AS SELECT * FROM src
      """.stripMargin

    val s3 =
      """
        |CREATE TABLE IF NOT EXISTS mydb.page_view
        |USING parquet
        |COMMENT 'This is the staging page view table'
        |LOCATION '/user/external/page_view'
        |TBLPROPERTIES ('p1'='v1', 'p2'='v2')
        |AS SELECT * FROM src
      """.stripMargin

    val s4 =
      """
        |REPLACE TABLE mydb.page_view
        |USING parquet
        |COMMENT 'This is the staging page view table'
        |LOCATION '/user/external/page_view'
        |TBLPROPERTIES ('p1'='v1', 'p2'='v2')
        |AS SELECT * FROM src
      """.stripMargin

    val expectedTableSpec = TableSpec(
        Seq("mydb", "page_view"),
        None,
        Seq.empty[Transform],
        None,
        Map("p1" -> "v1", "p2" -> "v2"),
        "parquet",
        Map.empty[String, String],
        Some("/user/external/page_view"),
        Some("This is the staging page view table"))
    Seq(s1, s2, s3, s4).foreach { sql =>
      testCreateOrReplaceDdl(sql, expectedTableSpec, expectedIfNotExists = true)
    }
  }

  test("drop table") {
    parseCompare("DROP TABLE testcat.ns1.ns2.tbl",
      DropTableStatement(Seq("testcat", "ns1", "ns2", "tbl"), ifExists = false, purge = false))
    parseCompare(s"DROP TABLE db.tab",
      DropTableStatement(Seq("db", "tab"), ifExists = false, purge = false))
    parseCompare(s"DROP TABLE IF EXISTS db.tab",
      DropTableStatement(Seq("db", "tab"), ifExists = true, purge = false))
    parseCompare(s"DROP TABLE tab",
      DropTableStatement(Seq("tab"), ifExists = false, purge = false))
    parseCompare(s"DROP TABLE IF EXISTS tab",
      DropTableStatement(Seq("tab"), ifExists = true, purge = false))
    parseCompare(s"DROP TABLE tab PURGE",
      DropTableStatement(Seq("tab"), ifExists = false, purge = true))
    parseCompare(s"DROP TABLE IF EXISTS tab PURGE",
      DropTableStatement(Seq("tab"), ifExists = true, purge = true))
  }

  test("drop view") {
    parseCompare(s"DROP VIEW testcat.db.view",
      DropViewStatement(Seq("testcat", "db", "view"), ifExists = false))
    parseCompare(s"DROP VIEW db.view", DropViewStatement(Seq("db", "view"), ifExists = false))
    parseCompare(s"DROP VIEW IF EXISTS db.view",
      DropViewStatement(Seq("db", "view"), ifExists = true))
    parseCompare(s"DROP VIEW view", DropViewStatement(Seq("view"), ifExists = false))
    parseCompare(s"DROP VIEW IF EXISTS view", DropViewStatement(Seq("view"), ifExists = true))
  }

  private def testCreateOrReplaceDdl(
      sqlStatement: String,
      tableSpec: TableSpec,
      expectedIfNotExists: Boolean): Unit = {
    val parsedPlan = parsePlan(sqlStatement)
    val newTableToken = sqlStatement.split(" ")(0).trim.toUpperCase(Locale.ROOT)
    parsedPlan match {
      case create: CreateTableStatement if newTableToken == "CREATE" =>
        assert(create.ifNotExists == expectedIfNotExists)
      case ctas: CreateTableAsSelectStatement if newTableToken == "CREATE" =>
        assert(ctas.ifNotExists == expectedIfNotExists)
      case replace: ReplaceTableStatement if newTableToken == "REPLACE" =>
      case replace: ReplaceTableAsSelectStatement if newTableToken == "REPLACE" =>
      case other =>
        fail("First token in statement does not match the expected parsed plan; CREATE TABLE" +
          " should create a CreateTableStatement, and REPLACE TABLE should create a" +
          s" ReplaceTableStatement. Statement: $sqlStatement, plan type:" +
          s" ${parsedPlan.getClass.getName}.")
    }
    assert(TableSpec(parsedPlan) === tableSpec)
  }

  // ALTER VIEW view_name SET TBLPROPERTIES ('comment' = new_comment);
  // ALTER VIEW view_name UNSET TBLPROPERTIES [IF EXISTS] ('comment', 'key');
  test("alter view: alter view properties") {
    val sql1_view = "ALTER VIEW table_name SET TBLPROPERTIES ('test' = 'test', " +
        "'comment' = 'new_comment')"
    val sql2_view = "ALTER VIEW table_name UNSET TBLPROPERTIES ('comment', 'test')"
    val sql3_view = "ALTER VIEW table_name UNSET TBLPROPERTIES IF EXISTS ('comment', 'test')"

    comparePlans(parsePlan(sql1_view),
      AlterViewSetPropertiesStatement(
      Seq("table_name"), Map("test" -> "test", "comment" -> "new_comment")))
    comparePlans(parsePlan(sql2_view),
      AlterViewUnsetPropertiesStatement(
      Seq("table_name"), Seq("comment", "test"), ifExists = false))
    comparePlans(parsePlan(sql3_view),
      AlterViewUnsetPropertiesStatement(
      Seq("table_name"), Seq("comment", "test"), ifExists = true))
  }

  // ALTER TABLE table_name SET TBLPROPERTIES ('comment' = new_comment);
  // ALTER TABLE table_name UNSET TBLPROPERTIES [IF EXISTS] ('comment', 'key');
  test("alter table: alter table properties") {
    val sql1_table = "ALTER TABLE table_name SET TBLPROPERTIES ('test' = 'test', " +
        "'comment' = 'new_comment')"
    val sql2_table = "ALTER TABLE table_name UNSET TBLPROPERTIES ('comment', 'test')"
    val sql3_table = "ALTER TABLE table_name UNSET TBLPROPERTIES IF EXISTS ('comment', 'test')"

    comparePlans(
      parsePlan(sql1_table),
      AlterTableSetPropertiesStatement(
        Seq("table_name"), Map("test" -> "test", "comment" -> "new_comment")))
    comparePlans(
      parsePlan(sql2_table),
      AlterTableUnsetPropertiesStatement(
        Seq("table_name"), Seq("comment", "test"), ifExists = false))
    comparePlans(
      parsePlan(sql3_table),
      AlterTableUnsetPropertiesStatement(
        Seq("table_name"), Seq("comment", "test"), ifExists = true))
  }

  test("alter table: add column") {
    comparePlans(
      parsePlan("ALTER TABLE table_name ADD COLUMN x int"),
      AlterTableAddColumnsStatement(Seq("table_name"), Seq(
        QualifiedColType(Seq("x"), IntegerType, None)
      )))
  }

  test("alter table: add multiple columns") {
    comparePlans(
      parsePlan("ALTER TABLE table_name ADD COLUMNS x int, y string"),
      AlterTableAddColumnsStatement(Seq("table_name"), Seq(
        QualifiedColType(Seq("x"), IntegerType, None),
        QualifiedColType(Seq("y"), StringType, None)
      )))
  }

  test("alter table: add column with COLUMNS") {
    comparePlans(
      parsePlan("ALTER TABLE table_name ADD COLUMNS x int"),
      AlterTableAddColumnsStatement(Seq("table_name"), Seq(
        QualifiedColType(Seq("x"), IntegerType, None)
      )))
  }

  test("alter table: add column with COLUMNS (...)") {
    comparePlans(
      parsePlan("ALTER TABLE table_name ADD COLUMNS (x int)"),
      AlterTableAddColumnsStatement(Seq("table_name"), Seq(
        QualifiedColType(Seq("x"), IntegerType, None)
      )))
  }

  test("alter table: add column with COLUMNS (...) and COMMENT") {
    comparePlans(
      parsePlan("ALTER TABLE table_name ADD COLUMNS (x int COMMENT 'doc')"),
      AlterTableAddColumnsStatement(Seq("table_name"), Seq(
        QualifiedColType(Seq("x"), IntegerType, Some("doc"))
      )))
  }

  test("alter table: add column with COMMENT") {
    comparePlans(
      parsePlan("ALTER TABLE table_name ADD COLUMN x int COMMENT 'doc'"),
      AlterTableAddColumnsStatement(Seq("table_name"), Seq(
        QualifiedColType(Seq("x"), IntegerType, Some("doc"))
      )))
  }

  test("alter table: add column with nested column name") {
    comparePlans(
      parsePlan("ALTER TABLE table_name ADD COLUMN x.y.z int COMMENT 'doc'"),
      AlterTableAddColumnsStatement(Seq("table_name"), Seq(
        QualifiedColType(Seq("x", "y", "z"), IntegerType, Some("doc"))
      )))
  }

  test("alter table: add multiple columns with nested column name") {
    comparePlans(
      parsePlan("ALTER TABLE table_name ADD COLUMN x.y.z int COMMENT 'doc', a.b string"),
      AlterTableAddColumnsStatement(Seq("table_name"), Seq(
        QualifiedColType(Seq("x", "y", "z"), IntegerType, Some("doc")),
        QualifiedColType(Seq("a", "b"), StringType, None)
      )))
  }

  test("alter table: add column at position (not supported)") {
    assertUnsupported("ALTER TABLE table_name ADD COLUMNS name bigint COMMENT 'doc' FIRST, a.b int")
    assertUnsupported("ALTER TABLE table_name ADD COLUMN name bigint COMMENT 'doc' FIRST")
    assertUnsupported("ALTER TABLE table_name ADD COLUMN name string AFTER a.b")
  }

  test("alter table: set location") {
    val sql1 = "ALTER TABLE table_name SET LOCATION 'new location'"
    val parsed1 = parsePlan(sql1)
    val expected1 = AlterTableSetLocationStatement(Seq("table_name"), "new location")
    comparePlans(parsed1, expected1)
  }

  test("alter table: rename column") {
    comparePlans(
      parsePlan("ALTER TABLE table_name RENAME COLUMN a.b.c TO d"),
      AlterTableRenameColumnStatement(
        Seq("table_name"),
        Seq("a", "b", "c"),
        "d"))
  }

  test("alter table: update column type using ALTER") {
    comparePlans(
      parsePlan("ALTER TABLE table_name ALTER COLUMN a.b.c TYPE bigint"),
      AlterTableAlterColumnStatement(
        Seq("table_name"),
        Seq("a", "b", "c"),
        Some(LongType),
        None))
  }

  test("alter table: update column type") {
    comparePlans(
      parsePlan("ALTER TABLE table_name CHANGE COLUMN a.b.c TYPE bigint"),
      AlterTableAlterColumnStatement(
        Seq("table_name"),
        Seq("a", "b", "c"),
        Some(LongType),
        None))
  }

  test("alter table: update column comment") {
    comparePlans(
      parsePlan("ALTER TABLE table_name CHANGE COLUMN a.b.c COMMENT 'new comment'"),
      AlterTableAlterColumnStatement(
        Seq("table_name"),
        Seq("a", "b", "c"),
        None,
        Some("new comment")))
  }

  test("alter table: update column type and comment") {
    comparePlans(
      parsePlan("ALTER TABLE table_name CHANGE COLUMN a.b.c TYPE bigint COMMENT 'new comment'"),
      AlterTableAlterColumnStatement(
        Seq("table_name"),
        Seq("a", "b", "c"),
        Some(LongType),
        Some("new comment")))
  }

  test("alter table: change column position (not supported)") {
    assertUnsupported("ALTER TABLE table_name CHANGE COLUMN name COMMENT 'doc' FIRST")
    assertUnsupported("ALTER TABLE table_name CHANGE COLUMN name TYPE INT AFTER other_col")
  }

  test("alter table: drop column") {
    comparePlans(
      parsePlan("ALTER TABLE table_name DROP COLUMN a.b.c"),
      AlterTableDropColumnsStatement(Seq("table_name"), Seq(Seq("a", "b", "c"))))
  }

  test("alter table: drop multiple columns") {
    val sql = "ALTER TABLE table_name DROP COLUMN x, y, a.b.c"
    Seq(sql, sql.replace("COLUMN", "COLUMNS")).foreach { drop =>
      comparePlans(
        parsePlan(drop),
        AlterTableDropColumnsStatement(
          Seq("table_name"),
          Seq(Seq("x"), Seq("y"), Seq("a", "b", "c"))))
    }
  }

  test("describe table column") {
    comparePlans(parsePlan("DESCRIBE t col"),
      DescribeColumnStatement(
        Seq("t"), Seq("col"), isExtended = false))
    comparePlans(parsePlan("DESCRIBE t `abc.xyz`"),
      DescribeColumnStatement(
        Seq("t"), Seq("abc.xyz"), isExtended = false))
    comparePlans(parsePlan("DESCRIBE t abc.xyz"),
      DescribeColumnStatement(
        Seq("t"), Seq("abc", "xyz"), isExtended = false))
    comparePlans(parsePlan("DESCRIBE t `a.b`.`x.y`"),
      DescribeColumnStatement(
        Seq("t"), Seq("a.b", "x.y"), isExtended = false))

    comparePlans(parsePlan("DESCRIBE TABLE t col"),
      DescribeColumnStatement(
        Seq("t"), Seq("col"), isExtended = false))
    comparePlans(parsePlan("DESCRIBE TABLE EXTENDED t col"),
      DescribeColumnStatement(
        Seq("t"), Seq("col"), isExtended = true))
    comparePlans(parsePlan("DESCRIBE TABLE FORMATTED t col"),
      DescribeColumnStatement(
        Seq("t"), Seq("col"), isExtended = true))

    val caught = intercept[AnalysisException](
      parsePlan("DESCRIBE TABLE t PARTITION (ds='1970-01-01') col"))
    assert(caught.getMessage.contains(
        "DESC TABLE COLUMN for a specific partition is not supported"))
  }

  test("SPARK-17328 Fix NPE with EXPLAIN DESCRIBE TABLE") {
    comparePlans(parsePlan("describe t"),
      DescribeTableStatement(Seq("t"), Map.empty, isExtended = false))
    comparePlans(parsePlan("describe table t"),
      DescribeTableStatement(Seq("t"), Map.empty, isExtended = false))
    comparePlans(parsePlan("describe table extended t"),
      DescribeTableStatement(Seq("t"), Map.empty, isExtended = true))
    comparePlans(parsePlan("describe table formatted t"),
      DescribeTableStatement(Seq("t"), Map.empty, isExtended = true))
  }

  test("insert table: basic append") {
    Seq(
      "INSERT INTO TABLE testcat.ns1.ns2.tbl SELECT * FROM source",
      "INSERT INTO testcat.ns1.ns2.tbl SELECT * FROM source"
    ).foreach { sql =>
      parseCompare(sql,
        InsertIntoStatement(
          UnresolvedRelation(Seq("testcat", "ns1", "ns2", "tbl")),
          Map.empty,
          Project(Seq(UnresolvedStar(None)), UnresolvedRelation(Seq("source"))),
          overwrite = false, ifPartitionNotExists = false))
    }
  }

  test("insert table: append from another catalog") {
    parseCompare("INSERT INTO TABLE testcat.ns1.ns2.tbl SELECT * FROM testcat2.db.tbl",
      InsertIntoStatement(
        UnresolvedRelation(Seq("testcat", "ns1", "ns2", "tbl")),
        Map.empty,
        Project(Seq(UnresolvedStar(None)), UnresolvedRelation(Seq("testcat2", "db", "tbl"))),
        overwrite = false, ifPartitionNotExists = false))
  }

  test("insert table: append with partition") {
    parseCompare(
      """
        |INSERT INTO testcat.ns1.ns2.tbl
        |PARTITION (p1 = 3, p2)
        |SELECT * FROM source
      """.stripMargin,
      InsertIntoStatement(
        UnresolvedRelation(Seq("testcat", "ns1", "ns2", "tbl")),
        Map("p1" -> Some("3"), "p2" -> None),
        Project(Seq(UnresolvedStar(None)), UnresolvedRelation(Seq("source"))),
        overwrite = false, ifPartitionNotExists = false))
  }

  test("insert table: overwrite") {
    Seq(
      "INSERT OVERWRITE TABLE testcat.ns1.ns2.tbl SELECT * FROM source",
      "INSERT OVERWRITE testcat.ns1.ns2.tbl SELECT * FROM source"
    ).foreach { sql =>
      parseCompare(sql,
        InsertIntoStatement(
          UnresolvedRelation(Seq("testcat", "ns1", "ns2", "tbl")),
          Map.empty,
          Project(Seq(UnresolvedStar(None)), UnresolvedRelation(Seq("source"))),
          overwrite = true, ifPartitionNotExists = false))
    }
  }

  test("insert table: overwrite with partition") {
    parseCompare(
      """
        |INSERT OVERWRITE TABLE testcat.ns1.ns2.tbl
        |PARTITION (p1 = 3, p2)
        |SELECT * FROM source
      """.stripMargin,
      InsertIntoStatement(
        UnresolvedRelation(Seq("testcat", "ns1", "ns2", "tbl")),
        Map("p1" -> Some("3"), "p2" -> None),
        Project(Seq(UnresolvedStar(None)), UnresolvedRelation(Seq("source"))),
        overwrite = true, ifPartitionNotExists = false))
  }

  test("insert table: overwrite with partition if not exists") {
    parseCompare(
      """
        |INSERT OVERWRITE TABLE testcat.ns1.ns2.tbl
        |PARTITION (p1 = 3) IF NOT EXISTS
        |SELECT * FROM source
      """.stripMargin,
      InsertIntoStatement(
        UnresolvedRelation(Seq("testcat", "ns1", "ns2", "tbl")),
        Map("p1" -> Some("3")),
        Project(Seq(UnresolvedStar(None)), UnresolvedRelation(Seq("source"))),
        overwrite = true, ifPartitionNotExists = true))
  }

  test("insert table: if not exists with dynamic partition fails") {
    val exc = intercept[AnalysisException] {
      parsePlan(
        """
          |INSERT OVERWRITE TABLE testcat.ns1.ns2.tbl
          |PARTITION (p1 = 3, p2) IF NOT EXISTS
          |SELECT * FROM source
        """.stripMargin)
    }

    assert(exc.getMessage.contains("IF NOT EXISTS with dynamic partitions"))
    assert(exc.getMessage.contains("p2"))
  }

  test("insert table: if not exists without overwrite fails") {
    val exc = intercept[AnalysisException] {
      parsePlan(
        """
          |INSERT INTO TABLE testcat.ns1.ns2.tbl
          |PARTITION (p1 = 3) IF NOT EXISTS
          |SELECT * FROM source
        """.stripMargin)
    }

    assert(exc.getMessage.contains("INSERT INTO ... IF NOT EXISTS"))
  }

  test("delete from table: delete all") {
    parseCompare("DELETE FROM testcat.ns1.ns2.tbl",
      DeleteFromStatement(
        Seq("testcat", "ns1", "ns2", "tbl"),
        None,
        None))
  }

  test("delete from table: with alias and where clause") {
    parseCompare("DELETE FROM testcat.ns1.ns2.tbl AS t WHERE t.a = 2",
      DeleteFromStatement(
        Seq("testcat", "ns1", "ns2", "tbl"),
        Some("t"),
        Some(EqualTo(UnresolvedAttribute("t.a"), Literal(2)))))
  }

  test("delete from table: columns aliases is not allowed") {
    val exc = intercept[ParseException] {
      parsePlan("DELETE FROM testcat.ns1.ns2.tbl AS t(a,b,c,d) WHERE d = 2")
    }

    assert(exc.getMessage.contains("Columns aliases is not allowed in DELETE."))
  }

  test("update table: basic") {
    parseCompare(
      """
        |UPDATE testcat.ns1.ns2.tbl
        |SET t.a='Robert', t.b=32
      """.stripMargin,
      UpdateTableStatement(
        Seq("testcat", "ns1", "ns2", "tbl"),
        None,
        Seq(Seq("t", "a"), Seq("t", "b")),
        Seq(Literal("Robert"), Literal(32)),
        None))
  }

  test("update table: with alias and where clause") {
    parseCompare(
      """
        |UPDATE testcat.ns1.ns2.tbl AS t
        |SET t.a='Robert', t.b=32
        |WHERE t.c=2
      """.stripMargin,
      UpdateTableStatement(
        Seq("testcat", "ns1", "ns2", "tbl"),
        Some("t"),
        Seq(Seq("t", "a"), Seq("t", "b")),
        Seq(Literal("Robert"), Literal(32)),
        Some(EqualTo(UnresolvedAttribute("t.c"), Literal(2)))))
  }

  test("update table: columns aliases is not allowed") {
    val exc = intercept[ParseException] {
      parsePlan(
        """
          |UPDATE testcat.ns1.ns2.tbl AS t(a,b,c,d)
          |SET b='Robert', c=32
          |WHERE d=2
        """.stripMargin)
    }

    assert(exc.getMessage.contains("Columns aliases is not allowed in UPDATE."))
  }

  test("show tables") {
    comparePlans(
      parsePlan("SHOW TABLES"),
      ShowTablesStatement(None, None))
    comparePlans(
      parsePlan("SHOW TABLES FROM testcat.ns1.ns2.tbl"),
      ShowTablesStatement(Some(Seq("testcat", "ns1", "ns2", "tbl")), None))
    comparePlans(
      parsePlan("SHOW TABLES IN testcat.ns1.ns2.tbl"),
      ShowTablesStatement(Some(Seq("testcat", "ns1", "ns2", "tbl")), None))
    comparePlans(
      parsePlan("SHOW TABLES IN tbl LIKE '*dog*'"),
      ShowTablesStatement(Some(Seq("tbl")), Some("*dog*")))
  }

  test("show databases: basic") {
    comparePlans(
      parsePlan("SHOW DATABASES"),
      ShowNamespacesStatement(None, None))
    comparePlans(
      parsePlan("SHOW DATABASES LIKE 'defau*'"),
      ShowNamespacesStatement(None, Some("defau*")))
  }

  test("show databases: FROM/IN operator is not allowed") {
    def verify(sql: String): Unit = {
      val exc = intercept[ParseException] { parsePlan(sql) }
      assert(exc.getMessage.contains("FROM/IN operator is not allowed in SHOW DATABASES"))
    }

    verify("SHOW DATABASES FROM testcat.ns1.ns2")
    verify("SHOW DATABASES IN testcat.ns1.ns2")
  }

  test("show namespaces") {
    comparePlans(
      parsePlan("SHOW NAMESPACES"),
      ShowNamespacesStatement(None, None))
    comparePlans(
      parsePlan("SHOW NAMESPACES FROM testcat.ns1.ns2"),
      ShowNamespacesStatement(Some(Seq("testcat", "ns1", "ns2")), None))
    comparePlans(
      parsePlan("SHOW NAMESPACES IN testcat.ns1.ns2"),
      ShowNamespacesStatement(Some(Seq("testcat", "ns1", "ns2")), None))
    comparePlans(
      parsePlan("SHOW NAMESPACES IN testcat.ns1 LIKE '*pattern*'"),
      ShowNamespacesStatement(Some(Seq("testcat", "ns1")), Some("*pattern*")))
  }

  test("analyze table statistics") {
    comparePlans(parsePlan("analyze table a.b.c compute statistics"),
      AnalyzeTableStatement(Seq("a", "b", "c"), Map.empty, noScan = false))
    comparePlans(parsePlan("analyze table a.b.c compute statistics noscan"),
      AnalyzeTableStatement(Seq("a", "b", "c"), Map.empty, noScan = true))
    comparePlans(parsePlan("analyze table a.b.c partition (a) compute statistics nOscAn"),
      AnalyzeTableStatement(Seq("a", "b", "c"), Map("a" -> None), noScan = true))

    // Partitions specified
    comparePlans(
      parsePlan("ANALYZE TABLE a.b.c PARTITION(ds='2008-04-09', hr=11) COMPUTE STATISTICS"),
      AnalyzeTableStatement(
        Seq("a", "b", "c"), Map("ds" -> Some("2008-04-09"), "hr" -> Some("11")), noScan = false))
    comparePlans(
      parsePlan("ANALYZE TABLE a.b.c PARTITION(ds='2008-04-09', hr=11) COMPUTE STATISTICS noscan"),
      AnalyzeTableStatement(
        Seq("a", "b", "c"), Map("ds" -> Some("2008-04-09"), "hr" -> Some("11")), noScan = true))
    comparePlans(
      parsePlan("ANALYZE TABLE a.b.c PARTITION(ds='2008-04-09') COMPUTE STATISTICS noscan"),
      AnalyzeTableStatement(Seq("a", "b", "c"), Map("ds" -> Some("2008-04-09")), noScan = true))
    comparePlans(
      parsePlan("ANALYZE TABLE a.b.c PARTITION(ds='2008-04-09', hr) COMPUTE STATISTICS"),
      AnalyzeTableStatement(
        Seq("a", "b", "c"), Map("ds" -> Some("2008-04-09"), "hr" -> None), noScan = false))
    comparePlans(
      parsePlan("ANALYZE TABLE a.b.c PARTITION(ds='2008-04-09', hr) COMPUTE STATISTICS noscan"),
      AnalyzeTableStatement(
        Seq("a", "b", "c"), Map("ds" -> Some("2008-04-09"), "hr" -> None), noScan = true))
    comparePlans(
      parsePlan("ANALYZE TABLE a.b.c PARTITION(ds, hr=11) COMPUTE STATISTICS noscan"),
      AnalyzeTableStatement(
        Seq("a", "b", "c"), Map("ds" -> None, "hr" -> Some("11")), noScan = true))
    comparePlans(
      parsePlan("ANALYZE TABLE a.b.c PARTITION(ds, hr) COMPUTE STATISTICS"),
      AnalyzeTableStatement(Seq("a", "b", "c"), Map("ds" -> None, "hr" -> None), noScan = false))
    comparePlans(
      parsePlan("ANALYZE TABLE a.b.c PARTITION(ds, hr) COMPUTE STATISTICS noscan"),
      AnalyzeTableStatement(Seq("a", "b", "c"), Map("ds" -> None, "hr" -> None), noScan = true))

    intercept("analyze table a.b.c compute statistics xxxx",
      "Expected `NOSCAN` instead of `xxxx`")
    intercept("analyze table a.b.c partition (a) compute statistics xxxx",
      "Expected `NOSCAN` instead of `xxxx`")
  }

  test("analyze table column statistics") {
    intercept("ANALYZE TABLE a.b.c COMPUTE STATISTICS FOR COLUMNS", "")

    comparePlans(
      parsePlan("ANALYZE TABLE a.b.c COMPUTE STATISTICS FOR COLUMNS key, value"),
      AnalyzeColumnStatement(Seq("a", "b", "c"), Option(Seq("key", "value")), allColumns = false))

    // Partition specified - should be ignored
    comparePlans(
      parsePlan(
        s"""
           |ANALYZE TABLE a.b.c PARTITION(ds='2017-06-10')
           |COMPUTE STATISTICS FOR COLUMNS key, value
         """.stripMargin),
      AnalyzeColumnStatement(Seq("a", "b", "c"), Option(Seq("key", "value")), allColumns = false))

    // Partition specified should be ignored in case of COMPUTE STATISTICS FOR ALL COLUMNS
    comparePlans(
      parsePlan(
        s"""
           |ANALYZE TABLE a.b.c PARTITION(ds='2017-06-10')
           |COMPUTE STATISTICS FOR ALL COLUMNS
         """.stripMargin),
      AnalyzeColumnStatement(Seq("a", "b", "c"), None, allColumns = true))

    intercept("ANALYZE TABLE a.b.c COMPUTE STATISTICS FOR ALL COLUMNS key, value",
      "mismatched input 'key' expecting <EOF>")
    intercept("ANALYZE TABLE a.b.c COMPUTE STATISTICS FOR ALL",
      "missing 'COLUMNS' at '<EOF>'")
  }

  test("MSCK REPAIR table") {
    comparePlans(
      parsePlan("MSCK REPAIR TABLE a.b.c"),
      RepairTableStatement(Seq("a", "b", "c")))
  }

  test("TRUNCATE table") {
    comparePlans(
      parsePlan("TRUNCATE TABLE a.b.c"),
      TruncateTableStatement(Seq("a", "b", "c"), None))

    comparePlans(
      parsePlan("TRUNCATE TABLE a.b.c PARTITION(ds='2017-06-10')"),
      TruncateTableStatement(Seq("a", "b", "c"), Some(Map("ds" -> "2017-06-10"))))
  }

<<<<<<< HEAD
  test("REFRESH TABLE table") {
    comparePlans(
      parsePlan("REFRESH TABLE a.b.c"),
      RefreshTableStatement(Seq("a", "b", "c")))
=======
  test("SHOW PARTITIONS") {
    val sql1 = "SHOW PARTITIONS t1"
    val sql2 = "SHOW PARTITIONS db1.t1"
    val sql3 = "SHOW PARTITIONS t1 PARTITION(partcol1='partvalue', partcol2='partvalue')"
    val sql4 = "SHOW PARTITIONS a.b.c"
    val sql5 = "SHOW PARTITIONS a.b.c PARTITION(ds='2017-06-10')"

    val parsed1 = parsePlan(sql1)
    val expected1 = ShowPartitionsStatement(Seq("t1"), None)
    val parsed2 = parsePlan(sql2)
    val expected2 = ShowPartitionsStatement(Seq("db1", "t1"), None)
    val parsed3 = parsePlan(sql3)
    val expected3 = ShowPartitionsStatement(Seq("t1"),
      Some(Map("partcol1" -> "partvalue", "partcol2" -> "partvalue")))
    val parsed4 = parsePlan(sql4)
    val expected4 = ShowPartitionsStatement(Seq("a", "b", "c"), None)
    val parsed5 = parsePlan(sql5)
    val expected5 = ShowPartitionsStatement(Seq("a", "b", "c"), Some(Map("ds" -> "2017-06-10")))

    comparePlans(parsed1, expected1)
    comparePlans(parsed2, expected2)
    comparePlans(parsed3, expected3)
    comparePlans(parsed4, expected4)
    comparePlans(parsed5, expected5)
>>>>>>> 3bf5355e
  }

  private case class TableSpec(
      name: Seq[String],
      schema: Option[StructType],
      partitioning: Seq[Transform],
      bucketSpec: Option[BucketSpec],
      properties: Map[String, String],
      provider: String,
      options: Map[String, String],
      location: Option[String],
      comment: Option[String])

  private object TableSpec {
    def apply(plan: LogicalPlan): TableSpec = {
      plan match {
        case create: CreateTableStatement =>
          TableSpec(
            create.tableName,
            Some(create.tableSchema),
            create.partitioning,
            create.bucketSpec,
            create.properties,
            create.provider,
            create.options,
            create.location,
            create.comment)
        case replace: ReplaceTableStatement =>
          TableSpec(
            replace.tableName,
            Some(replace.tableSchema),
            replace.partitioning,
            replace.bucketSpec,
            replace.properties,
            replace.provider,
            replace.options,
            replace.location,
            replace.comment)
        case ctas: CreateTableAsSelectStatement =>
          TableSpec(
            ctas.tableName,
            Some(ctas.asSelect).filter(_.resolved).map(_.schema),
            ctas.partitioning,
            ctas.bucketSpec,
            ctas.properties,
            ctas.provider,
            ctas.options,
            ctas.location,
            ctas.comment)
        case rtas: ReplaceTableAsSelectStatement =>
          TableSpec(
            rtas.tableName,
            Some(rtas.asSelect).filter(_.resolved).map(_.schema),
            rtas.partitioning,
            rtas.bucketSpec,
            rtas.properties,
            rtas.provider,
            rtas.options,
            rtas.location,
            rtas.comment)
        case other =>
          fail(s"Expected to parse Create, CTAS, Replace, or RTAS plan" +
            s" from query, got ${other.getClass.getName}.")
      }
    }
  }
}<|MERGE_RESOLUTION|>--- conflicted
+++ resolved
@@ -971,12 +971,6 @@
       TruncateTableStatement(Seq("a", "b", "c"), Some(Map("ds" -> "2017-06-10"))))
   }
 
-<<<<<<< HEAD
-  test("REFRESH TABLE table") {
-    comparePlans(
-      parsePlan("REFRESH TABLE a.b.c"),
-      RefreshTableStatement(Seq("a", "b", "c")))
-=======
   test("SHOW PARTITIONS") {
     val sql1 = "SHOW PARTITIONS t1"
     val sql2 = "SHOW PARTITIONS db1.t1"
@@ -1001,7 +995,12 @@
     comparePlans(parsed3, expected3)
     comparePlans(parsed4, expected4)
     comparePlans(parsed5, expected5)
->>>>>>> 3bf5355e
+  }
+
+  test("REFRESH TABLE table") {
+    comparePlans(
+      parsePlan("REFRESH TABLE a.b.c"),
+      RefreshTableStatement(Seq("a", "b", "c")))
   }
 
   private case class TableSpec(
