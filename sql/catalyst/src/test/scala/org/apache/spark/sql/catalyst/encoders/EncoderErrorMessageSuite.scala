/*
 * Licensed to the Apache Software Foundation (ASF) under one or more
 * contributor license agreements.  See the NOTICE file distributed with
 * this work for additional information regarding copyright ownership.
 * The ASF licenses this file to You under the Apache License, Version 2.0
 * (the "License"); you may not use this file except in compliance with
 * the License.  You may obtain a copy of the License at
 *
 *    http://www.apache.org/licenses/LICENSE-2.0
 *
 * Unless required by applicable law or agreed to in writing, software
 * distributed under the License is distributed on an "AS IS" BASIS,
 * WITHOUT WARRANTIES OR CONDITIONS OF ANY KIND, either express or implied.
 * See the License for the specific language governing permissions and
 * limitations under the License.
 */

package org.apache.spark.sql.catalyst.encoders

import scala.reflect.ClassTag

import org.apache.spark.{SPARK_DOC_ROOT, SparkFunSuite, SparkUnsupportedOperationException}
import org.apache.spark.sql.Encoders
import org.apache.spark.sql.errors.ExecutionErrors

class NonEncodable(i: Int)

case class ComplexNonEncodable1(name1: NonEncodable)

case class ComplexNonEncodable2(name2: ComplexNonEncodable1)

case class ComplexNonEncodable3(name3: Option[NonEncodable])

case class ComplexNonEncodable4(name4: Array[NonEncodable])

case class ComplexNonEncodable5(name5: Option[Array[NonEncodable]])

class EncoderErrorMessageSuite extends SparkFunSuite {

  // Note: we also test error messages for encoders for private classes in JavaDatasetSuite.
  // That is done in Java because Scala cannot create truly private classes.

  test("primitive types in encoders using Kryo serialization") {
    intercept[SparkUnsupportedOperationException] { Encoders.kryo[Int] }
    intercept[SparkUnsupportedOperationException] { Encoders.kryo[Long] }
    intercept[SparkUnsupportedOperationException] { Encoders.kryo[Char] }
  }

  test("primitive types in encoders using Java serialization") {
    intercept[SparkUnsupportedOperationException] { Encoders.javaSerialization[Int] }
    intercept[SparkUnsupportedOperationException] { Encoders.javaSerialization[Long] }
    intercept[SparkUnsupportedOperationException] { Encoders.javaSerialization[Char] }
  }

  test("nice error message for missing encoder") {
    checkError(
      exception = intercept[
        SparkUnsupportedOperationException](ExpressionEncoder[ComplexNonEncodable1]()),
<<<<<<< HEAD
      errorClass = ExecutionErrors.ENCODER_NOT_FOUND_ERROR,
=======
      condition = "ENCODER_NOT_FOUND",
>>>>>>> 8d78f5b0
      parameters = Map(
        ExecutionErrors.TYPE_NAME -> "org.apache.spark.sql.catalyst.encoders.NonEncodable",
        "docroot" -> SPARK_DOC_ROOT)
    )

    checkError(
      exception = intercept[
        SparkUnsupportedOperationException](ExpressionEncoder[ComplexNonEncodable2]()),
<<<<<<< HEAD
      errorClass = ExecutionErrors.ENCODER_NOT_FOUND_ERROR,
=======
      condition = "ENCODER_NOT_FOUND",
>>>>>>> 8d78f5b0
      parameters = Map(
        ExecutionErrors.TYPE_NAME -> "org.apache.spark.sql.catalyst.encoders.NonEncodable",
        "docroot" -> SPARK_DOC_ROOT)
    )

    checkError(
      exception = intercept[
        SparkUnsupportedOperationException](ExpressionEncoder[ComplexNonEncodable3]()),
<<<<<<< HEAD
      errorClass = ExecutionErrors.ENCODER_NOT_FOUND_ERROR,
=======
      condition = "ENCODER_NOT_FOUND",
>>>>>>> 8d78f5b0
      parameters = Map(
        ExecutionErrors.TYPE_NAME -> "org.apache.spark.sql.catalyst.encoders.NonEncodable",
        "docroot" -> SPARK_DOC_ROOT)
    )

    checkError(
      exception = intercept[
        SparkUnsupportedOperationException](ExpressionEncoder[ComplexNonEncodable4]()),
<<<<<<< HEAD
      errorClass = ExecutionErrors.ENCODER_NOT_FOUND_ERROR,
=======
      condition = "ENCODER_NOT_FOUND",
>>>>>>> 8d78f5b0
      parameters = Map(
        ExecutionErrors.TYPE_NAME -> "org.apache.spark.sql.catalyst.encoders.NonEncodable",
        "docroot" -> SPARK_DOC_ROOT)
    )

    checkError(
      exception = intercept[
        SparkUnsupportedOperationException](ExpressionEncoder[ComplexNonEncodable5]()),
<<<<<<< HEAD
      errorClass = ExecutionErrors.ENCODER_NOT_FOUND_ERROR,
=======
      condition = "ENCODER_NOT_FOUND",
>>>>>>> 8d78f5b0
      parameters = Map(
        ExecutionErrors.TYPE_NAME -> "org.apache.spark.sql.catalyst.encoders.NonEncodable",
        "docroot" -> SPARK_DOC_ROOT)
    )
  }

  private def clsName[T : ClassTag]: String = implicitly[ClassTag[T]].runtimeClass.getName
}<|MERGE_RESOLUTION|>--- conflicted
+++ resolved
@@ -56,11 +56,8 @@
     checkError(
       exception = intercept[
         SparkUnsupportedOperationException](ExpressionEncoder[ComplexNonEncodable1]()),
-<<<<<<< HEAD
-      errorClass = ExecutionErrors.ENCODER_NOT_FOUND_ERROR,
-=======
-      condition = "ENCODER_NOT_FOUND",
->>>>>>> 8d78f5b0
+
+      condition = ExecutionErrors.ENCODER_NOT_FOUND_ERROR,
       parameters = Map(
         ExecutionErrors.TYPE_NAME -> "org.apache.spark.sql.catalyst.encoders.NonEncodable",
         "docroot" -> SPARK_DOC_ROOT)
@@ -69,11 +66,7 @@
     checkError(
       exception = intercept[
         SparkUnsupportedOperationException](ExpressionEncoder[ComplexNonEncodable2]()),
-<<<<<<< HEAD
-      errorClass = ExecutionErrors.ENCODER_NOT_FOUND_ERROR,
-=======
-      condition = "ENCODER_NOT_FOUND",
->>>>>>> 8d78f5b0
+      condition = ExecutionErrors.ENCODER_NOT_FOUND_ERROR,
       parameters = Map(
         ExecutionErrors.TYPE_NAME -> "org.apache.spark.sql.catalyst.encoders.NonEncodable",
         "docroot" -> SPARK_DOC_ROOT)
@@ -82,11 +75,8 @@
     checkError(
       exception = intercept[
         SparkUnsupportedOperationException](ExpressionEncoder[ComplexNonEncodable3]()),
-<<<<<<< HEAD
-      errorClass = ExecutionErrors.ENCODER_NOT_FOUND_ERROR,
-=======
-      condition = "ENCODER_NOT_FOUND",
->>>>>>> 8d78f5b0
+
+      condition = ExecutionErrors.ENCODER_NOT_FOUND_ERROR,
       parameters = Map(
         ExecutionErrors.TYPE_NAME -> "org.apache.spark.sql.catalyst.encoders.NonEncodable",
         "docroot" -> SPARK_DOC_ROOT)
@@ -95,11 +85,7 @@
     checkError(
       exception = intercept[
         SparkUnsupportedOperationException](ExpressionEncoder[ComplexNonEncodable4]()),
-<<<<<<< HEAD
-      errorClass = ExecutionErrors.ENCODER_NOT_FOUND_ERROR,
-=======
-      condition = "ENCODER_NOT_FOUND",
->>>>>>> 8d78f5b0
+       condition = ExecutionErrors.ENCODER_NOT_FOUND_ERROR,
       parameters = Map(
         ExecutionErrors.TYPE_NAME -> "org.apache.spark.sql.catalyst.encoders.NonEncodable",
         "docroot" -> SPARK_DOC_ROOT)
@@ -108,11 +94,7 @@
     checkError(
       exception = intercept[
         SparkUnsupportedOperationException](ExpressionEncoder[ComplexNonEncodable5]()),
-<<<<<<< HEAD
-      errorClass = ExecutionErrors.ENCODER_NOT_FOUND_ERROR,
-=======
-      condition = "ENCODER_NOT_FOUND",
->>>>>>> 8d78f5b0
+      condition = ExecutionErrors.ENCODER_NOT_FOUND_ERROR,
       parameters = Map(
         ExecutionErrors.TYPE_NAME -> "org.apache.spark.sql.catalyst.encoders.NonEncodable",
         "docroot" -> SPARK_DOC_ROOT)
