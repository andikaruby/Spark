/*
 * Licensed to the Apache Software Foundation (ASF) under one or more
 * contributor license agreements.  See the NOTICE file distributed with
 * this work for additional information regarding copyright ownership.
 * The ASF licenses this file to You under the Apache License, Version 2.0
 * (the "License"); you may not use this file except in compliance with
 * the License.  You may obtain a copy of the License at
 *
 *    http://www.apache.org/licenses/LICENSE-2.0
 *
 * Unless required by applicable law or agreed to in writing, software
 * distributed under the License is distributed on an "AS IS" BASIS,
 * WITHOUT WARRANTIES OR CONDITIONS OF ANY KIND, either express or implied.
 * See the License for the specific language governing permissions and
 * limitations under the License.
 */

package org.apache.spark.sql.catalyst.analysis

import org.scalatest.BeforeAndAfter

import org.apache.spark.sql.catalyst.SimpleCatalystConf
import org.apache.spark.sql.catalyst.catalog.{InMemoryCatalog, SessionCatalog}
import org.apache.spark.sql.catalyst.dsl.expressions._
import org.apache.spark.sql.catalyst.expressions._
import org.apache.spark.sql.catalyst.expressions.aggregate._
import org.apache.spark.sql.catalyst.expressions.Literal.{FalseLiteral, TrueLiteral}
import org.apache.spark.sql.catalyst.plans.PlanTest
import org.apache.spark.sql.catalyst.plans.logical.{LocalRelation, Project, Union}
import org.apache.spark.sql.types._


class DecimalPrecisionSuite extends PlanTest with BeforeAndAfter {
<<<<<<< HEAD
  private val conf = new SimpleCatalystConf(true)
  private val catalog = new SessionCatalog(new InMemoryCatalog, conf)
  private val analyzer = new Analyzer(catalog, EmptyFunctionRegistry, conf)
=======
  val conf = new SimpleCatalystConf(caseSensitiveAnalysis = true)
  val catalog = new SimpleCatalog(conf)
  val analyzer = new Analyzer(catalog, EmptyFunctionRegistry, conf)
>>>>>>> 5d8de16e

  private val relation = LocalRelation(
    AttributeReference("i", IntegerType)(),
    AttributeReference("d1", DecimalType(2, 1))(),
    AttributeReference("d2", DecimalType(5, 2))(),
    AttributeReference("u", DecimalType.SYSTEM_DEFAULT)(),
    AttributeReference("f", FloatType)(),
    AttributeReference("b", DoubleType)()
  )

  private val i: Expression = UnresolvedAttribute("i")
  private val d1: Expression = UnresolvedAttribute("d1")
  private val d2: Expression = UnresolvedAttribute("d2")
  private val u: Expression = UnresolvedAttribute("u")
  private val f: Expression = UnresolvedAttribute("f")
  private val b: Expression = UnresolvedAttribute("b")

  before {
    catalog.createTempTable("table", relation, ignoreIfExists = true)
  }

  private def checkType(expression: Expression, expectedType: DataType): Unit = {
    val plan = Project(Seq(Alias(expression, "c")()), relation)
    assert(analyzer.execute(plan).schema.fields(0).dataType === expectedType)
  }

  private def checkComparison(expression: Expression, expectedType: DataType): Unit = {
    val plan = Project(Alias(expression, "c")() :: Nil, relation)
    val comparison = analyzer.execute(plan).collect {
      case Project(Alias(e: BinaryComparison, _) :: Nil, _) => e
    }.head
    assert(comparison.left.dataType === expectedType)
    assert(comparison.right.dataType === expectedType)
  }

  private def checkUnion(left: Expression, right: Expression, expectedType: DataType): Unit = {
    val plan =
      Union(Project(Seq(Alias(left, "l")()), relation),
        Project(Seq(Alias(right, "r")()), relation))
    val (l, r) = analyzer.execute(plan).collect {
      case Union(Seq(child1, child2)) => (child1.output.head, child2.output.head)
    }.head
    assert(l.dataType === expectedType)
    assert(r.dataType === expectedType)
  }

  test("basic operations") {
    checkType(Add(d1, d2), DecimalType(6, 2))
    checkType(Subtract(d1, d2), DecimalType(6, 2))
    checkType(Multiply(d1, d2), DecimalType(8, 3))
    checkType(Divide(d1, d2), DecimalType(10, 7))
    checkType(Divide(d2, d1), DecimalType(10, 6))
    checkType(Remainder(d1, d2), DecimalType(3, 2))
    checkType(Remainder(d2, d1), DecimalType(3, 2))
    checkType(Sum(d1), DecimalType(12, 1))
    checkType(Average(d1), DecimalType(6, 5))

    checkType(Add(Add(d1, d2), d1), DecimalType(7, 2))
    checkType(Add(Add(Add(d1, d2), d1), d2), DecimalType(8, 2))
    checkType(Add(Add(d1, d2), Add(d1, d2)), DecimalType(7, 2))
  }

  test("Comparison operations") {
    checkComparison(EqualTo(i, d1), DecimalType(11, 1))
    checkComparison(EqualNullSafe(d2, d1), DecimalType(5, 2))
    checkComparison(LessThan(i, d1), DecimalType(11, 1))
    checkComparison(LessThanOrEqual(d1, d2), DecimalType(5, 2))
    checkComparison(GreaterThan(d2, u), DecimalType.SYSTEM_DEFAULT)
    checkComparison(GreaterThanOrEqual(d1, f), DoubleType)
    checkComparison(GreaterThan(d2, d2), DecimalType(5, 2))
  }

  test("decimal precision for union") {
    checkUnion(d1, i, DecimalType(11, 1))
    checkUnion(i, d2, DecimalType(12, 2))
    checkUnion(d1, d2, DecimalType(5, 2))
    checkUnion(d2, d1, DecimalType(5, 2))
    checkUnion(d1, f, DoubleType)
    checkUnion(f, d2, DoubleType)
    checkUnion(d1, b, DoubleType)
    checkUnion(b, d2, DoubleType)
    checkUnion(d1, u, DecimalType.SYSTEM_DEFAULT)
    checkUnion(u, d2, DecimalType.SYSTEM_DEFAULT)
  }

  test("bringing in primitive types") {
    checkType(Add(d1, i), DecimalType(12, 1))
    checkType(Add(d1, f), DoubleType)
    checkType(Add(i, d1), DecimalType(12, 1))
    checkType(Add(f, d1), DoubleType)
    checkType(Add(d1, Cast(i, LongType)), DecimalType(22, 1))
    checkType(Add(d1, Cast(i, ShortType)), DecimalType(7, 1))
    checkType(Add(d1, Cast(i, ByteType)), DecimalType(5, 1))
    checkType(Add(d1, Cast(i, DoubleType)), DoubleType)
  }

  test("maximum decimals") {
    for (expr <- Seq(d1, d2, i, u)) {
      checkType(Add(expr, u), DecimalType.SYSTEM_DEFAULT)
      checkType(Subtract(expr, u), DecimalType.SYSTEM_DEFAULT)
    }

    checkType(Multiply(d1, u), DecimalType(38, 19))
    checkType(Multiply(d2, u), DecimalType(38, 20))
    checkType(Multiply(i, u), DecimalType(38, 18))
    checkType(Multiply(u, u), DecimalType(38, 36))

    checkType(Divide(u, d1), DecimalType(38, 18))
    checkType(Divide(u, d2), DecimalType(38, 19))
    checkType(Divide(u, i), DecimalType(38, 23))
    checkType(Divide(u, u), DecimalType(38, 18))

    checkType(Remainder(d1, u), DecimalType(19, 18))
    checkType(Remainder(d2, u), DecimalType(21, 18))
    checkType(Remainder(i, u), DecimalType(28, 18))
    checkType(Remainder(u, u), DecimalType.SYSTEM_DEFAULT)

    for (expr <- Seq(f, b)) {
      checkType(Add(expr, u), DoubleType)
      checkType(Subtract(expr, u), DoubleType)
      checkType(Multiply(expr, u), DoubleType)
      checkType(Divide(expr, u), DoubleType)
      checkType(Remainder(expr, u), DoubleType)
    }
  }

  test("DecimalType.isWiderThan") {
    val d0 = DecimalType(2, 0)
    val d1 = DecimalType(2, 1)
    val d2 = DecimalType(5, 2)
    val d3 = DecimalType(15, 3)
    val d4 = DecimalType(25, 4)

    assert(d0.isWiderThan(d1) === false)
    assert(d1.isWiderThan(d0) === false)
    assert(d1.isWiderThan(d2) === false)
    assert(d2.isWiderThan(d1) === true)
    assert(d2.isWiderThan(d3) === false)
    assert(d3.isWiderThan(d2) === true)
    assert(d4.isWiderThan(d3) === true)

    assert(d1.isWiderThan(ByteType) === false)
    assert(d2.isWiderThan(ByteType) === true)
    assert(d2.isWiderThan(ShortType) === false)
    assert(d3.isWiderThan(ShortType) === true)
    assert(d3.isWiderThan(IntegerType) === true)
    assert(d3.isWiderThan(LongType) === false)
    assert(d4.isWiderThan(LongType) === true)
    assert(d4.isWiderThan(FloatType) === false)
    assert(d4.isWiderThan(DoubleType) === false)
  }

  test("strength reduction for integer/decimal comparisons - basic test") {
    Seq(ByteType, ShortType, IntegerType, LongType).foreach { dt =>
      val int = AttributeReference("a", dt)()

      ruleTest(int > Literal(Decimal(4)), int > Literal(4L))
      ruleTest(int > Literal(Decimal(4.7)), int > Literal(4L))

      ruleTest(int >= Literal(Decimal(4)), int >= Literal(4L))
      ruleTest(int >= Literal(Decimal(4.7)), int >= Literal(5L))

      ruleTest(int < Literal(Decimal(4)), int < Literal(4L))
      ruleTest(int < Literal(Decimal(4.7)), int < Literal(5L))

      ruleTest(int <= Literal(Decimal(4)), int <= Literal(4L))
      ruleTest(int <= Literal(Decimal(4.7)), int <= Literal(4L))

      ruleTest(Literal(Decimal(4)) > int, Literal(4L) > int)
      ruleTest(Literal(Decimal(4.7)) > int, Literal(5L) > int)

      ruleTest(Literal(Decimal(4)) >= int, Literal(4L) >= int)
      ruleTest(Literal(Decimal(4.7)) >= int, Literal(4L) >= int)

      ruleTest(Literal(Decimal(4)) < int, Literal(4L) < int)
      ruleTest(Literal(Decimal(4.7)) < int, Literal(4L) < int)

      ruleTest(Literal(Decimal(4)) <= int, Literal(4L) <= int)
      ruleTest(Literal(Decimal(4.7)) <= int, Literal(5L) <= int)

    }
  }

  test("strength reduction for integer/decimal comparisons - overflow test") {
    val maxValue = Literal(Decimal(Long.MaxValue))
    val overflow = Literal(Decimal(Long.MaxValue) + Decimal(0.1))
    val minValue = Literal(Decimal(Long.MinValue))
    val underflow = Literal(Decimal(Long.MinValue) - Decimal(0.1))

    Seq(ByteType, ShortType, IntegerType, LongType).foreach { dt =>
      val int = AttributeReference("a", dt)()

      ruleTest(int > maxValue, int > Literal(Long.MaxValue))
      ruleTest(int > overflow, FalseLiteral)
      ruleTest(int > minValue, int > Literal(Long.MinValue))
      ruleTest(int > underflow, TrueLiteral)

      ruleTest(int >= maxValue, int >= Literal(Long.MaxValue))
      ruleTest(int >= overflow, FalseLiteral)
      ruleTest(int >= minValue, int >= Literal(Long.MinValue))
      ruleTest(int >= underflow, TrueLiteral)

      ruleTest(int < maxValue, int < Literal(Long.MaxValue))
      ruleTest(int < overflow, TrueLiteral)
      ruleTest(int < minValue, int < Literal(Long.MinValue))
      ruleTest(int < underflow, FalseLiteral)

      ruleTest(int <= maxValue, int <= Literal(Long.MaxValue))
      ruleTest(int <= overflow, TrueLiteral)
      ruleTest(int <= minValue, int <= Literal(Long.MinValue))
      ruleTest(int <= underflow, FalseLiteral)

      ruleTest(maxValue > int, Literal(Long.MaxValue) > int)
      ruleTest(overflow > int, TrueLiteral)
      ruleTest(minValue > int, Literal(Long.MinValue) > int)
      ruleTest(underflow > int, FalseLiteral)

      ruleTest(maxValue >= int, Literal(Long.MaxValue) >= int)
      ruleTest(overflow >= int, TrueLiteral)
      ruleTest(minValue >= int, Literal(Long.MinValue) >= int)
      ruleTest(underflow >= int, FalseLiteral)

      ruleTest(maxValue < int, Literal(Long.MaxValue) < int)
      ruleTest(overflow < int, FalseLiteral)
      ruleTest(minValue < int, Literal(Long.MinValue) < int)
      ruleTest(underflow < int, TrueLiteral)

      ruleTest(maxValue <= int, Literal(Long.MaxValue) <= int)
      ruleTest(overflow <= int, FalseLiteral)
      ruleTest(minValue <= int, Literal(Long.MinValue) <= int)
      ruleTest(underflow <= int, TrueLiteral)
    }
  }

  /** strength reduction for integer/decimal comparisons */
  def ruleTest(initial: Expression, transformed: Expression): Unit = {
    val testRelation = LocalRelation(AttributeReference("a", IntegerType)())
    comparePlans(
      DecimalPrecision(Project(Seq(Alias(initial, "a")()), testRelation)),
      Project(Seq(Alias(transformed, "a")()), testRelation))
  }
}<|MERGE_RESOLUTION|>--- conflicted
+++ resolved
@@ -31,15 +31,9 @@
 
 
 class DecimalPrecisionSuite extends PlanTest with BeforeAndAfter {
-<<<<<<< HEAD
-  private val conf = new SimpleCatalystConf(true)
+  private val conf = new SimpleCatalystConf(caseSensitiveAnalysis = true)
   private val catalog = new SessionCatalog(new InMemoryCatalog, conf)
   private val analyzer = new Analyzer(catalog, EmptyFunctionRegistry, conf)
-=======
-  val conf = new SimpleCatalystConf(caseSensitiveAnalysis = true)
-  val catalog = new SimpleCatalog(conf)
-  val analyzer = new Analyzer(catalog, EmptyFunctionRegistry, conf)
->>>>>>> 5d8de16e
 
   private val relation = LocalRelation(
     AttributeReference("i", IntegerType)(),
