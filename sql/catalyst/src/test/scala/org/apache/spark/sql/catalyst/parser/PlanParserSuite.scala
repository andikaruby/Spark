/*
 * Licensed to the Apache Software Foundation (ASF) under one or more
 * contributor license agreements.  See the NOTICE file distributed with
 * this work for additional information regarding copyright ownership.
 * The ASF licenses this file to You under the Apache License, Version 2.0
 * (the "License"); you may not use this file except in compliance with
 * the License.  You may obtain a copy of the License at
 *
 *    http://www.apache.org/licenses/LICENSE-2.0
 *
 * Unless required by applicable law or agreed to in writing, software
 * distributed under the License is distributed on an "AS IS" BASIS,
 * WITHOUT WARRANTIES OR CONDITIONS OF ANY KIND, either express or implied.
 * See the License for the specific language governing permissions and
 * limitations under the License.
 */

package org.apache.spark.sql.catalyst.parser

import org.apache.spark.sql.catalyst.FunctionIdentifier
import org.apache.spark.sql.catalyst.analysis.{UnresolvedAttribute, UnresolvedFunction, UnresolvedGenerator, UnresolvedInlineTable, UnresolvedTableValuedFunction}
import org.apache.spark.sql.catalyst.expressions._
import org.apache.spark.sql.catalyst.plans._
import org.apache.spark.sql.catalyst.plans.logical._
import org.apache.spark.sql.types.IntegerType

/**
 * Parser test cases for rules defined in [[CatalystSqlParser]] / [[AstBuilder]].
 *
 * There is also SparkSqlParserSuite in sql/core module for parser rules defined in sql/core module.
 */
class PlanParserSuite extends PlanTest {
  import CatalystSqlParser._
  import org.apache.spark.sql.catalyst.dsl.expressions._
  import org.apache.spark.sql.catalyst.dsl.plans._

  private def assertEqual(sqlCommand: String, plan: LogicalPlan): Unit = {
    comparePlans(parsePlan(sqlCommand), plan)
  }

  private def intercept(sqlCommand: String, messages: String*): Unit = {
    val e = intercept[ParseException](parsePlan(sqlCommand))
    messages.foreach { message =>
      assert(e.message.contains(message))
    }
  }

  test("case insensitive") {
    val plan = table("a").select(star())
    assertEqual("sELEct * FroM a", plan)
    assertEqual("select * fRoM a", plan)
    assertEqual("SELECT * FROM a", plan)
  }

  test("explain") {
    intercept("EXPLAIN logical SELECT 1", "Unsupported SQL statement")
    intercept("EXPLAIN formatted SELECT 1", "Unsupported SQL statement")
  }

  test("set operations") {
    val a = table("a").select(star())
    val b = table("b").select(star())

    assertEqual("select * from a union select * from b", Distinct(a.union(b)))
    assertEqual("select * from a union distinct select * from b", Distinct(a.union(b)))
    assertEqual("select * from a union all select * from b", a.union(b))
    assertEqual("select * from a except select * from b", a.except(b))
    intercept("select * from a except all select * from b", "EXCEPT ALL is not supported.")
    assertEqual("select * from a except distinct select * from b", a.except(b))
    assertEqual("select * from a minus select * from b", a.except(b))
    intercept("select * from a minus all select * from b", "MINUS ALL is not supported.")
    assertEqual("select * from a minus distinct select * from b", a.except(b))
    assertEqual("select * from a intersect select * from b", a.intersect(b))
    intercept("select * from a intersect all select * from b", "INTERSECT ALL is not supported.")
    assertEqual("select * from a intersect distinct select * from b", a.intersect(b))
  }

  test("common table expressions") {
    def cte(plan: LogicalPlan, namedPlans: (String, LogicalPlan)*): With = {
      val ctes = namedPlans.map {
        case (name, cte) =>
          name -> SubqueryAlias(name, cte)
      }
      With(plan, ctes)
    }
    assertEqual(
      "with cte1 as (select * from a) select * from cte1",
      cte(table("cte1").select(star()), "cte1" -> table("a").select(star())))
    assertEqual(
      "with cte1 (select 1) select * from cte1",
      cte(table("cte1").select(star()), "cte1" -> OneRowRelation.select(1)))
    assertEqual(
      "with cte1 (select 1), cte2 as (select * from cte1) select * from cte2",
      cte(table("cte2").select(star()),
        "cte1" -> OneRowRelation.select(1),
        "cte2" -> table("cte1").select(star())))
    intercept(
      "with cte1 (select 1), cte1 as (select 1 from cte1) select * from cte1",
      "Found duplicate keys 'cte1'")
  }

  test("simple select query") {
    assertEqual("select 1", OneRowRelation.select(1))
    assertEqual("select a, b", OneRowRelation.select('a, 'b))
    assertEqual("select a, b from db.c", table("db", "c").select('a, 'b))
    assertEqual("select a, b from db.c where x < 1", table("db", "c").where('x < 1).select('a, 'b))
    assertEqual(
      "select a, b from db.c having x < 1",
      table("db", "c").select('a, 'b).where('x < 1))
    assertEqual("select distinct a, b from db.c", Distinct(table("db", "c").select('a, 'b)))
    assertEqual("select all a, b from db.c", table("db", "c").select('a, 'b))
    assertEqual("select from tbl", OneRowRelation.select('from.as("tbl")))
  }

  test("reverse select query") {
    assertEqual("from a", table("a"))
    assertEqual("from a select b, c", table("a").select('b, 'c))
    assertEqual(
      "from db.a select b, c where d < 1", table("db", "a").where('d < 1).select('b, 'c))
    assertEqual("from a select distinct b, c", Distinct(table("a").select('b, 'c)))
    assertEqual(
      "from (from a union all from b) c select *",
      table("a").union(table("b")).as("c").select(star()))
  }

  test("multi select query") {
    assertEqual(
      "from a select * select * where s < 10",
      table("a").select(star()).union(table("a").where('s < 10).select(star())))
    intercept(
      "from a select * select * from x where a.s < 10",
      "Multi-Insert queries cannot have a FROM clause in their individual SELECT statements")
    assertEqual(
      "from a insert into tbl1 select * insert into tbl2 select * where s < 10",
      table("a").select(star()).insertInto("tbl1").union(
        table("a").where('s < 10).select(star()).insertInto("tbl2")))
  }

  test("query organization") {
    // Test all valid combinations of order by/sort by/distribute by/cluster by/limit/windows
    val baseSql = "select * from t"
    val basePlan = table("t").select(star())

    val ws = Map("w1" -> WindowSpecDefinition(Seq.empty, Seq.empty, UnspecifiedFrame))
    val limitWindowClauses = Seq(
      ("", (p: LogicalPlan) => p),
      (" limit 10", (p: LogicalPlan) => p.limit(10)),
      (" window w1 as ()", (p: LogicalPlan) => WithWindowDefinition(ws, p)),
      (" window w1 as () limit 10", (p: LogicalPlan) => WithWindowDefinition(ws, p).limit(10))
    )

    val orderSortDistrClusterClauses = Seq(
      ("", basePlan),
      (" order by a, b desc", basePlan.orderBy('a.asc, 'b.desc)),
      (" sort by a, b desc", basePlan.sortBy('a.asc, 'b.desc))
    )

    orderSortDistrClusterClauses.foreach {
      case (s1, p1) =>
        limitWindowClauses.foreach {
          case (s2, pf2) =>
            assertEqual(baseSql + s1 + s2, pf2(p1))
        }
    }

    val msg = "Combination of ORDER BY/SORT BY/DISTRIBUTE BY/CLUSTER BY is not supported"
    intercept(s"$baseSql order by a sort by a", msg)
    intercept(s"$baseSql cluster by a distribute by a", msg)
    intercept(s"$baseSql order by a cluster by a", msg)
    intercept(s"$baseSql order by a distribute by a", msg)
  }

  test("insert into") {
    val sql = "select * from t"
    val plan = table("t").select(star())
    def insert(
        partition: Map[String, Option[String]],
        overwrite: Boolean = false,
        ifPartitionNotExists: Boolean = false): LogicalPlan =
      InsertIntoTable(table("s"), partition, plan, overwrite, ifPartitionNotExists)

    // Single inserts
    assertEqual(s"insert overwrite table s $sql",
      insert(Map.empty, overwrite = true))
    assertEqual(s"insert overwrite table s partition (e = 1) if not exists $sql",
      insert(Map("e" -> Option("1")), overwrite = true, ifPartitionNotExists = true))
    assertEqual(s"insert into s $sql",
      insert(Map.empty))
    assertEqual(s"insert into table s partition (c = 'd', e = 1) $sql",
      insert(Map("c" -> Option("d"), "e" -> Option("1"))))

    // Multi insert
    val plan2 = table("t").where('x > 5).select(star())
    assertEqual("from t insert into s select * limit 1 insert into u select * where x > 5",
      InsertIntoTable(
        table("s"), Map.empty, plan.limit(1), false, ifPartitionNotExists = false).union(
        InsertIntoTable(
          table("u"), Map.empty, plan2, false, ifPartitionNotExists = false)))
  }

  test ("insert with if not exists") {
    val sql = "select * from t"
    intercept(s"insert overwrite table s partition (e = 1, x) if not exists $sql",
      "Dynamic partitions do not support IF NOT EXISTS. Specified partitions with value: [x]")
    intercept[ParseException](parsePlan(s"insert overwrite table s if not exists $sql"))
  }

  test("aggregation") {
    val sql = "select a, b, sum(c) as c from d group by a, b"

    // Normal
    assertEqual(sql, table("d").groupBy('a, 'b)('a, 'b, 'sum.function('c).as("c")))

    // Cube
    assertEqual(s"$sql with cube",
      table("d").groupBy(Cube(Seq('a, 'b)))('a, 'b, 'sum.function('c).as("c")))

    // Rollup
    assertEqual(s"$sql with rollup",
      table("d").groupBy(Rollup(Seq('a, 'b)))('a, 'b, 'sum.function('c).as("c")))

    // Grouping Sets
    assertEqual(s"$sql grouping sets((a, b), (a), ())",
      GroupingSets(Seq(Seq('a, 'b), Seq('a), Seq()), Seq('a, 'b), table("d"),
        Seq('a, 'b, 'sum.function('c).as("c"))))
  }

  test("limit") {
    val sql = "select * from t"
    val plan = table("t").select(star())
    assertEqual(s"$sql limit 10", plan.limit(10))
    assertEqual(s"$sql limit cast(9 / 4 as int)", plan.limit(Cast(Literal(9) / 4, IntegerType)))
  }

  test("window spec") {
    // Note that WindowSpecs are testing in the ExpressionParserSuite
    val sql = "select * from t"
    val plan = table("t").select(star())
    val spec = WindowSpecDefinition(Seq('a, 'b), Seq('c.asc),
      SpecifiedWindowFrame(RowFrame, ValuePreceding(1), ValueFollowing(1)))

    // Test window resolution.
    val ws1 = Map("w1" -> spec, "w2" -> spec, "w3" -> spec)
    assertEqual(
      s"""$sql
         |window w1 as (partition by a, b order by c rows between 1 preceding and 1 following),
         |       w2 as w1,
         |       w3 as w1""".stripMargin,
      WithWindowDefinition(ws1, plan))

    // Fail with no reference.
    intercept(s"$sql window w2 as w1", "Cannot resolve window reference 'w1'")

    // Fail when resolved reference is not a window spec.
    intercept(
      s"""$sql
         |window w1 as (partition by a, b order by c rows between 1 preceding and 1 following),
         |       w2 as w1,
         |       w3 as w2""".stripMargin,
      "Window reference 'w2' is not a window specification"
    )
  }

  test("lateral view") {
    val explode = UnresolvedGenerator(FunctionIdentifier("explode"), Seq('x))
    val jsonTuple = UnresolvedGenerator(FunctionIdentifier("json_tuple"), Seq('x, 'y))

    // Single lateral view
    assertEqual(
      "select * from t lateral view explode(x) expl as x",
      table("t")
        .generate(explode, join = true, outer = false, Some("expl"), Seq("x"))
        .select(star()))

    // Multiple lateral views
    assertEqual(
      """select *
        |from t
        |lateral view explode(x) expl
        |lateral view outer json_tuple(x, y) jtup q, z""".stripMargin,
      table("t")
        .generate(explode, join = true, outer = false, Some("expl"), Seq.empty)
        .generate(jsonTuple, join = true, outer = true, Some("jtup"), Seq("q", "z"))
        .select(star()))

    // Multi-Insert lateral views.
    val from = table("t1").generate(explode, join = true, outer = false, Some("expl"), Seq("x"))
    assertEqual(
      """from t1
        |lateral view explode(x) expl as x
        |insert into t2
        |select *
        |lateral view json_tuple(x, y) jtup q, z
        |insert into t3
        |select *
        |where s < 10
      """.stripMargin,
      Union(from
        .generate(jsonTuple, join = true, outer = false, Some("jtup"), Seq("q", "z"))
        .select(star())
        .insertInto("t2"),
        from.where('s < 10).select(star()).insertInto("t3")))

    // Unresolved generator.
    val expected = table("t")
      .generate(
        UnresolvedGenerator(FunctionIdentifier("posexplode"), Seq('x)),
        join = true,
        outer = false,
        Some("posexpl"),
        Seq("x", "y"))
      .select(star())
    assertEqual(
      "select * from t lateral view posexplode(x) posexpl as x, y",
      expected)
  }

  test("joins") {
    // Test single joins.
    val testUnconditionalJoin = (sql: String, jt: JoinType) => {
      assertEqual(
        s"select * from t as tt $sql u",
        table("t").as("tt").join(table("u"), jt, None).select(star()))
    }
    val testConditionalJoin = (sql: String, jt: JoinType) => {
      assertEqual(
        s"select * from t $sql u as uu on a = b",
        table("t").join(table("u").as("uu"), jt, Option('a === 'b)).select(star()))
    }
    val testNaturalJoin = (sql: String, jt: JoinType) => {
      assertEqual(
        s"select * from t tt natural $sql u as uu",
        table("t").as("tt").join(table("u").as("uu"), NaturalJoin(jt), None).select(star()))
    }
    val testUsingJoin = (sql: String, jt: JoinType) => {
      assertEqual(
        s"select * from t $sql u using(a, b)",
        table("t").join(table("u"), UsingJoin(jt, Seq("a", "b")), None).select(star()))
    }
    val testAll = Seq(testUnconditionalJoin, testConditionalJoin, testNaturalJoin, testUsingJoin)
    val testExistence = Seq(testUnconditionalJoin, testConditionalJoin, testUsingJoin)
    def test(sql: String, jt: JoinType, tests: Seq[(String, JoinType) => Unit]): Unit = {
      tests.foreach(_(sql, jt))
    }
    test("cross join", Cross, Seq(testUnconditionalJoin))
    test(",", Inner, Seq(testUnconditionalJoin))
    test("join", Inner, testAll)
    test("inner join", Inner, testAll)
    test("left join", LeftOuter, testAll)
    test("left outer join", LeftOuter, testAll)
    test("right join", RightOuter, testAll)
    test("right outer join", RightOuter, testAll)
    test("full join", FullOuter, testAll)
    test("full outer join", FullOuter, testAll)
    test("left semi join", LeftSemi, testExistence)
    test("left anti join", LeftAnti, testExistence)
    test("anti join", LeftAnti, testExistence)

    // Test natural cross join
    intercept("select * from a natural cross join b")

    // Test natural join with a condition
    intercept("select * from a natural join b on a.id = b.id")

    // Test multiple consecutive joins
    assertEqual(
      "select * from a join b join c right join d",
      table("a").join(table("b")).join(table("c")).join(table("d"), RightOuter).select(star()))

    // SPARK-17296
    assertEqual(
      "select * from t1 cross join t2 join t3 on t3.id = t1.id join t4 on t4.id = t1.id",
      table("t1")
        .join(table("t2"), Cross)
        .join(table("t3"), Inner, Option(Symbol("t3.id") === Symbol("t1.id")))
        .join(table("t4"), Inner, Option(Symbol("t4.id") === Symbol("t1.id")))
        .select(star()))

    // Test multiple on clauses.
    intercept("select * from t1 inner join t2 inner join t3 on col3 = col2 on col3 = col1")

    // Parenthesis
    assertEqual(
      "select * from t1 inner join (t2 inner join t3 on col3 = col2) on col3 = col1",
      table("t1")
        .join(table("t2")
          .join(table("t3"), Inner, Option('col3 === 'col2)), Inner, Option('col3 === 'col1))
        .select(star()))
    assertEqual(
      "select * from t1 inner join (t2 inner join t3) on col3 = col2",
      table("t1")
        .join(table("t2").join(table("t3"), Inner, None), Inner, Option('col3 === 'col2))
        .select(star()))
    assertEqual(
      "select * from t1 inner join (t2 inner join t3 on col3 = col2)",
      table("t1")
        .join(table("t2").join(table("t3"), Inner, Option('col3 === 'col2)), Inner, None)
        .select(star()))

    // Implicit joins.
    assertEqual(
      "select * from t1, t3 join t2 on t1.col1 = t2.col2",
      table("t1")
        .join(table("t3"))
        .join(table("t2"), Inner, Option(Symbol("t1.col1") === Symbol("t2.col2")))
        .select(star()))
  }

  test("sampled relations") {
    val sql = "select * from t"
    assertEqual(s"$sql tablesample(100 rows)",
      table("t").limit(100).select(star()))
    assertEqual(s"$sql tablesample(43 percent) as x",
      Sample(0, .43d, withReplacement = false, 10L, table("t").as("x"))(true).select(star()))
    assertEqual(s"$sql tablesample(bucket 4 out of 10) as x",
      Sample(0, .4d, withReplacement = false, 10L, table("t").as("x"))(true).select(star()))
    intercept(s"$sql tablesample(bucket 4 out of 10 on x) as x",
      "TABLESAMPLE(BUCKET x OUT OF y ON colname) is not supported")
    intercept(s"$sql tablesample(bucket 11 out of 10) as x",
      s"Sampling fraction (${11.0/10.0}) must be on interval [0, 1]")
    intercept("SELECT * FROM parquet_t0 TABLESAMPLE(300M) s",
      "TABLESAMPLE(byteLengthLiteral) is not supported")
    intercept("SELECT * FROM parquet_t0 TABLESAMPLE(BUCKET 3 OUT OF 32 ON rand()) s",
      "TABLESAMPLE(BUCKET x OUT OF y ON function) is not supported")
  }

  test("sub-query") {
    val plan = table("t0").select('id)
    assertEqual("select id from (t0)", plan)
    assertEqual("select id from ((((((t0))))))", plan)
    assertEqual(
      "(select * from t1) union distinct (select * from t2)",
      Distinct(table("t1").select(star()).union(table("t2").select(star()))))
    assertEqual(
      "select * from ((select * from t1) union (select * from t2)) t",
      Distinct(
        table("t1").select(star()).union(table("t2").select(star()))).as("t").select(star()))
    assertEqual(
      """select  id
        |from (((select id from t0)
        |       union all
        |       (select  id from t0))
        |      union all
        |      (select id from t0)) as u_1
      """.stripMargin,
      plan.union(plan).union(plan).as("u_1").select('id))

  }

  test("aliased subquery") {
    assertEqual("select a from (select id as a from t0) tt",
      table("t0").select('id.as("a")).as("tt").select('a))
    intercept("select a from (select id as a from t0)", "mismatched input")

    assertEqual("from (select id as a from t0) tt select a",
      table("t0").select('id.as("a")).as("tt").select('a))
    intercept("from (select id as a from t0) select a", "extraneous input 'a'")
  }

  test("scalar sub-query") {
    assertEqual(
      "select (select max(b) from s) ss from t",
      table("t").select(ScalarSubquery(table("s").select('max.function('b))).as("ss")))
    assertEqual(
      "select * from t where a = (select b from s)",
      table("t").where('a === ScalarSubquery(table("s").select('b))).select(star()))
    assertEqual(
      "select g from t group by g having a > (select b from s)",
      table("t")
        .groupBy('g)('g)
        .where('a > ScalarSubquery(table("s").select('b))))
  }

  test("table reference") {
    assertEqual("table t", table("t"))
    assertEqual("table d.t", table("d", "t"))
  }

  test("table valued function") {
    assertEqual(
      "select * from range(2)",
      UnresolvedTableValuedFunction("range", Literal(2) :: Nil, Seq.empty).select(star()))
  }

  test("SPARK-20311 range(N) as alias") {
    assertEqual(
      "SELECT * FROM range(10) AS t",
      SubqueryAlias("t", UnresolvedTableValuedFunction("range", Literal(10) :: Nil, Seq.empty))
        .select(star()))
    assertEqual(
      "SELECT * FROM range(7) AS t(a)",
      SubqueryAlias("t", UnresolvedTableValuedFunction("range", Literal(7) :: Nil, "a" :: Nil))
        .select(star()))
  }

  test("inline table") {
    assertEqual("values 1, 2, 3, 4",
      UnresolvedInlineTable(Seq("col1"), Seq(1, 2, 3, 4).map(x => Seq(Literal(x)))))

    assertEqual(
      "values (1, 'a'), (2, 'b') as tbl(a, b)",
      UnresolvedInlineTable(
        Seq("a", "b"),
        Seq(Literal(1), Literal("a")) :: Seq(Literal(2), Literal("b")) :: Nil).as("tbl"))
  }

  test("simple select query with !> and !<") {
    // !< is equivalent to >=
    assertEqual("select a, b from db.c where x !< 1",
      table("db", "c").where('x >= 1).select('a, 'b))
    // !> is equivalent to <=
    assertEqual("select a, b from db.c where x !> 1",
      table("db", "c").where('x <= 1).select('a, 'b))
  }

  test("select hint syntax") {
    // Hive compatibility: Missing parameter raises ParseException.
    val m = intercept[ParseException] {
      parsePlan("SELECT /*+ HINT() */ * FROM t")
    }.getMessage
    assert(m.contains("mismatched input"))

    // Disallow space as the delimiter.
    val m3 = intercept[ParseException] {
      parsePlan("SELECT /*+ INDEX(a b c) */ * from default.t")
    }.getMessage
    assert(m3.contains("mismatched input 'b' expecting"))

    comparePlans(
      parsePlan("SELECT /*+ HINT */ * FROM t"),
      UnresolvedHint("HINT", Seq.empty, table("t").select(star())))

    comparePlans(
      parsePlan("SELECT /*+ BROADCASTJOIN(u) */ * FROM t"),
<<<<<<< HEAD
      Hint("BROADCASTJOIN", Seq($"u"), table("t").select(star())))

    comparePlans(
      parsePlan("SELECT /*+ MAPJOIN(u) */ * FROM t"),
      Hint("MAPJOIN", Seq($"u"), table("t").select(star())))

    comparePlans(
      parsePlan("SELECT /*+ STREAMTABLE(a,b,c) */ * FROM t"),
      Hint("STREAMTABLE", Seq($"a", $"b", $"c"), table("t").select(star())))

    comparePlans(
      parsePlan("SELECT /*+ INDEX(t, emp_job_ix) */ * FROM t"),
      Hint("INDEX", Seq($"t", $"emp_job_ix"), table("t").select(star())))

    comparePlans(
      parsePlan("SELECT /*+ MAPJOIN(`default.t`) */ * from `default.t`"),
      Hint("MAPJOIN", Seq(UnresolvedAttribute.quoted("default.t")),
        table("default.t").select(star())))

    comparePlans(
      parsePlan("SELECT /*+ MAPJOIN(t) */ a from t where true group by a order by a"),
      Hint("MAPJOIN", Seq($"t"), table("t").where(Literal(true)).groupBy('a)('a)).orderBy('a.asc))
  }

  test("SPARK-20854: select hint syntax with expressions") {
    comparePlans(
      parsePlan("SELECT /*+ HINT1(a, array(1, 2, 3)) */ * from t"),
      Hint("HINT1", Seq($"a",
        UnresolvedFunction("array", Literal(1) :: Literal(2) :: Literal(3) :: Nil, false)),
        table("t").select(star())
      )
    )

    comparePlans(
      parsePlan("SELECT /*+ HINT1(a, array(1, 2, 3)) */ * from t"),
      Hint("HINT1", Seq($"a",
        UnresolvedFunction("array", Literal(1) :: Literal(2) :: Literal(3) :: Nil, false)),
        table("t").select(star())
      )
    )

    comparePlans(
      parsePlan("SELECT /*+ HINT1(a, 5, 'a', b) */ * from t"),
      Hint("HINT1", Seq($"a", Literal(5), Literal("a"), $"b"),
        table("t").select(star())
      )
    )

    comparePlans(
      parsePlan("SELECT /*+ HINT1('a', (b, c), (1, 2)) */ * from t"),
      Hint("HINT1", Seq(Literal("a"), Literal(5), Literal("a"), $"b"),
        table("t").select(star())
      )
    )
=======
      UnresolvedHint("BROADCASTJOIN", Seq("u"), table("t").select(star())))

    comparePlans(
      parsePlan("SELECT /*+ MAPJOIN(u) */ * FROM t"),
      UnresolvedHint("MAPJOIN", Seq("u"), table("t").select(star())))

    comparePlans(
      parsePlan("SELECT /*+ STREAMTABLE(a,b,c) */ * FROM t"),
      UnresolvedHint("STREAMTABLE", Seq("a", "b", "c"), table("t").select(star())))

    comparePlans(
      parsePlan("SELECT /*+ INDEX(t, emp_job_ix) */ * FROM t"),
      UnresolvedHint("INDEX", Seq("t", "emp_job_ix"), table("t").select(star())))

    comparePlans(
      parsePlan("SELECT /*+ MAPJOIN(`default.t`) */ * from `default.t`"),
      UnresolvedHint("MAPJOIN", Seq("default.t"), table("default.t").select(star())))

    comparePlans(
      parsePlan("SELECT /*+ MAPJOIN(t) */ a from t where true group by a order by a"),
      UnresolvedHint("MAPJOIN", Seq("t"),
        table("t").where(Literal(true)).groupBy('a)('a)).orderBy('a.asc))
>>>>>>> d76633e3
  }
}<|MERGE_RESOLUTION|>--- conflicted
+++ resolved
@@ -532,29 +532,28 @@
 
     comparePlans(
       parsePlan("SELECT /*+ BROADCASTJOIN(u) */ * FROM t"),
-<<<<<<< HEAD
-      Hint("BROADCASTJOIN", Seq($"u"), table("t").select(star())))
+      UnresolvedHint("BROADCASTJOIN", Seq("u"), table("t").select(star())))
 
     comparePlans(
       parsePlan("SELECT /*+ MAPJOIN(u) */ * FROM t"),
-      Hint("MAPJOIN", Seq($"u"), table("t").select(star())))
+      UnresolvedHint("MAPJOIN", Seq("u"), table("t").select(star())))
 
     comparePlans(
       parsePlan("SELECT /*+ STREAMTABLE(a,b,c) */ * FROM t"),
-      Hint("STREAMTABLE", Seq($"a", $"b", $"c"), table("t").select(star())))
+      UnresolvedHint("STREAMTABLE", Seq("a", "b", "c"), table("t").select(star())))
 
     comparePlans(
       parsePlan("SELECT /*+ INDEX(t, emp_job_ix) */ * FROM t"),
-      Hint("INDEX", Seq($"t", $"emp_job_ix"), table("t").select(star())))
+      UnresolvedHint("INDEX", Seq("t", "emp_job_ix"), table("t").select(star())))
 
     comparePlans(
       parsePlan("SELECT /*+ MAPJOIN(`default.t`) */ * from `default.t`"),
-      Hint("MAPJOIN", Seq(UnresolvedAttribute.quoted("default.t")),
-        table("default.t").select(star())))
+      UnresolvedHint("MAPJOIN", Seq("default.t"), table("default.t").select(star())))
 
     comparePlans(
       parsePlan("SELECT /*+ MAPJOIN(t) */ a from t where true group by a order by a"),
-      Hint("MAPJOIN", Seq($"t"), table("t").where(Literal(true)).groupBy('a)('a)).orderBy('a.asc))
+      UnresolvedHint("MAPJOIN", Seq("t"),
+        table("t").where(Literal(true)).groupBy('a)('a)).orderBy('a.asc))
   }
 
   test("SPARK-20854: select hint syntax with expressions") {
@@ -587,29 +586,5 @@
         table("t").select(star())
       )
     )
-=======
-      UnresolvedHint("BROADCASTJOIN", Seq("u"), table("t").select(star())))
-
-    comparePlans(
-      parsePlan("SELECT /*+ MAPJOIN(u) */ * FROM t"),
-      UnresolvedHint("MAPJOIN", Seq("u"), table("t").select(star())))
-
-    comparePlans(
-      parsePlan("SELECT /*+ STREAMTABLE(a,b,c) */ * FROM t"),
-      UnresolvedHint("STREAMTABLE", Seq("a", "b", "c"), table("t").select(star())))
-
-    comparePlans(
-      parsePlan("SELECT /*+ INDEX(t, emp_job_ix) */ * FROM t"),
-      UnresolvedHint("INDEX", Seq("t", "emp_job_ix"), table("t").select(star())))
-
-    comparePlans(
-      parsePlan("SELECT /*+ MAPJOIN(`default.t`) */ * from `default.t`"),
-      UnresolvedHint("MAPJOIN", Seq("default.t"), table("default.t").select(star())))
-
-    comparePlans(
-      parsePlan("SELECT /*+ MAPJOIN(t) */ a from t where true group by a order by a"),
-      UnresolvedHint("MAPJOIN", Seq("t"),
-        table("t").where(Literal(true)).groupBy('a)('a)).orderBy('a.asc))
->>>>>>> d76633e3
   }
 }