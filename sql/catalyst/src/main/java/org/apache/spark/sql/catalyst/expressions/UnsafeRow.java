/*
 * Licensed to the Apache Software Foundation (ASF) under one or more
 * contributor license agreements.  See the NOTICE file distributed with
 * this work for additional information regarding copyright ownership.
 * The ASF licenses this file to You under the Apache License, Version 2.0
 * (the "License"); you may not use this file except in compliance with
 * the License.  You may obtain a copy of the License at
 *
 *    http://www.apache.org/licenses/LICENSE-2.0
 *
 * Unless required by applicable law or agreed to in writing, software
 * distributed under the License is distributed on an "AS IS" BASIS,
 * WITHOUT WARRANTIES OR CONDITIONS OF ANY KIND, either express or implied.
 * See the License for the specific language governing permissions and
 * limitations under the License.
 */

package org.apache.spark.sql.catalyst.expressions;

<<<<<<< HEAD
import scala.collection.Seq;
import scala.collection.mutable.ArraySeq;

import org.apache.spark.sql.BaseMutableRow;
import org.apache.spark.sql.catalyst.InternalRow;
import org.apache.spark.sql.catalyst.util.ObjectPool;
import org.apache.spark.unsafe.PlatformDependent;
import org.apache.spark.unsafe.bitset.BitSetMethods;
import org.apache.spark.unsafe.types.UTF8String;
=======
import javax.annotation.Nullable;
import java.util.Arrays;
import java.util.Collections;
import java.util.HashSet;
import java.util.Set;

import org.apache.spark.sql.catalyst.InternalRow;
import org.apache.spark.sql.types.DataType;
import org.apache.spark.sql.types.StructType;
import org.apache.spark.unsafe.PlatformDependent;
import org.apache.spark.unsafe.bitset.BitSetMethods;
import org.apache.spark.unsafe.types.UTF8String;

import static org.apache.spark.sql.types.DataTypes.*;
>>>>>>> 77da5be6

/**
 * An Unsafe implementation of Row which is backed by raw memory instead of Java objects.
 *
 * Each tuple has three parts: [null bit set] [values] [variable length portion]
 *
 * The bit set is used for null tracking and is aligned to 8-byte word boundaries.  It stores
 * one bit per field.
 *
 * In the `values` region, we store one 8-byte word per field. For fields that hold fixed-length
 * primitive types, such as long, double, or int, we store the value directly in the word. For
 * fields with non-primitive or variable-length values, we store a relative offset (w.r.t. the
 * base address of the row) that points to the beginning of the variable-length field, and length
 * (they are combined into a long). For other objects, they are stored in a pool, the indexes of
 * them are hold in the the word.
 *
 * In order to support fast hashing and equality checks for UnsafeRows that contain objects
 * when used as grouping key in BytesToBytesMap, we put the objects in an UniqueObjectPool to make
 * sure all the keyhave the same index for same object, then we can hash/compare the objects by
 * hash/compare the index.
 *
 * For non-primitive types, the word of a field could be:
 *   UNION {
 *     [1] [offset: 31bits] [length: 31bits]  // StringType
 *     [0] [offset: 31bits] [length: 31bits]  // BinaryType
 *     - [index: 63bits]                      // StringType, Binary, index to object in pool
 *   }
 *
 * Instances of `UnsafeRow` act as pointers to row data stored in this format.
 */
public final class UnsafeRow extends MutableRow {

  private Object baseObject;
  private long baseOffset;

  /** A pool to hold non-primitive objects */
  private ObjectPool pool;

  Object getBaseObject() { return baseObject; }
  long getBaseOffset() { return baseOffset; }
  ObjectPool getPool() { return pool; }

  /** The number of fields in this row, used for calculating the bitset width (and in assertions) */
  private int numFields;

  public int length() { return numFields; }

  /** The width of the null tracking bit set, in bytes */
  private int bitSetWidthInBytes;

  private long getFieldOffset(int ordinal) {
   return baseOffset + bitSetWidthInBytes + ordinal * 8L;
  }

  public static int calculateBitSetWidthInBytes(int numFields) {
    return ((numFields / 64) + (numFields % 64 == 0 ? 0 : 1)) * 8;
  }

  public static final long OFFSET_BITS = 31L;

  /**
   * Construct a new UnsafeRow. The resulting row won't be usable until `pointTo()` has been called,
   * since the value returned by this constructor is equivalent to a null pointer.
   */
  public UnsafeRow() { }

  /**
   * Update this UnsafeRow to point to different backing data.
   *
   * @param baseObject the base object
   * @param baseOffset the offset within the base object
   * @param numFields the number of fields in this row
   * @param pool the object pool to hold arbitrary objects
   */
  public void pointTo(Object baseObject, long baseOffset, int numFields, ObjectPool pool) {
    assert numFields >= 0 : "numFields should >= 0";
    this.bitSetWidthInBytes = calculateBitSetWidthInBytes(numFields);
    this.baseObject = baseObject;
    this.baseOffset = baseOffset;
    this.numFields = numFields;
    this.pool = pool;
  }

  private void assertIndexIsValid(int index) {
    assert index >= 0 : "index (" + index + ") should >= 0";
    assert index < numFields : "index (" + index + ") should < " + numFields;
  }

  @Override
  public void setNullAt(int i) {
    assertIndexIsValid(i);
    BitSetMethods.set(baseObject, baseOffset, i);
    // To preserve row equality, zero out the value when setting the column to null.
    // Since this row does does not currently support updates to variable-length values, we don't
    // have to worry about zeroing out that data.
    PlatformDependent.UNSAFE.putLong(baseObject, getFieldOffset(i), 0);
  }

  private void setNotNullAt(int i) {
    assertIndexIsValid(i);
    BitSetMethods.unset(baseObject, baseOffset, i);
  }

  /**
   * Updates the column `i` as Object `value`, which cannot be primitive types.
   */
  @Override
  public void update(int i, Object value) {
    if (value == null) {
      if (!isNullAt(i)) {
        // remove the old value from pool
        long idx = getLong(i);
        if (idx <= 0) {
          // this is the index of old value in pool, remove it
          pool.replace((int)-idx, null);
        } else {
          // there will be some garbage left (UTF8String or byte[])
        }
        setNullAt(i);
      }
      return;
    }

    if (isNullAt(i)) {
      // there is not an old value, put the new value into pool
      int idx = pool.put(value);
      setLong(i, (long)-idx);
    } else {
      // there is an old value, check the type, then replace it or update it
      long v = getLong(i);
      if (v <= 0) {
        // it's the index in the pool, replace old value with new one
        int idx = (int)-v;
        pool.replace(idx, value);
      } else {
        // old value is UTF8String or byte[], try to reuse the space
        boolean isString;
        byte[] newBytes;
        if (value instanceof UTF8String) {
          newBytes = ((UTF8String) value).getBytes();
          isString = true;
        } else {
          newBytes = (byte[]) value;
          isString = false;
        }
        int offset = (int) ((v >> OFFSET_BITS) & Integer.MAX_VALUE);
        int oldLength = (int) (v & Integer.MAX_VALUE);
        if (newBytes.length <= oldLength) {
          // the new value can fit in the old buffer, re-use it
          PlatformDependent.copyMemory(
            newBytes,
            PlatformDependent.BYTE_ARRAY_OFFSET,
            baseObject,
            baseOffset + offset,
            newBytes.length);
          long flag = isString ? 1L << (OFFSET_BITS * 2) : 0L;
          setLong(i, flag | (((long) offset) << OFFSET_BITS) | (long) newBytes.length);
        } else {
          // Cannot fit in the buffer
          int idx = pool.put(value);
          setLong(i, (long) -idx);
        }
      }
    }
    setNotNullAt(i);
  }

  @Override
  public void setInt(int ordinal, int value) {
    assertIndexIsValid(ordinal);
    setNotNullAt(ordinal);
    PlatformDependent.UNSAFE.putInt(baseObject, getFieldOffset(ordinal), value);
  }

  @Override
  public void setLong(int ordinal, long value) {
    assertIndexIsValid(ordinal);
    setNotNullAt(ordinal);
    PlatformDependent.UNSAFE.putLong(baseObject, getFieldOffset(ordinal), value);
  }

  @Override
  public void setDouble(int ordinal, double value) {
    assertIndexIsValid(ordinal);
    setNotNullAt(ordinal);
    PlatformDependent.UNSAFE.putDouble(baseObject, getFieldOffset(ordinal), value);
  }

  @Override
  public void setBoolean(int ordinal, boolean value) {
    assertIndexIsValid(ordinal);
    setNotNullAt(ordinal);
    PlatformDependent.UNSAFE.putBoolean(baseObject, getFieldOffset(ordinal), value);
  }

  @Override
  public void setShort(int ordinal, short value) {
    assertIndexIsValid(ordinal);
    setNotNullAt(ordinal);
    PlatformDependent.UNSAFE.putShort(baseObject, getFieldOffset(ordinal), value);
  }

  @Override
  public void setByte(int ordinal, byte value) {
    assertIndexIsValid(ordinal);
    setNotNullAt(ordinal);
    PlatformDependent.UNSAFE.putByte(baseObject, getFieldOffset(ordinal), value);
  }

  @Override
  public void setFloat(int ordinal, float value) {
    assertIndexIsValid(ordinal);
    setNotNullAt(ordinal);
    PlatformDependent.UNSAFE.putFloat(baseObject, getFieldOffset(ordinal), value);
  }

  @Override
  public int size() {
    return numFields;
  }

  /**
   * Returns the object for column `i`, which should not be primitive type.
   */
  @Override
  public Object get(int i) {
    assertIndexIsValid(i);
    if (isNullAt(i)) {
      return null;
    }
    long v = PlatformDependent.UNSAFE.getLong(baseObject, getFieldOffset(i));
    if (v <= 0) {
      // It's an index to object in the pool.
      int idx = (int)-v;
      return pool.get(idx);
    } else {
      // The column could be StingType or BinaryType
      boolean isString = (v >> (OFFSET_BITS * 2)) > 0;
      int offset = (int) ((v >> OFFSET_BITS) & Integer.MAX_VALUE);
      int size = (int) (v & Integer.MAX_VALUE);
      final byte[] bytes = new byte[size];
      PlatformDependent.copyMemory(
        baseObject,
        baseOffset + offset,
        bytes,
        PlatformDependent.BYTE_ARRAY_OFFSET,
        size
      );
      if (isString) {
        return UTF8String.fromBytes(bytes);
      } else {
        return bytes;
      }
    }
  }

  @Override
  public boolean isNullAt(int i) {
    assertIndexIsValid(i);
    return BitSetMethods.isSet(baseObject, baseOffset, i);
  }

  @Override
  public boolean getBoolean(int i) {
    assertIndexIsValid(i);
    return PlatformDependent.UNSAFE.getBoolean(baseObject, getFieldOffset(i));
  }

  @Override
  public byte getByte(int i) {
    assertIndexIsValid(i);
    return PlatformDependent.UNSAFE.getByte(baseObject, getFieldOffset(i));
  }

  @Override
  public short getShort(int i) {
    assertIndexIsValid(i);
    return PlatformDependent.UNSAFE.getShort(baseObject, getFieldOffset(i));
  }

  @Override
  public int getInt(int i) {
    assertIndexIsValid(i);
    return PlatformDependent.UNSAFE.getInt(baseObject, getFieldOffset(i));
  }

  @Override
  public long getLong(int i) {
    assertIndexIsValid(i);
    return PlatformDependent.UNSAFE.getLong(baseObject, getFieldOffset(i));
  }

  @Override
  public float getFloat(int i) {
    assertIndexIsValid(i);
    if (isNullAt(i)) {
      return Float.NaN;
    } else {
      return PlatformDependent.UNSAFE.getFloat(baseObject, getFieldOffset(i));
    }
  }

  @Override
  public double getDouble(int i) {
    assertIndexIsValid(i);
    if (isNullAt(i)) {
      return Float.NaN;
    } else {
      return PlatformDependent.UNSAFE.getDouble(baseObject, getFieldOffset(i));
    }
  }

  @Override
  public String getString(int i) {
    // This is slow, should not be used internally.
    if (isNullAt(i)) {
      return null;
    } else {
      return get(i).toString();
    }
  }

  @Override
  public InternalRow copy() {
    throw new UnsupportedOperationException();
  }

  @Override
  public boolean anyNull() {
    return BitSetMethods.anySet(baseObject, baseOffset, bitSetWidthInBytes);
  }
}<|MERGE_RESOLUTION|>--- conflicted
+++ resolved
@@ -17,32 +17,12 @@
 
 package org.apache.spark.sql.catalyst.expressions;
 
-<<<<<<< HEAD
-import scala.collection.Seq;
-import scala.collection.mutable.ArraySeq;
-
-import org.apache.spark.sql.BaseMutableRow;
 import org.apache.spark.sql.catalyst.InternalRow;
 import org.apache.spark.sql.catalyst.util.ObjectPool;
 import org.apache.spark.unsafe.PlatformDependent;
 import org.apache.spark.unsafe.bitset.BitSetMethods;
 import org.apache.spark.unsafe.types.UTF8String;
-=======
-import javax.annotation.Nullable;
-import java.util.Arrays;
-import java.util.Collections;
-import java.util.HashSet;
-import java.util.Set;
-
-import org.apache.spark.sql.catalyst.InternalRow;
-import org.apache.spark.sql.types.DataType;
-import org.apache.spark.sql.types.StructType;
-import org.apache.spark.unsafe.PlatformDependent;
-import org.apache.spark.unsafe.bitset.BitSetMethods;
-import org.apache.spark.unsafe.types.UTF8String;
-
-import static org.apache.spark.sql.types.DataTypes.*;
->>>>>>> 77da5be6
+
 
 /**
  * An Unsafe implementation of Row which is backed by raw memory instead of Java objects.
@@ -356,16 +336,6 @@
   }
 
   @Override
-  public String getString(int i) {
-    // This is slow, should not be used internally.
-    if (isNullAt(i)) {
-      return null;
-    } else {
-      return get(i).toString();
-    }
-  }
-
-  @Override
   public InternalRow copy() {
     throw new UnsupportedOperationException();
   }
