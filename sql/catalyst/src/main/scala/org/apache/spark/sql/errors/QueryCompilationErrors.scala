/*
 * Licensed to the Apache Software Foundation (ASF) under one or more
 * contributor license agreements.  See the NOTICE file distributed with
 * this work for additional information regarding copyright ownership.
 * The ASF licenses this file to You under the Apache License, Version 2.0
 * (the "License"); you may not use this file except in compliance with
 * the License.  You may obtain a copy of the License at
 *
 *    http://www.apache.org/licenses/LICENSE-2.0
 *
 * Unless required by applicable law or agreed to in writing, software
 * distributed under the License is distributed on an "AS IS" BASIS,
 * WITHOUT WARRANTIES OR CONDITIONS OF ANY KIND, either express or implied.
 * See the License for the specific language governing permissions and
 * limitations under the License.
 */

package org.apache.spark.sql.errors

import org.apache.hadoop.fs.Path

import org.apache.spark.sql.AnalysisException
import org.apache.spark.sql.catalyst.{FunctionIdentifier, QualifiedTableName, TableIdentifier}
import org.apache.spark.sql.catalyst.analysis.{CannotReplaceMissingTableException, NamespaceAlreadyExistsException, NoSuchNamespaceException, NoSuchTableException, ResolvedNamespace, ResolvedTable, ResolvedView, TableAlreadyExistsException}
import org.apache.spark.sql.catalyst.catalog.{BucketSpec, CatalogTable, InvalidUDFClassException}
import org.apache.spark.sql.catalyst.expressions.{Alias, Attribute, AttributeReference, AttributeSet, CreateMap, Expression, GroupingID, NamedExpression, SpecifiedWindowFrame, WindowFrame, WindowFunction, WindowSpecDefinition}
import org.apache.spark.sql.catalyst.plans.JoinType
import org.apache.spark.sql.catalyst.plans.logical.{InsertIntoStatement, Join, LogicalPlan, SerdeInfo, Window}
import org.apache.spark.sql.catalyst.trees.TreeNode
import org.apache.spark.sql.catalyst.util.{toPrettySQL, FailFastMode, ParseMode, PermissiveMode}
import org.apache.spark.sql.connector.catalog._
import org.apache.spark.sql.connector.catalog.CatalogV2Implicits._
import org.apache.spark.sql.connector.catalog.functions.{BoundFunction, UnboundFunction}
import org.apache.spark.sql.connector.expressions.{NamedReference, Transform}
import org.apache.spark.sql.internal.SQLConf
import org.apache.spark.sql.internal.SQLConf.LEGACY_CTE_PRECEDENCE_POLICY
import org.apache.spark.sql.sources.Filter
import org.apache.spark.sql.streaming.OutputMode
import org.apache.spark.sql.types._

/**
 * Object for grouping error messages from exceptions thrown during query compilation.
 * As commands are executed eagerly, this also includes errors thrown during the execution of
 * commands, which users can see immediately.
 */
private[spark] object QueryCompilationErrors {

  def groupingIDMismatchError(groupingID: GroupingID, groupByExprs: Seq[Expression]): Throwable = {
    new AnalysisException(
      s"Columns of grouping_id (${groupingID.groupByExprs.mkString(",")}) " +
        s"does not match grouping columns (${groupByExprs.mkString(",")})")
  }

  def groupingColInvalidError(groupingCol: Expression, groupByExprs: Seq[Expression]): Throwable = {
    new AnalysisException(
      s"Column of grouping ($groupingCol) can't be found " +
        s"in grouping columns ${groupByExprs.mkString(",")}")
  }

  def groupingSizeTooLargeError(sizeLimit: Int): Throwable = {
    new AnalysisException(
      s"Grouping sets size cannot be greater than $sizeLimit")
  }

  def unorderablePivotColError(pivotCol: Expression): Throwable = {
    new AnalysisException(
      s"Invalid pivot column '$pivotCol'. Pivot columns must be comparable."
    )
  }

  def nonLiteralPivotValError(pivotVal: Expression): Throwable = {
    new AnalysisException(
      s"Literal expressions required for pivot values, found '$pivotVal'")
  }

  def pivotValDataTypeMismatchError(pivotVal: Expression, pivotCol: Expression): Throwable = {
    new AnalysisException(
      s"Invalid pivot value '$pivotVal': " +
        s"value data type ${pivotVal.dataType.simpleString} does not match " +
        s"pivot column data type ${pivotCol.dataType.catalogString}")
  }

  def unsupportedIfNotExistsError(tableName: String): Throwable = {
    new AnalysisException(
      s"Cannot write, IF NOT EXISTS is not supported for table: $tableName")
  }

  def nonPartitionColError(partitionName: String): Throwable = {
    new AnalysisException(
      s"PARTITION clause cannot contain a non-partition column name: $partitionName")
  }

  def addStaticValToUnknownColError(staticName: String): Throwable = {
    new AnalysisException(
      s"Cannot add static value for unknown column: $staticName")
  }

  def unknownStaticPartitionColError(name: String): Throwable = {
    new AnalysisException(s"Unknown static partition column: $name")
  }

  def nestedGeneratorError(trimmedNestedGenerator: Expression): Throwable = {
    new AnalysisException(
      "Generators are not supported when it's nested in " +
        "expressions, but got: " + toPrettySQL(trimmedNestedGenerator))
  }

  def moreThanOneGeneratorError(generators: Seq[Expression], clause: String): Throwable = {
    new AnalysisException(
      s"Only one generator allowed per $clause clause but found " +
        generators.size + ": " + generators.map(toPrettySQL).mkString(", "))
  }

  def generatorOutsideSelectError(plan: LogicalPlan): Throwable = {
    new AnalysisException(
      "Generators are not supported outside the SELECT clause, but " +
        "got: " + plan.simpleString(SQLConf.get.maxToStringFields))
  }

  def legacyStoreAssignmentPolicyError(): Throwable = {
    val configKey = SQLConf.STORE_ASSIGNMENT_POLICY.key
    new AnalysisException(
      "LEGACY store assignment policy is disallowed in Spark data source V2. " +
        s"Please set the configuration $configKey to other values.")
  }

  def unresolvedUsingColForJoinError(
      colName: String, plan: LogicalPlan, side: String): Throwable = {
    new AnalysisException(
      s"USING column `$colName` cannot be resolved on the $side " +
        s"side of the join. The $side-side columns: [${plan.output.map(_.name).mkString(", ")}]")
  }

  def dataTypeMismatchForDeserializerError(
      dataType: DataType, desiredType: String): Throwable = {
    val quantifier = if (desiredType.equals("array")) "an" else "a"
    new AnalysisException(
      s"need $quantifier $desiredType field but got " + dataType.catalogString)
  }

  def fieldNumberMismatchForDeserializerError(
      schema: StructType, maxOrdinal: Int): Throwable = {
    new AnalysisException(
      s"Try to map ${schema.catalogString} to Tuple${maxOrdinal + 1}, " +
        "but failed as the number of fields does not line up.")
  }

  def upCastFailureError(
      fromStr: String, from: Expression, to: DataType, walkedTypePath: Seq[String]): Throwable = {
    new AnalysisException(
      s"Cannot up cast $fromStr from " +
        s"${from.dataType.catalogString} to ${to.catalogString}.\n" +
        s"The type path of the target object is:\n" + walkedTypePath.mkString("", "\n", "\n") +
        "You can either add an explicit cast to the input data or choose a higher precision " +
        "type of the field in the target object")
  }

  def unsupportedAbstractDataTypeForUpCastError(gotType: AbstractDataType): Throwable = {
    new AnalysisException(
      s"UpCast only support DecimalType as AbstractDataType yet, but got: $gotType")
  }

  def outerScopeFailureForNewInstanceError(className: String): Throwable = {
    new AnalysisException(
      s"Unable to generate an encoder for inner class `$className` without " +
        "access to the scope that this class was defined in.\n" +
        "Try moving this class out of its parent class.")
  }

  def referenceColNotFoundForAlterTableChangesError(
      after: TableChange.After, parentName: String): Throwable = {
    new AnalysisException(
      s"Couldn't find the reference column for $after at $parentName")
  }

  def windowSpecificationNotDefinedError(windowName: String): Throwable = {
    new AnalysisException(s"Window specification $windowName is not defined in the WINDOW clause.")
  }

  def selectExprNotInGroupByError(expr: Expression, groupByAliases: Seq[Alias]): Throwable = {
    new AnalysisException(s"$expr doesn't show up in the GROUP BY list $groupByAliases")
  }

  def groupingMustWithGroupingSetsOrCubeOrRollupError(): Throwable = {
    new AnalysisException("grouping()/grouping_id() can only be used with GroupingSets/Cube/Rollup")
  }

  def pandasUDFAggregateNotSupportedInPivotError(): Throwable = {
    new AnalysisException("Pandas UDF aggregate expressions are currently not supported in pivot.")
  }

  def aggregateExpressionRequiredForPivotError(sql: String): Throwable = {
    new AnalysisException(s"Aggregate expression required for pivot, but '$sql' " +
      "did not appear in any aggregate function.")
  }

  def writeIntoTempViewNotAllowedError(quoted: String): Throwable = {
    new AnalysisException("Cannot write into temp view " +
      s"$quoted as it's not a data source v2 relation.")
  }

  def expectTableOrPermanentViewNotTempViewError(
      quoted: String, cmd: String, t: TreeNode[_]): Throwable = {
    new AnalysisException(s"$quoted is a temp view. '$cmd' expects a table or permanent view.",
      t.origin.line, t.origin.startPosition)
  }

  def readNonStreamingTempViewError(quoted: String): Throwable = {
    new AnalysisException(s"$quoted is not a temp view of streaming " +
      "logical plan, please use batch API such as `DataFrameReader.table` to read it.")
  }

  def viewDepthExceedsMaxResolutionDepthError(
      identifier: TableIdentifier, maxNestedViewDepth: Int, t: TreeNode[_]): Throwable = {
    new AnalysisException(s"The depth of view $identifier exceeds the maximum " +
      s"view resolution depth ($maxNestedViewDepth). Analysis is aborted to " +
      s"avoid errors. Increase the value of ${SQLConf.MAX_NESTED_VIEW_DEPTH.key} to work " +
      "around this.", t.origin.line, t.origin.startPosition)
  }

  def insertIntoViewNotAllowedError(identifier: TableIdentifier, t: TreeNode[_]): Throwable = {
    new AnalysisException(s"Inserting into a view is not allowed. View: $identifier.",
      t.origin.line, t.origin.startPosition)
  }

  def writeIntoViewNotAllowedError(identifier: TableIdentifier, t: TreeNode[_]): Throwable = {
    new AnalysisException(s"Writing into a view is not allowed. View: $identifier.",
      t.origin.line, t.origin.startPosition)
  }

  def writeIntoV1TableNotAllowedError(identifier: TableIdentifier, t: TreeNode[_]): Throwable = {
    new AnalysisException(s"Cannot write into v1 table: $identifier.",
      t.origin.line, t.origin.startPosition)
  }

  def expectTableNotViewError(
      v: ResolvedView, cmd: String, mismatchHint: Option[String], t: TreeNode[_]): Throwable = {
    val viewStr = if (v.isTemp) "temp view" else "view"
    val hintStr = mismatchHint.map(" " + _).getOrElse("")
    new AnalysisException(s"${v.identifier.quoted} is a $viewStr. '$cmd' expects a table.$hintStr",
      t.origin.line, t.origin.startPosition)
  }

  def expectViewNotTableError(
      v: ResolvedTable, cmd: String, mismatchHint: Option[String], t: TreeNode[_]): Throwable = {
    val hintStr = mismatchHint.map(" " + _).getOrElse("")
    new AnalysisException(s"${v.identifier.quoted} is a table. '$cmd' expects a view.$hintStr",
      t.origin.line, t.origin.startPosition)
  }

  def permanentViewNotSupportedByStreamingReadingAPIError(quoted: String): Throwable = {
    new AnalysisException(s"$quoted is a permanent view, which is not supported by " +
      "streaming reading API such as `DataStreamReader.table` yet.")
  }

  def starNotAllowedWhenGroupByOrdinalPositionUsedError(): Throwable = {
    new AnalysisException(
      "Star (*) is not allowed in select list when GROUP BY ordinal position is used")
  }

  def invalidStarUsageError(prettyName: String): Throwable = {
    new AnalysisException(s"Invalid usage of '*' in $prettyName")
  }

  def singleTableStarInCountNotAllowedError(targetString: String): Throwable = {
    new AnalysisException(s"count($targetString.*) is not allowed. " +
      "Please use count(*) or expand the columns manually, e.g. count(col1, col2)")
  }

  def orderByPositionRangeError(index: Int, size: Int, t: TreeNode[_]): Throwable = {
    new AnalysisException(s"ORDER BY position $index is not in select list " +
      s"(valid range is [1, $size])", t.origin.line, t.origin.startPosition)
  }

  def groupByPositionRefersToAggregateFunctionError(
      index: Int,
      expr: Expression): Throwable = {
    new AnalysisException(s"GROUP BY $index refers to an expression that is or contains " +
      "an aggregate function. Aggregate functions are not allowed in GROUP BY, " +
      s"but got ${expr.sql}")
  }

  def groupByPositionRangeError(index: Int, size: Int): Throwable = {
    new AnalysisException(s"GROUP BY position $index is not in select list " +
      s"(valid range is [1, $size])")
  }

  def generatorNotExpectedError(name: FunctionIdentifier, classCanonicalName: String): Throwable = {
    new AnalysisException(s"$name is expected to be a generator. However, " +
      s"its class is $classCanonicalName, which is not a generator.")
  }

  def functionWithUnsupportedSyntaxError(prettyName: String, syntax: String): Throwable = {
    new AnalysisException(s"Function $prettyName does not support $syntax")
  }

  def nonDeterministicFilterInAggregateError(): Throwable = {
    new AnalysisException("FILTER expression is non-deterministic, " +
      "it cannot be used in aggregate functions")
  }

  def aliasNumberNotMatchColumnNumberError(
      columnSize: Int, outputSize: Int, t: TreeNode[_]): Throwable = {
    new AnalysisException("Number of column aliases does not match number of columns. " +
      s"Number of column aliases: $columnSize; " +
      s"number of columns: $outputSize.", t.origin.line, t.origin.startPosition)
  }

  def aliasesNumberNotMatchUDTFOutputError(
      aliasesSize: Int, aliasesNames: String): Throwable = {
    new AnalysisException("The number of aliases supplied in the AS clause does not " +
      s"match the number of columns output by the UDTF expected $aliasesSize " +
      s"aliases but got $aliasesNames ")
  }

  def windowAggregateFunctionWithFilterNotSupportedError(): Throwable = {
    new AnalysisException("window aggregate function with filter predicate is not supported yet.")
  }

  def windowFunctionInsideAggregateFunctionNotAllowedError(): Throwable = {
    new AnalysisException("It is not allowed to use a window function inside an aggregate " +
      "function. Please use the inner window function in a sub-query.")
  }

  def expressionWithoutWindowExpressionError(expr: NamedExpression): Throwable = {
    new AnalysisException(s"$expr does not have any WindowExpression.")
  }

  def expressionWithMultiWindowExpressionsError(
      expr: NamedExpression, distinctWindowSpec: Seq[WindowSpecDefinition]): Throwable = {
    new AnalysisException(s"$expr has multiple Window Specifications ($distinctWindowSpec)." +
      "Please file a bug report with this error message, stack trace, and the query.")
  }

  def windowFunctionNotAllowedError(clauseName: String): Throwable = {
    new AnalysisException(s"It is not allowed to use window functions inside $clauseName clause")
  }

  def cannotSpecifyWindowFrameError(prettyName: String): Throwable = {
    new AnalysisException(s"Cannot specify window frame for $prettyName function")
  }

  def windowFrameNotMatchRequiredFrameError(
      f: SpecifiedWindowFrame, required: WindowFrame): Throwable = {
    new AnalysisException(s"Window Frame $f must match the required frame $required")
  }

  def windowFunctionWithWindowFrameNotOrderedError(wf: WindowFunction): Throwable = {
    new AnalysisException(s"Window function $wf requires window to be ordered, please add " +
      s"ORDER BY clause. For example SELECT $wf(value_expr) OVER (PARTITION BY window_partition " +
      "ORDER BY window_ordering) from table")
  }

  def cannotResolveUserSpecifiedColumnsError(col: String, t: TreeNode[_]): Throwable = {
    new AnalysisException(s"Cannot resolve column name $col", t.origin.line, t.origin.startPosition)
  }

  def writeTableWithMismatchedColumnsError(
      columnSize: Int, outputSize: Int, t: TreeNode[_]): Throwable = {
    new AnalysisException("Cannot write to table due to mismatched user specified column " +
      s"size($columnSize) and data column size($outputSize)", t.origin.line, t.origin.startPosition)
  }

  def multiTimeWindowExpressionsNotSupportedError(t: TreeNode[_]): Throwable = {
    new AnalysisException("Multiple time window expressions would result in a cartesian product " +
      "of rows, therefore they are currently not supported.", t.origin.line, t.origin.startPosition)
  }

  def viewOutputNumberMismatchQueryColumnNamesError(
      output: Seq[Attribute], queryColumnNames: Seq[String]): Throwable = {
    new AnalysisException(
      s"The view output ${output.mkString("[", ",", "]")} doesn't have the same" +
        "number of columns with the query column names " +
        s"${queryColumnNames.mkString("[", ",", "]")}")
  }

  def attributeNotFoundError(colName: String, child: LogicalPlan): Throwable = {
    new AnalysisException(
      s"Attribute with name '$colName' is not found in " +
        s"'${child.output.map(_.name).mkString("(", ",", ")")}'")
  }

  def cannotUpCastAsAttributeError(
      fromAttr: Attribute, toAttr: Attribute): Throwable = {
    new AnalysisException(s"Cannot up cast ${fromAttr.sql} from " +
      s"${fromAttr.dataType.catalogString} to ${toAttr.dataType.catalogString} " +
      "as it may truncate")
  }

  def functionUndefinedError(name: FunctionIdentifier): Throwable = {
    new AnalysisException(s"undefined function $name")
  }

  def invalidFunctionArgumentsError(
      name: String, expectedInfo: String, actualNumber: Int): Throwable = {
    new AnalysisException(s"Invalid number of arguments for function $name. " +
      s"Expected: $expectedInfo; Found: $actualNumber")
  }

  def invalidFunctionArgumentNumberError(
      validParametersCount: Seq[Int], name: String, params: Seq[Class[Expression]]): Throwable = {
    if (validParametersCount.length == 0) {
      new AnalysisException(s"Invalid arguments for function $name")
    } else {
      val expectedNumberOfParameters = if (validParametersCount.length == 1) {
        validParametersCount.head.toString
      } else {
        validParametersCount.init.mkString("one of ", ", ", " and ") +
          validParametersCount.last
      }
      invalidFunctionArgumentsError(name, expectedNumberOfParameters, params.length)
    }
  }

  def functionAcceptsOnlyOneArgumentError(name: String): Throwable = {
    new AnalysisException(s"Function $name accepts only one argument")
  }

  def alterV2TableSetLocationWithPartitionNotSupportedError(): Throwable = {
    new AnalysisException("ALTER TABLE SET LOCATION does not support partition for v2 tables.")
  }

  def joinStrategyHintParameterNotSupportedError(unsupported: Any): Throwable = {
    new AnalysisException("Join strategy hint parameter " +
      s"should be an identifier or string but was $unsupported (${unsupported.getClass}")
  }

  def invalidHintParameterError(
      hintName: String, invalidParams: Seq[Any]): Throwable = {
    new AnalysisException(s"$hintName Hint parameter should include columns, but " +
      s"${invalidParams.mkString(", ")} found")
  }

  def invalidCoalesceHintParameterError(hintName: String): Throwable = {
    new AnalysisException(s"$hintName Hint expects a partition number as a parameter")
  }

  def attributeNameSyntaxError(name: String): Throwable = {
    new AnalysisException(s"syntax error in attribute name: $name")
  }

  def starExpandDataTypeNotSupportedError(attributes: Seq[String]): Throwable = {
    new AnalysisException(s"Can only star expand struct data types. Attribute: `$attributes`")
  }

  def cannotResolveStarExpandGivenInputColumnsError(
      targetString: String, columns: String): Throwable = {
    new AnalysisException(s"cannot resolve '$targetString.*' given input columns '$columns'")
  }

  def addColumnWithV1TableCannotSpecifyNotNullError(): Throwable = {
    new AnalysisException("ADD COLUMN with v1 tables cannot specify NOT NULL.")
  }

  def replaceColumnsOnlySupportedWithV2TableError(): Throwable = {
    new AnalysisException("REPLACE COLUMNS is only supported with v2 tables.")
  }

  def alterQualifiedColumnOnlySupportedWithV2TableError(): Throwable = {
    new AnalysisException("ALTER COLUMN with qualified column is only supported with v2 tables.")
  }

  def alterColumnWithV1TableCannotSpecifyNotNullError(): Throwable = {
    new AnalysisException("ALTER COLUMN with v1 tables cannot specify NOT NULL.")
  }

  def alterOnlySupportedWithV2TableError(): Throwable = {
    new AnalysisException("ALTER COLUMN ... FIRST | ALTER is only supported with v2 tables.")
  }

  def alterColumnCannotFindColumnInV1TableError(colName: String, v1Table: V1Table): Throwable = {
    new AnalysisException(
      s"ALTER COLUMN cannot find column $colName in v1 table. " +
        s"Available: ${v1Table.schema.fieldNames.mkString(", ")}")
  }

  def renameColumnOnlySupportedWithV2TableError(): Throwable = {
    new AnalysisException("RENAME COLUMN is only supported with v2 tables.")
  }

  def dropColumnOnlySupportedWithV2TableError(): Throwable = {
    new AnalysisException("DROP COLUMN is only supported with v2 tables.")
  }

  def invalidDatabaseNameError(quoted: String): Throwable = {
    new AnalysisException(s"The database name is not valid: $quoted")
  }

  def replaceTableOnlySupportedWithV2TableError(): Throwable = {
    new AnalysisException("REPLACE TABLE is only supported with v2 tables.")
  }

  def replaceTableAsSelectOnlySupportedWithV2TableError(): Throwable = {
    new AnalysisException("REPLACE TABLE AS SELECT is only supported with v2 tables.")
  }

  def cannotDropViewWithDropTableError(): Throwable = {
    new AnalysisException("Cannot drop a view with DROP TABLE. Please use DROP VIEW instead")
  }

  def showColumnsWithConflictDatabasesError(
      db: Seq[String], v1TableName: TableIdentifier): Throwable = {
    new AnalysisException("SHOW COLUMNS with conflicting databases: " +
        s"'${db.head}' != '${v1TableName.database.get}'")
  }

  def externalCatalogNotSupportShowViewsError(resolved: ResolvedNamespace): Throwable = {
    new AnalysisException(s"Catalog ${resolved.catalog.name} doesn't support " +
      "SHOW VIEWS, only SessionCatalog supports this command.")
  }

  def unsupportedFunctionNameError(quoted: String): Throwable = {
    new AnalysisException(s"Unsupported function name '$quoted'")
  }

  def sqlOnlySupportedWithV1TablesError(sql: String): Throwable = {
    new AnalysisException(s"$sql is only supported with v1 tables.")
  }

  def cannotCreateTableWithBothProviderAndSerdeError(
      provider: Option[String], maybeSerdeInfo: Option[SerdeInfo]): Throwable = {
    new AnalysisException(
      s"Cannot create table with both USING $provider and ${maybeSerdeInfo.get.describe}")
  }

  def invalidFileFormatForStoredAsError(serdeInfo: SerdeInfo): Throwable = {
    new AnalysisException(
      s"STORED AS with file format '${serdeInfo.storedAs.get}' is invalid.")
  }

  def commandNotSupportNestedColumnError(command: String, quoted: String): Throwable = {
    new AnalysisException(s"$command does not support nested column: $quoted")
  }

  def columnDoesNotExistError(colName: String): Throwable = {
    new AnalysisException(s"Column $colName does not exist")
  }

  def renameTempViewToExistingViewError(oldName: String, newName: String): Throwable = {
    new AnalysisException(
      s"rename temporary view from '$oldName' to '$newName': destination view already exists")
  }

  def databaseNotEmptyError(db: String, details: String): Throwable = {
    new AnalysisException(s"Database $db is not empty. One or more $details exist.")
  }

  def invalidNameForTableOrDatabaseError(name: String): Throwable = {
    new AnalysisException(s"`$name` is not a valid name for tables/databases. " +
      "Valid names only contain alphabet characters, numbers and _.")
  }

  def cannotCreateDatabaseWithSameNameAsPreservedDatabaseError(database: String): Throwable = {
    new AnalysisException(s"$database is a system preserved database, " +
      "you cannot create a database with this name.")
  }

  def cannotDropDefaultDatabaseError(): Throwable = {
    new AnalysisException("Can not drop default database")
  }

  def cannotUsePreservedDatabaseAsCurrentDatabaseError(database: String): Throwable = {
    new AnalysisException(s"$database is a system preserved database, you cannot use it as " +
      "current database. To access global temporary views, you should use qualified name with " +
      s"the GLOBAL_TEMP_DATABASE, e.g. SELECT * FROM $database.viewName.")
  }

  def createExternalTableWithoutLocationError(): Throwable = {
    new AnalysisException("CREATE EXTERNAL TABLE must be accompanied by LOCATION")
  }

  def cannotOperateManagedTableWithExistingLocationError(
      methodName: String, tableIdentifier: TableIdentifier, tableLocation: Path): Throwable = {
    new AnalysisException(s"Can not $methodName the managed table('$tableIdentifier')" +
      s". The associated location('${tableLocation.toString}') already exists.")
  }

  def dropNonExistentColumnsNotSupportedError(
      nonExistentColumnNames: Seq[String]): Throwable = {
    new AnalysisException(
      s"""
         |Some existing schema fields (${nonExistentColumnNames.mkString("[", ",", "]")}) are
         |not present in the new schema. We don't support dropping columns yet.
         """.stripMargin)
  }

  def cannotRetrieveTableOrViewNotInSameDatabaseError(
      qualifiedTableNames: Seq[QualifiedTableName]): Throwable = {
    new AnalysisException("Only the tables/views belong to the same database can be retrieved. " +
      s"Querying tables/views are $qualifiedTableNames")
  }

  def renameTableSourceAndDestinationMismatchError(db: String, newDb: String): Throwable = {
    new AnalysisException(
      s"RENAME TABLE source and destination databases do not match: '$db' != '$newDb'")
  }

  def cannotRenameTempViewWithDatabaseSpecifiedError(
      oldName: TableIdentifier, newName: TableIdentifier): Throwable = {
    new AnalysisException(s"RENAME TEMPORARY VIEW from '$oldName' to '$newName': cannot " +
      s"specify database name '${newName.database.get}' in the destination table")
  }

  def cannotRenameTempViewToExistingTableError(
      oldName: TableIdentifier, newName: TableIdentifier): Throwable = {
    new AnalysisException(s"RENAME TEMPORARY VIEW from '$oldName' to '$newName': " +
      "destination table already exists")
  }

  def invalidPartitionSpecError(details: String): Throwable = {
    new AnalysisException(s"Partition spec is invalid. $details")
  }

  def functionAlreadyExistsError(func: FunctionIdentifier): Throwable = {
    new AnalysisException(s"Function $func already exists")
  }

  def cannotLoadClassWhenRegisteringFunctionError(
      className: String, func: FunctionIdentifier): Throwable = {
    new AnalysisException(s"Can not load class '$className' when registering " +
      s"the function '$func', please make sure it is on the classpath")
  }

  def resourceTypeNotSupportedError(resourceType: String): Throwable = {
    new AnalysisException(s"Resource Type '$resourceType' is not supported.")
  }

  def tableNotSpecifyDatabaseError(identifier: TableIdentifier): Throwable = {
    new AnalysisException(s"table $identifier did not specify database")
  }

  def tableNotSpecifyLocationUriError(identifier: TableIdentifier): Throwable = {
    new AnalysisException(s"table $identifier did not specify locationUri")
  }

  def partitionNotSpecifyLocationUriError(specString: String): Throwable = {
    new AnalysisException(s"Partition [$specString] did not specify locationUri")
  }

  def invalidBucketNumberError(bucketingMaxBuckets: Int, numBuckets: Int): Throwable = {
    new AnalysisException(
      s"Number of buckets should be greater than 0 but less than or equal to " +
        s"bucketing.maxBuckets (`$bucketingMaxBuckets`). Got `$numBuckets`")
  }

  def corruptedTableNameContextInCatalogError(numParts: Int, index: Int): Throwable = {
    new AnalysisException("Corrupted table name context in catalog: " +
      s"$numParts parts expected, but part $index is missing.")
  }

  def corruptedViewSQLConfigsInCatalogError(e: Exception): Throwable = {
    new AnalysisException("Corrupted view SQL configs in catalog", cause = Some(e))
  }

  def corruptedViewQueryOutputColumnsInCatalogError(numCols: String, index: Int): Throwable = {
    new AnalysisException("Corrupted view query output column names in catalog: " +
      s"$numCols parts expected, but part $index is missing.")
  }

  def corruptedViewReferredTempViewInCatalogError(e: Exception): Throwable = {
    new AnalysisException("corrupted view referred temp view names in catalog", cause = Some(e))
  }

  def corruptedViewReferredTempFunctionsInCatalogError(e: Exception): Throwable = {
    new AnalysisException(
      "corrupted view referred temp functions names in catalog", cause = Some(e))
  }

  def columnStatisticsDeserializationNotSupportedError(
      name: String, dataType: DataType): Throwable = {
    new AnalysisException("Column statistics deserialization is not supported for " +
      s"column $name of data type: $dataType.")
  }

  def columnStatisticsSerializationNotSupportedError(
      colName: String, dataType: DataType): Throwable = {
    new AnalysisException("Column statistics serialization is not supported for " +
      s"column $colName of data type: $dataType.")
  }

  def cannotReadCorruptedTablePropertyError(key: String, details: String = ""): Throwable = {
    new AnalysisException(s"Cannot read table property '$key' as it's corrupted.$details")
  }

  def invalidSchemaStringError(exp: Expression): Throwable = {
    new AnalysisException(s"The expression '${exp.sql}' is not a valid schema string.")
  }

  def schemaNotFoldableError(exp: Expression): Throwable = {
    new AnalysisException(
      "Schema should be specified in DDL format as a string literal or output of " +
        s"the schema_of_json/schema_of_csv functions instead of ${exp.sql}")
  }

  def schemaIsNotStructTypeError(dataType: DataType): Throwable = {
    new AnalysisException(s"Schema should be struct type but got ${dataType.sql}.")
  }

  def keyValueInMapNotStringError(m: CreateMap): Throwable = {
    new AnalysisException(
      s"A type of keys and values in map() must be string, but got ${m.dataType.catalogString}")
  }

  def nonMapFunctionNotAllowedError(): Throwable = {
    new AnalysisException("Must use a map() function for options")
  }

  def invalidFieldTypeForCorruptRecordError(): Throwable = {
    new AnalysisException("The field for corrupt records must be string type and nullable")
  }

  def dataTypeUnsupportedByClassError(x: DataType, className: String): Throwable = {
    new AnalysisException(s"DataType '$x' is not supported by $className.")
  }

  def parseModeUnsupportedError(funcName: String, mode: ParseMode): Throwable = {
    new AnalysisException(s"$funcName() doesn't support the ${mode.name} mode. " +
      s"Acceptable modes are ${PermissiveMode.name} and ${FailFastMode.name}.")
  }

  def unfoldableFieldUnsupportedError(): Throwable = {
    new AnalysisException("The field parameter needs to be a foldable string value.")
  }

  def literalTypeUnsupportedForSourceTypeError(field: String, source: Expression): Throwable = {
    new AnalysisException(s"Literals of type '$field' are currently not supported " +
      s"for the ${source.dataType.catalogString} type.")
  }

  def arrayComponentTypeUnsupportedError(clz: Class[_]): Throwable = {
    new AnalysisException(s"Unsupported component type $clz in arrays")
  }

  def secondArgumentNotDoubleLiteralError(): Throwable = {
    new AnalysisException("The second argument should be a double literal.")
  }

  def dataTypeUnsupportedByExtractValueError(
      dataType: DataType, extraction: Expression, child: Expression): Throwable = {
    val errorMsg = dataType match {
      case StructType(_) =>
        s"Field name should be String Literal, but it's $extraction"
      case other =>
        s"Can't extract value from $child: need struct type but got ${other.catalogString}"
    }
    new AnalysisException(errorMsg)
  }

  def noHandlerForUDAFError(name: String): Throwable = {
    new InvalidUDFClassException(s"No handler for UDAF '$name'. " +
      "Use sparkSession.udf.register(...) instead.")
  }

  def batchWriteCapabilityError(
      table: Table, v2WriteClassName: String, v1WriteClassName: String): Throwable = {
    new AnalysisException(
      s"Table ${table.name} declares ${TableCapability.V1_BATCH_WRITE} capability but " +
        s"$v2WriteClassName is not an instance of $v1WriteClassName")
  }

  def unsupportedDeleteByConditionWithSubqueryError(condition: Option[Expression]): Throwable = {
    new AnalysisException(
      s"Delete by condition with subquery is not supported: $condition")
  }

  def cannotTranslateExpressionToSourceFilterError(f: Expression): Throwable = {
    new AnalysisException("Exec update failed:" +
      s" cannot translate expression to source filter: $f")
  }

  def cannotDeleteTableWhereFiltersError(table: Table, filters: Array[Filter]): Throwable = {
    new AnalysisException(
      s"Cannot delete from table ${table.name} where ${filters.mkString("[", ", ", "]")}")
  }

  def deleteOnlySupportedWithV2TablesError(): Throwable = {
    new AnalysisException("DELETE is only supported with v2 tables.")
  }

  def describeDoesNotSupportPartitionForV2TablesError(): Throwable = {
    new AnalysisException("DESCRIBE does not support partition for v2 tables.")
  }

  def cannotReplaceMissingTableError(
      tableIdentifier: Identifier): Throwable = {
    new CannotReplaceMissingTableException(tableIdentifier)
  }

  def cannotReplaceMissingTableError(
      tableIdentifier: Identifier, cause: Option[Throwable]): Throwable = {
    new CannotReplaceMissingTableException(tableIdentifier, cause)
  }

  def unsupportedTableOperationError(table: Table, cmd: String): Throwable = {
    new AnalysisException(s"Table ${table.name} does not support $cmd.")
  }

  def unsupportedBatchReadError(table: Table): Throwable = {
    unsupportedTableOperationError(table, "batch scan")
  }

  def unsupportedMicroBatchOrContinuousScanError(table: Table): Throwable = {
    unsupportedTableOperationError(table, "either micro-batch or continuous scan")
  }

  def unsupportedAppendInBatchModeError(table: Table): Throwable = {
    unsupportedTableOperationError(table, "append in batch mode")
  }

  def unsupportedDynamicOverwriteInBatchModeError(table: Table): Throwable = {
    unsupportedTableOperationError(table, "dynamic overwrite in batch mode")
  }

  def unsupportedTruncateInBatchModeError(table: Table): Throwable = {
    unsupportedTableOperationError(table, "truncate in batch mode")
  }

  def unsupportedOverwriteByFilterInBatchModeError(table: Table): Throwable = {
    unsupportedTableOperationError(table, "overwrite by filter in batch mode")
  }

  def streamingSourcesDoNotSupportCommonExecutionModeError(
      microBatchSources: Seq[String],
      continuousSources: Seq[String]): Throwable = {
    new AnalysisException(
      "The streaming sources in a query do not have a common supported execution mode.\n" +
        "Sources support micro-batch: " + microBatchSources.mkString(", ") + "\n" +
        "Sources support continuous: " + continuousSources.mkString(", "))
  }

  def noSuchTableError(ident: Identifier): Throwable = {
    new NoSuchTableException(ident)
  }

  def noSuchNamespaceError(namespace: Array[String]): Throwable = {
    new NoSuchNamespaceException(namespace)
  }

  def tableAlreadyExistsError(ident: Identifier): Throwable = {
    new TableAlreadyExistsException(ident)
  }

  def requiresSinglePartNamespaceError(ident: Identifier): Throwable = {
    new NoSuchTableException(
      s"V2 session catalog requires a single-part namespace: ${ident.quoted}")
  }

  def namespaceAlreadyExistsError(namespace: Array[String]): Throwable = {
    new NamespaceAlreadyExistsException(namespace)
  }

  private def notSupportedInJDBCCatalog(cmd: String): Throwable = {
    new AnalysisException(s"$cmd is not supported in JDBC catalog.")
  }

  def cannotCreateJDBCTableUsingProviderError(): Throwable = {
    notSupportedInJDBCCatalog("CREATE TABLE ... USING ...")
  }

  def cannotCreateJDBCTableUsingLocationError(): Throwable = {
    notSupportedInJDBCCatalog("CREATE TABLE ... LOCATION ...")
  }

  def cannotCreateJDBCNamespaceUsingProviderError(): Throwable = {
    notSupportedInJDBCCatalog("CREATE NAMESPACE ... LOCATION ...")
  }

  def cannotCreateJDBCNamespaceWithPropertyError(k: String): Throwable = {
    notSupportedInJDBCCatalog(s"CREATE NAMESPACE with property $k")
  }

  def cannotSetJDBCNamespaceWithPropertyError(k: String): Throwable = {
    notSupportedInJDBCCatalog(s"SET NAMESPACE with property $k")
  }

  def cannotUnsetJDBCNamespaceWithPropertyError(k: String): Throwable = {
    notSupportedInJDBCCatalog(s"Remove NAMESPACE property $k")
  }

  def unsupportedJDBCNamespaceChangeInCatalogError(changes: Seq[NamespaceChange]): Throwable = {
    new AnalysisException(s"Unsupported NamespaceChange $changes in JDBC catalog.")
  }

  private def tableDoesNotSupportError(cmd: String, table: Table): Throwable = {
    new AnalysisException(s"Table does not support $cmd: ${table.name}")
  }

  def tableDoesNotSupportReadsError(table: Table): Throwable = {
    tableDoesNotSupportError("reads", table)
  }

  def tableDoesNotSupportWritesError(table: Table): Throwable = {
    tableDoesNotSupportError("writes", table)
  }

  def tableDoesNotSupportDeletesError(table: Table): Throwable = {
    tableDoesNotSupportError("deletes", table)
  }

  def tableDoesNotSupportTruncatesError(table: Table): Throwable = {
    tableDoesNotSupportError("truncates", table)
  }

  def tableDoesNotSupportPartitionManagementError(table: Table): Throwable = {
    tableDoesNotSupportError("partition management", table)
  }

  def tableDoesNotSupportAtomicPartitionManagementError(table: Table): Throwable = {
    tableDoesNotSupportError("atomic partition management", table)
  }

  def cannotRenameTableWithAlterViewError(): Throwable = {
    new AnalysisException(
      "Cannot rename a table with ALTER VIEW. Please use ALTER TABLE instead.")
  }

  private def notSupportedForV2TablesError(cmd: String): Throwable = {
    new AnalysisException(s"$cmd is not supported for v2 tables.")
  }

  def analyzeTableNotSupportedForV2TablesError(): Throwable = {
    notSupportedForV2TablesError("ANALYZE TABLE")
  }

  def alterTableRecoverPartitionsNotSupportedForV2TablesError(): Throwable = {
    notSupportedForV2TablesError("ALTER TABLE ... RECOVER PARTITIONS")
  }

  def alterTableSerDePropertiesNotSupportedForV2TablesError(): Throwable = {
    notSupportedForV2TablesError("ALTER TABLE ... SET [SERDE|SERDEPROPERTIES]")
  }

  def loadDataNotSupportedForV2TablesError(): Throwable = {
    notSupportedForV2TablesError("LOAD DATA")
  }

  def showCreateTableNotSupportedForV2TablesError(): Throwable = {
    notSupportedForV2TablesError("SHOW CREATE TABLE")
  }

  def showColumnsNotSupportedForV2TablesError(): Throwable = {
    notSupportedForV2TablesError("SHOW COLUMNS")
  }

  def repairTableNotSupportedForV2TablesError(): Throwable = {
    notSupportedForV2TablesError("MSCK REPAIR TABLE")
  }

  def databaseFromV1SessionCatalogNotSpecifiedError(): Throwable = {
    new AnalysisException("Database from v1 session catalog is not specified")
  }

  def nestedDatabaseUnsupportedByV1SessionCatalogError(catalog: String): Throwable = {
    new AnalysisException(s"Nested databases are not supported by v1 session catalog: $catalog")
  }

  def invalidRepartitionExpressionsError(sortOrders: Seq[Any]): Throwable = {
    new AnalysisException(s"Invalid partitionExprs specified: $sortOrders For range " +
      "partitioning use REPARTITION_BY_RANGE instead.")
  }

  def partitionColumnNotSpecifiedError(format: String, partitionColumn: String): Throwable = {
    new AnalysisException(s"Failed to resolve the schema for $format for " +
      s"the partition column: $partitionColumn. It must be specified manually.")
  }

  def dataSchemaNotSpecifiedError(format: String): Throwable = {
    new AnalysisException(s"Unable to infer schema for $format. It must be specified manually.")
  }

  def dataPathNotExistError(path: String): Throwable = {
    new AnalysisException(s"Path does not exist: $path")
  }

  def dataSourceOutputModeUnsupportedError(
      className: String, outputMode: OutputMode): Throwable = {
    new AnalysisException(s"Data source $className does not support $outputMode output mode")
  }

  def schemaNotSpecifiedForSchemaRelationProviderError(className: String): Throwable = {
    new AnalysisException(s"A schema needs to be specified when using $className.")
  }

  def userSpecifiedSchemaMismatchActualSchemaError(
      schema: StructType, actualSchema: StructType): Throwable = {
    new AnalysisException(
      s"""
         |The user-specified schema doesn't match the actual schema:
         |user-specified: ${schema.toDDL}, actual: ${actualSchema.toDDL}. If you're using
         |DataFrameReader.schema API or creating a table, please do not specify the schema.
         |Or if you're scanning an existed table, please drop it and re-create it.
       """.stripMargin)
  }

  def dataSchemaNotSpecifiedError(format: String, fileCatalog: String): Throwable = {
    new AnalysisException(
      s"Unable to infer schema for $format at $fileCatalog. It must be specified manually")
  }

  def invalidDataSourceError(className: String): Throwable = {
    new AnalysisException(s"$className is not a valid Spark SQL Data Source.")
  }

  def cannotSaveIntervalIntoExternalStorageError(): Throwable = {
    new AnalysisException("Cannot save interval data type into external storage.")
  }

  def cannotResolveAttributeError(name: String, outputStr: String): Throwable = {
    new AnalysisException(
      s"Unable to resolve $name given [$outputStr]")
  }

  def orcNotUsedWithHiveEnabledError(): Throwable = {
    new AnalysisException(
      s"""
         |Hive built-in ORC data source must be used with Hive support enabled.
         |Please use the native ORC data source by setting 'spark.sql.orc.impl' to 'native'
       """.stripMargin)
  }

  def failedToFindAvroDataSourceError(provider: String): Throwable = {
    new AnalysisException(
      s"""
         |Failed to find data source: $provider. Avro is built-in but external data
         |source module since Spark 2.4. Please deploy the application as per
         |the deployment section of "Apache Avro Data Source Guide".
       """.stripMargin.replaceAll("\n", " "))
  }

  def failedToFindKafkaDataSourceError(provider: String): Throwable = {
    new AnalysisException(
      s"""
         |Failed to find data source: $provider. Please deploy the application as
         |per the deployment section of "Structured Streaming + Kafka Integration Guide".
       """.stripMargin.replaceAll("\n", " "))
  }

  def findMultipleDataSourceError(provider: String, sourceNames: Seq[String]): Throwable = {
    new AnalysisException(
      s"""
         |Multiple sources found for $provider (${sourceNames.mkString(", ")}),
         | please specify the fully qualified class name.
       """.stripMargin)
  }

  def writeEmptySchemasUnsupportedByDataSourceError(): Throwable = {
    new AnalysisException(
      s"""
         |Datasource does not support writing empty or nested empty schemas.
         |Please make sure the data schema has at least one or more column(s).
       """.stripMargin)
  }

  def insertMismatchedColumnNumberError(
      targetAttributes: Seq[Attribute],
      sourceAttributes: Seq[Attribute],
      staticPartitionsSize: Int): Throwable = {
    new AnalysisException(
      s"""
         |The data to be inserted needs to have the same number of columns as the
         |target table: target table has ${targetAttributes.size} column(s) but the
         |inserted data has ${sourceAttributes.size + staticPartitionsSize} column(s),
         |which contain $staticPartitionsSize partition column(s) having assigned
         |constant values.
       """.stripMargin)
  }

  def insertMismatchedPartitionNumberError(
      targetPartitionSchema: StructType,
      providedPartitionsSize: Int): Throwable = {
    new AnalysisException(
      s"""
         |The data to be inserted needs to have the same number of partition columns
         |as the target table: target table has ${targetPartitionSchema.fields.size}
         |partition column(s) but the inserted data has $providedPartitionsSize
         |partition columns specified.
       """.stripMargin.replaceAll("\n", " "))
  }

  def invalidPartitionColumnError(
      partKey: String, targetPartitionSchema: StructType): Throwable = {
    new AnalysisException(
      s"""
         |$partKey is not a partition column. Partition columns are
         |${targetPartitionSchema.fields.map(_.name).mkString("[", ",", "]")}
       """.stripMargin)
  }

  def multiplePartitionColumnValuesSpecifiedError(
      field: StructField, potentialSpecs: Map[String, String]): Throwable = {
    new AnalysisException(
      s"""
         |Partition column ${field.name} have multiple values specified,
         |${potentialSpecs.mkString("[", ", ", "]")}. Please only specify a single value.
       """.stripMargin)
  }

  def invalidOrderingForConstantValuePartitionColumnError(
      targetPartitionSchema: StructType): Throwable = {
    new AnalysisException(
      s"""
         |The ordering of partition columns is
         |${targetPartitionSchema.fields.map(_.name).mkString("[", ",", "]")}
         |All partition columns having constant values need to appear before other
         |partition columns that do not have an assigned constant value.
       """.stripMargin)
  }

  def cannotWriteDataToRelationsWithMultiplePathsError(): Throwable = {
    new AnalysisException("Can only write data to relations with a single path.")
  }

  def failedToRebuildExpressionError(filter: Filter): Throwable = {
    new AnalysisException(
      s"Fail to rebuild expression: missing key $filter in `translatedFilterToExpr`")
  }

  def dataTypeUnsupportedByDataSourceError(format: String, field: StructField): Throwable = {
    new AnalysisException(
      s"$format data source does not support ${field.dataType.catalogString} data type.")
  }

  def failToResolveDataSourceForTableError(table: CatalogTable, key: String): Throwable = {
    new AnalysisException(
      s"""
         |Fail to resolve data source for the table ${table.identifier} since the table
         |serde property has the duplicated key $key with extra options specified for this
         |scan operation. To fix this, you can rollback to the legacy behavior of ignoring
         |the extra options by setting the config
         |${SQLConf.LEGACY_EXTRA_OPTIONS_BEHAVIOR.key} to `false`, or address the
         |conflicts of the same config.
       """.stripMargin)
  }

  def outputPathAlreadyExistsError(outputPath: Path): Throwable = {
    new AnalysisException(s"path $outputPath already exists.")
  }

  def cannotUseDataTypeForPartitionColumnError(field: StructField): Throwable = {
    new AnalysisException(s"Cannot use ${field.dataType} for partition column")
  }

  def cannotUseAllColumnsForPartitionColumnsError(): Throwable = {
    new AnalysisException(s"Cannot use all columns for partition columns")
  }

  def partitionColumnNotFoundInSchemaError(col: String, schemaCatalog: String): Throwable = {
    new AnalysisException(s"Partition column `$col` not found in schema $schemaCatalog")
  }

  def columnNotFoundInSchemaError(
      col: StructField, tableSchema: Option[StructType]): Throwable = {
    new AnalysisException(s"""Column "${col.name}" not found in schema $tableSchema""")
  }

  def unsupportedDataSourceTypeForDirectQueryOnFilesError(className: String): Throwable = {
    new AnalysisException(s"Unsupported data source type for direct query on files: $className")
  }

  def saveDataIntoViewNotAllowedError(): Throwable = {
    new AnalysisException("Saving data into a view is not allowed.")
  }

  def mismatchedTableFormatError(
      tableName: String, existingProvider: Class[_], specifiedProvider: Class[_]): Throwable = {
    new AnalysisException(
      s"""
         |The format of the existing table $tableName is `${existingProvider.getSimpleName}`.
         |It doesn't match the specified format `${specifiedProvider.getSimpleName}`.
       """.stripMargin)
  }

  def mismatchedTableLocationError(
      identifier: TableIdentifier,
      existingTable: CatalogTable,
      tableDesc: CatalogTable): Throwable = {
    new AnalysisException(
      s"""
         |The location of the existing table ${identifier.quotedString} is
         |`${existingTable.location}`. It doesn't match the specified location
         |`${tableDesc.location}`.
       """.stripMargin)
  }

  def mismatchedTableColumnNumberError(
      tableName: String,
      existingTable: CatalogTable,
      query: LogicalPlan): Throwable = {
    new AnalysisException(
      s"""
         |The column number of the existing table $tableName
         |(${existingTable.schema.catalogString}) doesn't match the data schema
         |(${query.schema.catalogString})
       """.stripMargin)
  }

  def cannotResolveColumnGivenInputColumnsError(col: String, inputColumns: String): Throwable = {
    new AnalysisException(s"cannot resolve '$col' given input columns: [$inputColumns]")
  }

  def mismatchedTablePartitionColumnError(
      tableName: String,
      specifiedPartCols: Seq[String],
      existingPartCols: String): Throwable = {
    new AnalysisException(
      s"""
         |Specified partitioning does not match that of the existing table $tableName.
         |Specified partition columns: [${specifiedPartCols.mkString(", ")}]
         |Existing partition columns: [$existingPartCols]
       """.stripMargin)
  }

  def mismatchedTableBucketingError(
      tableName: String,
      specifiedBucketString: String,
      existingBucketString: String): Throwable = {
    new AnalysisException(
      s"""
         |Specified bucketing does not match that of the existing table $tableName.
         |Specified bucketing: $specifiedBucketString
         |Existing bucketing: $existingBucketString
       """.stripMargin)
  }

  def specifyPartitionNotAllowedWhenTableSchemaNotDefinedError(): Throwable = {
    new AnalysisException("It is not allowed to specify partitioning when the " +
      "table schema is not defined.")
  }

  def bucketingColumnCannotBePartOfPartitionColumnsError(
      bucketCol: String, normalizedPartCols: Seq[String]): Throwable = {
    new AnalysisException(s"bucketing column '$bucketCol' should not be part of " +
      s"partition columns '${normalizedPartCols.mkString(", ")}'")
  }

  def bucketSortingColumnCannotBePartOfPartitionColumnsError(
    sortCol: String, normalizedPartCols: Seq[String]): Throwable = {
    new AnalysisException(s"bucket sorting column '$sortCol' should not be part of " +
      s"partition columns '${normalizedPartCols.mkString(", ")}'")
  }

  def mismatchedInsertedDataColumnNumberError(
      tableName: String, insert: InsertIntoStatement, staticPartCols: Set[String]): Throwable = {
    new AnalysisException(
      s"$tableName requires that the data to be inserted have the same number of columns as " +
        s"the target table: target table has ${insert.table.output.size} column(s) but the " +
        s"inserted data has ${insert.query.output.length + staticPartCols.size} column(s), " +
        s"including ${staticPartCols.size} partition column(s) having constant value(s).")
  }

  def requestedPartitionsMismatchTablePartitionsError(
      tableName: String,
      normalizedPartSpec: Map[String, Option[String]],
      partColNames: StructType): Throwable = {
    new AnalysisException(
      s"""
         |Requested partitioning does not match the table $tableName:
         |Requested partitions: ${normalizedPartSpec.keys.mkString(",")}
         |Table partitions: ${partColNames.mkString(",")}
       """.stripMargin)
  }

  def ddlWithoutHiveSupportEnabledError(detail: String): Throwable = {
    new AnalysisException(s"Hive support is required to $detail")
  }

  def createTableColumnTypesOptionColumnNotFoundInSchemaError(
      col: String, schema: StructType): Throwable = {
    new AnalysisException(
      s"createTableColumnTypes option column $col not found in schema ${schema.catalogString}")
  }

  def parquetTypeUnsupportedYetError(parquetType: String): Throwable = {
    new AnalysisException(s"Parquet type not yet supported: $parquetType")
  }

  def illegalParquetTypeError(parquetType: String): Throwable = {
    new AnalysisException(s"Illegal Parquet type: $parquetType")
  }

  def unrecognizedParquetTypeError(field: String): Throwable = {
    new AnalysisException(s"Unrecognized Parquet type: $field")
  }

  def cannotConvertDataTypeToParquetTypeError(field: StructField): Throwable = {
    new AnalysisException(s"Unsupported data type ${field.dataType.catalogString}")
  }

  def incompatibleViewSchemaChange(
      viewName: String,
      colName: String,
      expectedNum: Int,
      actualCols: Seq[Attribute]): Throwable = {
    new AnalysisException(s"The SQL query of view $viewName has an incompatible schema change " +
      s"and column $colName cannot be resolved. Expected $expectedNum columns named $colName but " +
      s"got ${actualCols.map(_.name).mkString("[", ",", "]")}")
  }

  def numberOfPartitionsNotAllowedWithUnspecifiedDistributionError(): Throwable = {
    throw new AnalysisException("The number of partitions can't be specified with unspecified" +
      " distribution. Invalid writer requirements detected.")
  }

  def cannotApplyTableValuedFunctionError(
      name: String, arguments: String, usage: String, details: String = ""): Throwable = {
    new AnalysisException(s"Table-valued function $name with alternatives: $usage\n" +
      s"cannot be applied to ($arguments): $details")
  }

  def incompatibleRangeInputDataTypeError(
      expression: Expression, dataType: DataType): Throwable = {
    new AnalysisException(s"Incompatible input data type. " +
      s"Expected: ${dataType.typeName}; Found: ${expression.dataType.typeName}")
  }

  def groupAggPandasUDFUnsupportedByStreamingAggError(): Throwable = {
    new AnalysisException("Streaming aggregation doesn't support group aggregate pandas UDF")
  }

  def streamJoinStreamWithoutEqualityPredicateUnsupportedError(plan: LogicalPlan): Throwable = {
    new AnalysisException(
      "Stream-stream join without equality predicate is not supported", plan = Some(plan))
  }

  def cannotUseMixtureOfAggFunctionAndGroupAggPandasUDFError(): Throwable = {
    new AnalysisException(
      "Cannot use a mixture of aggregate function and group aggregate pandas UDF")
  }

  def ambiguousAttributesInSelfJoinError(
      ambiguousAttrs: Seq[AttributeReference]): Throwable = {
    new AnalysisException(
      s"""
         |Column ${ambiguousAttrs.mkString(", ")} are ambiguous. It's probably because
         |you joined several Datasets together, and some of these Datasets are the same.
         |This column points to one of the Datasets but Spark is unable to figure out
         |which one. Please alias the Datasets with different names via `Dataset.as`
         |before joining them, and specify the column using qualified name, e.g.
         |`df.as("a").join(df.as("b"), $$"a.id" > $$"b.id")`. You can also set
         |${SQLConf.FAIL_AMBIGUOUS_SELF_JOIN_ENABLED.key} to false to disable this check.
       """.stripMargin.replaceAll("\n", " "))
  }

  def unexpectedEvalTypesForUDFsError(evalTypes: Set[Int]): Throwable = {
    new AnalysisException(
      s"Expected udfs have the same evalType but got different evalTypes: " +
        s"${evalTypes.mkString(",")}")
  }

  def ambiguousFieldNameError(fieldName: String, names: String): Throwable = {
    new AnalysisException(
      s"Ambiguous field name: $fieldName. Found multiple columns that can match: $names")
  }

  def cannotUseIntervalTypeInTableSchemaError(): Throwable = {
    new AnalysisException("Cannot use interval type in the table schema.")
  }

  def cannotConvertBucketWithSortColumnsToTransformError(spec: BucketSpec): Throwable = {
    new AnalysisException(
      s"Cannot convert bucketing with sort columns to a transform: $spec")
  }

  def cannotConvertTransformsToPartitionColumnsError(nonIdTransforms: Seq[Transform]): Throwable = {
    new AnalysisException("Transforms cannot be converted to partition columns: " +
      nonIdTransforms.map(_.describe).mkString(", "))
  }

  def cannotPartitionByNestedColumnError(reference: NamedReference): Throwable = {
    new AnalysisException(s"Cannot partition by nested column: $reference")
  }

  def cannotUseCatalogError(plugin: CatalogPlugin, msg: String): Throwable = {
    new AnalysisException(s"Cannot use catalog ${plugin.name}: $msg")
  }

  def identifierHavingMoreThanTwoNamePartsError(
      quoted: String, identifier: String): Throwable = {
    new AnalysisException(s"$quoted is not a valid $identifier as it has more than 2 name parts.")
  }

  def emptyMultipartIdentifierError(): Throwable = {
    new AnalysisException("multi-part identifier cannot be empty.")
  }

  def cannotCreateTablesWithNullTypeError(): Throwable = {
    new AnalysisException(s"Cannot create tables with ${NullType.simpleString} type.")
  }

  def functionUnsupportedInV2CatalogError(): Throwable = {
    new AnalysisException("function is only supported in v1 catalog")
  }

  def cannotOperateOnHiveDataSourceFilesError(operation: String): Throwable = {
    new AnalysisException("Hive data source can only be used with tables, you can not " +
      s"$operation files of Hive data source directly.")
  }

  def setPathOptionAndCallWithPathParameterError(method: String): Throwable = {
    new AnalysisException(
      s"""
         |There is a 'path' option set and $method() is called with a path
         |parameter. Either remove the path option, or call $method() without the parameter.
         |To ignore this check, set '${SQLConf.LEGACY_PATH_OPTION_BEHAVIOR.key}' to 'true'.
       """.stripMargin.replaceAll("\n", " "))
  }

  def userSpecifiedSchemaWithTextFileError(): Throwable = {
    new AnalysisException("User specified schema not supported with `textFile`")
  }

  def tempViewNotSupportStreamingWriteError(viewName: String): Throwable = {
    new AnalysisException(s"Temporary view $viewName doesn't support streaming write")
  }

  def streamingIntoViewNotSupportedError(viewName: String): Throwable = {
    new AnalysisException(s"Streaming into views $viewName is not supported.")
  }

  def inputSourceDiffersFromDataSourceProviderError(
      source: String, tableName: String, table: CatalogTable): Throwable = {
    new AnalysisException(s"The input source($source) is different from the table " +
      s"$tableName's data source provider(${table.provider.get}).")
  }

  def tableNotSupportStreamingWriteError(tableName: String, t: Table): Throwable = {
    new AnalysisException(s"Table $tableName doesn't support streaming write - $t")
  }

  def queryNameNotSpecifiedForMemorySinkError(): Throwable = {
    new AnalysisException("queryName must be specified for memory sink")
  }

  def sourceNotSupportedWithContinuousTriggerError(source: String): Throwable = {
    new AnalysisException(s"'$source' is not supported with continuous trigger")
  }

  def columnNotFoundInExistingColumnsError(
      columnType: String, columnName: String, validColumnNames: Seq[String]): Throwable = {
    new AnalysisException(s"$columnType column $columnName not found in " +
      s"existing columns (${validColumnNames.mkString(", ")})")
  }

  def operationNotSupportPartitioningError(operation: String): Throwable = {
    new AnalysisException(s"'$operation' does not support partitioning")
  }

  def mixedRefsInAggFunc(funcStr: String): Throwable = {
    val msg = "Found an aggregate function in a correlated predicate that has both " +
      "outer and local references, which is not supported: " + funcStr
    new AnalysisException(msg)
  }

  def lookupFunctionInNonFunctionCatalogError(
      ident: Identifier, catalog: CatalogPlugin): Throwable = {
    new AnalysisException(s"Trying to lookup function '$ident' in " +
      s"catalog '${catalog.name()}', but it is not a FunctionCatalog.")
  }

  def functionCannotProcessInputError(
      unbound: UnboundFunction,
      arguments: Seq[Expression],
      unsupported: UnsupportedOperationException): Throwable = {
    new AnalysisException(s"Function '${unbound.name}' cannot process " +
      s"input: (${arguments.map(_.dataType.simpleString).mkString(", ")}): " +
      unsupported.getMessage, cause = Some(unsupported))
  }

  def v2FunctionInvalidInputTypeLengthError(
      bound: BoundFunction,
      args: Seq[Expression]): Throwable = {
    new AnalysisException(s"Invalid bound function '${bound.name()}: there are ${args.length} " +
        s"arguments but ${bound.inputTypes().length} parameters returned from 'inputTypes()'")
  }

  def ambiguousRelationAliasNameInNestedCTEError(name: String): Throwable = {
    new AnalysisException(s"Name $name is ambiguous in nested CTE. " +
      s"Please set ${LEGACY_CTE_PRECEDENCE_POLICY.key} to CORRECTED so that name " +
      "defined in inner CTE takes precedence. If set it to LEGACY, outer CTE " +
      "definitions will take precedence. See more details in SPARK-28228.")
  }

  def commandUnsupportedInV2TableError(name: String): Throwable = {
    new AnalysisException(s"$name is not supported for v2 tables.")
  }

  def cannotResolveColumnNameAmongAttributesError(
      lattr: Attribute, rightOutputAttrs: Seq[Attribute]): Throwable = {
    new AnalysisException(
      s"""
         |Cannot resolve column name "${lattr.name}" among
         |(${rightOutputAttrs.map(_.name).mkString(", ")})
       """.stripMargin.replaceAll("\n", " "))
  }

  def cannotWriteTooManyColumnsToTableError(
      tableName: String, expected: Seq[Attribute], query: LogicalPlan): Throwable = {
    new AnalysisException(
      s"""
         |Cannot write to '$tableName', too many data columns:
         |Table columns: ${expected.map(c => s"'${c.name}'").mkString(", ")}
         |Data columns: ${query.output.map(c => s"'${c.name}'").mkString(", ")}
       """.stripMargin)
  }

  def cannotWriteNotEnoughColumnsToTableError(
      tableName: String, expected: Seq[Attribute], query: LogicalPlan): Throwable = {
    new AnalysisException(
      s"""Cannot write to '$tableName', not enough data columns:
         |Table columns: ${expected.map(c => s"'${c.name}'").mkString(", ")}
         |Data columns: ${query.output.map(c => s"'${c.name}'").mkString(", ")}"""
        .stripMargin)
  }

  def cannotWriteIncompatibleDataToTableError(tableName: String, errors: Seq[String]): Throwable = {
    new AnalysisException(
      s"Cannot write incompatible data to table '$tableName':\n- ${errors.mkString("\n- ")}")
  }

  def secondArgumentOfFunctionIsNotIntegerError(
      function: String, e: NumberFormatException): Throwable = {
    new AnalysisException(
      s"The second argument of '$function' function needs to be an integer.", cause = Some(e))
  }

  def nonPartitionPruningPredicatesNotExpectedError(
      nonPartitionPruningPredicates: Seq[Expression]): Throwable = {
    new AnalysisException(
      s"Expected only partition pruning predicates: $nonPartitionPruningPredicates")
  }

  def columnNotDefinedInTableError(
      colType: String, colName: String, tableName: String, tableCols: Seq[String]): Throwable = {
    new AnalysisException(s"$colType column $colName is not defined in table $tableName, " +
      s"defined table columns are: ${tableCols.mkString(", ")}")
  }

  def invalidLiteralForWindowDurationError(): Throwable = {
    new AnalysisException("The duration and time inputs to window must be " +
      "an integer, long or string literal.")
  }

  def noSuchStructFieldInGivenFieldsError(
      fieldName: String, fields: Array[StructField]): Throwable = {
    new AnalysisException(
      s"No such struct field $fieldName in ${fields.map(_.name).mkString(", ")}")
  }

  def ambiguousReferenceToFieldsError(fields: String): Throwable = {
    new AnalysisException(s"Ambiguous reference to fields $fields")
  }

  def secondArgumentInFunctionIsNotBooleanLiteralError(funcName: String): Throwable = {
    new AnalysisException(s"The second argument in $funcName should be a boolean literal.")
  }

  def joinConditionMissingOrTrivialError(
      join: Join, left: LogicalPlan, right: LogicalPlan): Throwable = {
    new AnalysisException(
      s"""Detected implicit cartesian product for ${join.joinType.sql} join between logical plans
         |${left.treeString(false).trim}
         |and
         |${right.treeString(false).trim}
         |Join condition is missing or trivial.
         |Either: use the CROSS JOIN syntax to allow cartesian products between these
         |relations, or: enable implicit cartesian products by setting the configuration
         |variable spark.sql.crossJoin.enabled=true"""
        .stripMargin)
  }

  def usePythonUDFInJoinConditionUnsupportedError(joinType: JoinType): Throwable = {
    new AnalysisException("Using PythonUDF in join condition of join type" +
      s" $joinType is not supported.")
  }

  def conflictingAttributesInJoinConditionError(
      conflictingAttrs: AttributeSet, outerPlan: LogicalPlan, subplan: LogicalPlan): Throwable = {
    new AnalysisException("Found conflicting attributes " +
      s"${conflictingAttrs.mkString(",")} in the condition joining outer plan:\n  " +
      s"$outerPlan\nand subplan:\n  $subplan")
  }

  def emptyWindowExpressionError(expr: Window): Throwable = {
    new AnalysisException(s"Window expression is empty in $expr")
  }

  def foundDifferentWindowFunctionTypeError(windowExpressions: Seq[NamedExpression]): Throwable = {
    new AnalysisException(
      s"Found different window function type in $windowExpressions")
  }

  def charOrVarcharTypeAsStringUnsupportedError(): Throwable = {
    new AnalysisException("char/varchar type can only be used in the table schema. " +
      s"You can set ${SQLConf.LEGACY_CHAR_VARCHAR_AS_STRING.key} to true, so that Spark" +
      s" treat them as string type as same as Spark 3.0 and earlier")
  }

  def invalidPatternError(pattern: String, message: String): Throwable = {
    new AnalysisException(
      s"the pattern '$pattern' is invalid, $message")
  }

  def tableIdentifierExistsError(tableIdentifier: TableIdentifier): Throwable = {
    new AnalysisException(s"$tableIdentifier already exists.")
  }

  def tableIdentifierNotConvertedToHadoopFsRelationError(
      tableIdentifier: TableIdentifier): Throwable = {
    new AnalysisException(s"$tableIdentifier should be converted to HadoopFsRelation.")
  }

<<<<<<< HEAD
  def invalidDayTimeField(field: Byte): Throwable = {
    val supportedIds = DayTimeIntervalType.dayTimeFields
      .map(i => s"$i (${DayTimeIntervalType.fieldToString(i)})")
    new AnalysisException(s"Invalid field id '$field' in day-time interval. " +
      s"Supported interval fields: ${supportedIds.mkString(", ")}.")
  }

  def invalidDayTimeIntervalType(startFieldName: String, endFieldName: String): Throwable = {
    new AnalysisException(s"'interval $startFieldName to $endFieldName' is invalid.")
=======
  def alterDatabaseLocationUnsupportedError(version: String): Throwable = {
    new AnalysisException(s"Hive $version does not support altering database location")
  }

  def hiveTableTypeUnsupportedError(tableType: String): Throwable = {
    new AnalysisException(s"Hive $tableType is not supported.")
  }

  def hiveCreatePermanentFunctionsUnsupportedError(): Throwable = {
    new AnalysisException("Hive 0.12 doesn't support creating permanent functions. " +
      "Please use Hive 0.13 or higher.")
  }

  def unknownHiveResourceTypeError(resourceType: String): Throwable = {
    new AnalysisException(s"Unknown resource type: $resourceType")
>>>>>>> 74b3df86
  }
}<|MERGE_RESOLUTION|>--- conflicted
+++ resolved
@@ -1609,7 +1609,23 @@
     new AnalysisException(s"$tableIdentifier should be converted to HadoopFsRelation.")
   }
 
-<<<<<<< HEAD
+  def alterDatabaseLocationUnsupportedError(version: String): Throwable = {
+    new AnalysisException(s"Hive $version does not support altering database location")
+  }
+
+  def hiveTableTypeUnsupportedError(tableType: String): Throwable = {
+    new AnalysisException(s"Hive $tableType is not supported.")
+  }
+
+  def hiveCreatePermanentFunctionsUnsupportedError(): Throwable = {
+    new AnalysisException("Hive 0.12 doesn't support creating permanent functions. " +
+      "Please use Hive 0.13 or higher.")
+  }
+
+  def unknownHiveResourceTypeError(resourceType: String): Throwable = {
+    new AnalysisException(s"Unknown resource type: $resourceType")
+  }
+
   def invalidDayTimeField(field: Byte): Throwable = {
     val supportedIds = DayTimeIntervalType.dayTimeFields
       .map(i => s"$i (${DayTimeIntervalType.fieldToString(i)})")
@@ -1619,22 +1635,5 @@
 
   def invalidDayTimeIntervalType(startFieldName: String, endFieldName: String): Throwable = {
     new AnalysisException(s"'interval $startFieldName to $endFieldName' is invalid.")
-=======
-  def alterDatabaseLocationUnsupportedError(version: String): Throwable = {
-    new AnalysisException(s"Hive $version does not support altering database location")
-  }
-
-  def hiveTableTypeUnsupportedError(tableType: String): Throwable = {
-    new AnalysisException(s"Hive $tableType is not supported.")
-  }
-
-  def hiveCreatePermanentFunctionsUnsupportedError(): Throwable = {
-    new AnalysisException("Hive 0.12 doesn't support creating permanent functions. " +
-      "Please use Hive 0.13 or higher.")
-  }
-
-  def unknownHiveResourceTypeError(resourceType: String): Throwable = {
-    new AnalysisException(s"Unknown resource type: $resourceType")
->>>>>>> 74b3df86
   }
 }