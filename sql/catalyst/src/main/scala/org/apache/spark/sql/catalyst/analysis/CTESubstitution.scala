/*
 * Licensed to the Apache Software Foundation (ASF) under one or more
 * contributor license agreements.  See the NOTICE file distributed with
 * this work for additional information regarding copyright ownership.
 * The ASF licenses this file to You under the Apache License, Version 2.0
 * (the "License"); you may not use this file except in compliance with
 * the License.  You may obtain a copy of the License at
 *
 *    http://www.apache.org/licenses/LICENSE-2.0
 *
 * Unless required by applicable law or agreed to in writing, software
 * distributed under the License is distributed on an "AS IS" BASIS,
 * WITHOUT WARRANTIES OR CONDITIONS OF ANY KIND, either express or implied.
 * See the License for the specific language governing permissions and
 * limitations under the License.
 */

package org.apache.spark.sql.catalyst.analysis

import scala.collection.mutable.ArrayBuffer

import org.apache.spark.sql.catalyst.expressions.SubqueryExpression
import org.apache.spark.sql.catalyst.plans.logical.{Command, CTEInChildren, CTERelationDef, CTERelationRef, InsertIntoDir, LogicalPlan, ParsedStatement, SubqueryAlias, UnresolvedWith, WithCTE}
import org.apache.spark.sql.catalyst.rules.Rule
import org.apache.spark.sql.catalyst.trees.TreePattern._
import org.apache.spark.sql.catalyst.util.TypeUtils._
import org.apache.spark.sql.errors.QueryCompilationErrors
import org.apache.spark.sql.internal.{LegacyBehaviorPolicy, SQLConf}
import org.apache.spark.sql.internal.SQLConf.LEGACY_CTE_PRECEDENCE_POLICY

/**
 * Analyze WITH nodes and substitute child plan with CTE references or CTE definitions depending
 * on the conditions below:
 * 1. If in legacy mode, replace with CTE definitions, i.e., inline CTEs.
 * 2. Otherwise, replace with CTE references `CTERelationRef`s. The decision to inline or not
 *    inline will be made later by the rule `InlineCTE` after query analysis.
 *
 * All the CTE definitions that are not inlined after this substitution will be grouped together
 * under one `WithCTE` node for each of the main query and the subqueries. Any of the main query
 * or the subqueries that do not contain CTEs or have had all CTEs inlined will obviously not have
 * any `WithCTE` nodes. If any though, the `WithCTE` node will be in the same place as where the
 * outermost `With` node once was.
 *
 * The CTE definitions in a `WithCTE` node are kept in the order of how they have been resolved.
 * That means the CTE definitions are guaranteed to be in topological order base on their
 * dependency for any valid CTE query (i.e., given CTE definitions A and B with B referencing A,
 * A is guaranteed to appear before B). Otherwise, it must be an invalid user query, and an
 * analysis exception will be thrown later by relation resolving rules.
 *
 * If the query is a SQL command or DML statement (extends `CTEInChildren`),
 * place `WithCTE` into their children.
 */
object CTESubstitution extends Rule[LogicalPlan] {
  def apply(plan: LogicalPlan): LogicalPlan = {
    if (!plan.containsPattern(UNRESOLVED_WITH)) {
      return plan
    }

    val commands = plan.collect {
      case c @ (_: Command | _: ParsedStatement | _: InsertIntoDir) => c
    }
    val forceInline = if (commands.length == 1) {
      if (conf.getConf(SQLConf.LEGACY_INLINE_CTE_IN_COMMANDS)) {
        // The legacy behavior always inlines the CTE relations for queries in commands.
        true
      } else {
        // If there is only one command and it's `CTEInChildren`, we can resolve
        // CTE normally and don't need to force inline.
        !commands.head.isInstanceOf[CTEInChildren]
      }
    } else if (commands.length > 1) {
      // This can happen with the multi-insert statement. We should fall back to
      // the legacy behavior.
      true
    } else {
      false
    }

    val cteDefs = ArrayBuffer.empty[CTERelationDef]
    val (substituted, firstSubstituted) =
      LegacyBehaviorPolicy.withName(conf.getConf(LEGACY_CTE_PRECEDENCE_POLICY)) match {
        case LegacyBehaviorPolicy.EXCEPTION =>
          assertNoNameConflictsInCTE(plan)
          traverseAndSubstituteCTE(plan, forceInline, Seq.empty, cteDefs)
        case LegacyBehaviorPolicy.LEGACY =>
          (legacyTraverseAndSubstituteCTE(plan, cteDefs), None)
        case LegacyBehaviorPolicy.CORRECTED =>
          traverseAndSubstituteCTE(plan, forceInline, Seq.empty, cteDefs)
    }
    if (cteDefs.isEmpty) {
      substituted
    } else if (substituted eq firstSubstituted.get) {
      withCTEDefs(substituted, cteDefs.toSeq)
    } else {
      var done = false
      substituted.resolveOperatorsWithPruning(_ => !done) {
        case p if p eq firstSubstituted.get =>
          // `firstSubstituted` is the parent of all other CTEs (if any).
          done = true
          withCTEDefs(p, cteDefs.toSeq)
        case p if p.children.count(_.containsPattern(CTE)) > 1 =>
          // This is the first common parent of all CTEs.
          done = true
          withCTEDefs(p, cteDefs.toSeq)
      }
    }
  }

  /**
   * Spark 3.0 changes the CTE relations resolution, and inner relations take precedence. This is
   * correct but we need to warn users about this behavior change under EXCEPTION mode, when we see
   * CTE relations with conflicting names.
   *
   * Note that, before Spark 3.0 the parser didn't support CTE in the FROM clause. For example,
   * `WITH ... SELECT * FROM (WITH ... SELECT ...)` was not supported. We should not fail for this
   * case, as Spark versions before 3.0 can't run it anyway. The parameter `startOfQuery` is used
   * to indicate where we can define CTE relations before Spark 3.0, and we should only check
   * name conflicts when `startOfQuery` is true.
   */
  private def assertNoNameConflictsInCTE(
      plan: LogicalPlan,
      outerCTERelationNames: Seq[String] = Nil,
      startOfQuery: Boolean = true): Unit = {
    val resolver = conf.resolver
    plan match {
      case UnresolvedWith(child, relations, _) =>
        val newNames = ArrayBuffer.empty[String]
        newNames ++= outerCTERelationNames
        relations.foreach {
          case (name, relation) =>
            if (startOfQuery && outerCTERelationNames.exists(resolver(_, name))) {
              throw QueryCompilationErrors.ambiguousRelationAliasNameInNestedCTEError(name)
            }
            // CTE relation is defined as `SubqueryAlias`. Here we skip it and check the child
            // directly, so that `startOfQuery` is set correctly.
            assertNoNameConflictsInCTE(relation.child, newNames.toSeq)
            newNames += name
        }
        assertNoNameConflictsInCTE(child, newNames.toSeq, startOfQuery = false)

      case other =>
        other.subqueries.foreach(assertNoNameConflictsInCTE(_, outerCTERelationNames))
        other.children.foreach(
          assertNoNameConflictsInCTE(_, outerCTERelationNames, startOfQuery = false))
    }
  }

  private def legacyTraverseAndSubstituteCTE(
      plan: LogicalPlan,
      cteDefs: ArrayBuffer[CTERelationDef]): LogicalPlan = {
    plan.resolveOperatorsUp {
<<<<<<< HEAD
      case w @ UnresolvedWith(child, relations, allowRecursion) =>
        if (allowRecursion) {
          w.failAnalysis(
            errorClass = "RECURSIVE_CTE_IN_LEGACY_MODE",
            messageParameters = Map.empty)
        }
        val resolvedCTERelations = resolveCTERelations(relations, isLegacy = true,
          forceInline = false, Seq.empty, cteDefs, allowRecursion)
        substituteCTE(child, alwaysInline = true, resolvedCTERelations, None)._1
=======
      case cte @ UnresolvedWith(child, relations) =>
        val resolvedCTERelations =
          resolveCTERelations(relations, isLegacy = true, forceInline = false, Seq.empty, cteDefs)
        val substituted = substituteCTE(child, alwaysInline = true, resolvedCTERelations)
        substituted.copyTagsFrom(cte)
        substituted
>>>>>>> 4f654130
    }
  }

  /**
   * Traverse the plan and expression nodes as a tree and replace matching references with CTE
   * references if `isCommand` is false, otherwise with the query plans of the corresponding
   * CTE definitions.
   * - If the rule encounters a WITH node then it substitutes the child of the node with CTE
   *   definitions of the node right-to-left order as a definition can reference to a previous
   *   one.
   *   For example the following query is valid:
   *   WITH
   *     t AS (SELECT 1),
   *     t2 AS (SELECT * FROM t)
   *   SELECT * FROM t2
   * - If a CTE definition contains an inner WITH node then substitution of inner should take
   *   precedence because it can shadow an outer CTE definition.
   *   For example the following query should return 2:
   *   WITH
   *     t AS (SELECT 1),
   *     t2 AS (
   *       WITH t AS (SELECT 2)
   *       SELECT * FROM t
   *     )
   *   SELECT * FROM t2
   * - If a CTE definition contains a subquery expression that contains an inner WITH node then
   *   substitution of inner should take precedence because it can shadow an outer CTE
   *   definition.
   *   For example the following query should return 2:
   *   WITH t AS (SELECT 1)
   *   SELECT (
   *     WITH t AS (SELECT 2)
   *     SELECT * FROM t
   *   )
   * @param plan the plan to be traversed
   * @param forceInline always inline the CTE relations if this is true
   * @param outerCTEDefs already resolved outer CTE definitions with names
   * @param cteDefs all accumulated CTE definitions
   * @return the plan where CTE substitution is applied and optionally the last substituted `With`
   *         where CTE definitions will be gathered to
   */
  private def traverseAndSubstituteCTE(
      plan: LogicalPlan,
      forceInline: Boolean,
      outerCTEDefs: Seq[(String, CTERelationDef)],
      cteDefs: ArrayBuffer[CTERelationDef]): (LogicalPlan, Option[LogicalPlan]) = {
    var firstSubstituted: Option[LogicalPlan] = None
    val newPlan = plan.resolveOperatorsDownWithPruning(
        _.containsAnyPattern(UNRESOLVED_WITH, PLAN_EXPRESSION)) {
<<<<<<< HEAD
      case w @ UnresolvedWith(child, relations, allowRecursion) =>
        if (allowRecursion && forceInline) {
          w.failAnalysis(
            errorClass = "RECURSIVE_CTE_WHEN_INLINING_IS_FORCED",
            messageParameters = Map.empty)
        }
=======
      case cte @ UnresolvedWith(child: LogicalPlan, relations) =>
>>>>>>> 4f654130
        val resolvedCTERelations =
          resolveCTERelations(relations, isLegacy = false, forceInline, outerCTEDefs, cteDefs,
            allowRecursion) ++ outerCTEDefs
        val substituted = substituteCTE(
          traverseAndSubstituteCTE(child, forceInline, resolvedCTERelations, cteDefs)._1,
          forceInline,
          resolvedCTERelations,
          None)._1
        if (firstSubstituted.isEmpty) {
          firstSubstituted = Some(substituted)
        }
        substituted.copyTagsFrom(cte)
        substituted

      case other =>
        other.transformExpressionsWithPruning(_.containsPattern(PLAN_EXPRESSION)) {
          case e: SubqueryExpression => e.withNewPlan(apply(e.plan))
        }
    }
    (newPlan, firstSubstituted)
  }

  private def resolveCTERelations(
      relations: Seq[(String, SubqueryAlias)],
      isLegacy: Boolean,
      forceInline: Boolean,
      outerCTEDefs: Seq[(String, CTERelationDef)],
      cteDefs: ArrayBuffer[CTERelationDef],
      allowRecursion: Boolean): Seq[(String, CTERelationDef)] = {
    val alwaysInline = isLegacy || forceInline
    var resolvedCTERelations = if (alwaysInline) {
      Seq.empty
    } else {
      outerCTEDefs
    }
    for ((name, relation) <- relations) {
      val innerCTEResolved = if (isLegacy) {
        // In legacy mode, outer CTE relations take precedence. Here we don't resolve the inner
        // `With` nodes, later we will substitute `UnresolvedRelation`s with outer CTE relations.
        // Analyzer will run this rule multiple times until all `With` nodes are resolved.
        relation
      } else {
        // A CTE definition might contain an inner CTE that has a higher priority, so traverse and
        // substitute CTE defined in `relation` first.
        // NOTE: we must call `traverseAndSubstituteCTE` before `substituteCTE`, as the relations
        // in the inner CTE have higher priority over the relations in the outer CTE when resolving
        // inner CTE relations. For example:
        // WITH
        //   t1 AS (SELECT 1),
        //   t2 AS (
        //     WITH
        //       t1 AS (SELECT 2),
        //       t3 AS (SELECT * FROM t1)
        //     SELECT * FROM t1
        //   )
        // SELECT * FROM t2
        // t3 should resolve the t1 to `SELECT 2` instead of `SELECT 1`.
        //
        // When recursion allowed:
        // - don't add current definition to outer definitions of `traverseAndSubstituteCTE()` to
        //   prevent recursion inside inner CTEs.
        //   E.g. the following query will not resolve `t1` within `t2`:
        //   WITH RECURSIVE
        //     t1 AS (
        //       SELECT 1 AS level
        //       UNION (
        //         WITH t2 AS (SELECT level + 1 FROM t1 WHERE level < 10)
        //         SELECT * FROM t2
        //       )
        //     )
        //   SELECT * FROM t1
        // - remove definitions that conflict with current relation `name` from outer definitions of
        //   `traverseAndSubstituteCTE()` to prevent weird resolutions.
        //   E.g. we don't want to resolve `t1` within `t3` to `SELECT 1`:
        //   WITH
        //     t1 AS (SELECT 1),
        //     t2 AS (
        //       WITH RECURSIVE
        //         t1 AS (
        //           SELECT 1 AS level
        //           UNION (
        //             WITH t3 AS (SELECT level + 1 FROM t1 WHERE level < 10)
        //             SELECT * FROM t3
        //           )
        //         )
        //       SELECT * FROM t1
        //     )
        //   SELECT * FROM t2
        val nonConflictingCTERelations = if (allowRecursion) {
          resolvedCTERelations.filterNot {
            case (cteName, cteDef) => cteDef.conf.resolver(cteName, name)
          }
        } else {
          resolvedCTERelations
        }
        traverseAndSubstituteCTE(relation, forceInline, nonConflictingCTERelations, cteDefs)._1
      }

      // If recursion is allowed then it has higher priority than outer or previous relations so
      // construct a not yet substituted but recursive `CTERelationDef`, that we will prepend to
      // `resolvedCTERelations`.
      val recursiveCTERelation = if (allowRecursion) {
        Some(name -> CTERelationDef(relation, recursive = true))
      } else {
        None
      }

      // CTE definition can reference a previous one or itself if recursion allowed.
      val (substituted, recursionFound) = substituteCTE(innerCTEResolved, alwaysInline,
        resolvedCTERelations, recursiveCTERelation)
      val cteRelation = recursiveCTERelation
        .map(_._2.copy(child = substituted, recursive = recursionFound))
        .getOrElse(CTERelationDef(substituted))
      if (!alwaysInline) {
        cteDefs += cteRelation
      }

      // From this point any reference to the definition is non-recursive.
      val nonRecursiveCTERelation = if (cteRelation.recursive) {
        cteRelation.copy(recursive = false)
      } else {
        cteRelation
      }

      // Prepending new CTEs makes sure that those have higher priority over outer ones.
      resolvedCTERelations +:= (name -> nonRecursiveCTERelation)
    }
    resolvedCTERelations
  }

  private def substituteCTE(
      plan: LogicalPlan,
      alwaysInline: Boolean,
      cteRelations: Seq[(String, CTERelationDef)],
      recursiveCTERelation: Option[(String, CTERelationDef)]): (LogicalPlan, Boolean) = {
    var recursionFound = false
    val substituted = plan.resolveOperatorsUpWithPruning(
        _.containsAnyPattern(RELATION_TIME_TRAVEL, UNRESOLVED_RELATION, PLAN_EXPRESSION)) {
      case RelationTimeTravel(UnresolvedRelation(Seq(table), _, _), _, _)
        if cteRelations.exists(r => plan.conf.resolver(r._1, table)) =>
        throw QueryCompilationErrors.timeTravelUnsupportedError(toSQLId(table))

      case u @ UnresolvedRelation(Seq(table), _, _) =>
<<<<<<< HEAD
        (recursiveCTERelation ++ cteRelations)
          .find(r => plan.conf.resolver(r._1, table))
          .map { case (_, d) =>
            if (alwaysInline) {
              d.child
            } else {
              if (d.recursive) {
                recursionFound = true
              }
              // Add a `SubqueryAlias` for hint-resolving rules to match relation names.
              SubqueryAlias(table,
                CTERelationRef(d.id, d.resolved, d.output, recursive = d.recursive))
            }
          }.getOrElse(u)
=======
        cteRelations.find(r => plan.conf.resolver(r._1, table)).map { case (_, d) =>
          if (alwaysInline) {
            d.child
          } else {
            // Add a `SubqueryAlias` for hint-resolving rules to match relation names.
            SubqueryAlias(table, CTERelationRef(d.id, d.resolved, d.output, d.isStreaming))
          }
        }.getOrElse(u)
>>>>>>> 4f654130

      case other =>
        // This cannot be done in ResolveSubquery because ResolveSubquery does not know the CTE.
        other.transformExpressionsWithPruning(_.containsPattern(PLAN_EXPRESSION)) {
          case e: SubqueryExpression =>
            e.withNewPlan(
              apply(substituteCTE(e.plan, alwaysInline, cteRelations, None)._1))
        }
    }

    (substituted, recursionFound)
  }

  /**
   * For commands which extend `CTEInChildren`, we should place the `WithCTE` node on its
   * children. There are two reasons:
   *  1. Some rules will pattern match the root command nodes, and we should keep command
   *     as the root node to not break them.
   *  2. `Dataset` eagerly executes the commands inside a query plan. For example,
   *     sql("WITH v ... CREATE TABLE t AS SELECT * FROM v") will create the table instead of just
   *     analyzing the command. However, the CTE references inside commands will be invalid if we
   *     execute the command alone, as the CTE definitions are outside of the command.
   */
  private def withCTEDefs(p: LogicalPlan, cteDefs: Seq[CTERelationDef]): LogicalPlan = {
    p match {
      case c: CTEInChildren => c.withCTEDefs(cteDefs)
      case _ => WithCTE(p, cteDefs)
    }
  }
}<|MERGE_RESOLUTION|>--- conflicted
+++ resolved
@@ -149,24 +149,17 @@
       plan: LogicalPlan,
       cteDefs: ArrayBuffer[CTERelationDef]): LogicalPlan = {
     plan.resolveOperatorsUp {
-<<<<<<< HEAD
-      case w @ UnresolvedWith(child, relations, allowRecursion) =>
+      case cte @ UnresolvedWith(child, relations, allowRecursion) =>
         if (allowRecursion) {
-          w.failAnalysis(
+          cte.failAnalysis(
             errorClass = "RECURSIVE_CTE_IN_LEGACY_MODE",
             messageParameters = Map.empty)
         }
         val resolvedCTERelations = resolveCTERelations(relations, isLegacy = true,
           forceInline = false, Seq.empty, cteDefs, allowRecursion)
-        substituteCTE(child, alwaysInline = true, resolvedCTERelations, None)._1
-=======
-      case cte @ UnresolvedWith(child, relations) =>
-        val resolvedCTERelations =
-          resolveCTERelations(relations, isLegacy = true, forceInline = false, Seq.empty, cteDefs)
-        val substituted = substituteCTE(child, alwaysInline = true, resolvedCTERelations)
+        val substituted = substituteCTE(child, alwaysInline = true, resolvedCTERelations, None)._1
         substituted.copyTagsFrom(cte)
         substituted
->>>>>>> 4f654130
     }
   }
 
@@ -216,16 +209,12 @@
     var firstSubstituted: Option[LogicalPlan] = None
     val newPlan = plan.resolveOperatorsDownWithPruning(
         _.containsAnyPattern(UNRESOLVED_WITH, PLAN_EXPRESSION)) {
-<<<<<<< HEAD
-      case w @ UnresolvedWith(child, relations, allowRecursion) =>
+      case cte @ UnresolvedWith(child, relations, allowRecursion) =>
         if (allowRecursion && forceInline) {
-          w.failAnalysis(
+          cte.failAnalysis(
             errorClass = "RECURSIVE_CTE_WHEN_INLINING_IS_FORCED",
             messageParameters = Map.empty)
         }
-=======
-      case cte @ UnresolvedWith(child: LogicalPlan, relations) =>
->>>>>>> 4f654130
         val resolvedCTERelations =
           resolveCTERelations(relations, isLegacy = false, forceInline, outerCTEDefs, cteDefs,
             allowRecursion) ++ outerCTEDefs
@@ -369,7 +358,6 @@
         throw QueryCompilationErrors.timeTravelUnsupportedError(toSQLId(table))
 
       case u @ UnresolvedRelation(Seq(table), _, _) =>
-<<<<<<< HEAD
         (recursiveCTERelation ++ cteRelations)
           .find(r => plan.conf.resolver(r._1, table))
           .map { case (_, d) =>
@@ -381,19 +369,9 @@
               }
               // Add a `SubqueryAlias` for hint-resolving rules to match relation names.
               SubqueryAlias(table,
-                CTERelationRef(d.id, d.resolved, d.output, recursive = d.recursive))
+                CTERelationRef(d.id, d.resolved, d.output, d.isStreaming, recursive = d.recursive))
             }
-          }.getOrElse(u)
-=======
-        cteRelations.find(r => plan.conf.resolver(r._1, table)).map { case (_, d) =>
-          if (alwaysInline) {
-            d.child
-          } else {
-            // Add a `SubqueryAlias` for hint-resolving rules to match relation names.
-            SubqueryAlias(table, CTERelationRef(d.id, d.resolved, d.output, d.isStreaming))
-          }
         }.getOrElse(u)
->>>>>>> 4f654130
 
       case other =>
         // This cannot be done in ResolveSubquery because ResolveSubquery does not know the CTE.
