/*
 * Licensed to the Apache Software Foundation (ASF) under one or more
 * contributor license agreements.  See the NOTICE file distributed with
 * this work for additional information regarding copyright ownership.
 * The ASF licenses this file to You under the Apache License, Version 2.0
 * (the "License"); you may not use this file except in compliance with
 * the License.  You may obtain a copy of the License at
 *
 *    http://www.apache.org/licenses/LICENSE-2.0
 *
 * Unless required by applicable law or agreed to in writing, software
 * distributed under the License is distributed on an "AS IS" BASIS,
 * WITHOUT WARRANTIES OR CONDITIONS OF ANY KIND, either express or implied.
 * See the License for the specific language governing permissions and
 * limitations under the License.
 */

package org.apache.spark.sql.catalyst.optimizer

import scala.annotation.tailrec

import org.apache.spark.sql.AnalysisException
import org.apache.spark.sql.catalyst.expressions._
import org.apache.spark.sql.catalyst.planning.ExtractFiltersAndInnerJoins
import org.apache.spark.sql.catalyst.plans._
import org.apache.spark.sql.catalyst.plans.logical._
import org.apache.spark.sql.catalyst.rules._
import org.apache.spark.sql.internal.SQLConf

/**
 * Reorder the joins and push all the conditions into join, so that the bottom ones have at least
 * one condition.
 *
 * The order of joins will not be changed if all of them already have at least one condition.
 *
 * If star schema detection is enabled, reorder the star join plans based on heuristics.
 */
object ReorderJoin extends Rule[LogicalPlan] with PredicateHelper {
  /**
   * Join a list of plans together and push down the conditions into them.
   *
   * The joined plan are picked from left to right, prefer those has at least one join condition.
   *
   * @param input a list of LogicalPlans to inner join and the type of inner join.
   * @param conditions a list of condition for join.
   * @param leftPlans a list of LogicalPlans contained in the left join child.
   * @param hintMap a map of relations to their corresponding hints.
   */
  @tailrec
  final def createOrderedJoin(
      input: Seq[(LogicalPlan, InnerLike)],
      conditions: Seq[Expression],
      leftPlans: Seq[LogicalPlan],
      hintMap: Map[Seq[LogicalPlan], HintInfo]): LogicalPlan = {
    assert(input.size >= 2)
    if (input.size == 2) {
      val (joinConditions, others) = conditions.partition(canEvaluateWithinJoin)
      val ((left, leftJoinType), (right, rightJoinType)) = (input(0), input(1))
      val innerJoinType = (leftJoinType, rightJoinType) match {
        case (Inner, Inner) => Inner
        case (_, _) => Cross
      }
      val join = Join(left, right, innerJoinType, joinConditions.reduceLeftOption(And),
        JoinHint(hintMap.get(leftPlans), hintMap.get(Seq(right))))
      if (others.nonEmpty) {
        Filter(others.reduceLeft(And), join)
      } else {
        join
      }
    } else {
      val (left, _) :: rest = input.toList
      // find out the first join that have at least one join condition
      val conditionalJoin = rest.find { planJoinPair =>
        val plan = planJoinPair._1
        val refs = left.outputSet ++ plan.outputSet
        conditions
          .filterNot(l => l.references.nonEmpty && canEvaluate(l, left))
          .filterNot(r => r.references.nonEmpty && canEvaluate(r, plan))
          .exists(_.references.subsetOf(refs))
      }
      // pick the next one if no condition left
      val (right, innerJoinType) = conditionalJoin.getOrElse(rest.head)

      val joinedRefs = left.outputSet ++ right.outputSet
      val (joinConditions, others) = conditions.partition(
        e => e.references.subsetOf(joinedRefs) && canEvaluateWithinJoin(e))
      val joined = Join(left, right, innerJoinType, joinConditions.reduceLeftOption(And),
        JoinHint(hintMap.get(leftPlans), hintMap.get(Seq(right))))

      // should not have reference to same logical plan
      createOrderedJoin(Seq((joined, Inner)) ++ rest.filterNot(_._1 eq right),
        others, leftPlans :+ right, hintMap)
    }
  }

  def apply(plan: LogicalPlan): LogicalPlan = plan transform {
<<<<<<< HEAD
    case ExtractFiltersAndInnerJoins(input, conditions, hintMap)
=======
    case p @ ExtractFiltersAndInnerJoins(input, conditions)
>>>>>>> 4bdfda92
        if input.size > 2 && conditions.nonEmpty =>
      val reordered = if (SQLConf.get.starSchemaDetection && !SQLConf.get.cboEnabled) {
        val starJoinPlan = StarSchemaDetection.reorderStarJoins(input, conditions)
        if (starJoinPlan.nonEmpty) {
          val rest = input.filterNot(starJoinPlan.contains(_))
          createOrderedJoin(starJoinPlan ++ rest, conditions, Seq(starJoinPlan.head._1), hintMap)
        } else {
          createOrderedJoin(input, conditions, Seq(input.head._1), hintMap)
        }
      } else {
        createOrderedJoin(input, conditions, Seq(input.head._1), hintMap)
      }

      if (p.sameOutput(reordered)) {
        reordered
      } else {
        // Reordering the joins have changed the order of the columns.
        // Inject a projection to make sure we restore to the expected ordering.
        Project(p.output, reordered)
      }
  }
}

/**
 * Elimination of outer joins, if the predicates can restrict the result sets so that
 * all null-supplying rows are eliminated
 *
 * - full outer -> inner if both sides have such predicates
 * - left outer -> inner if the right side has such predicates
 * - right outer -> inner if the left side has such predicates
 * - full outer -> left outer if only the left side has such predicates
 * - full outer -> right outer if only the right side has such predicates
 *
 * This rule should be executed before pushing down the Filter
 */
object EliminateOuterJoin extends Rule[LogicalPlan] with PredicateHelper {

  /**
   * Returns whether the expression returns null or false when all inputs are nulls.
   */
  private def canFilterOutNull(e: Expression): Boolean = {
    if (!e.deterministic || SubqueryExpression.hasCorrelatedSubquery(e)) return false
    val attributes = e.references.toSeq
    val emptyRow = new GenericInternalRow(attributes.length)
    val boundE = BindReferences.bindReference(e, attributes)
    if (boundE.find(_.isInstanceOf[Unevaluable]).isDefined) return false
    val v = boundE.eval(emptyRow)
    v == null || v == false
  }

  private def buildNewJoinType(filter: Filter, join: Join): JoinType = {
    val conditions = splitConjunctivePredicates(filter.condition) ++ filter.constraints
    val leftConditions = conditions.filter(_.references.subsetOf(join.left.outputSet))
    val rightConditions = conditions.filter(_.references.subsetOf(join.right.outputSet))

    lazy val leftHasNonNullPredicate = leftConditions.exists(canFilterOutNull)
    lazy val rightHasNonNullPredicate = rightConditions.exists(canFilterOutNull)

    join.joinType match {
      case RightOuter if leftHasNonNullPredicate => Inner
      case LeftOuter if rightHasNonNullPredicate => Inner
      case FullOuter if leftHasNonNullPredicate && rightHasNonNullPredicate => Inner
      case FullOuter if leftHasNonNullPredicate => LeftOuter
      case FullOuter if rightHasNonNullPredicate => RightOuter
      case o => o
    }
  }

  def apply(plan: LogicalPlan): LogicalPlan = plan transform {
    case f @ Filter(condition, j @ Join(_, _, RightOuter | LeftOuter | FullOuter, _, _)) =>
      val newJoinType = buildNewJoinType(f, j)
      if (j.joinType == newJoinType) f else Filter(condition, j.copy(joinType = newJoinType))
  }
}

/**
 * PythonUDF in join condition can't be evaluated if it refers to attributes from both join sides.
 * See `ExtractPythonUDFs` for details. This rule will detect un-evaluable PythonUDF and pull them
 * out from join condition.
 */
object PullOutPythonUDFInJoinCondition extends Rule[LogicalPlan] with PredicateHelper {

  private def hasUnevaluablePythonUDF(expr: Expression, j: Join): Boolean = {
    expr.find { e =>
      PythonUDF.isScalarPythonUDF(e) && !canEvaluate(e, j.left) && !canEvaluate(e, j.right)
    }.isDefined
  }

  override def apply(plan: LogicalPlan): LogicalPlan = plan transformUp {
<<<<<<< HEAD
    case j @ Join(_, _, joinType, condition, _)
        if condition.isDefined && hasPythonUDF(condition.get) =>
=======
    case j @ Join(_, _, joinType, Some(cond)) if hasUnevaluablePythonUDF(cond, j) =>
>>>>>>> 4bdfda92
      if (!joinType.isInstanceOf[InnerLike] && joinType != LeftSemi) {
        // The current strategy only support InnerLike and LeftSemi join because for other type,
        // it breaks SQL semantic if we run the join condition as a filter after join. If we pass
        // the plan here, it'll still get a an invalid PythonUDF RuntimeException with message
        // `requires attributes from more than one child`, we throw firstly here for better
        // readable information.
        throw new AnalysisException("Using PythonUDF in join condition of join type" +
          s" $joinType is not supported.")
      }
      // If condition expression contains python udf, it will be moved out from
      // the new join conditions.
      val (udf, rest) = splitConjunctivePredicates(cond).partition(hasUnevaluablePythonUDF(_, j))
      val newCondition = if (rest.isEmpty) {
        logWarning(s"The join condition:$cond of the join plan contains PythonUDF only," +
          s" it will be moved out and the join plan will be turned to cross join.")
        None
      } else {
        Some(rest.reduceLeft(And))
      }
      val newJoin = j.copy(condition = newCondition)
      joinType match {
        case _: InnerLike => Filter(udf.reduceLeft(And), newJoin)
        case LeftSemi =>
          Project(
            j.left.output.map(_.toAttribute),
            Filter(udf.reduceLeft(And), newJoin.copy(joinType = Inner)))
        case _ =>
          throw new AnalysisException("Using PythonUDF in join condition of join type" +
            s" $joinType is not supported.")
      }
  }
}<|MERGE_RESOLUTION|>--- conflicted
+++ resolved
@@ -94,11 +94,7 @@
   }
 
   def apply(plan: LogicalPlan): LogicalPlan = plan transform {
-<<<<<<< HEAD
-    case ExtractFiltersAndInnerJoins(input, conditions, hintMap)
-=======
-    case p @ ExtractFiltersAndInnerJoins(input, conditions)
->>>>>>> 4bdfda92
+    case p @ ExtractFiltersAndInnerJoins(input, conditions, hintMap)
         if input.size > 2 && conditions.nonEmpty =>
       val reordered = if (SQLConf.get.starSchemaDetection && !SQLConf.get.cboEnabled) {
         val starJoinPlan = StarSchemaDetection.reorderStarJoins(input, conditions)
@@ -188,12 +184,7 @@
   }
 
   override def apply(plan: LogicalPlan): LogicalPlan = plan transformUp {
-<<<<<<< HEAD
-    case j @ Join(_, _, joinType, condition, _)
-        if condition.isDefined && hasPythonUDF(condition.get) =>
-=======
-    case j @ Join(_, _, joinType, Some(cond)) if hasUnevaluablePythonUDF(cond, j) =>
->>>>>>> 4bdfda92
+    case j @ Join(_, _, joinType, Some(cond), _) if hasUnevaluablePythonUDF(cond, j) =>
       if (!joinType.isInstanceOf[InnerLike] && joinType != LeftSemi) {
         // The current strategy only support InnerLike and LeftSemi join because for other type,
         // it breaks SQL semantic if we run the join condition as a filter after join. If we pass
