--- conflicted
+++ resolved
@@ -195,13 +195,9 @@
   private[this] def dataTypeToMutableValue(dataType: DataType): MutableValue = dataType match {
     // We use INT for DATE and YearMonthIntervalType internally
     case IntegerType | DateType | YearMonthIntervalType => new MutableInt
-<<<<<<< HEAD
-    // We use Long for Timestamp and DayTimeInterval internally
-    case LongType | TimestampType | _: DayTimeIntervalType => new MutableLong
-=======
     // We use Long for Timestamp, Timestamp without time zone and DayTimeInterval internally
-    case LongType | TimestampType | TimestampWithoutTZType | DayTimeIntervalType => new MutableLong
->>>>>>> 74b3df86
+    case LongType | TimestampType | TimestampWithoutTZType | _: DayTimeIntervalType =>
+      new MutableLong
     case FloatType => new MutableFloat
     case DoubleType => new MutableDouble
     case BooleanType => new MutableBoolean
