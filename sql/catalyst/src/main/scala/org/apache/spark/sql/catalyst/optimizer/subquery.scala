--- conflicted
+++ resolved
@@ -51,7 +51,7 @@
       condition: Option[Expression]): Join = {
     // Deduplicate conflicting attributes if any.
     val dedupSubplan = dedupSubqueryOnSelfJoin(outerPlan, subplan, None, condition)
-    Join(outerPlan, dedupSubplan, joinType, condition)
+    Join(outerPlan, dedupSubplan, joinType, condition, JoinHint.NONE)
   }
 
   private def dedupSubqueryOnSelfJoin(
@@ -61,28 +61,6 @@
       condition: Option[Expression] = None): LogicalPlan = {
     // SPARK-21835: It is possibly that the two sides of the join have conflicting attributes,
     // the produced join then becomes unresolved and break structural integrity. We should
-<<<<<<< HEAD
-    // de-duplicate conflicting attributes. We don't use transformation here because we only
-    // care about the most top join converted from correlated predicate subquery.
-    case j @ Join(left, right, joinType @ (LeftSemi | LeftAnti | ExistenceJoin(_)), cond, hint) =>
-      val duplicates = right.outputSet.intersect(left.outputSet)
-      if (duplicates.nonEmpty) {
-        val aliasMap = AttributeMap(duplicates.map { dup =>
-          dup -> Alias(dup, dup.toString)()
-        }.toSeq)
-        val aliasedExpressions = right.output.map { ref =>
-          aliasMap.getOrElse(ref, ref)
-        }
-        val newRight = Project(aliasedExpressions, right)
-        val newJoinCond = cond.map { condExpr =>
-          condExpr transform {
-            case a: Attribute => aliasMap.getOrElse(a, a).toAttribute
-          }
-        }
-        Join(left, newRight, joinType, newJoinCond, hint)
-      } else {
-        j
-=======
     // de-duplicate conflicting attributes.
     // SPARK-26078: it may also happen that the subquery has conflicting attributes with the outer
     // values. In this case, the resulting join would contain trivially true conditions (eg.
@@ -101,7 +79,6 @@
               s"${conflictingAttrs.mkString(",")} in the condition joining outer plan:\n  " +
               s"$outerPlan\nand subplan:\n  $subplan")
           }
->>>>>>> 4bdfda92
       }
       val rewrites = AttributeMap(duplicates.map { dup =>
         dup -> Alias(dup, dup.toString)()
@@ -130,29 +107,16 @@
       withSubquery.foldLeft(newFilter) {
         case (p, Exists(sub, conditions, _)) =>
           val (joinCond, outerPlan) = rewriteExistentialExpr(conditions, p)
-<<<<<<< HEAD
-          // Deduplicate conflicting attributes if any.
-          dedupJoin(Join(outerPlan, sub, LeftSemi, joinCond, JoinHint.NONE))
-        case (p, Not(Exists(sub, conditions, _))) =>
-          val (joinCond, outerPlan) = rewriteExistentialExpr(conditions, p)
-          // Deduplicate conflicting attributes if any.
-          dedupJoin(Join(outerPlan, sub, LeftAnti, joinCond, JoinHint.NONE))
-=======
           buildJoin(outerPlan, sub, LeftSemi, joinCond)
         case (p, Not(Exists(sub, conditions, _))) =>
           val (joinCond, outerPlan) = rewriteExistentialExpr(conditions, p)
           buildJoin(outerPlan, sub, LeftAnti, joinCond)
->>>>>>> 4bdfda92
         case (p, InSubquery(values, ListQuery(sub, conditions, _, _))) =>
           // Deduplicate conflicting attributes if any.
-<<<<<<< HEAD
-          dedupJoin(Join(outerPlan, sub, LeftSemi, joinCond, JoinHint.NONE))
-=======
           val newSub = dedupSubqueryOnSelfJoin(p, sub, Some(values))
           val inConditions = values.zip(newSub.output).map(EqualTo.tupled)
           val (joinCond, outerPlan) = rewriteExistentialExpr(inConditions ++ conditions, p)
-          Join(outerPlan, newSub, LeftSemi, joinCond)
->>>>>>> 4bdfda92
+          Join(outerPlan, newSub, LeftSemi, joinCond, JoinHint.NONE)
         case (p, Not(InSubquery(values, ListQuery(sub, conditions, _, _)))) =>
           // This is a NULL-aware (left) anti join (NAAJ) e.g. col NOT IN expr
           // Construct the condition. A NULL in one of the conditions is regarded as a positive
@@ -178,12 +142,7 @@
           // will have the final conditions in the LEFT ANTI as
           // (A.A1 = B.B1 OR ISNULL(A.A1 = B.B1)) AND (B.B2 = A.A2) AND B.B3 > 1
           val finalJoinCond = (nullAwareJoinConds ++ conditions).reduceLeft(And)
-<<<<<<< HEAD
-          // Deduplicate conflicting attributes if any.
-          dedupJoin(Join(outerPlan, sub, LeftAnti, Option(finalJoinCond), JoinHint.NONE))
-=======
-          Join(outerPlan, newSub, LeftAnti, Option(finalJoinCond))
->>>>>>> 4bdfda92
+          Join(outerPlan, newSub, LeftAnti, Option(finalJoinCond), JoinHint.NONE)
         case (p, predicate) =>
           val (newCond, inputPlan) = rewriteExistentialExpr(Seq(predicate), p)
           Project(p.output, Filter(newCond.get, inputPlan))
@@ -204,28 +163,16 @@
       e transformUp {
         case Exists(sub, conditions, _) =>
           val exists = AttributeReference("exists", BooleanType, nullable = false)()
-<<<<<<< HEAD
-          // Deduplicate conflicting attributes if any.
-          newPlan = dedupJoin(
-            Join(newPlan, sub, ExistenceJoin(exists),
-              conditions.reduceLeftOption(And), JoinHint.NONE))
-=======
           newPlan =
             buildJoin(newPlan, sub, ExistenceJoin(exists), conditions.reduceLeftOption(And))
->>>>>>> 4bdfda92
           exists
         case InSubquery(values, ListQuery(sub, conditions, _, _)) =>
           val exists = AttributeReference("exists", BooleanType, nullable = false)()
           // Deduplicate conflicting attributes if any.
-<<<<<<< HEAD
-          newPlan = dedupJoin(Join(newPlan, sub, ExistenceJoin(exists),
-            newConditions, JoinHint.NONE))
-=======
           val newSub = dedupSubqueryOnSelfJoin(newPlan, sub, Some(values))
           val inConditions = values.zip(newSub.output).map(EqualTo.tupled)
           val newConditions = (inConditions ++ conditions).reduceLeftOption(And)
-          newPlan = Join(newPlan, newSub, ExistenceJoin(exists), newConditions)
->>>>>>> 4bdfda92
+          newPlan = Join(newPlan, newSub, ExistenceJoin(exists), newConditions, JoinHint.NONE)
           exists
       }
     }
