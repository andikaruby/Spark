/*
 * Licensed to the Apache Software Foundation (ASF) under one or more
 * contributor license agreements.  See the NOTICE file distributed with
 * this work for additional information regarding copyright ownership.
 * The ASF licenses this file to You under the Apache License, Version 2.0
 * (the "License"); you may not use this file except in compliance with
 * the License.  You may obtain a copy of the License at
 *
 *    http://www.apache.org/licenses/LICENSE-2.0
 *
 * Unless required by applicable law or agreed to in writing, software
 * distributed under the License is distributed on an "AS IS" BASIS,
 * WITHOUT WARRANTIES OR CONDITIONS OF ANY KIND, either express or implied.
 * See the License for the specific language governing permissions and
 * limitations under the License.
 */

package org.apache.spark.sql.catalyst.expressions

import java.time.ZoneId
import java.util.Locale
import java.util.concurrent.TimeUnit._

import org.apache.spark.sql.catalyst.InternalRow
import org.apache.spark.sql.catalyst.analysis.{TypeCheckResult, TypeCoercion}
import org.apache.spark.sql.catalyst.expressions.Cast.{forceNullable, resolvableNullability}
import org.apache.spark.sql.catalyst.expressions.codegen._
import org.apache.spark.sql.catalyst.expressions.codegen.Block._
import org.apache.spark.sql.catalyst.trees.TreeNodeTag
import org.apache.spark.sql.catalyst.util._
import org.apache.spark.sql.catalyst.util.DateTimeConstants._
import org.apache.spark.sql.catalyst.util.DateTimeUtils._
import org.apache.spark.sql.errors.QueryExecutionErrors
import org.apache.spark.sql.internal.SQLConf
import org.apache.spark.sql.types._
import org.apache.spark.unsafe.UTF8StringBuilder
import org.apache.spark.unsafe.types.{CalendarInterval, UTF8String}
import org.apache.spark.unsafe.types.UTF8String.{IntWrapper, LongWrapper}

object Cast {

  /**
   * A tag to decide if a CAST is specified by user.
   */
  val USER_SPECIFIED_CAST = new TreeNodeTag[Boolean]("user_specified_cast")

  /**
   * Returns true iff we can cast `from` type to `to` type.
   */
  def canCast(from: DataType, to: DataType): Boolean = (from, to) match {
    case (fromType, toType) if fromType == toType => true

    case (NullType, _) => true

    case (_, StringType) => true

    case (StringType, BinaryType) => true
    case (_: IntegralType, BinaryType) => true

    case (StringType, BooleanType) => true
    case (DateType, BooleanType) => true
    case (TimestampType, BooleanType) => true
    case (_: NumericType, BooleanType) => true

    case (StringType, TimestampType) => true
    case (BooleanType, TimestampType) => true
    case (DateType, TimestampType) => true
    case (_: NumericType, TimestampType) => true

    case (StringType, DateType) => true
    case (TimestampType, DateType) => true

    case (StringType, CalendarIntervalType) => true

    case (StringType, _: NumericType) => true
    case (BooleanType, _: NumericType) => true
    case (DateType, _: NumericType) => true
    case (TimestampType, _: NumericType) => true
    case (_: NumericType, _: NumericType) => true

    case (ArrayType(fromType, fn), ArrayType(toType, tn)) =>
      canCast(fromType, toType) &&
        resolvableNullability(fn || forceNullable(fromType, toType), tn)

    case (MapType(fromKey, fromValue, fn), MapType(toKey, toValue, tn)) =>
      canCast(fromKey, toKey) &&
        (!forceNullable(fromKey, toKey)) &&
        canCast(fromValue, toValue) &&
        resolvableNullability(fn || forceNullable(fromValue, toValue), tn)

    case (StructType(fromFields), StructType(toFields)) =>
      fromFields.length == toFields.length &&
        fromFields.zip(toFields).forall {
          case (fromField, toField) =>
            canCast(fromField.dataType, toField.dataType) &&
              resolvableNullability(
                fromField.nullable || forceNullable(fromField.dataType, toField.dataType),
                toField.nullable)
        }

    case (udt1: UserDefinedType[_], udt2: UserDefinedType[_]) if udt2.acceptsType(udt1) => true

    case _ => false
  }

  /**
   * Return true if we need to use the `timeZone` information casting `from` type to `to` type.
   * The patterns matched reflect the current implementation in the Cast node.
   * c.f. usage of `timeZone` in:
   * * Cast.castToString
   * * Cast.castToDate
   * * Cast.castToTimestamp
   */
  def needsTimeZone(from: DataType, to: DataType): Boolean = (from, to) match {
    case (StringType, TimestampType | DateType) => true
    case (TimestampType | DateType, StringType) => true
    case (DateType, TimestampType) => true
    case (TimestampType, DateType) => true
    case (ArrayType(fromType, _), ArrayType(toType, _)) => needsTimeZone(fromType, toType)
    case (MapType(fromKey, fromValue, _), MapType(toKey, toValue, _)) =>
      needsTimeZone(fromKey, toKey) || needsTimeZone(fromValue, toValue)
    case (StructType(fromFields), StructType(toFields)) =>
      fromFields.length == toFields.length &&
        fromFields.zip(toFields).exists {
          case (fromField, toField) =>
            needsTimeZone(fromField.dataType, toField.dataType)
        }
    case _ => false
  }

  /**
   * Returns true iff we can safely up-cast the `from` type to `to` type without any truncating or
   * precision lose or possible runtime failures. For example, long -> int, string -> int are not
   * up-cast.
   */
  def canUpCast(from: DataType, to: DataType): Boolean = (from, to) match {
    case _ if from == to => true
    case (from: NumericType, to: DecimalType) if to.isWiderThan(from) => true
    case (from: DecimalType, to: NumericType) if from.isTighterThan(to) => true
    case (f, t) if legalNumericPrecedence(f, t) => true
    case (DateType, TimestampType) => true
    case (_: AtomicType, StringType) => true
    case (_: CalendarIntervalType, StringType) => true
    case (NullType, _) => true

    // Spark supports casting between long and timestamp, please see `longToTimestamp` and
    // `timestampToLong` for details.
    case (TimestampType, LongType) => true
    case (LongType, TimestampType) => true

    case (ArrayType(fromType, fn), ArrayType(toType, tn)) =>
      resolvableNullability(fn, tn) && canUpCast(fromType, toType)

    case (MapType(fromKey, fromValue, fn), MapType(toKey, toValue, tn)) =>
      resolvableNullability(fn, tn) && canUpCast(fromKey, toKey) && canUpCast(fromValue, toValue)

    case (StructType(fromFields), StructType(toFields)) =>
      fromFields.length == toFields.length &&
        fromFields.zip(toFields).forall {
          case (f1, f2) =>
            resolvableNullability(f1.nullable, f2.nullable) && canUpCast(f1.dataType, f2.dataType)
        }

    case (from: UserDefinedType[_], to: UserDefinedType[_]) if to.acceptsType(from) => true

    case _ => false
  }

  /**
   * Returns true iff we can cast the `from` type to `to` type as per the ANSI SQL.
   * In practice, the behavior is mostly the same as PostgreSQL. It disallows certain unreasonable
   * type conversions such as converting `string` to `int` or `double` to `boolean`.
   */
  def canANSIStoreAssign(from: DataType, to: DataType): Boolean = (from, to) match {
    case _ if from == to => true
    case (NullType, _) => true
    case (_: NumericType, _: NumericType) => true
    case (_: AtomicType, StringType) => true
    case (_: CalendarIntervalType, StringType) => true
    case (DateType, TimestampType) => true
    case (TimestampType, DateType) => true

    case (ArrayType(fromType, fn), ArrayType(toType, tn)) =>
      resolvableNullability(fn, tn) && canANSIStoreAssign(fromType, toType)

    case (MapType(fromKey, fromValue, fn), MapType(toKey, toValue, tn)) =>
      resolvableNullability(fn, tn) && canANSIStoreAssign(fromKey, toKey) &&
        canANSIStoreAssign(fromValue, toValue)

    case (StructType(fromFields), StructType(toFields)) =>
      fromFields.length == toFields.length &&
        fromFields.zip(toFields).forall {
          case (f1, f2) =>
            resolvableNullability(f1.nullable, f2.nullable) &&
              canANSIStoreAssign(f1.dataType, f2.dataType)
        }

    case _ => false
  }

  private def legalNumericPrecedence(from: DataType, to: DataType): Boolean = {
    val fromPrecedence = TypeCoercion.numericPrecedence.indexOf(from)
    val toPrecedence = TypeCoercion.numericPrecedence.indexOf(to)
    fromPrecedence >= 0 && fromPrecedence < toPrecedence
  }

  def canNullSafeCastToDecimal(from: DataType, to: DecimalType): Boolean = from match {
    case from: BooleanType if to.isWiderThan(DecimalType.BooleanDecimal) => true
    case from: NumericType if to.isWiderThan(from) => true
    case from: DecimalType =>
      // truncating or precision lose
      (to.precision - to.scale) > (from.precision - from.scale)
    case _ => false  // overflow
  }

  /**
   * Returns `true` if casting non-nullable values from `from` type to `to` type
   * may return null. Note that the caller side should take care of input nullability
   * first and only call this method if the input is not nullable.
   */
  def forceNullable(from: DataType, to: DataType): Boolean = (from, to) match {
    case (NullType, _) => false // empty array or map case
    case (_, _) if from == to => false

    case (StringType, BinaryType) => false
    case (StringType, _) => true
    case (_, StringType) => false

    case (FloatType | DoubleType, TimestampType) => true
    case (TimestampType, DateType) => false
    case (_, DateType) => true
    case (DateType, TimestampType) => false
    case (DateType, _) => true
    case (_, CalendarIntervalType) => true

    case (_, to: DecimalType) if !canNullSafeCastToDecimal(from, to) => true
    case (_: FractionalType, _: IntegralType) => true  // NaN, infinity
    case _ => false
  }

  def resolvableNullability(from: Boolean, to: Boolean): Boolean = !from || to

  /**
   * We process literals such as 'Infinity', 'Inf', '-Infinity' and 'NaN' etc in case
   * insensitive manner to be compatible with other database systems such as PostgreSQL and DB2.
   */
  def processFloatingPointSpecialLiterals(v: String, isFloat: Boolean): Any = {
    v.trim.toLowerCase(Locale.ROOT) match {
      case "inf" | "+inf" | "infinity" | "+infinity" =>
        if (isFloat) Float.PositiveInfinity else Double.PositiveInfinity
      case "-inf" | "-infinity" =>
        if (isFloat) Float.NegativeInfinity else Double.NegativeInfinity
      case "nan" =>
        if (isFloat) Float.NaN else Double.NaN
      case _ => null
    }
  }
}

abstract class CastBase extends UnaryExpression with TimeZoneAwareExpression with NullIntolerant {

  def child: Expression

  def dataType: DataType

  /**
   * Returns true iff we can cast `from` type to `to` type.
   */
  def canCast(from: DataType, to: DataType): Boolean

  /**
   * Returns the error message if casting from one type to another one is invalid.
   */
  def typeCheckFailureMessage: String

  override def toString: String = {
    val ansi = if (ansiEnabled) "ansi_" else ""
    s"${ansi}cast($child as ${dataType.simpleString})"
  }

  override def checkInputDataTypes(): TypeCheckResult = {
    if (canCast(child.dataType, dataType)) {
      TypeCheckResult.TypeCheckSuccess
    } else {
      TypeCheckResult.TypeCheckFailure(typeCheckFailureMessage)
    }
  }

  override def nullable: Boolean = child.nullable || Cast.forceNullable(child.dataType, dataType)

  protected def ansiEnabled: Boolean

  // When this cast involves TimeZone, it's only resolved if the timeZoneId is set;
  // Otherwise behave like Expression.resolved.
  override lazy val resolved: Boolean =
    childrenResolved && checkInputDataTypes().isSuccess && (!needsTimeZone || timeZoneId.isDefined)

  def needsTimeZone: Boolean = Cast.needsTimeZone(child.dataType, dataType)

  // [[func]] assumes the input is no longer null because eval already does the null check.
  @inline protected[this] def buildCast[T](a: Any, func: T => Any): Any = func(a.asInstanceOf[T])

  private lazy val dateFormatter = DateFormatter(zoneId)
  private lazy val timestampFormatter = TimestampFormatter.getFractionFormatter(zoneId)

  private val legacyCastToStr = SQLConf.get.getConf(SQLConf.LEGACY_COMPLEX_TYPES_TO_STRING)
  // The brackets that are used in casting structs and maps to strings
  private val (leftBracket, rightBracket) = if (legacyCastToStr) ("[", "]") else ("{", "}")

  // UDFToString
  private[this] def castToString(from: DataType): Any => Any = from match {
    case CalendarIntervalType =>
      buildCast[CalendarInterval](_, i => UTF8String.fromString(i.toString))
    case BinaryType => buildCast[Array[Byte]](_, UTF8String.fromBytes)
    case DateType => buildCast[Int](_, d => UTF8String.fromString(dateFormatter.format(d)))
    case TimestampType => buildCast[Long](_,
      t => UTF8String.fromString(timestampFormatter.format(t)))
    case ArrayType(et, _) =>
      buildCast[ArrayData](_, array => {
        val builder = new UTF8StringBuilder
        builder.append("[")
        if (array.numElements > 0) {
          val toUTF8String = castToString(et)
          if (array.isNullAt(0)) {
            if (!legacyCastToStr) builder.append("null")
          } else {
            builder.append(toUTF8String(array.get(0, et)).asInstanceOf[UTF8String])
          }
          var i = 1
          while (i < array.numElements) {
            builder.append(",")
            if (array.isNullAt(i)) {
              if (!legacyCastToStr) builder.append(" null")
            } else {
              builder.append(" ")
              builder.append(toUTF8String(array.get(i, et)).asInstanceOf[UTF8String])
            }
            i += 1
          }
        }
        builder.append("]")
        builder.build()
      })
    case MapType(kt, vt, _) =>
      buildCast[MapData](_, map => {
        val builder = new UTF8StringBuilder
        builder.append(leftBracket)
        if (map.numElements > 0) {
          val keyArray = map.keyArray()
          val valueArray = map.valueArray()
          val keyToUTF8String = castToString(kt)
          val valueToUTF8String = castToString(vt)
          builder.append(keyToUTF8String(keyArray.get(0, kt)).asInstanceOf[UTF8String])
          builder.append(" ->")
          if (valueArray.isNullAt(0)) {
            if (!legacyCastToStr) builder.append(" null")
          } else {
            builder.append(" ")
            builder.append(valueToUTF8String(valueArray.get(0, vt)).asInstanceOf[UTF8String])
          }
          var i = 1
          while (i < map.numElements) {
            builder.append(", ")
            builder.append(keyToUTF8String(keyArray.get(i, kt)).asInstanceOf[UTF8String])
            builder.append(" ->")
            if (valueArray.isNullAt(i)) {
              if (!legacyCastToStr) builder.append(" null")
            } else {
              builder.append(" ")
              builder.append(valueToUTF8String(valueArray.get(i, vt))
                .asInstanceOf[UTF8String])
            }
            i += 1
          }
        }
        builder.append(rightBracket)
        builder.build()
      })
    case StructType(fields) =>
      buildCast[InternalRow](_, row => {
        val builder = new UTF8StringBuilder
        builder.append(leftBracket)
        if (row.numFields > 0) {
          val st = fields.map(_.dataType)
          val toUTF8StringFuncs = st.map(castToString)
          if (row.isNullAt(0)) {
            if (!legacyCastToStr) builder.append("null")
          } else {
            builder.append(toUTF8StringFuncs(0)(row.get(0, st(0))).asInstanceOf[UTF8String])
          }
          var i = 1
          while (i < row.numFields) {
            builder.append(",")
            if (row.isNullAt(i)) {
              if (!legacyCastToStr) builder.append(" null")
            } else {
              builder.append(" ")
              builder.append(toUTF8StringFuncs(i)(row.get(i, st(i))).asInstanceOf[UTF8String])
            }
            i += 1
          }
        }
        builder.append(rightBracket)
        builder.build()
      })
    case pudt: PythonUserDefinedType => castToString(pudt.sqlType)
    case udt: UserDefinedType[_] =>
      buildCast[Any](_, o => UTF8String.fromString(udt.deserialize(o).toString))
    case _ => buildCast[Any](_, o => UTF8String.fromString(o.toString))
  }

  // BinaryConverter
  private[this] def castToBinary(from: DataType): Any => Any = from match {
    case StringType => buildCast[UTF8String](_, _.getBytes)
    case ByteType => buildCast[Byte](_, NumberConverter.toBinary)
    case ShortType => buildCast[Short](_, NumberConverter.toBinary)
    case IntegerType => buildCast[Int](_, NumberConverter.toBinary)
    case LongType => buildCast[Long](_, NumberConverter.toBinary)
  }

  // UDFToBoolean
  private[this] def castToBoolean(from: DataType): Any => Any = from match {
    case StringType =>
      buildCast[UTF8String](_, s => {
        if (StringUtils.isTrueString(s)) {
          true
        } else if (StringUtils.isFalseString(s)) {
          false
        } else {
          if (ansiEnabled) {
            throw new UnsupportedOperationException(s"invalid input syntax for type boolean: $s")
          } else {
            null
          }
        }
      })
    case TimestampType =>
      buildCast[Long](_, t => t != 0)
    case DateType =>
      // Hive would return null when cast from date to boolean
      buildCast[Int](_, d => null)
    case LongType =>
      buildCast[Long](_, _ != 0)
    case IntegerType =>
      buildCast[Int](_, _ != 0)
    case ShortType =>
      buildCast[Short](_, _ != 0)
    case ByteType =>
      buildCast[Byte](_, _ != 0)
    case DecimalType() =>
      buildCast[Decimal](_, !_.isZero)
    case DoubleType =>
      buildCast[Double](_, _ != 0)
    case FloatType =>
      buildCast[Float](_, _ != 0)
  }

  // TimestampConverter
  private[this] def castToTimestamp(from: DataType): Any => Any = from match {
    case StringType =>
      buildCast[UTF8String](_, utfs => {
        if (ansiEnabled) {
          DateTimeUtils.stringToTimestampAnsi(utfs, zoneId)
        } else {
          DateTimeUtils.stringToTimestamp(utfs, zoneId).orNull
        }
      })
    case BooleanType =>
      buildCast[Boolean](_, b => if (b) 1L else 0)
    case LongType =>
      buildCast[Long](_, l => longToTimestamp(l))
    case IntegerType =>
      buildCast[Int](_, i => longToTimestamp(i.toLong))
    case ShortType =>
      buildCast[Short](_, s => longToTimestamp(s.toLong))
    case ByteType =>
      buildCast[Byte](_, b => longToTimestamp(b.toLong))
    case DateType =>
      buildCast[Int](_, d => daysToMicros(d, zoneId))
    // TimestampWritable.decimalToTimestamp
    case DecimalType() =>
      buildCast[Decimal](_, d => decimalToTimestamp(d))
    // TimestampWritable.doubleToTimestamp
    case DoubleType =>
      buildCast[Double](_, d => doubleToTimestamp(d))
    // TimestampWritable.floatToTimestamp
    case FloatType =>
      buildCast[Float](_, f => doubleToTimestamp(f.toDouble))
  }

  private[this] def decimalToTimestamp(d: Decimal): Long = {
    (d.toBigDecimal * MICROS_PER_SECOND).longValue
  }
  private[this] def doubleToTimestamp(d: Double): Any = {
    if (d.isNaN || d.isInfinite) null else (d * MICROS_PER_SECOND).toLong
  }

  // converting seconds to us
  private[this] def longToTimestamp(t: Long): Long = SECONDS.toMicros(t)
  // converting us to seconds
  private[this] def timestampToLong(ts: Long): Long = {
    Math.floorDiv(ts, MICROS_PER_SECOND)
  }
  // converting us to seconds in double
  private[this] def timestampToDouble(ts: Long): Double = {
    ts / MICROS_PER_SECOND.toDouble
  }

  // DateConverter
  private[this] def castToDate(from: DataType): Any => Any = from match {
    case StringType =>
      if (ansiEnabled) {
        buildCast[UTF8String](_, s => DateTimeUtils.stringToDateAnsi(s, zoneId))
      } else {
        buildCast[UTF8String](_, s => DateTimeUtils.stringToDate(s, zoneId).orNull)
      }
    case TimestampType =>
      // throw valid precision more than seconds, according to Hive.
      // Timestamp.nanos is in 0 to 999,999,999, no more than a second.
      buildCast[Long](_, t => microsToDays(t, zoneId))
  }

  // IntervalConverter
  private[this] def castToInterval(from: DataType): Any => Any = from match {
    case StringType =>
      buildCast[UTF8String](_, s => IntervalUtils.safeStringToInterval(s))
  }

  // LongConverter
  private[this] def castToLong(from: DataType): Any => Any = from match {
    case StringType if ansiEnabled =>
      buildCast[UTF8String](_, _.toLongExact())
    case StringType =>
      val result = new LongWrapper()
      buildCast[UTF8String](_, s => if (s.toLong(result)) result.value else null)
    case BooleanType =>
      buildCast[Boolean](_, b => if (b) 1L else 0L)
    case DateType =>
      buildCast[Int](_, d => null)
    case TimestampType =>
      buildCast[Long](_, t => timestampToLong(t))
    case x: NumericType if ansiEnabled =>
      b => x.exactNumeric.asInstanceOf[Numeric[Any]].toLong(b)
    case x: NumericType =>
      b => x.numeric.asInstanceOf[Numeric[Any]].toLong(b)
  }

  // IntConverter
  private[this] def castToInt(from: DataType): Any => Any = from match {
    case StringType if ansiEnabled =>
      buildCast[UTF8String](_, _.toIntExact())
    case StringType =>
      val result = new IntWrapper()
      buildCast[UTF8String](_, s => if (s.toInt(result)) result.value else null)
    case BooleanType =>
      buildCast[Boolean](_, b => if (b) 1 else 0)
    case DateType =>
      buildCast[Int](_, d => null)
    case TimestampType if ansiEnabled =>
      buildCast[Long](_, t => {
        val longValue = timestampToLong(t)
        if (longValue == longValue.toInt) {
          longValue.toInt
        } else {
          throw QueryExecutionErrors.castingCauseOverflowError(t, IntegerType.catalogString)
        }
      })
    case TimestampType =>
      buildCast[Long](_, t => timestampToLong(t).toInt)
    case x: NumericType if ansiEnabled =>
      b => x.exactNumeric.asInstanceOf[Numeric[Any]].toInt(b)
    case x: NumericType =>
      b => x.numeric.asInstanceOf[Numeric[Any]].toInt(b)
  }

  // ShortConverter
  private[this] def castToShort(from: DataType): Any => Any = from match {
    case StringType if ansiEnabled =>
      buildCast[UTF8String](_, _.toShortExact())
    case StringType =>
      val result = new IntWrapper()
      buildCast[UTF8String](_, s => if (s.toShort(result)) {
        result.value.toShort
      } else {
        null
      })
    case BooleanType =>
      buildCast[Boolean](_, b => if (b) 1.toShort else 0.toShort)
    case DateType =>
      buildCast[Int](_, d => null)
    case TimestampType if ansiEnabled =>
      buildCast[Long](_, t => {
        val longValue = timestampToLong(t)
        if (longValue == longValue.toShort) {
          longValue.toShort
        } else {
          throw QueryExecutionErrors.castingCauseOverflowError(t, ShortType.catalogString)
        }
      })
    case TimestampType =>
      buildCast[Long](_, t => timestampToLong(t).toShort)
    case x: NumericType if ansiEnabled =>
      b =>
        val intValue = try {
          x.exactNumeric.asInstanceOf[Numeric[Any]].toInt(b)
        } catch {
          case _: ArithmeticException =>
            throw QueryExecutionErrors.castingCauseOverflowError(b, ShortType.catalogString)
        }
        if (intValue == intValue.toShort) {
          intValue.toShort
        } else {
          throw QueryExecutionErrors.castingCauseOverflowError(b, ShortType.catalogString)
        }
    case x: NumericType =>
      b => x.numeric.asInstanceOf[Numeric[Any]].toInt(b).toShort
  }

  // ByteConverter
  private[this] def castToByte(from: DataType): Any => Any = from match {
    case StringType if ansiEnabled =>
      buildCast[UTF8String](_, _.toByteExact())
    case StringType =>
      val result = new IntWrapper()
      buildCast[UTF8String](_, s => if (s.toByte(result)) {
        result.value.toByte
      } else {
        null
      })
    case BooleanType =>
      buildCast[Boolean](_, b => if (b) 1.toByte else 0.toByte)
    case DateType =>
      buildCast[Int](_, d => null)
    case TimestampType if ansiEnabled =>
      buildCast[Long](_, t => {
        val longValue = timestampToLong(t)
        if (longValue == longValue.toByte) {
          longValue.toByte
        } else {
          throw QueryExecutionErrors.castingCauseOverflowError(t, ByteType.catalogString)
        }
      })
    case TimestampType =>
      buildCast[Long](_, t => timestampToLong(t).toByte)
    case x: NumericType if ansiEnabled =>
      b =>
        val intValue = try {
          x.exactNumeric.asInstanceOf[Numeric[Any]].toInt(b)
        } catch {
          case _: ArithmeticException =>
            throw QueryExecutionErrors.castingCauseOverflowError(b, ByteType.catalogString)
        }
        if (intValue == intValue.toByte) {
          intValue.toByte
        } else {
          throw QueryExecutionErrors.castingCauseOverflowError(b, ByteType.catalogString)
        }
    case x: NumericType =>
      b => x.numeric.asInstanceOf[Numeric[Any]].toInt(b).toByte
  }

  /**
   * Change the precision / scale in a given decimal to those set in `decimalType` (if any),
   * modifying `value` in-place and returning it if successful. If an overflow occurs, it
   * either returns null or throws an exception according to the value set for
   * `spark.sql.ansi.enabled`.
   *
   * NOTE: this modifies `value` in-place, so don't call it on external data.
   */
  private[this] def changePrecision(value: Decimal, decimalType: DecimalType): Decimal = {
    if (value.changePrecision(decimalType.precision, decimalType.scale)) {
      value
    } else {
      if (!ansiEnabled) {
        null
      } else {
        throw QueryExecutionErrors.cannotChangeDecimalPrecisionError(
          value, decimalType.precision, decimalType.scale)
      }
    }
  }

  /**
   * Create new `Decimal` with precision and scale given in `decimalType` (if any).
   * If overflow occurs, if `spark.sql.ansi.enabled` is false, null is returned;
   * otherwise, an `ArithmeticException` is thrown.
   */
  private[this] def toPrecision(value: Decimal, decimalType: DecimalType): Decimal =
    value.toPrecision(
      decimalType.precision, decimalType.scale, Decimal.ROUND_HALF_UP, !ansiEnabled)


  private[this] def castToDecimal(from: DataType, target: DecimalType): Any => Any = from match {
    case StringType if !ansiEnabled =>
      buildCast[UTF8String](_, s => {
        val d = Decimal.fromString(s)
        if (d == null) null else changePrecision(d, target)
      })
    case StringType if ansiEnabled =>
      buildCast[UTF8String](_, s => changePrecision(Decimal.fromStringANSI(s), target))
    case BooleanType =>
      buildCast[Boolean](_, b => toPrecision(if (b) Decimal.ONE else Decimal.ZERO, target))
    case DateType =>
      buildCast[Int](_, d => null) // date can't cast to decimal in Hive
    case TimestampType =>
      // Note that we lose precision here.
      buildCast[Long](_, t => changePrecision(Decimal(timestampToDouble(t)), target))
    case dt: DecimalType =>
      b => toPrecision(b.asInstanceOf[Decimal], target)
    case t: IntegralType =>
      b => changePrecision(Decimal(t.integral.asInstanceOf[Integral[Any]].toLong(b)), target)
    case x: FractionalType =>
      b => try {
        changePrecision(Decimal(x.fractional.asInstanceOf[Fractional[Any]].toDouble(b)), target)
      } catch {
        case _: NumberFormatException => null
      }
  }

  // DoubleConverter
  private[this] def castToDouble(from: DataType): Any => Any = from match {
    case StringType =>
      buildCast[UTF8String](_, s => {
        val doubleStr = s.toString
        try doubleStr.toDouble catch {
          case _: NumberFormatException =>
            val d = Cast.processFloatingPointSpecialLiterals(doubleStr, false)
            if(ansiEnabled && d == null) {
              throw QueryExecutionErrors.invalidInputSyntaxForNumericError(s)
            } else {
              d
            }
        }
      })
    case BooleanType =>
      buildCast[Boolean](_, b => if (b) 1d else 0d)
    case DateType =>
      buildCast[Int](_, d => null)
    case TimestampType =>
      buildCast[Long](_, t => timestampToDouble(t))
    case x: NumericType =>
      b => x.numeric.asInstanceOf[Numeric[Any]].toDouble(b)
  }

  // FloatConverter
  private[this] def castToFloat(from: DataType): Any => Any = from match {
    case StringType =>
      buildCast[UTF8String](_, s => {
        val floatStr = s.toString
        try floatStr.toFloat catch {
          case _: NumberFormatException =>
            val f = Cast.processFloatingPointSpecialLiterals(floatStr, true)
            if (ansiEnabled && f == null) {
              throw QueryExecutionErrors.invalidInputSyntaxForNumericError(s)
            } else {
              f
            }
        }
      })
    case BooleanType =>
      buildCast[Boolean](_, b => if (b) 1f else 0f)
    case DateType =>
      buildCast[Int](_, d => null)
    case TimestampType =>
      buildCast[Long](_, t => timestampToDouble(t).toFloat)
    case x: NumericType =>
      b => x.numeric.asInstanceOf[Numeric[Any]].toFloat(b)
  }

  private[this] def castArray(fromType: DataType, toType: DataType): Any => Any = {
    val elementCast = cast(fromType, toType)
    // TODO: Could be faster?
    buildCast[ArrayData](_, array => {
      val values = new Array[Any](array.numElements())
      array.foreach(fromType, (i, e) => {
        if (e == null) {
          values(i) = null
        } else {
          values(i) = elementCast(e)
        }
      })
      new GenericArrayData(values)
    })
  }

  private[this] def castMap(from: MapType, to: MapType): Any => Any = {
    val keyCast = castArray(from.keyType, to.keyType)
    val valueCast = castArray(from.valueType, to.valueType)
    buildCast[MapData](_, map => {
      val keys = keyCast(map.keyArray()).asInstanceOf[ArrayData]
      val values = valueCast(map.valueArray()).asInstanceOf[ArrayData]
      new ArrayBasedMapData(keys, values)
    })
  }

  private[this] def castStruct(from: StructType, to: StructType): Any => Any = {
    val castFuncs: Array[(Any) => Any] = from.fields.zip(to.fields).map {
      case (fromField, toField) => cast(fromField.dataType, toField.dataType)
    }
    // TODO: Could be faster?
    buildCast[InternalRow](_, row => {
      val newRow = new GenericInternalRow(from.fields.length)
      var i = 0
      while (i < row.numFields) {
        newRow.update(i,
          if (row.isNullAt(i)) null else castFuncs(i)(row.get(i, from.apply(i).dataType)))
        i += 1
      }
      newRow
    })
  }

  protected[this] def cast(from: DataType, to: DataType): Any => Any = {
    // If the cast does not change the structure, then we don't really need to cast anything.
    // We can return what the children return. Same thing should happen in the codegen path.
    if (DataType.equalsStructurally(from, to)) {
      identity
    } else if (from == NullType) {
      // According to `canCast`, NullType can be casted to any type.
      // For primitive types, we don't reach here because the guard of `nullSafeEval`.
      // But for nested types like struct, we might reach here for nested null type field.
      // We won't call the returned function actually, but returns a placeholder.
      _ => throw QueryExecutionErrors.cannotCastFromNullTypeError(to)
    } else {
      to match {
        case dt if dt == from => identity[Any]
        case StringType => castToString(from)
        case BinaryType => castToBinary(from)
        case DateType => castToDate(from)
        case decimal: DecimalType => castToDecimal(from, decimal)
        case TimestampType => castToTimestamp(from)
        case CalendarIntervalType => castToInterval(from)
        case BooleanType => castToBoolean(from)
        case ByteType => castToByte(from)
        case ShortType => castToShort(from)
        case IntegerType => castToInt(from)
        case FloatType => castToFloat(from)
        case LongType => castToLong(from)
        case DoubleType => castToDouble(from)
        case array: ArrayType =>
          castArray(from.asInstanceOf[ArrayType].elementType, array.elementType)
        case map: MapType => castMap(from.asInstanceOf[MapType], map)
        case struct: StructType => castStruct(from.asInstanceOf[StructType], struct)
        case udt: UserDefinedType[_] if udt.acceptsType(from) =>
          identity[Any]
        case _: UserDefinedType[_] =>
          throw QueryExecutionErrors.cannotCastError(from, to)
      }
    }
  }

  protected[this] lazy val cast: Any => Any = cast(child.dataType, dataType)

  protected override def nullSafeEval(input: Any): Any = cast(input)

  override def genCode(ctx: CodegenContext): ExprCode = {
    // If the cast does not change the structure, then we don't really need to cast anything.
    // We can return what the children return. Same thing should happen in the interpreted path.
    if (DataType.equalsStructurally(child.dataType, dataType)) {
      child.genCode(ctx)
    } else {
      super.genCode(ctx)
    }
  }

  override def doGenCode(ctx: CodegenContext, ev: ExprCode): ExprCode = {
    val eval = child.genCode(ctx)
    val nullSafeCast = nullSafeCastFunction(child.dataType, dataType, ctx)

    ev.copy(code = eval.code +
      castCode(ctx, eval.value, eval.isNull, ev.value, ev.isNull, dataType, nullSafeCast))
  }

  // The function arguments are: `input`, `result` and `resultIsNull`. We don't need `inputIsNull`
  // in parameter list, because the returned code will be put in null safe evaluation region.
  protected[this] type CastFunction = (ExprValue, ExprValue, ExprValue) => Block

  private[this] def nullSafeCastFunction(
      from: DataType,
      to: DataType,
      ctx: CodegenContext): CastFunction = to match {

    case _ if from == NullType => (c, evPrim, evNull) => code"$evNull = true;"
    case _ if to == from => (c, evPrim, evNull) => code"$evPrim = $c;"
    case StringType => castToStringCode(from, ctx)
    case BinaryType => castToBinaryCode(from)
    case DateType => castToDateCode(from, ctx)
    case decimal: DecimalType => castToDecimalCode(from, decimal, ctx)
    case TimestampType => castToTimestampCode(from, ctx)
    case CalendarIntervalType => castToIntervalCode(from)
    case BooleanType => castToBooleanCode(from)
    case ByteType => castToByteCode(from, ctx)
    case ShortType => castToShortCode(from, ctx)
    case IntegerType => castToIntCode(from, ctx)
    case FloatType => castToFloatCode(from, ctx)
    case LongType => castToLongCode(from, ctx)
    case DoubleType => castToDoubleCode(from, ctx)

    case array: ArrayType =>
      castArrayCode(from.asInstanceOf[ArrayType].elementType, array.elementType, ctx)
    case map: MapType => castMapCode(from.asInstanceOf[MapType], map, ctx)
    case struct: StructType => castStructCode(from.asInstanceOf[StructType], struct, ctx)
    case udt: UserDefinedType[_] if udt.acceptsType(from) =>
      (c, evPrim, evNull) => code"$evPrim = $c;"
    case _: UserDefinedType[_] =>
      throw QueryExecutionErrors.cannotCastError(from, to)
  }

  // Since we need to cast input expressions recursively inside ComplexTypes, such as Map's
  // Key and Value, Struct's field, we need to name out all the variable names involved in a cast.
  protected[this] def castCode(ctx: CodegenContext, input: ExprValue, inputIsNull: ExprValue,
    result: ExprValue, resultIsNull: ExprValue, resultType: DataType, cast: CastFunction): Block = {
    val javaType = JavaCode.javaType(resultType)
    code"""
      boolean $resultIsNull = $inputIsNull;
      $javaType $result = ${CodeGenerator.defaultValue(resultType)};
      if (!$inputIsNull) {
        ${cast(input, result, resultIsNull)}
      }
    """
  }

  private def appendIfNotLegacyCastToStr(buffer: ExprValue, s: String): Block = {
    if (!legacyCastToStr) code"""$buffer.append("$s");""" else EmptyBlock
  }

  private def writeArrayToStringBuilder(
      et: DataType,
      array: ExprValue,
      buffer: ExprValue,
      ctx: CodegenContext): Block = {
    val elementToStringCode = castToStringCode(et, ctx)
    val funcName = ctx.freshName("elementToString")
    val element = JavaCode.variable("element", et)
    val elementStr = JavaCode.variable("elementStr", StringType)
    val elementToStringFunc = inline"${ctx.addNewFunction(funcName,
      s"""
         |private UTF8String $funcName(${CodeGenerator.javaType(et)} $element) {
         |  UTF8String $elementStr = null;
         |  ${elementToStringCode(element, elementStr, null /* resultIsNull won't be used */)}
         |  return elementStr;
         |}
       """.stripMargin)}"

    val loopIndex = ctx.freshVariable("loopIndex", IntegerType)
    code"""
       |$buffer.append("[");
       |if ($array.numElements() > 0) {
       |  if ($array.isNullAt(0)) {
       |    ${appendIfNotLegacyCastToStr(buffer, "null")}
       |  } else {
       |    $buffer.append($elementToStringFunc(${CodeGenerator.getValue(array, et, "0")}));
       |  }
       |  for (int $loopIndex = 1; $loopIndex < $array.numElements(); $loopIndex++) {
       |    $buffer.append(",");
       |    if ($array.isNullAt($loopIndex)) {
       |      ${appendIfNotLegacyCastToStr(buffer, " null")}
       |    } else {
       |      $buffer.append(" ");
       |      $buffer.append($elementToStringFunc(${CodeGenerator.getValue(array, et, loopIndex)}));
       |    }
       |  }
       |}
       |$buffer.append("]");
     """.stripMargin
  }

  private def writeMapToStringBuilder(
      kt: DataType,
      vt: DataType,
      map: ExprValue,
      buffer: ExprValue,
      ctx: CodegenContext): Block = {

    def dataToStringFunc(func: String, dataType: DataType) = {
      val funcName = ctx.freshName(func)
      val dataToStringCode = castToStringCode(dataType, ctx)
      val data = JavaCode.variable("data", dataType)
      val dataStr = JavaCode.variable("dataStr", StringType)
      val functionCall = ctx.addNewFunction(funcName,
        s"""
           |private UTF8String $funcName(${CodeGenerator.javaType(dataType)} $data) {
           |  UTF8String $dataStr = null;
           |  ${dataToStringCode(data, dataStr, null /* resultIsNull won't be used */)}
           |  return dataStr;
           |}
         """.stripMargin)
      inline"$functionCall"
    }

    val keyToStringFunc = dataToStringFunc("keyToString", kt)
    val valueToStringFunc = dataToStringFunc("valueToString", vt)
    val loopIndex = ctx.freshVariable("loopIndex", IntegerType)
    val mapKeyArray = JavaCode.expression(s"$map.keyArray()", classOf[ArrayData])
    val mapValueArray = JavaCode.expression(s"$map.valueArray()", classOf[ArrayData])
    val getMapFirstKey = CodeGenerator.getValue(mapKeyArray, kt, JavaCode.literal("0", IntegerType))
    val getMapFirstValue = CodeGenerator.getValue(mapValueArray, vt,
      JavaCode.literal("0", IntegerType))
    val getMapKeyArray = CodeGenerator.getValue(mapKeyArray, kt, loopIndex)
    val getMapValueArray = CodeGenerator.getValue(mapValueArray, vt, loopIndex)
    code"""
       |$buffer.append("$leftBracket");
       |if ($map.numElements() > 0) {
       |  $buffer.append($keyToStringFunc($getMapFirstKey));
       |  $buffer.append(" ->");
       |  if ($map.valueArray().isNullAt(0)) {
       |    ${appendIfNotLegacyCastToStr(buffer, " null")}
       |  } else {
       |    $buffer.append(" ");
       |    $buffer.append($valueToStringFunc($getMapFirstValue));
       |  }
       |  for (int $loopIndex = 1; $loopIndex < $map.numElements(); $loopIndex++) {
       |    $buffer.append(", ");
       |    $buffer.append($keyToStringFunc($getMapKeyArray));
       |    $buffer.append(" ->");
       |    if ($map.valueArray().isNullAt($loopIndex)) {
       |      ${appendIfNotLegacyCastToStr(buffer, " null")}
       |    } else {
       |      $buffer.append(" ");
       |      $buffer.append($valueToStringFunc($getMapValueArray));
       |    }
       |  }
       |}
       |$buffer.append("$rightBracket");
     """.stripMargin
  }

  private def writeStructToStringBuilder(
      st: Seq[DataType],
      row: ExprValue,
      buffer: ExprValue,
      ctx: CodegenContext): Block = {
    val structToStringCode = st.zipWithIndex.map { case (ft, i) =>
      val fieldToStringCode = castToStringCode(ft, ctx)
      val field = ctx.freshVariable("field", ft)
      val fieldStr = ctx.freshVariable("fieldStr", StringType)
      val javaType = JavaCode.javaType(ft)
      code"""
         |${if (i != 0) code"""$buffer.append(",");""" else EmptyBlock}
         |if ($row.isNullAt($i)) {
         |  ${appendIfNotLegacyCastToStr(buffer, if (i == 0) "null" else " null")}
         |} else {
         |  ${if (i != 0) code"""$buffer.append(" ");""" else EmptyBlock}
         |
         |  // Append $i field into the string buffer
         |  $javaType $field = ${CodeGenerator.getValue(row, ft, s"$i")};
         |  UTF8String $fieldStr = null;
         |  ${fieldToStringCode(field, fieldStr, null /* resultIsNull won't be used */)}
         |  $buffer.append($fieldStr);
         |}
       """.stripMargin
    }

    val writeStructCode = ctx.splitExpressions(
      expressions = structToStringCode.map(_.code),
      funcName = "fieldToString",
      arguments = ("InternalRow", row.code) ::
        (classOf[UTF8StringBuilder].getName, buffer.code) :: Nil)

    code"""
       |$buffer.append("$leftBracket");
       |$writeStructCode
       |$buffer.append("$rightBracket");
     """.stripMargin
  }

  private[this] def castToStringCode(from: DataType, ctx: CodegenContext): CastFunction = {
    from match {
      case BinaryType =>
        (c, evPrim, evNull) => code"$evPrim = UTF8String.fromBytes($c);"
      case DateType =>
        val df = JavaCode.global(
          ctx.addReferenceObj("dateFormatter", dateFormatter),
          dateFormatter.getClass)
        (c, evPrim, evNull) => code"""$evPrim = UTF8String.fromString(${df}.format($c));"""
      case TimestampType =>
        val tf = JavaCode.global(
          ctx.addReferenceObj("timestampFormatter", timestampFormatter),
          timestampFormatter.getClass)
        (c, evPrim, evNull) => code"""$evPrim = UTF8String.fromString($tf.format($c));"""
      case CalendarIntervalType =>
        (c, evPrim, _) => code"""$evPrim = UTF8String.fromString($c.toString());"""
      case ArrayType(et, _) =>
        (c, evPrim, evNull) => {
          val buffer = ctx.freshVariable("buffer", classOf[UTF8StringBuilder])
          val bufferClass = JavaCode.javaType(classOf[UTF8StringBuilder])
          val writeArrayElemCode = writeArrayToStringBuilder(et, c, buffer, ctx)
          code"""
             |$bufferClass $buffer = new $bufferClass();
             |$writeArrayElemCode;
             |$evPrim = $buffer.build();
           """.stripMargin
        }
      case MapType(kt, vt, _) =>
        (c, evPrim, evNull) => {
          val buffer = ctx.freshVariable("buffer", classOf[UTF8StringBuilder])
          val bufferClass = JavaCode.javaType(classOf[UTF8StringBuilder])
          val writeMapElemCode = writeMapToStringBuilder(kt, vt, c, buffer, ctx)
          code"""
             |$bufferClass $buffer = new $bufferClass();
             |$writeMapElemCode;
             |$evPrim = $buffer.build();
           """.stripMargin
        }
      case StructType(fields) =>
        (c, evPrim, evNull) => {
          val row = ctx.freshVariable("row", classOf[InternalRow])
          val buffer = ctx.freshVariable("buffer", classOf[UTF8StringBuilder])
          val bufferClass = JavaCode.javaType(classOf[UTF8StringBuilder])
          val writeStructCode = writeStructToStringBuilder(fields.map(_.dataType), row, buffer, ctx)
          code"""
             |InternalRow $row = $c;
             |$bufferClass $buffer = new $bufferClass();
             |$writeStructCode
             |$evPrim = $buffer.build();
           """.stripMargin
        }
      case pudt: PythonUserDefinedType => castToStringCode(pudt.sqlType, ctx)
      case udt: UserDefinedType[_] =>
        val udtRef = JavaCode.global(ctx.addReferenceObj("udt", udt), udt.sqlType)
        (c, evPrim, evNull) => {
          code"$evPrim = UTF8String.fromString($udtRef.deserialize($c).toString());"
        }
      case _ =>
        (c, evPrim, evNull) => code"$evPrim = UTF8String.fromString(String.valueOf($c));"
    }
  }

  private[this] def castToBinaryCode(from: DataType): CastFunction = from match {
    case StringType =>
      (c, evPrim, evNull) =>
        code"$evPrim = $c.getBytes();"
    case _: IntegralType =>
      (c, evPrim, evNull) =>
        code"$evPrim = ${NumberConverter.getClass.getName.stripSuffix("$")}.toBinary($c);"
  }

  private[this] def castToDateCode(
      from: DataType,
      ctx: CodegenContext): CastFunction = {
    def getZoneId() = {
      val zoneIdClass = classOf[ZoneId]
      JavaCode.global(
        ctx.addReferenceObj("zoneId", zoneId, zoneIdClass.getName),
        zoneIdClass)
    }
    from match {
      case StringType =>
        val intOpt = ctx.freshVariable("intOpt", classOf[Option[Integer]])
        val zid = getZoneId()
        (c, evPrim, evNull) =>
          if (ansiEnabled) {
            code"""
              $evPrim = org.apache.spark.sql.catalyst.util.DateTimeUtils.stringToDateAnsi($c, $zid);
            """
          } else {
            code"""
              scala.Option<Integer> $intOpt =
                org.apache.spark.sql.catalyst.util.DateTimeUtils.stringToDate($c, $zid);
              if ($intOpt.isDefined()) {
                $evPrim = ((Integer) $intOpt.get()).intValue();
              } else {
                $evNull = true;
              }
            """
          }

      case TimestampType =>
        val zid = getZoneId()
        (c, evPrim, evNull) =>
          code"""$evPrim =
            org.apache.spark.sql.catalyst.util.DateTimeUtils.microsToDays($c, $zid);"""
      case _ =>
        (c, evPrim, evNull) => code"$evNull = true;"
    }
  }

  private[this] def changePrecision(d: ExprValue, decimalType: DecimalType,
      evPrim: ExprValue, evNull: ExprValue, canNullSafeCast: Boolean): Block = {
    if (canNullSafeCast) {
      code"""
         |$d.changePrecision(${decimalType.precision}, ${decimalType.scale});
         |$evPrim = $d;
       """.stripMargin
    } else {
      val overflowCode = if (!ansiEnabled) {
        s"$evNull = true;"
      } else {
        s"""
           |throw QueryExecutionErrors.cannotChangeDecimalPrecisionError(
           |  $d, ${decimalType.precision}, ${decimalType.scale});
         """.stripMargin
      }
      code"""
         |if ($d.changePrecision(${decimalType.precision}, ${decimalType.scale})) {
         |  $evPrim = $d;
         |} else {
         |  $overflowCode
         |}
       """.stripMargin
    }
  }

  private[this] def castToDecimalCode(
      from: DataType,
      target: DecimalType,
      ctx: CodegenContext): CastFunction = {
    val tmp = ctx.freshVariable("tmpDecimal", classOf[Decimal])
    val canNullSafeCast = Cast.canNullSafeCastToDecimal(from, target)
    from match {
      case StringType if !ansiEnabled =>
        (c, evPrim, evNull) =>
          code"""
              Decimal $tmp = Decimal.fromString($c);
              if ($tmp == null) {
                $evNull = true;
              } else {
                ${changePrecision(tmp, target, evPrim, evNull, canNullSafeCast)}
              }
          """
      case StringType if ansiEnabled =>
        (c, evPrim, evNull) =>
          code"""
              Decimal $tmp = Decimal.fromStringANSI($c);
              ${changePrecision(tmp, target, evPrim, evNull, canNullSafeCast)}
          """
      case BooleanType =>
        (c, evPrim, evNull) =>
          code"""
            Decimal $tmp = $c ? Decimal.apply(1) : Decimal.apply(0);
            ${changePrecision(tmp, target, evPrim, evNull, canNullSafeCast)}
          """
      case DateType =>
        // date can't cast to decimal in Hive
        (c, evPrim, evNull) => code"$evNull = true;"
      case TimestampType =>
        // Note that we lose precision here.
        (c, evPrim, evNull) =>
          code"""
            Decimal $tmp = Decimal.apply(
              scala.math.BigDecimal.valueOf(${timestampToDoubleCode(c)}));
            ${changePrecision(tmp, target, evPrim, evNull, canNullSafeCast)}
          """
      case DecimalType() =>
        (c, evPrim, evNull) =>
          code"""
            Decimal $tmp = $c.clone();
            ${changePrecision(tmp, target, evPrim, evNull, canNullSafeCast)}
          """
      case x: IntegralType =>
        (c, evPrim, evNull) =>
          code"""
            Decimal $tmp = Decimal.apply((long) $c);
            ${changePrecision(tmp, target, evPrim, evNull, canNullSafeCast)}
          """
      case x: FractionalType =>
        // All other numeric types can be represented precisely as Doubles
        (c, evPrim, evNull) =>
          code"""
            try {
              Decimal $tmp = Decimal.apply(scala.math.BigDecimal.valueOf((double) $c));
              ${changePrecision(tmp, target, evPrim, evNull, canNullSafeCast)}
            } catch (java.lang.NumberFormatException e) {
              $evNull = true;
            }
          """
    }
  }

  private[this] def castToTimestampCode(
      from: DataType,
      ctx: CodegenContext): CastFunction = from match {
    case StringType =>
      val zoneIdClass = classOf[ZoneId]
      val zid = JavaCode.global(
        ctx.addReferenceObj("zoneId", zoneId, zoneIdClass.getName),
        zoneIdClass)
      val longOpt = ctx.freshVariable("longOpt", classOf[Option[Long]])
      (c, evPrim, evNull) =>
        if (ansiEnabled) {
          code"""
            $evPrim =
              org.apache.spark.sql.catalyst.util.DateTimeUtils.stringToTimestampAnsi($c, $zid);
           """
        } else {
          code"""
            scala.Option<Long> $longOpt =
              org.apache.spark.sql.catalyst.util.DateTimeUtils.stringToTimestamp($c, $zid);
            if ($longOpt.isDefined()) {
              $evPrim = ((Long) $longOpt.get()).longValue();
            } else {
              $evNull = true;
            }
           """
        }
    case BooleanType =>
      (c, evPrim, evNull) => code"$evPrim = $c ? 1L : 0L;"
    case _: IntegralType =>
      (c, evPrim, evNull) => code"$evPrim = ${longToTimeStampCode(c)};"
    case DateType =>
      val zoneIdClass = classOf[ZoneId]
      val zid = JavaCode.global(
        ctx.addReferenceObj("zoneId", zoneId, zoneIdClass.getName),
        zoneIdClass)
      (c, evPrim, evNull) =>
        code"""$evPrim =
          org.apache.spark.sql.catalyst.util.DateTimeUtils.daysToMicros($c, $zid);"""
    case DecimalType() =>
      (c, evPrim, evNull) => code"$evPrim = ${decimalToTimestampCode(c)};"
    case DoubleType =>
      (c, evPrim, evNull) =>
        code"""
          if (Double.isNaN($c) || Double.isInfinite($c)) {
            $evNull = true;
          } else {
            $evPrim = (long)($c * $MICROS_PER_SECOND);
          }
        """
    case FloatType =>
      (c, evPrim, evNull) =>
        code"""
          if (Float.isNaN($c) || Float.isInfinite($c)) {
            $evNull = true;
          } else {
            $evPrim = (long)((double)$c * $MICROS_PER_SECOND);
          }
        """
  }

  private[this] def castToIntervalCode(from: DataType): CastFunction = from match {
    case StringType =>
      val util = IntervalUtils.getClass.getCanonicalName.stripSuffix("$")
      (c, evPrim, evNull) =>
        code"""$evPrim = $util.safeStringToInterval($c);
           if(${evPrim} == null) {
             ${evNull} = true;
           }
         """.stripMargin

  }

  private[this] def decimalToTimestampCode(d: ExprValue): Block = {
    val block = inline"new java.math.BigDecimal($MICROS_PER_SECOND)"
    code"($d.toBigDecimal().bigDecimal().multiply($block)).longValue()"
  }
  private[this] def longToTimeStampCode(l: ExprValue): Block = code"$l * (long)$MICROS_PER_SECOND"
  private[this] def timestampToLongCode(ts: ExprValue): Block =
    code"java.lang.Math.floorDiv($ts, $MICROS_PER_SECOND)"
  private[this] def timestampToDoubleCode(ts: ExprValue): Block =
    code"$ts / (double)$MICROS_PER_SECOND"

  private[this] def castToBooleanCode(from: DataType): CastFunction = from match {
    case StringType =>
      val stringUtils = inline"${StringUtils.getClass.getName.stripSuffix("$")}"
      (c, evPrim, evNull) =>
        val castFailureCode = if (ansiEnabled) {
          val errorMessage = s""""invalid input syntax for type boolean: " + $c"""
          s"throw new java.lang.UnsupportedOperationException($errorMessage);"
        } else {
          s"$evNull = true;"
        }
        code"""
          if ($stringUtils.isTrueString($c)) {
            $evPrim = true;
          } else if ($stringUtils.isFalseString($c)) {
            $evPrim = false;
          } else {
            $castFailureCode
          }
        """
    case TimestampType =>
      (c, evPrim, evNull) => code"$evPrim = $c != 0;"
    case DateType =>
      // Hive would return null when cast from date to boolean
      (c, evPrim, evNull) => code"$evNull = true;"
    case DecimalType() =>
      (c, evPrim, evNull) => code"$evPrim = !$c.isZero();"
    case n: NumericType =>
      (c, evPrim, evNull) => code"$evPrim = $c != 0;"
  }

  private[this] def castTimestampToIntegralTypeCode(
      ctx: CodegenContext,
      integralType: String,
      catalogType: String): CastFunction = {
    if (ansiEnabled) {
      val longValue = ctx.freshName("longValue")
      (c, evPrim, evNull) =>
        code"""
          long $longValue = ${timestampToLongCode(c)};
          if ($longValue == ($integralType) $longValue) {
            $evPrim = ($integralType) $longValue;
          } else {
            throw QueryExecutionErrors.castingCauseOverflowError($c, "$catalogType");
          }
        """
    } else {
      (c, evPrim, evNull) => code"$evPrim = ($integralType) ${timestampToLongCode(c)};"
    }
  }

  private[this] def castDecimalToIntegralTypeCode(
      ctx: CodegenContext,
      integralType: String,
      catalogType: String): CastFunction = {
    if (ansiEnabled) {
      (c, evPrim, evNull) => code"$evPrim = $c.roundTo${integralType.capitalize}();"
    } else {
      (c, evPrim, evNull) => code"$evPrim = $c.to${integralType.capitalize}();"
    }
  }

  private[this] def castIntegralTypeToIntegralTypeExactCode(
      integralType: String,
      catalogType: String): CastFunction = {
    assert(ansiEnabled)
    (c, evPrim, evNull) =>
      code"""
        if ($c == ($integralType) $c) {
          $evPrim = ($integralType) $c;
        } else {
          throw QueryExecutionErrors.castingCauseOverflowError($c, "$catalogType");
        }
      """
  }

  private[this] def lowerAndUpperBound(integralType: String): (String, String) = {
    val (min, max, typeIndicator) = integralType.toLowerCase(Locale.ROOT) match {
      case "long" => (Long.MinValue, Long.MaxValue, "L")
      case "int" => (Int.MinValue, Int.MaxValue, "")
      case "short" => (Short.MinValue, Short.MaxValue, "")
      case "byte" => (Byte.MinValue, Byte.MaxValue, "")
    }
    (min.toString + typeIndicator, max.toString + typeIndicator)
  }

  private[this] def castFractionToIntegralTypeCode(
      integralType: String,
      catalogType: String): CastFunction = {
    assert(ansiEnabled)
    val (min, max) = lowerAndUpperBound(integralType)
    val mathClass = classOf[Math].getName
    // When casting floating values to integral types, Spark uses the method `Numeric.toInt`
    // Or `Numeric.toLong` directly. For positive floating values, it is equivalent to `Math.floor`;
    // for negative floating values, it is equivalent to `Math.ceil`.
    // So, we can use the condition `Math.floor(x) <= upperBound && Math.ceil(x) >= lowerBound`
    // to check if the floating value x is in the range of an integral type after rounding.
    (c, evPrim, evNull) =>
      code"""
        if ($mathClass.floor($c) <= $max && $mathClass.ceil($c) >= $min) {
          $evPrim = ($integralType) $c;
        } else {
          throw QueryExecutionErrors.castingCauseOverflowError($c, "$catalogType");
        }
      """
  }

  private[this] def castToByteCode(from: DataType, ctx: CodegenContext): CastFunction = from match {
    case StringType if ansiEnabled =>
      (c, evPrim, evNull) => code"$evPrim = $c.toByteExact();"
    case StringType =>
      val wrapper = ctx.freshVariable("intWrapper", classOf[UTF8String.IntWrapper])
      (c, evPrim, evNull) =>
        code"""
          UTF8String.IntWrapper $wrapper = new UTF8String.IntWrapper();
          if ($c.toByte($wrapper)) {
            $evPrim = (byte) $wrapper.value;
          } else {
            $evNull = true;
          }
          $wrapper = null;
        """
    case BooleanType =>
      (c, evPrim, evNull) => code"$evPrim = $c ? (byte) 1 : (byte) 0;"
    case DateType =>
      (c, evPrim, evNull) => code"$evNull = true;"
    case TimestampType => castTimestampToIntegralTypeCode(ctx, "byte", ByteType.catalogString)
    case DecimalType() => castDecimalToIntegralTypeCode(ctx, "byte", ByteType.catalogString)
    case ShortType | IntegerType | LongType if ansiEnabled =>
      castIntegralTypeToIntegralTypeExactCode("byte", ByteType.catalogString)
    case FloatType | DoubleType if ansiEnabled =>
      castFractionToIntegralTypeCode("byte", ByteType.catalogString)
    case x: NumericType =>
      (c, evPrim, evNull) => code"$evPrim = (byte) $c;"
  }

  private[this] def castToShortCode(
      from: DataType,
      ctx: CodegenContext): CastFunction = from match {
    case StringType if ansiEnabled =>
      (c, evPrim, evNull) => code"$evPrim = $c.toShortExact();"
    case StringType =>
      val wrapper = ctx.freshVariable("intWrapper", classOf[UTF8String.IntWrapper])
      (c, evPrim, evNull) =>
        code"""
          UTF8String.IntWrapper $wrapper = new UTF8String.IntWrapper();
          if ($c.toShort($wrapper)) {
            $evPrim = (short) $wrapper.value;
          } else {
            $evNull = true;
          }
          $wrapper = null;
        """
    case BooleanType =>
      (c, evPrim, evNull) => code"$evPrim = $c ? (short) 1 : (short) 0;"
    case DateType =>
      (c, evPrim, evNull) => code"$evNull = true;"
    case TimestampType => castTimestampToIntegralTypeCode(ctx, "short", ShortType.catalogString)
    case DecimalType() => castDecimalToIntegralTypeCode(ctx, "short", ShortType.catalogString)
    case IntegerType | LongType if ansiEnabled =>
      castIntegralTypeToIntegralTypeExactCode("short", ShortType.catalogString)
    case FloatType | DoubleType if ansiEnabled =>
      castFractionToIntegralTypeCode("short", ShortType.catalogString)
    case x: NumericType =>
      (c, evPrim, evNull) => code"$evPrim = (short) $c;"
  }

  private[this] def castToIntCode(from: DataType, ctx: CodegenContext): CastFunction = from match {
    case StringType if ansiEnabled =>
      (c, evPrim, evNull) => code"$evPrim = $c.toIntExact();"
    case StringType =>
      val wrapper = ctx.freshVariable("intWrapper", classOf[UTF8String.IntWrapper])
      (c, evPrim, evNull) =>
        code"""
          UTF8String.IntWrapper $wrapper = new UTF8String.IntWrapper();
          if ($c.toInt($wrapper)) {
            $evPrim = $wrapper.value;
          } else {
            $evNull = true;
          }
          $wrapper = null;
        """
    case BooleanType =>
      (c, evPrim, evNull) => code"$evPrim = $c ? 1 : 0;"
    case DateType =>
      (c, evPrim, evNull) => code"$evNull = true;"
    case TimestampType => castTimestampToIntegralTypeCode(ctx, "int", IntegerType.catalogString)
    case DecimalType() => castDecimalToIntegralTypeCode(ctx, "int", IntegerType.catalogString)
    case LongType if ansiEnabled =>
      castIntegralTypeToIntegralTypeExactCode("int", IntegerType.catalogString)
    case FloatType | DoubleType if ansiEnabled =>
      castFractionToIntegralTypeCode("int", IntegerType.catalogString)
    case x: NumericType =>
      (c, evPrim, evNull) => code"$evPrim = (int) $c;"
  }

  private[this] def castToLongCode(from: DataType, ctx: CodegenContext): CastFunction = from match {
    case StringType if ansiEnabled =>
      (c, evPrim, evNull) => code"$evPrim = $c.toLongExact();"
    case StringType =>
      val wrapper = ctx.freshVariable("longWrapper", classOf[UTF8String.LongWrapper])
      (c, evPrim, evNull) =>
        code"""
          UTF8String.LongWrapper $wrapper = new UTF8String.LongWrapper();
          if ($c.toLong($wrapper)) {
            $evPrim = $wrapper.value;
          } else {
            $evNull = true;
          }
          $wrapper = null;
        """
    case BooleanType =>
      (c, evPrim, evNull) => code"$evPrim = $c ? 1L : 0L;"
    case DateType =>
      (c, evPrim, evNull) => code"$evNull = true;"
    case TimestampType =>
      (c, evPrim, evNull) => code"$evPrim = (long) ${timestampToLongCode(c)};"
    case DecimalType() => castDecimalToIntegralTypeCode(ctx, "long", LongType.catalogString)
    case FloatType | DoubleType if ansiEnabled =>
      castFractionToIntegralTypeCode("long", LongType.catalogString)
    case x: NumericType =>
      (c, evPrim, evNull) => code"$evPrim = (long) $c;"
  }

  private[this] def castToFloatCode(from: DataType, ctx: CodegenContext): CastFunction = {
    from match {
      case StringType =>
        val floatStr = ctx.freshVariable("floatStr", StringType)
        (c, evPrim, evNull) =>
          val handleNull = if (ansiEnabled) {
            s"throw QueryExecutionErrors.invalidInputSyntaxForNumericError($c);"
          } else {
            s"$evNull = true;"
          }
          code"""
          final String $floatStr = $c.toString();
          try {
            $evPrim = Float.valueOf($floatStr);
          } catch (java.lang.NumberFormatException e) {
            final Float f = (Float) Cast.processFloatingPointSpecialLiterals($floatStr, true);
            if (f == null) {
              $handleNull
            } else {
              $evPrim = f.floatValue();
            }
          }
        """
      case BooleanType =>
        (c, evPrim, evNull) => code"$evPrim = $c ? 1.0f : 0.0f;"
      case DateType =>
        (c, evPrim, evNull) => code"$evNull = true;"
      case TimestampType =>
        (c, evPrim, evNull) => code"$evPrim = (float) (${timestampToDoubleCode(c)});"
      case DecimalType() =>
        (c, evPrim, evNull) => code"$evPrim = $c.toFloat();"
      case x: NumericType =>
        (c, evPrim, evNull) => code"$evPrim = (float) $c;"
    }
  }

  private[this] def castToDoubleCode(from: DataType, ctx: CodegenContext): CastFunction = {
    from match {
      case StringType =>
        val doubleStr = ctx.freshVariable("doubleStr", StringType)
        (c, evPrim, evNull) =>
          val handleNull = if (ansiEnabled) {
            s"throw QueryExecutionErrors.invalidInputSyntaxForNumericError($c);"
          } else {
            s"$evNull = true;"
          }
          code"""
          final String $doubleStr = $c.toString();
          try {
            $evPrim = Double.valueOf($doubleStr);
          } catch (java.lang.NumberFormatException e) {
            final Double d = (Double) Cast.processFloatingPointSpecialLiterals($doubleStr, false);
            if (d == null) {
              $handleNull
            } else {
              $evPrim = d.doubleValue();
            }
          }
        """
      case BooleanType =>
        (c, evPrim, evNull) => code"$evPrim = $c ? 1.0d : 0.0d;"
      case DateType =>
        (c, evPrim, evNull) => code"$evNull = true;"
      case TimestampType =>
        (c, evPrim, evNull) => code"$evPrim = ${timestampToDoubleCode(c)};"
      case DecimalType() =>
        (c, evPrim, evNull) => code"$evPrim = $c.toDouble();"
      case x: NumericType =>
        (c, evPrim, evNull) => code"$evPrim = (double) $c;"
    }
  }

  private[this] def castArrayCode(
      fromType: DataType, toType: DataType, ctx: CodegenContext): CastFunction = {
    val elementCast = nullSafeCastFunction(fromType, toType, ctx)
    val arrayClass = JavaCode.javaType(classOf[GenericArrayData])
    val fromElementNull = ctx.freshVariable("feNull", BooleanType)
    val fromElementPrim = ctx.freshVariable("fePrim", fromType)
    val toElementNull = ctx.freshVariable("teNull", BooleanType)
    val toElementPrim = ctx.freshVariable("tePrim", toType)
    val size = ctx.freshVariable("n", IntegerType)
    val j = ctx.freshVariable("j", IntegerType)
    val values = ctx.freshVariable("values", classOf[Array[Object]])
    val javaType = JavaCode.javaType(fromType)

    (c, evPrim, evNull) =>
      code"""
        final int $size = $c.numElements();
        final Object[] $values = new Object[$size];
        for (int $j = 0; $j < $size; $j ++) {
          if ($c.isNullAt($j)) {
            $values[$j] = null;
          } else {
            boolean $fromElementNull = false;
            $javaType $fromElementPrim =
              ${CodeGenerator.getValue(c, fromType, j)};
            ${castCode(ctx, fromElementPrim,
              fromElementNull, toElementPrim, toElementNull, toType, elementCast)}
            if ($toElementNull) {
              $values[$j] = null;
            } else {
              $values[$j] = $toElementPrim;
            }
          }
        }
        $evPrim = new $arrayClass($values);
      """
  }

  private[this] def castMapCode(from: MapType, to: MapType, ctx: CodegenContext): CastFunction = {
    val keysCast = castArrayCode(from.keyType, to.keyType, ctx)
    val valuesCast = castArrayCode(from.valueType, to.valueType, ctx)

    val mapClass = JavaCode.javaType(classOf[ArrayBasedMapData])

    val keys = ctx.freshVariable("keys", ArrayType(from.keyType))
    val convertedKeys = ctx.freshVariable("convertedKeys", ArrayType(to.keyType))
    val convertedKeysNull = ctx.freshVariable("convertedKeysNull", BooleanType)

    val values = ctx.freshVariable("values", ArrayType(from.valueType))
    val convertedValues = ctx.freshVariable("convertedValues", ArrayType(to.valueType))
    val convertedValuesNull = ctx.freshVariable("convertedValuesNull", BooleanType)

    (c, evPrim, evNull) =>
      code"""
        final ArrayData $keys = $c.keyArray();
        final ArrayData $values = $c.valueArray();
        ${castCode(ctx, keys, FalseLiteral,
          convertedKeys, convertedKeysNull, ArrayType(to.keyType), keysCast)}
        ${castCode(ctx, values, FalseLiteral,
          convertedValues, convertedValuesNull, ArrayType(to.valueType), valuesCast)}

        $evPrim = new $mapClass($convertedKeys, $convertedValues);
      """
  }

  private[this] def castStructCode(
      from: StructType, to: StructType, ctx: CodegenContext): CastFunction = {

    val fieldsCasts = from.fields.zip(to.fields).map {
      case (fromField, toField) => nullSafeCastFunction(fromField.dataType, toField.dataType, ctx)
    }
    val tmpResult = ctx.freshVariable("tmpResult", classOf[GenericInternalRow])
    val rowClass = JavaCode.javaType(classOf[GenericInternalRow])
    val tmpInput = ctx.freshVariable("tmpInput", classOf[InternalRow])

    val fieldsEvalCode = fieldsCasts.zipWithIndex.map { case (cast, i) =>
      val fromFieldPrim = ctx.freshVariable("ffp", from.fields(i).dataType)
      val fromFieldNull = ctx.freshVariable("ffn", BooleanType)
      val toFieldPrim = ctx.freshVariable("tfp", to.fields(i).dataType)
      val toFieldNull = ctx.freshVariable("tfn", BooleanType)
      val fromType = JavaCode.javaType(from.fields(i).dataType)
      val setColumn = CodeGenerator.setColumn(tmpResult, to.fields(i).dataType, i, toFieldPrim)
      code"""
        boolean $fromFieldNull = $tmpInput.isNullAt($i);
        if ($fromFieldNull) {
          $tmpResult.setNullAt($i);
        } else {
          $fromType $fromFieldPrim =
            ${CodeGenerator.getValue(tmpInput, from.fields(i).dataType, i.toString)};
          ${castCode(ctx, fromFieldPrim,
            fromFieldNull, toFieldPrim, toFieldNull, to.fields(i).dataType, cast)}
          if ($toFieldNull) {
            $tmpResult.setNullAt($i);
          } else {
            $setColumn;
          }
        }
       """
    }
    val fieldsEvalCodes = ctx.splitExpressions(
      expressions = fieldsEvalCode.map(_.code),
      funcName = "castStruct",
      arguments = ("InternalRow", tmpInput.code) :: (rowClass.code, tmpResult.code) :: Nil)

    (input, result, resultIsNull) =>
      code"""
        final $rowClass $tmpResult = new $rowClass(${fieldsCasts.length});
        final InternalRow $tmpInput = $input;
        $fieldsEvalCodes
        $result = $tmpResult;
      """
  }

  override def sql: String = dataType match {
    // HiveQL doesn't allow casting to complex types. For logical plans translated from HiveQL, this
    // type of casting can only be introduced by the analyzer, and can be omitted when converting
    // back to SQL query string.
    case _: ArrayType | _: MapType | _: StructType => child.sql
    case _ => s"CAST(${child.sql} AS ${dataType.sql})"
  }
}

/**
 * Cast the child expression to the target data type.
 *
 * When cast from/to timezone related types, we need timeZoneId, which will be resolved with
 * session local timezone by an analyzer [[ResolveTimeZone]].
 */
@ExpressionDescription(
  usage = "_FUNC_(expr AS type) - Casts the value `expr` to the target data type `type`.",
  examples = """
    Examples:
      > SELECT _FUNC_('10' as int);
       10
  """,
  since = "1.0.0",
  group = "conversion_funcs")
case class Cast(child: Expression, dataType: DataType, timeZoneId: Option[String] = None)
  extends CastBase {

  override def withTimeZone(timeZoneId: String): TimeZoneAwareExpression =
    copy(timeZoneId = Option(timeZoneId))

  override protected val ansiEnabled: Boolean = SQLConf.get.ansiEnabled

  override def canCast(from: DataType, to: DataType): Boolean = if (ansiEnabled) {
    AnsiCast.canCast(from, to)
  } else {
    Cast.canCast(from, to)
  }

  override def typeCheckFailureMessage: String = if (ansiEnabled) {
    AnsiCast.typeCheckFailureMessage(child.dataType, dataType,
      Some(SQLConf.ANSI_ENABLED.key), Some("false"))
  } else {
    s"cannot cast ${child.dataType.catalogString} to ${dataType.catalogString}"
  }
}

/**
 * Cast the child expression to the target data type as per ANSI SQL standard.
 * A runtime exception will be thrown on casting failure such as converting an out-of-range value
 * to an integral type.
 *
 * When cast from/to timezone related types, we need timeZoneId, which will be resolved with
 * session local timezone by an analyzer [[ResolveTimeZone]].
 */
case class AnsiCast(child: Expression, dataType: DataType, timeZoneId: Option[String] = None)
  extends CastBase {

  override def withTimeZone(timeZoneId: String): TimeZoneAwareExpression =
    copy(timeZoneId = Option(timeZoneId))

  override protected val ansiEnabled: Boolean = true

  override def canCast(from: DataType, to: DataType): Boolean = AnsiCast.canCast(from, to)

  // For now, this expression is only used in table insertion.
  // If there are more scenarios for this expression, we should update the error message on type
  // check failure.
  override def typeCheckFailureMessage: String =
    AnsiCast.typeCheckFailureMessage(child.dataType,
      dataType,
      Some(SQLConf.STORE_ASSIGNMENT_POLICY.key),
      Some(SQLConf.StoreAssignmentPolicy.LEGACY.toString))

}

object AnsiCast {
  /**
   * As per section 6.13 "cast specification" in "Information technology — Database languages " +
   * "- SQL — Part 2: Foundation (SQL/Foundation)":
   * If the <cast operand> is a <value expression>, then the valid combinations of TD and SD
   * in a <cast specification> are given by the following table. “Y” indicates that the
   * combination is syntactically valid without restriction; “M” indicates that the combination
   * is valid subject to other Syntax Rules in this Sub- clause being satisfied; and “N” indicates
   * that the combination is not valid:
   * SD                   TD
   *     EN AN C D T TS YM DT BO UDT B RT CT RW
   * EN  Y  Y  Y N N  N  M  M  N   M N  M  N N
   * AN  Y  Y  Y N N  N  N  N  N   M N  M  N N
   * C   Y  Y  Y Y Y  Y  Y  Y  Y   M N  M  N N
   * D   N  N  Y Y N  Y  N  N  N   M N  M  N N
   * T   N  N  Y N Y  Y  N  N  N   M N  M  N N
   * TS  N  N  Y Y Y  Y  N  N  N   M N  M  N N
   * YM  M  N  Y N N  N  Y  N  N   M N  M  N N
   * DT  M  N  Y N N  N  N  Y  N   M N  M  N N
   * BO  N  N  Y N N  N  N  N  Y   M N  M  N N
   * UDT M  M  M M M  M  M  M  M   M M  M  M N
   * B   N  N  N N N  N  N  N  N   M Y  M  N N
   * RT  M  M  M M M  M  M  M  M   M M  M  N N
   * CT  N  N  N N N  N  N  N  N   M N  N  M N
   * RW  N  N  N N N  N  N  N  N   N N  N  N M
   *
   * Where:
   *   EN  = Exact Numeric
   *   AN  = Approximate Numeric
   *   C   = Character (Fixed- or Variable-Length, or Character Large Object)
   *   D   = Date
   *   T   = Time
   *   TS  = Timestamp
   *   YM  = Year-Month Interval
   *   DT  = Day-Time Interval
   *   BO  = Boolean
   *   UDT  = User-Defined Type
   *   B   = Binary (Fixed- or Variable-Length or Binary Large Object)
   *   RT  = Reference type
   *   CT  = Collection type
   *   RW  = Row type
   *
   * Spark's ANSI mode follows the syntax rules, except it specially allow the following
   * straightforward type conversions which are disallowed as per the SQL standard:
   *   - Numeric <=> Boolean
   *   - String <=> Binary
   */
  def canCast(from: DataType, to: DataType): Boolean = (from, to) match {
    case (fromType, toType) if fromType == toType => true

    case (NullType, _) => true

    case (_, StringType) => true

    case (StringType, _: BinaryType) => true

    case (StringType, BooleanType) => true
    case (_: NumericType, BooleanType) => true

    case (StringType, TimestampType) => true
    case (DateType, TimestampType) => true

    case (StringType, _: CalendarIntervalType) => true

    case (StringType, DateType) => true
    case (TimestampType, DateType) => true

    case (_: NumericType, _: NumericType) => true
    case (StringType, _: NumericType) => true
    case (BooleanType, _: NumericType) => true

    case (ArrayType(fromType, fn), ArrayType(toType, tn)) =>
      canCast(fromType, toType) &&
        resolvableNullability(fn || forceNullable(fromType, toType), tn)

    case (MapType(fromKey, fromValue, fn), MapType(toKey, toValue, tn)) =>
      canCast(fromKey, toKey) &&
        (!forceNullable(fromKey, toKey)) &&
        canCast(fromValue, toValue) &&
        resolvableNullability(fn || forceNullable(fromValue, toValue), tn)

    case (StructType(fromFields), StructType(toFields)) =>
      fromFields.length == toFields.length &&
        fromFields.zip(toFields).forall {
          case (fromField, toField) =>
            canCast(fromField.dataType, toField.dataType) &&
              resolvableNullability(
                fromField.nullable || forceNullable(fromField.dataType, toField.dataType),
                toField.nullable)
        }

    case (udt1: UserDefinedType[_], udt2: UserDefinedType[_]) if udt2.acceptsType(udt1) => true

    case _ => false
  }

  // Show suggestion on how to complete the disallowed explicit casting with built-in type
  // conversion functions.
  private def suggestionOnConversionFunctions (
      from: DataType,
      to: DataType,
      functionNames: String): String = {
    // scalastyle:off line.size.limit
    s"""cannot cast ${from.catalogString} to ${to.catalogString}.
       |To convert values from ${from.catalogString} to ${to.catalogString}, you can use $functionNames instead.
       |""".stripMargin
    // scalastyle:on line.size.limit
  }

  def typeCheckFailureMessage(
      from: DataType,
      to: DataType,
      fallbackConfKey: Option[String],
      fallbackConfValue: Option[String]): String =
    (from, to) match {
      case (_: NumericType, TimestampType) =>
        suggestionOnConversionFunctions(from, to,
          "functions TIMESTAMP_SECONDS/TIMESTAMP_MILLIS/TIMESTAMP_MICROS")

      case (TimestampType, _: NumericType) =>
        suggestionOnConversionFunctions(from, to, "functions UNIX_SECONDS/UNIX_MILLIS/UNIX_MICROS")

      case (_: NumericType, DateType) =>
        suggestionOnConversionFunctions(from, to, "function DATE_FROM_UNIX_DATE")

      case (DateType, _: NumericType) =>
        suggestionOnConversionFunctions(from, to, "function UNIX_DATE")

      // scalastyle:off line.size.limit
<<<<<<< HEAD
      case (_: ArrayType, StringType) =>
        s"""
           | cannot cast ${from.catalogString} to ${to.catalogString} with ANSI mode on.
           | If you have to cast ${from.catalogString} to ${to.catalogString}, you can use the function ARRAY_JOIN or set $fallbackConfKey as $fallbackConfValue.
           |""".stripMargin

      case _ if fallbackConfKey.isDefined && fallbackConfValue.isDefined && Cast.canCast(from, to) =>
=======
      case _ if Cast.canCast(from, to) =>
>>>>>>> 162f0560
        s"""
           | cannot cast ${from.catalogString} to ${to.catalogString} with ANSI mode on.
           | If you have to cast ${from.catalogString} to ${to.catalogString}, you can set ${fallbackConfKey.get} as ${fallbackConfValue.get}.
           |""".stripMargin
      // scalastyle:on line.size.limit

      case _ => s"cannot cast ${from.catalogString} to ${to.catalogString}"
    }
}

/**
 * Cast the child expression to the target data type, but will throw error if the cast might
 * truncate, e.g. long -> int, timestamp -> data.
 *
 * Note: `target` is `AbstractDataType`, so that we can put `object DecimalType`, which means
 * we accept `DecimalType` with any valid precision/scale.
 */
case class UpCast(child: Expression, target: AbstractDataType, walkedTypePath: Seq[String] = Nil)
  extends UnaryExpression with Unevaluable {
  override lazy val resolved = false

  def dataType: DataType = target match {
    case DecimalType => DecimalType.SYSTEM_DEFAULT
    case _ => target.asInstanceOf[DataType]
  }
}<|MERGE_RESOLUTION|>--- conflicted
+++ resolved
@@ -1960,17 +1960,7 @@
         suggestionOnConversionFunctions(from, to, "function UNIX_DATE")
 
       // scalastyle:off line.size.limit
-<<<<<<< HEAD
-      case (_: ArrayType, StringType) =>
-        s"""
-           | cannot cast ${from.catalogString} to ${to.catalogString} with ANSI mode on.
-           | If you have to cast ${from.catalogString} to ${to.catalogString}, you can use the function ARRAY_JOIN or set $fallbackConfKey as $fallbackConfValue.
-           |""".stripMargin
-
       case _ if fallbackConfKey.isDefined && fallbackConfValue.isDefined && Cast.canCast(from, to) =>
-=======
-      case _ if Cast.canCast(from, to) =>
->>>>>>> 162f0560
         s"""
            | cannot cast ${from.catalogString} to ${to.catalogString} with ANSI mode on.
            | If you have to cast ${from.catalogString} to ${to.catalogString}, you can set ${fallbackConfKey.get} as ${fallbackConfValue.get}.
