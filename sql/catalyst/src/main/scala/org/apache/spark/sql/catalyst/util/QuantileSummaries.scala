/*
 * Licensed to the Apache Software Foundation (ASF) under one or more
 * contributor license agreements.  See the NOTICE file distributed with
 * this work for additional information regarding copyright ownership.
 * The ASF licenses this file to You under the Apache License, Version 2.0
 * (the "License"); you may not use this file except in compliance with
 * the License.  You may obtain a copy of the License at
 *
 *    http://www.apache.org/licenses/LICENSE-2.0
 *
 * Unless required by applicable law or agreed to in writing, software
 * distributed under the License is distributed on an "AS IS" BASIS,
 * WITHOUT WARRANTIES OR CONDITIONS OF ANY KIND, either express or implied.
 * See the License for the specific language governing permissions and
 * limitations under the License.
 */

package org.apache.spark.sql.catalyst.util

import scala.collection.mutable.{ArrayBuffer, ListBuffer}

import org.apache.spark.sql.catalyst.util.QuantileSummaries.Stats

/**
 * Helper class to compute approximate quantile summary.
 * This implementation is based on the algorithm proposed in the paper:
 * "Space-efficient Online Computation of Quantile Summaries" by Greenwald, Michael
 * and Khanna, Sanjeev. (http://dx.doi.org/10.1145/375663.375670)
 *
 * In order to optimize for speed, it maintains an internal buffer of the last seen samples,
 * and only inserts them after crossing a certain size threshold. This guarantees a near-constant
 * runtime complexity compared to the original algorithm.
 *
 * @param compressThreshold the compression threshold.
 *   After the internal buffer of statistics crosses this size, it attempts to compress the
 *   statistics together.
 * @param relativeError the target relative error.
 *   It is uniform across the complete range of values.
 * @param sampled a buffer of quantile statistics.
 *   See the G-K article for more details.
 * @param count the count of all the elements *inserted in the sampled buffer*
 *              (excluding the head buffer)
 */
class QuantileSummaries(
    val compressThreshold: Int,
    val relativeError: Double,
    val sampled: Array[Stats] = Array.empty,
    val count: Long = 0L) extends Serializable {

  // a buffer of latest samples seen so far
  private val headSampled: ArrayBuffer[Double] = ArrayBuffer.empty

  import QuantileSummaries._

  /**
   * Returns a summary with the given observation inserted into the summary.
   * This method may either modify in place the current summary (and return the same summary,
   * modified in place), or it may create a new summary from scratch it necessary.
   * @param x the new observation to insert into the summary
   */
  def insert(x: Double): QuantileSummaries = {
<<<<<<< HEAD
    headSampled.append(x)
    val withInsertion = if (headSampled.size >= defaultHeadSize) {
      this.withHeadBufferInserted
=======
    headSampled += x
    if (headSampled.size >= defaultHeadSize) {
      val result = this.withHeadBufferInserted
      if (result.sampled.length >= compressThreshold) {
        result.compress()
      } else {
        result
      }
>>>>>>> 75cb0887
    } else {
      this
    }
    if (withInsertion.sampled.length >= compressThreshold) {
      withInsertion.compress()
    } else {
      withInsertion
    }
  }

  /**
   * Inserts an array of (unsorted samples) in a batch, sorting the array first to traverse
   * the summary statistics in a single batch.
   *
   * This method does not modify the current object and returns if necessary a new copy.
   *
   * @return a new quantile summary object.
   */
  private def withHeadBufferInserted: QuantileSummaries = {
    if (headSampled.isEmpty) {
      return this
    }
    var currentCount = count
    val sorted = headSampled.toArray.sorted
    val newSamples: ArrayBuffer[Stats] = new ArrayBuffer[Stats]()
    // The index of the next element to insert
    var sampleIdx = 0
    // The index of the sample currently being inserted.
    var opsIdx: Int = 0
    while(opsIdx < sorted.length) {
      val currentSample = sorted(opsIdx)
      // Add all the samples before the next observation.
      while(sampleIdx < sampled.size && sampled(sampleIdx).value <= currentSample) {
        newSamples += sampled(sampleIdx)
        sampleIdx += 1
      }

      // If it is the first one to insert, of if it is the last one
      currentCount += 1
      val delta =
        if (newSamples.isEmpty || (sampleIdx == sampled.size && opsIdx == sorted.length - 1)) {
          0
        } else {
          math.floor(2 * relativeError * currentCount).toInt
        }

      val tuple = Stats(currentSample, 1, delta)
      newSamples += tuple
      opsIdx += 1
    }

    // Add all the remaining existing samples
    while(sampleIdx < sampled.size) {
      newSamples += sampled(sampleIdx)
      sampleIdx += 1
    }
    new QuantileSummaries(compressThreshold, relativeError, newSamples.toArray, currentCount)
  }

  /**
   * Returns a new summary that compresses the summary statistics and the head buffer.
   *
   * This implements the COMPRESS function of the GK algorithm. It does not modify the object.
   *
   * @return a new summary object with compressed statistics
   */
  def compress(): QuantileSummaries = {
    // Inserts all the elements first
    val inserted = this.withHeadBufferInserted
    assert(inserted.headSampled.isEmpty)
    assert(inserted.count == count + headSampled.size)
    val compressed =
      compressImmut(inserted.sampled, mergeThreshold = 2 * relativeError * inserted.count)
    new QuantileSummaries(compressThreshold, relativeError, compressed, inserted.count)
  }

  private def shallowCopy: QuantileSummaries = {
    new QuantileSummaries(compressThreshold, relativeError, sampled, count)
  }

  /**
   * Merges two (compressed) summaries together.
   *
   * Returns a new summary.
   */
  def merge(other: QuantileSummaries): QuantileSummaries = {
    require(headSampled.isEmpty, "Current buffer needs to be compressed before merge")
    require(other.headSampled.isEmpty, "Other buffer needs to be compressed before merge")
    if (other.count == 0) {
      this.shallowCopy
    } else if (count == 0) {
      other.shallowCopy
    } else {
      // Merge the two buffers.
      // The GK algorithm is a bit unclear about it, but it seems there is no need to adjust the
      // statistics during the merging: the invariants are still respected after the merge.
      // TODO: could replace full sort by ordered merge, the two lists are known to be sorted
      // already.
      val res = (sampled ++ other.sampled).sortBy(_.value)
      val comp = compressImmut(res, mergeThreshold = 2 * relativeError * count)
      new QuantileSummaries(
        other.compressThreshold, other.relativeError, comp, other.count + count)
    }
  }

  /**
   * Runs a query for a given quantile.
   * The result follows the approximation guarantees detailed above.
   * The query can only be run on a compressed summary: you need to call compress() before using
   * it.
   *
   * @param quantile the target quantile
   * @return
   */
  def query(quantile: Double): Double = {
    require(quantile >= 0 && quantile <= 1.0, "quantile should be in the range [0.0, 1.0]")
    require(headSampled.isEmpty,
      "Cannot operate on an uncompressed summary, call compress() first")

    if (quantile <= relativeError) {
      return sampled.head.value
    }

    if (quantile >= 1 - relativeError) {
      return sampled.last.value
    }

    // Target rank
    val rank = math.ceil(quantile * count).toInt
    val targetError = math.ceil(relativeError * count)
    // Minimum rank at current sample
    var minRank = 0
    var i = 1
    while (i < sampled.size - 1) {
      val curSample = sampled(i)
      minRank += curSample.g
      val maxRank = minRank + curSample.delta
      if (maxRank - targetError <= rank && rank <= minRank + targetError) {
        return curSample.value
      }
      i += 1
    }
    sampled.last.value
  }
}

object QuantileSummaries {
  // TODO(tjhunter) more tuning could be done one the constants here, but for now
  // the main cost of the algorithm is accessing the data in SQL.
  /**
   * The default value for the compression threshold.
   */
  val defaultCompressThreshold: Int = 10000

  /**
   * The size of the head buffer.
   */
  val defaultHeadSize: Int = 50000

  /**
   * The default value for the relative error (1%).
   * With this value, the best extreme percentiles that can be approximated are 1% and 99%.
   */
  val defaultRelativeError: Double = 0.01

  /**
   * Statistics from the Greenwald-Khanna paper.
   * @param value the sampled value
   * @param g the minimum rank jump from the previous value's minimum rank
   * @param delta the maximum span of the rank.
   */
  case class Stats(value: Double, g: Int, delta: Int)

  private def compressImmut(
      currentSamples: IndexedSeq[Stats],
      mergeThreshold: Double): Array[Stats] = {
    if (currentSamples.isEmpty) {
      return Array.empty[Stats]
    }
    val res = ListBuffer.empty[Stats]
    // Start for the last element, which is always part of the set.
    // The head contains the current new head, that may be merged with the current element.
    var head = currentSamples.last
    var i = currentSamples.size - 2
    // Do not compress the last element
    while (i >= 1) {
      // The current sample:
      val sample1 = currentSamples(i)
      // Do we need to compress?
      if (sample1.g + head.g + head.delta < mergeThreshold) {
        // Do not insert yet, just merge the current element into the head.
        head = head.copy(g = head.g + sample1.g)
      } else {
        // Prepend the current head, and keep the current sample as target for merging.
        res.prepend(head)
        head = sample1
      }
      i -= 1
    }
    res.prepend(head)
    // If necessary, add the minimum element:
    val currHead = currentSamples.head
    if (currHead.value < head.value) {
      res.prepend(currentSamples.head)
    }
    res.toArray
  }
}<|MERGE_RESOLUTION|>--- conflicted
+++ resolved
@@ -59,11 +59,6 @@
    * @param x the new observation to insert into the summary
    */
   def insert(x: Double): QuantileSummaries = {
-<<<<<<< HEAD
-    headSampled.append(x)
-    val withInsertion = if (headSampled.size >= defaultHeadSize) {
-      this.withHeadBufferInserted
-=======
     headSampled += x
     if (headSampled.size >= defaultHeadSize) {
       val result = this.withHeadBufferInserted
@@ -72,14 +67,8 @@
       } else {
         result
       }
->>>>>>> 75cb0887
     } else {
       this
-    }
-    if (withInsertion.sampled.length >= compressThreshold) {
-      withInsertion.compress()
-    } else {
-      withInsertion
     }
   }
 
