/*
 * Licensed to the Apache Software Foundation (ASF) under one or more
 * contributor license agreements.  See the NOTICE file distributed with
 * this work for additional information regarding copyright ownership.
 * The ASF licenses this file to You under the Apache License, Version 2.0
 * (the "License"); you may not use this file except in compliance with
 * the License.  You may obtain a copy of the License at
 *
 *    http://www.apache.org/licenses/LICENSE-2.0
 *
 * Unless required by applicable law or agreed to in writing, software
 * distributed under the License is distributed on an "AS IS" BASIS,
 * WITHOUT WARRANTIES OR CONDITIONS OF ANY KIND, either express or implied.
 * See the License for the specific language governing permissions and
 * limitations under the License.
 */

package org.apache.spark.sql.catalyst.expressions

import org.apache.spark.sql.types._
import org.apache.spark.util.collection.OpenHashSet

/** The data type for expressions returning an OpenHashSet as the result. */
private[sql] class OpenHashSetUDT(
    val elementType: DataType) extends UserDefinedType[OpenHashSet[Any]] {

  override def sqlType: DataType = ArrayType(elementType)

  /** Since we are using OpenHashSet internally, usually it will not be called. */
  override def serialize(obj: Any): Seq[Any] = {
    obj.asInstanceOf[OpenHashSet[Any]].iterator.toSeq
  }

  /** Since we are using OpenHashSet internally, usually it will not be called. */
  override def deserialize(datum: Any): OpenHashSet[Any] = {
    val iterator = datum.asInstanceOf[Seq[Any]].iterator
    val set = new OpenHashSet[Any]
    while(iterator.hasNext) {
      set.add(iterator.next())
    }

    set
  }

  override def userClass = classOf[OpenHashSet[Any]]

  private[spark] override def asNullable: OpenHashSetUDT = this
}

/**
 * Creates a new set of the specified type
 */
case class NewSet(elementType: DataType) extends LeafExpression {
  type EvaluatedType = Any

  override def nullable: Boolean = false

<<<<<<< HEAD
  def dataType = new OpenHashSetUDT(elementType)
=======
  // We are currently only using these Expressions internally for aggregation.  However, if we ever
  // expose these to users we'll want to create a proper type instead of hijacking ArrayType.
  override def dataType: DataType = ArrayType(elementType)
>>>>>>> 39fb5796

  override def eval(input: Row): Any = {
    new OpenHashSet[Any]()
  }

  override def toString: String = s"new Set($dataType)"
}

/**
 * Adds an item to a set.
 * For performance, this expression mutates its input during evaluation.
 */
case class AddItemToSet(item: Expression, set: Expression) extends Expression {
  type EvaluatedType = Any

  override def children: Seq[Expression] = item :: set :: Nil

  override def nullable: Boolean = set.nullable

<<<<<<< HEAD
  def dataType = set.dataType.asInstanceOf[OpenHashSetUDT]

  def eval(input: Row): Any = {
=======
  override def dataType: DataType = set.dataType

  override def eval(input: Row): Any = {
>>>>>>> 39fb5796
    val itemEval = item.eval(input)
    val setEval = set.eval(input).asInstanceOf[OpenHashSet[Any]]

    if (itemEval != null) {
      if (setEval != null) {
        setEval.add(itemEval)
        setEval
      } else {
        null
      }
    } else {
      setEval
    }
  }

  override def toString: String = s"$set += $item"
}

/**
 * Combines the elements of two sets.
 * For performance, this expression mutates its left input set during evaluation.
 */
case class CombineSets(left: Expression, right: Expression) extends BinaryExpression {
  type EvaluatedType = Any

  override def nullable: Boolean = left.nullable || right.nullable

<<<<<<< HEAD
  def dataType = left.dataType.asInstanceOf[OpenHashSetUDT]
=======
  override def dataType: DataType = left.dataType
>>>>>>> 39fb5796

  override def symbol: String = "++="

  override def eval(input: Row): Any = {
    val leftEval = left.eval(input).asInstanceOf[OpenHashSet[Any]]
    if(leftEval != null) {
      val rightEval = right.eval(input).asInstanceOf[OpenHashSet[Any]]
      if (rightEval != null) {
        val iterator = rightEval.iterator
        while(iterator.hasNext) {
          val rightValue = iterator.next()
          leftEval.add(rightValue)
        }
        leftEval
      } else {
        null
      }
    } else {
      null
    }
  }
}

/**
 * Returns the number of elements in the input set.
 */
case class CountSet(child: Expression) extends UnaryExpression {
  type EvaluatedType = Any

  override def nullable: Boolean = child.nullable

  override def dataType: DataType = LongType

  override def eval(input: Row): Any = {
    val childEval = child.eval(input).asInstanceOf[OpenHashSet[Any]]
    if (childEval != null) {
      childEval.size.toLong
    }
  }

  override def toString: String = s"$child.count()"
}<|MERGE_RESOLUTION|>--- conflicted
+++ resolved
@@ -55,13 +55,7 @@
 
   override def nullable: Boolean = false
 
-<<<<<<< HEAD
-  def dataType = new OpenHashSetUDT(elementType)
-=======
-  // We are currently only using these Expressions internally for aggregation.  However, if we ever
-  // expose these to users we'll want to create a proper type instead of hijacking ArrayType.
-  override def dataType: DataType = ArrayType(elementType)
->>>>>>> 39fb5796
+  override def dataType = new OpenHashSetUDT(elementType)
 
   override def eval(input: Row): Any = {
     new OpenHashSet[Any]()
@@ -81,15 +75,9 @@
 
   override def nullable: Boolean = set.nullable
 
-<<<<<<< HEAD
-  def dataType = set.dataType.asInstanceOf[OpenHashSetUDT]
-
-  def eval(input: Row): Any = {
-=======
-  override def dataType: DataType = set.dataType
+  override def dataType = set.dataType.asInstanceOf[OpenHashSetUDT]
 
   override def eval(input: Row): Any = {
->>>>>>> 39fb5796
     val itemEval = item.eval(input)
     val setEval = set.eval(input).asInstanceOf[OpenHashSet[Any]]
 
@@ -117,11 +105,7 @@
 
   override def nullable: Boolean = left.nullable || right.nullable
 
-<<<<<<< HEAD
-  def dataType = left.dataType.asInstanceOf[OpenHashSetUDT]
-=======
-  override def dataType: DataType = left.dataType
->>>>>>> 39fb5796
+  override def dataType = left.dataType.asInstanceOf[OpenHashSetUDT]
 
   override def symbol: String = "++="
 
