/*
 * Licensed to the Apache Software Foundation (ASF) under one or more
 * contributor license agreements.  See the NOTICE file distributed with
 * this work for additional information regarding copyright ownership.
 * The ASF licenses this file to You under the Apache License, Version 2.0
 * (the "License"); you may not use this file except in compliance with
 * the License.  You may obtain a copy of the License at
 *
 *    http://www.apache.org/licenses/LICENSE-2.0
 *
 * Unless required by applicable law or agreed to in writing, software
 * distributed under the License is distributed on an "AS IS" BASIS,
 * WITHOUT WARRANTIES OR CONDITIONS OF ANY KIND, either express or implied.
 * See the License for the specific language governing permissions and
 * limitations under the License.
 */
package org.apache.spark.sql.catalyst.xml

import java.io.{CharConversionException, FileNotFoundException, InputStream, InputStreamReader, IOException, StringReader}
import java.nio.charset.{Charset, MalformedInputException}
import java.text.NumberFormat
import java.util.Locale
import javax.xml.stream.{XMLEventReader, XMLStreamException}
import javax.xml.stream.events._
import javax.xml.transform.stream.StreamSource
import javax.xml.validation.Schema

import scala.collection.mutable.ArrayBuffer
import scala.jdk.CollectionConverters._
import scala.util.Try
import scala.util.control.NonFatal
import scala.xml.SAXException

import org.apache.commons.lang3.exception.ExceptionUtils

import org.apache.spark.SparkUpgradeException
import org.apache.spark.internal.Logging
import org.apache.spark.sql.catalyst.InternalRow
import org.apache.spark.sql.catalyst.expressions.ExprUtils
import org.apache.spark.sql.catalyst.util.{ArrayBasedMapData, BadRecordException, CaseInsensitiveMap, DateFormatter, DropMalformedMode, FailureSafeParser, GenericArrayData, MapData, ParseMode, PartialMapDataResultException, PartialResultException, PartialValueException, PermissiveMode, TimestampFormatter}
import org.apache.spark.sql.catalyst.util.LegacyDateFormats.FAST_DATE_FORMAT
import org.apache.spark.sql.catalyst.xml.StaxXmlParser.convertStream
import org.apache.spark.sql.errors.QueryExecutionErrors
import org.apache.spark.sql.internal.SQLConf
import org.apache.spark.sql.types._
import org.apache.spark.unsafe.types.UTF8String

class StaxXmlParser(
    schema: StructType,
    val options: XmlOptions) extends Logging {

  private lazy val timestampFormatter = TimestampFormatter(
    options.timestampFormatInRead,
    options.zoneId,
    options.locale,
    legacyFormat = FAST_DATE_FORMAT,
    isParsing = true)

  private lazy val timestampNTZFormatter = TimestampFormatter(
    options.timestampNTZFormatInRead,
    options.zoneId,
    legacyFormat = FAST_DATE_FORMAT,
    isParsing = true,
    forTimestampNTZ = true)

  private lazy val dateFormatter = DateFormatter(
    options.dateFormatInRead,
    options.locale,
    legacyFormat = FAST_DATE_FORMAT,
    isParsing = true)

  private val decimalParser = ExprUtils.getDecimalParser(options.locale)

  private val caseSensitive = SQLConf.get.caseSensitiveAnalysis

  /**
   * Parses a single XML string and turns it into either one resulting row or no row (if the
   * the record is malformed).
   */
  val parse: String => Option[InternalRow] = {
    // This is intentionally a val to create a function once and reuse.
    if (schema.isEmpty) {
      (_: String) => Some(InternalRow.empty)
    } else {
      val xsdSchema = Option(options.rowValidationXSDPath).map(ValidatorUtil.getSchema)
      (input: String) => doParseColumn(input, options.parseMode, xsdSchema)
    }
  }

  private def getFieldNameToIndex(schema: StructType): Map[String, Int] = {
    if (caseSensitive) {
      schema.map(_.name).zipWithIndex.toMap
    } else {
      CaseInsensitiveMap(schema.map(_.name).zipWithIndex.toMap)
    }
  }

  def parseStream(
      inputStream: InputStream,
      schema: StructType): Iterator[InternalRow] = {
    val xsdSchema = Option(options.rowValidationXSDPath).map(ValidatorUtil.getSchema)
    val safeParser = new FailureSafeParser[String](
      input => doParseColumn(input, options.parseMode, xsdSchema),
      options.parseMode,
      schema,
      options.columnNameOfCorruptRecord)

    val xmlTokenizer = new XmlTokenizer(inputStream, options)
    convertStream(xmlTokenizer) { tokens =>
      safeParser.parse(tokens)
    }.flatten
  }

  def parseColumn(xml: String, schema: StructType): InternalRow = {
    // The user=specified schema from from_xml, etc will typically not include a
    // "corrupted record" column. In PERMISSIVE mode, which puts bad records in
    // such a column, this would cause an error. In this mode, if such a column
    // is not manually specified, then fall back to DROPMALFORMED, which will return
    // null column values where parsing fails.
    val parseMode =
    if (options.parseMode == PermissiveMode &&
      !schema.fields.exists(_.name == options.columnNameOfCorruptRecord)) {
      DropMalformedMode
    } else {
      options.parseMode
    }
    val xsdSchema = Option(options.rowValidationXSDPath).map(ValidatorUtil.getSchema)
    doParseColumn(xml, parseMode, xsdSchema).orNull
  }

  def doParseColumn(xml: String,
      parseMode: ParseMode,
      xsdSchema: Option[Schema]): Option[InternalRow] = {
    val xmlRecord = UTF8String.fromString(xml)
    try {
      xsdSchema.foreach { schema =>
        schema.newValidator().validate(new StreamSource(new StringReader(xml)))
      }
      val parser = StaxXmlParserUtils.filteredReader(xml)
      val rootAttributes = StaxXmlParserUtils.gatherRootAttributes(parser)
      val result = Some(convertObject(parser, schema, rootAttributes))
      parser.close()
      result
    } catch {
      case e: SparkUpgradeException => throw e
      case e@(_: RuntimeException | _: XMLStreamException | _: MalformedInputException
              | _: SAXException) =>
        // XML parser currently doesn't support partial results for corrupted records.
        // For such records, all fields other than the field configured by
        // `columnNameOfCorruptRecord` are set to `null`.
        throw BadRecordException(() => xmlRecord, () => Array.empty, e)
      case e: CharConversionException if options.charset.isEmpty =>
        val msg =
          """XML parser cannot handle a character in its input.
            |Specifying encoding as an input option explicitly might help to resolve the issue.
            |""".stripMargin + e.getMessage
        val wrappedCharException = new CharConversionException(msg)
        wrappedCharException.initCause(e)
        throw BadRecordException(() => xmlRecord, () => Array.empty,
          wrappedCharException)
      case PartialResultException(row, cause) =>
        throw BadRecordException(
          record = () => xmlRecord,
          partialResults = () => Array(row),
          cause)
      case PartialMapDataResultException(mapData, cause) =>
        throw BadRecordException(
          record = () => xmlRecord,
          partialResults = () => Array(InternalRow(mapData)),
          cause)
    }
  }

  /**
   * Parse the current token (and related children) according to a desired schema
   */
  private[xml] def convertField(
      parser: XMLEventReader,
      dataType: DataType,
      startElementName: String,
      attributes: Array[Attribute] = Array.empty): Any = {

    def convertComplicatedType(
        dt: DataType,
        startElementName: String,
        attributes: Array[Attribute]): Any = dt match {
      case st: StructType => convertObject(parser, st)
      case MapType(StringType, vt, _) => convertMap(parser, vt, attributes)
      case ArrayType(st, _) => convertField(parser, st, startElementName)
      case _: StringType =>
        convertTo(
          StaxXmlParserUtils.currentStructureAsString(
            parser, startElementName, options),
          StringType)
    }

    (parser.peek, dataType) match {
      case (_: StartElement, dt: DataType) =>
        convertComplicatedType(dt, startElementName, attributes)
      case (_: EndElement, _: StringType) =>
        StaxXmlParserUtils.skipNextEndElement(parser, startElementName, options)
        // Empty. It's null if "" is the null value
        if (options.nullValue == "") {
          null
        } else {
          UTF8String.fromString("")
        }
      case (_: EndElement, _: DataType) =>
        StaxXmlParserUtils.skipNextEndElement(parser, startElementName, options)
        null
      case (c: Characters, ArrayType(st, _)) =>
        // For `ArrayType`, it needs to return the type of element. The values are merged later.
        parser.next
        val value = convertTo(c.getData, st)
        StaxXmlParserUtils.skipNextEndElement(parser, startElementName, options)
        value
      case (_: Characters, st: StructType) =>
        convertObject(parser, st)
      case (_: Characters, _: StringType) =>
        convertTo(
          StaxXmlParserUtils.currentStructureAsString(
            parser, startElementName, options),
          StringType)
      case (c: Characters, _: DataType) if c.isWhiteSpace =>
        // When `Characters` is found, we need to look further to decide
        // if this is really data or space between other elements.
        parser.next
        convertField(parser, dataType, startElementName, attributes)
      case (c: Characters, dt: DataType) =>
        val value = convertTo(c.getData, dt)
        parser.next
        StaxXmlParserUtils.skipNextEndElement(parser, startElementName, options)
        value
      case (e: XMLEvent, dt: DataType) =>
        throw new IllegalArgumentException(
          s"Failed to parse a value for data type $dt with event ${e.toString}")
    }
  }

  /**
   * Parse an object as map.
   */
  private def convertMap(
      parser: XMLEventReader,
      valueType: DataType,
      attributes: Array[Attribute]): MapData = {
    val kvPairs = ArrayBuffer.empty[(UTF8String, Any)]
    var badRecordException: Option[Throwable] = None
    attributes.foreach { attr =>
      kvPairs += (UTF8String.fromString(options.attributePrefix + attr.getName.getLocalPart)
        -> convertTo(attr.getValue, valueType))
    }
    var shouldStop = false
    while (!shouldStop) {
      parser.nextEvent match {
        case e: StartElement =>
<<<<<<< HEAD
          val key = UTF8String.fromString(
            StaxXmlParserUtils.getName(e.asStartElement.getName, options))
          try {
            kvPairs += key -> convertField(parser, valueType)
          } catch {
            case partialValueException: PartialValueException =>
              badRecordException = badRecordException.orElse(Some(partialValueException.cause))
              StaxXmlParserUtils.skipChildren(parser)
              kvPairs += key -> partialValueException.partialResult
            case NonFatal(e) =>
              badRecordException = badRecordException.orElse(Some(e))
              StaxXmlParserUtils.skipChildren(parser)
          }
=======
          val key = StaxXmlParserUtils.getName(e.asStartElement.getName, options)
          kvPairs +=
          (UTF8String.fromString(key) -> convertField(parser, valueType, key))
>>>>>>> 617014cc
        case c: Characters if !c.isWhiteSpace =>
          // Create a value tag field for it
          val key = UTF8String.fromString(options.valueTag)
          // TODO: We don't support an array value tags in map yet.
<<<<<<< HEAD
          try {
            kvPairs += (key -> convertTo(c.getData, valueType))
          } catch {
            case NonFatal(e) =>
              badRecordException = badRecordException.orElse(Some(e))
              StaxXmlParserUtils.skipChildren(parser)
          }
        case _: EndElement =>
          shouldStop = StaxXmlParserUtils.checkEndElement(parser)
=======
          (UTF8String.fromString(options.valueTag) -> convertTo(c.getData, valueType))
        case _: EndElement | _: EndDocument =>
          shouldStop = true
>>>>>>> 617014cc
        case _ => // do nothing
      }
    }
    val mapData = ArrayBasedMapData(kvPairs.toMap)
    if (badRecordException.isEmpty) {
      mapData
    } else {
      throw PartialMapDataResultException(mapData, badRecordException.get)
    }
  }

  /**
   * Convert XML attributes to a map with the given schema types.
   */
  private def convertAttributes(
      attributes: Array[Attribute],
      schema: StructType): Map[String, Any] = {
    val convertedValuesMap = collection.mutable.Map.empty[String, Any]
    val valuesMap = StaxXmlParserUtils.convertAttributesToValuesMap(attributes, options)
    valuesMap.foreach { case (f, v) =>
      val nameToIndex = getFieldNameToIndex(schema)
      nameToIndex.get(f).foreach { i =>
        convertedValuesMap(f) = convertTo(v, schema(i).dataType)
      }
    }
    convertedValuesMap.toMap
  }

  /**
   * [[convertObject()]] calls this in order to convert the nested object to a row.
   * [[convertObject()]] contains some logic to find out which events are the start
   * and end of a nested row and this function converts the events to a row.
   */
  private def convertObjectWithAttributes(
      parser: XMLEventReader,
      schema: StructType,
      startElementName: String,
      attributes: Array[Attribute] = Array.empty): InternalRow = {
    // TODO: This method might have to be removed. Some logics duplicate `convertObject()`
    val row = new Array[Any](schema.length)

    // Read attributes first.
    val attributesMap = convertAttributes(attributes, schema)

    // Then, we read elements here.
    val fieldsMap = convertField(parser, schema, startElementName) match {
      case internalRow: InternalRow =>
        Map(schema.map(_.name).zip(internalRow.toSeq(schema)): _*)
      case v if schema.fieldNames.contains(options.valueTag) =>
        // If this is the element having no children, then it wraps attributes
        // with a row So, we first need to find the field name that has the real
        // value and then push the value.
        val valuesMap = schema.fieldNames.map((_, null)).toMap
        valuesMap + (options.valueTag -> v)
      case _ => Map.empty
    }

    // Here we merge both to a row.
    val valuesMap = fieldsMap ++ attributesMap
    valuesMap.foreach { case (f, v) =>
      val nameToIndex = getFieldNameToIndex(schema)
      nameToIndex.get(f).foreach { row(_) = v }
    }

    if (valuesMap.isEmpty) {
      // Return an empty row with all nested elements by the schema set to null.
      InternalRow.fromSeq(Seq.fill(schema.fieldNames.length)(null))
    } else {
      InternalRow.fromSeq(row.toIndexedSeq)
    }
  }

  /**
   * Parse an object from the event stream into a new InternalRow representing the schema.
   * Fields in the xml that are not defined in the requested schema will be dropped.
   */
  private def convertObject(
      parser: XMLEventReader,
      schema: StructType,
      rootAttributes: Array[Attribute] = Array.empty): InternalRow = {
    val row = new Array[Any](schema.length)
    val nameToIndex = getFieldNameToIndex(schema)
    // If there are attributes, then we process them first.
    convertAttributes(rootAttributes, schema).toSeq.foreach {
      case (f, v) =>
        nameToIndex.get(f).foreach { row(_) = v }
    }

    val wildcardColName = options.wildcardColName
    val hasWildcard = schema.exists(_.name == wildcardColName)

    var badRecordException: Option[Throwable] = None

    var shouldStop = false
    while (!shouldStop) {
      parser.nextEvent match {
        case e: StartElement => try {
          val attributes = e.getAttributes.asScala.toArray
          val field = StaxXmlParserUtils.getName(e.asStartElement.getName, options)

<<<<<<< HEAD
            nameToIndex.get(field) match {
              case Some(index) =>
                try {
                  schema(index).dataType match {
                    case st: StructType =>
                      row(index) = convertObjectWithAttributes(parser, st, attributes)

                    case ArrayType(dt: DataType, _) =>
                      val values = Option(row(index))
                        .map(_.asInstanceOf[ArrayBuffer[Any]])
                        .getOrElse(ArrayBuffer.empty[Any])
                      val newValue = dt match {
                        case st: StructType =>
                          convertObjectWithAttributes(parser, st, attributes)
                        case dt: DataType =>
                          convertField(parser, dt)
                      }
                      row(index) = values :+ newValue

                    case dt: DataType =>
                      row(index) = convertField(parser, dt, attributes)
                  }
                } catch {
                  case partialResultException: PartialValueException =>
                    badRecordException =
                      badRecordException.orElse(Some(partialResultException.cause))
                    row.update(index, partialResultException.partialResult)
                }
=======
          nameToIndex.get(field) match {
            case Some(index) => schema(index).dataType match {
              case st: StructType =>
                row(index) = convertObjectWithAttributes(parser, st, field, attributes)

              case ArrayType(dt: DataType, _) =>
                val values = Option(row(index))
                  .map(_.asInstanceOf[ArrayBuffer[Any]])
                  .getOrElse(ArrayBuffer.empty[Any])
                val newValue = dt match {
                  case st: StructType =>
                    convertObjectWithAttributes(parser, st, field, attributes)
                  case dt: DataType =>
                    convertField(parser, dt, field)
                }
                row(index) = values :+ newValue

              case dt: DataType =>
                row(index) = convertField(parser, dt, field, attributes)
            }
>>>>>>> 617014cc

            case None =>
              if (hasWildcard) {
                // Special case: there's an 'any' wildcard element that matches anything else
                // as a string (or array of strings, to parse multiple ones)
<<<<<<< HEAD
                // As the wildcard column field is of string type,
                // It won't throw partialValueException
                val newValue = convertField(parser, StringType)
=======
                val newValue = convertField(parser, StringType, field)
>>>>>>> 617014cc
                val anyIndex = schema.fieldIndex(wildcardColName)
                schema(wildcardColName).dataType match {
                  case StringType =>
                    row(anyIndex) = newValue
                  case ArrayType(StringType, _) =>
                    val values = Option(row(anyIndex))
                      .map(_.asInstanceOf[ArrayBuffer[String]])
                      .getOrElse(ArrayBuffer.empty[String])
                    row(anyIndex) = values :+ newValue
                }
              } else {
                StaxXmlParserUtils.skipChildren(parser)
                StaxXmlParserUtils.skipNextEndElement(parser, field, options)
              }
          }
        } catch {
          case e: SparkUpgradeException => throw e
          case NonFatal(e) =>
            // TODO: we don't support partial results now
            badRecordException = badRecordException.orElse(Some(e))
            StaxXmlParserUtils.skipChildren(parser)
        }

        case c: Characters if !c.isWhiteSpace =>
          addOrUpdate(row, schema, options.valueTag, c.getData)

        case _: EndElement | _: EndDocument =>
          shouldStop = true

        case _ => // do nothing
      }
    }

    // TODO: find a more efficient way to convert ArrayBuffer to GenericArrayData
    val newRow = new Array[Any](schema.length)
    var i = 0
    while (i < schema.length) {
      if (row(i).isInstanceOf[ArrayBuffer[_]]) {
        newRow(i) = new GenericArrayData(row(i).asInstanceOf[ArrayBuffer[Any]])
      } else {
        newRow(i) = row(i)
      }
      i += 1;
    }

    if (badRecordException.isEmpty) {
      InternalRow.fromSeq(newRow.toIndexedSeq)
    } else {
      throw PartialResultException(InternalRow.fromSeq(newRow.toIndexedSeq),
        badRecordException.get)
    }
  }

  /**
   * Casts given string datum to specified type.
   *
   * For string types, this is simply the datum.
   * For other nullable types, returns null if it is null or equals to the value specified
   * in `nullValue` option.
   *
   * @param datum    string value
   * @param castType SparkSQL type
   */
  private def castTo(
      datum: String,
      castType: DataType): Any = {
    if (datum == options.nullValue || datum == null) {
      null
    } else {
      castType match {
        case _: ByteType => datum.toByte
        case _: ShortType => datum.toShort
        case _: IntegerType => datum.toInt
        case _: LongType => datum.toLong
        case _: FloatType => Try(datum.toFloat)
          .getOrElse(NumberFormat.getInstance(Locale.getDefault).parse(datum).floatValue())
        case _: DoubleType => Try(datum.toDouble)
          .getOrElse(NumberFormat.getInstance(Locale.getDefault).parse(datum).doubleValue())
        case _: BooleanType => parseXmlBoolean(datum)
        case dt: DecimalType =>
          Decimal(decimalParser(datum), dt.precision, dt.scale)
        case _: TimestampType => parseXmlTimestamp(datum, options)
        case _: TimestampNTZType => timestampNTZFormatter.parseWithoutTimeZone(datum, false)
        case _: DateType => parseXmlDate(datum, options)
        case _: StringType => UTF8String.fromString(datum)
        case _ => throw new IllegalArgumentException(s"Unsupported type: ${castType.typeName}")
      }
    }
  }

  private def parseXmlBoolean(s: String): Boolean = {
    s.toLowerCase(Locale.ROOT) match {
      case "true" | "1" => true
      case "false" | "0" => false
      case _ => throw new IllegalArgumentException(s"For input string: $s")
    }
  }

  private def parseXmlDate(value: String, options: XmlOptions): Int = {
    dateFormatter.parse(value)
  }

  private def parseXmlTimestamp(value: String, options: XmlOptions): Long = {
    timestampFormatter.parse(value)
  }

  // TODO: This function unnecessarily does type dispatch. Should merge it with `castTo`.
  private def convertTo(
      datum: String,
      dataType: DataType): Any = {
    val value = if (datum != null && options.ignoreSurroundingSpaces) {
      datum.trim()
    } else {
      datum
    }
    if (value == options.nullValue || value == null) {
      null
    } else {
      dataType match {
        case NullType => castTo(value, StringType)
        case LongType => signSafeToLong(value)
        case DoubleType => signSafeToDouble(value)
        case BooleanType => castTo(value, BooleanType)
        case StringType => castTo(value, StringType)
        case DateType => castTo(value, DateType)
        case TimestampType => castTo(value, TimestampType)
        case TimestampNTZType => castTo(value, TimestampNTZType)
        case FloatType => signSafeToFloat(value)
        case ByteType => castTo(value, ByteType)
        case ShortType => castTo(value, ShortType)
        case IntegerType => signSafeToInt(value)
        case dt: DecimalType => castTo(value, dt)
        case _ => throw new IllegalArgumentException(
          s"Failed to parse a value for data type $dataType.")
      }
    }
  }


  private def signSafeToLong(value: String): Long = {
    if (value.startsWith("+")) {
      val data = value.substring(1)
      castTo(data, LongType).asInstanceOf[Long]
    } else if (value.startsWith("-")) {
      val data = value.substring(1)
      -castTo(data, LongType).asInstanceOf[Long]
    } else {
      val data = value
      castTo(data, LongType).asInstanceOf[Long]
    }
  }

  private def signSafeToDouble(value: String): Double = {
    if (value.startsWith("+")) {
      val data = value.substring(1)
      castTo(data, DoubleType).asInstanceOf[Double]
    } else if (value.startsWith("-")) {
      val data = value.substring(1)
      -castTo(data, DoubleType).asInstanceOf[Double]
    } else {
      val data = value
      castTo(data, DoubleType).asInstanceOf[Double]
    }
  }

  private def signSafeToInt(value: String): Int = {
    if (value.startsWith("+")) {
      val data = value.substring(1)
      castTo(data, IntegerType).asInstanceOf[Int]
    } else if (value.startsWith("-")) {
      val data = value.substring(1)
      -castTo(data, IntegerType).asInstanceOf[Int]
    } else {
      val data = value
      castTo(data, IntegerType).asInstanceOf[Int]
    }
  }

  private def signSafeToFloat(value: String): Float = {
    if (value.startsWith("+")) {
      val data = value.substring(1)
      castTo(data, FloatType).asInstanceOf[Float]
    } else if (value.startsWith("-")) {
      val data = value.substring(1)
      -castTo(data, FloatType).asInstanceOf[Float]
    } else {
      val data = value
      castTo(data, FloatType).asInstanceOf[Float]
    }
  }

  private def addOrUpdate(
      row: Array[Any],
      schema: StructType,
      name: String,
      data: String,
      addToTail: Boolean = true): InternalRow = {
    schema.getFieldIndex(name) match {
      case Some(index) =>
        schema(index).dataType match {
          case ArrayType(elementType, _) =>
            val value = convertTo(data, elementType)
            val values = Option(row(index))
              .map(_.asInstanceOf[ArrayBuffer[Any]])
              .getOrElse(ArrayBuffer.empty[Any])
            row(index) = if (addToTail) {
                values :+ value
              } else {
                value +: values
              }
          case dataType =>
            row(index) = convertTo(data, dataType)
        }
      case None => // do nothing
    }
    InternalRow.fromSeq(row.toIndexedSeq)
  }
}

/**
 * XMLRecordReader class to read through a given xml document to output xml blocks as records
 * as specified by the start tag and end tag.
 *
 * This implementation is ultimately loosely based on LineRecordReader in Hadoop.
 */
class XmlTokenizer(
  inputStream: InputStream,
  options: XmlOptions) extends Logging {
  private var reader = new InputStreamReader(inputStream, Charset.forName(options.charset))
  private var currentStartTag: String = _
  private var buffer = new StringBuilder()
  private val startTag = s"<${options.rowTag}>"
  private val endTag = s"</${options.rowTag}>"

    /**
   * Finds the start of the next record.
   * It treats data from `startTag` and `endTag` as a record.
   *
   * @param key the current key that will be written
   * @param value  the object that will be written
   * @return whether it reads successfully
   */
    def next(): Option[String] = {
      var nextString: Option[String] = None
      try {
        if (readUntilStartElement()) {
          buffer.append(currentStartTag)
          // Don't check whether the end element was found. Even if not, return everything
          // that was read, which will invariably cause a parse error later
          readUntilEndElement(currentStartTag.endsWith(">"))
          nextString = Some(buffer.toString())
          buffer = new StringBuilder()
        }
      } catch {
        case e: FileNotFoundException if options.ignoreMissingFiles =>
          logWarning(
            "Skipping the rest of" +
              " the content in the missing file during schema inference",
            e)
        case NonFatal(e) =>
          ExceptionUtils.getRootCause(e) match {
            case _: RuntimeException | _: IOException if options.ignoreCorruptFiles =>
              logWarning(
                "Skipping the rest of" +
                  " the content in the corrupted file during schema inference",
                e)
            case e: Throwable =>
              reader.close()
              reader = null
              throw e
          }
      } finally {
        if (nextString.isEmpty && reader != null) {
          reader.close()
          reader = null
        }
      }
      nextString
    }

  private def readUntilStartElement(): Boolean = {
    currentStartTag = startTag
    var i = 0
    while (true) {
      val cOrEOF = reader.read()
      if (cOrEOF == -1) { // || (i == 0 && getFilePosition() > end)) {
        // End of file or end of split.
        return false
      }
      val c = cOrEOF.toChar
      if (c == startTag(i)) {
        if (i >= startTag.length - 1) {
          // Found start tag.
          return true
        }
        // else in start tag
        i += 1
      } else {
        // if doesn't match the closing angle bracket, check if followed by attributes
        if (i == (startTag.length - 1) && Character.isWhitespace(c)) {
          // Found start tag with attributes. Remember to write with following whitespace
          // char, not angle bracket
          currentStartTag = startTag.dropRight(1) + c
          return true
        }
        // else not in start tag
        i = 0
      }
    }
    // Unreachable.
    false
  }

  private def readUntilEndElement(startTagClosed: Boolean): Boolean = {
    // Index into the start or end tag that has matched so far
    var si = 0
    var ei = 0
    // How many other start tags enclose the one that's started already?
    var depth = 0
    // Previously read character
    var prevC = '\u0000'

    // The current start tag already found may or may not have terminated with
    // a '>' as it may have attributes we read here. If not, we search for
    // a self-close tag, but only until a non-self-closing end to the start
    // tag is found
    var canSelfClose = !startTagClosed

    while (true) {

      val cOrEOF = reader.read()
      if (cOrEOF == -1) {
        // End of file (ignore end of split).
        return false
      }

      val c = cOrEOF.toChar
      buffer.append(c)

      if (c == '>' && prevC != '/') {
        canSelfClose = false
      }

      // Still matching a start tag?
      if (c == startTag(si)) {
        // Still also matching an end tag?
        if (c == endTag(ei)) {
          // In start tag or end tag.
          si += 1
          ei += 1
        } else {
          if (si >= startTag.length - 1) {
            // Found start tag.
            si = 0
            ei = 0
            depth += 1
          } else {
            // In start tag.
            si += 1
            ei = 0
          }
        }
      } else if (c == endTag(ei)) {
        if (ei >= endTag.length - 1) {
          if (depth == 0) {
            // Found closing end tag.
            return true
          }
          // else found nested end tag.
          si = 0
          ei = 0
          depth -= 1
        } else {
          // In end tag.
          si = 0
          ei += 1
        }
      } else if (c == '>' && prevC == '/' && canSelfClose) {
        if (depth == 0) {
          // found a self-closing tag (end tag)
          return true
        }
        // else found self-closing nested tag (end tag)
        si = 0
        ei = 0
        depth -= 1
      } else if (si == (startTag.length - 1) && Character.isWhitespace(c)) {
        // found a start tag with attributes
        si = 0
        ei = 0
        depth += 1
      } else {
        // Not in start tag or end tag.
        si = 0
        ei = 0
      }
      prevC = c
    }
    // Unreachable.
    false
  }
}

object StaxXmlParser {
  /**
   * Parses a stream that contains CSV strings and turns it into an iterator of tokens.
   */
  def tokenizeStream(inputStream: InputStream, options: XmlOptions): Iterator[String] = {
    val xmlTokenizer = new XmlTokenizer(inputStream, options)
    convertStream(xmlTokenizer)(tokens => tokens)
  }

  private def convertStream[T](
    xmlTokenizer: XmlTokenizer)(
    convert: String => T) = new Iterator[T] {

    private var nextRecord = xmlTokenizer.next()

    override def hasNext: Boolean = nextRecord.nonEmpty

    override def next(): T = {
      if (!hasNext) {
        throw QueryExecutionErrors.endOfStreamError()
      }
      val curRecord = convert(nextRecord.get)
      nextRecord = xmlTokenizer.next()
      curRecord
    }
  }
}<|MERGE_RESOLUTION|>--- conflicted
+++ resolved
@@ -254,44 +254,32 @@
     while (!shouldStop) {
       parser.nextEvent match {
         case e: StartElement =>
-<<<<<<< HEAD
-          val key = UTF8String.fromString(
-            StaxXmlParserUtils.getName(e.asStartElement.getName, options))
+          val key = StaxXmlParserUtils.getName(e.asStartElement.getName, options)
           try {
-            kvPairs += key -> convertField(parser, valueType)
+            kvPairs +=
+            (UTF8String.fromString(key) -> convertField(parser, valueType, key))
           } catch {
             case partialValueException: PartialValueException =>
               badRecordException = badRecordException.orElse(Some(partialValueException.cause))
               StaxXmlParserUtils.skipChildren(parser)
-              kvPairs += key -> partialValueException.partialResult
+              kvPairs += UTF8String.fromString(key) -> partialValueException.partialResult
             case NonFatal(e) =>
               badRecordException = badRecordException.orElse(Some(e))
               StaxXmlParserUtils.skipChildren(parser)
           }
-=======
-          val key = StaxXmlParserUtils.getName(e.asStartElement.getName, options)
-          kvPairs +=
-          (UTF8String.fromString(key) -> convertField(parser, valueType, key))
->>>>>>> 617014cc
         case c: Characters if !c.isWhiteSpace =>
           // Create a value tag field for it
           val key = UTF8String.fromString(options.valueTag)
           // TODO: We don't support an array value tags in map yet.
-<<<<<<< HEAD
           try {
             kvPairs += (key -> convertTo(c.getData, valueType))
           } catch {
             case NonFatal(e) =>
+              // value tags are primitive types. they don't have children
               badRecordException = badRecordException.orElse(Some(e))
-              StaxXmlParserUtils.skipChildren(parser)
           }
-        case _: EndElement =>
-          shouldStop = StaxXmlParserUtils.checkEndElement(parser)
-=======
-          (UTF8String.fromString(options.valueTag) -> convertTo(c.getData, valueType))
         case _: EndElement | _: EndDocument =>
           shouldStop = true
->>>>>>> 617014cc
         case _ => // do nothing
       }
     }
@@ -392,69 +380,43 @@
           val attributes = e.getAttributes.asScala.toArray
           val field = StaxXmlParserUtils.getName(e.asStartElement.getName, options)
 
-<<<<<<< HEAD
-            nameToIndex.get(field) match {
-              case Some(index) =>
-                try {
-                  schema(index).dataType match {
-                    case st: StructType =>
-                      row(index) = convertObjectWithAttributes(parser, st, attributes)
-
-                    case ArrayType(dt: DataType, _) =>
-                      val values = Option(row(index))
-                        .map(_.asInstanceOf[ArrayBuffer[Any]])
-                        .getOrElse(ArrayBuffer.empty[Any])
-                      val newValue = dt match {
-                        case st: StructType =>
-                          convertObjectWithAttributes(parser, st, attributes)
-                        case dt: DataType =>
-                          convertField(parser, dt)
-                      }
-                      row(index) = values :+ newValue
-
-                    case dt: DataType =>
-                      row(index) = convertField(parser, dt, attributes)
-                  }
-                } catch {
+          nameToIndex.get(field) match {
+            case Some(index) =>
+              try {
+                schema(index).dataType match {
+                  case st: StructType =>
+                    row(index) = convertObjectWithAttributes(parser, st, field, attributes)
+
+                  case ArrayType(dt: DataType, _) =>
+                    val values = Option(row(index))
+                      .map(_.asInstanceOf[ArrayBuffer[Any]])
+                      .getOrElse(ArrayBuffer.empty[Any])
+                    val newValue = dt match {
+                      case st: StructType =>
+                        convertObjectWithAttributes(parser, st, field, attributes)
+                      case dt: DataType =>
+                        convertField(parser, dt, field)
+                    }
+                    row(index) = values :+ newValue
+
+                  case dt: DataType =>
+                    row(index) = convertField(parser, dt, field, attributes)
+                }
+              } catch {
                   case partialResultException: PartialValueException =>
                     badRecordException =
                       badRecordException.orElse(Some(partialResultException.cause))
                     row.update(index, partialResultException.partialResult)
-                }
-=======
-          nameToIndex.get(field) match {
-            case Some(index) => schema(index).dataType match {
-              case st: StructType =>
-                row(index) = convertObjectWithAttributes(parser, st, field, attributes)
-
-              case ArrayType(dt: DataType, _) =>
-                val values = Option(row(index))
-                  .map(_.asInstanceOf[ArrayBuffer[Any]])
-                  .getOrElse(ArrayBuffer.empty[Any])
-                val newValue = dt match {
-                  case st: StructType =>
-                    convertObjectWithAttributes(parser, st, field, attributes)
-                  case dt: DataType =>
-                    convertField(parser, dt, field)
-                }
-                row(index) = values :+ newValue
-
-              case dt: DataType =>
-                row(index) = convertField(parser, dt, field, attributes)
-            }
->>>>>>> 617014cc
+              }
 
             case None =>
               if (hasWildcard) {
                 // Special case: there's an 'any' wildcard element that matches anything else
                 // as a string (or array of strings, to parse multiple ones)
-<<<<<<< HEAD
+                val newValue = convertField(parser, StringType, field)
                 // As the wildcard column field is of string type,
                 // It won't throw partialValueException
                 val newValue = convertField(parser, StringType)
-=======
-                val newValue = convertField(parser, StringType, field)
->>>>>>> 617014cc
                 val anyIndex = schema.fieldIndex(wildcardColName)
                 schema(wildcardColName).dataType match {
                   case StringType =>
@@ -473,7 +435,6 @@
         } catch {
           case e: SparkUpgradeException => throw e
           case NonFatal(e) =>
-            // TODO: we don't support partial results now
             badRecordException = badRecordException.orElse(Some(e))
             StaxXmlParserUtils.skipChildren(parser)
         }
