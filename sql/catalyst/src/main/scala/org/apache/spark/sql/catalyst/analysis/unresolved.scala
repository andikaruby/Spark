--- conflicted
+++ resolved
@@ -646,13 +646,8 @@
  * column resolution and use this expression to keep the original column name.
  */
 case class TempResolvedColumn(child: Expression, nameParts: Seq[String]) extends UnaryExpression
-<<<<<<< HEAD
   with Inevaluable {
-  override lazy val preCanonicalized = child.preCanonicalized
-=======
-  with Unevaluable {
   override lazy val canonicalized = child.canonicalized
->>>>>>> b38aade8
   override def dataType: DataType = child.dataType
   override protected def withNewChildInternal(newChild: Expression): Expression =
     copy(child = newChild)
