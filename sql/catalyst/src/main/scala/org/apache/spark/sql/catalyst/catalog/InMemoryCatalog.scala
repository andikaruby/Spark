--- conflicted
+++ resolved
@@ -78,7 +78,6 @@
     }
   }
 
-<<<<<<< HEAD
   private def requireTableNotExists(db: String, table: String): Unit = {
     if (tableExists(db, table)) {
       throw new AnalysisException(
@@ -92,14 +91,8 @@
       specs: Seq[TablePartitionSpec]): Unit = {
     specs foreach { s =>
       if (!partitionExists(db, table, s)) {
-        throw new AnalysisException(
-          s"Partition not found: database '$db' table '$table' does not contain: '$s'")
-      }
-=======
-  private def requirePartitionExists(db: String, table: String, spec: TablePartitionSpec): Unit = {
-    if (!partitionExists(db, table, spec)) {
-      throw new NoSuchPartitionException(db = db, table = table, spec = spec)
->>>>>>> 4031b026
+        throw new NoSuchPartitionException(db = db, table = table, spec = s)
+      }
     }
   }
 
