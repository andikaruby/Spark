/*
 * Licensed to the Apache Software Foundation (ASF) under one or more
 * contributor license agreements.  See the NOTICE file distributed with
 * this work for additional information regarding copyright ownership.
 * The ASF licenses this file to You under the Apache License, Version 2.0
 * (the "License"); you may not use this file except in compliance with
 * the License.  You may obtain a copy of the License at
 *
 *    http://www.apache.org/licenses/LICENSE-2.0
 *
 * Unless required by applicable law or agreed to in writing, software
 * distributed under the License is distributed on an "AS IS" BASIS,
 * WITHOUT WARRANTIES OR CONDITIONS OF ANY KIND, either express or implied.
 * See the License for the specific language governing permissions and
 * limitations under the License.
 */

package org.apache.spark.sql.catalyst.csv

import scala.util.control.Exception.allCatch

import org.apache.spark.rdd.RDD
import org.apache.spark.sql.catalyst.analysis.TypeCoercion
<<<<<<< HEAD
import org.apache.spark.sql.catalyst.util.DateTimeFormatter
import org.apache.spark.sql.types._

class CSVInferSchema(val options: CSVOptions) extends Serializable {

  @transient
  private lazy val timeParser = DateTimeFormatter(
    options.timestampFormat,
    options.timeZone,
    options.locale)
=======
import org.apache.spark.sql.catalyst.expressions.ExprUtils
import org.apache.spark.sql.catalyst.util.DateTimeUtils
import org.apache.spark.sql.types._

class CSVInferSchema(options: CSVOptions) extends Serializable {

  private val decimalParser = {
    ExprUtils.getDecimalParser(options.locale)
  }
>>>>>>> 9cfc3ee6

  /**
   * Similar to the JSON schema inference
   *     1. Infer type of each row
   *     2. Merge row types to find common type
   *     3. Replace any null types with string type
   */
  def infer(
      tokenRDD: RDD[Array[String]],
      header: Array[String]): StructType = {
    val fields = if (options.inferSchemaFlag) {
      val startType: Array[DataType] = Array.fill[DataType](header.length)(NullType)
      val rootTypes: Array[DataType] =
        tokenRDD.aggregate(startType)(inferRowType, mergeRowTypes)

      toStructFields(rootTypes, header)
    } else {
      // By default fields are assumed to be StringType
      header.map(fieldName => StructField(fieldName, StringType, nullable = true))
    }

    StructType(fields)
  }

  def toStructFields(
      fieldTypes: Array[DataType],
      header: Array[String]): Array[StructField] = {
    header.zip(fieldTypes).map { case (thisHeader, rootType) =>
      val dType = rootType match {
        case _: NullType => StringType
        case other => other
      }
      StructField(thisHeader, dType, nullable = true)
    }
  }

  def inferRowType(rowSoFar: Array[DataType], next: Array[String]): Array[DataType] = {
    var i = 0
    while (i < math.min(rowSoFar.length, next.length)) {  // May have columns on right missing.
      rowSoFar(i) = inferField(rowSoFar(i), next(i))
      i+=1
    }
    rowSoFar
  }

  def mergeRowTypes(first: Array[DataType], second: Array[DataType]): Array[DataType] = {
    first.zipAll(second, NullType, NullType).map { case (a, b) =>
      compatibleType(a, b).getOrElse(NullType)
    }
  }

  /**
   * Infer type of string field. Given known type Double, and a string "1", there is no
   * point checking if it is an Int, as the final type must be Double or higher.
   */
  def inferField(typeSoFar: DataType, field: String): DataType = {
    if (field == null || field.isEmpty || field == options.nullValue) {
      typeSoFar
    } else {
      typeSoFar match {
        case NullType => tryParseInteger(field)
        case IntegerType => tryParseInteger(field)
        case LongType => tryParseLong(field)
        case _: DecimalType =>
          // DecimalTypes have different precisions and scales, so we try to find the common type.
          compatibleType(typeSoFar, tryParseDecimal(field)).getOrElse(StringType)
        case DoubleType => tryParseDouble(field)
        case TimestampType => tryParseTimestamp(field)
        case BooleanType => tryParseBoolean(field)
        case StringType => StringType
        case other: DataType =>
          throw new UnsupportedOperationException(s"Unexpected data type $other")
      }
    }
  }

  private def isInfOrNan(field: String): Boolean = {
    field == options.nanValue || field == options.negativeInf || field == options.positiveInf
  }

  private def tryParseInteger(field: String): DataType = {
    if ((allCatch opt field.toInt).isDefined) {
      IntegerType
    } else {
      tryParseLong(field)
    }
  }

  private def tryParseLong(field: String): DataType = {
    if ((allCatch opt field.toLong).isDefined) {
      LongType
    } else {
      tryParseDecimal(field)
    }
  }

  private def tryParseDecimal(field: String): DataType = {
    val decimalTry = allCatch opt {
      // The conversion can fail when the `field` is not a form of number.
      val bigDecimal = decimalParser(field)
      // Because many other formats do not support decimal, it reduces the cases for
      // decimals by disallowing values having scale (eg. `1.1`).
      if (bigDecimal.scale <= 0) {
        // `DecimalType` conversion can fail when
        //   1. The precision is bigger than 38.
        //   2. scale is bigger than precision.
        DecimalType(bigDecimal.precision, bigDecimal.scale)
      } else {
        tryParseDouble(field)
      }
    }
    decimalTry.getOrElse(tryParseDouble(field))
  }

  private def tryParseDouble(field: String): DataType = {
    if ((allCatch opt field.toDouble).isDefined || isInfOrNan(field)) {
      DoubleType
    } else {
      tryParseTimestamp(field)
    }
  }

  private def tryParseTimestamp(field: String): DataType = {
    // This case infers a custom `dataFormat` is set.
    if ((allCatch opt timeParser.parse(field)).isDefined) {
      TimestampType
    } else {
      tryParseBoolean(field)
    }
  }

  private def tryParseBoolean(field: String): DataType = {
    if ((allCatch opt field.toBoolean).isDefined) {
      BooleanType
    } else {
      stringType()
    }
  }

  // Defining a function to return the StringType constant is necessary in order to work around
  // a Scala compiler issue which leads to runtime incompatibilities with certain Spark versions;
  // see issue #128 for more details.
  private def stringType(): DataType = {
    StringType
  }

  /**
   * Returns the common data type given two input data types so that the return type
   * is compatible with both input data types.
   */
  private def compatibleType(t1: DataType, t2: DataType): Option[DataType] = {
    TypeCoercion.findTightestCommonType(t1, t2).orElse(findCompatibleTypeForCSV(t1, t2))
  }

  /**
   * The following pattern matching represents additional type promotion rules that
   * are CSV specific.
   */
  private val findCompatibleTypeForCSV: (DataType, DataType) => Option[DataType] = {
    case (StringType, t2) => Some(StringType)
    case (t1, StringType) => Some(StringType)

    // These two cases below deal with when `IntegralType` is larger than `DecimalType`.
    case (t1: IntegralType, t2: DecimalType) =>
      compatibleType(DecimalType.forType(t1), t2)
    case (t1: DecimalType, t2: IntegralType) =>
      compatibleType(t1, DecimalType.forType(t2))

    // Double support larger range than fixed decimal, DecimalType.Maximum should be enough
    // in most case, also have better precision.
    case (DoubleType, _: DecimalType) | (_: DecimalType, DoubleType) =>
      Some(DoubleType)

    case (t1: DecimalType, t2: DecimalType) =>
      val scale = math.max(t1.scale, t2.scale)
      val range = math.max(t1.precision - t1.scale, t2.precision - t2.scale)
      if (range + scale > 38) {
        // DecimalType can't support precision > 38
        Some(DoubleType)
      } else {
        Some(DecimalType(range + scale, scale))
      }
    case _ => None
  }
}<|MERGE_RESOLUTION|>--- conflicted
+++ resolved
@@ -21,7 +21,7 @@
 
 import org.apache.spark.rdd.RDD
 import org.apache.spark.sql.catalyst.analysis.TypeCoercion
-<<<<<<< HEAD
+import org.apache.spark.sql.catalyst.expressions.ExprUtils
 import org.apache.spark.sql.catalyst.util.DateTimeFormatter
 import org.apache.spark.sql.types._
 
@@ -32,17 +32,10 @@
     options.timestampFormat,
     options.timeZone,
     options.locale)
-=======
-import org.apache.spark.sql.catalyst.expressions.ExprUtils
-import org.apache.spark.sql.catalyst.util.DateTimeUtils
-import org.apache.spark.sql.types._
-
-class CSVInferSchema(options: CSVOptions) extends Serializable {
 
   private val decimalParser = {
     ExprUtils.getDecimalParser(options.locale)
   }
->>>>>>> 9cfc3ee6
 
   /**
    * Similar to the JSON schema inference
