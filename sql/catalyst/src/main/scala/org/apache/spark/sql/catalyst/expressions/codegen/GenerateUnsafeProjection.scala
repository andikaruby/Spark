--- conflicted
+++ resolved
@@ -336,13 +336,9 @@
         $evalSubexpr
         $writeExpressions
       """
-<<<<<<< HEAD
-    ExprCode(code, "false", s"$rowWriter.getRow()")
-=======
     // `rowWriter` is declared as a class field, so we can access it directly in methods.
     ExprCode(code, FalseLiteral, StatementValue(s"$rowWriter.getRow()", "UnsafeRow",
       canDirectAccess = true))
->>>>>>> 64988841
   }
 
   protected def canonicalize(in: Seq[Expression]): Seq[Expression] =
