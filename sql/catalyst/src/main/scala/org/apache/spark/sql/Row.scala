/*
 * Licensed to the Apache Software Foundation (ASF) under one or more
 * contributor license agreements.  See the NOTICE file distributed with
 * this work for additional information regarding copyright ownership.
 * The ASF licenses this file to You under the Apache License, Version 2.0
 * (the "License"); you may not use this file except in compliance with
 * the License.  You may obtain a copy of the License at
 *
 *    http://www.apache.org/licenses/LICENSE-2.0
 *
 * Unless required by applicable law or agreed to in writing, software
 * distributed under the License is distributed on an "AS IS" BASIS,
 * WITHOUT WARRANTIES OR CONDITIONS OF ANY KIND, either express or implied.
 * See the License for the specific language governing permissions and
 * limitations under the License.
 */

package org.apache.spark.sql

import scala.collection.JavaConverters._
import scala.util.hashing.MurmurHash3

<<<<<<< HEAD
import com.fasterxml.jackson.databind.JsonNode
import com.fasterxml.jackson.databind.node.ArrayNode

import org.apache.spark.annotation.{Stable, Unstable}
import org.apache.spark.sql.catalyst.CatalystTypeConverters
=======
import org.apache.spark.annotation.Stable
>>>>>>> 5021638e
import org.apache.spark.sql.catalyst.expressions.GenericRow
import org.apache.spark.sql.errors.QueryExecutionErrors
import org.apache.spark.sql.types._
<<<<<<< HEAD
import org.apache.spark.unsafe.types.CalendarInterval
import org.apache.spark.util.JacksonUtils
=======
>>>>>>> 5021638e

/**
 * @since 1.3.0
 */
@Stable
object Row {
  /**
   * This method can be used to extract fields from a [[Row]] object in a pattern match. Example:
   * {{{
   * import org.apache.spark.sql._
   *
   * val pairs = sql("SELECT key, value FROM src").rdd.map {
   *   case Row(key: Int, value: String) =>
   *     key -> value
   * }
   * }}}
   */
  def unapplySeq(row: Row): Some[Seq[Any]] = Some(row.toSeq)

  /**
   * This method can be used to construct a [[Row]] with the given values.
   */
  def apply(values: Any*): Row = new GenericRow(values.toArray)

  /**
   * This method can be used to construct a [[Row]] from a `Seq` of values.
   */
  def fromSeq(values: Seq[Any]): Row = new GenericRow(values.toArray)

  def fromTuple(tuple: Product): Row = fromSeq(tuple.productIterator.toSeq)

  /**
   * Merge multiple rows into a single row, one after another.
   */
  @deprecated("This method is deprecated and will be removed in future versions.", "3.0.0")
  def merge(rows: Row*): Row = {
    // TODO: Improve the performance of this if used in performance critical part.
    new GenericRow(rows.flatMap(_.toSeq).toArray)
  }

  /** Returns an empty row. */
  val empty = apply()
}


/**
 * Represents one row of output from a relational operator.  Allows both generic access by ordinal,
 * which will incur boxing overhead for primitives, as well as native primitive access.
 *
 * It is invalid to use the native primitive interface to retrieve a value that is null, instead a
 * user must check `isNullAt` before attempting to retrieve a value that might be null.
 *
 * To create a new Row, use `RowFactory.create()` in Java or `Row.apply()` in Scala.
 *
 * A [[Row]] object can be constructed by providing field values. Example:
 * {{{
 * import org.apache.spark.sql._
 *
 * // Create a Row from values.
 * Row(value1, value2, value3, ...)
 * // Create a Row from a Seq of values.
 * Row.fromSeq(Seq(value1, value2, ...))
 * }}}
 *
 * A value of a row can be accessed through both generic access by ordinal,
 * which will incur boxing overhead for primitives, as well as native primitive access.
 * An example of generic access by ordinal:
 * {{{
 * import org.apache.spark.sql._
 *
 * val row = Row(1, true, "a string", null)
 * // row: Row = [1,true,a string,null]
 * val firstValue = row(0)
 * // firstValue: Any = 1
 * val fourthValue = row(3)
 * // fourthValue: Any = null
 * }}}
 *
 * For native primitive access, it is invalid to use the native primitive interface to retrieve
 * a value that is null, instead a user must check `isNullAt` before attempting to retrieve a
 * value that might be null.
 * An example of native primitive access:
 * {{{
 * // using the row from the previous example.
 * val firstValue = row.getInt(0)
 * // firstValue: Int = 1
 * val isNull = row.isNullAt(3)
 * // isNull: Boolean = true
 * }}}
 *
 * In Scala, fields in a [[Row]] object can be extracted in a pattern match. Example:
 * {{{
 * import org.apache.spark.sql._
 *
 * val pairs = sql("SELECT key, value FROM src").rdd.map {
 *   case Row(key: Int, value: String) =>
 *     key -> value
 * }
 * }}}
 *
 * @since 1.3.0
 */
@Stable
trait Row extends Serializable {

  /** Number of elements in the Row. */
  def size: Int = length

  /** Number of elements in the Row. */
  def length: Int

  /**
   * Schema for the row.
   */
  def schema: StructType = null

  /**
   * Returns the value at position i. If the value is null, null is returned. The following
   * is a mapping between Spark SQL types and return types:
   *
   * {{{
   *   BooleanType -> java.lang.Boolean
   *   ByteType -> java.lang.Byte
   *   ShortType -> java.lang.Short
   *   IntegerType -> java.lang.Integer
   *   LongType -> java.lang.Long
   *   FloatType -> java.lang.Float
   *   DoubleType -> java.lang.Double
   *   StringType -> String
   *   DecimalType -> java.math.BigDecimal
   *
   *   DateType -> java.sql.Date if spark.sql.datetime.java8API.enabled is false
   *   DateType -> java.time.LocalDate if spark.sql.datetime.java8API.enabled is true
   *
   *   TimestampType -> java.sql.Timestamp if spark.sql.datetime.java8API.enabled is false
   *   TimestampType -> java.time.Instant if spark.sql.datetime.java8API.enabled is true
   *
   *   BinaryType -> byte array
   *   ArrayType -> scala.collection.Seq (use getList for java.util.List)
   *   MapType -> scala.collection.Map (use getJavaMap for java.util.Map)
   *   StructType -> org.apache.spark.sql.Row
   * }}}
   */
  def apply(i: Int): Any = get(i)

  /**
   * Returns the value at position i. If the value is null, null is returned. The following
   * is a mapping between Spark SQL types and return types:
   *
   * {{{
   *   BooleanType -> java.lang.Boolean
   *   ByteType -> java.lang.Byte
   *   ShortType -> java.lang.Short
   *   IntegerType -> java.lang.Integer
   *   LongType -> java.lang.Long
   *   FloatType -> java.lang.Float
   *   DoubleType -> java.lang.Double
   *   StringType -> String
   *   DecimalType -> java.math.BigDecimal
   *
   *   DateType -> java.sql.Date if spark.sql.datetime.java8API.enabled is false
   *   DateType -> java.time.LocalDate if spark.sql.datetime.java8API.enabled is true
   *
   *   TimestampType -> java.sql.Timestamp if spark.sql.datetime.java8API.enabled is false
   *   TimestampType -> java.time.Instant if spark.sql.datetime.java8API.enabled is true
   *
   *   BinaryType -> byte array
   *   ArrayType -> scala.collection.Seq (use getList for java.util.List)
   *   MapType -> scala.collection.Map (use getJavaMap for java.util.Map)
   *   StructType -> org.apache.spark.sql.Row
   * }}}
   */
  def get(i: Int): Any

  /** Checks whether the value at position i is null. */
  def isNullAt(i: Int): Boolean = get(i) == null

  /**
   * Returns the value at position i as a primitive boolean.
   *
   * @throws ClassCastException when data type does not match.
   * @throws NullPointerException when value is null.
   */
  def getBoolean(i: Int): Boolean = getAnyValAs[Boolean](i)

  /**
   * Returns the value at position i as a primitive byte.
   *
   * @throws ClassCastException when data type does not match.
   * @throws NullPointerException when value is null.
   */
  def getByte(i: Int): Byte = getAnyValAs[Byte](i)

  /**
   * Returns the value at position i as a primitive short.
   *
   * @throws ClassCastException when data type does not match.
   * @throws NullPointerException when value is null.
   */
  def getShort(i: Int): Short = getAnyValAs[Short](i)

  /**
   * Returns the value at position i as a primitive int.
   *
   * @throws ClassCastException when data type does not match.
   * @throws NullPointerException when value is null.
   */
  def getInt(i: Int): Int = getAnyValAs[Int](i)

  /**
   * Returns the value at position i as a primitive long.
   *
   * @throws ClassCastException when data type does not match.
   * @throws NullPointerException when value is null.
   */
  def getLong(i: Int): Long = getAnyValAs[Long](i)

  /**
   * Returns the value at position i as a primitive float.
   * Throws an exception if the type mismatches or if the value is null.
   *
   * @throws ClassCastException when data type does not match.
   * @throws NullPointerException when value is null.
   */
  def getFloat(i: Int): Float = getAnyValAs[Float](i)

  /**
   * Returns the value at position i as a primitive double.
   *
   * @throws ClassCastException when data type does not match.
   * @throws NullPointerException when value is null.
   */
  def getDouble(i: Int): Double = getAnyValAs[Double](i)

  /**
   * Returns the value at position i as a String object.
   *
   * @throws ClassCastException when data type does not match.
   */
  def getString(i: Int): String = getAs[String](i)

  /**
   * Returns the value at position i of decimal type as java.math.BigDecimal.
   *
   * @throws ClassCastException when data type does not match.
   */
  def getDecimal(i: Int): java.math.BigDecimal = getAs[java.math.BigDecimal](i)

  /**
   * Returns the value at position i of date type as java.sql.Date.
   *
   * @throws ClassCastException when data type does not match.
   */
  def getDate(i: Int): java.sql.Date = getAs[java.sql.Date](i)

  /**
   * Returns the value at position i of date type as java.time.LocalDate.
   *
   * @throws ClassCastException when data type does not match.
   */
  def getLocalDate(i: Int): java.time.LocalDate = getAs[java.time.LocalDate](i)

  /**
   * Returns the value at position i of date type as java.sql.Timestamp.
   *
   * @throws ClassCastException when data type does not match.
   */
  def getTimestamp(i: Int): java.sql.Timestamp = getAs[java.sql.Timestamp](i)

  /**
   * Returns the value at position i of date type as java.time.Instant.
   *
   * @throws ClassCastException when data type does not match.
   */
  def getInstant(i: Int): java.time.Instant = getAs[java.time.Instant](i)

  /**
   * Returns the value at position i of array type as a Scala Seq.
   *
   * @throws ClassCastException when data type does not match.
   */
  def getSeq[T](i: Int): Seq[T] = {
    val res = getAs[scala.collection.Seq[T]](i)
    if (res != null) res.toSeq else null
  }

  /**
   * Returns the value at position i of array type as `java.util.List`.
   *
   * @throws ClassCastException when data type does not match.
   */
  def getList[T](i: Int): java.util.List[T] =
    getSeq[T](i).asJava

  /**
   * Returns the value at position i of map type as a Scala Map.
   *
   * @throws ClassCastException when data type does not match.
   */
  def getMap[K, V](i: Int): scala.collection.Map[K, V] = getAs[Map[K, V]](i)

  /**
   * Returns the value at position i of array type as a `java.util.Map`.
   *
   * @throws ClassCastException when data type does not match.
   */
  def getJavaMap[K, V](i: Int): java.util.Map[K, V] =
    getMap[K, V](i).asJava

  /**
   * Returns the value at position i of struct type as a [[Row]] object.
   *
   * @throws ClassCastException when data type does not match.
   */
  def getStruct(i: Int): Row = getAs[Row](i)

  /**
   * Returns the value at position i.
   * For primitive types if value is null it returns 'zero value' specific for primitive
   * i.e. 0 for Int - use isNullAt to ensure that value is not null
   *
   * @throws ClassCastException when data type does not match.
   */
  def getAs[T](i: Int): T = get(i).asInstanceOf[T]

  /**
   * Returns the value of a given fieldName.
   * For primitive types if value is null it returns 'zero value' specific for primitive
   * i.e. 0 for Int - use isNullAt to ensure that value is not null
   *
   * @throws UnsupportedOperationException when schema is not defined.
   * @throws IllegalArgumentException when fieldName do not exist.
   * @throws ClassCastException when data type does not match.
   */
  def getAs[T](fieldName: String): T = getAs[T](fieldIndex(fieldName))

  /**
   * Returns the index of a given field name.
   *
   * @throws UnsupportedOperationException when schema is not defined.
   * @throws IllegalArgumentException when a field `name` does not exist.
   */
  def fieldIndex(name: String): Int = {
    throw QueryExecutionErrors.fieldIndexOnRowWithoutSchemaError()
  }

  /**
   * Returns a Map consisting of names and values for the requested fieldNames
   * For primitive types if value is null it returns 'zero value' specific for primitive
   * i.e. 0 for Int - use isNullAt to ensure that value is not null
   *
   * @throws UnsupportedOperationException when schema is not defined.
   * @throws IllegalArgumentException when fieldName do not exist.
   * @throws ClassCastException when data type does not match.
   */
  def getValuesMap[T](fieldNames: Seq[String]): Map[String, T] = {
    fieldNames.map { name =>
      name -> getAs[T](name)
    }.toMap
  }

  override def toString: String = this.mkString("[", ",", "]")

  /**
   * Make a copy of the current [[Row]] object.
   */
  def copy(): Row

  /** Returns true if there are any NULL values in this row. */
  def anyNull: Boolean = {
    val len = length
    var i = 0
    while (i < len) {
      if (isNullAt(i)) { return true }
      i += 1
    }
    false
  }

  override def equals(o: Any): Boolean = {
    if (!o.isInstanceOf[Row]) return false
    val other = o.asInstanceOf[Row]

    if (other eq null) return false

    if (length != other.length) {
      return false
    }

    var i = 0
    while (i < length) {
      if (isNullAt(i) != other.isNullAt(i)) {
        return false
      }
      if (!isNullAt(i)) {
        val o1 = get(i)
        val o2 = other.get(i)
        o1 match {
          case b1: Array[Byte] =>
            if (!o2.isInstanceOf[Array[Byte]] ||
                !java.util.Arrays.equals(b1, o2.asInstanceOf[Array[Byte]])) {
              return false
            }
          case f1: Float if java.lang.Float.isNaN(f1) =>
            if (!o2.isInstanceOf[Float] || ! java.lang.Float.isNaN(o2.asInstanceOf[Float])) {
              return false
            }
          case d1: Double if java.lang.Double.isNaN(d1) =>
            if (!o2.isInstanceOf[Double] || ! java.lang.Double.isNaN(o2.asInstanceOf[Double])) {
              return false
            }
          case d1: java.math.BigDecimal if o2.isInstanceOf[java.math.BigDecimal] =>
            if (d1.compareTo(o2.asInstanceOf[java.math.BigDecimal]) != 0) {
              return false
            }
          case _ => if (o1 != o2) {
            return false
          }
        }
      }
      i += 1
    }
    true
  }

  override def hashCode: Int = {
    // Using Scala's Seq hash code implementation.
    var n = 0
    var h = MurmurHash3.seqSeed
    val len = length
    while (n < len) {
      h = MurmurHash3.mix(h, apply(n).##)
      n += 1
    }
    MurmurHash3.finalizeHash(h, n)
  }

  /* ---------------------- utility methods for Scala ---------------------- */

  /**
   * Return a Scala Seq representing the row. Elements are placed in the same order in the Seq.
   */
  def toSeq: Seq[Any] = {
    val n = length
    val values = new Array[Any](n)
    var i = 0
    while (i < n) {
      values.update(i, get(i))
      i += 1
    }
    values.toSeq
  }

  /** Displays all elements of this sequence in a string (without a separator). */
  def mkString: String = mkString("")

  /** Displays all elements of this sequence in a string using a separator string. */
  def mkString(sep: String): String = mkString("", sep, "")

  /**
   * Displays all elements of this traversable or iterator in a string using
   * start, end, and separator strings.
   */
  def mkString(start: String, sep: String, end: String): String = {
    val n = length
    val builder = new StringBuilder
    builder.append(start)
    if (n > 0) {
      builder.append(get(0))
      var i = 1
      while (i < n) {
        builder.append(sep)
        builder.append(get(i))
        i += 1
      }
    }
    builder.append(end)
    builder.toString()
  }

  /**
   * Returns the value at position i.
   *
   * @throws UnsupportedOperationException when schema is not defined.
   * @throws ClassCastException when data type does not match.
   * @throws NullPointerException when value is null.
   */
  private def getAnyValAs[T <: AnyVal](i: Int): T =
    if (isNullAt(i)) throw QueryExecutionErrors.valueIsNullError(i)
    else getAs[T](i)
<<<<<<< HEAD

  /**
   * The compact JSON representation of this row.
   * @since 3.0
   */
  @Unstable
  def json: String = JacksonUtils.writeValueAsString(jsonNode)

  /**
   * The pretty (i.e. indented) JSON representation of this row.
   * @since 3.0
   */
  @Unstable
  def prettyJson: String = JacksonUtils.writeValuePrettyAsString(jsonNode)

  /**
   * JSON representation of the row.
   *
   * Note that this only supports the data types that are also supported by
   * [[org.apache.spark.sql.catalyst.encoders.RowEncoder]].
   *
   * @return the JSON representation of the row.
   */
  private[sql] def jsonNode: JsonNode = {
    val nodeFactory = JacksonUtils.defaultNodeFactory
    require(schema != null, "JSON serialization requires a non-null schema.")

    lazy val zoneId = DateTimeUtils.getZoneId(SQLConf.get.sessionLocalTimeZone)
    lazy val dateFormatter = DateFormatter()
    lazy val timestampFormatter = TimestampFormatter(zoneId)

    // Convert an iterator of values to a json array
    def iteratorToJsonArray(iterator: Iterator[_], elementType: DataType): ArrayNode = {
      val data = iterator.map(toJson(_, elementType)).toList
      val arrayNode = nodeFactory.arrayNode(data.length)
      arrayNode.addAll(data.asJava)
      arrayNode
    }

    // Convert a value to json.
    def toJson(value: Any, dataType: DataType): JsonNode = (value, dataType) match {
      case (null, _) => nodeFactory.nullNode()
      case (b: Boolean, _) => nodeFactory.booleanNode(b)
      case (b: Byte, _) => nodeFactory.numberNode(b.toLong)
      case (s: Short, _) => nodeFactory.numberNode(s.toLong)
      case (i: Int, _) => nodeFactory.numberNode(i.toLong)
      case (l: Long, _) => nodeFactory.numberNode(l)
      case (f: Float, _) => nodeFactory.numberNode(f.toDouble)
      case (d: Double, _) => nodeFactory.numberNode(d)
      case (d: BigDecimal, _) => nodeFactory.numberNode(d.bigDecimal)
      case (d: java.math.BigDecimal, _) => nodeFactory.numberNode(d)
      case (d: Decimal, _) => nodeFactory.numberNode(d.toBigDecimal.bigDecimal)
      case (s: String, _) => nodeFactory.textNode(s)
      case (b: Array[Byte], BinaryType) =>
        nodeFactory.textNode(Base64.getEncoder.encodeToString(b))
      case (d: LocalDate, _) => nodeFactory.textNode(dateFormatter.format(d))
      case (d: Date, _) => nodeFactory.textNode(dateFormatter.format(d))
      case (i: Instant, _) => nodeFactory.textNode(timestampFormatter.format(i))
      case (t: Timestamp, _) => nodeFactory.textNode(timestampFormatter.format(t))
      case (i: CalendarInterval, _) => nodeFactory.textNode(i.toString)
      case (a: Array[_], ArrayType(elementType, _)) =>
        iteratorToJsonArray(a.iterator, elementType)
      case (a: mutable.ArraySeq[_], ArrayType(elementType, _)) =>
        iteratorToJsonArray(a.iterator, elementType)
      case (s: Seq[_], ArrayType(elementType, _)) =>
        iteratorToJsonArray(s.iterator, elementType)
      case (m: Map[String@unchecked, _], MapType(StringType, valueType, _)) =>
        val obj = nodeFactory.objectNode()
        m.toList.sortBy(_._1).map {
          case (k, v) => obj.set[JsonNode](k, toJson(v, valueType))
        }
        obj
      case (m: Map[_, _], MapType(keyType, valueType, _)) =>
        val objs = m.iterator.map {
          case (k, v) =>
            val obj = nodeFactory.objectNode()
            obj.set[JsonNode]("key", toJson(k, keyType))
            obj.set[JsonNode]("value", toJson(v, valueType))
            obj
        }.toList
        val arrayNode = nodeFactory.arrayNode(objs.length)
        arrayNode.addAll(objs.asJava)
        arrayNode
      case (r: Row, _) => r.jsonNode
      case (v: Any, udt: UserDefinedType[Any@unchecked]) =>
        val dataType = udt.sqlType
        toJson(CatalystTypeConverters.convertToScala(udt.serialize(v), dataType), dataType)
      case _ =>
        throw new IllegalArgumentException(s"Failed to convert value $value " +
          s"(class of ${value.getClass}}) with the type of $dataType to JSON.")
    }

    // Convert the row fields to json
    var n = 0
    val elements = new mutable.ListBuffer[(String, JsonNode)]
    val len = length
    while (n < len) {
      val field = schema(n)
      elements += (field.name -> toJson(apply(n), field.dataType))
      n += 1
    }
    val obj = nodeFactory.objectNode()
    elements.foreach {
      case (name, node) => obj.set[JsonNode](name, node)
    }
    obj
  }
=======
>>>>>>> 5021638e
}<|MERGE_RESOLUTION|>--- conflicted
+++ resolved
@@ -20,23 +20,10 @@
 import scala.collection.JavaConverters._
 import scala.util.hashing.MurmurHash3
 
-<<<<<<< HEAD
-import com.fasterxml.jackson.databind.JsonNode
-import com.fasterxml.jackson.databind.node.ArrayNode
-
-import org.apache.spark.annotation.{Stable, Unstable}
-import org.apache.spark.sql.catalyst.CatalystTypeConverters
-=======
 import org.apache.spark.annotation.Stable
->>>>>>> 5021638e
 import org.apache.spark.sql.catalyst.expressions.GenericRow
 import org.apache.spark.sql.errors.QueryExecutionErrors
 import org.apache.spark.sql.types._
-<<<<<<< HEAD
-import org.apache.spark.unsafe.types.CalendarInterval
-import org.apache.spark.util.JacksonUtils
-=======
->>>>>>> 5021638e
 
 /**
  * @since 1.3.0
@@ -141,7 +128,6 @@
  */
 @Stable
 trait Row extends Serializable {
-
   /** Number of elements in the Row. */
   def size: Int = length
 
@@ -527,114 +513,4 @@
   private def getAnyValAs[T <: AnyVal](i: Int): T =
     if (isNullAt(i)) throw QueryExecutionErrors.valueIsNullError(i)
     else getAs[T](i)
-<<<<<<< HEAD
-
-  /**
-   * The compact JSON representation of this row.
-   * @since 3.0
-   */
-  @Unstable
-  def json: String = JacksonUtils.writeValueAsString(jsonNode)
-
-  /**
-   * The pretty (i.e. indented) JSON representation of this row.
-   * @since 3.0
-   */
-  @Unstable
-  def prettyJson: String = JacksonUtils.writeValuePrettyAsString(jsonNode)
-
-  /**
-   * JSON representation of the row.
-   *
-   * Note that this only supports the data types that are also supported by
-   * [[org.apache.spark.sql.catalyst.encoders.RowEncoder]].
-   *
-   * @return the JSON representation of the row.
-   */
-  private[sql] def jsonNode: JsonNode = {
-    val nodeFactory = JacksonUtils.defaultNodeFactory
-    require(schema != null, "JSON serialization requires a non-null schema.")
-
-    lazy val zoneId = DateTimeUtils.getZoneId(SQLConf.get.sessionLocalTimeZone)
-    lazy val dateFormatter = DateFormatter()
-    lazy val timestampFormatter = TimestampFormatter(zoneId)
-
-    // Convert an iterator of values to a json array
-    def iteratorToJsonArray(iterator: Iterator[_], elementType: DataType): ArrayNode = {
-      val data = iterator.map(toJson(_, elementType)).toList
-      val arrayNode = nodeFactory.arrayNode(data.length)
-      arrayNode.addAll(data.asJava)
-      arrayNode
-    }
-
-    // Convert a value to json.
-    def toJson(value: Any, dataType: DataType): JsonNode = (value, dataType) match {
-      case (null, _) => nodeFactory.nullNode()
-      case (b: Boolean, _) => nodeFactory.booleanNode(b)
-      case (b: Byte, _) => nodeFactory.numberNode(b.toLong)
-      case (s: Short, _) => nodeFactory.numberNode(s.toLong)
-      case (i: Int, _) => nodeFactory.numberNode(i.toLong)
-      case (l: Long, _) => nodeFactory.numberNode(l)
-      case (f: Float, _) => nodeFactory.numberNode(f.toDouble)
-      case (d: Double, _) => nodeFactory.numberNode(d)
-      case (d: BigDecimal, _) => nodeFactory.numberNode(d.bigDecimal)
-      case (d: java.math.BigDecimal, _) => nodeFactory.numberNode(d)
-      case (d: Decimal, _) => nodeFactory.numberNode(d.toBigDecimal.bigDecimal)
-      case (s: String, _) => nodeFactory.textNode(s)
-      case (b: Array[Byte], BinaryType) =>
-        nodeFactory.textNode(Base64.getEncoder.encodeToString(b))
-      case (d: LocalDate, _) => nodeFactory.textNode(dateFormatter.format(d))
-      case (d: Date, _) => nodeFactory.textNode(dateFormatter.format(d))
-      case (i: Instant, _) => nodeFactory.textNode(timestampFormatter.format(i))
-      case (t: Timestamp, _) => nodeFactory.textNode(timestampFormatter.format(t))
-      case (i: CalendarInterval, _) => nodeFactory.textNode(i.toString)
-      case (a: Array[_], ArrayType(elementType, _)) =>
-        iteratorToJsonArray(a.iterator, elementType)
-      case (a: mutable.ArraySeq[_], ArrayType(elementType, _)) =>
-        iteratorToJsonArray(a.iterator, elementType)
-      case (s: Seq[_], ArrayType(elementType, _)) =>
-        iteratorToJsonArray(s.iterator, elementType)
-      case (m: Map[String@unchecked, _], MapType(StringType, valueType, _)) =>
-        val obj = nodeFactory.objectNode()
-        m.toList.sortBy(_._1).map {
-          case (k, v) => obj.set[JsonNode](k, toJson(v, valueType))
-        }
-        obj
-      case (m: Map[_, _], MapType(keyType, valueType, _)) =>
-        val objs = m.iterator.map {
-          case (k, v) =>
-            val obj = nodeFactory.objectNode()
-            obj.set[JsonNode]("key", toJson(k, keyType))
-            obj.set[JsonNode]("value", toJson(v, valueType))
-            obj
-        }.toList
-        val arrayNode = nodeFactory.arrayNode(objs.length)
-        arrayNode.addAll(objs.asJava)
-        arrayNode
-      case (r: Row, _) => r.jsonNode
-      case (v: Any, udt: UserDefinedType[Any@unchecked]) =>
-        val dataType = udt.sqlType
-        toJson(CatalystTypeConverters.convertToScala(udt.serialize(v), dataType), dataType)
-      case _ =>
-        throw new IllegalArgumentException(s"Failed to convert value $value " +
-          s"(class of ${value.getClass}}) with the type of $dataType to JSON.")
-    }
-
-    // Convert the row fields to json
-    var n = 0
-    val elements = new mutable.ListBuffer[(String, JsonNode)]
-    val len = length
-    while (n < len) {
-      val field = schema(n)
-      elements += (field.name -> toJson(apply(n), field.dataType))
-      n += 1
-    }
-    val obj = nodeFactory.objectNode()
-    elements.foreach {
-      case (name, node) => obj.set[JsonNode](name, node)
-    }
-    obj
-  }
-=======
->>>>>>> 5021638e
 }