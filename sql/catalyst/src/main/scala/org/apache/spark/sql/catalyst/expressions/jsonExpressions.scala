/*
 * Licensed to the Apache Software Foundation (ASF) under one or more
 * contributor license agreements.  See the NOTICE file distributed with
 * this work for additional information regarding copyright ownership.
 * The ASF licenses this file to You under the Apache License, Version 2.0
 * (the "License"); you may not use this file except in compliance with
 * the License.  You may obtain a copy of the License at
 *
 *    http://www.apache.org/licenses/LICENSE-2.0
 *
 * Unless required by applicable law or agreed to in writing, software
 * distributed under the License is distributed on an "AS IS" BASIS,
 * WITHOUT WARRANTIES OR CONDITIONS OF ANY KIND, either express or implied.
 * See the License for the specific language governing permissions and
 * limitations under the License.
 */

package org.apache.spark.sql.catalyst.expressions

import java.io._

import scala.util.parsing.combinator.RegexParsers

import com.fasterxml.jackson.core._
import com.fasterxml.jackson.core.json.JsonReadFeature

import org.apache.spark.SparkException
import org.apache.spark.sql.catalyst.InternalRow
import org.apache.spark.sql.catalyst.analysis.TypeCheckResult
import org.apache.spark.sql.catalyst.analysis.TypeCheckResult.DataTypeMismatch
import org.apache.spark.sql.catalyst.expressions.codegen.{CodegenContext, CodeGenerator, CodegenFallback, ExprCode}
import org.apache.spark.sql.catalyst.expressions.codegen.Block.BlockHelper
import org.apache.spark.sql.catalyst.expressions.json.{JsonExpressionEvalUtils, JsonExpressionUtils, JsonToStructsEvaluator, StructsToJsonEvaluator}
import org.apache.spark.sql.catalyst.expressions.objects.{Invoke, StaticInvoke}
import org.apache.spark.sql.catalyst.json._
import org.apache.spark.sql.catalyst.trees.TreePattern.{JSON_TO_STRUCT, RUNTIME_REPLACEABLE, TreePattern}
import org.apache.spark.sql.errors.{QueryCompilationErrors, QueryErrorsBase}
import org.apache.spark.sql.internal.SQLConf
import org.apache.spark.sql.internal.types.StringTypeWithCollation
import org.apache.spark.sql.types._
import org.apache.spark.unsafe.types.UTF8String
import org.apache.spark.util.Utils

private[this] sealed trait PathInstruction
private[this] object PathInstruction {
  private[expressions] case object Subscript extends PathInstruction
  private[expressions] case object Wildcard extends PathInstruction
  private[expressions] case object Key extends PathInstruction
  private[expressions] case class Index(index: Long) extends PathInstruction
  private[expressions] case class Named(name: String) extends PathInstruction
}

private[this] sealed trait WriteStyle
private[this] object WriteStyle {
  private[expressions] case object RawStyle extends WriteStyle
  private[expressions] case object QuotedStyle extends WriteStyle
  private[expressions] case object FlattenStyle extends WriteStyle
}

private[this] object JsonPathParser extends RegexParsers {
  import PathInstruction._

  def root: Parser[Char] = '$'

  def long: Parser[Long] = "\\d+".r ^? {
    case x => x.toLong
  }

  // parse `[*]` and `[123]` subscripts
  def subscript: Parser[List[PathInstruction]] =
    for {
      operand <- '[' ~> ('*' ^^^ Wildcard | long ^^ Index) <~ ']'
    } yield {
      Subscript :: operand :: Nil
    }

  // parse `.name` or `['name']` child expressions
  def named: Parser[List[PathInstruction]] =
    for {
      name <- '.' ~> "[^\\.\\[]+".r | "['" ~> "[^\\']+".r <~ "']"
    } yield {
      Key :: Named(name) :: Nil
    }

  // child wildcards: `..`, `.*` or `['*']`
  def wildcard: Parser[List[PathInstruction]] =
    (".*" | "['*']") ^^^ List(Wildcard)

  def node: Parser[List[PathInstruction]] =
    wildcard |
      named |
      subscript

  val expression: Parser[List[PathInstruction]] = {
    phrase(root ~> rep(node) ^^ (x => x.flatten))
  }

  def parse(str: String): Option[List[PathInstruction]] = {
    this.parseAll(expression, str) match {
      case Success(result, _) =>
        Some(result)

      case _ =>
        None
    }
  }
}

private[this] object SharedFactory {
  val jsonFactory = new JsonFactoryBuilder()
    // The two options below enabled for Hive compatibility
    .enable(JsonReadFeature.ALLOW_UNESCAPED_CONTROL_CHARS)
    .enable(JsonReadFeature.ALLOW_SINGLE_QUOTES)
    .build()
}

/**
 * Extracts json object from a json string based on json path specified, and returns json string
 * of the extracted json object. It will return null if the input json string is invalid.
 */
@ExpressionDescription(
  usage = "_FUNC_(json_txt, path) - Extracts a json object from `path`.",
  examples = """
    Examples:
      > SELECT _FUNC_('{"a":"b"}', '$.a');
       b
  """,
  group = "json_funcs",
  since = "1.5.0")
case class GetJsonObject(json: Expression, path: Expression)
  extends BinaryExpression with ExpectsInputTypes {

  override def left: Expression = json
  override def right: Expression = path
  override def inputTypes: Seq[AbstractDataType] =
    Seq(
      StringTypeWithCollation(supportsTrimCollation = true),
      StringTypeWithCollation(supportsTrimCollation = true))
  override def dataType: DataType = SQLConf.get.defaultStringType
  override def nullable: Boolean = true
  override def prettyName: String = "get_json_object"

  @transient
  private lazy val evaluator = if (path.foldable) {
    new GetJsonObjectEvaluator(path.eval().asInstanceOf[UTF8String])
  } else {
    new GetJsonObjectEvaluator()
  }

  override def eval(input: InternalRow): Any = {
    evaluator.setJson(json.eval(input).asInstanceOf[UTF8String])
    if (!path.foldable) {
      evaluator.setPath(path.eval(input).asInstanceOf[UTF8String])
    }
    evaluator.evaluate()
  }

  protected def doGenCode(ctx: CodegenContext, ev: ExprCode): ExprCode = {
    val evaluatorClass = classOf[GetJsonObjectEvaluator].getName
    val initEvaluator = path.foldable match {
      case true if path.eval() != null =>
        val cachedPath = path.eval().asInstanceOf[UTF8String]
        val refCachedPath = ctx.addReferenceObj("cachedPath", cachedPath)
        s"new $evaluatorClass($refCachedPath)"
      case _ => s"new $evaluatorClass()"
    }
    val evaluator = ctx.addMutableState(evaluatorClass, "evaluator",
      v => s"""$v = $initEvaluator;""", forceInline = true)

    val jsonEval = json.genCode(ctx)
    val pathEval = path.genCode(ctx)

    val setJson =
      s"""
         |if (${jsonEval.isNull}) {
         |  $evaluator.setJson(null);
         |} else {
         |  $evaluator.setJson(${jsonEval.value});
         |}
         |""".stripMargin
    val setPath = if (!path.foldable) {
      s"""
         |if (${pathEval.isNull}) {
         |  $evaluator.setPath(null);
         |} else {
         |  $evaluator.setPath(${pathEval.value});
         |}
         |""".stripMargin
    } else {
      ""
    }

    val resultType = CodeGenerator.boxedType(dataType)
    val resultTerm = ctx.freshName("result")
    ev.copy(code =
      code"""
         |${jsonEval.code}
         |${pathEval.code}
         |$setJson
         |$setPath
         |$resultType $resultTerm = ($resultType) $evaluator.evaluate();
         |boolean ${ev.isNull} = $resultTerm == null;
         |${CodeGenerator.javaType(dataType)} ${ev.value} = ${CodeGenerator.defaultValue(dataType)};
         |if (!${ev.isNull}) {
         |  ${ev.value} = $resultTerm;
         |}
         |""".stripMargin
    )
  }

  override protected def withNewChildrenInternal(
      newLeft: Expression, newRight: Expression): GetJsonObject =
    copy(json = newLeft, path = newRight)
}

class GetJsonObjectEvaluator(cachedPath: UTF8String) {
  import com.fasterxml.jackson.core.JsonToken._
  import PathInstruction._
  import SharedFactory._
  import WriteStyle._

  def this() = this(null)

  @transient
  private lazy val parsedPath: Option[List[PathInstruction]] =
    parsePath(cachedPath)

  @transient
  private var jsonStr: UTF8String = null

  @transient
  private var pathStr: UTF8String = null

  def setJson(arg: UTF8String): Unit = {
    jsonStr = arg
  }

  def setPath(arg: UTF8String): Unit = {
    pathStr = arg
  }

  def evaluate(): Any = {
    if (jsonStr == null) {
      return null
    }

    val parsed = if (cachedPath != null) {
      parsedPath
    } else {
      parsePath(pathStr)
    }

    if (parsed.isDefined) {
      try {
        /* We know the bytes are UTF-8 encoded. Pass a Reader to avoid having Jackson
          detect character encoding which could fail for some malformed strings */
        Utils.tryWithResource(CreateJacksonParser.utf8String(jsonFactory, jsonStr)) { parser =>
          val output = new ByteArrayOutputStream()
          val matched = Utils.tryWithResource(
            jsonFactory.createGenerator(output, JsonEncoding.UTF8)) { generator =>
            parser.nextToken()
            evaluatePath(parser, generator, RawStyle, parsed.get)
          }
          if (matched) {
            UTF8String.fromBytes(output.toByteArray)
          } else {
            null
          }
        }
      } catch {
        case _: JsonProcessingException => null
      }
    } else {
      null
    }
  }

  private def parsePath(path: UTF8String): Option[List[PathInstruction]] = {
    if (path != null) {
      JsonPathParser.parse(path.toString)
    } else {
      None
    }
  }

  // advance to the desired array index, assumes to start at the START_ARRAY token
  private def arrayIndex(p: JsonParser, f: () => Boolean): Long => Boolean = {
    case _ if p.getCurrentToken == END_ARRAY =>
      // terminate, nothing has been written
      false

    case 0 =>
      // we've reached the desired index
      val dirty = f()

      while (p.nextToken() != END_ARRAY) {
        // advance the token stream to the end of the array
        p.skipChildren()
      }

      dirty

    case i if i > 0 =>
      // skip this token and evaluate the next
      p.skipChildren()
      p.nextToken()
      arrayIndex(p, f)(i - 1)
  }

  /**
   * Evaluate a list of JsonPath instructions, returning a bool that indicates if any leaf nodes
   * have been written to the generator
   */
  private def evaluatePath(
      p: JsonParser,
      g: JsonGenerator,
      style: WriteStyle,
      path: List[PathInstruction]): Boolean = {
    (p.getCurrentToken, path) match {
      case (VALUE_STRING, Nil) if style == RawStyle =>
        // there is no array wildcard or slice parent, emit this string without quotes
        if (p.hasTextCharacters) {
          g.writeRaw(p.getTextCharacters, p.getTextOffset, p.getTextLength)
        } else {
          g.writeRaw(p.getText)
        }
        true

      case (START_ARRAY, Nil) if style == FlattenStyle =>
        // flatten this array into the parent
        var dirty = false
        while (p.nextToken() != END_ARRAY) {
          dirty |= evaluatePath(p, g, style, Nil)
        }
        dirty

      case (_, Nil) =>
        // general case: just copy the child tree verbatim
        g.copyCurrentStructure(p)
        true

      case (START_OBJECT, Key :: xs) =>
        var dirty = false
        while (p.nextToken() != END_OBJECT) {
          if (dirty) {
            // once a match has been found we can skip other fields
            p.skipChildren()
          } else {
            dirty = evaluatePath(p, g, style, xs)
          }
        }
        dirty

      case (START_ARRAY, Subscript :: Wildcard :: Subscript :: Wildcard :: xs) =>
        // special handling for the non-structure preserving double wildcard behavior in Hive
        var dirty = false
        g.writeStartArray()
        while (p.nextToken() != END_ARRAY) {
          dirty |= evaluatePath(p, g, FlattenStyle, xs)
        }
        g.writeEndArray()
        dirty

      case (START_ARRAY, Subscript :: Wildcard :: xs) if style != QuotedStyle =>
        // retain Flatten, otherwise use Quoted... cannot use Raw within an array
        val nextStyle = style match {
          case RawStyle => QuotedStyle
          case FlattenStyle => FlattenStyle
          case QuotedStyle => throw SparkException.internalError("Unexpected the quoted style.")
        }

        // temporarily buffer child matches, the emitted json will need to be
        // modified slightly if there is only a single element written
        val buffer = new StringWriter()

        var dirty = 0
        Utils.tryWithResource(jsonFactory.createGenerator(buffer)) { flattenGenerator =>
          flattenGenerator.writeStartArray()

          while (p.nextToken() != END_ARRAY) {
            // track the number of array elements and only emit an outer array if
            // we've written more than one element, this matches Hive's behavior
            dirty += (if (evaluatePath(p, flattenGenerator, nextStyle, xs)) 1 else 0)
          }
          flattenGenerator.writeEndArray()
        }

        val buf = buffer.getBuffer
        if (dirty > 1) {
          g.writeRawValue(buf.toString)
        } else if (dirty == 1) {
          // remove outer array tokens
          g.writeRawValue(buf.substring(1, buf.length() - 1))
        } // else do not write anything

        dirty > 0

      case (START_ARRAY, Subscript :: Wildcard :: xs) =>
        var dirty = false
        g.writeStartArray()
        while (p.nextToken() != END_ARRAY) {
          // wildcards can have multiple matches, continually update the dirty count
          dirty |= evaluatePath(p, g, QuotedStyle, xs)
        }
        g.writeEndArray()

        dirty

      case (START_ARRAY, Subscript :: Index(idx) :: (xs@Subscript :: Wildcard :: _)) =>
        p.nextToken()
        // we're going to have 1 or more results, switch to QuotedStyle
        arrayIndex(p, () => evaluatePath(p, g, QuotedStyle, xs))(idx)

      case (START_ARRAY, Subscript :: Index(idx) :: xs) =>
        p.nextToken()
        arrayIndex(p, () => evaluatePath(p, g, style, xs))(idx)

      case (FIELD_NAME, Named(name) :: xs) if p.currentName == name =>
        // exact field match
        if (p.nextToken() != JsonToken.VALUE_NULL) {
          evaluatePath(p, g, style, xs)
        } else {
          false
        }

      case (FIELD_NAME, Wildcard :: xs) =>
        // wildcard field match
        p.nextToken()
        evaluatePath(p, g, style, xs)

      case _ =>
        p.skipChildren()
        false
    }
  }
}

// scalastyle:off line.size.limit line.contains.tab
@ExpressionDescription(
  usage = "_FUNC_(jsonStr, p1, p2, ..., pn) - Returns a tuple like the function get_json_object, but it takes multiple names. All the input parameters and output column types are string.",
  examples = """
    Examples:
      > SELECT _FUNC_('{"a":1, "b":2}', 'a', 'b');
       1	2
  """,
  group = "json_funcs",
  since = "1.6.0")
// scalastyle:on line.size.limit line.contains.tab
case class JsonTuple(children: Seq[Expression])
  extends Generator
  with CodegenFallback
  with QueryErrorsBase {

  import SharedFactory._

  override def nullable: Boolean = {
    // a row is always returned
    false
  }

  // if processing fails this shared value will be returned
  @transient private lazy val nullRow: Seq[InternalRow] =
    new GenericInternalRow(Array.ofDim[Any](fieldExpressions.length)) :: Nil

  // the json body is the first child
  @transient private lazy val jsonExpr: Expression = children.head

  // the fields to query are the remaining children
  @transient private lazy val fieldExpressions: Seq[Expression] = children.tail

  // eagerly evaluate any foldable the field names
  @transient private lazy val foldableFieldNames: IndexedSeq[Option[String]] = {
    fieldExpressions.map {
      case expr if expr.foldable => Option(expr.eval()).map(_.asInstanceOf[UTF8String].toString)
      case _ => null
    }.toIndexedSeq
  }

  // and count the number of foldable fields, we'll use this later to optimize evaluation
  @transient private lazy val constantFields: Int = foldableFieldNames.count(_ != null)

  override def elementSchema: StructType = StructType(fieldExpressions.zipWithIndex.map {
    case (_, idx) => StructField(s"c$idx", children.head.dataType, nullable = true)
  })

  override def prettyName: String = "json_tuple"

  override def checkInputDataTypes(): TypeCheckResult = {
    if (children.length < 2) {
      throw QueryCompilationErrors.wrongNumArgsError(
        toSQLId(prettyName), Seq("> 1"), children.length
      )
    } else if (
      children.forall(
        child => StringTypeWithCollation(supportsTrimCollation = true)
          .acceptsType(child.dataType))) {
      TypeCheckResult.TypeCheckSuccess
    } else {
      DataTypeMismatch(
        errorSubClass = "NON_STRING_TYPE",
        messageParameters = Map("funcName" -> toSQLId(prettyName)))
    }
  }

  override def eval(input: InternalRow): IterableOnce[InternalRow] = {
    val json = jsonExpr.eval(input).asInstanceOf[UTF8String]
    if (json == null) {
      return nullRow
    }

    try {
      /* We know the bytes are UTF-8 encoded. Pass a Reader to avoid having Jackson
      detect character encoding which could fail for some malformed strings */
      Utils.tryWithResource(CreateJacksonParser.utf8String(jsonFactory, json)) { parser =>
        parseRow(parser, input)
      }
    } catch {
      case _: JsonProcessingException =>
        nullRow
    }
  }

  private def parseRow(parser: JsonParser, input: InternalRow): Seq[InternalRow] = {
    // only objects are supported
    if (parser.nextToken() != JsonToken.START_OBJECT) {
      return nullRow
    }

    // evaluate the field names as String rather than UTF8String to
    // optimize lookups from the json token, which is also a String
    val fieldNames = if (constantFields == fieldExpressions.length) {
      // typically the user will provide the field names as foldable expressions
      // so we can use the cached copy
      foldableFieldNames.map(_.orNull)
    } else if (constantFields == 0) {
      // none are foldable so all field names need to be evaluated from the input row
      fieldExpressions.map { expr =>
        Option(expr.eval(input)).map(_.asInstanceOf[UTF8String].toString).orNull
      }
    } else {
      // if there is a mix of constant and non-constant expressions
      // prefer the cached copy when available
      foldableFieldNames.zip(fieldExpressions).map {
        case (null, expr) =>
          Option(expr.eval(input)).map(_.asInstanceOf[UTF8String].toString).orNull
        case (fieldName, _) => fieldName.orNull
      }
    }

    val row = Array.ofDim[Any](fieldNames.length)

    // start reading through the token stream, looking for any requested field names
    while (parser.nextToken() != JsonToken.END_OBJECT) {
      if (parser.getCurrentToken == JsonToken.FIELD_NAME) {
        // check to see if this field is desired in the output
        val jsonField = parser.currentName
        var idx = fieldNames.indexOf(jsonField)
        if (idx >= 0) {
          // it is, copy the child tree to the correct location in the output row
          val output = new ByteArrayOutputStream()

          // write the output directly to UTF8 encoded byte array
          if (parser.nextToken() != JsonToken.VALUE_NULL) {
            Utils.tryWithResource(jsonFactory.createGenerator(output, JsonEncoding.UTF8)) {
              generator => copyCurrentStructure(generator, parser)
            }

            val jsonValue = UTF8String.fromBytes(output.toByteArray)

            // SPARK-21804: json_tuple returns null values within repeated columns
            // except the first one; so that we need to check the remaining fields.
            do {
              row(idx) = jsonValue
              idx = fieldNames.indexOf(jsonField, idx + 1)
            } while (idx >= 0)
          }
        }
      }

      // always skip children, it's cheap enough to do even if copyCurrentStructure was called
      parser.skipChildren()
    }

    new GenericInternalRow(row) :: Nil
  }

  private def copyCurrentStructure(generator: JsonGenerator, parser: JsonParser): Unit = {
    parser.getCurrentToken match {
      // if the user requests a string field it needs to be returned without enclosing
      // quotes which is accomplished via JsonGenerator.writeRaw instead of JsonGenerator.write
      case JsonToken.VALUE_STRING if parser.hasTextCharacters =>
        // slight optimization to avoid allocating a String instance, though the characters
        // still have to be decoded... Jackson doesn't have a way to access the raw bytes
        generator.writeRaw(parser.getTextCharacters, parser.getTextOffset, parser.getTextLength)

      case JsonToken.VALUE_STRING =>
        // the normal String case, pass it through to the output without enclosing quotes
        generator.writeRaw(parser.getText)

      case JsonToken.VALUE_NULL =>
        // a special case that needs to be handled outside of this method.
        // if a requested field is null, the result must be null. the easiest
        // way to achieve this is just by ignoring null tokens entirely
        throw SparkException.internalError("Do not attempt to copy a null field.")

      case _ =>
        // handle other types including objects, arrays, booleans and numbers
        generator.copyCurrentStructure(parser)
    }
  }

  override protected def withNewChildrenInternal(newChildren: IndexedSeq[Expression]): JsonTuple =
    copy(children = newChildren)
}

/**
 * Converts an json input string to a [[StructType]], [[ArrayType]] or [[MapType]]
 * with the specified schema.
 */
// scalastyle:off line.size.limit
@ExpressionDescription(
  usage = "_FUNC_(jsonStr, schema[, options]) - Returns a struct value with the given `jsonStr` and `schema`.",
  examples = """
    Examples:
      > SELECT _FUNC_('{"a":1, "b":0.8}', 'a INT, b DOUBLE');
       {"a":1,"b":0.8}
      > SELECT _FUNC_('{"time":"26/08/2015"}', 'time Timestamp', map('timestampFormat', 'dd/MM/yyyy'));
       {"time":2015-08-26 00:00:00}
      > SELECT _FUNC_('{"teacher": "Alice", "student": [{"name": "Bob", "rank": 1}, {"name": "Charlie", "rank": 2}]}', 'STRUCT<teacher: STRING, student: ARRAY<STRUCT<name: STRING, rank: INT>>>');
       {"teacher":"Alice","student":[{"name":"Bob","rank":1},{"name":"Charlie","rank":2}]}
  """,
  group = "json_funcs",
  since = "2.2.0")
// scalastyle:on line.size.limit
case class JsonToStructs(
    schema: DataType,
    options: Map[String, String],
    child: Expression,
    timeZoneId: Option[String] = None,
    variantAllowDuplicateKeys: Boolean = SQLConf.get.getConf(SQLConf.VARIANT_ALLOW_DUPLICATE_KEYS))
  extends UnaryExpression
  with TimeZoneAwareExpression
  with ExpectsInputTypes
  with QueryErrorsBase {

  // The JSON input data might be missing certain fields. We force the nullability
  // of the user-provided schema to avoid data corruptions. In particular, the parquet-mr encoder
  // can generate incorrect files if values are missing in columns declared as non-nullable.
  private val nullableSchema: DataType = schema.asNullable

  override def nullable: Boolean = true

  final override def nodePatternsInternal(): Seq[TreePattern] = Seq(JSON_TO_STRUCT)

  override def nullIntolerant: Boolean = true

  // Used in `FunctionRegistry`
  def this(child: Expression, schema: Expression, options: Map[String, String]) =
    this(
      schema = ExprUtils.evalTypeExpr(schema),
      options = options,
      child = child,
      timeZoneId = None)

  def this(child: Expression, schema: Expression) = this(child, schema, Map.empty[String, String])

  def this(child: Expression, schema: Expression, options: Expression) =
    this(
      schema = ExprUtils.evalTypeExpr(schema),
      options = ExprUtils.convertToMapData(options),
      child = child,
      timeZoneId = None)

  override def checkInputDataTypes(): TypeCheckResult = nullableSchema match {
    case _: StructType | _: ArrayType | _: MapType | _: VariantType =>
      val checkResult = ExprUtils.checkJsonSchema(nullableSchema)
      if (checkResult.isFailure) checkResult else super.checkInputDataTypes()
    case _ =>
      DataTypeMismatch(
        errorSubClass = "INVALID_JSON_SCHEMA",
        messageParameters = Map("schema" -> toSQLType(nullableSchema)))
  }

  override def dataType: DataType = nullableSchema

  override def withTimeZone(timeZoneId: String): TimeZoneAwareExpression =
    copy(timeZoneId = Option(timeZoneId))

<<<<<<< HEAD
  override def inputTypes: Seq[AbstractDataType] =
    StringTypeWithCollation(supportsTrimCollation = true) :: Nil
=======
  @transient
  private val nameOfCorruptRecord = SQLConf.get.getConf(SQLConf.COLUMN_NAME_OF_CORRUPT_RECORD)

  @transient
  private lazy val evaluator = new JsonToStructsEvaluator(
    options, nullableSchema, nameOfCorruptRecord, timeZoneId, variantAllowDuplicateKeys)

  override def nullSafeEval(json: Any): Any = evaluator.evaluate(json.asInstanceOf[UTF8String])

  override def doGenCode(ctx: CodegenContext, ev: ExprCode): ExprCode = {
    val refEvaluator = ctx.addReferenceObj("evaluator", evaluator)
    val eval = child.genCode(ctx)
    val resultType = CodeGenerator.boxedType(dataType)
    val resultTerm = ctx.freshName("result")
    ev.copy(code =
      code"""
         |${eval.code}
         |$resultType $resultTerm = ($resultType) $refEvaluator.evaluate(${eval.value});
         |boolean ${ev.isNull} = $resultTerm == null;
         |${CodeGenerator.javaType(dataType)} ${ev.value} = ${CodeGenerator.defaultValue(dataType)};
         |if (!${ev.isNull}) {
         |  ${ev.value} = $resultTerm;
         |}
         |""".stripMargin)
  }

  override def inputTypes: Seq[AbstractDataType] = StringTypeWithCollation :: Nil
>>>>>>> 4eed1845

  override def sql: String = schema match {
    case _: MapType => "entries"
    case _ => super.sql
  }

  override def prettyName: String = "from_json"

  override protected def withNewChildInternal(newChild: Expression): JsonToStructs =
    copy(child = newChild)
}

object JsonToStructs {
  def unapply(
      j: JsonToStructs): Option[(DataType, Map[String, String], Expression, Option[String])] =
    Some((j.schema, j.options, j.child, j.timeZoneId))
}

/**
 * Converts a [[StructType]], [[ArrayType]] or [[MapType]] to a JSON output string.
 */
// scalastyle:off line.size.limit
@ExpressionDescription(
  usage = "_FUNC_(expr[, options]) - Returns a JSON string with a given struct value",
  examples = """
    Examples:
      > SELECT _FUNC_(named_struct('a', 1, 'b', 2));
       {"a":1,"b":2}
      > SELECT _FUNC_(named_struct('time', to_timestamp('2015-08-26', 'yyyy-MM-dd')), map('timestampFormat', 'dd/MM/yyyy'));
       {"time":"26/08/2015"}
      > SELECT _FUNC_(array(named_struct('a', 1, 'b', 2)));
       [{"a":1,"b":2}]
      > SELECT _FUNC_(map('a', named_struct('b', 1)));
       {"a":{"b":1}}
      > SELECT _FUNC_(map(named_struct('a', 1),named_struct('b', 2)));
       {"[1]":{"b":2}}
      > SELECT _FUNC_(map('a', 1));
       {"a":1}
      > SELECT _FUNC_(array(map('a', 1)));
       [{"a":1}]
  """,
  group = "json_funcs",
  since = "2.2.0")
// scalastyle:on line.size.limit
case class StructsToJson(
    options: Map[String, String],
    child: Expression,
    timeZoneId: Option[String] = None)
  extends UnaryExpression
  with RuntimeReplaceable
  with ExpectsInputTypes
  with TimeZoneAwareExpression
  with QueryErrorsBase {

  override def nullable: Boolean = true

  override def nodePatternsInternal(): Seq[TreePattern] = Seq(RUNTIME_REPLACEABLE)

  def this(options: Map[String, String], child: Expression) = this(options, child, None)

  // Used in `FunctionRegistry`
  def this(child: Expression) = this(Map.empty, child, None)
  def this(child: Expression, options: Expression) =
    this(
      options = ExprUtils.convertToMapData(options),
      child = child,
      timeZoneId = None)

  @transient
  private lazy val inputSchema = child.dataType

  override def dataType: DataType = SQLConf.get.defaultStringType

  override def checkInputDataTypes(): TypeCheckResult = inputSchema match {
    case dt @ (_: StructType | _: MapType | _: ArrayType | _: VariantType) =>
      JacksonUtils.verifyType(prettyName, dt)
    case _ =>
      DataTypeMismatch(
        errorSubClass = "INVALID_JSON_SCHEMA",
        messageParameters = Map("schema" -> toSQLType(child.dataType)))
  }

  override def withTimeZone(timeZoneId: String): TimeZoneAwareExpression =
    copy(timeZoneId = Option(timeZoneId))

  override def inputTypes: Seq[AbstractDataType] = TypeCollection(ArrayType, StructType) :: Nil

  override def prettyName: String = "to_json"

  override protected def withNewChildInternal(newChild: Expression): StructsToJson =
    copy(child = newChild)

  @transient
  private lazy val evaluator = StructsToJsonEvaluator(options, inputSchema, timeZoneId)

  override def replacement: Expression = Invoke(
    Literal.create(evaluator, ObjectType(classOf[StructsToJsonEvaluator])),
    "evaluate",
    dataType,
    Seq(child),
    Seq(child.dataType)
  )
}

/**
 * A function infers schema of JSON string.
 */
@ExpressionDescription(
  usage = "_FUNC_(json[, options]) - Returns schema in the DDL format of JSON string.",
  examples = """
    Examples:
      > SELECT _FUNC_('[{"col":0}]');
       ARRAY<STRUCT<col: BIGINT>>
      > SELECT _FUNC_('[{"col":01}]', map('allowNumericLeadingZeros', 'true'));
       ARRAY<STRUCT<col: BIGINT>>
  """,
  group = "json_funcs",
  since = "2.4.0")
case class SchemaOfJson(
    child: Expression,
    options: Map[String, String])
  extends UnaryExpression
  with RuntimeReplaceable
  with QueryErrorsBase {

  def this(child: Expression) = this(child, Map.empty[String, String])

  def this(child: Expression, options: Expression) = this(
      child = child,
      options = ExprUtils.convertToMapData(options))

  override def dataType: DataType = SQLConf.get.defaultStringType

  override def nullable: Boolean = false

  @transient
  private lazy val jsonOptions = new JSONOptions(options, "UTC")

  @transient
  private lazy val jsonFactory = jsonOptions.buildJsonFactory()

  @transient
  private lazy val jsonInferSchema = new JsonInferSchema(jsonOptions)

  @transient
  private lazy val json = child.eval().asInstanceOf[UTF8String]

  override def checkInputDataTypes(): TypeCheckResult = {
    if (child.foldable && json != null) {
      super.checkInputDataTypes()
    } else if (!child.foldable) {
      DataTypeMismatch(
        errorSubClass = "NON_FOLDABLE_INPUT",
        messageParameters = Map(
          "inputName" -> toSQLId("json"),
          "inputType" -> toSQLType(child.dataType),
          "inputExpr" -> toSQLExpr(child)))
    } else {
      DataTypeMismatch(
        errorSubClass = "UNEXPECTED_NULL",
        messageParameters = Map("exprName" -> "json"))
    }
  }

  @transient private lazy val jsonFactoryObjectType = ObjectType(classOf[JsonFactory])
  @transient private lazy val jsonOptionsObjectType = ObjectType(classOf[JSONOptions])
  @transient private lazy val jsonInferSchemaObjectType = ObjectType(classOf[JsonInferSchema])

  override def replacement: Expression = StaticInvoke(
    JsonExpressionEvalUtils.getClass,
    dataType,
    "schemaOfJson",
    Seq(Literal(jsonFactory, jsonFactoryObjectType),
      Literal(jsonOptions, jsonOptionsObjectType),
      Literal(jsonInferSchema, jsonInferSchemaObjectType),
      child),
    Seq(jsonFactoryObjectType, jsonOptionsObjectType, jsonInferSchemaObjectType, child.dataType),
    returnNullable = false)

  override def prettyName: String = "schema_of_json"

  override protected def withNewChildInternal(newChild: Expression): SchemaOfJson =
    copy(child = newChild)
}

/**
 * A function that returns the number of elements in the outermost JSON array.
 */
@ExpressionDescription(
  usage = "_FUNC_(jsonArray) - Returns the number of elements in the outermost JSON array.",
  arguments = """
    Arguments:
      * jsonArray - A JSON array. `NULL` is returned in case of any other valid JSON string,
          `NULL` or an invalid JSON.
  """,
  examples = """
    Examples:
      > SELECT _FUNC_('[1,2,3,4]');
        4
      > SELECT _FUNC_('[1,2,3,{"f1":1,"f2":[5,6]},4]');
        5
      > SELECT _FUNC_('[1,2');
        NULL
  """,
  group = "json_funcs",
  since = "3.1.0"
)
case class LengthOfJsonArray(child: Expression)
  extends UnaryExpression
  with ExpectsInputTypes
  with RuntimeReplaceable {

  override def inputTypes: Seq[AbstractDataType] =
    Seq(StringTypeWithCollation(supportsTrimCollation = true))
  override def dataType: DataType = IntegerType
  override def nullable: Boolean = true
  override def prettyName: String = "json_array_length"

  override protected def withNewChildInternal(newChild: Expression): LengthOfJsonArray =
    copy(child = newChild)

  override def replacement: Expression = StaticInvoke(
    classOf[JsonExpressionUtils],
    dataType,
    "lengthOfJsonArray",
    Seq(child),
    inputTypes
  )
}

/**
 * A function which returns all the keys of the outermost JSON object.
 */
@ExpressionDescription(
  usage = "_FUNC_(json_object) - Returns all the keys of the outermost JSON object as an array.",
  arguments = """
    Arguments:
      * json_object - A JSON object. If a valid JSON object is given, all the keys of the outermost
          object will be returned as an array. If it is any other valid JSON string, an invalid JSON
          string or an empty string, the function returns null.
  """,
  examples = """
    Examples:
      > SELECT _FUNC_('{}');
        []
      > SELECT _FUNC_('{"key": "value"}');
        ["key"]
      > SELECT _FUNC_('{"f1":"abc","f2":{"f3":"a", "f4":"b"}}');
        ["f1","f2"]
  """,
  group = "json_funcs",
  since = "3.1.0"
)
case class JsonObjectKeys(child: Expression)
  extends UnaryExpression
  with ExpectsInputTypes
  with RuntimeReplaceable {

  override def inputTypes: Seq[AbstractDataType] =
    Seq(StringTypeWithCollation(supportsTrimCollation = true))
  override def dataType: DataType = ArrayType(SQLConf.get.defaultStringType)
  override def nullable: Boolean = true
  override def prettyName: String = "json_object_keys"

  override def replacement: Expression = StaticInvoke(
    classOf[JsonExpressionUtils],
    dataType,
    "jsonObjectKeys",
    Seq(child),
    inputTypes
  )

  override protected def withNewChildInternal(newChild: Expression): JsonObjectKeys =
    copy(child = newChild)
}<|MERGE_RESOLUTION|>--- conflicted
+++ resolved
@@ -686,10 +686,6 @@
   override def withTimeZone(timeZoneId: String): TimeZoneAwareExpression =
     copy(timeZoneId = Option(timeZoneId))
 
-<<<<<<< HEAD
-  override def inputTypes: Seq[AbstractDataType] =
-    StringTypeWithCollation(supportsTrimCollation = true) :: Nil
-=======
   @transient
   private val nameOfCorruptRecord = SQLConf.get.getConf(SQLConf.COLUMN_NAME_OF_CORRUPT_RECORD)
 
@@ -716,8 +712,8 @@
          |""".stripMargin)
   }
 
-  override def inputTypes: Seq[AbstractDataType] = StringTypeWithCollation :: Nil
->>>>>>> 4eed1845
+  override def inputTypes: Seq[AbstractDataType] =
+    StringTypeWithCollation(supportsTrimCollation = true) :: Nil
 
   override def sql: String = schema match {
     case _: MapType => "entries"
