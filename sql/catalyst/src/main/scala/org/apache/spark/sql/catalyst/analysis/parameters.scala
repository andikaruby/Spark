/*
 * Licensed to the Apache Software Foundation (ASF) under one or more
 * contributor license agreements.  See the NOTICE file distributed with
 * this work for additional information regarding copyright ownership.
 * The ASF licenses this file to You under the Apache License, Version 2.0
 * (the "License"); you may not use this file except in compliance with
 * the License.  You may obtain a copy of the License at
 *
 *    http://www.apache.org/licenses/LICENSE-2.0
 *
 * Unless required by applicable law or agreed to in writing, software
 * distributed under the License is distributed on an "AS IS" BASIS,
 * WITHOUT WARRANTIES OR CONDITIONS OF ANY KIND, either express or implied.
 * See the License for the specific language governing permissions and
 * limitations under the License.
 */

package org.apache.spark.sql.catalyst.analysis

import org.apache.spark.SparkException
import org.apache.spark.sql.catalyst.expressions.{Expression, LeafExpression, Literal, SubqueryExpression, Unevaluable}
import org.apache.spark.sql.catalyst.plans.logical.LogicalPlan
import org.apache.spark.sql.catalyst.rules.Rule
import org.apache.spark.sql.catalyst.trees.TreePattern.{PARAMETER, PARAMETERIZED_QUERY, TreePattern, UNRESOLVED_WITH}
import org.apache.spark.sql.errors.QueryErrorsBase
import org.apache.spark.sql.types.DataType

sealed trait Parameter extends LeafExpression with Unevaluable {
  override lazy val resolved: Boolean = false

  private def unboundError(methodName: String): Nothing = {
    throw SparkException.internalError(
      s"Cannot call `$methodName()` of the unbound parameter `$name`.")
  }
  override def dataType: DataType = unboundError("dataType")
  override def nullable: Boolean = unboundError("nullable")

  final override val nodePatterns: Seq[TreePattern] = Seq(PARAMETER)

  def name: String
}

/**
 * The expression represents a named parameter that should be replaced by a literal.
 *
 * @param name The identifier of the parameter without the marker.
 */
case class NamedParameter(name: String) extends Parameter

/**
 * The expression represents a positional parameter that should be replaced by a literal.
 *
 * @param pos An unique position of the parameter in a SQL query.
 */
case class PosParameter(pos: Int) extends Parameter {
  override def name: String = s"_$pos"
}

/**
 * The logical plan representing a parameterized query. It will be removed during analysis after
 * the parameters are bind.
 */
<<<<<<< HEAD
abstract class ParameterizedQuery(child: LogicalPlan) extends UnaryNode {
  override def output: Seq[Attribute] = Nil
  override lazy val resolved = false
=======
case class ParameterizedQuery(child: LogicalPlan, args: Map[String, Expression])
  extends UnresolvedUnaryNode {

  assert(args.nonEmpty)
>>>>>>> 25a14c31
  final override val nodePatterns: Seq[TreePattern] = Seq(PARAMETERIZED_QUERY)
}

/**
 * The logical plan representing a parameterized query with named parameters.
 *
 * @param child The parameterized logical plan.
 * @param args The map of parameter names to its literal values.
 */
case class NameParameterizedQuery(child: LogicalPlan, args: Map[String, Expression])
  extends ParameterizedQuery(child) {
  assert(args.nonEmpty)
  override protected def withNewChildInternal(newChild: LogicalPlan): LogicalPlan =
    copy(child = newChild)
}

/**
 * The logical plan representing a parameterized query with positional parameters.
 *
 * @param child The parameterized logical plan.
 * @param args The literal values of positional parameters.
 */
case class PosParameterizedQuery(child: LogicalPlan, args: Seq[Expression])
  extends ParameterizedQuery(child) {
  assert(args.nonEmpty)
  override protected def withNewChildInternal(newChild: LogicalPlan): LogicalPlan =
    copy(child = newChild)
}

/**
 * Finds all named parameters in `ParameterizedQuery` and substitutes them by literals from the
 * user-specified arguments.
 */
object BindParameters extends Rule[LogicalPlan] with QueryErrorsBase {
  private def checkArgs(args: Iterable[(String, Expression)]): Unit = {
    args.find(!_._2.isInstanceOf[Literal]).foreach { case (name, expr) =>
      expr.failAnalysis(
        errorClass = "INVALID_SQL_ARG",
        messageParameters = Map("name" -> name))
    }
  }

  private def bind(p: LogicalPlan)(f: PartialFunction[Expression, Expression]): LogicalPlan = {
    p.resolveExpressionsWithPruning(_.containsPattern(PARAMETER)) (f orElse {
      case sub: SubqueryExpression => sub.withNewPlan(bind(sub.plan)(f))
    })
  }

  override def apply(plan: LogicalPlan): LogicalPlan = {
    if (plan.containsPattern(PARAMETERIZED_QUERY)) {
      // One unresolved plan can have at most one ParameterizedQuery.
      val parameterizedQueries = plan.collect { case p: ParameterizedQuery => p }
      assert(parameterizedQueries.length == 1)
    }

    plan.resolveOperatorsWithPruning(_.containsPattern(PARAMETERIZED_QUERY)) {
      // We should wait for `CTESubstitution` to resolve CTE before binding parameters, as CTE
      // relations are not children of `UnresolvedWith`.
      case p @ NameParameterizedQuery(child, args) if !child.containsPattern(UNRESOLVED_WITH) =>
        checkArgs(args)
        val res = bind(child) { case NamedParameter(name) if args.contains(name) => args(name) }
        res.copyTagsFrom(p)
        res

      case p @ PosParameterizedQuery(child, args) if !child.containsPattern(UNRESOLVED_WITH) =>
        val indexedArgs = args.zipWithIndex
        checkArgs(indexedArgs.map(arg => (s"_${arg._2}", arg._1)))

        val positions = scala.collection.mutable.Set.empty[Int]
        bind(child) { case p @ PosParameter(pos) => positions.add(pos); p }
        val posToIndex = positions.toSeq.sorted.zipWithIndex.toMap

        val res = bind(child) {
          case PosParameter(pos) if posToIndex.contains(pos) && args.size > posToIndex(pos) =>
            args(posToIndex(pos))
        }
        res.copyTagsFrom(p)
        res

      case _ => plan
    }
  }
}<|MERGE_RESOLUTION|>--- conflicted
+++ resolved
@@ -60,16 +60,7 @@
  * The logical plan representing a parameterized query. It will be removed during analysis after
  * the parameters are bind.
  */
-<<<<<<< HEAD
-abstract class ParameterizedQuery(child: LogicalPlan) extends UnaryNode {
-  override def output: Seq[Attribute] = Nil
-  override lazy val resolved = false
-=======
-case class ParameterizedQuery(child: LogicalPlan, args: Map[String, Expression])
-  extends UnresolvedUnaryNode {
-
-  assert(args.nonEmpty)
->>>>>>> 25a14c31
+abstract class ParameterizedQuery(child: LogicalPlan) extends UnresolvedUnaryNode {
   final override val nodePatterns: Seq[TreePattern] = Seq(PARAMETERIZED_QUERY)
 }
 
