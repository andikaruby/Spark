--- conflicted
+++ resolved
@@ -356,7 +356,6 @@
   override def doGenCode(ctx: CodegenContext, ev: ExprCode): ExprCode = {
     val rowClass = classOf[GenericInternalRow].getName
     val values = ctx.freshName("values")
-<<<<<<< HEAD
     val valCodes = valExprs.zipWithIndex.map { case (e, i) =>
       val eval = e.genCode(ctx)
       s"""
@@ -368,23 +367,10 @@
          |}
        """.stripMargin
     }
-    val valuesCode = ctx.splitExpressions(valCodes,
+    val valuesCode = ctx.splitExpressionsWithCurrentInputs(
+      valCodes,
       "createNamedStruct",
       "Object[]" -> values :: Nil)
-=======
-    ctx.addMutableState("Object[]", values, s"$values = null;")
-    val valuesCode = ctx.splitExpressionsWithCurrentInputs(
-      valExprs.zipWithIndex.map { case (e, i) =>
-        val eval = e.genCode(ctx)
-        s"""
-          ${eval.code}
-          if (${eval.isNull}) {
-            $values[$i] = null;
-          } else {
-            $values[$i] = ${eval.value};
-          }"""
-      })
->>>>>>> 00d176d2
 
     ev.copy(code =
       s"""
