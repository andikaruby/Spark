--- conflicted
+++ resolved
@@ -148,18 +148,17 @@
     currentDb = db
   }
 
-<<<<<<< HEAD
-  def getDefaultDBPath(db: String): String = {
+  /** Get the path for creating a non-default database. */
+  def createDatabasePath(db: String, path: Option[String]): String = {
     val database = if (conf.caseSensitiveAnalysis) db else db.toLowerCase
-    new Path(new Path(conf.warehousePath), database + ".db").toString
-=======
-  /** Get the path for creating a non-default database. */
-  def createDatabasePath(dbName: String, path: Option[String]): String = {
     val dbPath = path.map(new Path(_)).getOrElse {
-      new Path(new Path(System.getProperty("java.io.tmpdir")), dbName.toLowerCase() + ".db")
+      val defaultPath = conf.warehousePath
+      if (org.apache.commons.lang.StringUtils.isBlank(defaultPath)) {
+        throw new AnalysisException("spark.sql.warehouse.dir is blank")
+      }
+      new Path(new Path(defaultPath), database + ".db")
     }
     dbPath.toString.stripSuffix(File.separator)
->>>>>>> 1da261a3
   }
 
   // ----------------------------------------------------------------------------
@@ -762,6 +761,7 @@
       }
     }
     tempTables.clear()
+    functionRegistry.clear()
     // restore built-in functions
     FunctionRegistry.builtin.listFunction().foreach { f =>
       val expressionInfo = FunctionRegistry.builtin.lookupFunction(f)
