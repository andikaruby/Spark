/*
 * Licensed to the Apache Software Foundation (ASF) under one or more
 * contributor license agreements.  See the NOTICE file distributed with
 * this work for additional information regarding copyright ownership.
 * The ASF licenses this file to You under the Apache License, Version 2.0
 * (the "License"); you may not use this file except in compliance with
 * the License.  You may obtain a copy of the License at
 *
 *    http://www.apache.org/licenses/LICENSE-2.0
 *
 * Unless required by applicable law or agreed to in writing, software
 * distributed under the License is distributed on an "AS IS" BASIS,
 * WITHOUT WARRANTIES OR CONDITIONS OF ANY KIND, either express or implied.
 * See the License for the specific language governing permissions and
 * limitations under the License.
 */

package org.apache.spark.sql.catalyst.expressions.codegen

import org.apache.spark.sql.BaseMutableRow
import org.apache.spark.sql.catalyst.expressions._
import org.apache.spark.sql.types._

/**
 * Java can not access Projection (in package object)
 */
abstract class BaseProject extends Projection {}

/**
 * Generates bytecode that produces a new [[Row]] object based on a fixed set of input
 * [[Expression Expressions]] and a given input [[Row]].  The returned [[Row]] object is custom
 * generated based on the output types of the [[Expression]] to avoid boxing of primitive values.
 */
object GenerateProjection extends CodeGenerator[Seq[Expression], Projection] {
  import scala.reflect.runtime.universe._

  protected def canonicalize(in: Seq[Expression]): Seq[Expression] =
    in.map(ExpressionCanonicalizer.execute)

  protected def bind(in: Seq[Expression], inputSchema: Seq[Attribute]): Seq[Expression] =
    in.map(BindReferences.bindReference(_, inputSchema))

  // Make Mutablility optional...
  protected def create(expressions: Seq[Expression]): Projection = {
    val ctx = newCodeGenContext()
    val columns = expressions.zipWithIndex.map {
      case (e, i) =>
        s"private ${ctx.javaType(e.dataType)} c$i = ${ctx.defaultValue(e.dataType)};\n"
    }.mkString("\n      ")

    val initColumns = expressions.zipWithIndex.map {
      case (e, i) =>
        val eval = e.gen(ctx)
        s"""
        {
          // column$i
          ${eval.code}
          nullBits[$i] = ${eval.isNull};
          if (!${eval.isNull}) {
            c$i = ${eval.primitive};
          }
        }
        """
    }.mkString("\n")

    val getCases = (0 until expressions.size).map { i =>
      s"case $i: return c$i;"
    }.mkString("\n        ")

    val updateCases = expressions.zipWithIndex.map { case (e, i) =>
      s"case $i: { c$i = (${ctx.boxedType(e.dataType)})value; return;}"
    }.mkString("\n        ")

<<<<<<< HEAD
    val specificAccessorFunctions = ctx.nativeTypes.map { dt =>
      val cases = expressions.zipWithIndex.map {
        case (e, i) if e.dataType == dt || dt == IntegerType && e.dataType == DateType =>
          s"case $i: return c$i;"
        case _ => ""
=======
    val specificAccessorFunctions = ctx.nativeTypes.map { dataType =>
      val cases = expressions.zipWithIndex.flatMap {
        case (e, i) if ctx.javaType(e.dataType) == ctx.javaType(dataType) =>
          List(s"case $i: return c$i;")
        case _ => Nil
>>>>>>> 7d669a56
      }.mkString("\n        ")
      if (cases.length > 0) {
        s"""
      @Override
      public ${ctx.javaType(dt)} ${ctx.accessorForType(dt)}(int i) {
        if (isNullAt(i)) {
          return ${ctx.defaultValue(dt)};
        }
        switch (i) {
        $cases
        }
        throw new IllegalArgumentException("Invalid index: " + i
<<<<<<< HEAD
          + " in ${ctx.accessorForType(dt)}");
=======
          + " in ${ctx.accessorForType(dataType)}");
>>>>>>> 7d669a56
      }"""
      } else {
        ""
      }
    }.mkString("\n")

<<<<<<< HEAD
    val specificMutatorFunctions = ctx.nativeTypes.map { dt =>
      val cases = expressions.zipWithIndex.map {
        case (e, i) if e.dataType == dt || dt == IntegerType && e.dataType == DateType =>
          s"case $i: { c$i = value; return; }"
        case _ => ""
      }.mkString("\n        ")
      if (cases.count(_ != '\n') > 0) {
=======
    val specificMutatorFunctions = ctx.nativeTypes.map { dataType =>
      val cases = expressions.zipWithIndex.flatMap {
        case (e, i) if ctx.javaType(e.dataType) == ctx.javaType(dataType) =>
          List(s"case $i: { c$i = value; return; }")
        case _ => Nil
      }.mkString("\n        ")
      if (cases.length > 0) {
>>>>>>> 7d669a56
        s"""
      @Override
      public void ${ctx.mutatorForType(dt)}(int i, ${ctx.javaType(dt)} value) {
        nullBits[i] = false;
        switch (i) {
        $cases
        }
        throw new IllegalArgumentException("Invalid index: " + i +
<<<<<<< HEAD
          " in ${ctx.accessorForType(dt)}");
=======
          " in ${ctx.mutatorForType(dataType)}");
>>>>>>> 7d669a56
      }"""
      } else {
        ""
      }
    }.mkString("\n")

    val hashValues = expressions.zipWithIndex.map { case (e, i) =>
      val col = newTermName(s"c$i")
      val nonNull = e.dataType match {
        case BooleanType => s"$col ? 0 : 1"
        case ByteType | ShortType | IntegerType | DateType => s"$col"
        case LongType | TimestampType => s"$col ^ ($col >>> 32)"
        case FloatType => s"Float.floatToIntBits($col)"
        case DoubleType =>
            s"(int)(Double.doubleToLongBits($col) ^ (Double.doubleToLongBits($col) >>> 32))"
        case _ => s"$col.hashCode()"
      }
      s"isNullAt($i) ? 0 : ($nonNull)"
    }

    val hashUpdates: String = hashValues.map( v =>
      s"""
        result *= 37; result += $v;"""
    ).mkString("\n")

    val columnChecks = expressions.zipWithIndex.map { case (e, i) =>
<<<<<<< HEAD
      if (ctx.isNativeType(e.dataType)) {
        s"""if (nullBits[$i] != row.nullBits[$i] || !nullBits[$i] && c$i != row.c$i) {
            return false;
          }"""
      } else {
        s"""if (nullBits[$i] != row.nullBits[$i] || !nullBits[$i] && !get($i).equals(row.get($i))) {
            return false;
          }"""
      }
    }.mkString("\n          ")
=======
      s"""
        if (nullBits[$i] != row.nullBits[$i] ||
          (!nullBits[$i] && !(${ctx.genEqual(e.dataType, s"c$i", s"row.c$i")}))) {
          return false;
        }
      """
    }.mkString("\n")
>>>>>>> 7d669a56

    val code = s"""
    import org.apache.spark.sql.Row;

    public SpecificProjection generate($exprType[] expr) {
      return new SpecificProjection(expr);
    }

    class SpecificProjection extends ${typeOf[BaseProject]} {
      private $exprType[] expressions = null;

      public SpecificProjection($exprType[] expr) {
        expressions = expr;
      }

      @Override
      public Object apply(Object r) {
        return new SpecificRow(expressions, (Row) r);
      }
    }

    final class SpecificRow extends ${typeOf[BaseMutableRow]} {

      $columns

      public SpecificRow($exprType[] expressions, Row i) {
        $initColumns
      }

      public int size() { return ${expressions.length};}
      protected boolean[] nullBits = new boolean[${expressions.length}];
      public void setNullAt(int i) { nullBits[i] = true; }
      public boolean isNullAt(int i) { return nullBits[i]; }

      public Object get(int i) {
        if (isNullAt(i)) return null;
        switch (i) {
        $getCases
        }
        return null;
      }
      public void update(int i, Object value) {
        if (value == null) {
          setNullAt(i);
          return;
        }
        nullBits[i] = false;
        switch (i) {
        $updateCases
        }
      }
      $specificAccessorFunctions
      $specificMutatorFunctions

      @Override
      public int hashCode() {
        int result = 37;
        $hashUpdates
        return result;
      }

      @Override
      public boolean equals(Object other) {
        if (other instanceof SpecificRow) {
          SpecificRow row = (SpecificRow) other;
<<<<<<< HEAD
          int sz = size();
          if (row.length() != sz) return false;
=======
>>>>>>> 7d669a56
          $columnChecks
          return true;
        }
        return super.equals(other);
      }
    }
    """

    logDebug(s"MutableRow, initExprs: ${expressions.mkString(",")} code:\n${code}")

    val c = compile(code)
    // fetch the only one method `generate(Expression[])`
    val m = c.getDeclaredMethods()(0)
    m.invoke(c.newInstance(), ctx.references.toArray).asInstanceOf[Projection]
  }
}<|MERGE_RESOLUTION|>--- conflicted
+++ resolved
@@ -71,51 +71,30 @@
       s"case $i: { c$i = (${ctx.boxedType(e.dataType)})value; return;}"
     }.mkString("\n        ")
 
-<<<<<<< HEAD
-    val specificAccessorFunctions = ctx.nativeTypes.map { dt =>
-      val cases = expressions.zipWithIndex.map {
-        case (e, i) if e.dataType == dt || dt == IntegerType && e.dataType == DateType =>
-          s"case $i: return c$i;"
-        case _ => ""
-=======
     val specificAccessorFunctions = ctx.nativeTypes.map { dataType =>
       val cases = expressions.zipWithIndex.flatMap {
         case (e, i) if ctx.javaType(e.dataType) == ctx.javaType(dataType) =>
           List(s"case $i: return c$i;")
         case _ => Nil
->>>>>>> 7d669a56
       }.mkString("\n        ")
       if (cases.length > 0) {
         s"""
       @Override
-      public ${ctx.javaType(dt)} ${ctx.accessorForType(dt)}(int i) {
+      public ${ctx.javaType(dataType)} ${ctx.accessorForType(dataType)}(int i) {
         if (isNullAt(i)) {
-          return ${ctx.defaultValue(dt)};
+          return ${ctx.defaultValue(dataType)};
         }
         switch (i) {
         $cases
         }
         throw new IllegalArgumentException("Invalid index: " + i
-<<<<<<< HEAD
-          + " in ${ctx.accessorForType(dt)}");
-=======
           + " in ${ctx.accessorForType(dataType)}");
->>>>>>> 7d669a56
       }"""
       } else {
         ""
       }
     }.mkString("\n")
 
-<<<<<<< HEAD
-    val specificMutatorFunctions = ctx.nativeTypes.map { dt =>
-      val cases = expressions.zipWithIndex.map {
-        case (e, i) if e.dataType == dt || dt == IntegerType && e.dataType == DateType =>
-          s"case $i: { c$i = value; return; }"
-        case _ => ""
-      }.mkString("\n        ")
-      if (cases.count(_ != '\n') > 0) {
-=======
     val specificMutatorFunctions = ctx.nativeTypes.map { dataType =>
       val cases = expressions.zipWithIndex.flatMap {
         case (e, i) if ctx.javaType(e.dataType) == ctx.javaType(dataType) =>
@@ -123,20 +102,15 @@
         case _ => Nil
       }.mkString("\n        ")
       if (cases.length > 0) {
->>>>>>> 7d669a56
         s"""
       @Override
-      public void ${ctx.mutatorForType(dt)}(int i, ${ctx.javaType(dt)} value) {
+      public void ${ctx.mutatorForType(dataType)}(int i, ${ctx.javaType(dataType)} value) {
         nullBits[i] = false;
         switch (i) {
         $cases
         }
         throw new IllegalArgumentException("Invalid index: " + i +
-<<<<<<< HEAD
-          " in ${ctx.accessorForType(dt)}");
-=======
           " in ${ctx.mutatorForType(dataType)}");
->>>>>>> 7d669a56
       }"""
       } else {
         ""
@@ -163,18 +137,6 @@
     ).mkString("\n")
 
     val columnChecks = expressions.zipWithIndex.map { case (e, i) =>
-<<<<<<< HEAD
-      if (ctx.isNativeType(e.dataType)) {
-        s"""if (nullBits[$i] != row.nullBits[$i] || !nullBits[$i] && c$i != row.c$i) {
-            return false;
-          }"""
-      } else {
-        s"""if (nullBits[$i] != row.nullBits[$i] || !nullBits[$i] && !get($i).equals(row.get($i))) {
-            return false;
-          }"""
-      }
-    }.mkString("\n          ")
-=======
       s"""
         if (nullBits[$i] != row.nullBits[$i] ||
           (!nullBits[$i] && !(${ctx.genEqual(e.dataType, s"c$i", s"row.c$i")}))) {
@@ -182,7 +144,6 @@
         }
       """
     }.mkString("\n")
->>>>>>> 7d669a56
 
     val code = s"""
     import org.apache.spark.sql.Row;
@@ -248,11 +209,6 @@
       public boolean equals(Object other) {
         if (other instanceof SpecificRow) {
           SpecificRow row = (SpecificRow) other;
-<<<<<<< HEAD
-          int sz = size();
-          if (row.length() != sz) return false;
-=======
->>>>>>> 7d669a56
           $columnChecks
           return true;
         }
