--- conflicted
+++ resolved
@@ -57,7 +57,12 @@
     null
   } else {
     // Let it raise exception if couldn't compile the regex string
-    Pattern.compile(escape(str))
+    try {
+      Pattern.compile(escape(str))
+    } catch {
+      case e: PatternSyntaxException =>
+        throw QueryExecutionErrors.invalidPatternError(prettyName, e.getPattern, e)
+    }
   }
 
   protected def pattern(str: String) = if (cache == null) compile(str) else cache
@@ -638,7 +643,7 @@
         pattern = Pattern.compile(lastRegex.toString)
       } catch {
         case e: PatternSyntaxException =>
-          throw QueryExecutionErrors.invalidPatternError(prettyName, e.getPattern)
+          throw QueryExecutionErrors.invalidPatternError(prettyName, e.getPattern, e)
       }
     }
     if (!r.equals(lastReplacementInUTF8)) {
@@ -693,7 +698,11 @@
       if (!$regexp.equals($termLastRegex)) {
         // regex value changed
         $termLastRegex = $regexp.clone();
-        $termPattern = $classNamePattern.compile($termLastRegex.toString());
+        try {
+          $termPattern = $classNamePattern.compile($termLastRegex.toString());
+        } catch (java.util.regex.PatternSyntaxException e) {
+          throw QueryExecutionErrors.invalidPatternError("$prettyName", e.getPattern(), e);
+        }
       }
       if (!$rep.equals($termLastReplacementInUTF8)) {
         // replacement string changed
@@ -774,11 +783,7 @@
         lastRegex = r
       } catch {
         case e: PatternSyntaxException =>
-<<<<<<< HEAD
-          throw QueryExecutionErrors.invalidPatternError(prettyName, e.getPattern)
-=======
           throw QueryExecutionErrors.invalidPatternError(prettyName, e.getPattern, e)
->>>>>>> 1a197bdb
       }
     }
     pattern.matcher(s.toString)
