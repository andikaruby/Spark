/*
 * Licensed to the Apache Software Foundation (ASF) under one or more
 * contributor license agreements.  See the NOTICE file distributed with
 * this work for additional information regarding copyright ownership.
 * The ASF licenses this file to You under the Apache License, Version 2.0
 * (the "License"); you may not use this file except in compliance with
 * the License.  You may obtain a copy of the License at
 *
 *    http://www.apache.org/licenses/LICENSE-2.0
 *
 * Unless required by applicable law or agreed to in writing, software
 * distributed under the License is distributed on an "AS IS" BASIS,
 * WITHOUT WARRANTIES OR CONDITIONS OF ANY KIND, either express or implied.
 * See the License for the specific language governing permissions and
 * limitations under the License.
 */

package org.apache.spark.sql.catalyst.plans.logical

import scala.collection.mutable.ArrayBuffer

import org.apache.spark.sql.catalyst.expressions._
import org.apache.spark.sql.catalyst.expressions.aggregate.AggregateExpression
import org.apache.spark.sql.catalyst.plans._
import org.apache.spark.sql.types._

case class Project(projectList: Seq[NamedExpression], child: LogicalPlan) extends UnaryNode {
  override def output: Seq[Attribute] = projectList.map(_.toAttribute)

  override lazy val resolved: Boolean = {
    val hasSpecialExpressions = projectList.exists ( _.collect {
        case agg: AggregateExpression => agg
        case generator: Generator => generator
        case window: WindowExpression => window
      }.nonEmpty
    )

    !expressions.exists(!_.resolved) && childrenResolved && !hasSpecialExpressions
  }
}

/**
 * Applies a [[Generator]] to a stream of input rows, combining the
 * output of each into a new stream of rows.  This operation is similar to a `flatMap` in functional
 * programming with one important additional feature, which allows the input rows to be joined with
 * their output.
 * @param generator the generator expression
 * @param join  when true, each output row is implicitly joined with the input tuple that produced
 *              it.
 * @param outer when true, each input row will be output at least once, even if the output of the
 *              given `generator` is empty. `outer` has no effect when `join` is false.
 * @param qualifier Qualifier for the attributes of generator(UDTF)
 * @param generatorOutput The output schema of the Generator.
 * @param child Children logical plan node
 */
case class Generate(
    generator: Generator,
    join: Boolean,
    outer: Boolean,
    qualifier: Option[String],
    generatorOutput: Seq[Attribute],
    child: LogicalPlan)
  extends UnaryNode {

  /** The set of all attributes produced by this node. */
  def generatedSet: AttributeSet = AttributeSet(generatorOutput)

  override lazy val resolved: Boolean = {
    generator.resolved &&
      childrenResolved &&
      generator.elementTypes.length == generatorOutput.length &&
      generatorOutput.forall(_.resolved)
  }

  // we don't want the gOutput to be taken as part of the expressions
  // as that will cause exceptions like unresolved attributes etc.
  override def expressions: Seq[Expression] = generator :: Nil

  def output: Seq[Attribute] = {
    val qualified = qualifier.map(q =>
      // prepend the new qualifier to the existed one
      generatorOutput.map(a => a.withQualifiers(q +: a.qualifiers))
    ).getOrElse(generatorOutput)

    if (join) child.output ++ qualified else qualified
  }
}

case class Filter(condition: Expression, child: LogicalPlan) extends UnaryNode {
  override def output: Seq[Attribute] = child.output
}

abstract class SetOperation(left: LogicalPlan, right: LogicalPlan) extends BinaryNode {
  final override lazy val resolved: Boolean =
    childrenResolved &&
      left.output.length == right.output.length &&
      left.output.zip(right.output).forall { case (l, r) => l.dataType == r.dataType }
}

private[sql] object SetOperation {
  def unapply(p: SetOperation): Option[(LogicalPlan, LogicalPlan)] = Some((p.left, p.right))
}

<<<<<<< HEAD
case class Union(left: LogicalPlan, right: LogicalPlan) extends SetOperation(left, right) {

  override def output: Seq[Attribute] =
    left.output.zip(right.output).map { case (leftAttr, rightAttr) =>
      leftAttr.withNullability(leftAttr.nullable || rightAttr.nullable)
    }

  override def statistics: Statistics = {
    val sizeInBytes = left.statistics.sizeInBytes + right.statistics.sizeInBytes
    Statistics(sizeInBytes = sizeInBytes)
  }
}

case class Intersect(left: LogicalPlan, right: LogicalPlan) extends SetOperation(left, right) {

  override def output: Seq[Attribute] =
    left.output.zip(right.output).map { case (leftAttr, rightAttr) =>
      leftAttr.withNullability(leftAttr.nullable && rightAttr.nullable)
    }
}
=======
case class Intersect(left: LogicalPlan, right: LogicalPlan) extends SetOperation(left, right)
>>>>>>> 4f717410

case class Except(left: LogicalPlan, right: LogicalPlan) extends SetOperation(left, right) {
  /** We don't use right.output because those rows get excluded from the set. */
  override def output: Seq[Attribute] = left.output
}

/** Factory for constructing new `Union` nodes. */
object Union {
  def apply(left: LogicalPlan, right: LogicalPlan): Union = {
    Union (left :: right :: Nil)
  }
}

case class Union(children: Seq[LogicalPlan]) extends LogicalPlan {

  // updating nullability to make all the children consistent
  override def output: Seq[Attribute] =
    children.map(_.output).transpose.map(attrs =>
      attrs.head.withNullability(attrs.exists(_.nullable)))

  override lazy val resolved: Boolean = {
    // allChildrenCompatible needs to be evaluated after childrenResolved
    def allChildrenCompatible: Boolean =
      children.tail.forall( child =>
        // compare the attribute number with the first child
        child.output.length == children.head.output.length &&
        // compare the data types with the first child
        child.output.zip(children.head.output).forall {
          case (l, r) => l.dataType == r.dataType }
      )

    children.length > 1 && childrenResolved && allChildrenCompatible
  }

  override def statistics: Statistics = {
    val sizeInBytes = children.map(_.statistics.sizeInBytes).sum
    Statistics(sizeInBytes = sizeInBytes)
  }
}

case class Join(
  left: LogicalPlan,
  right: LogicalPlan,
  joinType: JoinType,
  condition: Option[Expression]) extends BinaryNode {

  override def output: Seq[Attribute] = {
    joinType match {
      case LeftSemi =>
        left.output
      case LeftOuter =>
        left.output ++ right.output.map(_.withNullability(true))
      case RightOuter =>
        left.output.map(_.withNullability(true)) ++ right.output
      case FullOuter =>
        left.output.map(_.withNullability(true)) ++ right.output.map(_.withNullability(true))
      case _ =>
        left.output ++ right.output
    }
  }

  def selfJoinResolved: Boolean = left.outputSet.intersect(right.outputSet).isEmpty

  // Joins are only resolved if they don't introduce ambiguous expression ids.
  override lazy val resolved: Boolean = {
    childrenResolved &&
      expressions.forall(_.resolved) &&
      selfJoinResolved &&
      condition.forall(_.dataType == BooleanType)
  }
}

/**
 * A hint for the optimizer that we should broadcast the `child` if used in a join operator.
 */
case class BroadcastHint(child: LogicalPlan) extends UnaryNode {
  override def output: Seq[Attribute] = child.output
}

case class InsertIntoTable(
    table: LogicalPlan,
    partition: Map[String, Option[String]],
    child: LogicalPlan,
    overwrite: Boolean,
    ifNotExists: Boolean)
  extends LogicalPlan {

  override def children: Seq[LogicalPlan] = child :: Nil
  override def output: Seq[Attribute] = Seq.empty

  assert(overwrite || !ifNotExists)
  override lazy val resolved: Boolean = childrenResolved && child.output.zip(table.output).forall {
    case (childAttr, tableAttr) =>
      DataType.equalsIgnoreCompatibleNullability(childAttr.dataType, tableAttr.dataType)
  }
}

/**
 * A container for holding named common table expressions (CTEs) and a query plan.
 * This operator will be removed during analysis and the relations will be substituted into child.
 * @param child The final query of this CTE.
 * @param cteRelations Queries that this CTE defined,
 *                     key is the alias of the CTE definition,
 *                     value is the CTE definition.
 */
case class With(child: LogicalPlan, cteRelations: Map[String, Subquery]) extends UnaryNode {
  override def output: Seq[Attribute] = child.output
}

case class WithWindowDefinition(
    windowDefinitions: Map[String, WindowSpecDefinition],
    child: LogicalPlan) extends UnaryNode {
  override def output: Seq[Attribute] = child.output
}

/**
 * @param order  The ordering expressions
 * @param global True means global sorting apply for entire data set,
 *               False means sorting only apply within the partition.
 * @param child  Child logical plan
 */
case class Sort(
    order: Seq[SortOrder],
    global: Boolean,
    child: LogicalPlan) extends UnaryNode {
  override def output: Seq[Attribute] = child.output
}

/** Factory for constructing new `Range` nodes. */
object Range {
  def apply(start: Long, end: Long, step: Long, numSlices: Int): Range = {
    val output = StructType(StructField("id", LongType, nullable = false) :: Nil).toAttributes
    new Range(start, end, step, numSlices, output)
  }
}

case class Range(
    start: Long,
    end: Long,
    step: Long,
    numSlices: Int,
    output: Seq[Attribute]) extends LeafNode {
  require(step != 0, "step cannot be 0")
  val numElements: BigInt = {
    val safeStart = BigInt(start)
    val safeEnd = BigInt(end)
    if ((safeEnd - safeStart) % step == 0 || (safeEnd > safeStart) != (step > 0)) {
      (safeEnd - safeStart) / step
    } else {
      // the remainder has the same sign with range, could add 1 more
      (safeEnd - safeStart) / step + 1
    }
  }

  override def statistics: Statistics = {
    val sizeInBytes = LongType.defaultSize * numElements
    Statistics( sizeInBytes = sizeInBytes )
  }
}

case class Aggregate(
    groupingExpressions: Seq[Expression],
    aggregateExpressions: Seq[NamedExpression],
    child: LogicalPlan)
  extends UnaryNode {

  override lazy val resolved: Boolean = {
    val hasWindowExpressions = aggregateExpressions.exists ( _.collect {
        case window: WindowExpression => window
      }.nonEmpty
    )

    !expressions.exists(!_.resolved) && childrenResolved && !hasWindowExpressions
  }

  override def output: Seq[Attribute] = aggregateExpressions.map(_.toAttribute)
}

case class Window(
    projectList: Seq[Attribute],
    windowExpressions: Seq[NamedExpression],
    partitionSpec: Seq[Expression],
    orderSpec: Seq[SortOrder],
    child: LogicalPlan) extends UnaryNode {

  override def output: Seq[Attribute] =
    projectList ++ windowExpressions.map(_.toAttribute)
}

private[sql] object Expand {
  /**
   * Extract attribute set according to the grouping id.
   *
   * @param bitmask bitmask to represent the selected of the attribute sequence
   * @param exprs the attributes in sequence
   * @return the attributes of non selected specified via bitmask (with the bit set to 1)
   */
  private def buildNonSelectExprSet(
      bitmask: Int,
      exprs: Seq[Expression]): ArrayBuffer[Expression] = {
    val set = new ArrayBuffer[Expression](2)

    var bit = exprs.length - 1
    while (bit >= 0) {
      if (((bitmask >> bit) & 1) == 0) set += exprs(bit)
      bit -= 1
    }

    set
  }

  /**
   * Apply the all of the GroupExpressions to every input row, hence we will get
   * multiple output rows for a input row.
   *
   * @param bitmasks The bitmask set represents the grouping sets
   * @param groupByExprs The grouping by expressions
   * @param gid Attribute of the grouping id
   * @param child Child operator
   */
  def apply(
    bitmasks: Seq[Int],
    groupByExprs: Seq[Expression],
    gid: Attribute,
    child: LogicalPlan): Expand = {
    // Create an array of Projections for the child projection, and replace the projections'
    // expressions which equal GroupBy expressions with Literal(null), if those expressions
    // are not set for this grouping set (according to the bit mask).
    val projections = bitmasks.map { bitmask =>
      // get the non selected grouping attributes according to the bit mask
      val nonSelectedGroupExprSet = buildNonSelectExprSet(bitmask, groupByExprs)

      (child.output :+ gid).map(expr => expr transformDown {
        // TODO this causes a problem when a column is used both for grouping and aggregation.
        case x: Expression if nonSelectedGroupExprSet.exists(_.semanticEquals(x)) =>
          // if the input attribute in the Invalid Grouping Expression set of for this group
          // replace it with constant null
          Literal.create(null, expr.dataType)
        case x if x == gid =>
          // replace the groupingId with concrete value (the bit mask)
          Literal.create(bitmask, IntegerType)
      })
    }
    val output = child.output.map { attr =>
      if (groupByExprs.exists(_.semanticEquals(attr))) {
        attr.withNullability(true)
      } else {
        attr
      }
    }
    Expand(projections, output :+ gid, child)
  }
}

/**
 * Apply a number of projections to every input row, hence we will get multiple output rows for
 * a input row.
 *
 * @param projections to apply
 * @param output of all projections.
 * @param child operator.
 */
case class Expand(
    projections: Seq[Seq[Expression]],
    output: Seq[Attribute],
    child: LogicalPlan) extends UnaryNode {

  override def references: AttributeSet =
    AttributeSet(projections.flatten.flatMap(_.references))

  override def statistics: Statistics = {
    // TODO shouldn't we factor in the size of the projection versus the size of the backing child
    //      row?
    val sizeInBytes = child.statistics.sizeInBytes * projections.length
    Statistics(sizeInBytes = sizeInBytes)
  }
}

trait GroupingAnalytics extends UnaryNode {

  def groupByExprs: Seq[Expression]
  def aggregations: Seq[NamedExpression]

  override def output: Seq[Attribute] = aggregations.map(_.toAttribute)

  // Needs to be unresolved before its translated to Aggregate + Expand because output attributes
  // will change in analysis.
  override lazy val resolved: Boolean = false

  def withNewAggs(aggs: Seq[NamedExpression]): GroupingAnalytics
}

/**
 * A GROUP BY clause with GROUPING SETS can generate a result set equivalent
 * to generated by a UNION ALL of multiple simple GROUP BY clauses.
 *
 * We will transform GROUPING SETS into logical plan Aggregate(.., Expand) in Analyzer
 * @param bitmasks     A list of bitmasks, each of the bitmask indicates the selected
 *                     GroupBy expressions
 * @param groupByExprs The Group By expressions candidates, take effective only if the
 *                     associated bit in the bitmask set to 1.
 * @param child        Child operator
 * @param aggregations The Aggregation expressions, those non selected group by expressions
 *                     will be considered as constant null if it appears in the expressions
 */
case class GroupingSets(
    bitmasks: Seq[Int],
    groupByExprs: Seq[Expression],
    child: LogicalPlan,
    aggregations: Seq[NamedExpression]) extends GroupingAnalytics {

  def withNewAggs(aggs: Seq[NamedExpression]): GroupingAnalytics =
    this.copy(aggregations = aggs)
}

case class Pivot(
    groupByExprs: Seq[NamedExpression],
    pivotColumn: Expression,
    pivotValues: Seq[Literal],
    aggregates: Seq[Expression],
    child: LogicalPlan) extends UnaryNode {
  override def output: Seq[Attribute] = groupByExprs.map(_.toAttribute) ++ aggregates match {
    case agg :: Nil => pivotValues.map(value => AttributeReference(value.toString, agg.dataType)())
    case _ => pivotValues.flatMap{ value =>
      aggregates.map(agg => AttributeReference(value + "_" + agg.prettyString, agg.dataType)())
    }
  }
}

case class Limit(limitExpr: Expression, child: LogicalPlan) extends UnaryNode {
  override def output: Seq[Attribute] = child.output

  override lazy val statistics: Statistics = {
    val limit = limitExpr.eval().asInstanceOf[Int]
    val sizeInBytes = (limit: Long) * output.map(a => a.dataType.defaultSize).sum
    Statistics(sizeInBytes = sizeInBytes)
  }
}

case class Subquery(alias: String, child: LogicalPlan) extends UnaryNode {

  override def output: Seq[Attribute] = child.output.map(_.withQualifiers(alias :: Nil))
}

/**
 * Sample the dataset.
 *
 * @param lowerBound Lower-bound of the sampling probability (usually 0.0)
 * @param upperBound Upper-bound of the sampling probability. The expected fraction sampled
 *                   will be ub - lb.
 * @param withReplacement Whether to sample with replacement.
 * @param seed the random seed
 * @param child the LogicalPlan
 */
case class Sample(
    lowerBound: Double,
    upperBound: Double,
    withReplacement: Boolean,
    seed: Long,
    child: LogicalPlan) extends UnaryNode {

  override def output: Seq[Attribute] = child.output
}

/**
 * Returns a new logical plan that dedups input rows.
 */
case class Distinct(child: LogicalPlan) extends UnaryNode {
  override def output: Seq[Attribute] = child.output
}

/**
 * Returns a new RDD that has exactly `numPartitions` partitions. Differs from
 * [[RepartitionByExpression]] as this method is called directly by DataFrame's, because the user
 * asked for `coalesce` or `repartition`. [[RepartitionByExpression]] is used when the consumer
 * of the output requires some specific ordering or distribution of the data.
 */
case class Repartition(numPartitions: Int, shuffle: Boolean, child: LogicalPlan)
  extends UnaryNode {
  override def output: Seq[Attribute] = child.output
}

/**
 * A relation with one row. This is used in "SELECT ..." without a from clause.
 */
case object OneRowRelation extends LeafNode {
  override def output: Seq[Attribute] = Nil

  /**
   * Computes [[Statistics]] for this plan. The default implementation assumes the output
   * cardinality is the product of of all child plan's cardinality, i.e. applies in the case
   * of cartesian joins.
   *
   * [[LeafNode]]s must override this.
   */
  override def statistics: Statistics = Statistics(sizeInBytes = 1)
}<|MERGE_RESOLUTION|>--- conflicted
+++ resolved
@@ -101,20 +101,6 @@
   def unapply(p: SetOperation): Option[(LogicalPlan, LogicalPlan)] = Some((p.left, p.right))
 }
 
-<<<<<<< HEAD
-case class Union(left: LogicalPlan, right: LogicalPlan) extends SetOperation(left, right) {
-
-  override def output: Seq[Attribute] =
-    left.output.zip(right.output).map { case (leftAttr, rightAttr) =>
-      leftAttr.withNullability(leftAttr.nullable || rightAttr.nullable)
-    }
-
-  override def statistics: Statistics = {
-    val sizeInBytes = left.statistics.sizeInBytes + right.statistics.sizeInBytes
-    Statistics(sizeInBytes = sizeInBytes)
-  }
-}
-
 case class Intersect(left: LogicalPlan, right: LogicalPlan) extends SetOperation(left, right) {
 
   override def output: Seq[Attribute] =
@@ -122,9 +108,6 @@
       leftAttr.withNullability(leftAttr.nullable && rightAttr.nullable)
     }
 }
-=======
-case class Intersect(left: LogicalPlan, right: LogicalPlan) extends SetOperation(left, right)
->>>>>>> 4f717410
 
 case class Except(left: LogicalPlan, right: LogicalPlan) extends SetOperation(left, right) {
   /** We don't use right.output because those rows get excluded from the set. */
