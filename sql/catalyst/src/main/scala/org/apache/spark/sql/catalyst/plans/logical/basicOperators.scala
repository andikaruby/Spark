/*
 * Licensed to the Apache Software Foundation (ASF) under one or more
 * contributor license agreements.  See the NOTICE file distributed with
 * this work for additional information regarding copyright ownership.
 * The ASF licenses this file to You under the Apache License, Version 2.0
 * (the "License"); you may not use this file except in compliance with
 * the License.  You may obtain a copy of the License at
 *
 *    http://www.apache.org/licenses/LICENSE-2.0
 *
 * Unless required by applicable law or agreed to in writing, software
 * distributed under the License is distributed on an "AS IS" BASIS,
 * WITHOUT WARRANTIES OR CONDITIONS OF ANY KIND, either express or implied.
 * See the License for the specific language governing permissions and
 * limitations under the License.
 */

package org.apache.spark.sql.catalyst.plans.logical

import org.apache.spark.sql.catalyst.expressions._
import org.apache.spark.sql.catalyst.expressions.aggregate.Utils
import org.apache.spark.sql.catalyst.plans._
import org.apache.spark.sql.types._
import org.apache.spark.util.collection.OpenHashSet

case class Project(projectList: Seq[NamedExpression], child: LogicalPlan) extends UnaryNode {
  override def output: Seq[Attribute] = projectList.map(_.toAttribute)

  override def keys: Seq[Key] = {
    val aliasMap = AttributeMap(projectList.collect {
      case a @ Alias(old: AttributeReference, _) => (old, a.toAttribute)
      case r: AttributeReference => (r, r)
    })
    child.keys.collect {
      case UniqueKey(attr) if aliasMap.contains(attr) =>
        UniqueKey(aliasMap(attr))
      case ForeignKey(attr, referencedRelation, referencedAttr) if aliasMap.contains(attr) =>
        ForeignKey(aliasMap(attr), referencedRelation, referencedAttr)
    }
  }

  override lazy val resolved: Boolean = {
    val hasSpecialExpressions = projectList.exists ( _.collect {
        case agg: AggregateExpression => agg
        case generator: Generator => generator
        case window: WindowExpression => window
      }.nonEmpty
    )

    !expressions.exists(!_.resolved) && childrenResolved && !hasSpecialExpressions
  }
}

/**
 * Applies a [[Generator]] to a stream of input rows, combining the
 * output of each into a new stream of rows.  This operation is similar to a `flatMap` in functional
 * programming with one important additional feature, which allows the input rows to be joined with
 * their output.
 * @param generator the generator expression
 * @param join  when true, each output row is implicitly joined with the input tuple that produced
 *              it.
 * @param outer when true, each input row will be output at least once, even if the output of the
 *              given `generator` is empty. `outer` has no effect when `join` is false.
 * @param qualifier Qualifier for the attributes of generator(UDTF)
 * @param generatorOutput The output schema of the Generator.
 * @param child Children logical plan node
 */
case class Generate(
    generator: Generator,
    join: Boolean,
    outer: Boolean,
    qualifier: Option[String],
    generatorOutput: Seq[Attribute],
    child: LogicalPlan)
  extends UnaryNode {

  /** The set of all attributes produced by this node. */
  def generatedSet: AttributeSet = AttributeSet(generatorOutput)

  override lazy val resolved: Boolean = {
    generator.resolved &&
      childrenResolved &&
      generator.elementTypes.length == generatorOutput.length &&
      generatorOutput.forall(_.resolved)
  }

  // we don't want the gOutput to be taken as part of the expressions
  // as that will cause exceptions like unresolved attributes etc.
  override def expressions: Seq[Expression] = generator :: Nil

  def output: Seq[Attribute] = {
    val qualified = qualifier.map(q =>
      // prepend the new qualifier to the existed one
      generatorOutput.map(a => a.withQualifiers(q +: a.qualifiers))
    ).getOrElse(generatorOutput)

    if (join) child.output ++ qualified else qualified
  }
}

case class Filter(condition: Expression, child: LogicalPlan) extends UnaryNode {
  override def output: Seq[Attribute] = child.output
}

abstract class SetOperation(left: LogicalPlan, right: LogicalPlan) extends BinaryNode {
  // TODO: These aren't really the same attributes as nullability etc might change.
  final override def output: Seq[Attribute] = left.output

  final override lazy val resolved: Boolean =
    childrenResolved &&
      left.output.length == right.output.length &&
      left.output.zip(right.output).forall { case (l, r) => l.dataType == r.dataType }
}

private[sql] object SetOperation {
  def unapply(p: SetOperation): Option[(LogicalPlan, LogicalPlan)] = Some((p.left, p.right))
}

case class Union(left: LogicalPlan, right: LogicalPlan) extends SetOperation(left, right) {

  override def statistics: Statistics = {
    val sizeInBytes = left.statistics.sizeInBytes + right.statistics.sizeInBytes
    Statistics(sizeInBytes = sizeInBytes)
  }
}

case class Intersect(left: LogicalPlan, right: LogicalPlan) extends SetOperation(left, right)

case class Except(left: LogicalPlan, right: LogicalPlan) extends SetOperation(left, right)

case class Join(
  left: LogicalPlan,
  right: LogicalPlan,
  joinType: JoinType,
  condition: Option[Expression]) extends BinaryNode {

  override def output: Seq[Attribute] = {
    joinType match {
      case LeftSemi =>
        left.output
      case LeftOuter =>
        left.output ++ right.output.map(_.withNullability(true))
      case RightOuter =>
        left.output.map(_.withNullability(true)) ++ right.output
      case FullOuter =>
        left.output.map(_.withNullability(true)) ++ right.output.map(_.withNullability(true))
      case _ =>
        left.output ++ right.output
    }
  }

  override def keys: Seq[Key] = {
    // TODO: try to propagate unique keys as well as foreign keys
    def fk(keys: Seq[Key]): Seq[ForeignKey] = keys.collect { case k: ForeignKey => k }
    joinType match {
      case LeftSemi | LeftOuter => fk(left.keys)
      case RightOuter => fk(right.keys)
      case _ => fk(left.keys ++ right.keys)
    }
  }

  def selfJoinResolved: Boolean = left.outputSet.intersect(right.outputSet).isEmpty

  // Joins are only resolved if they don't introduce ambiguous expression ids.
  override lazy val resolved: Boolean = {
    childrenResolved &&
      expressions.forall(_.resolved) &&
      selfJoinResolved &&
      condition.forall(_.dataType == BooleanType)
  }
}

/**
 * A hint for the optimizer that we should broadcast the `child` if used in a join operator.
 */
case class BroadcastHint(child: LogicalPlan) extends UnaryNode {
  override def output: Seq[Attribute] = child.output
}

case class InsertIntoTable(
    table: LogicalPlan,
    partition: Map[String, Option[String]],
    child: LogicalPlan,
    overwrite: Boolean,
    ifNotExists: Boolean)
  extends LogicalPlan {

  override def children: Seq[LogicalPlan] = child :: Nil
  override def output: Seq[Attribute] = Seq.empty

  assert(overwrite || !ifNotExists)
  override lazy val resolved: Boolean = childrenResolved && child.output.zip(table.output).forall {
    case (childAttr, tableAttr) =>
      DataType.equalsIgnoreCompatibleNullability(childAttr.dataType, tableAttr.dataType)
  }
}

/**
 * A container for holding named common table expressions (CTEs) and a query plan.
 * This operator will be removed during analysis and the relations will be substituted into child.
 * @param child The final query of this CTE.
 * @param cteRelations Queries that this CTE defined,
 *                     key is the alias of the CTE definition,
 *                     value is the CTE definition.
 */
case class With(child: LogicalPlan, cteRelations: Map[String, Subquery]) extends UnaryNode {
  override def output: Seq[Attribute] = child.output
}

case class WithWindowDefinition(
    windowDefinitions: Map[String, WindowSpecDefinition],
    child: LogicalPlan) extends UnaryNode {
  override def output: Seq[Attribute] = child.output
}

/**
 * @param order  The ordering expressions
 * @param global True means global sorting apply for entire data set,
 *               False means sorting only apply within the partition.
 * @param child  Child logical plan
 */
case class Sort(
    order: Seq[SortOrder],
    global: Boolean,
    child: LogicalPlan) extends UnaryNode {
  override def output: Seq[Attribute] = child.output
}

case class Aggregate(
    groupingExpressions: Seq[Expression],
    aggregateExpressions: Seq[NamedExpression],
    child: LogicalPlan)
  extends UnaryNode {

  override lazy val resolved: Boolean = {
    val hasWindowExpressions = aggregateExpressions.exists ( _.collect {
        case window: WindowExpression => window
      }.nonEmpty
    )

    !expressions.exists(!_.resolved) && childrenResolved && !hasWindowExpressions
  }

  lazy val newAggregation: Option[Aggregate] = Utils.tryConvert(this)

  override def output: Seq[Attribute] = aggregateExpressions.map(_.toAttribute)
}

case class Window(
    projectList: Seq[Attribute],
    windowExpressions: Seq[NamedExpression],
    partitionSpec: Seq[Expression],
    orderSpec: Seq[SortOrder],
    child: LogicalPlan) extends UnaryNode {

  override def output: Seq[Attribute] =
    projectList ++ windowExpressions.map(_.toAttribute)
}

/**
 * Apply the all of the GroupExpressions to every input row, hence we will get
 * multiple output rows for a input row.
 * @param bitmasks The bitmask set represents the grouping sets
 * @param groupByExprs The grouping by expressions
 * @param child       Child operator
 */
case class Expand(
    bitmasks: Seq[Int],
    groupByExprs: Seq[Expression],
    gid: Attribute,
    child: LogicalPlan) extends UnaryNode {
  override def statistics: Statistics = {
    val sizeInBytes = child.statistics.sizeInBytes * projections.length
    Statistics(sizeInBytes = sizeInBytes)
  }

  val projections: Seq[Seq[Expression]] = expand()

  /**
   * Extract attribute set according to the grouping id
   * @param bitmask bitmask to represent the selected of the attribute sequence
   * @param exprs the attributes in sequence
   * @return the attributes of non selected specified via bitmask (with the bit set to 1)
   */
  private def buildNonSelectExprSet(bitmask: Int, exprs: Seq[Expression])
  : OpenHashSet[Expression] = {
    val set = new OpenHashSet[Expression](2)

    var bit = exprs.length - 1
    while (bit >= 0) {
      if (((bitmask >> bit) & 1) == 0) set.add(exprs(bit))
      bit -= 1
    }

    set
  }

  /**
   * Create an array of Projections for the child projection, and replace the projections'
   * expressions which equal GroupBy expressions with Literal(null), if those expressions
   * are not set for this grouping set (according to the bit mask).
   */
  private[this] def expand(): Seq[Seq[Expression]] = {
    val result = new scala.collection.mutable.ArrayBuffer[Seq[Expression]]

    bitmasks.foreach { bitmask =>
      // get the non selected grouping attributes according to the bit mask
      val nonSelectedGroupExprSet = buildNonSelectExprSet(bitmask, groupByExprs)

      val substitution = (child.output :+ gid).map(expr => expr transformDown {
        case x: Expression if nonSelectedGroupExprSet.contains(x) =>
          // if the input attribute in the Invalid Grouping Expression set of for this group
          // replace it with constant null
          Literal.create(null, expr.dataType)
        case x if x == gid =>
          // replace the groupingId with concrete value (the bit mask)
          Literal.create(bitmask, IntegerType)
      })

      result += substitution
    }

    result.toSeq
  }

  override def output: Seq[Attribute] = {
    child.output :+ gid
  }
}

trait GroupingAnalytics extends UnaryNode {

  def groupByExprs: Seq[Expression]
  def aggregations: Seq[NamedExpression]

  override def output: Seq[Attribute] = aggregations.map(_.toAttribute)

  def withNewAggs(aggs: Seq[NamedExpression]): GroupingAnalytics
}

/**
 * A GROUP BY clause with GROUPING SETS can generate a result set equivalent
 * to generated by a UNION ALL of multiple simple GROUP BY clauses.
 *
 * We will transform GROUPING SETS into logical plan Aggregate(.., Expand) in Analyzer
 * @param bitmasks     A list of bitmasks, each of the bitmask indicates the selected
 *                     GroupBy expressions
 * @param groupByExprs The Group By expressions candidates, take effective only if the
 *                     associated bit in the bitmask set to 1.
 * @param child        Child operator
 * @param aggregations The Aggregation expressions, those non selected group by expressions
 *                     will be considered as constant null if it appears in the expressions
 */
case class GroupingSets(
    bitmasks: Seq[Int],
    groupByExprs: Seq[Expression],
    child: LogicalPlan,
    aggregations: Seq[NamedExpression]) extends GroupingAnalytics {

  def withNewAggs(aggs: Seq[NamedExpression]): GroupingAnalytics =
    this.copy(aggregations = aggs)
}

/**
 * Cube is a syntactic sugar for GROUPING SETS, and will be transformed to GroupingSets,
 * and eventually will be transformed to Aggregate(.., Expand) in Analyzer
 *
 * @param groupByExprs The Group By expressions candidates.
 * @param child        Child operator
 * @param aggregations The Aggregation expressions, those non selected group by expressions
 *                     will be considered as constant null if it appears in the expressions
 */
case class Cube(
    groupByExprs: Seq[Expression],
    child: LogicalPlan,
    aggregations: Seq[NamedExpression]) extends GroupingAnalytics {

  def withNewAggs(aggs: Seq[NamedExpression]): GroupingAnalytics =
    this.copy(aggregations = aggs)
}

/**
 * Rollup is a syntactic sugar for GROUPING SETS, and will be transformed to GroupingSets,
 * and eventually will be transformed to Aggregate(.., Expand) in Analyzer
 *
 * @param groupByExprs The Group By expressions candidates, take effective only if the
 *                     associated bit in the bitmask set to 1.
 * @param child        Child operator
 * @param aggregations The Aggregation expressions, those non selected group by expressions
 *                     will be considered as constant null if it appears in the expressions
 */
case class Rollup(
    groupByExprs: Seq[Expression],
    child: LogicalPlan,
    aggregations: Seq[NamedExpression]) extends GroupingAnalytics {

  def withNewAggs(aggs: Seq[NamedExpression]): GroupingAnalytics =
    this.copy(aggregations = aggs)
}

case class Limit(limitExpr: Expression, child: LogicalPlan) extends UnaryNode {
  override def output: Seq[Attribute] = child.output

  override lazy val statistics: Statistics = {
    val limit = limitExpr.eval().asInstanceOf[Int]
    val sizeInBytes = (limit: Long) * output.map(a => a.dataType.defaultSize).sum
    Statistics(sizeInBytes = sizeInBytes)
  }
}

case class Subquery(alias: String, child: LogicalPlan) extends UnaryNode {
  override def output: Seq[Attribute] = child.output.map(_.withQualifiers(alias :: Nil))
  override def keys: Seq[Key] = child.keys
}

/**
 * Sample the dataset.
 *
 * @param lowerBound Lower-bound of the sampling probability (usually 0.0)
 * @param upperBound Upper-bound of the sampling probability. The expected fraction sampled
 *                   will be ub - lb.
 * @param withReplacement Whether to sample with replacement.
 * @param seed the random seed
 * @param child the LogicalPlan
 */
case class Sample(
    lowerBound: Double,
    upperBound: Double,
    withReplacement: Boolean,
    seed: Long,
    child: LogicalPlan) extends UnaryNode {

  override def output: Seq[Attribute] = child.output
}

/**
 * Returns a new logical plan that dedups input rows.
 */
case class Distinct(child: LogicalPlan) extends UnaryNode {
  override def output: Seq[Attribute] = child.output
}

/**
 * Return a new RDD that has exactly `numPartitions` partitions. Differs from
 * [[RepartitionByExpression]] as this method is called directly by DataFrame's, because the user
 * asked for `coalesce` or `repartition`. [[RepartitionByExpression]] is used when the consumer
 * of the output requires some specific ordering or distribution of the data.
 */
case class Repartition(numPartitions: Int, shuffle: Boolean, child: LogicalPlan)
  extends UnaryNode {
  override def output: Seq[Attribute] = child.output
}

/**
 * A relation with one row. This is used in "SELECT ..." without a from clause.
 */
case object OneRowRelation extends LeafNode {
  override def output: Seq[Attribute] = Nil

  /**
   * Computes [[Statistics]] for this plan. The default implementation assumes the output
   * cardinality is the product of of all child plan's cardinality, i.e. applies in the case
   * of cartesian joins.
   *
   * [[LeafNode]]s must override this.
   */
  override def statistics: Statistics = Statistics(sizeInBytes = 1)
}
<<<<<<< HEAD

case class Intersect(left: LogicalPlan, right: LogicalPlan) extends BinaryNode {
  override def output: Seq[Attribute] = left.output

  override lazy val resolved: Boolean =
    childrenResolved &&
      left.output.zip(right.output).forall { case (l, r) => l.dataType == r.dataType }
}

/**
 * A hint to the optimizer that the given key constraints hold for the output of the child plan.
 */
case class KeyHint(newKeys: Seq[Key], child: LogicalPlan) extends UnaryNode {
  override def output: Seq[Attribute] = child.output

  override def keys: Seq[Key] = newKeys ++ child.keys

  override lazy val resolved: Boolean = newKeys.forall(_.resolved) && childrenResolved

  def foreignKeyReferencesResolved: Boolean = newKeys.forall {
    case ForeignKey(_, _, referencedAttr) => referencedAttr.resolved
    case _ => true
  }

  /** Overridden here to apply `rule` to the keys as well as the child plan. */
  override def transformExpressionsDown(
      rule: PartialFunction[Expression, Expression]): this.type = {
    KeyHint(newKeys.map(_.transformAttribute(rule.andThen(_.asInstanceOf[Attribute]))), child)
      .asInstanceOf[this.type]
  }

  /** Overridden here to apply `rule` to the keys as well as the child plan. */
  override def transformExpressionsUp(
      rule: PartialFunction[Expression, Expression]): this.type = {
    KeyHint(newKeys.map(_.transformAttribute(rule.andThen(_.asInstanceOf[Attribute]))), child)
    .asInstanceOf[this.type]
  }
}
=======
>>>>>>> f97e9323
<|MERGE_RESOLUTION|>--- conflicted
+++ resolved
@@ -466,15 +466,6 @@
    */
   override def statistics: Statistics = Statistics(sizeInBytes = 1)
 }
-<<<<<<< HEAD
-
-case class Intersect(left: LogicalPlan, right: LogicalPlan) extends BinaryNode {
-  override def output: Seq[Attribute] = left.output
-
-  override lazy val resolved: Boolean =
-    childrenResolved &&
-      left.output.zip(right.output).forall { case (l, r) => l.dataType == r.dataType }
-}
 
 /**
  * A hint to the optimizer that the given key constraints hold for the output of the child plan.
@@ -504,6 +495,4 @@
     KeyHint(newKeys.map(_.transformAttribute(rule.andThen(_.asInstanceOf[Attribute]))), child)
     .asInstanceOf[this.type]
   }
-}
-=======
->>>>>>> f97e9323
+}