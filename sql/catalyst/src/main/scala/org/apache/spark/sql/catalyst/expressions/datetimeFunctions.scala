/*
 * Licensed to the Apache Software Foundation (ASF) under one or more
 * contributor license agreements.  See the NOTICE file distributed with
 * this work for additional information regarding copyright ownership.
 * The ASF licenses this file to You under the Apache License, Version 2.0
 * (the "License"); you may not use this file except in compliance with
 * the License.  You may obtain a copy of the License at
 *
 *    http://www.apache.org/licenses/LICENSE-2.0
 *
 * Unless required by applicable law or agreed to in writing, software
 * distributed under the License is distributed on an "AS IS" BASIS,
 * WITHOUT WARRANTIES OR CONDITIONS OF ANY KIND, either express or implied.
 * See the License for the specific language governing permissions and
 * limitations under the License.
 */

package org.apache.spark.sql.catalyst.expressions

import java.text.SimpleDateFormat
import java.util.{Calendar, TimeZone}

import org.apache.spark.sql.catalyst.expressions.codegen.{CodeGenContext, GeneratedExpressionCode}
import org.apache.spark.sql.catalyst.InternalRow
import org.apache.spark.sql.catalyst.expressions.codegen.CodegenFallback
import org.apache.spark.sql.catalyst.util.DateTimeUtils
import org.apache.spark.sql.types._
import org.apache.spark.unsafe.types.{CalendarInterval, UTF8String}

import scala.util.Try

/**
 * Returns the current date at the start of query evaluation.
 * All calls of current_date within the same query return the same value.
 *
 * There is no code generation since this expression should get constant folded by the optimizer.
 */
case class CurrentDate() extends LeafExpression with CodegenFallback {
  override def foldable: Boolean = true
  override def nullable: Boolean = false

  override def dataType: DataType = DateType

  override def eval(input: InternalRow): Any = {
    DateTimeUtils.millisToDays(System.currentTimeMillis())
  }
}

/**
 * Returns the current timestamp at the start of query evaluation.
 * All calls of current_timestamp within the same query return the same value.
 *
 * There is no code generation since this expression should get constant folded by the optimizer.
 */
case class CurrentTimestamp() extends LeafExpression with CodegenFallback {
  override def foldable: Boolean = true
  override def nullable: Boolean = false

  override def dataType: DataType = TimestampType

  override def eval(input: InternalRow): Any = {
    System.currentTimeMillis() * 1000L
  }
}

/**
 * Adds a number of days to startdate.
 */
case class DateAdd(startDate: Expression, days: Expression)
  extends BinaryExpression with ImplicitCastInputTypes {

  override def left: Expression = startDate
  override def right: Expression = days

  override def inputTypes: Seq[AbstractDataType] = Seq(DateType, IntegerType)

  override def dataType: DataType = DateType

  override def nullSafeEval(start: Any, d: Any): Any = {
    start.asInstanceOf[Int] + d.asInstanceOf[Int]
  }

  override def genCode(ctx: CodeGenContext, ev: GeneratedExpressionCode): String = {
    nullSafeCodeGen(ctx, ev, (sd, d) => {
      s"""${ev.primitive} = $sd + $d;"""
    })
  }
}

/**
 * Subtracts a number of days to startdate.
 */
case class DateSub(startDate: Expression, days: Expression)
  extends BinaryExpression with ImplicitCastInputTypes {
  override def left: Expression = startDate
  override def right: Expression = days

  override def inputTypes: Seq[AbstractDataType] = Seq(DateType, IntegerType)

  override def dataType: DataType = DateType

  override def nullSafeEval(start: Any, d: Any): Any = {
    start.asInstanceOf[Int] - d.asInstanceOf[Int]
  }

  override def genCode(ctx: CodeGenContext, ev: GeneratedExpressionCode): String = {
    nullSafeCodeGen(ctx, ev, (sd, d) => {
      s"""${ev.primitive} = $sd - $d;"""
    })
  }
}

case class Hour(child: Expression) extends UnaryExpression with ImplicitCastInputTypes {

  override def inputTypes: Seq[AbstractDataType] = Seq(TimestampType)

  override def dataType: DataType = IntegerType

  override protected def nullSafeEval(timestamp: Any): Any = {
    DateTimeUtils.getHours(timestamp.asInstanceOf[Long])
  }

  override def genCode(ctx: CodeGenContext, ev: GeneratedExpressionCode): String = {
    val dtu = DateTimeUtils.getClass.getName.stripSuffix("$")
    defineCodeGen(ctx, ev, c => s"$dtu.getHours($c)")
  }
}

case class Minute(child: Expression) extends UnaryExpression with ImplicitCastInputTypes {

  override def inputTypes: Seq[AbstractDataType] = Seq(TimestampType)

  override def dataType: DataType = IntegerType

  override protected def nullSafeEval(timestamp: Any): Any = {
    DateTimeUtils.getMinutes(timestamp.asInstanceOf[Long])
  }

  override def genCode(ctx: CodeGenContext, ev: GeneratedExpressionCode): String = {
    val dtu = DateTimeUtils.getClass.getName.stripSuffix("$")
    defineCodeGen(ctx, ev, c => s"$dtu.getMinutes($c)")
  }
}

case class Second(child: Expression) extends UnaryExpression with ImplicitCastInputTypes {

  override def inputTypes: Seq[AbstractDataType] = Seq(TimestampType)

  override def dataType: DataType = IntegerType

  override protected def nullSafeEval(timestamp: Any): Any = {
    DateTimeUtils.getSeconds(timestamp.asInstanceOf[Long])
  }

  override protected def genCode(ctx: CodeGenContext, ev: GeneratedExpressionCode): String = {
    val dtu = DateTimeUtils.getClass.getName.stripSuffix("$")
    defineCodeGen(ctx, ev, c => s"$dtu.getSeconds($c)")
  }
}

case class DayOfYear(child: Expression) extends UnaryExpression with ImplicitCastInputTypes {

  override def inputTypes: Seq[AbstractDataType] = Seq(DateType)

  override def dataType: DataType = IntegerType

  override protected def nullSafeEval(date: Any): Any = {
    DateTimeUtils.getDayInYear(date.asInstanceOf[Int])
  }

  override protected def genCode(ctx: CodeGenContext, ev: GeneratedExpressionCode): String = {
    val dtu = DateTimeUtils.getClass.getName.stripSuffix("$")
    defineCodeGen(ctx, ev, c => s"$dtu.getDayInYear($c)")
  }
}


case class Year(child: Expression) extends UnaryExpression with ImplicitCastInputTypes {

  override def inputTypes: Seq[AbstractDataType] = Seq(DateType)

  override def dataType: DataType = IntegerType

  override protected def nullSafeEval(date: Any): Any = {
    DateTimeUtils.getYear(date.asInstanceOf[Int])
  }

  override protected def genCode(ctx: CodeGenContext, ev: GeneratedExpressionCode): String = {
    val dtu = DateTimeUtils.getClass.getName.stripSuffix("$")
    defineCodeGen(ctx, ev, c => s"$dtu.getYear($c)")
  }
}

case class Quarter(child: Expression) extends UnaryExpression with ImplicitCastInputTypes {

  override def inputTypes: Seq[AbstractDataType] = Seq(DateType)

  override def dataType: DataType = IntegerType

  override protected def nullSafeEval(date: Any): Any = {
    DateTimeUtils.getQuarter(date.asInstanceOf[Int])
  }

  override protected def genCode(ctx: CodeGenContext, ev: GeneratedExpressionCode): String = {
    val dtu = DateTimeUtils.getClass.getName.stripSuffix("$")
    defineCodeGen(ctx, ev, c => s"$dtu.getQuarter($c)")
  }
}

case class Month(child: Expression) extends UnaryExpression with ImplicitCastInputTypes {

  override def inputTypes: Seq[AbstractDataType] = Seq(DateType)

  override def dataType: DataType = IntegerType

  override protected def nullSafeEval(date: Any): Any = {
    DateTimeUtils.getMonth(date.asInstanceOf[Int])
  }

  override protected def genCode(ctx: CodeGenContext, ev: GeneratedExpressionCode): String = {
    val dtu = DateTimeUtils.getClass.getName.stripSuffix("$")
    defineCodeGen(ctx, ev, c => s"$dtu.getMonth($c)")
  }
}

case class DayOfMonth(child: Expression) extends UnaryExpression with ImplicitCastInputTypes {

  override def inputTypes: Seq[AbstractDataType] = Seq(DateType)

  override def dataType: DataType = IntegerType

  override protected def nullSafeEval(date: Any): Any = {
    DateTimeUtils.getDayOfMonth(date.asInstanceOf[Int])
  }

  override protected def genCode(ctx: CodeGenContext, ev: GeneratedExpressionCode): String = {
    val dtu = DateTimeUtils.getClass.getName.stripSuffix("$")
    defineCodeGen(ctx, ev, c => s"$dtu.getDayOfMonth($c)")
  }
}

case class WeekOfYear(child: Expression) extends UnaryExpression with ImplicitCastInputTypes {

  override def inputTypes: Seq[AbstractDataType] = Seq(DateType)

  override def dataType: DataType = IntegerType

  @transient private lazy val c = {
    val c = Calendar.getInstance(TimeZone.getTimeZone("UTC"))
    c.setFirstDayOfWeek(Calendar.MONDAY)
    c.setMinimalDaysInFirstWeek(4)
    c
  }

  override protected def nullSafeEval(date: Any): Any = {
    c.setTimeInMillis(date.asInstanceOf[Int] * 1000L * 3600L * 24L)
    c.get(Calendar.WEEK_OF_YEAR)
  }

  override def genCode(ctx: CodeGenContext, ev: GeneratedExpressionCode): String = {
    nullSafeCodeGen(ctx, ev, time => {
      val cal = classOf[Calendar].getName
      val c = ctx.freshName("cal")
      ctx.addMutableState(cal, c,
        s"""
          $c = $cal.getInstance(java.util.TimeZone.getTimeZone("UTC"));
          $c.setFirstDayOfWeek($cal.MONDAY);
          $c.setMinimalDaysInFirstWeek(4);
         """)
      s"""
        $c.setTimeInMillis($time * 1000L * 3600L * 24L);
        ${ev.primitive} = $c.get($cal.WEEK_OF_YEAR);
      """
    })
  }
}

case class DateFormatClass(left: Expression, right: Expression) extends BinaryExpression
  with ImplicitCastInputTypes {

  override def dataType: DataType = StringType

  override def inputTypes: Seq[AbstractDataType] = Seq(TimestampType, StringType)

  override protected def nullSafeEval(timestamp: Any, format: Any): Any = {
    val sdf = new SimpleDateFormat(format.toString)
    UTF8String.fromString(sdf.format(new java.util.Date(timestamp.asInstanceOf[Long] / 1000)))
  }

  override def genCode(ctx: CodeGenContext, ev: GeneratedExpressionCode): String = {
    val sdf = classOf[SimpleDateFormat].getName
    defineCodeGen(ctx, ev, (timestamp, format) => {
      s"""UTF8String.fromString((new $sdf($format.toString()))
          .format(new java.util.Date($timestamp / 1000)))"""
    })
  }

  override def prettyName: String = "date_format"
}

/**
 * Converts time string with given pattern
 * (see [http://docs.oracle.com/javase/tutorial/i18n/format/simpleDateFormat.html])
 * to Unix time stamp (in seconds), returns null if fail.
 * Note that hive Language Manual says it returns 0 if fail, but in fact it returns null.
 * If the second parameter is missing, use "yyyy-MM-dd HH:mm:ss".
 * If no parameters provided, the first parameter will be current_timestamp.
 * If the first parameter is a Date or Timestamp instead of String, we will ignore the
 * second parameter.
 */
case class UnixTimestamp(timeExp: Expression, format: Expression)
  extends BinaryExpression with ExpectsInputTypes {

  override def left: Expression = timeExp
  override def right: Expression = format

  def this(time: Expression) = {
    this(time, Literal("yyyy-MM-dd HH:mm:ss"))
  }

  def this() = {
    this(CurrentTimestamp())
  }

  override def inputTypes: Seq[AbstractDataType] =
    Seq(TypeCollection(StringType, DateType, TimestampType), StringType)

  override def dataType: DataType = LongType

  private lazy val constFormat: UTF8String = right.eval().asInstanceOf[UTF8String]

  override def eval(input: InternalRow): Any = {
    val t = left.eval(input)
    if (t == null) {
      null
    } else {
      left.dataType match {
        case DateType =>
          DateTimeUtils.daysToMillis(t.asInstanceOf[Int]) / 1000L
        case TimestampType =>
          t.asInstanceOf[Long] / 1000000L
        case StringType if right.foldable =>
          if (constFormat != null) {
            Try(new SimpleDateFormat(constFormat.toString).parse(
              t.asInstanceOf[UTF8String].toString).getTime / 1000L).getOrElse(null)
          } else {
            null
          }
        case StringType =>
          val f = format.eval(input)
          if (f == null) {
            null
          } else {
            val formatString = f.asInstanceOf[UTF8String].toString
            Try(new SimpleDateFormat(formatString).parse(
              t.asInstanceOf[UTF8String].toString).getTime / 1000L).getOrElse(null)
          }
      }
    }
  }

  override def genCode(ctx: CodeGenContext, ev: GeneratedExpressionCode): String = {
    left.dataType match {
      case StringType if right.foldable =>
        val sdf = classOf[SimpleDateFormat].getName
        val fString = if (constFormat == null) null else constFormat.toString
        val formatter = ctx.freshName("formatter")
        if (fString == null) {
          s"""
            boolean ${ev.isNull} = true;
            ${ctx.javaType(dataType)} ${ev.primitive} = ${ctx.defaultValue(dataType)};
          """
        } else {
          val eval1 = left.gen(ctx)
          s"""
            ${eval1.code}
            boolean ${ev.isNull} = ${eval1.isNull};
            ${ctx.javaType(dataType)} ${ev.primitive} = ${ctx.defaultValue(dataType)};
            if (!${ev.isNull}) {
              try {
                $sdf $formatter = new $sdf("$fString");
                ${ev.primitive} =
                  $formatter.parse(${eval1.primitive}.toString()).getTime() / 1000L;
              } catch (java.lang.Throwable e) {
                ${ev.isNull} = true;
              }
            }
          """
        }
      case StringType =>
        val sdf = classOf[SimpleDateFormat].getName
        nullSafeCodeGen(ctx, ev, (string, format) => {
          s"""
            try {
              ${ev.primitive} =
                (new $sdf($format.toString())).parse($string.toString()).getTime() / 1000L;
            } catch (java.lang.Throwable e) {
              ${ev.isNull} = true;
            }
          """
        })
      case TimestampType =>
        val eval1 = left.gen(ctx)
        s"""
          ${eval1.code}
          boolean ${ev.isNull} = ${eval1.isNull};
          ${ctx.javaType(dataType)} ${ev.primitive} = ${ctx.defaultValue(dataType)};
          if (!${ev.isNull}) {
            ${ev.primitive} = ${eval1.primitive} / 1000000L;
          }
        """
      case DateType =>
        val dtu = DateTimeUtils.getClass.getName.stripSuffix("$")
        val eval1 = left.gen(ctx)
        s"""
          ${eval1.code}
          boolean ${ev.isNull} = ${eval1.isNull};
          ${ctx.javaType(dataType)} ${ev.primitive} = ${ctx.defaultValue(dataType)};
          if (!${ev.isNull}) {
            ${ev.primitive} = $dtu.daysToMillis(${eval1.primitive}) / 1000L;
          }
        """
    }
  }
}

/**
 * Converts the number of seconds from unix epoch (1970-01-01 00:00:00 UTC) to a string
 * representing the timestamp of that moment in the current system time zone in the given
 * format. If the format is missing, using format like "1970-01-01 00:00:00".
 * Note that hive Language Manual says it returns 0 if fail, but in fact it returns null.
 */
case class FromUnixTime(sec: Expression, format: Expression)
  extends BinaryExpression with ImplicitCastInputTypes {

  override def left: Expression = sec
  override def right: Expression = format

  def this(unix: Expression) = {
    this(unix, Literal("yyyy-MM-dd HH:mm:ss"))
  }

  override def dataType: DataType = StringType

  override def inputTypes: Seq[AbstractDataType] = Seq(LongType, StringType)

  private lazy val constFormat: UTF8String = right.eval().asInstanceOf[UTF8String]

  override def eval(input: InternalRow): Any = {
    val time = left.eval(input)
    if (time == null) {
      null
    } else {
      if (format.foldable) {
        if (constFormat == null) {
          null
        } else {
          Try(UTF8String.fromString(new SimpleDateFormat(constFormat.toString).format(
            new java.util.Date(time.asInstanceOf[Long] * 1000L)))).getOrElse(null)
        }
      } else {
        val f = format.eval(input)
        if (f == null) {
          null
        } else {
          Try(UTF8String.fromString(new SimpleDateFormat(
            f.asInstanceOf[UTF8String].toString).format(new java.util.Date(
              time.asInstanceOf[Long] * 1000L)))).getOrElse(null)
        }
      }
    }
  }

  override def genCode(ctx: CodeGenContext, ev: GeneratedExpressionCode): String = {
    val sdf = classOf[SimpleDateFormat].getName
    if (format.foldable) {
      if (constFormat == null) {
        s"""
          boolean ${ev.isNull} = true;
          ${ctx.javaType(dataType)} ${ev.primitive} = ${ctx.defaultValue(dataType)};
        """
      } else {
        val t = left.gen(ctx)
        s"""
          ${t.code}
          boolean ${ev.isNull} = ${t.isNull};
          ${ctx.javaType(dataType)} ${ev.primitive} = ${ctx.defaultValue(dataType)};
          if (!${ev.isNull}) {
            try {
              ${ev.primitive} = UTF8String.fromString(new $sdf("${constFormat.toString}").format(
                new java.util.Date(${t.primitive} * 1000L)));
            } catch (java.lang.Throwable e) {
              ${ev.isNull} = true;
            }
          }
        """
      }
    } else {
      nullSafeCodeGen(ctx, ev, (seconds, f) => {
        s"""
        try {
          ${ev.primitive} = UTF8String.fromString((new $sdf($f.toString())).format(
            new java.util.Date($seconds * 1000L)));
        } catch (java.lang.Throwable e) {
          ${ev.isNull} = true;
        }""".stripMargin
      })
    }
  }

}

/**
 * Returns the last day of the month which the date belongs to.
 */
case class LastDay(startDate: Expression) extends UnaryExpression with ImplicitCastInputTypes {
  override def child: Expression = startDate

  override def inputTypes: Seq[AbstractDataType] = Seq(DateType)

  override def dataType: DataType = DateType

  override def nullSafeEval(date: Any): Any = {
    DateTimeUtils.getLastDayOfMonth(date.asInstanceOf[Int])
  }

  override protected def genCode(ctx: CodeGenContext, ev: GeneratedExpressionCode): String = {
    val dtu = DateTimeUtils.getClass.getName.stripSuffix("$")
    defineCodeGen(ctx, ev, sd => s"$dtu.getLastDayOfMonth($sd)")
  }

  override def prettyName: String = "last_day"
}

/**
 * Returns the date part of a timestamp string.
 */
case class ToDate(child: Expression) extends UnaryExpression with ImplicitCastInputTypes {

  // Implicit casting of spark will accept string in both date and timestamp format, as
  // well as TimestampType.
  override def inputTypes: Seq[AbstractDataType] = Seq(DateType)

  override def dataType: DataType = DateType

  override def eval(input: InternalRow): Any = {
    child.eval(input)
  }

  override def genCode(ctx: CodeGenContext, ev: GeneratedExpressionCode): String = {
    defineCodeGen(ctx, ev, (time) => time)
  }
}

/**
 * Returns the first date which is later than startDate and named as dayOfWeek.
 * For example, NextDay(2015-07-27, Sunday) would return 2015-08-02, which is the first
 * Sunday later than 2015-07-27.
 *
 * Allowed "dayOfWeek" is defined in [[DateTimeUtils.getDayOfWeekFromString]].
 */
case class NextDay(startDate: Expression, dayOfWeek: Expression)
  extends BinaryExpression with ImplicitCastInputTypes {

  override def left: Expression = startDate

  override def right: Expression = dayOfWeek

  override def inputTypes: Seq[AbstractDataType] = Seq(DateType, StringType)

  override def dataType: DataType = DateType

  override def nullSafeEval(start: Any, dayOfW: Any): Any = {
    val dow = DateTimeUtils.getDayOfWeekFromString(dayOfW.asInstanceOf[UTF8String])
    if (dow == -1) {
      null
    } else {
      val sd = start.asInstanceOf[Int]
      DateTimeUtils.getNextDateForDayOfWeek(sd, dow)
    }
  }

  override protected def genCode(ctx: CodeGenContext, ev: GeneratedExpressionCode): String = {
    nullSafeCodeGen(ctx, ev, (sd, dowS) => {
      val dateTimeUtilClass = DateTimeUtils.getClass.getName.stripSuffix("$")
      val dayOfWeekTerm = ctx.freshName("dayOfWeek")
      if (dayOfWeek.foldable) {
        val input = dayOfWeek.eval().asInstanceOf[UTF8String]
        if ((input eq null) || DateTimeUtils.getDayOfWeekFromString(input) == -1) {
          s"""
             |${ev.isNull} = true;
           """.stripMargin
        } else {
          val dayOfWeekValue = DateTimeUtils.getDayOfWeekFromString(input)
          s"""
             |${ev.primitive} = $dateTimeUtilClass.getNextDateForDayOfWeek($sd, $dayOfWeekValue);
           """.stripMargin
        }
      } else {
        s"""
           |int $dayOfWeekTerm = $dateTimeUtilClass.getDayOfWeekFromString($dowS);
           |if ($dayOfWeekTerm == -1) {
           |  ${ev.isNull} = true;
           |} else {
           |  ${ev.primitive} = $dateTimeUtilClass.getNextDateForDayOfWeek($sd, $dayOfWeekTerm);
           |}
         """.stripMargin
      }
    })
  }

  override def prettyName: String = "next_day"
}

/**
<<<<<<< HEAD
 * Returns date truncated to the unit specified by the format.
 */
case class Trunc(date: Expression, format: Expression)
  extends BinaryExpression with ImplicitCastInputTypes {
  override def left: Expression = date
  override def right: Expression = format

  override def inputTypes: Seq[AbstractDataType] = Seq(DateType, StringType)
  override def dataType: DataType = DateType

  lazy val constFmt = format.eval().asInstanceOf[UTF8String]

  override def eval(input: InternalRow): Any = {
    if (format.foldable) {
      val minItem = DateTimeUtils.getFmt(constFmt)
      if (minItem == -1) {
        // unknown format
        null
      } else {
        val d = date.eval(input)
        if (d == null) {
          null
        } else {
          DateTimeUtils.dateTrunc(d.asInstanceOf[Int], minItem)
        }
      }
    } else {
      val fmt = format.eval(input).asInstanceOf[UTF8String]
      val d = date.eval(input)
      if (d == null) {
        null
      } else {
        val minItem = DateTimeUtils.getFmt(fmt)
        if (minItem == -1) {
          // unknown format
          null
        } else {
          DateTimeUtils.dateTrunc(d.asInstanceOf[Int], minItem)
        }
      }
    }
=======
 * Adds an interval to timestamp.
 */
case class TimeAdd(start: Expression, interval: Expression)
  extends BinaryExpression with ImplicitCastInputTypes {

  override def left: Expression = start
  override def right: Expression = interval

  override def toString: String = s"$left + $right"
  override def inputTypes: Seq[AbstractDataType] = Seq(TimestampType, CalendarIntervalType)

  override def dataType: DataType = TimestampType

  override def nullSafeEval(start: Any, interval: Any): Any = {
    val itvl = interval.asInstanceOf[CalendarInterval]
    DateTimeUtils.timestampAddInterval(
      start.asInstanceOf[Long], itvl.months, itvl.microseconds)
  }

  override def genCode(ctx: CodeGenContext, ev: GeneratedExpressionCode): String = {
    val dtu = DateTimeUtils.getClass.getName.stripSuffix("$")
    defineCodeGen(ctx, ev, (sd, i) => {
      s"""$dtu.timestampAddInterval($sd, $i.months, $i.microseconds)"""
    })
  }
}

/**
 * Subtracts an interval from timestamp.
 */
case class TimeSub(start: Expression, interval: Expression)
  extends BinaryExpression with ImplicitCastInputTypes {

  override def left: Expression = start
  override def right: Expression = interval

  override def toString: String = s"$left - $right"
  override def inputTypes: Seq[AbstractDataType] = Seq(TimestampType, CalendarIntervalType)

  override def dataType: DataType = TimestampType

  override def nullSafeEval(start: Any, interval: Any): Any = {
    val itvl = interval.asInstanceOf[CalendarInterval]
    DateTimeUtils.timestampAddInterval(
      start.asInstanceOf[Long], 0 - itvl.months, 0 - itvl.microseconds)
  }

  override def genCode(ctx: CodeGenContext, ev: GeneratedExpressionCode): String = {
    val dtu = DateTimeUtils.getClass.getName.stripSuffix("$")
    defineCodeGen(ctx, ev, (sd, i) => {
      s"""$dtu.timestampAddInterval($sd, 0 - $i.months, 0 - $i.microseconds)"""
    })
  }
}

/**
 * Returns the date that is num_months after start_date.
 */
case class AddMonths(startDate: Expression, numMonths: Expression)
  extends BinaryExpression with ImplicitCastInputTypes {

  override def left: Expression = startDate
  override def right: Expression = numMonths

  override def inputTypes: Seq[AbstractDataType] = Seq(DateType, IntegerType)

  override def dataType: DataType = DateType

  override def nullSafeEval(start: Any, months: Any): Any = {
    DateTimeUtils.dateAddMonths(start.asInstanceOf[Int], months.asInstanceOf[Int])
>>>>>>> 1abf7dc1
  }

  override def genCode(ctx: CodeGenContext, ev: GeneratedExpressionCode): String = {
    val dtu = DateTimeUtils.getClass.getName.stripSuffix("$")
<<<<<<< HEAD
    if (date.foldable) {
      val d = date.gen(ctx)
      val minItem = DateTimeUtils.getFmt(constFmt)
      if (d == null || minItem == -1) {
        s"""
          boolean ${ev.isNull} = true;
          ${ctx.javaType(dataType)} ${ev.primitive} = ${ctx.defaultValue(dataType)};
        """
      } else {
        s"""
          ${d.code}
          boolean ${ev.isNull} = ${d.isNull};
          ${ctx.javaType(dataType)} ${ev.primitive} = ${ctx.defaultValue(dataType)};
          if (!${ev.isNull}) {
            if ($minItem == -1) {
              ${ev.isNull} = true;
            } else {
              ${ev.primitive} = $dtu.dateTrunc(${d.primitive}, $minItem);
            }
          }
        """
      }
    } else {
      nullSafeCodeGen(ctx, ev, (dateVal, fmt) => {
        val form = ctx.freshName("form")
        s"""
          int $form = $dtu.getFmt($fmt);
          if ($form == -1) {
            ${ev.isNull} = true;
          } else {
            ${ev.primitive} = $dtu.dateTrunc($dateVal, $form);
          }
        """
      })
    }
  }

=======
    defineCodeGen(ctx, ev, (sd, m) => {
      s"""$dtu.dateAddMonths($sd, $m)"""
    })
  }
}

/**
 * Returns number of months between dates date1 and date2.
 */
case class MonthsBetween(date1: Expression, date2: Expression)
  extends BinaryExpression with ImplicitCastInputTypes {

  override def left: Expression = date1
  override def right: Expression = date2

  override def inputTypes: Seq[AbstractDataType] = Seq(TimestampType, TimestampType)

  override def dataType: DataType = DoubleType

  override def nullSafeEval(t1: Any, t2: Any): Any = {
    DateTimeUtils.monthsBetween(t1.asInstanceOf[Long], t2.asInstanceOf[Long])
  }

  override def genCode(ctx: CodeGenContext, ev: GeneratedExpressionCode): String = {
    val dtu = DateTimeUtils.getClass.getName.stripSuffix("$")
    defineCodeGen(ctx, ev, (l, r) => {
      s"""$dtu.monthsBetween($l, $r)"""
    })
  }
>>>>>>> 1abf7dc1
}<|MERGE_RESOLUTION|>--- conflicted
+++ resolved
@@ -507,7 +507,6 @@
       })
     }
   }
-
 }
 
 /**
@@ -530,26 +529,6 @@
   }
 
   override def prettyName: String = "last_day"
-}
-
-/**
- * Returns the date part of a timestamp string.
- */
-case class ToDate(child: Expression) extends UnaryExpression with ImplicitCastInputTypes {
-
-  // Implicit casting of spark will accept string in both date and timestamp format, as
-  // well as TimestampType.
-  override def inputTypes: Seq[AbstractDataType] = Seq(DateType)
-
-  override def dataType: DataType = DateType
-
-  override def eval(input: InternalRow): Any = {
-    child.eval(input)
-  }
-
-  override def genCode(ctx: CodeGenContext, ev: GeneratedExpressionCode): String = {
-    defineCodeGen(ctx, ev, (time) => time)
-  }
 }
 
 /**
@@ -563,7 +542,6 @@
   extends BinaryExpression with ImplicitCastInputTypes {
 
   override def left: Expression = startDate
-
   override def right: Expression = dayOfWeek
 
   override def inputTypes: Seq[AbstractDataType] = Seq(DateType, StringType)
@@ -613,144 +591,179 @@
 }
 
 /**
-<<<<<<< HEAD
+ * Adds an interval to timestamp.
+ */
+case class TimeAdd(start: Expression, interval: Expression)
+  extends BinaryExpression with ImplicitCastInputTypes {
+
+  override def left: Expression = start
+  override def right: Expression = interval
+
+  override def toString: String = s"$left + $right"
+  override def inputTypes: Seq[AbstractDataType] = Seq(TimestampType, CalendarIntervalType)
+
+  override def dataType: DataType = TimestampType
+
+  override def nullSafeEval(start: Any, interval: Any): Any = {
+    val itvl = interval.asInstanceOf[CalendarInterval]
+    DateTimeUtils.timestampAddInterval(
+      start.asInstanceOf[Long], itvl.months, itvl.microseconds)
+  }
+
+  override def genCode(ctx: CodeGenContext, ev: GeneratedExpressionCode): String = {
+    val dtu = DateTimeUtils.getClass.getName.stripSuffix("$")
+    defineCodeGen(ctx, ev, (sd, i) => {
+      s"""$dtu.timestampAddInterval($sd, $i.months, $i.microseconds)"""
+    })
+  }
+}
+
+/**
+ * Subtracts an interval from timestamp.
+ */
+case class TimeSub(start: Expression, interval: Expression)
+  extends BinaryExpression with ImplicitCastInputTypes {
+
+  override def left: Expression = start
+  override def right: Expression = interval
+
+  override def toString: String = s"$left - $right"
+  override def inputTypes: Seq[AbstractDataType] = Seq(TimestampType, CalendarIntervalType)
+
+  override def dataType: DataType = TimestampType
+
+  override def nullSafeEval(start: Any, interval: Any): Any = {
+    val itvl = interval.asInstanceOf[CalendarInterval]
+    DateTimeUtils.timestampAddInterval(
+      start.asInstanceOf[Long], 0 - itvl.months, 0 - itvl.microseconds)
+  }
+
+  override def genCode(ctx: CodeGenContext, ev: GeneratedExpressionCode): String = {
+    val dtu = DateTimeUtils.getClass.getName.stripSuffix("$")
+    defineCodeGen(ctx, ev, (sd, i) => {
+      s"""$dtu.timestampAddInterval($sd, 0 - $i.months, 0 - $i.microseconds)"""
+    })
+  }
+}
+
+/**
+ * Returns the date that is num_months after start_date.
+ */
+case class AddMonths(startDate: Expression, numMonths: Expression)
+  extends BinaryExpression with ImplicitCastInputTypes {
+
+  override def left: Expression = startDate
+  override def right: Expression = numMonths
+
+  override def inputTypes: Seq[AbstractDataType] = Seq(DateType, IntegerType)
+
+  override def dataType: DataType = DateType
+
+  override def nullSafeEval(start: Any, months: Any): Any = {
+    DateTimeUtils.dateAddMonths(start.asInstanceOf[Int], months.asInstanceOf[Int])
+  }
+
+  override def genCode(ctx: CodeGenContext, ev: GeneratedExpressionCode): String = {
+    val dtu = DateTimeUtils.getClass.getName.stripSuffix("$")
+    defineCodeGen(ctx, ev, (sd, m) => {
+      s"""$dtu.dateAddMonths($sd, $m)"""
+    })
+  }
+}
+
+/**
+ * Returns number of months between dates date1 and date2.
+ */
+case class MonthsBetween(date1: Expression, date2: Expression)
+  extends BinaryExpression with ImplicitCastInputTypes {
+
+  override def left: Expression = date1
+  override def right: Expression = date2
+
+  override def inputTypes: Seq[AbstractDataType] = Seq(TimestampType, TimestampType)
+
+  override def dataType: DataType = DoubleType
+
+  override def nullSafeEval(t1: Any, t2: Any): Any = {
+    DateTimeUtils.monthsBetween(t1.asInstanceOf[Long], t2.asInstanceOf[Long])
+  }
+
+  override def genCode(ctx: CodeGenContext, ev: GeneratedExpressionCode): String = {
+    val dtu = DateTimeUtils.getClass.getName.stripSuffix("$")
+    defineCodeGen(ctx, ev, (l, r) => {
+      s"""$dtu.monthsBetween($l, $r)"""
+    })
+  }
+}
+
+/**
+ * Returns the date part of a timestamp or string.
+ */
+case class ToDate(child: Expression) extends UnaryExpression with ImplicitCastInputTypes {
+
+  // Implicit casting of spark will accept string in both date and timestamp format, as
+  // well as TimestampType.
+  override def inputTypes: Seq[AbstractDataType] = Seq(DateType)
+
+  override def dataType: DataType = DateType
+
+  override def eval(input: InternalRow): Any = child.eval(input)
+
+  override def genCode(ctx: CodeGenContext, ev: GeneratedExpressionCode): String = {
+    defineCodeGen(ctx, ev, d => d)
+  }
+}
+
+/*
  * Returns date truncated to the unit specified by the format.
  */
-case class Trunc(date: Expression, format: Expression)
+case class TruncDate(date: Expression, format: Expression)
   extends BinaryExpression with ImplicitCastInputTypes {
   override def left: Expression = date
   override def right: Expression = format
 
   override def inputTypes: Seq[AbstractDataType] = Seq(DateType, StringType)
   override def dataType: DataType = DateType
-
-  lazy val constFmt = format.eval().asInstanceOf[UTF8String]
+  override def prettyName: String = "trunc"
+
+  lazy val minItemConst = DateTimeUtils.parseTruncLevel(format.eval().asInstanceOf[UTF8String])
 
   override def eval(input: InternalRow): Any = {
-    if (format.foldable) {
-      val minItem = DateTimeUtils.getFmt(constFmt)
-      if (minItem == -1) {
-        // unknown format
-        null
-      } else {
-        val d = date.eval(input)
-        if (d == null) {
-          null
-        } else {
-          DateTimeUtils.dateTrunc(d.asInstanceOf[Int], minItem)
-        }
-      }
+    val minItem = if (format.foldable) {
+      minItemConst
     } else {
-      val fmt = format.eval(input).asInstanceOf[UTF8String]
+      DateTimeUtils.parseTruncLevel(format.eval().asInstanceOf[UTF8String])
+    }
+    if (minItem == -1) {
+      // unknown format
+      null
+    } else {
       val d = date.eval(input)
       if (d == null) {
         null
       } else {
-        val minItem = DateTimeUtils.getFmt(fmt)
-        if (minItem == -1) {
-          // unknown format
-          null
-        } else {
-          DateTimeUtils.dateTrunc(d.asInstanceOf[Int], minItem)
-        }
+        DateTimeUtils.truncDate(d.asInstanceOf[Int], minItem)
       }
     }
-=======
- * Adds an interval to timestamp.
- */
-case class TimeAdd(start: Expression, interval: Expression)
-  extends BinaryExpression with ImplicitCastInputTypes {
-
-  override def left: Expression = start
-  override def right: Expression = interval
-
-  override def toString: String = s"$left + $right"
-  override def inputTypes: Seq[AbstractDataType] = Seq(TimestampType, CalendarIntervalType)
-
-  override def dataType: DataType = TimestampType
-
-  override def nullSafeEval(start: Any, interval: Any): Any = {
-    val itvl = interval.asInstanceOf[CalendarInterval]
-    DateTimeUtils.timestampAddInterval(
-      start.asInstanceOf[Long], itvl.months, itvl.microseconds)
-  }
-
-  override def genCode(ctx: CodeGenContext, ev: GeneratedExpressionCode): String = {
-    val dtu = DateTimeUtils.getClass.getName.stripSuffix("$")
-    defineCodeGen(ctx, ev, (sd, i) => {
-      s"""$dtu.timestampAddInterval($sd, $i.months, $i.microseconds)"""
-    })
-  }
-}
-
-/**
- * Subtracts an interval from timestamp.
- */
-case class TimeSub(start: Expression, interval: Expression)
-  extends BinaryExpression with ImplicitCastInputTypes {
-
-  override def left: Expression = start
-  override def right: Expression = interval
-
-  override def toString: String = s"$left - $right"
-  override def inputTypes: Seq[AbstractDataType] = Seq(TimestampType, CalendarIntervalType)
-
-  override def dataType: DataType = TimestampType
-
-  override def nullSafeEval(start: Any, interval: Any): Any = {
-    val itvl = interval.asInstanceOf[CalendarInterval]
-    DateTimeUtils.timestampAddInterval(
-      start.asInstanceOf[Long], 0 - itvl.months, 0 - itvl.microseconds)
-  }
-
-  override def genCode(ctx: CodeGenContext, ev: GeneratedExpressionCode): String = {
-    val dtu = DateTimeUtils.getClass.getName.stripSuffix("$")
-    defineCodeGen(ctx, ev, (sd, i) => {
-      s"""$dtu.timestampAddInterval($sd, 0 - $i.months, 0 - $i.microseconds)"""
-    })
-  }
-}
-
-/**
- * Returns the date that is num_months after start_date.
- */
-case class AddMonths(startDate: Expression, numMonths: Expression)
-  extends BinaryExpression with ImplicitCastInputTypes {
-
-  override def left: Expression = startDate
-  override def right: Expression = numMonths
-
-  override def inputTypes: Seq[AbstractDataType] = Seq(DateType, IntegerType)
-
-  override def dataType: DataType = DateType
-
-  override def nullSafeEval(start: Any, months: Any): Any = {
-    DateTimeUtils.dateAddMonths(start.asInstanceOf[Int], months.asInstanceOf[Int])
->>>>>>> 1abf7dc1
-  }
-
-  override def genCode(ctx: CodeGenContext, ev: GeneratedExpressionCode): String = {
-    val dtu = DateTimeUtils.getClass.getName.stripSuffix("$")
-<<<<<<< HEAD
-    if (date.foldable) {
-      val d = date.gen(ctx)
-      val minItem = DateTimeUtils.getFmt(constFmt)
-      if (d == null || minItem == -1) {
+  }
+
+  override def genCode(ctx: CodeGenContext, ev: GeneratedExpressionCode): String = {
+    val dtu = DateTimeUtils.getClass.getName.stripSuffix("$")
+
+    if (format.foldable) {
+      if (minItemConst == -1) {
         s"""
           boolean ${ev.isNull} = true;
           ${ctx.javaType(dataType)} ${ev.primitive} = ${ctx.defaultValue(dataType)};
         """
       } else {
+        val d = date.gen(ctx)
         s"""
           ${d.code}
           boolean ${ev.isNull} = ${d.isNull};
           ${ctx.javaType(dataType)} ${ev.primitive} = ${ctx.defaultValue(dataType)};
           if (!${ev.isNull}) {
-            if ($minItem == -1) {
-              ${ev.isNull} = true;
-            } else {
-              ${ev.primitive} = $dtu.dateTrunc(${d.primitive}, $minItem);
-            }
+            ${ev.primitive} = $dtu.truncDate(${d.primitive}, $minItemConst);
           }
         """
       }
@@ -758,46 +771,14 @@
       nullSafeCodeGen(ctx, ev, (dateVal, fmt) => {
         val form = ctx.freshName("form")
         s"""
-          int $form = $dtu.getFmt($fmt);
+          int $form = $dtu.parseTruncLevel($fmt);
           if ($form == -1) {
             ${ev.isNull} = true;
           } else {
-            ${ev.primitive} = $dtu.dateTrunc($dateVal, $form);
+            ${ev.primitive} = $dtu.truncDate($dateVal, $form);
           }
         """
       })
     }
   }
-
-=======
-    defineCodeGen(ctx, ev, (sd, m) => {
-      s"""$dtu.dateAddMonths($sd, $m)"""
-    })
-  }
-}
-
-/**
- * Returns number of months between dates date1 and date2.
- */
-case class MonthsBetween(date1: Expression, date2: Expression)
-  extends BinaryExpression with ImplicitCastInputTypes {
-
-  override def left: Expression = date1
-  override def right: Expression = date2
-
-  override def inputTypes: Seq[AbstractDataType] = Seq(TimestampType, TimestampType)
-
-  override def dataType: DataType = DoubleType
-
-  override def nullSafeEval(t1: Any, t2: Any): Any = {
-    DateTimeUtils.monthsBetween(t1.asInstanceOf[Long], t2.asInstanceOf[Long])
-  }
-
-  override def genCode(ctx: CodeGenContext, ev: GeneratedExpressionCode): String = {
-    val dtu = DateTimeUtils.getClass.getName.stripSuffix("$")
-    defineCodeGen(ctx, ev, (l, r) => {
-      s"""$dtu.monthsBetween($l, $r)"""
-    })
-  }
->>>>>>> 1abf7dc1
 }