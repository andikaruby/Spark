/*
 * Licensed to the Apache Software Foundation (ASF) under one or more
 * contributor license agreements.  See the NOTICE file distributed with
 * this work for additional information regarding copyright ownership.
 * The ASF licenses this file to You under the Apache License, Version 2.0
 * (the "License"); you may not use this file except in compliance with
 * the License.  You may obtain a copy of the License at
 *
 *    http://www.apache.org/licenses/LICENSE-2.0
 *
 * Unless required by applicable law or agreed to in writing, software
 * distributed under the License is distributed on an "AS IS" BASIS,
 * WITHOUT WARRANTIES OR CONDITIONS OF ANY KIND, either express or implied.
 * See the License for the specific language governing permissions and
 * limitations under the License.
 */
package org.apache.spark.sql.catalyst.xml

import java.io.StringReader
import java.util.Locale
import javax.xml.stream.XMLEventReader
import javax.xml.stream.events._
import javax.xml.transform.stream.StreamSource
import javax.xml.validation.Schema

import scala.annotation.tailrec
import scala.collection.mutable.ArrayBuffer
import scala.jdk.CollectionConverters._
import scala.util.control.Exception._
import scala.util.control.NonFatal

import org.apache.spark.internal.Logging
import org.apache.spark.rdd.RDD
<<<<<<< HEAD
import org.apache.spark.sql.catalyst.util.{CaseInsensitiveMap, PermissiveMode}
import org.apache.spark.sql.catalyst.xml.TypeCast._
=======
import org.apache.spark.sql.catalyst.expressions.ExprUtils
import org.apache.spark.sql.catalyst.util.{DateFormatter, PermissiveMode, TimestampFormatter}
import org.apache.spark.sql.catalyst.util.LegacyDateFormats.FAST_DATE_FORMAT
>>>>>>> 9d93b711
import org.apache.spark.sql.types._

private[sql] class XmlInferSchema(options: XmlOptions) extends Serializable with Logging {

  private val decimalParser = ExprUtils.getDecimalParser(options.locale)

  private val timestampFormatter = TimestampFormatter(
    options.timestampFormatInRead,
    options.zoneId,
    options.locale,
    legacyFormat = FAST_DATE_FORMAT,
    isParsing = true)

  private val timestampNTZFormatter = TimestampFormatter(
    options.timestampNTZFormatInRead,
    options.zoneId,
    legacyFormat = FAST_DATE_FORMAT,
    isParsing = true,
    forTimestampNTZ = true)

  private lazy val dateFormatter = DateFormatter(
    options.dateFormatInRead,
    options.locale,
    legacyFormat = FAST_DATE_FORMAT,
    isParsing = true)

  /**
   * Copied from internal Spark api
   * [[org.apache.spark.sql.catalyst.analysis.TypeCoercion]]
   */
  private val numericPrecedence: IndexedSeq[DataType] =
    IndexedSeq[DataType](
      ByteType,
      ShortType,
      IntegerType,
      LongType,
      FloatType,
      DoubleType,
      TimestampType,
      DecimalType.SYSTEM_DEFAULT)

  private val findTightestCommonTypeOfTwo: (DataType, DataType) => Option[DataType] = {
    case (t1, t2) if t1 == t2 => Some(t1)

    // Promote numeric types to the highest of the two
    case (t1, t2) if Seq(t1, t2).forall(numericPrecedence.contains) =>
      val index = numericPrecedence.lastIndexWhere(t => t == t1 || t == t2)
      Some(numericPrecedence(index))

    case _ => None
  }

  /**
   * Infer the type of a collection of XML records in three stages:
   *   1. Infer the type of each record
   *   2. Merge types by choosing the lowest type necessary to cover equal keys
   *   3. Replace any remaining null fields with string, the top type
   */
<<<<<<< HEAD
  def infer(xml: RDD[String], options: XmlOptions, caseSensitive: Boolean): StructType = {
=======
  def infer(xml: RDD[String]): StructType = {
>>>>>>> 9d93b711
    val schemaData = if (options.samplingRatio < 1.0) {
      xml.sample(withReplacement = false, options.samplingRatio, 1)
    } else {
      xml
    }
    // perform schema inference on each row and merge afterwards
    val rootType = schemaData.mapPartitions { iter =>
      val xsdSchema = Option(options.rowValidationXSDPath).map(ValidatorUtil.getSchema)

<<<<<<< HEAD
        iter.flatMap { xml =>
          infer(xml, options, caseSensitive, xsdSchema)
        }
      }
      .fold(StructType(Seq()))(compatibleType(options, caseSensitive))
=======
      iter.flatMap { xml =>
        infer(xml, xsdSchema)
      }
    }.fold(StructType(Seq()))(compatibleType)
>>>>>>> 9d93b711

    canonicalizeType(rootType) match {
      case Some(st: StructType) => st
      case _ =>
        // canonicalizeType erases all empty structs, including the only one we want to keep
        StructType(Seq())
    }
  }

<<<<<<< HEAD
  def infer(
      xml: String,
      options: XmlOptions,
      caseSensitive: Boolean,
=======
  def infer(xml: String,
>>>>>>> 9d93b711
      xsdSchema: Option[Schema] = None): Option[DataType] = {
    try {
      val xsd = xsdSchema.orElse(Option(options.rowValidationXSDPath).map(ValidatorUtil.getSchema))
      xsd.foreach { schema =>
        schema.newValidator().validate(new StreamSource(new StringReader(xml)))
      }
      val parser = StaxXmlParserUtils.filteredReader(xml)
      val rootAttributes = StaxXmlParserUtils.gatherRootAttributes(parser)
<<<<<<< HEAD
      Some(inferObject(parser, options, caseSensitive, rootAttributes))
=======
      Some(inferObject(parser, rootAttributes))
>>>>>>> 9d93b711
    } catch {
      case NonFatal(_) if options.parseMode == PermissiveMode =>
        Some(StructType(Seq(StructField(options.columnNameOfCorruptRecord, StringType))))
      case NonFatal(_) =>
        None
    }
  }

  private def inferFrom(datum: String): DataType = {
    val value = if (datum != null && options.ignoreSurroundingSpaces) {
      datum.trim()
    } else {
      datum
    }

    if (options.inferSchema) {
      value match {
        case null => NullType
        case v if v.isEmpty => NullType
        case v if isLong(v) => LongType
        case v if isInteger(v) => IntegerType
        case v if isDouble(v) => DoubleType
        case v if isBoolean(v) => BooleanType
        case v if isDate(v) => DateType
        case v if isTimestamp(v) => TimestampType
        case _ => StringType
      }
    } else {
      StringType
    }
  }

  @tailrec
<<<<<<< HEAD
  private def inferField(
      parser: XMLEventReader,
      options: XmlOptions,
      caseSensitive: Boolean): DataType = {
    parser.peek match {
      case _: EndElement => NullType
      case _: StartElement => inferObject(parser, options, caseSensitive)
=======
  private def inferField(parser: XMLEventReader): DataType = {
    parser.peek match {
      case _: EndElement => NullType
      case _: StartElement => inferObject(parser)
>>>>>>> 9d93b711
      case c: Characters if c.isWhiteSpace =>
        // When `Characters` is found, we need to look further to decide
        // if this is really data or space between other elements.
        val data = c.getData
        parser.nextEvent()
        parser.peek match {
<<<<<<< HEAD
          case _: StartElement => inferObject(parser, options, caseSensitive)
          case _: EndElement if data.isEmpty => NullType
          case _: EndElement if options.treatEmptyValuesAsNulls => NullType
          case _: EndElement => StringType
          case _ => inferField(parser, options, caseSensitive)
=======
          case _: StartElement => inferObject(parser)
          case _: EndElement if data.isEmpty => NullType
          case _: EndElement if options.treatEmptyValuesAsNulls => NullType
          case _: EndElement => StringType
          case _ => inferField(parser)
>>>>>>> 9d93b711
        }
      case c: Characters if !c.isWhiteSpace =>
        // This could be the characters of a character-only element, or could have mixed
        // characters and other complex structure
        val characterType = inferFrom(c.getData)
        parser.nextEvent()
        parser.peek match {
          case _: StartElement =>
            // Some more elements follow; so ignore the characters.
            // Use the schema of the rest
<<<<<<< HEAD
            inferObject(parser, options, caseSensitive).asInstanceOf[StructType]
=======
            inferObject(parser).asInstanceOf[StructType]
>>>>>>> 9d93b711
          case _ =>
            // That's all, just the character-only body; use that as the type
            characterType
        }
      case e: XMLEvent =>
        throw new IllegalArgumentException(s"Failed to parse data with unexpected event $e")
    }
  }

  /**
   * Infer the type of a xml document from the parser's token stream
   */
  private def inferObject(
      parser: XMLEventReader,
<<<<<<< HEAD
      options: XmlOptions,
      caseSensitive: Boolean,
=======
>>>>>>> 9d93b711
      rootAttributes: Array[Attribute] = Array.empty): DataType = {
    val builder = ArrayBuffer[StructField]()
    val nameToDataType = collection.mutable.Map.empty[String, ArrayBuffer[DataType]]
    // Initialize a map to hold field names with case sensitivity based on configuration.
    // The map is only used in case *insensitive* mode
    var fieldNames = if (caseSensitive) {
      Map.empty[String, String]
    } else {
      CaseInsensitiveMap[String](Map.empty)
    }

    /**
     * Retrieves the field name with respect to the case sensitivity setting.
     * We pick the first name we encountered.
     *
     * For instance, we encounter the following field names:
     * foo, Foo, FOO
     *
     * In case-sensitive mode: we will infer three fields: foo, Foo, FOO
     * In case-insensitive mode, we will infer an array named by foo
     * (as it's the first one we encounter)
     *
     * If case sensitivity is enabled, the original field name is returned.
     * If not, the field name is managed in a case-insensitive map.
     *
     * @param fieldName The field name to retrieve.
     * @return The field name managed according to case sensitivity rules.
     */
    def getCaseSensitiveName(fieldName: String): String = {
      if (caseSensitive) {
        return fieldName
      }
      if (!fieldNames.contains(fieldName)) {
        fieldNames = fieldNames.updated(fieldName, fieldName)
      }
      fieldNames(fieldName)
    }
    // If there are attributes, then we should process them first.
    val rootValuesMap =
      StaxXmlParserUtils.convertAttributesToValuesMap(rootAttributes, options)
    rootValuesMap.foreach {
      case (f, v) =>
<<<<<<< HEAD
        nameToDataType += (getCaseSensitiveName(f) -> ArrayBuffer(inferFrom(v, options)))
=======
        nameToDataType += (f -> ArrayBuffer(inferFrom(v)))
>>>>>>> 9d93b711
    }
    var shouldStop = false
    while (!shouldStop) {
      parser.nextEvent match {
        case e: StartElement =>
          val attributes = e.getAttributes.asScala.map(_.asInstanceOf[Attribute]).toArray
          val valuesMap = StaxXmlParserUtils.convertAttributesToValuesMap(attributes, options)
<<<<<<< HEAD
          val inferredType = inferField(parser, options, caseSensitive) match {
=======
          val inferredType = inferField(parser) match {
>>>>>>> 9d93b711
            case st: StructType if valuesMap.nonEmpty =>
              // Merge attributes to the field
              val nestedBuilder = ArrayBuffer[StructField]()
              nestedBuilder ++= st.fields
              valuesMap.foreach {
                case (f, v) =>
<<<<<<< HEAD
                  nestedBuilder +=
                    StructField(getCaseSensitiveName(f), inferFrom(v, options), nullable = true)
=======
                  nestedBuilder += StructField(f, inferFrom(v), nullable = true)
>>>>>>> 9d93b711
              }
              StructType(nestedBuilder.sortBy(_.name).toArray)

            case dt: DataType if valuesMap.nonEmpty =>
              // We need to manually add the field for value.
              val nestedBuilder = ArrayBuffer[StructField]()
              nestedBuilder += StructField(options.valueTag, dt, nullable = true)
              valuesMap.foreach {
                case (f, v) =>
<<<<<<< HEAD
                  nestedBuilder +=
                    StructField(getCaseSensitiveName(f), inferFrom(v, options), nullable = true)
=======
                  nestedBuilder += StructField(f, inferFrom(v), nullable = true)
>>>>>>> 9d93b711
              }
              StructType(nestedBuilder.sortBy(_.name).toArray)

            case dt: DataType => dt
          }
          // Add the field and datatypes so that we can check if this is ArrayType.
          val field = StaxXmlParserUtils.getName(e.asStartElement.getName, options)
          val dataTypes =
            nameToDataType.getOrElse(getCaseSensitiveName(field), ArrayBuffer.empty[DataType])
          dataTypes += inferredType
          nameToDataType += (getCaseSensitiveName(field) -> dataTypes)

        case c: Characters if !c.isWhiteSpace =>
          // This can be an attribute-only object
<<<<<<< HEAD
          val valueTagType = inferFrom(c.getData, options)
          // the valueTag is unique and thus we don't need to take case of case-insensitivity
=======
          val valueTagType = inferFrom(c.getData)
>>>>>>> 9d93b711
          nameToDataType += options.valueTag -> ArrayBuffer(valueTagType)

        case _: EndElement =>
          shouldStop = StaxXmlParserUtils.checkEndElement(parser)

        case _ => // do nothing
      }
    }
    // A structure object is an attribute-only element
    // if it only consists of attributes and valueTags.
    // If not, we will remove the valueTag field from the schema
    val attributesOnly = nameToDataType.forall {
      case (fieldName, dataTypes) =>
        dataTypes.length == 1 &&
        (fieldName == options.valueTag || fieldName.startsWith(options.attributePrefix))
    }
    if (!attributesOnly) {
      nameToDataType -= options.valueTag
    }
    // We need to manually merges the fields having the sames so that
    // This can be inferred as ArrayType.
    nameToDataType.foreach {
      case (field, dataTypes) if dataTypes.length > 1 =>
<<<<<<< HEAD
        val elementType = dataTypes
          .reduceLeft(XmlInferSchema.compatibleType(options, caseSensitive))
=======
        val elementType = dataTypes.reduceLeft(compatibleType)
>>>>>>> 9d93b711
        builder += StructField(field, ArrayType(elementType), nullable = true)
      case (field, dataTypes) =>
        builder += StructField(field, dataTypes.head, nullable = true)
    }

    // Note: other code relies on this sorting for correctness, so don't remove it!
    StructType(builder.sortBy(_.name).toArray)
  }

  /**
   * Helper method that checks and cast string representation of a numeric types.
   */
  private def isBoolean(value: String): Boolean = {
    value.toLowerCase(Locale.ROOT) match {
      case "true" | "false" => true
      case _ => false
    }
  }

  private def isDouble(value: String): Boolean = {
    val signSafeValue = if (value.startsWith("+") || value.startsWith("-")) {
      value.substring(1)
    } else {
      value
    }
    // A little shortcut to avoid trying many formatters in the common case that
    // the input isn't a double. All built-in formats will start with a digit or period.
    if (signSafeValue.isEmpty ||
      !(Character.isDigit(signSafeValue.head) || signSafeValue.head == '.')) {
      return false
    }
    // Rule out strings ending in D or F, as they will parse as double but should be disallowed
    if (value.nonEmpty && (value.last match {
      case 'd' | 'D' | 'f' | 'F' => true
      case _ => false
    })) {
      return false
    }
    (allCatch opt signSafeValue.toDouble).isDefined
  }

  private def isInteger(value: String): Boolean = {
    val signSafeValue = if (value.startsWith("+") || value.startsWith("-")) {
      value.substring(1)
    } else {
      value
    }
    // A little shortcut to avoid trying many formatters in the common case that
    // the input isn't a number. All built-in formats will start with a digit.
    if (signSafeValue.isEmpty || !Character.isDigit(signSafeValue.head)) {
      return false
    }
    (allCatch opt signSafeValue.toInt).isDefined
  }

  private def isLong(value: String): Boolean = {
    val signSafeValue = if (value.startsWith("+") || value.startsWith("-")) {
      value.substring(1)
    } else {
      value
    }
    // A little shortcut to avoid trying many formatters in the common case that
    // the input isn't a number. All built-in formats will start with a digit.
    if (signSafeValue.isEmpty || !Character.isDigit(signSafeValue.head)) {
      return false
    }
    (allCatch opt signSafeValue.toLong).isDefined
  }

  private def isTimestamp(value: String): Boolean = {
    try {
      timestampFormatter.parseOptional(value).isDefined
    } catch {
      case _: IllegalArgumentException => false
    }
  }

  private def isDate(value: String): Boolean = {
    (allCatch opt dateFormatter.parse(value)).isDefined
  }

  /**
   * Convert NullType to StringType and remove StructTypes with no fields
   */
  def canonicalizeType(dt: DataType): Option[DataType] = dt match {
    case at @ ArrayType(elementType, _) =>
      for {
        canonicalType <- canonicalizeType(elementType)
      } yield {
        at.copy(canonicalType)
      }

    case StructType(fields) =>
      val canonicalFields = for {
        field <- fields if field.name.nonEmpty
        canonicalType <- canonicalizeType(field.dataType)
      } yield {
        field.copy(dataType = canonicalType)
      }

      if (canonicalFields.nonEmpty) {
        Some(StructType(canonicalFields))
      } else {
        // per SPARK-8093: empty structs should be deleted
        None
      }

    case NullType => Some(StringType)
    case other => Some(other)
  }

  /**
   * Returns the most general data type for two given data types.
   */
<<<<<<< HEAD
  private[xml] def compatibleType(options: XmlOptions, caseSensitive: Boolean)(
      t1: DataType,
      t2: DataType): DataType = {
=======
  def compatibleType(t1: DataType, t2: DataType): DataType = {
>>>>>>> 9d93b711
    // TODO: Optimise this logic.
    findTightestCommonTypeOfTwo(t1, t2).getOrElse {
      // t1 or t2 is a StructType, ArrayType, or an unexpected type.
      (t1, t2) match {
        // Double support larger range than fixed decimal, DecimalType.Maximum should be enough
        // in most case, also have better precision.
        case (DoubleType, _: DecimalType) =>
          DoubleType
        case (_: DecimalType, DoubleType) =>
          DoubleType
        case (t1: DecimalType, t2: DecimalType) =>
          val scale = math.max(t1.scale, t2.scale)
          val range = math.max(t1.precision - t1.scale, t2.precision - t2.scale)
          if (range + scale > 38) {
            // DecimalType can't support precision > 38
            DoubleType
          } else {
            DecimalType(range + scale, scale)
          }

<<<<<<< HEAD
        case (struct1: StructType, struct2: StructType) =>
          struct1.merge(struct2, caseSensitive)

        case (ArrayType(elementType1, containsNull1), ArrayType(elementType2, containsNull2)) =>
          ArrayType(
            compatibleType(options, caseSensitive)
            (elementType1, elementType2), containsNull1 || containsNull2)
=======
        case (StructType(fields1), StructType(fields2)) =>
          val newFields = (fields1 ++ fields2).groupBy(_.name).map {
            case (name, fieldTypes) =>
              val dataType = fieldTypes.map(_.dataType).reduce(compatibleType)
              StructField(name, dataType, nullable = true)
          }
          StructType(newFields.toArray.sortBy(_.name))

        case (ArrayType(elementType1, containsNull1), ArrayType(elementType2, containsNull2)) =>
          ArrayType(
            compatibleType(elementType1, elementType2), containsNull1 || containsNull2)
>>>>>>> 9d93b711

        // In XML datasource, since StructType can be compared with ArrayType.
        // In this case, ArrayType wraps the StructType.
        case (ArrayType(ty1, _), ty2) =>
<<<<<<< HEAD
          ArrayType(compatibleType(options, caseSensitive)(ty1, ty2))

        case (ty1, ArrayType(ty2, _)) =>
          ArrayType(compatibleType(options, caseSensitive)(ty1, ty2))
=======
          ArrayType(compatibleType(ty1, ty2))

        case (ty1, ArrayType(ty2, _)) =>
          ArrayType(compatibleType(ty1, ty2))
>>>>>>> 9d93b711

        // As this library can infer an element with attributes as StructType whereas
        // some can be inferred as other non-structural data types, this case should be
        // treated.
        case (st: StructType, dt: DataType) if st.fieldNames.contains(options.valueTag) =>
          val valueIndex = st.fieldNames.indexOf(options.valueTag)
          val valueField = st.fields(valueIndex)
<<<<<<< HEAD
          val valueDataType = compatibleType(options, caseSensitive)(valueField.dataType, dt)
=======
          val valueDataType = compatibleType(valueField.dataType, dt)
>>>>>>> 9d93b711
          st.fields(valueIndex) = StructField(options.valueTag, valueDataType, nullable = true)
          st

        case (dt: DataType, st: StructType) if st.fieldNames.contains(options.valueTag) =>
          val valueIndex = st.fieldNames.indexOf(options.valueTag)
          val valueField = st.fields(valueIndex)
<<<<<<< HEAD
          val valueDataType = compatibleType(options, caseSensitive)(dt, valueField.dataType)
=======
          val valueDataType = compatibleType(dt, valueField.dataType)
>>>>>>> 9d93b711
          st.fields(valueIndex) = StructField(options.valueTag, valueDataType, nullable = true)
          st

        // TODO: These null type checks should be in `findTightestCommonTypeOfTwo`.
        case (_, NullType) => t1
        case (NullType, _) => t2
        // strings and every string is a XML object.
        case (_, _) => StringType
      }
    }
  }
}<|MERGE_RESOLUTION|>--- conflicted
+++ resolved
@@ -31,14 +31,11 @@
 
 import org.apache.spark.internal.Logging
 import org.apache.spark.rdd.RDD
-<<<<<<< HEAD
-import org.apache.spark.sql.catalyst.util.{CaseInsensitiveMap, PermissiveMode}
-import org.apache.spark.sql.catalyst.xml.TypeCast._
-=======
 import org.apache.spark.sql.catalyst.expressions.ExprUtils
 import org.apache.spark.sql.catalyst.util.{DateFormatter, PermissiveMode, TimestampFormatter}
 import org.apache.spark.sql.catalyst.util.LegacyDateFormats.FAST_DATE_FORMAT
->>>>>>> 9d93b711
+import org.apache.spark.sql.catalyst.util.{CaseInsensitiveMap, PermissiveMode}
+import org.apache.spark.sql.catalyst.xml.TypeCast._
 import org.apache.spark.sql.types._
 
 private[sql] class XmlInferSchema(options: XmlOptions) extends Serializable with Logging {
@@ -97,11 +94,7 @@
    *   2. Merge types by choosing the lowest type necessary to cover equal keys
    *   3. Replace any remaining null fields with string, the top type
    */
-<<<<<<< HEAD
-  def infer(xml: RDD[String], options: XmlOptions, caseSensitive: Boolean): StructType = {
-=======
-  def infer(xml: RDD[String]): StructType = {
->>>>>>> 9d93b711
+  def infer(xml: RDD[String], caseSensitive: Boolean): StructType = {
     val schemaData = if (options.samplingRatio < 1.0) {
       xml.sample(withReplacement = false, options.samplingRatio, 1)
     } else {
@@ -111,18 +104,11 @@
     val rootType = schemaData.mapPartitions { iter =>
       val xsdSchema = Option(options.rowValidationXSDPath).map(ValidatorUtil.getSchema)
 
-<<<<<<< HEAD
         iter.flatMap { xml =>
-          infer(xml, options, caseSensitive, xsdSchema)
+          infer(xml, caseSensitive, xsdSchema)
         }
       }
-      .fold(StructType(Seq()))(compatibleType(options, caseSensitive))
-=======
-      iter.flatMap { xml =>
-        infer(xml, xsdSchema)
-      }
-    }.fold(StructType(Seq()))(compatibleType)
->>>>>>> 9d93b711
+      .fold(StructType(Seq()))(compatibleType(caseSensitive))
 
     canonicalizeType(rootType) match {
       case Some(st: StructType) => st
@@ -132,14 +118,9 @@
     }
   }
 
-<<<<<<< HEAD
   def infer(
       xml: String,
-      options: XmlOptions,
       caseSensitive: Boolean,
-=======
-  def infer(xml: String,
->>>>>>> 9d93b711
       xsdSchema: Option[Schema] = None): Option[DataType] = {
     try {
       val xsd = xsdSchema.orElse(Option(options.rowValidationXSDPath).map(ValidatorUtil.getSchema))
@@ -148,11 +129,7 @@
       }
       val parser = StaxXmlParserUtils.filteredReader(xml)
       val rootAttributes = StaxXmlParserUtils.gatherRootAttributes(parser)
-<<<<<<< HEAD
-      Some(inferObject(parser, options, caseSensitive, rootAttributes))
-=======
-      Some(inferObject(parser, rootAttributes))
->>>>>>> 9d93b711
+      Some(inferObject(parser, caseSensitive, rootAttributes))
     } catch {
       case NonFatal(_) if options.parseMode == PermissiveMode =>
         Some(StructType(Seq(StructField(options.columnNameOfCorruptRecord, StringType))))
@@ -186,39 +163,23 @@
   }
 
   @tailrec
-<<<<<<< HEAD
   private def inferField(
       parser: XMLEventReader,
-      options: XmlOptions,
       caseSensitive: Boolean): DataType = {
     parser.peek match {
       case _: EndElement => NullType
-      case _: StartElement => inferObject(parser, options, caseSensitive)
-=======
-  private def inferField(parser: XMLEventReader): DataType = {
-    parser.peek match {
-      case _: EndElement => NullType
-      case _: StartElement => inferObject(parser)
->>>>>>> 9d93b711
+      case _: StartElement => inferObject(parser, caseSensitive)
       case c: Characters if c.isWhiteSpace =>
         // When `Characters` is found, we need to look further to decide
         // if this is really data or space between other elements.
         val data = c.getData
         parser.nextEvent()
         parser.peek match {
-<<<<<<< HEAD
-          case _: StartElement => inferObject(parser, options, caseSensitive)
+          case _: StartElement => inferObject(parser, caseSensitive)
           case _: EndElement if data.isEmpty => NullType
           case _: EndElement if options.treatEmptyValuesAsNulls => NullType
           case _: EndElement => StringType
-          case _ => inferField(parser, options, caseSensitive)
-=======
-          case _: StartElement => inferObject(parser)
-          case _: EndElement if data.isEmpty => NullType
-          case _: EndElement if options.treatEmptyValuesAsNulls => NullType
-          case _: EndElement => StringType
-          case _ => inferField(parser)
->>>>>>> 9d93b711
+          case _ => inferField(parser, caseSensitive)
         }
       case c: Characters if !c.isWhiteSpace =>
         // This could be the characters of a character-only element, or could have mixed
@@ -229,11 +190,7 @@
           case _: StartElement =>
             // Some more elements follow; so ignore the characters.
             // Use the schema of the rest
-<<<<<<< HEAD
-            inferObject(parser, options, caseSensitive).asInstanceOf[StructType]
-=======
-            inferObject(parser).asInstanceOf[StructType]
->>>>>>> 9d93b711
+            inferObject(parser, caseSensitive).asInstanceOf[StructType]
           case _ =>
             // That's all, just the character-only body; use that as the type
             characterType
@@ -248,11 +205,7 @@
    */
   private def inferObject(
       parser: XMLEventReader,
-<<<<<<< HEAD
-      options: XmlOptions,
       caseSensitive: Boolean,
-=======
->>>>>>> 9d93b711
       rootAttributes: Array[Attribute] = Array.empty): DataType = {
     val builder = ArrayBuffer[StructField]()
     val nameToDataType = collection.mutable.Map.empty[String, ArrayBuffer[DataType]]
@@ -295,11 +248,7 @@
       StaxXmlParserUtils.convertAttributesToValuesMap(rootAttributes, options)
     rootValuesMap.foreach {
       case (f, v) =>
-<<<<<<< HEAD
-        nameToDataType += (getCaseSensitiveName(f) -> ArrayBuffer(inferFrom(v, options)))
-=======
-        nameToDataType += (f -> ArrayBuffer(inferFrom(v)))
->>>>>>> 9d93b711
+        nameToDataType += (getCaseSensitiveName(f) -> ArrayBuffer(inferFrom(v)))
     }
     var shouldStop = false
     while (!shouldStop) {
@@ -307,23 +256,15 @@
         case e: StartElement =>
           val attributes = e.getAttributes.asScala.map(_.asInstanceOf[Attribute]).toArray
           val valuesMap = StaxXmlParserUtils.convertAttributesToValuesMap(attributes, options)
-<<<<<<< HEAD
-          val inferredType = inferField(parser, options, caseSensitive) match {
-=======
-          val inferredType = inferField(parser) match {
->>>>>>> 9d93b711
+          val inferredType = inferField(parser, caseSensitive) match {
             case st: StructType if valuesMap.nonEmpty =>
               // Merge attributes to the field
               val nestedBuilder = ArrayBuffer[StructField]()
               nestedBuilder ++= st.fields
               valuesMap.foreach {
                 case (f, v) =>
-<<<<<<< HEAD
                   nestedBuilder +=
-                    StructField(getCaseSensitiveName(f), inferFrom(v, options), nullable = true)
-=======
-                  nestedBuilder += StructField(f, inferFrom(v), nullable = true)
->>>>>>> 9d93b711
+                    StructField(getCaseSensitiveName(f), inferFrom(v), nullable = true)
               }
               StructType(nestedBuilder.sortBy(_.name).toArray)
 
@@ -333,12 +274,8 @@
               nestedBuilder += StructField(options.valueTag, dt, nullable = true)
               valuesMap.foreach {
                 case (f, v) =>
-<<<<<<< HEAD
                   nestedBuilder +=
-                    StructField(getCaseSensitiveName(f), inferFrom(v, options), nullable = true)
-=======
-                  nestedBuilder += StructField(f, inferFrom(v), nullable = true)
->>>>>>> 9d93b711
+                    StructField(getCaseSensitiveName(f), inferFrom(v), nullable = true)
               }
               StructType(nestedBuilder.sortBy(_.name).toArray)
 
@@ -353,12 +290,8 @@
 
         case c: Characters if !c.isWhiteSpace =>
           // This can be an attribute-only object
-<<<<<<< HEAD
-          val valueTagType = inferFrom(c.getData, options)
+          val valueTagType = inferFrom(c.getData)
           // the valueTag is unique and thus we don't need to take case of case-insensitivity
-=======
-          val valueTagType = inferFrom(c.getData)
->>>>>>> 9d93b711
           nameToDataType += options.valueTag -> ArrayBuffer(valueTagType)
 
         case _: EndElement =>
@@ -382,12 +315,8 @@
     // This can be inferred as ArrayType.
     nameToDataType.foreach {
       case (field, dataTypes) if dataTypes.length > 1 =>
-<<<<<<< HEAD
         val elementType = dataTypes
-          .reduceLeft(XmlInferSchema.compatibleType(options, caseSensitive))
-=======
-        val elementType = dataTypes.reduceLeft(compatibleType)
->>>>>>> 9d93b711
+          .reduceLeft(compatibleType(caseSensitive))
         builder += StructField(field, ArrayType(elementType), nullable = true)
       case (field, dataTypes) =>
         builder += StructField(field, dataTypes.head, nullable = true)
@@ -502,13 +431,9 @@
   /**
    * Returns the most general data type for two given data types.
    */
-<<<<<<< HEAD
-  private[xml] def compatibleType(options: XmlOptions, caseSensitive: Boolean)(
+  private[xml] def compatibleType(caseSensitive: Boolean)(
       t1: DataType,
       t2: DataType): DataType = {
-=======
-  def compatibleType(t1: DataType, t2: DataType): DataType = {
->>>>>>> 9d93b711
     // TODO: Optimise this logic.
     findTightestCommonTypeOfTwo(t1, t2).getOrElse {
       // t1 or t2 is a StructType, ArrayType, or an unexpected type.
@@ -529,42 +454,21 @@
             DecimalType(range + scale, scale)
           }
 
-<<<<<<< HEAD
         case (struct1: StructType, struct2: StructType) =>
           struct1.merge(struct2, caseSensitive)
 
         case (ArrayType(elementType1, containsNull1), ArrayType(elementType2, containsNull2)) =>
           ArrayType(
-            compatibleType(options, caseSensitive)
+            compatibleType(caseSensitive)
             (elementType1, elementType2), containsNull1 || containsNull2)
-=======
-        case (StructType(fields1), StructType(fields2)) =>
-          val newFields = (fields1 ++ fields2).groupBy(_.name).map {
-            case (name, fieldTypes) =>
-              val dataType = fieldTypes.map(_.dataType).reduce(compatibleType)
-              StructField(name, dataType, nullable = true)
-          }
-          StructType(newFields.toArray.sortBy(_.name))
-
-        case (ArrayType(elementType1, containsNull1), ArrayType(elementType2, containsNull2)) =>
-          ArrayType(
-            compatibleType(elementType1, elementType2), containsNull1 || containsNull2)
->>>>>>> 9d93b711
 
         // In XML datasource, since StructType can be compared with ArrayType.
         // In this case, ArrayType wraps the StructType.
         case (ArrayType(ty1, _), ty2) =>
-<<<<<<< HEAD
-          ArrayType(compatibleType(options, caseSensitive)(ty1, ty2))
+          ArrayType(compatibleType(caseSensitive)(ty1, ty2))
 
         case (ty1, ArrayType(ty2, _)) =>
-          ArrayType(compatibleType(options, caseSensitive)(ty1, ty2))
-=======
-          ArrayType(compatibleType(ty1, ty2))
-
-        case (ty1, ArrayType(ty2, _)) =>
-          ArrayType(compatibleType(ty1, ty2))
->>>>>>> 9d93b711
+          ArrayType(compatibleType(caseSensitive)(ty1, ty2))
 
         // As this library can infer an element with attributes as StructType whereas
         // some can be inferred as other non-structural data types, this case should be
@@ -572,22 +476,14 @@
         case (st: StructType, dt: DataType) if st.fieldNames.contains(options.valueTag) =>
           val valueIndex = st.fieldNames.indexOf(options.valueTag)
           val valueField = st.fields(valueIndex)
-<<<<<<< HEAD
-          val valueDataType = compatibleType(options, caseSensitive)(valueField.dataType, dt)
-=======
-          val valueDataType = compatibleType(valueField.dataType, dt)
->>>>>>> 9d93b711
+          val valueDataType = compatibleType(caseSensitive)(valueField.dataType, dt)
           st.fields(valueIndex) = StructField(options.valueTag, valueDataType, nullable = true)
           st
 
         case (dt: DataType, st: StructType) if st.fieldNames.contains(options.valueTag) =>
           val valueIndex = st.fieldNames.indexOf(options.valueTag)
           val valueField = st.fields(valueIndex)
-<<<<<<< HEAD
-          val valueDataType = compatibleType(options, caseSensitive)(dt, valueField.dataType)
-=======
-          val valueDataType = compatibleType(dt, valueField.dataType)
->>>>>>> 9d93b711
+          val valueDataType = compatibleType(caseSensitive)(dt, valueField.dataType)
           st.fields(valueIndex) = StructField(options.valueTag, valueDataType, nullable = true)
           st
 
