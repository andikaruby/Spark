--- conflicted
+++ resolved
@@ -394,7 +394,6 @@
   }
 
   /**
-<<<<<<< HEAD
    * Returns the most general data type for two given data types.
    */
   private[xml] def compatibleType(t1: DataType, t2: DataType): DataType = {
@@ -474,7 +473,9 @@
         case (_, _) => StringType
       }
     }
-=======
+  }
+
+  /**
    * This helper function merges the data type of value tags and inner elements.
    * It could only be structure data. Consider the following case,
    * <a>
@@ -501,11 +502,9 @@
             updateStructField(
               st,
               index,
-              ArrayType(compatibleType(caseSensitive, options.valueTag)(
-                st(index).dataType, valueTagType)))
+              ArrayType(compatibleType(st(index).dataType, valueTagType)))
           case Some(index) =>
-            updateStructField(st, index, compatibleType(caseSensitive, options.valueTag)(
-              st(index).dataType, valueTagType))
+            updateStructField(st, index, compatibleType(st(index).dataType, valueTagType))
           case None =>
             st.add(options.valueTag, valueTagType)
         }
@@ -523,7 +522,6 @@
     val newFields: Array[StructField] =
       structType.fields.updated(index, structType.fields(index).copy(dataType = newType))
     StructType(newFields)
->>>>>>> 01880823
   }
 
   private def addOrUpdateType(
@@ -547,7 +545,6 @@
         newType
     }
   }
-<<<<<<< HEAD
 
   private[xml] def isPrimitiveType(dataType: DataType): Boolean = {
     dataType match {
@@ -563,7 +560,8 @@
       structField.name.toLowerCase(Locale.ROOT) == options.valueTag.toLowerCase(Locale.ROOT)
     } else {
       structField.name == options.valueTag
-=======
+    }
+  }
 }
 
 object XmlInferSchema {
@@ -653,7 +651,6 @@
         // strings and every string is a XML object.
         case (_, _) => StringType
       }
->>>>>>> 01880823
     }
   }
 }