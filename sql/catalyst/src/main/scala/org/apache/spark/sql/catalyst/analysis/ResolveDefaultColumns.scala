/*
 * Licensed to the Apache Software Foundation (ASF) under one or more
 * contributor license agreements.  See the NOTICE file distributed with
 * this work for additional information regarding copyright ownership.
 * The ASF licenses this file to You under the Apache License, Version 2.0
 * (the "License"); you may not use this file except in compliance with
 * the License.  You may obtain a copy of the License at
 *
 *    http://www.apache.org/licenses/LICENSE-2.0
 *
 * Unless required by applicable law or agreed to in writing, software
 * distributed under the License is distributed on an "AS IS" BASIS,
 * WITHOUT WARRANTIES OR CONDITIONS OF ANY KIND, either express or implied.
 * See the License for the specific language governing permissions and
 * limitations under the License.
 */
package org.apache.spark.sql.catalyst.analysis
import org.apache.spark.sql.AnalysisException
import org.apache.spark.sql.catalyst.TableIdentifier
import org.apache.spark.sql.catalyst.catalog.{SessionCatalog, UnresolvedCatalogRelation}
import org.apache.spark.sql.catalyst.expressions._
import org.apache.spark.sql.catalyst.plans.logical._
import org.apache.spark.sql.catalyst.rules.Rule
import org.apache.spark.sql.catalyst.util.ResolveDefaultColumns._
import org.apache.spark.sql.internal.SQLConf
import org.apache.spark.sql.types._
/**
 * This is a rule to process DEFAULT columns in statements such as CREATE/REPLACE TABLE.
 *
 * Background: CREATE TABLE and ALTER TABLE invocations support setting column default values for
 * later operations. Following INSERT, and INSERT MERGE commands may then reference the value
 * using the DEFAULT keyword as needed.
 *
 * Example:
 * CREATE TABLE T(a INT DEFAULT 4, b INT NOT NULL DEFAULT 5);
 * INSERT INTO T VALUES (1, 2);
 * INSERT INTO T VALUES (1, DEFAULT);
 * INSERT INTO T VALUES (DEFAULT, 6);
 * SELECT * FROM T;
 * (1, 2)
 * (1, 5)
 * (4, 6)
 *
 * @param analyzer analyzer to use for processing DEFAULT values stored as text.
 * @param catalog  the catalog to use for looking up the schema of INSERT INTO table objects.
 */
case class ResolveDefaultColumns(
    analyzer: Analyzer,
    catalog: SessionCatalog) extends Rule[LogicalPlan] {
  // This field stores the enclosing INSERT INTO command, once we find one.
  var enclosingInsert: Option[InsertIntoStatement] = None
  // This field stores the schema of the target table of the above command.
  var insertTableSchemaWithoutPartitionColumns: Option[StructType] = None

  override def apply(plan: LogicalPlan): LogicalPlan = {
    // Initialize by clearing our reference to the enclosing INSERT INTO command.
    enclosingInsert = None
    insertTableSchemaWithoutPartitionColumns = None
    // Traverse the logical query plan in preorder (top-down).
    plan.resolveOperatorsWithPruning(
      (_ => SQLConf.get.enableDefaultColumns), ruleId) {
      case i@InsertIntoStatement(_, _, _, _, _, _)
      if i.query.collectFirst { case u: UnresolvedInlineTable
        if u.rows.nonEmpty && u.rows.forall(_.size == u.rows(0).size) => u
      }.isDefined =>
      enclosingInsert = Some(i)
      insertTableSchemaWithoutPartitionColumns = getInsertTableSchemaWithoutPartitionColumns
      val regenerated: InsertIntoStatement = regenerateUserSpecifiedCols(i)
      regenerated

      case table: UnresolvedInlineTable
      if enclosingInsert.isDefined =>
      val expanded: UnresolvedInlineTable = addMissingDefaultColumnValues(table).getOrElse(table)
      val replaced: LogicalPlan =
        replaceExplicitDefaultColumnValues(analyzer, expanded).getOrElse(table)
      replaced

<<<<<<< HEAD
      case i@InsertIntoStatement(_, _, _, project: Project, _, _) =>
      enclosingInsert = Some(i)
      insertTableSchemaWithoutPartitionColumns = getInsertTableSchemaWithoutPartitionColumns
      val expanded: Project = addMissingDefaultColumnValues(project).getOrElse(project)
      val replaced: Option[LogicalPlan] = replaceExplicitDefaultColumnValues(analyzer, expanded)
      val updated: InsertIntoStatement =
        if (replaced.isDefined) i.copy(query = replaced.get) else i
      val regenerated: InsertIntoStatement = regenerateUserSpecifiedCols(updated)
      regenerated
=======
      case i@InsertIntoStatement(_, _, _, project: Project, _, _)
        if !project.projectList.exists(_.isInstanceOf[Star]) =>
        enclosingInsert = Some(i)
        insertTableSchemaWithoutPartitionColumns = getInsertTableSchemaWithoutPartitionColumns
        val expanded: Project = addMissingDefaultColumnValues(project).getOrElse(project)
        val replaced: Option[LogicalPlan] = replaceExplicitDefaultColumnValues(analyzer, expanded)
        val updated: InsertIntoStatement =
          if (replaced.isDefined) i.copy(query = replaced.get) else i
        val regenerated: InsertIntoStatement = regenerateUserSpecifiedCols(updated)
        regenerated
>>>>>>> a1ac5c57
    }
  }

  // Helper method to regenerate user-specified columns of an InsertIntoStatement based on the names
  // in the insertTableSchemaWithoutPartitionColumns field of this class.
  private def regenerateUserSpecifiedCols(i: InsertIntoStatement): InsertIntoStatement = {
    if (i.userSpecifiedCols.nonEmpty && insertTableSchemaWithoutPartitionColumns.isDefined) {
      i.copy(
        userSpecifiedCols = insertTableSchemaWithoutPartitionColumns.get.fields.map(_.name))
    } else {
      i
    }
  }

  // Helper method to check if an expression is an explicit DEFAULT column reference.
  private def isExplicitDefaultColumn(expr: Expression): Boolean = expr match {
    case u: UnresolvedAttribute if u.name.equalsIgnoreCase(CURRENT_DEFAULT_COLUMN_NAME) => true
    case _ => false
  }

  /**
   * Updates an inline table to generate missing default column values.
   */
  private def addMissingDefaultColumnValues(
      table: UnresolvedInlineTable): Option[UnresolvedInlineTable] = {
    assert(enclosingInsert.isDefined)
    val numQueryOutputs: Int = table.rows(0).size
    val schema = insertTableSchemaWithoutPartitionColumns.getOrElse(return None)
    val newDefaultExpressions: Seq[Expression] = getDefaultExpressions(numQueryOutputs, schema)
    val newNames: Seq[String] = schema.fields.drop(numQueryOutputs).map { _.name }
    if (newDefaultExpressions.nonEmpty) {
      Some(table.copy(
        names = table.names ++ newNames,
        rows = table.rows.map { row => row ++ newDefaultExpressions }))
    } else {
      None
    }
  }

  /**
   * Adds a new expressions to a projection to generate missing default column values.
   */
  private def addMissingDefaultColumnValues(project: Project): Option[Project] = {
    val numQueryOutputs: Int = project.projectList.size
    val schema = insertTableSchemaWithoutPartitionColumns.getOrElse(return None)
    val newDefaultExpressions: Seq[Expression] = getDefaultExpressions(numQueryOutputs, schema)
    val newAliases: Seq[NamedExpression] =
      newDefaultExpressions.zip(schema.fields).map {
        case (expr, field) => Alias(expr, field.name)()
      }
    if (newDefaultExpressions.nonEmpty) {
      Some(project.copy(projectList = project.projectList ++ newAliases))
    } else {
      None
    }
  }

  /**
   * This is a helper for the addMissingDefaultColumnValues methods above.
   */
  private def getDefaultExpressions(numQueryOutputs: Int, schema: StructType): Seq[Expression] = {
    val remainingFields: Seq[StructField] = schema.fields.drop(numQueryOutputs)
    val numDefaultExpressionsToAdd = getStructFieldsForDefaultExpressions(remainingFields).size
    Seq.fill(numDefaultExpressionsToAdd)(UnresolvedAttribute(CURRENT_DEFAULT_COLUMN_NAME))
  }

  /**
   * This is a helper for the getDefaultExpressions methods above.
   */
  private def getStructFieldsForDefaultExpressions(fields: Seq[StructField]): Seq[StructField] = {
    if (SQLConf.get.useNullsForMissingDefaultColumnValues) {
      fields
    } else {
      fields.takeWhile(_.metadata.contains(CURRENT_DEFAULT_COLUMN_METADATA_KEY))
    }
  }

  /**
   * Replaces unresolved DEFAULT column references with corresponding values in a logical plan.
   */
  private def replaceExplicitDefaultColumnValues(
      analyzer: Analyzer,
      input: LogicalPlan): Option[LogicalPlan] = {
    assert(enclosingInsert.isDefined)
    val schema = insertTableSchemaWithoutPartitionColumns.getOrElse(return None)
    val columnNames: Seq[String] = schema.fields.map { _.name }
    val defaultExpressions: Seq[Expression] = schema.fields.map {
      case f if f.metadata.contains(CURRENT_DEFAULT_COLUMN_METADATA_KEY) =>
        analyze(analyzer, f, "INSERT")
      case _ => Literal(null)
    }
    // Check the type of `input` and replace its expressions accordingly.
    // If necessary, return a more descriptive error message if the user tries to nest the DEFAULT
    // column reference inside some other expression, such as DEFAULT + 1 (this is not allowed).
    //
    // Note that we don't need to check if "SQLConf.get.useNullsForMissingDefaultColumnValues"
    // after this point because this method only takes responsibility to replace *existing*
    // DEFAULT references. In contrast, the "getDefaultExpressions" method will check that config
    // and add new NULLs if needed.
    input match {
      case table: UnresolvedInlineTable =>
        replaceExplicitDefaultColumnValues(defaultExpressions, table)
      case project: Project =>
        replaceExplicitDefaultColumnValues(defaultExpressions, columnNames, project)
    }
  }

  /**
   * Replaces unresolved DEFAULT column references with corresponding values in an inline table.
   */
  private def replaceExplicitDefaultColumnValues(
      defaultExpressions: Seq[Expression],
      table: UnresolvedInlineTable): Option[LogicalPlan] = {
    var replaced = false
    val newRows: Seq[Seq[Expression]] = {
      table.rows.map { row: Seq[Expression] =>
        for {
          i <- 0 until row.size
          expr = row(i)
          defaultExpr = if (i < defaultExpressions.size) defaultExpressions(i) else Literal(null)
        } yield expr match {
          case u: UnresolvedAttribute if isExplicitDefaultColumn(u) =>
            replaced = true
            defaultExpr
          case expr@_ if expr.find { isExplicitDefaultColumn }.isDefined =>
            throw new AnalysisException(DEFAULTS_IN_EXPRESSIONS_ERROR)
          case _ => expr
        }
      }
    }
    if (replaced) {
      Some(table.copy(rows = newRows))
    } else {
      None
    }
  }

  /**
   * Replaces unresolved DEFAULT column references with corresponding values in a projection.
   */
  private def replaceExplicitDefaultColumnValues(
      defaultExpressions: Seq[Expression],
      colNames: Seq[String],
      project: Project): Option[LogicalPlan] = {
    var replaced = false
    val updated: Seq[NamedExpression] = {
      for {
        i <- 0 until project.projectList.size
        projectExpr = project.projectList(i)
        defaultExpr = if (i < defaultExpressions.size) defaultExpressions(i) else Literal(null)
        colName = if (i < colNames.size) colNames(i) else ""
      } yield projectExpr match {
        case Alias(u: UnresolvedAttribute, _) if isExplicitDefaultColumn(u) =>
          replaced = true
          Alias(defaultExpr, colName)()
        case u: UnresolvedAttribute if isExplicitDefaultColumn(u) =>
          replaced = true
          Alias(defaultExpr, colName)()
        case expr@_ if expr.find { isExplicitDefaultColumn }.isDefined =>
          throw new AnalysisException(DEFAULTS_IN_EXPRESSIONS_ERROR)
        case _ => projectExpr
      }
    }
    if (replaced) {
      Some(project.copy(projectList = updated))
    } else {
      None
    }
  }

  /**
   * Looks up the schema for the table object of an INSERT INTO statement from the catalog.
   */
  private def getInsertTableSchemaWithoutPartitionColumns: Option[StructType] = {
    assert(enclosingInsert.isDefined)
    val tableName = enclosingInsert.get.table match {
      case r: UnresolvedRelation => TableIdentifier(r.name)
      case r: UnresolvedCatalogRelation => r.tableMeta.identifier
      case _ => return None
    }
    // Lookup the relation from the catalog by name. This either succeeds or returns some "not
    // found" error. In the latter cases, return out of this rule without changing anything and let
    // the analyzer return a proper error message elsewhere.
    val lookup: LogicalPlan = try {
      catalog.lookupRelation(tableName)
    } catch {
      case _: AnalysisException => return None
    }
    val schema: StructType = lookup match {
      case SubqueryAlias(_, r: UnresolvedCatalogRelation) =>
        StructType(r.tableMeta.schema.fields.dropRight(
          enclosingInsert.get.partitionSpec.size))
      case SubqueryAlias(_, r: View) if r.isTempView =>
        StructType(r.schema.fields.dropRight(
          enclosingInsert.get.partitionSpec.size))
      case _ => return None
    }
    // Rearrange the columns in the result schema to match the order of the explicit column list,
    // if any.
    val userSpecifiedCols: Seq[String] = enclosingInsert.get.userSpecifiedCols
    if (userSpecifiedCols.isEmpty) {
      return Some(schema)
    }
    def normalize(str: String) = {
      if (SQLConf.get.caseSensitiveAnalysis) str else str.toLowerCase()
    }
    val colNamesToFields: Map[String, StructField] =
      schema.fields.map {
        field: StructField => normalize(field.name) -> field
      }.toMap
    val userSpecifiedFields: Seq[StructField] =
      userSpecifiedCols.map {
        name: String => colNamesToFields.getOrElse(normalize(name), return None)
      }
    val userSpecifiedColNames: Set[String] = userSpecifiedCols.toSet
    val nonUserSpecifiedFields: Seq[StructField] =
      schema.fields.filter {
        field => !userSpecifiedColNames.contains(field.name)
      }
    Some(StructType(userSpecifiedFields ++
      getStructFieldsForDefaultExpressions(nonUserSpecifiedFields)))
  }
}<|MERGE_RESOLUTION|>--- conflicted
+++ resolved
@@ -75,17 +75,6 @@
         replaceExplicitDefaultColumnValues(analyzer, expanded).getOrElse(table)
       replaced
 
-<<<<<<< HEAD
-      case i@InsertIntoStatement(_, _, _, project: Project, _, _) =>
-      enclosingInsert = Some(i)
-      insertTableSchemaWithoutPartitionColumns = getInsertTableSchemaWithoutPartitionColumns
-      val expanded: Project = addMissingDefaultColumnValues(project).getOrElse(project)
-      val replaced: Option[LogicalPlan] = replaceExplicitDefaultColumnValues(analyzer, expanded)
-      val updated: InsertIntoStatement =
-        if (replaced.isDefined) i.copy(query = replaced.get) else i
-      val regenerated: InsertIntoStatement = regenerateUserSpecifiedCols(updated)
-      regenerated
-=======
       case i@InsertIntoStatement(_, _, _, project: Project, _, _)
         if !project.projectList.exists(_.isInstanceOf[Star]) =>
         enclosingInsert = Some(i)
@@ -96,7 +85,6 @@
           if (replaced.isDefined) i.copy(query = replaced.get) else i
         val regenerated: InsertIntoStatement = regenerateUserSpecifiedCols(updated)
         regenerated
->>>>>>> a1ac5c57
     }
   }
 
