/*
 * Licensed to the Apache Software Foundation (ASF) under one or more
 * contributor license agreements.  See the NOTICE file distributed with
 * this work for additional information regarding copyright ownership.
 * The ASF licenses this file to You under the Apache License, Version 2.0
 * (the "License"); you may not use this file except in compliance with
 * the License.  You may obtain a copy of the License at
 *
 *    http://www.apache.org/licenses/LICENSE-2.0
 *
 * Unless required by applicable law or agreed to in writing, software
 * distributed under the License is distributed on an "AS IS" BASIS,
 * WITHOUT WARRANTIES OR CONDITIONS OF ANY KIND, either express or implied.
 * See the License for the specific language governing permissions and
 * limitations under the License.
 */

package org.apache.spark.sql.catalyst.analysis

import scala.collection.mutable

import org.apache.spark.sql.AnalysisException
import org.apache.spark.sql.catalyst.TableIdentifier
import org.apache.spark.sql.catalyst.catalog.{SessionCatalog, UnresolvedCatalogRelation}
import org.apache.spark.sql.catalyst.expressions._
import org.apache.spark.sql.catalyst.plans.logical._
import org.apache.spark.sql.catalyst.rules.Rule
import org.apache.spark.sql.catalyst.util.ResolveDefaultColumns._
import org.apache.spark.sql.internal.SQLConf
import org.apache.spark.sql.types._

/**
 * This is a rule to process DEFAULT columns in statements such as CREATE/REPLACE TABLE.
 *
 * Background: CREATE TABLE and ALTER TABLE invocations support setting column default values for
 * later operations. Following INSERT, UPDATE, and MERGE commands may then reference the value
 * using the DEFAULT keyword as needed.
 *
 * Example:
 * CREATE TABLE T(a INT DEFAULT 4, b INT NOT NULL DEFAULT 5);
 * INSERT INTO T VALUES (1, 2);
 * INSERT INTO T VALUES (1, DEFAULT);
 * INSERT INTO T VALUES (DEFAULT, 6);
 * SELECT * FROM T;
 * (1, 2)
 * (1, 5)
 * (4, 6)
 *
 * @param analyzer analyzer to use for processing DEFAULT values stored as text.
 * @param catalog  the catalog to use for looking up the schema of INSERT INTO table objects.
 */
case class ResolveDefaultColumns(
  analyzer: Analyzer,
  catalog: SessionCatalog) extends Rule[LogicalPlan] {
  override def apply(plan: LogicalPlan): LogicalPlan = {
    plan.resolveOperatorsWithPruning(
      (_ => SQLConf.get.enableDefaultColumns), ruleId) {
      case i: InsertIntoStatement if insertsFromInlineTable(i) =>
        resolveDefaultColumnsForInsertFromInlineTable(i)
      case i@InsertIntoStatement(_, _, _, project: Project, _, _)
        if !project.projectList.exists(_.isInstanceOf[Star]) =>
        resolveDefaultColumnsForInsertFromProject(i)
      case u: UpdateTable =>
        resolveDefaultColumnsForUpdate(u)
    }
  }

  /**
   * Checks if a logical plan is an INSERT INTO command where the inserted data comes from a VALUES
   * list, with possible projection(s), aggregate(s), and/or alias(es) in between.
   */
  private def insertsFromInlineTable(i: InsertIntoStatement): Boolean = {
    var query = i.query
    while (query.children.size == 1) {
      query match {
        case _: Project | _: Aggregate | _: SubqueryAlias =>
          query = query.children(0)
        case _ =>
          return false
      }
    }
    query match {
      case u: UnresolvedInlineTable
        if u.rows.nonEmpty && u.rows.forall(_.size == u.rows(0).size) =>
        true
      case _ =>
        false
    }
  }

  /**
   * Resolves DEFAULT column references for an INSERT INTO command satisfying the
   * [[insertsFromInlineTable]] method.
   */
  private def resolveDefaultColumnsForInsertFromInlineTable(i: InsertIntoStatement): LogicalPlan = {
    val children = mutable.Buffer.empty[LogicalPlan]
    var node = i.query
<<<<<<< HEAD
    while (node match {
      case _ if node.children.size == 1 =>
        children.append(node)
        node = node.children(0)
        true
      case _ => false
    }) {}
=======
    while (node.children.size == 1) {
      children.append(node)
      node = node.children(0)
    }
>>>>>>> e34847c4
    val table = node.asInstanceOf[UnresolvedInlineTable]
    val insertTableSchemaWithoutPartitionColumns: StructType =
      getInsertTableSchemaWithoutPartitionColumns(i)
        .getOrElse(return i)
    val regenerated: InsertIntoStatement =
      regenerateUserSpecifiedCols(i, insertTableSchemaWithoutPartitionColumns)
    val expanded: UnresolvedInlineTable =
      addMissingDefaultValuesForInsertFromInlineTable(
        table, insertTableSchemaWithoutPartitionColumns)
    val replaced: LogicalPlan =
      replaceExplicitDefaultValuesForInputOfInsertInto(
        analyzer, insertTableSchemaWithoutPartitionColumns, expanded)
        .getOrElse(return i)
    node = replaced
    for (child <- children.reverse) {
<<<<<<< HEAD
      node = child match {
        case p: Project => p.copy(child = node)
        case s: SubqueryAlias => s.copy(child = node)
      }
=======
      node = child.withNewChildren(Seq(node))
>>>>>>> e34847c4
    }
    regenerated.copy(query = node)
  }

  /**
   * Resolves DEFAULT column references for an INSERT INTO command whose query is a general
   * projection.
   */
  private def resolveDefaultColumnsForInsertFromProject(i: InsertIntoStatement): LogicalPlan = {
    val insertTableSchemaWithoutPartitionColumns: StructType =
      getInsertTableSchemaWithoutPartitionColumns(i)
        .getOrElse(return i)
    val regenerated: InsertIntoStatement =
      regenerateUserSpecifiedCols(i, insertTableSchemaWithoutPartitionColumns)
    val project: Project = i.query.asInstanceOf[Project]
    val expanded: Project =
      addMissingDefaultValuesForInsertFromProject(
        project, insertTableSchemaWithoutPartitionColumns)
    val replaced: LogicalPlan =
      replaceExplicitDefaultValuesForInputOfInsertInto(
        analyzer, insertTableSchemaWithoutPartitionColumns, expanded)
        .getOrElse(return i)
    regenerated.copy(query = replaced)
  }

  /**
   * Resolves DEFAULT column references for an UPDATE command.
   */
  private def resolveDefaultColumnsForUpdate(u: UpdateTable): LogicalPlan = {
    // Return a more descriptive error message if the user tries to use a DEFAULT column reference
    // inside an UPDATE command's WHERE clause; this is not allowed.
    u.condition.map { c: Expression =>
      if (c.find(isExplicitDefaultColumn).isDefined) {
        throw new AnalysisException(DEFAULTS_IN_UPDATE_WHERE_CLAUSE)
      }
    }
    val schema: StructType = u.table match {
      case r: NamedRelation => r.schema
      case SubqueryAlias(_, child: NamedRelation) => child.schema
      case _ =>
        return u
    }
    val defaultExpressions: Seq[Expression] = schema.fields.map {
      case f if f.metadata.contains(CURRENT_DEFAULT_COLUMN_METADATA_KEY) =>
        analyze(analyzer, f, "UPDATE")
      case _ => Literal(null)
    }
    // Create a map from each column name in the target table to its DEFAULT expression.
    val columnNamesToExpressions: Map[String, Expression] =
      schema.fields.zip(defaultExpressions).map {
        case (field, expr) =>
          (if (SQLConf.get.caseSensitiveAnalysis) field.name.toLowerCase() else field.name) ->
            expr
      }.toMap
    // For each assignment in the UPDATE command's SET clause with a DEFAULT column reference on the
    // right-hand side, look up the corresponding expression from the above map.
    val newAssignments: Seq[Assignment] =
    replaceExplicitDefaultValuesForUpdateAssignments(u.assignments, columnNamesToExpressions)
      .getOrElse {
        return u
      }
    u.copy(assignments = newAssignments)
  }

  /**
   * Regenerates user-specified columns of an InsertIntoStatement based on the names in the
   * insertTableSchemaWithoutPartitionColumns field of this class.
   */
  private def regenerateUserSpecifiedCols(
      i: InsertIntoStatement,
      insertTableSchemaWithoutPartitionColumns: StructType): InsertIntoStatement = {
    if (i.userSpecifiedCols.nonEmpty) {
      i.copy(
        userSpecifiedCols = insertTableSchemaWithoutPartitionColumns.fields.map(_.name))
    } else {
      i
    }
  }

  /**
   * Returns true if an expression is an explicit DEFAULT column reference.
   */
  private def isExplicitDefaultColumn(expr: Expression): Boolean = expr match {
    case u: UnresolvedAttribute if u.name.equalsIgnoreCase(CURRENT_DEFAULT_COLUMN_NAME) => true
    case _ => false
  }

  /**
   * Updates an inline table to generate missing default column values.
   */
  private def addMissingDefaultValuesForInsertFromInlineTable(
      table: UnresolvedInlineTable,
      insertTableSchemaWithoutPartitionColumns: StructType): UnresolvedInlineTable = {
    val numQueryOutputs: Int = table.rows(0).size
    val schema = insertTableSchemaWithoutPartitionColumns
    val newDefaultExpressions: Seq[Expression] =
      getDefaultExpressionsForInsert(numQueryOutputs, schema)
    val newNames: Seq[String] = schema.fields.drop(numQueryOutputs).map { _.name }
    table.copy(
      names = table.names ++ newNames,
      rows = table.rows.map { row => row ++ newDefaultExpressions })
  }

  /**
   * Adds a new expressions to a projection to generate missing default column values.
   */
  private def addMissingDefaultValuesForInsertFromProject(
      project: Project,
      insertTableSchemaWithoutPartitionColumns: StructType): Project = {
    val numQueryOutputs: Int = project.projectList.size
    val schema = insertTableSchemaWithoutPartitionColumns
    val newDefaultExpressions: Seq[Expression] =
      getDefaultExpressionsForInsert(numQueryOutputs, schema)
    val newAliases: Seq[NamedExpression] =
      newDefaultExpressions.zip(schema.fields).map {
        case (expr, field) => Alias(expr, field.name)()
      }
    project.copy(projectList = project.projectList ++ newAliases)
  }

  /**
   * This is a helper for the addMissingDefaultValuesForInsertFromInlineTable methods above.
   */
  private def getDefaultExpressionsForInsert(
      numQueryOutputs: Int,
      schema: StructType): Seq[Expression] = {
    val remainingFields: Seq[StructField] = schema.fields.drop(numQueryOutputs)
    val numDefaultExpressionsToAdd = getStructFieldsForDefaultExpressions(remainingFields).size
    Seq.fill(numDefaultExpressionsToAdd)(UnresolvedAttribute(CURRENT_DEFAULT_COLUMN_NAME))
  }

  /**
   * This is a helper for the getDefaultExpressionsForInsert methods above.
   */
  private def getStructFieldsForDefaultExpressions(fields: Seq[StructField]): Seq[StructField] = {
    if (SQLConf.get.useNullsForMissingDefaultColumnValues) {
      fields
    } else {
      fields.takeWhile(_.metadata.contains(CURRENT_DEFAULT_COLUMN_METADATA_KEY))
    }
  }

  /**
   * Replaces unresolved DEFAULT column references with corresponding values in an INSERT INTO
   * command from a logical plan.
   */
  private def replaceExplicitDefaultValuesForInputOfInsertInto(
      analyzer: Analyzer,
      insertTableSchemaWithoutPartitionColumns: StructType,
      input: LogicalPlan): Option[LogicalPlan] = {
    val schema = insertTableSchemaWithoutPartitionColumns
    val defaultExpressions: Seq[Expression] = schema.fields.map {
      case f if f.metadata.contains(CURRENT_DEFAULT_COLUMN_METADATA_KEY) =>
        analyze(analyzer, f, "INSERT")
      case _ => Literal(null)
    }
    // Check the type of `input` and replace its expressions accordingly.
    // If necessary, return a more descriptive error message if the user tries to nest the DEFAULT
    // column reference inside some other expression, such as DEFAULT + 1 (this is not allowed).
    //
    // Note that we don't need to check if "SQLConf.get.useNullsForMissingDefaultColumnValues" after
    // this point because this method only takes responsibility to replace *existing* DEFAULT
    // references. In contrast, the "getDefaultExpressionsForInsert" method will check that config
    // and add new NULLs if needed.
    input match {
      case table: UnresolvedInlineTable =>
        replaceExplicitDefaultValuesForInlineTable(defaultExpressions, table)
      case project: Project =>
        replaceExplicitDefaultValuesForProject(defaultExpressions, project)
    }
  }

  /**
   * Replaces unresolved DEFAULT column references with corresponding values in an inline table.
   */
  private def replaceExplicitDefaultValuesForInlineTable(
      defaultExpressions: Seq[Expression],
      table: UnresolvedInlineTable): Option[LogicalPlan] = {
    var replaced = false
    val updated: Seq[Seq[Expression]] = {
      table.rows.map { row: Seq[Expression] =>
        for {
          i <- 0 until row.size
          expr = row(i)
          defaultExpr = if (i < defaultExpressions.size) defaultExpressions(i) else Literal(null)
        } yield replaceExplicitDefaultReferenceInExpression(
          expr, defaultExpr, DEFAULTS_IN_COMPLEX_EXPRESSIONS_IN_INSERT_VALUES, false).map { e =>
          replaced = true
          e
        }.getOrElse(expr)
      }
    }
    if (replaced) {
      Some(table.copy(rows = updated))
    } else {
      None
    }
  }

  /**
   * Replaces unresolved DEFAULT column references with corresponding values in a projection.
   */
  private def replaceExplicitDefaultValuesForProject(
      defaultExpressions: Seq[Expression],
      project: Project): Option[LogicalPlan] = {
    var replaced = false
    val updated: Seq[NamedExpression] = {
      for {
        i <- 0 until project.projectList.size
        projectExpr = project.projectList(i)
        defaultExpr = if (i < defaultExpressions.size) defaultExpressions(i) else Literal(null)
      } yield replaceExplicitDefaultReferenceInExpression(
        projectExpr, defaultExpr, DEFAULTS_IN_COMPLEX_EXPRESSIONS_IN_INSERT_VALUES, true).map { e =>
        replaced = true
        e.asInstanceOf[NamedExpression]
      }.getOrElse(projectExpr)
    }
    if (replaced) {
      Some(project.copy(projectList = updated))
    } else {
      None
    }
  }

  /**
   * Checks if a given input expression is an unresolved "DEFAULT" attribute reference.
   *
   * @param input the input expression to examine.
   * @param defaultExpr the default to return if [[input]] is an unresolved "DEFAULT" reference.
   * @param complexDefaultError error if [[input]] is a complex expression with "DEFAULT" inside.
   * @param addAlias if true, wraps the result with an alias of the original default column name.
   * @return [[defaultExpr]] if [[input]] is an unresolved "DEFAULT" attribute reference.
   */
  private def replaceExplicitDefaultReferenceInExpression(
      input: Expression,
      defaultExpr: Expression,
      complexDefaultError: String,
      addAlias: Boolean): Option[Expression] = {
    input match {
      case a@Alias(u: UnresolvedAttribute, _)
        if isExplicitDefaultColumn(u) =>
        Some(Alias(defaultExpr, a.name)())
      case u: UnresolvedAttribute
        if isExplicitDefaultColumn(u) =>
        if (addAlias) {
          Some(Alias(defaultExpr, u.name)())
        } else {
          Some(defaultExpr)
        }
      case expr@_
        if expr.find(isExplicitDefaultColumn).isDefined =>
        throw new AnalysisException(complexDefaultError)
      case _ =>
        None
    }
  }

  /**
   * Looks up the schema for the table object of an INSERT INTO statement from the catalog.
   */
  private def getInsertTableSchemaWithoutPartitionColumns(
      enclosingInsert: InsertIntoStatement): Option[StructType] = {
    val tableName = enclosingInsert.table match {
      case r: UnresolvedRelation => TableIdentifier(r.name)
      case r: UnresolvedCatalogRelation => r.tableMeta.identifier
      case _ => return None
    }
    // Lookup the relation from the catalog by name. This either succeeds or returns some "not
    // found" error. In the latter cases, return out of this rule without changing anything and let
    // the analyzer return a proper error message elsewhere.
    val lookup: LogicalPlan = try {
      catalog.lookupRelation(tableName)
    } catch {
      case _: AnalysisException => return None
    }
    val schema: StructType = lookup match {
      case SubqueryAlias(_, r: UnresolvedCatalogRelation) =>
        StructType(r.tableMeta.schema.fields.dropRight(
          enclosingInsert.partitionSpec.size))
      case _ => return None
    }
    // Rearrange the columns in the result schema to match the order of the explicit column list,
    // if any.
    val userSpecifiedCols: Seq[String] = enclosingInsert.userSpecifiedCols
    if (userSpecifiedCols.isEmpty) {
      return Some(schema)
    }
    def normalize(str: String) = {
      if (SQLConf.get.caseSensitiveAnalysis) str else str.toLowerCase()
    }
    val colNamesToFields: Map[String, StructField] =
      schema.fields.map {
        field: StructField => normalize(field.name) -> field
      }.toMap
    val userSpecifiedFields: Seq[StructField] =
      userSpecifiedCols.map {
        name: String => colNamesToFields.getOrElse(normalize(name), return None)
      }
    val userSpecifiedColNames: Set[String] = userSpecifiedCols.toSet
    val nonUserSpecifiedFields: Seq[StructField] =
      schema.fields.filter {
        field => !userSpecifiedColNames.contains(field.name)
      }
    Some(StructType(userSpecifiedFields ++
      getStructFieldsForDefaultExpressions(nonUserSpecifiedFields)))
  }

  /**
   * Replaces unresolved DEFAULT column references with corresponding values in a series of
   * assignments in an UPDATE command.
   */
  private def replaceExplicitDefaultValuesForUpdateAssignments(
      assignments: Seq[Assignment],
      columnNamesToExpressions: Map[String, Expression]): Option[Seq[Assignment]] = {
    var replaced = false
    val newAssignments: Seq[Assignment] = for {
      assignment <- assignments
      destColName = assignment.key match {
        case a: AttributeReference => a.name
        case u: UnresolvedAttribute => u.name
        case _ => ""
      }
      adjusted = if (SQLConf.get.caseSensitiveAnalysis) destColName else destColName.toLowerCase()
      newValue = columnNamesToExpressions.get(adjusted).map { defaultExpr =>
        replaceExplicitDefaultReferenceInExpression(
          assignment.value, defaultExpr, DEFAULTS_IN_COMPLEX_EXPRESSIONS_IN_UPDATE_SET_CLAUSE,
          false).map { e =>
          replaced = true
          e
        }.getOrElse(assignment.value)
      }.getOrElse(assignment.value)
    } yield {
      assignment.copy(value = newValue)
    }
    if (replaced) {
      Some(newAssignments)
    } else {
      None
    }
  }
}<|MERGE_RESOLUTION|>--- conflicted
+++ resolved
@@ -95,20 +95,10 @@
   private def resolveDefaultColumnsForInsertFromInlineTable(i: InsertIntoStatement): LogicalPlan = {
     val children = mutable.Buffer.empty[LogicalPlan]
     var node = i.query
-<<<<<<< HEAD
-    while (node match {
-      case _ if node.children.size == 1 =>
-        children.append(node)
-        node = node.children(0)
-        true
-      case _ => false
-    }) {}
-=======
     while (node.children.size == 1) {
       children.append(node)
       node = node.children(0)
     }
->>>>>>> e34847c4
     val table = node.asInstanceOf[UnresolvedInlineTable]
     val insertTableSchemaWithoutPartitionColumns: StructType =
       getInsertTableSchemaWithoutPartitionColumns(i)
@@ -124,14 +114,7 @@
         .getOrElse(return i)
     node = replaced
     for (child <- children.reverse) {
-<<<<<<< HEAD
-      node = child match {
-        case p: Project => p.copy(child = node)
-        case s: SubqueryAlias => s.copy(child = node)
-      }
-=======
       node = child.withNewChildren(Seq(node))
->>>>>>> e34847c4
     }
     regenerated.copy(query = node)
   }
