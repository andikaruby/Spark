--- conflicted
+++ resolved
@@ -428,24 +428,6 @@
   }
 
   /**
-<<<<<<< HEAD
-   * When encountering a cast from a string representing a valid fractional number to an integral
-   * type the jvm will throw a `java.lang.NumberFormatException`.  Hive, in contrast, returns the
-   * truncated version of this number.
-   */
-  object StringToIntegralCasts extends Rule[LogicalPlan] {
-    def apply(plan: LogicalPlan): LogicalPlan = plan resolveExpressions {
-      // Skip nodes who's children have not been resolved yet.
-      case e if !e.childrenResolved => e
-
-      case Cast(e @ StringType(), t: IntegralType, _) =>
-        Cast(Cast(e, DecimalType.forType(LongType)), t)
-    }
-  }
-
-  /**
-=======
->>>>>>> ad0dadaa
    * This ensure that the types for various functions are as expected.
    */
   object FunctionArgumentConversion extends Rule[LogicalPlan] {
