--- conflicted
+++ resolved
@@ -839,18 +839,14 @@
         Cast(TimeAdd(l, r), l.dataType)
       case Subtract(l, r @ CalendarIntervalType()) if acceptedTypes.contains(l.dataType) =>
         Cast(TimeSub(l, r), l.dataType)
-<<<<<<< HEAD
+      case Add(l @ DateType(), r @ IntegerType()) => DateAdd(l, r)
+      case Add(l @ IntegerType(), r @ DateType()) => DateAdd(r, l)
+      case Subtract(l @ DateType(), r @ IntegerType()) => DateSub(l, r)
+      case Subtract(l @ DateType(), r @ DateType()) => DateDiff(l, r)
       case Multiply(l @ CalendarIntervalType(), r) =>
         MultiplyInterval(l, r)
       case Multiply(l, r @ CalendarIntervalType()) =>
         MultiplyInterval(r, l)
-=======
-
-      case Add(l @ DateType(), r @ IntegerType()) => DateAdd(l, r)
-      case Add(l @ IntegerType(), r @ DateType()) => DateAdd(r, l)
-      case Subtract(l @ DateType(), r @ IntegerType()) => DateSub(l, r)
-      case Subtract(l @ DateType(), r @ DateType()) => DateDiff(l, r)
->>>>>>> 72cc8530
     }
   }
 
