--- conflicted
+++ resolved
@@ -401,11 +401,8 @@
     // collection functions
     expression[CreateArray]("array"),
     expression[ArrayContains]("array_contains"),
-<<<<<<< HEAD
     expression[ArraysOverlap]("arrays_overlap"),
-=======
     expression[ArrayPosition]("array_position"),
->>>>>>> 0dd97f6e
     expression[CreateMap]("map"),
     expression[CreateNamedStruct]("named_struct"),
     expression[ElementAt]("element_at"),
