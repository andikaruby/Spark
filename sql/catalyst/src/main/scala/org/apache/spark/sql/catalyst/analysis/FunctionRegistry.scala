--- conflicted
+++ resolved
@@ -143,14 +143,11 @@
     expression[Sum]("sum"),
 
     // string functions
-<<<<<<< HEAD
-    expression[FindInSet]("findinset"),
-=======
     expression[Ascii]("ascii"),
     expression[Base64]("base64"),
     expression[Encode]("encode"),
     expression[Decode]("decode"),
->>>>>>> 47ef423f
+    expression[FindInSet]("findinset"),
     expression[Lower]("lcase"),
     expression[Lower]("lower"),
     expression[StringLength]("length"),
