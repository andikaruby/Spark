/*
 * Licensed to the Apache Software Foundation (ASF) under one or more
 * contributor license agreements.  See the NOTICE file distributed with
 * this work for additional information regarding copyright ownership.
 * The ASF licenses this file to You under the Apache License, Version 2.0
 * (the "License"); you may not use this file except in compliance with
 * the License.  You may obtain a copy of the License at
 *
 *    http://www.apache.org/licenses/LICENSE-2.0
 *
 * Unless required by applicable law or agreed to in writing, software
 * distributed under the License is distributed on an "AS IS" BASIS,
 * WITHOUT WARRANTIES OR CONDITIONS OF ANY KIND, either express or implied.
 * See the License for the specific language governing permissions and
 * limitations under the License.
 */

package org.apache.spark.sql.catalyst.analysis

import java.util.Locale
import javax.annotation.concurrent.GuardedBy

import scala.collection.mutable
import scala.language.existentials
import scala.reflect.ClassTag
import scala.util.{Failure, Success, Try}

import org.apache.spark.sql.AnalysisException
import org.apache.spark.sql.catalyst.FunctionIdentifier
import org.apache.spark.sql.catalyst.analysis.FunctionRegistry.FunctionBuilder
import org.apache.spark.sql.catalyst.expressions._
import org.apache.spark.sql.catalyst.expressions.aggregate._
import org.apache.spark.sql.catalyst.expressions.xml._
import org.apache.spark.sql.types._


/**
 * A catalog for looking up user defined functions, used by an [[Analyzer]].
 *
 * Note:
 *   1) The implementation should be thread-safe to allow concurrent access.
 *   2) the database name is always case-sensitive here, callers are responsible to
 *      format the database name w.r.t. case-sensitive config.
 */
trait FunctionRegistry {

  final def registerFunction(name: FunctionIdentifier, builder: FunctionBuilder): Unit = {
    val info = new ExpressionInfo(
      builder.getClass.getCanonicalName, name.database.orNull, name.funcName)
    registerFunction(name, info, builder)
  }

  def registerFunction(
    name: FunctionIdentifier,
    info: ExpressionInfo,
    builder: FunctionBuilder): Unit

  /* Create or replace a temporary function. */
  final def createOrReplaceTempFunction(name: String, builder: FunctionBuilder): Unit = {
    registerFunction(
      FunctionIdentifier(name),
      builder)
  }

  @throws[AnalysisException]("If function does not exist")
  def lookupFunction(name: FunctionIdentifier, children: Seq[Expression]): Expression

  /* List all of the registered function names. */
  def listFunction(): Seq[FunctionIdentifier]

  /* Get the class of the registered function by specified name. */
  def lookupFunction(name: FunctionIdentifier): Option[ExpressionInfo]

  /* Get the builder of the registered function by specified name. */
  def lookupFunctionBuilder(name: FunctionIdentifier): Option[FunctionBuilder]

  /** Drop a function and return whether the function existed. */
  def dropFunction(name: FunctionIdentifier): Boolean

  /** Checks if a function with a given name exists. */
  def functionExists(name: FunctionIdentifier): Boolean = lookupFunction(name).isDefined

  /** Clear all registered functions. */
  def clear(): Unit

  /** Create a copy of this registry with identical functions as this registry. */
  override def clone(): FunctionRegistry = throw new CloneNotSupportedException()
}

class SimpleFunctionRegistry extends FunctionRegistry {

  @GuardedBy("this")
  private val functionBuilders =
    new mutable.HashMap[FunctionIdentifier, (ExpressionInfo, FunctionBuilder)]

  // Resolution of the function name is always case insensitive, but the database name
  // depends on the caller
  private def normalizeFuncName(name: FunctionIdentifier): FunctionIdentifier = {
    FunctionIdentifier(name.funcName.toLowerCase(Locale.ROOT), name.database)
  }

  override def registerFunction(
      name: FunctionIdentifier,
      info: ExpressionInfo,
      builder: FunctionBuilder): Unit = synchronized {
    functionBuilders.put(normalizeFuncName(name), (info, builder))
  }

  override def lookupFunction(name: FunctionIdentifier, children: Seq[Expression]): Expression = {
    val func = synchronized {
      functionBuilders.get(normalizeFuncName(name)).map(_._2).getOrElse {
        throw new AnalysisException(s"undefined function $name")
      }
    }
    func(children)
  }

  override def listFunction(): Seq[FunctionIdentifier] = synchronized {
    functionBuilders.iterator.map(_._1).toList
  }

  override def lookupFunction(name: FunctionIdentifier): Option[ExpressionInfo] = synchronized {
    functionBuilders.get(normalizeFuncName(name)).map(_._1)
  }

  override def lookupFunctionBuilder(
      name: FunctionIdentifier): Option[FunctionBuilder] = synchronized {
    functionBuilders.get(normalizeFuncName(name)).map(_._2)
  }

  override def dropFunction(name: FunctionIdentifier): Boolean = synchronized {
    functionBuilders.remove(normalizeFuncName(name)).isDefined
  }

  override def clear(): Unit = synchronized {
    functionBuilders.clear()
  }

  override def clone(): SimpleFunctionRegistry = synchronized {
    val registry = new SimpleFunctionRegistry
    functionBuilders.iterator.foreach { case (name, (info, builder)) =>
      registry.registerFunction(name, info, builder)
    }
    registry
  }
}

/**
 * A trivial catalog that returns an error when a function is requested. Used for testing when all
 * functions are already filled in and the analyzer needs only to resolve attribute references.
 */
object EmptyFunctionRegistry extends FunctionRegistry {
  override def registerFunction(
      name: FunctionIdentifier, info: ExpressionInfo, builder: FunctionBuilder): Unit = {
    throw new UnsupportedOperationException
  }

  override def lookupFunction(name: FunctionIdentifier, children: Seq[Expression]): Expression = {
    throw new UnsupportedOperationException
  }

  override def listFunction(): Seq[FunctionIdentifier] = {
    throw new UnsupportedOperationException
  }

  override def lookupFunction(name: FunctionIdentifier): Option[ExpressionInfo] = {
    throw new UnsupportedOperationException
  }

  override def lookupFunctionBuilder(name: FunctionIdentifier): Option[FunctionBuilder] = {
    throw new UnsupportedOperationException
  }

  override def dropFunction(name: FunctionIdentifier): Boolean = {
    throw new UnsupportedOperationException
  }

  override def clear(): Unit = {
    throw new UnsupportedOperationException
  }

  override def clone(): FunctionRegistry = this
}


object FunctionRegistry {

  type FunctionBuilder = Seq[Expression] => Expression

  // Note: Whenever we add a new entry here, make sure we also update ExpressionToSQLSuite
  val expressions: Map[String, (ExpressionInfo, FunctionBuilder)] = Map(
    // misc non-aggregate functions
    expression[Abs]("abs"),
    expression[Coalesce]("coalesce"),
    expression[Explode]("explode"),
    expressionGeneratorOuter[Explode]("explode_outer"),
    expression[Greatest]("greatest"),
    expression[If]("if"),
    expression[Inline]("inline"),
    expressionGeneratorOuter[Inline]("inline_outer"),
    expression[IsNaN]("isnan"),
    expression[IfNull]("ifnull"),
    expression[IsNull]("isnull"),
    expression[IsNotNull]("isnotnull"),
    expression[Least]("least"),
    expression[NaNvl]("nanvl"),
    expression[NullIf]("nullif"),
    expression[Nvl]("nvl"),
    expression[Nvl2]("nvl2"),
    expression[PosExplode]("posexplode"),
    expressionGeneratorOuter[PosExplode]("posexplode_outer"),
    expression[Rand]("rand"),
    expression[Randn]("randn"),
    expression[Stack]("stack"),
    expression[CaseWhen]("when"),

    // math functions
    expression[Acos]("acos"),
    expression[Asin]("asin"),
    expression[Atan]("atan"),
    expression[Atan2]("atan2"),
    expression[Bin]("bin"),
    expression[BRound]("bround"),
    expression[Cbrt]("cbrt"),
    expression[Ceil]("ceil"),
    expression[Ceil]("ceiling"),
    expression[Cos]("cos"),
    expression[Cosh]("cosh"),
    expression[Conv]("conv"),
    expression[ToDegrees]("degrees"),
    expression[EulerNumber]("e"),
    expression[Exp]("exp"),
    expression[Expm1]("expm1"),
    expression[Floor]("floor"),
    expression[Factorial]("factorial"),
    expression[Hex]("hex"),
    expression[Hypot]("hypot"),
    expression[Logarithm]("log"),
    expression[Log10]("log10"),
    expression[Log1p]("log1p"),
    expression[Log2]("log2"),
    expression[Log]("ln"),
    expression[Remainder]("mod"),
    expression[UnaryMinus]("negative"),
    expression[Pi]("pi"),
    expression[Pmod]("pmod"),
    expression[UnaryPositive]("positive"),
    expression[Pow]("pow"),
    expression[Pow]("power"),
    expression[ToRadians]("radians"),
    expression[Rint]("rint"),
    expression[Round]("round"),
    expression[ShiftLeft]("shiftleft"),
    expression[ShiftRight]("shiftright"),
    expression[ShiftRightUnsigned]("shiftrightunsigned"),
    expression[Signum]("sign"),
    expression[Signum]("signum"),
    expression[Sin]("sin"),
    expression[Sinh]("sinh"),
    expression[StringToMap]("str_to_map"),
    expression[Sqrt]("sqrt"),
    expression[Tan]("tan"),
    expression[Cot]("cot"),
    expression[Tanh]("tanh"),

    expression[Add]("+"),
    expression[Subtract]("-"),
    expression[Multiply]("*"),
    expression[Divide]("/"),
    expression[Remainder]("%"),

    // aggregate functions
    expression[HyperLogLogPlusPlus]("approx_count_distinct"),
    expression[Average]("avg"),
    expression[Corr]("corr"),
    expression[Count]("count"),
    expression[CovPopulation]("covar_pop"),
    expression[CovSample]("covar_samp"),
    expression[First]("first"),
    expression[First]("first_value"),
    expression[Kurtosis]("kurtosis"),
    expression[Last]("last"),
    expression[Last]("last_value"),
    expression[Max]("max"),
    expression[Average]("mean"),
    expression[Min]("min"),
    expression[Percentile]("percentile"),
    expression[Skewness]("skewness"),
    expression[ApproximatePercentile]("percentile_approx"),
    expression[ApproximatePercentile]("approx_percentile"),
    expression[StddevSamp]("std"),
    expression[StddevSamp]("stddev"),
    expression[StddevPop]("stddev_pop"),
    expression[StddevSamp]("stddev_samp"),
    expression[Sum]("sum"),
    expression[VarianceSamp]("variance"),
    expression[VariancePop]("var_pop"),
    expression[VarianceSamp]("var_samp"),
    expression[CollectList]("collect_list"),
    expression[CollectSet]("collect_set"),
    expression[CountMinSketchAgg]("count_min_sketch"),

    // string functions
    expression[Ascii]("ascii"),
    expression[Chr]("char"),
    expression[Chr]("chr"),
    expression[Base64]("base64"),
    expression[BitLength]("bit_length"),
    expression[Length]("char_length"),
    expression[Length]("character_length"),
    expression[ConcatWs]("concat_ws"),
    expression[Decode]("decode"),
    expression[Elt]("elt"),
    expression[Encode]("encode"),
    expression[FindInSet]("find_in_set"),
    expression[FormatNumber]("format_number"),
    expression[FormatString]("format_string"),
    expression[GetJsonObject]("get_json_object"),
    expression[InitCap]("initcap"),
    expression[StringInstr]("instr"),
    expression[Lower]("lcase"),
    expression[Length]("length"),
    expression[Levenshtein]("levenshtein"),
    expression[Like]("like"),
    expression[Lower]("lower"),
    expression[OctetLength]("octet_length"),
    expression[StringLocate]("locate"),
    expression[StringLPad]("lpad"),
    expression[StringTrimLeft]("ltrim"),
    expression[JsonTuple]("json_tuple"),
    expression[ParseUrl]("parse_url"),
    expression[StringLocate]("position"),
    expression[FormatString]("printf"),
    expression[RegExpExtract]("regexp_extract"),
    expression[RegExpReplace]("regexp_replace"),
    expression[StringRepeat]("repeat"),
    expression[StringReplace]("replace"),
    expression[RLike]("rlike"),
    expression[StringRPad]("rpad"),
    expression[StringTrimRight]("rtrim"),
    expression[Sentences]("sentences"),
    expression[SoundEx]("soundex"),
    expression[StringSpace]("space"),
    expression[StringSplit]("split"),
    expression[Substring]("substr"),
    expression[Substring]("substring"),
    expression[Left]("left"),
    expression[Right]("right"),
    expression[SubstringIndex]("substring_index"),
    expression[StringTranslate]("translate"),
    expression[StringTrim]("trim"),
    expression[Upper]("ucase"),
    expression[UnBase64]("unbase64"),
    expression[Unhex]("unhex"),
    expression[Upper]("upper"),
    expression[XPathList]("xpath"),
    expression[XPathBoolean]("xpath_boolean"),
    expression[XPathDouble]("xpath_double"),
    expression[XPathDouble]("xpath_number"),
    expression[XPathFloat]("xpath_float"),
    expression[XPathInt]("xpath_int"),
    expression[XPathLong]("xpath_long"),
    expression[XPathShort]("xpath_short"),
    expression[XPathString]("xpath_string"),

    // datetime functions
    expression[AddMonths]("add_months"),
    expression[CurrentDate]("current_date"),
    expression[CurrentTimestamp]("current_timestamp"),
    expression[DateDiff]("datediff"),
    expression[DateAdd]("date_add"),
    expression[DateFormatClass]("date_format"),
    expression[DateSub]("date_sub"),
    expression[DayOfMonth]("day"),
    expression[DayOfYear]("dayofyear"),
    expression[DayOfMonth]("dayofmonth"),
    expression[FromUnixTime]("from_unixtime"),
    expression[FromUTCTimestamp]("from_utc_timestamp"),
    expression[Hour]("hour"),
    expression[LastDay]("last_day"),
    expression[Minute]("minute"),
    expression[Month]("month"),
    expression[MonthsBetween]("months_between"),
    expression[NextDay]("next_day"),
    expression[CurrentTimestamp]("now"),
    expression[Quarter]("quarter"),
    expression[Second]("second"),
    expression[ParseToTimestamp]("to_timestamp"),
    expression[ParseToDate]("to_date"),
    expression[ToUnixTimestamp]("to_unix_timestamp"),
    expression[ToUTCTimestamp]("to_utc_timestamp"),
    expression[TruncDate]("trunc"),
    expression[TruncTimestamp]("date_trunc"),
    expression[UnixTimestamp]("unix_timestamp"),
    expression[DayOfWeek]("dayofweek"),
    expression[WeekDay]("weekday"),
    expression[WeekOfYear]("weekofyear"),
    expression[Year]("year"),
    expression[TimeWindow]("window"),

    // collection functions
    expression[CreateArray]("array"),
    expression[ArrayContains]("array_contains"),
    expression[CreateMap]("map"),
    expression[CreateNamedStruct]("named_struct"),
    expression[MapKeys]("map_keys"),
    expression[MapValues]("map_values"),
    expression[Size]("size"),
    expression[SortArray]("sort_array"),
    expression[ArrayMin]("array_min"),
    expression[ArrayMax]("array_max"),
<<<<<<< HEAD
    expression[Concat]("concat"),
=======
    expression[Reverse]("reverse"),
>>>>>>> f81fa478
    CreateStruct.registryEntry,

    // misc functions
    expression[AssertTrue]("assert_true"),
    expression[Crc32]("crc32"),
    expression[Md5]("md5"),
    expression[Uuid]("uuid"),
    expression[Murmur3Hash]("hash"),
    expression[Sha1]("sha"),
    expression[Sha1]("sha1"),
    expression[Sha2]("sha2"),
    expression[SparkPartitionID]("spark_partition_id"),
    expression[InputFileName]("input_file_name"),
    expression[InputFileBlockStart]("input_file_block_start"),
    expression[InputFileBlockLength]("input_file_block_length"),
    expression[MonotonicallyIncreasingID]("monotonically_increasing_id"),
    expression[CurrentDatabase]("current_database"),
    expression[CallMethodViaReflection]("reflect"),
    expression[CallMethodViaReflection]("java_method"),

    // grouping sets
    expression[Cube]("cube"),
    expression[Rollup]("rollup"),
    expression[Grouping]("grouping"),
    expression[GroupingID]("grouping_id"),

    // window functions
    expression[Lead]("lead"),
    expression[Lag]("lag"),
    expression[RowNumber]("row_number"),
    expression[CumeDist]("cume_dist"),
    expression[NTile]("ntile"),
    expression[Rank]("rank"),
    expression[DenseRank]("dense_rank"),
    expression[PercentRank]("percent_rank"),

    // predicates
    expression[And]("and"),
    expression[In]("in"),
    expression[Not]("not"),
    expression[Or]("or"),

    // comparison operators
    expression[EqualNullSafe]("<=>"),
    expression[EqualTo]("="),
    expression[EqualTo]("=="),
    expression[GreaterThan](">"),
    expression[GreaterThanOrEqual](">="),
    expression[LessThan]("<"),
    expression[LessThanOrEqual]("<="),
    expression[Not]("!"),

    // bitwise
    expression[BitwiseAnd]("&"),
    expression[BitwiseNot]("~"),
    expression[BitwiseOr]("|"),
    expression[BitwiseXor]("^"),

    // json
    expression[StructsToJson]("to_json"),
    expression[JsonToStructs]("from_json"),

    // cast
    expression[Cast]("cast"),
    // Cast aliases (SPARK-16730)
    castAlias("boolean", BooleanType),
    castAlias("tinyint", ByteType),
    castAlias("smallint", ShortType),
    castAlias("int", IntegerType),
    castAlias("bigint", LongType),
    castAlias("float", FloatType),
    castAlias("double", DoubleType),
    castAlias("decimal", DecimalType.USER_DEFAULT),
    castAlias("date", DateType),
    castAlias("timestamp", TimestampType),
    castAlias("binary", BinaryType),
    castAlias("string", StringType)
  )

  val builtin: SimpleFunctionRegistry = {
    val fr = new SimpleFunctionRegistry
    expressions.foreach {
      case (name, (info, builder)) => fr.registerFunction(FunctionIdentifier(name), info, builder)
    }
    fr
  }

  val functionSet: Set[FunctionIdentifier] = builtin.listFunction().toSet

  /** See usage above. */
  private def expression[T <: Expression](name: String)
      (implicit tag: ClassTag[T]): (String, (ExpressionInfo, FunctionBuilder)) = {

    // For `RuntimeReplaceable`, skip the constructor with most arguments, which is the main
    // constructor and contains non-parameter `child` and should not be used as function builder.
    val constructors = if (classOf[RuntimeReplaceable].isAssignableFrom(tag.runtimeClass)) {
      val all = tag.runtimeClass.getConstructors
      val maxNumArgs = all.map(_.getParameterCount).max
      all.filterNot(_.getParameterCount == maxNumArgs)
    } else {
      tag.runtimeClass.getConstructors
    }
    // See if we can find a constructor that accepts Seq[Expression]
    val varargCtor = constructors.find(_.getParameterTypes.toSeq == Seq(classOf[Seq[_]]))
    val builder = (expressions: Seq[Expression]) => {
      if (varargCtor.isDefined) {
        // If there is an apply method that accepts Seq[Expression], use that one.
        Try(varargCtor.get.newInstance(expressions).asInstanceOf[Expression]) match {
          case Success(e) => e
          case Failure(e) =>
            // the exception is an invocation exception. To get a meaningful message, we need the
            // cause.
            throw new AnalysisException(e.getCause.getMessage)
        }
      } else {
        // Otherwise, find a constructor method that matches the number of arguments, and use that.
        val params = Seq.fill(expressions.size)(classOf[Expression])
        val f = constructors.find(_.getParameterTypes.toSeq == params).getOrElse {
          val validParametersCount = constructors.map(_.getParameterCount).distinct.sorted
          val expectedNumberOfParameters = if (validParametersCount.length == 1) {
            validParametersCount.head.toString
          } else {
            validParametersCount.init.mkString("one of ", ", ", " and ") +
              validParametersCount.last
          }
          throw new AnalysisException(s"Invalid number of arguments for function $name. " +
            s"Expected: $expectedNumberOfParameters; Found: ${params.length}")
        }
        Try(f.newInstance(expressions : _*).asInstanceOf[Expression]) match {
          case Success(e) => e
          case Failure(e) =>
            // the exception is an invocation exception. To get a meaningful message, we need the
            // cause.
            throw new AnalysisException(e.getCause.getMessage)
        }
      }
    }

    (name, (expressionInfo[T](name), builder))
  }

  /**
   * Creates a function registry lookup entry for cast aliases (SPARK-16730).
   * For example, if name is "int", and dataType is IntegerType, this means int(x) would become
   * an alias for cast(x as IntegerType).
   * See usage above.
   */
  private def castAlias(
      name: String,
      dataType: DataType): (String, (ExpressionInfo, FunctionBuilder)) = {
    val builder = (args: Seq[Expression]) => {
      if (args.size != 1) {
        throw new AnalysisException(s"Function $name accepts only one argument")
      }
      Cast(args.head, dataType)
    }
    val clazz = scala.reflect.classTag[Cast].runtimeClass
    val usage = "_FUNC_(expr) - Casts the value `expr` to the target data type `_FUNC_`."
    val expressionInfo =
      new ExpressionInfo(clazz.getCanonicalName, null, name, usage, "", "", "", "")
    (name, (expressionInfo, builder))
  }

  /**
   * Creates an [[ExpressionInfo]] for the function as defined by expression T using the given name.
   */
  private def expressionInfo[T <: Expression : ClassTag](name: String): ExpressionInfo = {
    val clazz = scala.reflect.classTag[T].runtimeClass
    val df = clazz.getAnnotation(classOf[ExpressionDescription])
    if (df != null) {
      if (df.extended().isEmpty) {
        new ExpressionInfo(
          clazz.getCanonicalName,
          null,
          name,
          df.usage(),
          df.arguments(),
          df.examples(),
          df.note(),
          df.since())
      } else {
        // This exists for the backward compatibility with old `ExpressionDescription`s defining
        // the extended description in `extended()`.
        new ExpressionInfo(clazz.getCanonicalName, null, name, df.usage(), df.extended())
      }
    } else {
      new ExpressionInfo(clazz.getCanonicalName, name)
    }
  }

  private def expressionGeneratorOuter[T <: Generator : ClassTag](name: String)
    : (String, (ExpressionInfo, FunctionBuilder)) = {
    val (_, (info, generatorBuilder)) = expression[T](name)
    val outerBuilder = (args: Seq[Expression]) => {
      GeneratorOuter(generatorBuilder(args).asInstanceOf[Generator])
    }
    (name, (info, outerBuilder))
  }
}<|MERGE_RESOLUTION|>--- conflicted
+++ resolved
@@ -409,11 +409,8 @@
     expression[SortArray]("sort_array"),
     expression[ArrayMin]("array_min"),
     expression[ArrayMax]("array_max"),
-<<<<<<< HEAD
+    expression[Reverse]("reverse"),
     expression[Concat]("concat"),
-=======
-    expression[Reverse]("reverse"),
->>>>>>> f81fa478
     CreateStruct.registryEntry,
 
     // misc functions
