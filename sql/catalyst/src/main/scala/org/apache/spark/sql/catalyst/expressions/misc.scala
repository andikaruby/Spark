--- conflicted
+++ resolved
@@ -85,11 +85,12 @@
   override def foldable: Boolean = false
   override def nullable: Boolean = true
   override def inputTypes: Seq[AbstractDataType] =
-<<<<<<< HEAD
-    Seq(StringTypeWithCollation(supportsTrimCollation = true), MapType(StringType, StringType))
-=======
-    Seq(StringTypeWithCollation, AbstractMapType(StringTypeWithCollation, StringTypeWithCollation))
->>>>>>> 54766100
+    Seq(
+      StringTypeWithCollation(supportsTrimCollation = true),
+      AbstractMapType(
+        StringTypeWithCollation(supportsTrimCollation = true),
+        StringTypeWithCollation(supportsTrimCollation = true)
+      ))
 
   override def left: Expression = errorClass
   override def right: Expression = errorParms
