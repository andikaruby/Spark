--- conflicted
+++ resolved
@@ -2089,7 +2089,7 @@
     case "MONTH" | "MON" | "MONS" | "MONTHS" => Month(source)
     case "WEEK" | "W" | "WEEKS" => WeekOfYear(source)
     case "DAY" | "D" | "DAYS" => DayOfMonth(source)
-    case "DOW" | "DAYOFWEEK" => DayOfWeek(source)
+    case "DAYOFWEEK" | "DOW" => DayOfWeek(source)
     case "ISODOW" => Add(WeekDay(source), Literal(1))
     case "DOY" => DayOfYear(source)
     case "HOUR" | "H" | "HOURS" | "HR" | "HRS" => Hour(source)
@@ -2104,9 +2104,6 @@
   }
 }
 
-<<<<<<< HEAD
-// scalastyle:off line.size.limit
-=======
 object DatePartLike {
 
   def toEquivalentExpr(field: Expression, source: Expression): Expression = {
@@ -2132,7 +2129,7 @@
   }
 }
 
->>>>>>> 74aed8cc
+// scalastyle:off line.size.limit
 @ExpressionDescription(
   usage = "_FUNC_(field, source) - Extracts a part of the date/timestamp or interval source.",
   arguments = """
@@ -2186,10 +2183,10 @@
        30.001001
   """,
   note = """
-    The _FUNC_ function is equivalent to the SQL-standard function `extract`
+    The _FUNC_ function is equivalent to the SQL-standard function <a href="#extract">extract</a>
   """,
   since = "3.0.0")
-// scalastyle:off line.size.limit
+// scalastyle:on line.size.limit
 case class DatePart(field: Expression, source: Expression, child: Expression)
   extends RuntimeReplaceable {
 
@@ -2202,6 +2199,7 @@
   override def prettyName: String = "date_part"
 }
 
+// scalastyle:off line.size.limit
 @ExpressionDescription(
   usage = "_FUNC_(field FROM source) - Extracts a part of the date/timestamp or interval source.",
   arguments = """
@@ -2225,7 +2223,11 @@
       > SELECT _FUNC_(seconds FROM interval 5 hours 30 seconds 1 milliseconds 1 microseconds);
        30.001001
   """,
+  note = """
+    The _FUNC_ function is equivalent to `date_part`. See  <a href="#date_part">date_part</a> for detail.
+  """,
   since = "3.0.0")
+// scalastyle:on line.size.limit
 case class Extract(field: Expression, source: Expression, child: Expression)
   extends RuntimeReplaceable {
 
