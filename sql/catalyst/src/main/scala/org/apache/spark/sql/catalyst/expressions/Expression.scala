--- conflicted
+++ resolved
@@ -507,8 +507,6 @@
  */
 trait ConditionalExpression extends Expression {
   final override def foldable: Boolean = children.forall(_.foldable)
-<<<<<<< HEAD
-=======
 
   /**
    * Return the children expressions which can always be hit at runtime.
@@ -519,13 +517,6 @@
    * Return a copy of itself with a new `alwaysEvaluatedInputs`.
    */
   def withNewAlwaysEvaluatedInputs(alwaysEvaluatedInputs: Seq[Expression]): ConditionalExpression
-
-  /**
-   * Return groups of branches. For each group, at least one branch will be hit at runtime,
-   * so that we can eagerly evaluate the common expressions of a group.
-   */
-  def branchGroups: Seq[Seq[Expression]]
->>>>>>> e76eb9fa
 }
 
 /**
