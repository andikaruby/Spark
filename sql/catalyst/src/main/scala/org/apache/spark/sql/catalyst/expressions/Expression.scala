/*
 * Licensed to the Apache Software Foundation (ASF) under one or more
 * contributor license agreements.  See the NOTICE file distributed with
 * this work for additional information regarding copyright ownership.
 * The ASF licenses this file to You under the Apache License, Version 2.0
 * (the "License"); you may not use this file except in compliance with
 * the License.  You may obtain a copy of the License at
 *
 *    http://www.apache.org/licenses/LICENSE-2.0
 *
 * Unless required by applicable law or agreed to in writing, software
 * distributed under the License is distributed on an "AS IS" BASIS,
 * WITHOUT WARRANTIES OR CONDITIONS OF ANY KIND, either express or implied.
 * See the License for the specific language governing permissions and
 * limitations under the License.
 */

package org.apache.spark.sql.catalyst.expressions

import java.util.Locale

import org.apache.spark.sql.catalyst.InternalRow
import org.apache.spark.sql.catalyst.analysis.TypeCheckResult
import org.apache.spark.sql.catalyst.expressions.codegen._
import org.apache.spark.sql.catalyst.trees.TreeNode
import org.apache.spark.sql.types._
import org.apache.spark.util.Utils

////////////////////////////////////////////////////////////////////////////////////////////////////
// This file defines the basic expression abstract classes in Catalyst.
////////////////////////////////////////////////////////////////////////////////////////////////////

/**
 * An expression in Catalyst.
 *
 * If an expression wants to be exposed in the function registry (so users can call it with
 * "name(arguments...)", the concrete implementation must be a case class whose constructor
 * arguments are all Expressions types. See [[Substring]] for an example.
 *
 * There are a few important traits:
 *
 * - [[Nondeterministic]]: an expression that is not deterministic.
 * - [[Unevaluable]]: an expression that is not supposed to be evaluated.
 * - [[CodegenFallback]]: an expression that does not have code gen implemented and falls back to
 *                        interpreted mode.
 *
 * - [[LeafExpression]]: an expression that has no child.
 * - [[UnaryExpression]]: an expression that has one child.
 * - [[BinaryExpression]]: an expression that has two children.
 * - [[TernaryExpression]]: an expression that has three children.
 * - [[BinaryOperator]]: a special case of [[BinaryExpression]] that requires two children to have
 *                       the same output data type.
 *
 */
abstract class Expression extends TreeNode[Expression] {

  /**
   * Returns true when an expression is a candidate for static evaluation before the query is
   * executed.
   *
   * The following conditions are used to determine suitability for constant folding:
   *  - A [[Coalesce]] is foldable if all of its children are foldable
   *  - A [[BinaryExpression]] is foldable if its both left and right child are foldable
   *  - A [[Not]], [[IsNull]], or [[IsNotNull]] is foldable if its child is foldable
   *  - A [[Literal]] is foldable
   *  - A [[Cast]] or [[UnaryMinus]] is foldable if its child is foldable
   */
  def foldable: Boolean = false

  /**
   * Returns true when the current expression always return the same result for fixed inputs from
   * children.
   *
   * Note that this means that an expression should be considered as non-deterministic if:
   * - it relies on some mutable internal state, or
   * - it relies on some implicit input that is not part of the children expression list.
   * - it has non-deterministic child or children.
   * - it assumes the input satisfies some certain condition via the child operator.
   *
   * An example would be `SparkPartitionID` that relies on the partition id returned by TaskContext.
   * By default leaf expressions are deterministic as Nil.forall(_.deterministic) returns true.
   */
  lazy val deterministic: Boolean = children.forall(_.deterministic)

  def nullable: Boolean

  def references: AttributeSet = AttributeSet(children.flatMap(_.references.iterator))

  /** Returns the result of evaluating this expression on a given input Row */
  def eval(input: InternalRow = null): Any

  /**
   * Returns an [[ExprCode]], that contains the Java source code to generate the result of
   * evaluating the expression on an input row.
   *
   * @param ctx a [[CodegenContext]]
   * @return [[ExprCode]]
   */
  def genCode(ctx: CodegenContext): ExprCode = {
    ctx.subExprEliminationExprs.get(this).map { subExprState =>
      // This expression is repeated which means that the code to evaluate it has already been added
      // as a function before. In that case, we just re-use it.
      ExprCode(ctx.registerComment(this.toString), subExprState.isNull, subExprState.value)
    }.getOrElse {
      val isNull = ctx.freshName("isNull")
      val value = ctx.freshName("value")
      val eval = doGenCode(ctx, ExprCode("",
        VariableValue(isNull, ctx.JAVA_BOOLEAN),
        VariableValue(value, ctx.javaType(dataType))))
      reduceCodeSize(ctx, eval)
      if (eval.code.nonEmpty) {
        // Add `this` in the comment.
        eval.copy(code = s"${ctx.registerComment(this.toString)}\n" + eval.code.trim)
      } else {
        eval
      }
    }
  }

  private def reduceCodeSize(ctx: CodegenContext, eval: ExprCode): Unit = {
    // TODO: support whole stage codegen too
    if (eval.code.trim.length > 1024 && ctx.INPUT_ROW != null && ctx.currentVars == null) {
<<<<<<< HEAD
      val setIsNull = if (!eval.isNull.isInstanceOf[LiteralValue]) {
        val globalIsNull = ctx.addMutableState(ctx.JAVA_BOOLEAN, "globalIsNull")
=======
      val setIsNull = if (eval.isNull != "false" && eval.isNull != "true") {
        val globalIsNull = ctx.addMutableState(CodeGenerator.JAVA_BOOLEAN, "globalIsNull")
>>>>>>> 2ce37b50
        val localIsNull = eval.isNull
        eval.isNull = GlobalValue(globalIsNull, ctx.JAVA_BOOLEAN)
        s"$globalIsNull = $localIsNull;"
      } else {
        ""
      }

      val javaType = CodeGenerator.javaType(dataType)
      val newValue = ctx.freshName("value")

      val funcName = ctx.freshName(nodeName)
      val funcFullName = ctx.addNewFunction(funcName,
        s"""
           |private $javaType $funcName(InternalRow ${ctx.INPUT_ROW}) {
           |  ${eval.code.trim}
           |  $setIsNull
           |  return ${eval.value};
           |}
           """.stripMargin)

      eval.value = VariableValue(newValue, javaType)
      eval.code = s"$javaType $newValue = $funcFullName(${ctx.INPUT_ROW});"
    }
  }

  /**
   * Returns Java source code that can be compiled to evaluate this expression.
   * The default behavior is to call the eval method of the expression. Concrete expression
   * implementations should override this to do actual code generation.
   *
   * @param ctx a [[CodegenContext]]
   * @param ev an [[ExprCode]] with unique terms.
   * @return an [[ExprCode]] containing the Java source code to generate the given expression
   */
  protected def doGenCode(ctx: CodegenContext, ev: ExprCode): ExprCode

  /**
   * Returns `true` if this expression and all its children have been resolved to a specific schema
   * and input data types checking passed, and `false` if it still contains any unresolved
   * placeholders or has data types mismatch.
   * Implementations of expressions should override this if the resolution of this type of
   * expression involves more than just the resolution of its children and type checking.
   */
  lazy val resolved: Boolean = childrenResolved && checkInputDataTypes().isSuccess

  /**
   * Returns the [[DataType]] of the result of evaluating this expression.  It is
   * invalid to query the dataType of an unresolved expression (i.e., when `resolved` == false).
   */
  def dataType: DataType

  /**
   * Returns true if  all the children of this expression have been resolved to a specific schema
   * and false if any still contains any unresolved placeholders.
   */
  def childrenResolved: Boolean = children.forall(_.resolved)

  /**
   * Returns an expression where a best effort attempt has been made to transform `this` in a way
   * that preserves the result but removes cosmetic variations (case sensitivity, ordering for
   * commutative operations, etc.)  See [[Canonicalize]] for more details.
   *
   * `deterministic` expressions where `this.canonicalized == other.canonicalized` will always
   * evaluate to the same result.
   */
  lazy val canonicalized: Expression = {
    val canonicalizedChildren = children.map(_.canonicalized)
    Canonicalize.execute(withNewChildren(canonicalizedChildren))
  }

  /**
   * Returns true when two expressions will always compute the same result, even if they differ
   * cosmetically (i.e. capitalization of names in attributes may be different).
   *
   * See [[Canonicalize]] for more details.
   */
  def semanticEquals(other: Expression): Boolean =
    deterministic && other.deterministic && canonicalized == other.canonicalized

  /**
   * Returns a `hashCode` for the calculation performed by this expression. Unlike the standard
   * `hashCode`, an attempt has been made to eliminate cosmetic differences.
   *
   * See [[Canonicalize]] for more details.
   */
  def semanticHash(): Int = canonicalized.hashCode()

  /**
   * Checks the input data types, returns `TypeCheckResult.success` if it's valid,
   * or returns a `TypeCheckResult` with an error message if invalid.
   * Note: it's not valid to call this method until `childrenResolved == true`.
   */
  def checkInputDataTypes(): TypeCheckResult = TypeCheckResult.TypeCheckSuccess

  /**
   * Returns a user-facing string representation of this expression's name.
   * This should usually match the name of the function in SQL.
   */
  def prettyName: String = nodeName.toLowerCase(Locale.ROOT)

  protected def flatArguments: Iterator[Any] = productIterator.flatMap {
    case t: Traversable[_] => t
    case single => single :: Nil
  }

  // Marks this as final, Expression.verboseString should never be called, and thus shouldn't be
  // overridden by concrete classes.
  final override def verboseString: String = simpleString

  override def simpleString: String = toString

  override def toString: String = prettyName + Utils.truncatedString(
    flatArguments.toSeq, "(", ", ", ")")

  /**
   * Returns SQL representation of this expression.  For expressions extending [[NonSQLExpression]],
   * this method may return an arbitrary user facing string.
   */
  def sql: String = {
    val childrenSQL = children.map(_.sql).mkString(", ")
    s"$prettyName($childrenSQL)"
  }
}


/**
 * An expression that cannot be evaluated. Some expressions don't live past analysis or optimization
 * time (e.g. Star). This trait is used by those expressions.
 */
trait Unevaluable extends Expression {

  final override def eval(input: InternalRow = null): Any =
    throw new UnsupportedOperationException(s"Cannot evaluate expression: $this")

  final override protected def doGenCode(ctx: CodegenContext, ev: ExprCode): ExprCode =
    throw new UnsupportedOperationException(s"Cannot evaluate expression: $this")
}


/**
 * An expression that gets replaced at runtime (currently by the optimizer) into a different
 * expression for evaluation. This is mainly used to provide compatibility with other databases.
 * For example, we use this to support "nvl" by replacing it with "coalesce".
 *
 * A RuntimeReplaceable should have the original parameters along with a "child" expression in the
 * case class constructor, and define a normal constructor that accepts only the original
 * parameters. For an example, see [[Nvl]]. To make sure the explain plan and expression SQL
 * works correctly, the implementation should also override flatArguments method and sql method.
 */
trait RuntimeReplaceable extends UnaryExpression with Unevaluable {
  override def nullable: Boolean = child.nullable
  override def foldable: Boolean = child.foldable
  override def dataType: DataType = child.dataType
  // As this expression gets replaced at optimization with its `child" expression,
  // two `RuntimeReplaceable` are considered to be semantically equal if their "child" expressions
  // are semantically equal.
  override lazy val canonicalized: Expression = child.canonicalized
}


/**
 * Expressions that don't have SQL representation should extend this trait.  Examples are
 * `ScalaUDF`, `ScalaUDAF`, and object expressions like `MapObjects` and `Invoke`.
 */
trait NonSQLExpression extends Expression {
  final override def sql: String = {
    transform {
      case a: Attribute => new PrettyAttribute(a)
    }.toString
  }
}


/**
 * An expression that is nondeterministic.
 */
trait Nondeterministic extends Expression {
  final override lazy val deterministic: Boolean = false
  final override def foldable: Boolean = false

  @transient
  private[this] var initialized = false

  /**
   * Initializes internal states given the current partition index and mark this as initialized.
   * Subclasses should override [[initializeInternal()]].
   */
  final def initialize(partitionIndex: Int): Unit = {
    initializeInternal(partitionIndex)
    initialized = true
  }

  protected def initializeInternal(partitionIndex: Int): Unit

  /**
   * @inheritdoc
   * Throws an exception if [[initialize()]] is not called yet.
   * Subclasses should override [[evalInternal()]].
   */
  final override def eval(input: InternalRow = null): Any = {
    require(initialized,
      s"Nondeterministic expression ${this.getClass.getName} should be initialized before eval.")
    evalInternal(input)
  }

  protected def evalInternal(input: InternalRow): Any
}


/**
 * A leaf expression, i.e. one without any child expressions.
 */
abstract class LeafExpression extends Expression {

  override final def children: Seq[Expression] = Nil
}


/**
 * An expression with one input and one output. The output is by default evaluated to null
 * if the input is evaluated to null.
 */
abstract class UnaryExpression extends Expression {

  def child: Expression

  override final def children: Seq[Expression] = child :: Nil

  override def foldable: Boolean = child.foldable
  override def nullable: Boolean = child.nullable

  /**
   * Default behavior of evaluation according to the default nullability of UnaryExpression.
   * If subclass of UnaryExpression override nullable, probably should also override this.
   */
  override def eval(input: InternalRow): Any = {
    val value = child.eval(input)
    if (value == null) {
      null
    } else {
      nullSafeEval(value)
    }
  }

  /**
   * Called by default [[eval]] implementation.  If subclass of UnaryExpression keep the default
   * nullability, they can override this method to save null-check code.  If we need full control
   * of evaluation process, we should override [[eval]].
   */
  protected def nullSafeEval(input: Any): Any =
    sys.error(s"UnaryExpressions must override either eval or nullSafeEval")

  /**
   * Called by unary expressions to generate a code block that returns null if its parent returns
   * null, and if not null, use `f` to generate the expression.
   *
   * As an example, the following does a boolean inversion (i.e. NOT).
   * {{{
   *   defineCodeGen(ctx, ev, c => s"!($c)")
   * }}}
   *
   * @param f function that accepts a variable name and returns Java code to compute the output.
   */
  protected def defineCodeGen(
      ctx: CodegenContext,
      ev: ExprCode,
      f: String => String): ExprCode = {
    nullSafeCodeGen(ctx, ev, eval => {
      s"${ev.value} = ${f(eval)};"
    })
  }

  /**
   * Called by unary expressions to generate a code block that returns null if its parent returns
   * null, and if not null, use `f` to generate the expression.
   *
   * @param f function that accepts the non-null evaluation result name of child and returns Java
   *          code to compute the output.
   */
  protected def nullSafeCodeGen(
      ctx: CodegenContext,
      ev: ExprCode,
      f: String => String): ExprCode = {
    val childGen = child.genCode(ctx)
    val resultCode = f(childGen.value)

    if (nullable) {
      val nullSafeEval = ctx.nullSafeExec(child.nullable, childGen.isNull)(resultCode)
      ev.copy(code = s"""
        ${childGen.code}
        boolean ${ev.isNull} = ${childGen.isNull};
        ${CodeGenerator.javaType(dataType)} ${ev.value} = ${CodeGenerator.defaultValue(dataType)};
        $nullSafeEval
      """)
    } else {
      ev.copy(code = s"""
        boolean ${ev.isNull} = false;
        ${childGen.code}
<<<<<<< HEAD
        ${ctx.javaType(dataType)} ${ev.value} = ${ctx.defaultValue(dataType)};
        $resultCode""", isNull = FalseLiteral)
=======
        ${CodeGenerator.javaType(dataType)} ${ev.value} = ${CodeGenerator.defaultValue(dataType)};
        $resultCode""", isNull = "false")
>>>>>>> 2ce37b50
    }
  }
}

/**
 * An expression with two inputs and one output. The output is by default evaluated to null
 * if any input is evaluated to null.
 */
abstract class BinaryExpression extends Expression {

  def left: Expression
  def right: Expression

  override final def children: Seq[Expression] = Seq(left, right)

  override def foldable: Boolean = left.foldable && right.foldable

  override def nullable: Boolean = left.nullable || right.nullable

  /**
   * Default behavior of evaluation according to the default nullability of BinaryExpression.
   * If subclass of BinaryExpression override nullable, probably should also override this.
   */
  override def eval(input: InternalRow): Any = {
    val value1 = left.eval(input)
    if (value1 == null) {
      null
    } else {
      val value2 = right.eval(input)
      if (value2 == null) {
        null
      } else {
        nullSafeEval(value1, value2)
      }
    }
  }

  /**
   * Called by default [[eval]] implementation.  If subclass of BinaryExpression keep the default
   * nullability, they can override this method to save null-check code.  If we need full control
   * of evaluation process, we should override [[eval]].
   */
  protected def nullSafeEval(input1: Any, input2: Any): Any =
    sys.error(s"BinaryExpressions must override either eval or nullSafeEval")

  /**
   * Short hand for generating binary evaluation code.
   * If either of the sub-expressions is null, the result of this computation
   * is assumed to be null.
   *
   * @param f accepts two variable names and returns Java code to compute the output.
   */
  protected def defineCodeGen(
      ctx: CodegenContext,
      ev: ExprCode,
      f: (String, String) => String): ExprCode = {
    nullSafeCodeGen(ctx, ev, (eval1, eval2) => {
      s"${ev.value} = ${f(eval1, eval2)};"
    })
  }

  /**
   * Short hand for generating binary evaluation code.
   * If either of the sub-expressions is null, the result of this computation
   * is assumed to be null.
   *
   * @param f function that accepts the 2 non-null evaluation result names of children
   *          and returns Java code to compute the output.
   */
  protected def nullSafeCodeGen(
      ctx: CodegenContext,
      ev: ExprCode,
      f: (String, String) => String): ExprCode = {
    val leftGen = left.genCode(ctx)
    val rightGen = right.genCode(ctx)
    val resultCode = f(leftGen.value, rightGen.value)

    if (nullable) {
      val nullSafeEval =
        leftGen.code + ctx.nullSafeExec(left.nullable, leftGen.isNull) {
          rightGen.code + ctx.nullSafeExec(right.nullable, rightGen.isNull) {
            s"""
              ${ev.isNull} = false; // resultCode could change nullability.
              $resultCode
            """
          }
      }

      ev.copy(code = s"""
        boolean ${ev.isNull} = true;
        ${CodeGenerator.javaType(dataType)} ${ev.value} = ${CodeGenerator.defaultValue(dataType)};
        $nullSafeEval
      """)
    } else {
      ev.copy(code = s"""
        boolean ${ev.isNull} = false;
        ${leftGen.code}
        ${rightGen.code}
<<<<<<< HEAD
        ${ctx.javaType(dataType)} ${ev.value} = ${ctx.defaultValue(dataType)};
        $resultCode""", isNull = FalseLiteral)
=======
        ${CodeGenerator.javaType(dataType)} ${ev.value} = ${CodeGenerator.defaultValue(dataType)};
        $resultCode""", isNull = "false")
>>>>>>> 2ce37b50
    }
  }
}


/**
 * A [[BinaryExpression]] that is an operator, with two properties:
 *
 * 1. The string representation is "x symbol y", rather than "funcName(x, y)".
 * 2. Two inputs are expected to be of the same type. If the two inputs have different types,
 *    the analyzer will find the tightest common type and do the proper type casting.
 */
abstract class BinaryOperator extends BinaryExpression with ExpectsInputTypes {

  /**
   * Expected input type from both left/right child expressions, similar to the
   * [[ImplicitCastInputTypes]] trait.
   */
  def inputType: AbstractDataType

  def symbol: String

  def sqlOperator: String = symbol

  override def toString: String = s"($left $symbol $right)"

  override def inputTypes: Seq[AbstractDataType] = Seq(inputType, inputType)

  override def checkInputDataTypes(): TypeCheckResult = {
    // First check whether left and right have the same type, then check if the type is acceptable.
    if (!left.dataType.sameType(right.dataType)) {
      TypeCheckResult.TypeCheckFailure(s"differing types in '$sql' " +
        s"(${left.dataType.simpleString} and ${right.dataType.simpleString}).")
    } else if (!inputType.acceptsType(left.dataType)) {
      TypeCheckResult.TypeCheckFailure(s"'$sql' requires ${inputType.simpleString} type," +
        s" not ${left.dataType.simpleString}")
    } else {
      TypeCheckResult.TypeCheckSuccess
    }
  }

  override def sql: String = s"(${left.sql} $sqlOperator ${right.sql})"
}


object BinaryOperator {
  def unapply(e: BinaryOperator): Option[(Expression, Expression)] = Some((e.left, e.right))
}

/**
 * An expression with three inputs and one output. The output is by default evaluated to null
 * if any input is evaluated to null.
 */
abstract class TernaryExpression extends Expression {

  override def foldable: Boolean = children.forall(_.foldable)

  override def nullable: Boolean = children.exists(_.nullable)

  /**
   * Default behavior of evaluation according to the default nullability of TernaryExpression.
   * If subclass of TernaryExpression override nullable, probably should also override this.
   */
  override def eval(input: InternalRow): Any = {
    val exprs = children
    val value1 = exprs(0).eval(input)
    if (value1 != null) {
      val value2 = exprs(1).eval(input)
      if (value2 != null) {
        val value3 = exprs(2).eval(input)
        if (value3 != null) {
          return nullSafeEval(value1, value2, value3)
        }
      }
    }
    null
  }

  /**
   * Called by default [[eval]] implementation.  If subclass of TernaryExpression keep the default
   * nullability, they can override this method to save null-check code.  If we need full control
   * of evaluation process, we should override [[eval]].
   */
  protected def nullSafeEval(input1: Any, input2: Any, input3: Any): Any =
    sys.error(s"TernaryExpressions must override either eval or nullSafeEval")

  /**
   * Short hand for generating ternary evaluation code.
   * If either of the sub-expressions is null, the result of this computation
   * is assumed to be null.
   *
   * @param f accepts three variable names and returns Java code to compute the output.
   */
  protected def defineCodeGen(
    ctx: CodegenContext,
    ev: ExprCode,
    f: (String, String, String) => String): ExprCode = {
    nullSafeCodeGen(ctx, ev, (eval1, eval2, eval3) => {
      s"${ev.value} = ${f(eval1, eval2, eval3)};"
    })
  }

  /**
   * Short hand for generating ternary evaluation code.
   * If either of the sub-expressions is null, the result of this computation
   * is assumed to be null.
   *
   * @param f function that accepts the 3 non-null evaluation result names of children
   *          and returns Java code to compute the output.
   */
  protected def nullSafeCodeGen(
    ctx: CodegenContext,
    ev: ExprCode,
    f: (String, String, String) => String): ExprCode = {
    val leftGen = children(0).genCode(ctx)
    val midGen = children(1).genCode(ctx)
    val rightGen = children(2).genCode(ctx)
    val resultCode = f(leftGen.value, midGen.value, rightGen.value)

    if (nullable) {
      val nullSafeEval =
        leftGen.code + ctx.nullSafeExec(children(0).nullable, leftGen.isNull) {
          midGen.code + ctx.nullSafeExec(children(1).nullable, midGen.isNull) {
            rightGen.code + ctx.nullSafeExec(children(2).nullable, rightGen.isNull) {
              s"""
                ${ev.isNull} = false; // resultCode could change nullability.
                $resultCode
              """
            }
          }
      }

      ev.copy(code = s"""
        boolean ${ev.isNull} = true;
        ${CodeGenerator.javaType(dataType)} ${ev.value} = ${CodeGenerator.defaultValue(dataType)};
        $nullSafeEval""")
    } else {
      ev.copy(code = s"""
        boolean ${ev.isNull} = false;
        ${leftGen.code}
        ${midGen.code}
        ${rightGen.code}
<<<<<<< HEAD
        ${ctx.javaType(dataType)} ${ev.value} = ${ctx.defaultValue(dataType)};
        $resultCode""", isNull = FalseLiteral)
=======
        ${CodeGenerator.javaType(dataType)} ${ev.value} = ${CodeGenerator.defaultValue(dataType)};
        $resultCode""", isNull = "false")
>>>>>>> 2ce37b50
    }
  }
}

/**
 * Common base trait for user-defined functions, including UDF/UDAF/UDTF of different languages
 * and Hive function wrappers.
 */
trait UserDefinedExpression<|MERGE_RESOLUTION|>--- conflicted
+++ resolved
@@ -105,8 +105,8 @@
       val isNull = ctx.freshName("isNull")
       val value = ctx.freshName("value")
       val eval = doGenCode(ctx, ExprCode("",
-        VariableValue(isNull, ctx.JAVA_BOOLEAN),
-        VariableValue(value, ctx.javaType(dataType))))
+        VariableValue(isNull, CodeGenerator.JAVA_BOOLEAN),
+        VariableValue(value, CodeGenerator.javaType(dataType))))
       reduceCodeSize(ctx, eval)
       if (eval.code.nonEmpty) {
         // Add `this` in the comment.
@@ -120,15 +120,10 @@
   private def reduceCodeSize(ctx: CodegenContext, eval: ExprCode): Unit = {
     // TODO: support whole stage codegen too
     if (eval.code.trim.length > 1024 && ctx.INPUT_ROW != null && ctx.currentVars == null) {
-<<<<<<< HEAD
       val setIsNull = if (!eval.isNull.isInstanceOf[LiteralValue]) {
-        val globalIsNull = ctx.addMutableState(ctx.JAVA_BOOLEAN, "globalIsNull")
-=======
-      val setIsNull = if (eval.isNull != "false" && eval.isNull != "true") {
         val globalIsNull = ctx.addMutableState(CodeGenerator.JAVA_BOOLEAN, "globalIsNull")
->>>>>>> 2ce37b50
         val localIsNull = eval.isNull
-        eval.isNull = GlobalValue(globalIsNull, ctx.JAVA_BOOLEAN)
+        eval.isNull = GlobalValue(globalIsNull, CodeGenerator.JAVA_BOOLEAN)
         s"$globalIsNull = $localIsNull;"
       } else {
         ""
@@ -425,13 +420,8 @@
       ev.copy(code = s"""
         boolean ${ev.isNull} = false;
         ${childGen.code}
-<<<<<<< HEAD
-        ${ctx.javaType(dataType)} ${ev.value} = ${ctx.defaultValue(dataType)};
+        ${CodeGenerator.javaType(dataType)} ${ev.value} = ${CodeGenerator.defaultValue(dataType)};
         $resultCode""", isNull = FalseLiteral)
-=======
-        ${CodeGenerator.javaType(dataType)} ${ev.value} = ${CodeGenerator.defaultValue(dataType)};
-        $resultCode""", isNull = "false")
->>>>>>> 2ce37b50
     }
   }
 }
@@ -530,13 +520,8 @@
         boolean ${ev.isNull} = false;
         ${leftGen.code}
         ${rightGen.code}
-<<<<<<< HEAD
-        ${ctx.javaType(dataType)} ${ev.value} = ${ctx.defaultValue(dataType)};
+        ${CodeGenerator.javaType(dataType)} ${ev.value} = ${CodeGenerator.defaultValue(dataType)};
         $resultCode""", isNull = FalseLiteral)
-=======
-        ${CodeGenerator.javaType(dataType)} ${ev.value} = ${CodeGenerator.defaultValue(dataType)};
-        $resultCode""", isNull = "false")
->>>>>>> 2ce37b50
     }
   }
 }
@@ -679,13 +664,8 @@
         ${leftGen.code}
         ${midGen.code}
         ${rightGen.code}
-<<<<<<< HEAD
-        ${ctx.javaType(dataType)} ${ev.value} = ${ctx.defaultValue(dataType)};
+        ${CodeGenerator.javaType(dataType)} ${ev.value} = ${CodeGenerator.defaultValue(dataType)};
         $resultCode""", isNull = FalseLiteral)
-=======
-        ${CodeGenerator.javaType(dataType)} ${ev.value} = ${CodeGenerator.defaultValue(dataType)};
-        $resultCode""", isNull = "false")
->>>>>>> 2ce37b50
     }
   }
 }
