--- conflicted
+++ resolved
@@ -331,7 +331,6 @@
 case class RepairTableStatement(tableName: Seq[String]) extends ParsedStatement
 
 /**
-<<<<<<< HEAD
  * A LOAD DATA INTO TABLE statement, as parsed from SQL
  */
 case class LoadDataStatement(
@@ -340,11 +339,11 @@
     isLocal: Boolean,
     isOverwrite: Boolean,
     partition: Option[TablePartitionSpec]) extends ParsedStatement
-=======
+
+/**
  * A SHOW CREATE TABLE statement, as parsed from SQL.
  */
 case class ShowCreateTableStatement(tableName: Seq[String]) extends ParsedStatement
->>>>>>> ae5b60da
 
 /**
  * A CACHE TABLE statement, as parsed from SQL
