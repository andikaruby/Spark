/*
 * Licensed to the Apache Software Foundation (ASF) under one or more
 * contributor license agreements.  See the NOTICE file distributed with
 * this work for additional information regarding copyright ownership.
 * The ASF licenses this file to You under the Apache License, Version 2.0
 * (the "License"); you may not use this file except in compliance with
 * the License.  You may obtain a copy of the License at
 *
 *    http://www.apache.org/licenses/LICENSE-2.0
 *
 * Unless required by applicable law or agreed to in writing, software
 * distributed under the License is distributed on an "AS IS" BASIS,
 * WITHOUT WARRANTIES OR CONDITIONS OF ANY KIND, either express or implied.
 * See the License for the specific language governing permissions and
 * limitations under the License.
 */

package org.apache.spark.sql.catalyst.expressions.codegen

import org.apache.spark.sql.catalyst.expressions._
import org.apache.spark.sql.catalyst.expressions.aggregate.NoOp

// MutableProjection is not accessible in Java
abstract class BaseMutableProjection extends MutableProjection

/**
 * Generates byte code that produces a [[InternalRow]] object that can update itself based on a new
 * input [[InternalRow]] for a fixed set of [[Expression Expressions]].
 * It exposes a `target` method, which is used to set the row that will be updated.
 * The internal [[InternalRow]] object created internally is used only when `target` is not used.
 */
object GenerateMutableProjection extends CodeGenerator[Seq[Expression], MutableProjection] {

  protected def canonicalize(in: Seq[Expression]): Seq[Expression] =
    in.map(ExpressionCanonicalizer.execute)

  protected def bind(in: Seq[Expression], inputSchema: Seq[Attribute]): Seq[Expression] =
    in.map(BindReferences.bindReference(_, inputSchema))

  def generate(
      expressions: Seq[Expression],
      inputSchema: Seq[Attribute],
      useSubexprElimination: Boolean): MutableProjection = {
    create(canonicalize(bind(expressions, inputSchema)), useSubexprElimination)
  }

  protected def create(expressions: Seq[Expression]): MutableProjection = {
    create(expressions, false)
  }

  private def create(
      expressions: Seq[Expression],
      useSubexprElimination: Boolean): MutableProjection = {
    val ctx = newCodeGenContext()
    val (validExpr, index) = expressions.zipWithIndex.filter {
      case (NoOp, _) => false
      case _ => true
    }.unzip
    val exprVals = ctx.generateExpressions(validExpr, useSubexprElimination)
    val projectionCodes = exprVals.zip(index).map {
      case (ev, i) =>
        val e = expressions(i)
        if (e.nullable) {
          val isNull = s"isNull_$i"
          val value = s"value_$i"
          ctx.addMutableState("boolean", isNull, s"this.$isNull = true;")
          ctx.addMutableState(ctx.javaType(e.dataType), value,
            s"this.$value = ${ctx.defaultValue(e.dataType)};")
          s"""
            ${ev.code}
            this.$isNull = ${ev.isNull};
            this.$value = ${ev.value};
           """
        } else {
          val value = s"value_$i"
          ctx.addMutableState(ctx.javaType(e.dataType), value,
            s"this.$value = ${ctx.defaultValue(e.dataType)};")
          s"""
            ${ev.code}
            this.$value = ${ev.value};
           """
        }
    }

    // Evaluate all the subexpressions.
    val evalSubexpr = ctx.subexprFunctions.mkString("\n")

    val updates = validExpr.zip(index).map {
      case (e, i) =>
        val ev = ExprCode("", s"this.isNull_$i", s"this.value_$i")
        ctx.updateColumn("mutableRow", e.dataType, i, ev, e.nullable)
    }

    val allProjections = ctx.splitExpressions(ctx.INPUT_ROW, projectionCodes)
    val allUpdates = ctx.splitExpressions(ctx.INPUT_ROW, updates)

    val codeBody = s"""
      public java.lang.Object generate(Object[] references) {
        return new SpecificMutableProjection(references);
      }

      class SpecificMutableProjection extends ${classOf[BaseMutableProjection].getName} {

        private Object[] references;
        private InternalRow mutableRow;
        ${ctx.declareMutableStates()}

        public SpecificMutableProjection(Object[] references) {
          this.references = references;
          mutableRow = new $genericMutableRowType(${expressions.size});
          ${ctx.initMutableStates()}
        }

<<<<<<< HEAD
        public ${classOf[BaseMutableProjection].getName} target(InternalRow row) {
=======
        ${ctx.declareAddedFunctions()}

        public ${classOf[BaseMutableProjection].getName} target(MutableRow row) {
>>>>>>> 8d969a21
          mutableRow = row;
          return this;
        }

        /* Provide immutable access to the last projected row. */
        public InternalRow currentValue() {
          return (InternalRow) mutableRow;
        }

        public java.lang.Object apply(java.lang.Object _i) {
          InternalRow ${ctx.INPUT_ROW} = (InternalRow) _i;
          $evalSubexpr
          $allProjections
          // copy all the results into MutableRow
          $allUpdates
          return mutableRow;
        }
      }
    """

    val code = CodeFormatter.stripOverlappingComments(
      new CodeAndComment(codeBody, ctx.getPlaceHolderToComments()))
    logDebug(s"code for ${expressions.mkString(",")}:\n${CodeFormatter.format(code)}")

    val c = CodeGenerator.compile(code)
    c.generate(ctx.references.toArray).asInstanceOf[MutableProjection]
  }
}<|MERGE_RESOLUTION|>--- conflicted
+++ resolved
@@ -111,13 +111,9 @@
           ${ctx.initMutableStates()}
         }
 
-<<<<<<< HEAD
-        public ${classOf[BaseMutableProjection].getName} target(InternalRow row) {
-=======
         ${ctx.declareAddedFunctions()}
 
-        public ${classOf[BaseMutableProjection].getName} target(MutableRow row) {
->>>>>>> 8d969a21
+        public ${classOf[BaseMutableProjection].getName} target(InternalRow row) {
           mutableRow = row;
           return this;
         }
