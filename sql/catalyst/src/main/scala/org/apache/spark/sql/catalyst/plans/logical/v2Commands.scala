--- conflicted
+++ resolved
@@ -62,15 +62,10 @@
 case class AppendData(
     table: NamedRelation,
     query: LogicalPlan,
-    columns: Seq[Attribute],
     writeOptions: Map[String, String],
     isByName: Boolean) extends V2WriteCommand {
-<<<<<<< HEAD
-  override lazy val resolved: Boolean = outputResolved && columns.forall(_.resolved)
-=======
   override def withNewQuery(newQuery: LogicalPlan): AppendData = copy(query = newQuery)
   override def withNewTable(newTable: NamedRelation): AppendData = copy(table = newTable)
->>>>>>> f35e28fe
 }
 
 object AppendData {
@@ -78,15 +73,14 @@
       table: NamedRelation,
       df: LogicalPlan,
       writeOptions: Map[String, String] = Map.empty): AppendData = {
-    new AppendData(table, df, Nil, writeOptions, isByName = true)
+    new AppendData(table, df, writeOptions, isByName = true)
   }
 
   def byPosition(
       table: NamedRelation,
       query: LogicalPlan,
-      columns: Seq[Attribute] = Nil,
       writeOptions: Map[String, String] = Map.empty): AppendData = {
-    new AppendData(table, query, columns, writeOptions, isByName = false)
+    new AppendData(table, query, writeOptions, isByName = false)
   }
 }
 
@@ -97,13 +91,8 @@
     table: NamedRelation,
     deleteExpr: Expression,
     query: LogicalPlan,
-    columns: Seq[Attribute],
     writeOptions: Map[String, String],
     isByName: Boolean) extends V2WriteCommand {
-<<<<<<< HEAD
-  override lazy val resolved: Boolean =
-    outputResolved && deleteExpr.resolved && columns.forall(_.resolved)
-=======
   override lazy val resolved: Boolean = {
     table.resolved && query.resolved && outputResolved && deleteExpr.resolved
   }
@@ -114,7 +103,6 @@
   override def withNewTable(newTable: NamedRelation): OverwriteByExpression = {
     copy(table = newTable)
   }
->>>>>>> f35e28fe
 }
 
 object OverwriteByExpression {
@@ -123,16 +111,15 @@
       df: LogicalPlan,
       deleteExpr: Expression,
       writeOptions: Map[String, String] = Map.empty): OverwriteByExpression = {
-    OverwriteByExpression(table, deleteExpr, df, Nil, writeOptions, isByName = true)
+    OverwriteByExpression(table, deleteExpr, df, writeOptions, isByName = true)
   }
 
   def byPosition(
       table: NamedRelation,
       query: LogicalPlan,
       deleteExpr: Expression,
-      columns: Seq[Attribute] = Nil,
       writeOptions: Map[String, String] = Map.empty): OverwriteByExpression = {
-    OverwriteByExpression(table, deleteExpr, query, columns, writeOptions, isByName = false)
+    OverwriteByExpression(table, deleteExpr, query, writeOptions, isByName = false)
   }
 }
 
@@ -142,19 +129,14 @@
 case class OverwritePartitionsDynamic(
     table: NamedRelation,
     query: LogicalPlan,
-    columns: Seq[Attribute] = Nil,
     writeOptions: Map[String, String],
     isByName: Boolean) extends V2WriteCommand {
-<<<<<<< HEAD
-  override lazy val resolved: Boolean = outputResolved && columns.forall(_.resolved)
-=======
   override def withNewQuery(newQuery: LogicalPlan): OverwritePartitionsDynamic = {
     copy(query = newQuery)
   }
   override def withNewTable(newTable: NamedRelation): OverwritePartitionsDynamic = {
     copy(table = newTable)
   }
->>>>>>> f35e28fe
 }
 
 object OverwritePartitionsDynamic {
@@ -162,15 +144,14 @@
       table: NamedRelation,
       df: LogicalPlan,
       writeOptions: Map[String, String] = Map.empty): OverwritePartitionsDynamic = {
-    OverwritePartitionsDynamic(table, df, Nil, writeOptions, isByName = true)
+    OverwritePartitionsDynamic(table, df, writeOptions, isByName = true)
   }
 
   def byPosition(
       table: NamedRelation,
       query: LogicalPlan,
-      columns: Seq[Attribute] = Nil,
       writeOptions: Map[String, String] = Map.empty): OverwritePartitionsDynamic = {
-    OverwritePartitionsDynamic(table, query, columns, writeOptions, isByName = false)
+    OverwritePartitionsDynamic(table, query, writeOptions, isByName = false)
   }
 }
 
