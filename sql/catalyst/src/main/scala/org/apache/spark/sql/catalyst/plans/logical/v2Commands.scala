--- conflicted
+++ resolved
@@ -672,7 +672,25 @@
 }
 
 /**
-<<<<<<< HEAD
+ * The logical plan of the SHOW COLUMN command.
+ */
+case class ShowColumns(
+    child: LogicalPlan,
+    namespace: Option[Seq[String]]) extends Command {
+  override def children: Seq[LogicalPlan] = child :: Nil
+}
+
+/**
+ * The logical plan of the TRUNCATE TABLE command.
+ */
+case class TruncateTable(
+    child: LogicalPlan,
+    partitionSpec: Option[TablePartitionSpec]) extends Command {
+  override def children: Seq[LogicalPlan] = child :: Nil
+}
+
+
+/**
  * The logical plan of the SHOW PARTITIONS command.
  */
 case class ShowPartitions(
@@ -685,22 +703,4 @@
 
   override val output: Seq[Attribute] = Seq(
     AttributeReference("partition", StringType, nullable = false)())
-}
-=======
- * The logical plan of the SHOW COLUMN command.
- */
-case class ShowColumns(
-    child: LogicalPlan,
-    namespace: Option[Seq[String]]) extends Command {
-  override def children: Seq[LogicalPlan] = child :: Nil
-}
-
-/**
- * The logical plan of the TRUNCATE TABLE command.
- */
-case class TruncateTable(
-    child: LogicalPlan,
-    partitionSpec: Option[TablePartitionSpec]) extends Command {
-  override def children: Seq[LogicalPlan] = child :: Nil
-}
->>>>>>> 7c59aeee
+}