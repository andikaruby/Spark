--- conflicted
+++ resolved
@@ -1,4 +1,4 @@
-/*
+		/*
  * Licensed to the Apache Software Foundation (ASF) under one or more
  * contributor license agreements.  See the NOTICE file distributed with
  * this work for additional information regarding copyright ownership.
@@ -732,62 +732,4 @@
     child: LogicalPlan,
     ifExists: Boolean) extends Command {
   override def children: Seq[LogicalPlan] = child :: Nil
-<<<<<<< HEAD
-}
-=======
-}
-
-/**
- * The logical plan of the MSCK REPAIR TABLE command.
- */
-case class RepairTable(child: LogicalPlan) extends Command {
-  override def children: Seq[LogicalPlan] = child :: Nil
-}
-
-/**
- * The logical plan of the ALTER VIEW ... AS command.
- */
-case class AlterViewAs(
-    child: LogicalPlan,
-    originalText: String,
-    query: LogicalPlan) extends Command {
-  override def children: Seq[LogicalPlan] = child :: Nil
-}
-
-/**
- * The logical plan of the ALTER VIEW ... SET TBLPROPERTIES command.
- */
-case class AlterViewSetProperties(
-    child: LogicalPlan,
-    properties: Map[String, String]) extends Command {
-  override def children: Seq[LogicalPlan] = child :: Nil
-}
-
-/**
- * The logical plan of the ALTER VIEW ... UNSET TBLPROPERTIES command.
- */
-case class AlterViewUnsetProperties(
-    child: LogicalPlan,
-    propertyKeys: Seq[String],
-    ifExists: Boolean) extends Command {
-  override def children: Seq[LogicalPlan] = child :: Nil
-}
-
-/**
- * The logical plan of the CACHE TABLE command.
- */
-case class CacheTable(
-    table: LogicalPlan,
-    multipartIdentifier: Seq[String],
-    isLazy: Boolean,
-    options: Map[String, String]) extends Command
-
-/**
- * The logical plan of the CACHE TABLE ... AS SELECT command.
- */
-case class CacheTableAsSelect(
-    tempViewName: String,
-    plan: LogicalPlan,
-    isLazy: Boolean,
-    options: Map[String, String]) extends Command
->>>>>>> 839d6899
+}