/*
 * Licensed to the Apache Software Foundation (ASF) under one or more
 * contributor license agreements.  See the NOTICE file distributed with
 * this work for additional information regarding copyright ownership.
 * The ASF licenses this file to You under the Apache License, Version 2.0
 * (the "License"); you may not use this file except in compliance with
 * the License.  You may obtain a copy of the License at
 *
 *    http://www.apache.org/licenses/LICENSE-2.0
 *
 * Unless required by applicable law or agreed to in writing, software
 * distributed under the License is distributed on an "AS IS" BASIS,
 * WITHOUT WARRANTIES OR CONDITIONS OF ANY KIND, either express or implied.
 * See the License for the specific language governing permissions and
 * limitations under the License.
 */

package org.apache.spark.sql.catalyst.plans.logical

import org.apache.spark.sql.catalyst.analysis.{NamedRelation, PartitionSpec, ResolvedPartitionSpec, UnresolvedException}
import org.apache.spark.sql.catalyst.catalog.CatalogTypes.TablePartitionSpec
import org.apache.spark.sql.catalyst.expressions.{Attribute, AttributeReference, AttributeSet, Expression, Unevaluable}
import org.apache.spark.sql.catalyst.plans.DescribeCommandSchema
import org.apache.spark.sql.connector.catalog._
import org.apache.spark.sql.connector.catalog.TableChange.{AddColumn, ColumnChange}
import org.apache.spark.sql.connector.expressions.Transform
import org.apache.spark.sql.types.{DataType, MetadataBuilder, StringType, StructType}

/**
 * Base trait for DataSourceV2 write commands
 */
trait V2WriteCommand extends Command {
  def table: NamedRelation
  def query: LogicalPlan
  def isByName: Boolean

  override def children: Seq[LogicalPlan] = Seq(query)

  override lazy val resolved: Boolean = table.resolved && query.resolved && outputResolved

  def outputResolved: Boolean = {
    assert(table.resolved && query.resolved,
      "`outputResolved` can only be called when `table` and `query` are both resolved.")
    // If the table doesn't require schema match, we don't need to resolve the output columns.
    table.skipSchemaResolution || (query.output.size == table.output.size &&
      query.output.zip(table.output).forall {
        case (inAttr, outAttr) =>
          // names and types must match, nullability must be compatible
          inAttr.name == outAttr.name &&
            DataType.equalsIgnoreCompatibleNullability(inAttr.dataType, outAttr.dataType) &&
            (outAttr.nullable || !inAttr.nullable)
      })
  }

  def withNewQuery(newQuery: LogicalPlan): V2WriteCommand
  def withNewTable(newTable: NamedRelation): V2WriteCommand
}

/**
 * Append data to an existing table.
 */
case class AppendData(
    table: NamedRelation,
    query: LogicalPlan,
    writeOptions: Map[String, String],
    isByName: Boolean) extends V2WriteCommand {
  override def withNewQuery(newQuery: LogicalPlan): AppendData = copy(query = newQuery)
  override def withNewTable(newTable: NamedRelation): AppendData = copy(table = newTable)
}

object AppendData {
  def byName(
      table: NamedRelation,
      df: LogicalPlan,
      writeOptions: Map[String, String] = Map.empty): AppendData = {
    new AppendData(table, df, writeOptions, isByName = true)
  }

  def byPosition(
      table: NamedRelation,
      query: LogicalPlan,
      writeOptions: Map[String, String] = Map.empty): AppendData = {
    new AppendData(table, query, writeOptions, isByName = false)
  }
}

/**
 * Overwrite data matching a filter in an existing table.
 */
case class OverwriteByExpression(
    table: NamedRelation,
    deleteExpr: Expression,
    query: LogicalPlan,
    writeOptions: Map[String, String],
    isByName: Boolean) extends V2WriteCommand {
  override lazy val resolved: Boolean = {
    table.resolved && query.resolved && outputResolved && deleteExpr.resolved
  }
  override def inputSet: AttributeSet = AttributeSet(table.output)
  override def withNewQuery(newQuery: LogicalPlan): OverwriteByExpression = {
    copy(query = newQuery)
  }
  override def withNewTable(newTable: NamedRelation): OverwriteByExpression = {
    copy(table = newTable)
  }
}

object OverwriteByExpression {
  def byName(
      table: NamedRelation,
      df: LogicalPlan,
      deleteExpr: Expression,
      writeOptions: Map[String, String] = Map.empty): OverwriteByExpression = {
    OverwriteByExpression(table, deleteExpr, df, writeOptions, isByName = true)
  }

  def byPosition(
      table: NamedRelation,
      query: LogicalPlan,
      deleteExpr: Expression,
      writeOptions: Map[String, String] = Map.empty): OverwriteByExpression = {
    OverwriteByExpression(table, deleteExpr, query, writeOptions, isByName = false)
  }
}

/**
 * Dynamically overwrite partitions in an existing table.
 */
case class OverwritePartitionsDynamic(
    table: NamedRelation,
    query: LogicalPlan,
    writeOptions: Map[String, String],
    isByName: Boolean) extends V2WriteCommand {
  override def withNewQuery(newQuery: LogicalPlan): OverwritePartitionsDynamic = {
    copy(query = newQuery)
  }
  override def withNewTable(newTable: NamedRelation): OverwritePartitionsDynamic = {
    copy(table = newTable)
  }
}

object OverwritePartitionsDynamic {
  def byName(
      table: NamedRelation,
      df: LogicalPlan,
      writeOptions: Map[String, String] = Map.empty): OverwritePartitionsDynamic = {
    OverwritePartitionsDynamic(table, df, writeOptions, isByName = true)
  }

  def byPosition(
      table: NamedRelation,
      query: LogicalPlan,
      writeOptions: Map[String, String] = Map.empty): OverwritePartitionsDynamic = {
    OverwritePartitionsDynamic(table, query, writeOptions, isByName = false)
  }
}


/** A trait used for logical plan nodes that create or replace V2 table definitions. */
trait V2CreateTablePlan extends LogicalPlan {
  def tableName: Identifier
  def partitioning: Seq[Transform]
  def tableSchema: StructType

  /**
   * Creates a copy of this node with the new partitioning transforms. This method is used to
   * rewrite the partition transforms normalized according to the table schema.
   */
  def withPartitioning(rewritten: Seq[Transform]): V2CreateTablePlan
}

/**
 * Create a new table with a v2 catalog.
 */
case class CreateV2Table(
    catalog: TableCatalog,
    tableName: Identifier,
    tableSchema: StructType,
    partitioning: Seq[Transform],
    properties: Map[String, String],
    ignoreIfExists: Boolean) extends Command with V2CreateTablePlan {
  override def withPartitioning(rewritten: Seq[Transform]): V2CreateTablePlan = {
    this.copy(partitioning = rewritten)
  }
}

/**
 * Create a new table from a select query with a v2 catalog.
 */
case class CreateTableAsSelect(
    catalog: TableCatalog,
    tableName: Identifier,
    partitioning: Seq[Transform],
    query: LogicalPlan,
    properties: Map[String, String],
    writeOptions: Map[String, String],
    ignoreIfExists: Boolean) extends Command with V2CreateTablePlan {

  override def tableSchema: StructType = query.schema
  override def children: Seq[LogicalPlan] = Seq(query)

  override lazy val resolved: Boolean = childrenResolved && {
    // the table schema is created from the query schema, so the only resolution needed is to check
    // that the columns referenced by the table's partitioning exist in the query schema
    val references = partitioning.flatMap(_.references).toSet
    references.map(_.fieldNames).forall(query.schema.findNestedField(_).isDefined)
  }

  override def withPartitioning(rewritten: Seq[Transform]): V2CreateTablePlan = {
    this.copy(partitioning = rewritten)
  }
}

/**
 * Replace a table with a v2 catalog.
 *
 * If the table does not exist, and orCreate is true, then it will be created.
 * If the table does not exist, and orCreate is false, then an exception will be thrown.
 *
 * The persisted table will have no contents as a result of this operation.
 */
case class ReplaceTable(
    catalog: TableCatalog,
    tableName: Identifier,
    tableSchema: StructType,
    partitioning: Seq[Transform],
    properties: Map[String, String],
    orCreate: Boolean) extends Command with V2CreateTablePlan {
  override def withPartitioning(rewritten: Seq[Transform]): V2CreateTablePlan = {
    this.copy(partitioning = rewritten)
  }
}

/**
 * Replaces a table from a select query with a v2 catalog.
 *
 * If the table does not exist, and orCreate is true, then it will be created.
 * If the table does not exist, and orCreate is false, then an exception will be thrown.
 */
case class ReplaceTableAsSelect(
    catalog: TableCatalog,
    tableName: Identifier,
    partitioning: Seq[Transform],
    query: LogicalPlan,
    properties: Map[String, String],
    writeOptions: Map[String, String],
    orCreate: Boolean) extends Command with V2CreateTablePlan {

  override def tableSchema: StructType = query.schema
  override def children: Seq[LogicalPlan] = Seq(query)

  override lazy val resolved: Boolean = childrenResolved && {
    // the table schema is created from the query schema, so the only resolution needed is to check
    // that the columns referenced by the table's partitioning exist in the query schema
    val references = partitioning.flatMap(_.references).toSet
    references.map(_.fieldNames).forall(query.schema.findNestedField(_).isDefined)
  }

  override def withPartitioning(rewritten: Seq[Transform]): V2CreateTablePlan = {
    this.copy(partitioning = rewritten)
  }
}

/**
 * The logical plan of the CREATE NAMESPACE command.
 */
case class CreateNamespace(
    catalog: SupportsNamespaces,
    namespace: Seq[String],
    ifNotExists: Boolean,
    properties: Map[String, String]) extends Command

/**
 * The logical plan of the DROP NAMESPACE command.
 */
case class DropNamespace(
    namespace: LogicalPlan,
    ifExists: Boolean,
    cascade: Boolean) extends Command {
  override def children: Seq[LogicalPlan] = Seq(namespace)
}

/**
 * The logical plan of the DESCRIBE NAMESPACE command.
 */
case class DescribeNamespace(
    namespace: LogicalPlan,
    extended: Boolean) extends Command {
  override def children: Seq[LogicalPlan] = Seq(namespace)

  override def output: Seq[Attribute] = Seq(
    AttributeReference("name", StringType, nullable = false,
      new MetadataBuilder().putString("comment", "name of the column").build())(),
    AttributeReference("value", StringType, nullable = true,
      new MetadataBuilder().putString("comment", "value of the column").build())())
}

/**
 * The logical plan of the ALTER (DATABASE|SCHEMA|NAMESPACE) ... SET (DBPROPERTIES|PROPERTIES)
 * command.
 */
case class AlterNamespaceSetProperties(
    namespace: LogicalPlan,
    properties: Map[String, String]) extends Command {
  override def children: Seq[LogicalPlan] = Seq(namespace)
}

/**
 * The logical plan of the ALTER (DATABASE|SCHEMA|NAMESPACE) ... SET LOCATION command.
 */
case class AlterNamespaceSetLocation(
    namespace: LogicalPlan,
    location: String) extends Command {
  override def children: Seq[LogicalPlan] = Seq(namespace)
}

/**
 * The logical plan of the SHOW NAMESPACES command.
 */
case class ShowNamespaces(
    namespace: LogicalPlan,
    pattern: Option[String]) extends Command {
  override def children: Seq[LogicalPlan] = Seq(namespace)

  override val output: Seq[Attribute] = Seq(
    AttributeReference("namespace", StringType, nullable = false)())
}

/**
 * The logical plan of the DESCRIBE relation_name command.
 */
case class DescribeRelation(
    relation: LogicalPlan,
    partitionSpec: TablePartitionSpec,
    isExtended: Boolean) extends Command {
  override def children: Seq[LogicalPlan] = Seq(relation)
  override def output: Seq[Attribute] = DescribeCommandSchema.describeTableAttributes()
}

/**
 * The logical plan of the DESCRIBE relation_name col_name command.
 */
case class DescribeColumn(
    relation: LogicalPlan,
    colNameParts: Seq[String],
    isExtended: Boolean) extends Command {
  override def children: Seq[LogicalPlan] = Seq(relation)
  override def output: Seq[Attribute] = DescribeCommandSchema.describeColumnAttributes()
}

/**
 * The logical plan of the DELETE FROM command.
 */
case class DeleteFromTable(
    table: LogicalPlan,
    condition: Option[Expression]) extends Command with SupportsSubquery {
  override def children: Seq[LogicalPlan] = table :: Nil
}

/**
 * The logical plan of the UPDATE TABLE command.
 */
case class UpdateTable(
    table: LogicalPlan,
    assignments: Seq[Assignment],
    condition: Option[Expression]) extends Command with SupportsSubquery {
  override def children: Seq[LogicalPlan] = table :: Nil
}

/**
 * The logical plan of the MERGE INTO command.
 */
case class MergeIntoTable(
    targetTable: LogicalPlan,
    sourceTable: LogicalPlan,
    mergeCondition: Expression,
    matchedActions: Seq[MergeAction],
    notMatchedActions: Seq[MergeAction]) extends Command with SupportsSubquery {
  override def children: Seq[LogicalPlan] = Seq(targetTable, sourceTable)
}

sealed abstract class MergeAction extends Expression with Unevaluable {
  def condition: Option[Expression]
  override def nullable: Boolean = false
  override def dataType: DataType = throw new UnresolvedException(this, "nullable")
  override def children: Seq[Expression] = condition.toSeq
}

case class DeleteAction(condition: Option[Expression]) extends MergeAction

case class UpdateAction(
    condition: Option[Expression],
    assignments: Seq[Assignment]) extends MergeAction {
  override def children: Seq[Expression] = condition.toSeq ++ assignments
}

case class InsertAction(
    condition: Option[Expression],
    assignments: Seq[Assignment]) extends MergeAction {
  override def children: Seq[Expression] = condition.toSeq ++ assignments
}

case class Assignment(key: Expression, value: Expression) extends Expression with Unevaluable {
  override def nullable: Boolean = false
  override def dataType: DataType = throw new UnresolvedException(this, "nullable")
  override def children: Seq[Expression] = key ::  value :: Nil
}

/**
 * The logical plan of the DROP TABLE command.
 */
case class DropTable(
    child: LogicalPlan,
    ifExists: Boolean,
    purge: Boolean) extends Command {
  override def children: Seq[LogicalPlan] = child :: Nil
}

/**
 * The logical plan for no-op command handling non-existing table.
 */
case class NoopCommand(commandName: String, multipartIdentifier: Seq[String]) extends Command

/**
 * The logical plan of the ALTER TABLE command.
 */
case class AlterTable(
    catalog: TableCatalog,
    ident: Identifier,
    table: NamedRelation,
    changes: Seq[TableChange]) extends Command {

  override lazy val resolved: Boolean = table.resolved && {
    changes.forall {
      case add: AddColumn =>
        add.fieldNames match {
          case Array(_) =>
            // a top-level field can always be added
            true
          case _ =>
            // the parent field must exist
            table.schema.findNestedField(add.fieldNames.init, includeCollections = true).isDefined
        }

      case colChange: ColumnChange =>
        // the column that will be changed must exist
        table.schema.findNestedField(colChange.fieldNames, includeCollections = true).isDefined

      case _ =>
        // property changes require no resolution checks
        true
    }
  }
}

/**
 * The logical plan of the ALTER TABLE RENAME command.
 */
case class RenameTable(
    catalog: TableCatalog,
    oldIdent: Identifier,
    newIdent: Identifier) extends Command

/**
 * The logical plan of the SHOW TABLE command.
 */
case class ShowTables(
    namespace: LogicalPlan,
    pattern: Option[String]) extends Command {
  override def children: Seq[LogicalPlan] = Seq(namespace)

  override val output: Seq[Attribute] = Seq(
    AttributeReference("namespace", StringType, nullable = false)(),
    AttributeReference("tableName", StringType, nullable = false)())
}

/**
 * The logical plan of the SHOW VIEWS command.
 *
 * Notes: v2 catalogs do not support views API yet, the command will fallback to
 * v1 ShowViewsCommand during ResolveSessionCatalog.
 */
case class ShowViews(
    namespace: LogicalPlan,
    pattern: Option[String]) extends Command {
  override def children: Seq[LogicalPlan] = Seq(namespace)

  override val output: Seq[Attribute] = Seq(
    AttributeReference("namespace", StringType, nullable = false)(),
    AttributeReference("viewName", StringType, nullable = false)())
}

/**
 * The logical plan of the USE/USE NAMESPACE command.
 */
case class SetCatalogAndNamespace(
    catalogManager: CatalogManager,
    catalogName: Option[String],
    namespace: Option[Seq[String]]) extends Command

/**
 * The logical plan of the REFRESH TABLE command.
 */
case class RefreshTable(child: LogicalPlan) extends Command {
  override def children: Seq[LogicalPlan] = child :: Nil
}

/**
 * The logical plan of the SHOW CURRENT NAMESPACE command.
 */
case class ShowCurrentNamespace(catalogManager: CatalogManager) extends Command {
  override val output: Seq[Attribute] = Seq(
    AttributeReference("catalog", StringType, nullable = false)(),
    AttributeReference("namespace", StringType, nullable = false)())
}

/**
 * The logical plan of the SHOW TBLPROPERTIES command.
 */
case class ShowTableProperties(
    table: LogicalPlan,
    propertyKey: Option[String]) extends Command {
  override def children: Seq[LogicalPlan] = table :: Nil

  override val output: Seq[Attribute] = Seq(
    AttributeReference("key", StringType, nullable = false)(),
    AttributeReference("value", StringType, nullable = false)())
}

/**
 * The logical plan that defines or changes the comment of an NAMESPACE for v2 catalogs.
 *
 * {{{
 *   COMMENT ON (DATABASE|SCHEMA|NAMESPACE) namespaceIdentifier IS ('text' | NULL)
 * }}}
 *
 * where the `text` is the new comment written as a string literal; or `NULL` to drop the comment.
 *
 */
case class CommentOnNamespace(child: LogicalPlan, comment: String) extends Command {
  override def children: Seq[LogicalPlan] = child :: Nil
}

/**
 * The logical plan that defines or changes the comment of an TABLE for v2 catalogs.
 *
 * {{{
 *   COMMENT ON TABLE tableIdentifier IS ('text' | NULL)
 * }}}
 *
 * where the `text` is the new comment written as a string literal; or `NULL` to drop the comment.
 *
 */
case class CommentOnTable(child: LogicalPlan, comment: String) extends Command {
  override def children: Seq[LogicalPlan] = child :: Nil
}

/**
 * The logical plan of the REFRESH FUNCTION command.
 */
case class RefreshFunction(child: LogicalPlan) extends Command {
  override def children: Seq[LogicalPlan] = child :: Nil
}

/**
 * The logical plan of the DESCRIBE FUNCTION command.
 */
case class DescribeFunction(child: LogicalPlan, isExtended: Boolean) extends Command {
  override def children: Seq[LogicalPlan] = child :: Nil
}

/**
 * The logical plan of the DROP FUNCTION command.
 */
case class DropFunction(
    child: LogicalPlan,
    ifExists: Boolean,
    isTemp: Boolean) extends Command {
  override def children: Seq[LogicalPlan] = child :: Nil
}

/**
 * The logical plan of the SHOW FUNCTIONS command.
 */
case class ShowFunctions(
    child: Option[LogicalPlan],
    userScope: Boolean,
    systemScope: Boolean,
    pattern: Option[String]) extends Command {
  override def children: Seq[LogicalPlan] = child.toSeq
}

/**
 * The logical plan of the ANALYZE TABLE command.
 */
case class AnalyzeTable(
    child: LogicalPlan,
    partitionSpec: Map[String, Option[String]],
    noScan: Boolean) extends Command {
  override def children: Seq[LogicalPlan] = child :: Nil
}

/**
 * The logical plan of the ANALYZE TABLE FOR COLUMNS command.
 */
case class AnalyzeColumn(
    child: LogicalPlan,
    columnNames: Option[Seq[String]],
    allColumns: Boolean) extends Command {
  require(columnNames.isDefined ^ allColumns, "Parameter `columnNames` or `allColumns` are " +
    "mutually exclusive. Only one of them should be specified.")
  override def children: Seq[LogicalPlan] = child :: Nil
}

/**
 * The logical plan of the ALTER TABLE ADD PARTITION command.
 *
 * The syntax of this command is:
 * {{{
 *     ALTER TABLE table ADD [IF NOT EXISTS]
 *                 PARTITION spec1 [LOCATION 'loc1'][, PARTITION spec2 [LOCATION 'loc2'], ...];
 * }}}
 */
case class AlterTableAddPartition(
    child: LogicalPlan,
    parts: Seq[PartitionSpec],
    ifNotExists: Boolean) extends Command {
  override lazy val resolved: Boolean =
    childrenResolved && parts.forall(_.isInstanceOf[ResolvedPartitionSpec])

  override def children: Seq[LogicalPlan] = child :: Nil
}

/**
 * The logical plan of the ALTER TABLE DROP PARTITION command.
 * This may remove the data and metadata for this partition.
 *
 * The syntax of this command is:
 * {{{
 *     ALTER TABLE table DROP [IF EXISTS] PARTITION spec1[, PARTITION spec2, ...];
 * }}}
 */
case class AlterTableDropPartition(
    child: LogicalPlan,
    parts: Seq[PartitionSpec],
    ifExists: Boolean,
    purge: Boolean,
    retainData: Boolean) extends Command {
  override lazy val resolved: Boolean =
    childrenResolved && parts.forall(_.isInstanceOf[ResolvedPartitionSpec])

  override def children: Seq[LogicalPlan] = child :: Nil
}

/**
 * The logical plan of the LOAD DATA INTO TABLE command.
 */
case class LoadData(
    child: LogicalPlan,
    path: String,
    isLocal: Boolean,
    isOverwrite: Boolean,
    partition: Option[TablePartitionSpec]) extends Command {
  override def children: Seq[LogicalPlan] = child :: Nil
}

/**
 * The logical plan of the SHOW CREATE TABLE command.
 */
case class ShowCreateTable(child: LogicalPlan, asSerde: Boolean = false) extends Command {
  override def children: Seq[LogicalPlan] = child :: Nil
}

/**
<<<<<<< HEAD
 * The logical plan of the CACHE TABLE command.
 */
case class CacheTable(
    child: LogicalPlan,
    isLazy: Boolean,
    options: Map[String, String]) extends Command {
  override def children: Seq[LogicalPlan] = child :: Nil
}

/**
 * The logical plan of the CACHE TABLE ... AS SELECT command.
 */
case class CacheTableAsSelect(
    tempViewName: String,
    plan: LogicalPlan,
    isLazy: Boolean,
    options: Map[String, String]) extends Command

/**
 * The logical plan of the UNCACHE TABLE command.
 */
case class UncacheTable(child: LogicalPlan, ifExists: Boolean) extends Command {
=======
 * The logical plan of the TRUNCATE TABLE command.
 */
case class TruncateTable(
    child: LogicalPlan,
    partitionSpec: Option[TablePartitionSpec]) extends Command {
>>>>>>> fdd6c73b
  override def children: Seq[LogicalPlan] = child :: Nil
}<|MERGE_RESOLUTION|>--- conflicted
+++ resolved
@@ -672,7 +672,15 @@
 }
 
 /**
-<<<<<<< HEAD
+ * The logical plan of the TRUNCATE TABLE command.
+ */
+case class TruncateTable(
+    child: LogicalPlan,
+    partitionSpec: Option[TablePartitionSpec]) extends Command {
+  override def children: Seq[LogicalPlan] = child :: Nil
+}
+
+/**
  * The logical plan of the CACHE TABLE command.
  */
 case class CacheTable(
@@ -695,12 +703,5 @@
  * The logical plan of the UNCACHE TABLE command.
  */
 case class UncacheTable(child: LogicalPlan, ifExists: Boolean) extends Command {
-=======
- * The logical plan of the TRUNCATE TABLE command.
- */
-case class TruncateTable(
-    child: LogicalPlan,
-    partitionSpec: Option[TablePartitionSpec]) extends Command {
->>>>>>> fdd6c73b
-  override def children: Seq[LogicalPlan] = child :: Nil
-}+  override def children: Seq[LogicalPlan] = child :: Nil
+}
