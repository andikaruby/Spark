/*
 * Licensed to the Apache Software Foundation (ASF) under one or more
 * contributor license agreements.  See the NOTICE file distributed with
 * this work for additional information regarding copyright ownership.
 * The ASF licenses this file to You under the Apache License, Version 2.0
 * (the "License"); you may not use this file except in compliance with
 * the License.  You may obtain a copy of the License at
 *
 *    http://www.apache.org/licenses/LICENSE-2.0
 *
 * Unless required by applicable law or agreed to in writing, software
 * distributed under the License is distributed on an "AS IS" BASIS,
 * WITHOUT WARRANTIES OR CONDITIONS OF ANY KIND, either express or implied.
 * See the License for the specific language governing permissions and
 * limitations under the License.
 */

package org.apache.spark.sql.catalyst.plans.logical

import org.apache.spark.sql.catalyst.analysis.{NamedRelation, PartitionSpec, ResolvedPartitionSpec, UnresolvedException}
import org.apache.spark.sql.catalyst.catalog.CatalogTypes.TablePartitionSpec
import org.apache.spark.sql.catalyst.expressions.{Attribute, AttributeReference, AttributeSet, Expression, Unevaluable}
import org.apache.spark.sql.catalyst.plans.DescribeCommandSchema
import org.apache.spark.sql.catalyst.util.CharVarcharUtils
import org.apache.spark.sql.connector.catalog._
import org.apache.spark.sql.connector.catalog.TableChange.{AddColumn, ColumnChange}
import org.apache.spark.sql.connector.expressions.Transform
import org.apache.spark.sql.types.{BooleanType, DataType, MetadataBuilder, StringType, StructType}

/**
 * Base trait for DataSourceV2 write commands
 */
trait V2WriteCommand extends Command {
  def table: NamedRelation
  def query: LogicalPlan
  def isByName: Boolean

  override def children: Seq[LogicalPlan] = Seq(query)

  override lazy val resolved: Boolean = table.resolved && query.resolved && outputResolved

  def outputResolved: Boolean = {
    assert(table.resolved && query.resolved,
      "`outputResolved` can only be called when `table` and `query` are both resolved.")
    // If the table doesn't require schema match, we don't need to resolve the output columns.
    table.skipSchemaResolution || (query.output.size == table.output.size &&
      query.output.zip(table.output).forall {
        case (inAttr, outAttr) =>
          val outType = CharVarcharUtils.getRawType(outAttr.metadata).getOrElse(outAttr.dataType)
          // names and types must match, nullability must be compatible
          inAttr.name == outAttr.name &&
            DataType.equalsIgnoreCompatibleNullability(inAttr.dataType, outType) &&
            (outAttr.nullable || !inAttr.nullable)
      })
  }

  def withNewQuery(newQuery: LogicalPlan): V2WriteCommand
  def withNewTable(newTable: NamedRelation): V2WriteCommand
}

/**
 * Append data to an existing table.
 */
case class AppendData(
    table: NamedRelation,
    query: LogicalPlan,
    writeOptions: Map[String, String],
    isByName: Boolean) extends V2WriteCommand {
  override def withNewQuery(newQuery: LogicalPlan): AppendData = copy(query = newQuery)
  override def withNewTable(newTable: NamedRelation): AppendData = copy(table = newTable)
}

object AppendData {
  def byName(
      table: NamedRelation,
      df: LogicalPlan,
      writeOptions: Map[String, String] = Map.empty): AppendData = {
    new AppendData(table, df, writeOptions, isByName = true)
  }

  def byPosition(
      table: NamedRelation,
      query: LogicalPlan,
      writeOptions: Map[String, String] = Map.empty): AppendData = {
    new AppendData(table, query, writeOptions, isByName = false)
  }
}

/**
 * Overwrite data matching a filter in an existing table.
 */
case class OverwriteByExpression(
    table: NamedRelation,
    deleteExpr: Expression,
    query: LogicalPlan,
    writeOptions: Map[String, String],
    isByName: Boolean) extends V2WriteCommand {
  override lazy val resolved: Boolean = {
    table.resolved && query.resolved && outputResolved && deleteExpr.resolved
  }
  override def inputSet: AttributeSet = AttributeSet(table.output)
  override def withNewQuery(newQuery: LogicalPlan): OverwriteByExpression = {
    copy(query = newQuery)
  }
  override def withNewTable(newTable: NamedRelation): OverwriteByExpression = {
    copy(table = newTable)
  }
}

object OverwriteByExpression {
  def byName(
      table: NamedRelation,
      df: LogicalPlan,
      deleteExpr: Expression,
      writeOptions: Map[String, String] = Map.empty): OverwriteByExpression = {
    OverwriteByExpression(table, deleteExpr, df, writeOptions, isByName = true)
  }

  def byPosition(
      table: NamedRelation,
      query: LogicalPlan,
      deleteExpr: Expression,
      writeOptions: Map[String, String] = Map.empty): OverwriteByExpression = {
    OverwriteByExpression(table, deleteExpr, query, writeOptions, isByName = false)
  }
}

/**
 * Dynamically overwrite partitions in an existing table.
 */
case class OverwritePartitionsDynamic(
    table: NamedRelation,
    query: LogicalPlan,
    writeOptions: Map[String, String],
    isByName: Boolean) extends V2WriteCommand {
  override def withNewQuery(newQuery: LogicalPlan): OverwritePartitionsDynamic = {
    copy(query = newQuery)
  }
  override def withNewTable(newTable: NamedRelation): OverwritePartitionsDynamic = {
    copy(table = newTable)
  }
}

object OverwritePartitionsDynamic {
  def byName(
      table: NamedRelation,
      df: LogicalPlan,
      writeOptions: Map[String, String] = Map.empty): OverwritePartitionsDynamic = {
    OverwritePartitionsDynamic(table, df, writeOptions, isByName = true)
  }

  def byPosition(
      table: NamedRelation,
      query: LogicalPlan,
      writeOptions: Map[String, String] = Map.empty): OverwritePartitionsDynamic = {
    OverwritePartitionsDynamic(table, query, writeOptions, isByName = false)
  }
}


/** A trait used for logical plan nodes that create or replace V2 table definitions. */
trait V2CreateTablePlan extends LogicalPlan {
  def tableName: Identifier
  def partitioning: Seq[Transform]
  def tableSchema: StructType

  /**
   * Creates a copy of this node with the new partitioning transforms. This method is used to
   * rewrite the partition transforms normalized according to the table schema.
   */
  def withPartitioning(rewritten: Seq[Transform]): V2CreateTablePlan
}

/**
 * Create a new table with a v2 catalog.
 */
case class CreateV2Table(
    catalog: TableCatalog,
    tableName: Identifier,
    tableSchema: StructType,
    partitioning: Seq[Transform],
    properties: Map[String, String],
    ignoreIfExists: Boolean) extends Command with V2CreateTablePlan {
  override def withPartitioning(rewritten: Seq[Transform]): V2CreateTablePlan = {
    this.copy(partitioning = rewritten)
  }
}

/**
 * Create a new table from a select query with a v2 catalog.
 */
case class CreateTableAsSelect(
    catalog: TableCatalog,
    tableName: Identifier,
    partitioning: Seq[Transform],
    query: LogicalPlan,
    properties: Map[String, String],
    writeOptions: Map[String, String],
    ignoreIfExists: Boolean) extends Command with V2CreateTablePlan {

  override def tableSchema: StructType = query.schema
  override def children: Seq[LogicalPlan] = Seq(query)

  override lazy val resolved: Boolean = childrenResolved && {
    // the table schema is created from the query schema, so the only resolution needed is to check
    // that the columns referenced by the table's partitioning exist in the query schema
    val references = partitioning.flatMap(_.references).toSet
    references.map(_.fieldNames).forall(query.schema.findNestedField(_).isDefined)
  }

  override def withPartitioning(rewritten: Seq[Transform]): V2CreateTablePlan = {
    this.copy(partitioning = rewritten)
  }
}

/**
 * Replace a table with a v2 catalog.
 *
 * If the table does not exist, and orCreate is true, then it will be created.
 * If the table does not exist, and orCreate is false, then an exception will be thrown.
 *
 * The persisted table will have no contents as a result of this operation.
 */
case class ReplaceTable(
    catalog: TableCatalog,
    tableName: Identifier,
    tableSchema: StructType,
    partitioning: Seq[Transform],
    properties: Map[String, String],
    orCreate: Boolean) extends Command with V2CreateTablePlan {
  override def withPartitioning(rewritten: Seq[Transform]): V2CreateTablePlan = {
    this.copy(partitioning = rewritten)
  }
}

/**
 * Replaces a table from a select query with a v2 catalog.
 *
 * If the table does not exist, and orCreate is true, then it will be created.
 * If the table does not exist, and orCreate is false, then an exception will be thrown.
 */
case class ReplaceTableAsSelect(
    catalog: TableCatalog,
    tableName: Identifier,
    partitioning: Seq[Transform],
    query: LogicalPlan,
    properties: Map[String, String],
    writeOptions: Map[String, String],
    orCreate: Boolean) extends Command with V2CreateTablePlan {

  override def tableSchema: StructType = query.schema
  override def children: Seq[LogicalPlan] = Seq(query)

  override lazy val resolved: Boolean = childrenResolved && {
    // the table schema is created from the query schema, so the only resolution needed is to check
    // that the columns referenced by the table's partitioning exist in the query schema
    val references = partitioning.flatMap(_.references).toSet
    references.map(_.fieldNames).forall(query.schema.findNestedField(_).isDefined)
  }

  override def withPartitioning(rewritten: Seq[Transform]): V2CreateTablePlan = {
    this.copy(partitioning = rewritten)
  }
}

/**
 * The logical plan of the CREATE NAMESPACE command.
 */
case class CreateNamespace(
    catalog: SupportsNamespaces,
    namespace: Seq[String],
    ifNotExists: Boolean,
    properties: Map[String, String]) extends Command

/**
 * The logical plan of the DROP NAMESPACE command.
 */
case class DropNamespace(
    namespace: LogicalPlan,
    ifExists: Boolean,
    cascade: Boolean) extends Command {
  override def children: Seq[LogicalPlan] = Seq(namespace)
}

/**
 * The logical plan of the DESCRIBE NAMESPACE command.
 */
case class DescribeNamespace(
    namespace: LogicalPlan,
    extended: Boolean) extends Command {
  override def children: Seq[LogicalPlan] = Seq(namespace)

  override def output: Seq[Attribute] = Seq(
    AttributeReference("name", StringType, nullable = false,
      new MetadataBuilder().putString("comment", "name of the column").build())(),
    AttributeReference("value", StringType, nullable = true,
      new MetadataBuilder().putString("comment", "value of the column").build())())
}

/**
 * The logical plan of the ALTER (DATABASE|SCHEMA|NAMESPACE) ... SET (DBPROPERTIES|PROPERTIES)
 * command.
 */
case class AlterNamespaceSetProperties(
    namespace: LogicalPlan,
    properties: Map[String, String]) extends Command {
  override def children: Seq[LogicalPlan] = Seq(namespace)
}

/**
 * The logical plan of the ALTER (DATABASE|SCHEMA|NAMESPACE) ... SET LOCATION command.
 */
case class AlterNamespaceSetLocation(
    namespace: LogicalPlan,
    location: String) extends Command {
  override def children: Seq[LogicalPlan] = Seq(namespace)
}

/**
 * The logical plan of the SHOW NAMESPACES command.
 */
case class ShowNamespaces(
    namespace: LogicalPlan,
    pattern: Option[String]) extends Command {
  override def children: Seq[LogicalPlan] = Seq(namespace)

  override val output: Seq[Attribute] = Seq(
    AttributeReference("namespace", StringType, nullable = false)())
}

/**
 * The logical plan of the DESCRIBE relation_name command.
 */
case class DescribeRelation(
    relation: LogicalPlan,
    partitionSpec: TablePartitionSpec,
    isExtended: Boolean) extends Command {
  override def children: Seq[LogicalPlan] = Seq(relation)
  override def output: Seq[Attribute] = DescribeCommandSchema.describeTableAttributes()
}

/**
 * The logical plan of the DESCRIBE relation_name col_name command.
 */
case class DescribeColumn(
    relation: LogicalPlan,
    colNameParts: Seq[String],
    isExtended: Boolean) extends Command {
  override def children: Seq[LogicalPlan] = Seq(relation)
  override def output: Seq[Attribute] = DescribeCommandSchema.describeColumnAttributes()
}

/**
 * The logical plan of the DELETE FROM command.
 */
case class DeleteFromTable(
    table: LogicalPlan,
    condition: Option[Expression]) extends Command with SupportsSubquery {
  override def children: Seq[LogicalPlan] = table :: Nil
}

/**
 * The logical plan of the UPDATE TABLE command.
 */
case class UpdateTable(
    table: LogicalPlan,
    assignments: Seq[Assignment],
    condition: Option[Expression]) extends Command with SupportsSubquery {
  override def children: Seq[LogicalPlan] = table :: Nil
}

/**
 * The logical plan of the MERGE INTO command.
 */
case class MergeIntoTable(
    targetTable: LogicalPlan,
    sourceTable: LogicalPlan,
    mergeCondition: Expression,
    matchedActions: Seq[MergeAction],
    notMatchedActions: Seq[MergeAction]) extends Command with SupportsSubquery {
  override def children: Seq[LogicalPlan] = Seq(targetTable, sourceTable)
}

sealed abstract class MergeAction extends Expression with Unevaluable {
  def condition: Option[Expression]
  override def nullable: Boolean = false
  override def dataType: DataType = throw new UnresolvedException(this, "nullable")
  override def children: Seq[Expression] = condition.toSeq
}

case class DeleteAction(condition: Option[Expression]) extends MergeAction

case class UpdateAction(
    condition: Option[Expression],
    assignments: Seq[Assignment]) extends MergeAction {
  override def children: Seq[Expression] = condition.toSeq ++ assignments
}

case class InsertAction(
    condition: Option[Expression],
    assignments: Seq[Assignment]) extends MergeAction {
  override def children: Seq[Expression] = condition.toSeq ++ assignments
}

case class Assignment(key: Expression, value: Expression) extends Expression with Unevaluable {
  override def nullable: Boolean = false
  override def dataType: DataType = throw new UnresolvedException(this, "nullable")
  override def children: Seq[Expression] = key ::  value :: Nil
}

/**
 * The logical plan of the DROP TABLE command.
 */
case class DropTable(
    child: LogicalPlan,
    ifExists: Boolean,
    purge: Boolean) extends Command {
  override def children: Seq[LogicalPlan] = child :: Nil
}

/**
 * The logical plan for no-op command handling non-existing table.
 */
case class NoopCommand(
    commandName: String,
    multipartIdentifier: Seq[String]) extends Command

/**
 * The logical plan of the ALTER TABLE command.
 */
case class AlterTable(
    catalog: TableCatalog,
    ident: Identifier,
    table: NamedRelation,
    changes: Seq[TableChange]) extends Command {

  override lazy val resolved: Boolean = table.resolved && {
    changes.forall {
      case add: AddColumn =>
        add.fieldNames match {
          case Array(_) =>
            // a top-level field can always be added
            true
          case _ =>
            // the parent field must exist
            table.schema.findNestedField(add.fieldNames.init, includeCollections = true).isDefined
        }

      case colChange: ColumnChange =>
        // the column that will be changed must exist
        table.schema.findNestedField(colChange.fieldNames, includeCollections = true).isDefined

      case _ =>
        // property changes require no resolution checks
        true
    }
  }
}

/**
 * The logical plan of the ALTER [TABLE|VIEW] ... RENAME TO command.
 */
case class RenameTable(
    child: LogicalPlan,
    newName: Seq[String],
    isView: Boolean) extends Command {
  override def children: Seq[LogicalPlan] = child :: Nil
}

/**
 * The logical plan of the SHOW TABLES command.
 */
case class ShowTables(
    namespace: LogicalPlan,
    pattern: Option[String]) extends Command {
  override def children: Seq[LogicalPlan] = Seq(namespace)

  override val output: Seq[Attribute] = Seq(
    AttributeReference("namespace", StringType, nullable = false)(),
    AttributeReference("tableName", StringType, nullable = false)())
}

/**
 * The logical plan of the SHOW TABLE EXTENDED command.
 */
case class ShowTableExtended(
    namespace: LogicalPlan,
    pattern: String,
    partitionSpec: Option[PartitionSpec]) extends Command {
  override def children: Seq[LogicalPlan] = namespace :: Nil

  override val output: Seq[Attribute] = Seq(
    AttributeReference("namespace", StringType, nullable = false)(),
    AttributeReference("tableName", StringType, nullable = false)(),
    AttributeReference("isTemporary", BooleanType, nullable = false)(),
    AttributeReference("information", StringType, nullable = false)())
}

/**
 * The logical plan of the SHOW VIEWS command.
 *
 * Notes: v2 catalogs do not support views API yet, the command will fallback to
 * v1 ShowViewsCommand during ResolveSessionCatalog.
 */
case class ShowViews(
    namespace: LogicalPlan,
    pattern: Option[String]) extends Command {
  override def children: Seq[LogicalPlan] = Seq(namespace)

  override val output: Seq[Attribute] = Seq(
    AttributeReference("namespace", StringType, nullable = false)(),
    AttributeReference("viewName", StringType, nullable = false)())
}

/**
 * The logical plan of the USE/USE NAMESPACE command.
 */
case class SetCatalogAndNamespace(
    catalogManager: CatalogManager,
    catalogName: Option[String],
    namespace: Option[Seq[String]]) extends Command

/**
 * The logical plan of the REFRESH TABLE command.
 */
case class RefreshTable(child: LogicalPlan) extends Command {
  override def children: Seq[LogicalPlan] = child :: Nil
}

/**
 * The logical plan of the SHOW CURRENT NAMESPACE command.
 */
case class ShowCurrentNamespace(catalogManager: CatalogManager) extends Command {
  override val output: Seq[Attribute] = Seq(
    AttributeReference("catalog", StringType, nullable = false)(),
    AttributeReference("namespace", StringType, nullable = false)())
}

/**
 * The logical plan of the SHOW TBLPROPERTIES command.
 */
case class ShowTableProperties(
    table: LogicalPlan,
    propertyKey: Option[String]) extends Command {
  override def children: Seq[LogicalPlan] = table :: Nil

  override val output: Seq[Attribute] = Seq(
    AttributeReference("key", StringType, nullable = false)(),
    AttributeReference("value", StringType, nullable = false)())
}

/**
 * The logical plan that defines or changes the comment of an NAMESPACE for v2 catalogs.
 *
 * {{{
 *   COMMENT ON (DATABASE|SCHEMA|NAMESPACE) namespaceIdentifier IS ('text' | NULL)
 * }}}
 *
 * where the `text` is the new comment written as a string literal; or `NULL` to drop the comment.
 *
 */
case class CommentOnNamespace(child: LogicalPlan, comment: String) extends Command {
  override def children: Seq[LogicalPlan] = child :: Nil
}

/**
 * The logical plan that defines or changes the comment of an TABLE for v2 catalogs.
 *
 * {{{
 *   COMMENT ON TABLE tableIdentifier IS ('text' | NULL)
 * }}}
 *
 * where the `text` is the new comment written as a string literal; or `NULL` to drop the comment.
 *
 */
case class CommentOnTable(child: LogicalPlan, comment: String) extends Command {
  override def children: Seq[LogicalPlan] = child :: Nil
}

/**
 * The logical plan of the REFRESH FUNCTION command.
 */
case class RefreshFunction(child: LogicalPlan) extends Command {
  override def children: Seq[LogicalPlan] = child :: Nil
}

/**
 * The logical plan of the DESCRIBE FUNCTION command.
 */
case class DescribeFunction(child: LogicalPlan, isExtended: Boolean) extends Command {
  override def children: Seq[LogicalPlan] = child :: Nil
}

/**
 * The logical plan of the DROP FUNCTION command.
 */
case class DropFunction(
    child: LogicalPlan,
    ifExists: Boolean,
    isTemp: Boolean) extends Command {
  override def children: Seq[LogicalPlan] = child :: Nil
}

/**
 * The logical plan of the SHOW FUNCTIONS command.
 */
case class ShowFunctions(
    child: Option[LogicalPlan],
    userScope: Boolean,
    systemScope: Boolean,
    pattern: Option[String]) extends Command {
  override def children: Seq[LogicalPlan] = child.toSeq
}

/**
 * The logical plan of the ANALYZE TABLE command.
 */
case class AnalyzeTable(
    child: LogicalPlan,
    partitionSpec: Map[String, Option[String]],
    noScan: Boolean) extends Command {
  override def children: Seq[LogicalPlan] = child :: Nil
}

/**
 * The logical plan of the ANALYZE TABLE FOR COLUMNS command.
 */
case class AnalyzeColumn(
    child: LogicalPlan,
    columnNames: Option[Seq[String]],
    allColumns: Boolean) extends Command {
  require(columnNames.isDefined ^ allColumns, "Parameter `columnNames` or `allColumns` are " +
    "mutually exclusive. Only one of them should be specified.")
  override def children: Seq[LogicalPlan] = child :: Nil
}

/**
 * The logical plan of the ALTER TABLE ADD PARTITION command.
 *
 * The syntax of this command is:
 * {{{
 *     ALTER TABLE table ADD [IF NOT EXISTS]
 *                 PARTITION spec1 [LOCATION 'loc1'][, PARTITION spec2 [LOCATION 'loc2'], ...];
 * }}}
 */
case class AlterTableAddPartition(
    child: LogicalPlan,
    parts: Seq[PartitionSpec],
    ifNotExists: Boolean) extends Command {
  override lazy val resolved: Boolean =
    childrenResolved && parts.forall(_.isInstanceOf[ResolvedPartitionSpec])

  override def children: Seq[LogicalPlan] = child :: Nil
}

/**
 * The logical plan of the ALTER TABLE DROP PARTITION command.
 * This may remove the data and metadata for this partition.
 *
 * The syntax of this command is:
 * {{{
 *     ALTER TABLE table DROP [IF EXISTS] PARTITION spec1[, PARTITION spec2, ...];
 * }}}
 */
case class AlterTableDropPartition(
    child: LogicalPlan,
    parts: Seq[PartitionSpec],
    ifExists: Boolean,
    purge: Boolean,
    retainData: Boolean) extends Command {
  override lazy val resolved: Boolean =
    childrenResolved && parts.forall(_.isInstanceOf[ResolvedPartitionSpec])

  override def children: Seq[LogicalPlan] = child :: Nil
}

/**
 * The logical plan of the LOAD DATA INTO TABLE command.
 */
case class LoadData(
    child: LogicalPlan,
    path: String,
    isLocal: Boolean,
    isOverwrite: Boolean,
    partition: Option[TablePartitionSpec]) extends Command {
  override def children: Seq[LogicalPlan] = child :: Nil
}

/**
 * The logical plan of the SHOW CREATE TABLE command.
 */
case class ShowCreateTable(child: LogicalPlan, asSerde: Boolean = false) extends Command {
  override def children: Seq[LogicalPlan] = child :: Nil
}

/**
 * The logical plan of the SHOW COLUMN command.
 */
case class ShowColumns(
    child: LogicalPlan,
    namespace: Option[Seq[String]]) extends Command {
  override def children: Seq[LogicalPlan] = child :: Nil
}

/**
 * The logical plan of the TRUNCATE TABLE command.
 */
case class TruncateTable(
    child: LogicalPlan,
    partitionSpec: Option[TablePartitionSpec]) extends Command {
  override def children: Seq[LogicalPlan] = child :: Nil
}

/**
 * The logical plan of the SHOW PARTITIONS command.
 */
case class ShowPartitions(
    child: LogicalPlan,
    pattern: Option[PartitionSpec]) extends Command {
  override def children: Seq[LogicalPlan] = child :: Nil

  override lazy val resolved: Boolean =
    childrenResolved && pattern.forall(_.isInstanceOf[ResolvedPartitionSpec])

  override val output: Seq[Attribute] = Seq(
    AttributeReference("partition", StringType, nullable = false)())
}

/**
<<<<<<< HEAD
 * The logical plan of the CACHE TABLE command.
 */
case class CacheTable(
    table: LogicalPlan,
    multipartIdentifier: Seq[String],
    isLazy: Boolean,
    options: Map[String, String]) extends Command

/**
 * The logical plan of the CACHE TABLE ... AS SELECT command.
 */
case class CacheTableAsSelect(
    tempViewName: String,
    plan: LogicalPlan,
    isLazy: Boolean,
    options: Map[String, String]) extends Command
=======
 * The logical plan of the DROP VIEW command.
 */
case class DropView(
    child: LogicalPlan,
    ifExists: Boolean) extends Command {
  override def children: Seq[LogicalPlan] = child :: Nil
}
>>>>>>> 3ac70f16
<|MERGE_RESOLUTION|>--- conflicted
+++ resolved
@@ -727,7 +727,15 @@
 }
 
 /**
-<<<<<<< HEAD
+ * The logical plan of the DROP VIEW command.
+ */
+case class DropView(
+    child: LogicalPlan,
+    ifExists: Boolean) extends Command {
+  override def children: Seq[LogicalPlan] = child :: Nil
+}
+
+/**
  * The logical plan of the CACHE TABLE command.
  */
 case class CacheTable(
@@ -743,13 +751,4 @@
     tempViewName: String,
     plan: LogicalPlan,
     isLazy: Boolean,
-    options: Map[String, String]) extends Command
-=======
- * The logical plan of the DROP VIEW command.
- */
-case class DropView(
-    child: LogicalPlan,
-    ifExists: Boolean) extends Command {
-  override def children: Seq[LogicalPlan] = child :: Nil
-}
->>>>>>> 3ac70f16
+    options: Map[String, String]) extends Command