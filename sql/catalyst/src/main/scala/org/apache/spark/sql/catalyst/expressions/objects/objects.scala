/*
 * Licensed to the Apache Software Foundation (ASF) under one or more
 * contributor license agreements.  See the NOTICE file distributed with
 * this work for additional information regarding copyright ownership.
 * The ASF licenses this file to You under the Apache License, Version 2.0
 * (the "License"); you may not use this file except in compliance with
 * the License.  You may obtain a copy of the License at
 *
 *    http://www.apache.org/licenses/LICENSE-2.0
 *
 * Unless required by applicable law or agreed to in writing, software
 * distributed under the License is distributed on an "AS IS" BASIS,
 * WITHOUT WARRANTIES OR CONDITIONS OF ANY KIND, either express or implied.
 * See the License for the specific language governing permissions and
 * limitations under the License.
 */

package org.apache.spark.sql.catalyst.expressions.objects

import java.lang.reflect.Modifier

import scala.collection.mutable.Builder
import scala.language.existentials
import scala.reflect.ClassTag
import scala.util.Try

import org.apache.spark.{SparkConf, SparkEnv}
import org.apache.spark.serializer._
import org.apache.spark.sql.Row
import org.apache.spark.sql.catalyst.InternalRow
import org.apache.spark.sql.catalyst.ScalaReflection.universe.TermName
import org.apache.spark.sql.catalyst.encoders.RowEncoder
import org.apache.spark.sql.catalyst.expressions._
import org.apache.spark.sql.catalyst.expressions.codegen.{CodegenContext, ExprCode}
import org.apache.spark.sql.catalyst.util.{ArrayBasedMapData, ArrayData, GenericArrayData}
import org.apache.spark.sql.types._

/**
 * Common base class for [[StaticInvoke]], [[Invoke]], and [[NewInstance]].
 */
trait InvokeLike extends Expression with NonSQLExpression {

  def arguments: Seq[Expression]

  def propagateNull: Boolean

  protected lazy val needNullCheck: Boolean = propagateNull && arguments.exists(_.nullable)

  /**
   * Prepares codes for arguments.
   *
   * - generate codes for argument.
   * - use ctx.splitExpressions() to not exceed 64kb JVM limit while preparing arguments.
   * - avoid some of nullabilty checking which are not needed because the expression is not
   *   nullable.
   * - when needNullCheck == true, short circuit if we found one of arguments is null because
   *   preparing rest of arguments can be skipped in the case.
   *
   * @param ctx a [[CodegenContext]]
   * @return (code to prepare arguments, argument string, result of argument null check)
   */
  def prepareArguments(ctx: CodegenContext): (String, String, String) = {

    val resultIsNull = if (needNullCheck) {
      val resultIsNull = ctx.freshName("resultIsNull")
      ctx.addMutableState(ctx.JAVA_BOOLEAN, resultIsNull)
      resultIsNull
    } else {
      "false"
    }
    val argValues = arguments.map { e =>
      val argValue = ctx.freshName("argValue")
      ctx.addMutableState(ctx.javaType(e.dataType), argValue)
      argValue
    }

    val argCodes = if (needNullCheck) {
      val reset = s"$resultIsNull = false;"
      val argCodes = arguments.zipWithIndex.map { case (e, i) =>
        val expr = e.genCode(ctx)
        val updateResultIsNull = if (e.nullable) {
          s"$resultIsNull = ${expr.isNull};"
        } else {
          ""
        }
        s"""
          if (!$resultIsNull) {
            ${expr.code}
            $updateResultIsNull
            ${argValues(i)} = ${expr.value};
          }
        """
      }
      reset +: argCodes
    } else {
      arguments.zipWithIndex.map { case (e, i) =>
        val expr = e.genCode(ctx)
        s"""
          ${expr.code}
          ${argValues(i)} = ${expr.value};
        """
      }
    }
    val argCode = ctx.splitExpressionsWithCurrentInputs(argCodes)

    (argCode, argValues.mkString(", "), resultIsNull)
  }
}

/**
 * Invokes a static function, returning the result.  By default, any of the arguments being null
 * will result in returning null instead of calling the function.
 *
 * @param staticObject The target of the static call.  This can either be the object itself
 *                     (methods defined on scala objects), or the class object
 *                     (static methods defined in java).
 * @param dataType The expected return type of the function call
 * @param functionName The name of the method to call.
 * @param arguments An optional list of expressions to pass as arguments to the function.
 * @param propagateNull When true, and any of the arguments is null, null will be returned instead
 *                      of calling the function.
 * @param returnNullable When false, indicating the invoked method will always return
 *                       non-null value.
 */
case class StaticInvoke(
    staticObject: Class[_],
    dataType: DataType,
    functionName: String,
    arguments: Seq[Expression] = Nil,
    propagateNull: Boolean = true,
    returnNullable: Boolean = true) extends InvokeLike {

  val objectName = staticObject.getName.stripSuffix("$")

  override def nullable: Boolean = needNullCheck || returnNullable
  override def children: Seq[Expression] = arguments

  override def eval(input: InternalRow): Any =
    throw new UnsupportedOperationException("Only code-generated evaluation is supported.")

  override def doGenCode(ctx: CodegenContext, ev: ExprCode): ExprCode = {
    val javaType = ctx.javaType(dataType)

    val (argCode, argString, resultIsNull) = prepareArguments(ctx)

    val callFunc = s"$objectName.$functionName($argString)"

    val prepareIsNull = if (nullable) {
      s"boolean ${ev.isNull} = $resultIsNull;"
    } else {
      ev.isNull = "false"
      ""
    }

    val evaluate = if (returnNullable) {
      if (ctx.defaultValue(dataType) == "null") {
        s"""
          ${ev.value} = $callFunc;
          ${ev.isNull} = ${ev.value} == null;
        """
      } else {
        val boxedResult = ctx.freshName("boxedResult")
        s"""
          ${ctx.boxedType(dataType)} $boxedResult = $callFunc;
          ${ev.isNull} = $boxedResult == null;
          if (!${ev.isNull}) {
            ${ev.value} = $boxedResult;
          }
        """
      }
    } else {
      s"${ev.value} = $callFunc;"
    }

    val code = s"""
      $argCode
      $prepareIsNull
      $javaType ${ev.value} = ${ctx.defaultValue(dataType)};
      if (!$resultIsNull) {
        $evaluate
      }
     """
    ev.copy(code = code)
  }
}

/**
 * Calls the specified function on an object, optionally passing arguments.  If the `targetObject`
 * expression evaluates to null then null will be returned.
 *
 * In some cases, due to erasure, the schema may expect a primitive type when in fact the method
 * is returning java.lang.Object.  In this case, we will generate code that attempts to unbox the
 * value automatically.
 *
 * @param targetObject An expression that will return the object to call the method on.
 * @param functionName The name of the method to call.
 * @param dataType The expected return type of the function.
 * @param arguments An optional list of expressions, whos evaluation will be passed to the function.
 * @param propagateNull When true, and any of the arguments is null, null will be returned instead
 *                      of calling the function.
 * @param returnNullable When false, indicating the invoked method will always return
 *                       non-null value.
 */
case class Invoke(
    targetObject: Expression,
    functionName: String,
    dataType: DataType,
    arguments: Seq[Expression] = Nil,
    propagateNull: Boolean = true,
    returnNullable : Boolean = true) extends InvokeLike {

  override def nullable: Boolean = targetObject.nullable || needNullCheck || returnNullable
  override def children: Seq[Expression] = targetObject +: arguments

  override def eval(input: InternalRow): Any =
    throw new UnsupportedOperationException("Only code-generated evaluation is supported.")

  private lazy val encodedFunctionName = TermName(functionName).encodedName.toString

  @transient lazy val method = targetObject.dataType match {
    case ObjectType(cls) =>
      val m = cls.getMethods.find(_.getName == encodedFunctionName)
      if (m.isEmpty) {
        sys.error(s"Couldn't find $encodedFunctionName on $cls")
      } else {
        m
      }
    case _ => None
  }

  override def doGenCode(ctx: CodegenContext, ev: ExprCode): ExprCode = {
    val javaType = ctx.javaType(dataType)
    val obj = targetObject.genCode(ctx)

    val (argCode, argString, resultIsNull) = prepareArguments(ctx)

    val returnPrimitive = method.isDefined && method.get.getReturnType.isPrimitive
    val needTryCatch = method.isDefined && method.get.getExceptionTypes.nonEmpty

    def getFuncResult(resultVal: String, funcCall: String): String = if (needTryCatch) {
      s"""
        try {
          $resultVal = $funcCall;
        } catch (Exception e) {
          org.apache.spark.unsafe.Platform.throwException(e);
        }
      """
    } else {
      s"$resultVal = $funcCall;"
    }

    val evaluate = if (returnPrimitive) {
      getFuncResult(ev.value, s"${obj.value}.$encodedFunctionName($argString)")
    } else {
      val funcResult = ctx.freshName("funcResult")
      // If the function can return null, we do an extra check to make sure our null bit is still
      // set correctly.
      val assignResult = if (!returnNullable) {
        s"${ev.value} = (${ctx.boxedType(javaType)}) $funcResult;"
      } else {
        s"""
          if ($funcResult != null) {
            ${ev.value} = (${ctx.boxedType(javaType)}) $funcResult;
          } else {
            ${ev.isNull} = true;
          }
        """
      }
      s"""
        Object $funcResult = null;
        ${getFuncResult(funcResult, s"${obj.value}.$encodedFunctionName($argString)")}
        $assignResult
      """
    }

    val code = s"""
      ${obj.code}
      boolean ${ev.isNull} = true;
      $javaType ${ev.value} = ${ctx.defaultValue(dataType)};
      if (!${obj.isNull}) {
        $argCode
        ${ev.isNull} = $resultIsNull;
        if (!${ev.isNull}) {
          $evaluate
        }
      }
     """
    ev.copy(code = code)
  }

  override def toString: String = s"$targetObject.$functionName"
}

object NewInstance {
  def apply(
      cls: Class[_],
      arguments: Seq[Expression],
      dataType: DataType,
      propagateNull: Boolean = true): NewInstance =
    new NewInstance(cls, arguments, propagateNull, dataType, None)
}

/**
 * Constructs a new instance of the given class, using the result of evaluating the specified
 * expressions as arguments.
 *
 * @param cls The class to construct.
 * @param arguments A list of expression to use as arguments to the constructor.
 * @param propagateNull When true, if any of the arguments is null, then null will be returned
 *                      instead of trying to construct the object.
 * @param dataType The type of object being constructed, as a Spark SQL datatype.  This allows you
 *                 to manually specify the type when the object in question is a valid internal
 *                 representation (i.e. ArrayData) instead of an object.
 * @param outerPointer If the object being constructed is an inner class, the outerPointer for the
 *                     containing class must be specified. This parameter is defined as an optional
 *                     function, which allows us to get the outer pointer lazily,and it's useful if
 *                     the inner class is defined in REPL.
 */
case class NewInstance(
    cls: Class[_],
    arguments: Seq[Expression],
    propagateNull: Boolean,
    dataType: DataType,
    outerPointer: Option[() => AnyRef]) extends InvokeLike {
  private val className = cls.getName

  override def nullable: Boolean = needNullCheck

  override def children: Seq[Expression] = arguments

  override lazy val resolved: Boolean = {
    // If the class to construct is an inner class, we need to get its outer pointer, or this
    // expression should be regarded as unresolved.
    // Note that static inner classes (e.g., inner classes within Scala objects) don't need
    // outer pointer registration.
    val needOuterPointer =
      outerPointer.isEmpty && cls.isMemberClass && !Modifier.isStatic(cls.getModifiers)
    childrenResolved && !needOuterPointer
  }

  override def eval(input: InternalRow): Any =
    throw new UnsupportedOperationException("Only code-generated evaluation is supported.")

  override def doGenCode(ctx: CodegenContext, ev: ExprCode): ExprCode = {
    val javaType = ctx.javaType(dataType)

    val (argCode, argString, resultIsNull) = prepareArguments(ctx)

    val outer = outerPointer.map(func => Literal.fromObject(func()).genCode(ctx))

    ev.isNull = resultIsNull

    val constructorCall = outer.map { gen =>
      s"${gen.value}.new ${cls.getSimpleName}($argString)"
    }.getOrElse {
      s"new $className($argString)"
    }

    val code = s"""
      $argCode
      ${outer.map(_.code).getOrElse("")}
      final $javaType ${ev.value} = ${ev.isNull} ? ${ctx.defaultValue(javaType)} : $constructorCall;
    """
    ev.copy(code = code)
  }

  override def toString: String = s"newInstance($cls)"
}

/**
 * Given an expression that returns on object of type `Option[_]`, this expression unwraps the
 * option into the specified Spark SQL datatype.  In the case of `None`, the nullbit is set instead.
 *
 * @param dataType The expected unwrapped option type.
 * @param child An expression that returns an `Option`
 */
case class UnwrapOption(
    dataType: DataType,
    child: Expression) extends UnaryExpression with NonSQLExpression with ExpectsInputTypes {

  override def nullable: Boolean = true

  override def inputTypes: Seq[AbstractDataType] = ObjectType :: Nil

  override def eval(input: InternalRow): Any =
    throw new UnsupportedOperationException("Only code-generated evaluation is supported")

  override def doGenCode(ctx: CodegenContext, ev: ExprCode): ExprCode = {
    val javaType = ctx.javaType(dataType)
    val inputObject = child.genCode(ctx)

    val code = s"""
      ${inputObject.code}

      final boolean ${ev.isNull} = ${inputObject.isNull} || ${inputObject.value}.isEmpty();
      $javaType ${ev.value} = ${ev.isNull} ?
        ${ctx.defaultValue(javaType)} : (${ctx.boxedType(javaType)}) ${inputObject.value}.get();
    """
    ev.copy(code = code)
  }
}

/**
 * Converts the result of evaluating `child` into an option, checking both the isNull bit and
 * (in the case of reference types) equality with null.
 *
 * @param child The expression to evaluate and wrap.
 * @param optType The type of this option.
 */
case class WrapOption(child: Expression, optType: DataType)
  extends UnaryExpression with NonSQLExpression with ExpectsInputTypes {

  override def dataType: DataType = ObjectType(classOf[Option[_]])

  override def nullable: Boolean = false

  override def inputTypes: Seq[AbstractDataType] = optType :: Nil

  override def eval(input: InternalRow): Any =
    throw new UnsupportedOperationException("Only code-generated evaluation is supported")

  override def doGenCode(ctx: CodegenContext, ev: ExprCode): ExprCode = {
    val inputObject = child.genCode(ctx)

    val code = s"""
      ${inputObject.code}

      scala.Option ${ev.value} =
        ${inputObject.isNull} ?
        scala.Option$$.MODULE$$.apply(null) : new scala.Some(${inputObject.value});
    """
    ev.copy(code = code, isNull = "false")
  }
}

/**
 * A placeholder for the loop variable used in [[MapObjects]].  This should never be constructed
 * manually, but will instead be passed into the provided lambda function.
 */
case class LambdaVariable(
    value: String,
    isNull: String,
    dataType: DataType,
    nullable: Boolean = true) extends LeafExpression
  with Unevaluable with NonSQLExpression {

  override def genCode(ctx: CodegenContext): ExprCode = {
    ExprCode(code = "", value = value, isNull = if (nullable) isNull else "false")
  }
}

/**
 * When constructing [[MapObjects]], the element type must be given, which may not be available
 * before analysis. This class acts like a placeholder for [[MapObjects]], and will be replaced by
 * [[MapObjects]] during analysis after the input data is resolved.
 * Note that, ideally we should not serialize and send unresolved expressions to executors, but
 * users may accidentally do this(e.g. mistakenly reference an encoder instance when implementing
 * Aggregator). Here we mark `function` as transient because it may reference scala Type, which is
 * not serializable. Then even users mistakenly reference unresolved expression and serialize it,
 * it's just a performance issue(more network traffic), and will not fail.
 */
case class UnresolvedMapObjects(
    @transient function: Expression => Expression,
    child: Expression,
    customCollectionCls: Option[Class[_]] = None) extends UnaryExpression with Unevaluable {
  override lazy val resolved = false

  override def dataType: DataType = customCollectionCls.map(ObjectType.apply).getOrElse {
    throw new UnsupportedOperationException("not resolved")
  }
}

object MapObjects {
  private val curId = new java.util.concurrent.atomic.AtomicInteger()

  /**
   * Construct an instance of MapObjects case class.
   *
   * @param function The function applied on the collection elements.
   * @param inputData An expression that when evaluated returns a collection object.
   * @param elementType The data type of elements in the collection.
   * @param elementNullable When false, indicating elements in the collection are always
   *                        non-null value.
   * @param customCollectionCls Class of the resulting collection (returning ObjectType)
   *                            or None (returning ArrayType)
   */
  def apply(
      function: Expression => Expression,
      inputData: Expression,
      elementType: DataType,
      elementNullable: Boolean = true,
      customCollectionCls: Option[Class[_]] = None): MapObjects = {
    val id = curId.getAndIncrement()
    val loopValue = s"MapObjects_loopValue$id"
    val loopIsNull = if (elementNullable) {
      s"MapObjects_loopIsNull$id"
    } else {
      "false"
    }
    val loopVar = LambdaVariable(loopValue, loopIsNull, elementType, elementNullable)
    MapObjects(
      loopValue, loopIsNull, elementType, function(loopVar), inputData, customCollectionCls)
  }
}

/**
 * Applies the given expression to every element of a collection of items, returning the result
 * as an ArrayType or ObjectType. This is similar to a typical map operation, but where the lambda
 * function is expressed using catalyst expressions.
 *
 * The type of the result is determined as follows:
 * - ArrayType - when customCollectionCls is None
 * - ObjectType(collection) - when customCollectionCls contains a collection class
 *
 * The following collection ObjectTypes are currently supported on input:
 *   Seq, Array, ArrayData, java.util.List
 *
 * @param loopValue the name of the loop variable that used when iterate the collection, and used
 *                  as input for the `lambdaFunction`
 * @param loopIsNull the nullity of the loop variable that used when iterate the collection, and
 *                   used as input for the `lambdaFunction`
 * @param loopVarDataType the data type of the loop variable that used when iterate the collection,
 *                        and used as input for the `lambdaFunction`
 * @param lambdaFunction A function that take the `loopVar` as input, and used as lambda function
 *                       to handle collection elements.
 * @param inputData An expression that when evaluated returns a collection object.
 * @param customCollectionCls Class of the resulting collection (returning ObjectType)
 *                            or None (returning ArrayType)
 */
case class MapObjects private(
    loopValue: String,
    loopIsNull: String,
    loopVarDataType: DataType,
    lambdaFunction: Expression,
    inputData: Expression,
    customCollectionCls: Option[Class[_]]) extends Expression with NonSQLExpression {

  override def nullable: Boolean = inputData.nullable

  override def children: Seq[Expression] = lambdaFunction :: inputData :: Nil

  override def eval(input: InternalRow): Any =
    throw new UnsupportedOperationException("Only code-generated evaluation is supported")

  override def dataType: DataType =
    customCollectionCls.map(ObjectType.apply).getOrElse(
      ArrayType(lambdaFunction.dataType, containsNull = lambdaFunction.nullable))

  override def doGenCode(ctx: CodegenContext, ev: ExprCode): ExprCode = {
    val elementJavaType = ctx.javaType(loopVarDataType)
    ctx.addMutableState(elementJavaType, loopValue)
    val genInputData = inputData.genCode(ctx)
    val genFunction = lambdaFunction.genCode(ctx)
    val dataLength = ctx.freshName("dataLength")
    val convertedArray = ctx.freshName("convertedArray")
    val loopIndex = ctx.freshName("loopIndex")

    val convertedType = ctx.boxedType(lambdaFunction.dataType)

    // Because of the way Java defines nested arrays, we have to handle the syntax specially.
    // Specifically, we have to insert the [$dataLength] in between the type and any extra nested
    // array declarations (i.e. new String[1][]).
    val arrayConstructor = if (convertedType contains "[]") {
      val rawType = convertedType.takeWhile(_ != '[')
      val arrayPart = convertedType.reverse.takeWhile(c => c == '[' || c == ']').reverse
      s"new $rawType[$dataLength]$arrayPart"
    } else {
      s"new $convertedType[$dataLength]"
    }

    // In RowEncoder, we use `Object` to represent Array or Seq, so we need to determine the type
    // of input collection at runtime for this case.
    val seq = ctx.freshName("seq")
    val array = ctx.freshName("array")
    val determineCollectionType = inputData.dataType match {
      case ObjectType(cls) if cls == classOf[Object] =>
        val seqClass = classOf[Seq[_]].getName
        s"""
          $seqClass $seq = null;
          $elementJavaType[] $array = null;
          if (${genInputData.value}.getClass().isArray()) {
            $array = ($elementJavaType[]) ${genInputData.value};
          } else {
            $seq = ($seqClass) ${genInputData.value};
          }
         """
      case _ => ""
    }

    // The data with PythonUserDefinedType are actually stored with the data type of its sqlType.
    // When we want to apply MapObjects on it, we have to use it.
    val inputDataType = inputData.dataType match {
      case p: PythonUserDefinedType => p.sqlType
      case _ => inputData.dataType
    }

    // `MapObjects` generates a while loop to traverse the elements of the input collection. We
    // need to take care of Seq and List because they may have O(n) complexity for indexed accessing
    // like `list.get(1)`. Here we use Iterator to traverse Seq and List.
    val (getLength, prepareLoop, getLoopVar) = inputDataType match {
      case ObjectType(cls) if classOf[Seq[_]].isAssignableFrom(cls) =>
        val it = ctx.freshName("it")
        (
          s"${genInputData.value}.size()",
          s"scala.collection.Iterator $it = ${genInputData.value}.toIterator();",
          s"$it.next()"
        )
      case ObjectType(cls) if cls.isArray =>
        (
          s"${genInputData.value}.length",
          "",
          s"${genInputData.value}[$loopIndex]"
        )
      case ObjectType(cls) if classOf[java.util.List[_]].isAssignableFrom(cls) =>
        val it = ctx.freshName("it")
        (
          s"${genInputData.value}.size()",
          s"java.util.Iterator $it = ${genInputData.value}.iterator();",
          s"$it.next()"
        )
      case ArrayType(et, _) =>
        (
          s"${genInputData.value}.numElements()",
          "",
          ctx.getValue(genInputData.value, et, loopIndex)
        )
      case ObjectType(cls) if cls == classOf[Object] =>
        val it = ctx.freshName("it")
        (
          s"$seq == null ? $array.length : $seq.size()",
          s"scala.collection.Iterator $it = $seq == null ? null : $seq.toIterator();",
          s"$it == null ? $array[$loopIndex] : $it.next()"
        )
    }

    // Make a copy of the data if it's unsafe-backed
    def makeCopyIfInstanceOf(clazz: Class[_ <: Any], value: String) =
      s"$value instanceof ${clazz.getSimpleName}? ${value}.copy() : $value"
    val genFunctionValue = lambdaFunction.dataType match {
      case StructType(_) => makeCopyIfInstanceOf(classOf[UnsafeRow], genFunction.value)
      case ArrayType(_, _) => makeCopyIfInstanceOf(classOf[UnsafeArrayData], genFunction.value)
      case MapType(_, _, _) => makeCopyIfInstanceOf(classOf[UnsafeMapData], genFunction.value)
      case _ => genFunction.value
    }

    val loopNullCheck = if (loopIsNull != "false") {
      ctx.addMutableState(ctx.JAVA_BOOLEAN, loopIsNull)
      inputDataType match {
        case _: ArrayType => s"$loopIsNull = ${genInputData.value}.isNullAt($loopIndex);"
        case _ => s"$loopIsNull = $loopValue == null;"
      }
    } else {
      ""
    }

    val (initCollection, addElement, getResult): (String, String => String, String) =
      customCollectionCls match {
        case Some(cls) if classOf[Seq[_]].isAssignableFrom(cls) ||
          classOf[scala.collection.Set[_]].isAssignableFrom(cls) =>
          // Scala sequence or set
          val getBuilder = s"${cls.getName}$$.MODULE$$.newBuilder()"
          val builder = ctx.freshName("collectionBuilder")
          (
            s"""
               ${classOf[Builder[_, _]].getName} $builder = $getBuilder;
               $builder.sizeHint($dataLength);
             """,
            genValue => s"$builder.$$plus$$eq($genValue);",
            s"(${cls.getName}) $builder.result();"
          )
        case Some(cls) if classOf[java.util.List[_]].isAssignableFrom(cls) =>
          // Java list
          val builder = ctx.freshName("collectionBuilder")
          (
            if (cls == classOf[java.util.List[_]] || cls == classOf[java.util.AbstractList[_]] ||
              cls == classOf[java.util.AbstractSequentialList[_]]) {
              s"${cls.getName} $builder = new java.util.ArrayList($dataLength);"
            } else {
              val param = Try(cls.getConstructor(Integer.TYPE)).map(_ => dataLength).getOrElse("")
              s"${cls.getName} $builder = new ${cls.getName}($param);"
            },
            genValue => s"$builder.add($genValue);",
            s"$builder;"
          )
        case None =>
          // array
          (
            s"""
               $convertedType[] $convertedArray = null;
               $convertedArray = $arrayConstructor;
             """,
            genValue => s"$convertedArray[$loopIndex] = $genValue;",
            s"new ${classOf[GenericArrayData].getName}($convertedArray);"
          )
      }

    val code = s"""
      ${genInputData.code}
      ${ctx.javaType(dataType)} ${ev.value} = ${ctx.defaultValue(dataType)};

      if (!${genInputData.isNull}) {
        $determineCollectionType
        int $dataLength = $getLength;
        $initCollection

        int $loopIndex = 0;
        $prepareLoop
        while ($loopIndex < $dataLength) {
          $loopValue = ($elementJavaType) ($getLoopVar);
          $loopNullCheck

          ${genFunction.code}
          if (${genFunction.isNull}) {
            ${addElement("null")}
          } else {
            ${addElement(genFunctionValue)}
          }

          $loopIndex += 1;
        }

        ${ev.value} = $getResult
      }
    """
    ev.copy(code = code, isNull = genInputData.isNull)
  }
}

object CatalystToExternalMap {
  private val curId = new java.util.concurrent.atomic.AtomicInteger()

  /**
   * Construct an instance of CatalystToExternalMap case class.
   *
   * @param keyFunction The function applied on the key collection elements.
   * @param valueFunction The function applied on the value collection elements.
   * @param inputData An expression that when evaluated returns a map object.
   * @param collClass The type of the resulting collection.
   */
  def apply(
      keyFunction: Expression => Expression,
      valueFunction: Expression => Expression,
      inputData: Expression,
      collClass: Class[_]): CatalystToExternalMap = {
    val id = curId.getAndIncrement()
    val keyLoopValue = s"CatalystToExternalMap_keyLoopValue$id"
    val mapType = inputData.dataType.asInstanceOf[MapType]
    val keyLoopVar = LambdaVariable(keyLoopValue, "", mapType.keyType, nullable = false)
    val valueLoopValue = s"CatalystToExternalMap_valueLoopValue$id"
    val valueLoopIsNull = if (mapType.valueContainsNull) {
      s"CatalystToExternalMap_valueLoopIsNull$id"
    } else {
      "false"
    }
    val valueLoopVar = LambdaVariable(valueLoopValue, valueLoopIsNull, mapType.valueType)
    CatalystToExternalMap(
      keyLoopValue, keyFunction(keyLoopVar),
      valueLoopValue, valueLoopIsNull, valueFunction(valueLoopVar),
      inputData, collClass)
  }
}

/**
 * Expression used to convert a Catalyst Map to an external Scala Map.
 * The collection is constructed using the associated builder, obtained by calling `newBuilder`
 * on the collection's companion object.
 *
 * @param keyLoopValue the name of the loop variable that is used when iterating over the key
 *                     collection, and which is used as input for the `keyLambdaFunction`
 * @param keyLambdaFunction A function that takes the `keyLoopVar` as input, and is used as
 *                          a lambda function to handle collection elements.
 * @param valueLoopValue the name of the loop variable that is used when iterating over the value
 *                       collection, and which is used as input for the `valueLambdaFunction`
 * @param valueLoopIsNull the nullability of the loop variable that is used when iterating over
 *                        the value collection, and which is used as input for the
 *                        `valueLambdaFunction`
 * @param valueLambdaFunction A function that takes the `valueLoopVar` as input, and is used as
 *                            a lambda function to handle collection elements.
 * @param inputData An expression that when evaluated returns a map object.
 * @param collClass The type of the resulting collection.
 */
case class CatalystToExternalMap private(
    keyLoopValue: String,
    keyLambdaFunction: Expression,
    valueLoopValue: String,
    valueLoopIsNull: String,
    valueLambdaFunction: Expression,
    inputData: Expression,
    collClass: Class[_]) extends Expression with NonSQLExpression {

  override def nullable: Boolean = inputData.nullable

  override def children: Seq[Expression] =
    keyLambdaFunction :: valueLambdaFunction :: inputData :: Nil

  override def eval(input: InternalRow): Any =
    throw new UnsupportedOperationException("Only code-generated evaluation is supported")

  override def dataType: DataType = ObjectType(collClass)

  override def doGenCode(ctx: CodegenContext, ev: ExprCode): ExprCode = {
    // The data with PythonUserDefinedType are actually stored with the data type of its sqlType.
    // When we want to apply MapObjects on it, we have to use it.
    def inputDataType(dataType: DataType) = dataType match {
      case p: PythonUserDefinedType => p.sqlType
      case _ => dataType
    }

    val mapType = inputDataType(inputData.dataType).asInstanceOf[MapType]
    val keyElementJavaType = ctx.javaType(mapType.keyType)
    ctx.addMutableState(keyElementJavaType, keyLoopValue)
    val genKeyFunction = keyLambdaFunction.genCode(ctx)
    val valueElementJavaType = ctx.javaType(mapType.valueType)
    ctx.addMutableState(valueElementJavaType, valueLoopValue)
    val genValueFunction = valueLambdaFunction.genCode(ctx)
    val genInputData = inputData.genCode(ctx)
    val dataLength = ctx.freshName("dataLength")
    val loopIndex = ctx.freshName("loopIndex")
    val tupleLoopValue = ctx.freshName("tupleLoopValue")
    val builderValue = ctx.freshName("builderValue")

    val getLength = s"${genInputData.value}.numElements()"

    val keyArray = ctx.freshName("keyArray")
    val valueArray = ctx.freshName("valueArray")
    val getKeyArray =
      s"${classOf[ArrayData].getName} $keyArray = ${genInputData.value}.keyArray();"
    val getKeyLoopVar = ctx.getValue(keyArray, inputDataType(mapType.keyType), loopIndex)
    val getValueArray =
      s"${classOf[ArrayData].getName} $valueArray = ${genInputData.value}.valueArray();"
    val getValueLoopVar = ctx.getValue(valueArray, inputDataType(mapType.valueType), loopIndex)

    // Make a copy of the data if it's unsafe-backed
    def makeCopyIfInstanceOf(clazz: Class[_ <: Any], value: String) =
      s"$value instanceof ${clazz.getSimpleName}? $value.copy() : $value"
    def genFunctionValue(lambdaFunction: Expression, genFunction: ExprCode) =
      lambdaFunction.dataType match {
        case StructType(_) => makeCopyIfInstanceOf(classOf[UnsafeRow], genFunction.value)
        case ArrayType(_, _) => makeCopyIfInstanceOf(classOf[UnsafeArrayData], genFunction.value)
        case MapType(_, _, _) => makeCopyIfInstanceOf(classOf[UnsafeMapData], genFunction.value)
        case _ => genFunction.value
      }
    val genKeyFunctionValue = genFunctionValue(keyLambdaFunction, genKeyFunction)
    val genValueFunctionValue = genFunctionValue(valueLambdaFunction, genValueFunction)

    val valueLoopNullCheck = if (valueLoopIsNull != "false") {
      ctx.addMutableState(ctx.JAVA_BOOLEAN, valueLoopIsNull)
      s"$valueLoopIsNull = $valueArray.isNullAt($loopIndex);"
    } else {
      ""
    }

    val builderClass = classOf[Builder[_, _]].getName
    val constructBuilder = s"""
      $builderClass $builderValue = ${collClass.getName}$$.MODULE$$.newBuilder();
      $builderValue.sizeHint($dataLength);
    """

    val tupleClass = classOf[(_, _)].getName
    val appendToBuilder = s"""
      $tupleClass $tupleLoopValue;

      if (${genValueFunction.isNull}) {
        $tupleLoopValue = new $tupleClass($genKeyFunctionValue, null);
      } else {
        $tupleLoopValue = new $tupleClass($genKeyFunctionValue, $genValueFunctionValue);
      }

      $builderValue.$$plus$$eq($tupleLoopValue);
     """
    val getBuilderResult = s"${ev.value} = (${collClass.getName}) $builderValue.result();"

    val code = s"""
      ${genInputData.code}
      ${ctx.javaType(dataType)} ${ev.value} = ${ctx.defaultValue(dataType)};

      if (!${genInputData.isNull}) {
        int $dataLength = $getLength;
        $constructBuilder
        $getKeyArray
        $getValueArray

        int $loopIndex = 0;
        while ($loopIndex < $dataLength) {
          $keyLoopValue = ($keyElementJavaType) ($getKeyLoopVar);
          $valueLoopValue = ($valueElementJavaType) ($getValueLoopVar);
          $valueLoopNullCheck

          ${genKeyFunction.code}
          ${genValueFunction.code}

          $appendToBuilder

          $loopIndex += 1;
        }

        $getBuilderResult
      }
    """
    ev.copy(code = code, isNull = genInputData.isNull)
  }
}

object ExternalMapToCatalyst {
  private val curId = new java.util.concurrent.atomic.AtomicInteger()

  def apply(
      inputMap: Expression,
      keyType: DataType,
      keyConverter: Expression => Expression,
      keyNullable: Boolean,
      valueType: DataType,
      valueConverter: Expression => Expression,
      valueNullable: Boolean): ExternalMapToCatalyst = {
    val id = curId.getAndIncrement()
    val keyName = "ExternalMapToCatalyst_key" + id
    val keyIsNull = if (keyNullable) {
      "ExternalMapToCatalyst_key_isNull" + id
    } else {
      "false"
    }
    val valueName = "ExternalMapToCatalyst_value" + id
    val valueIsNull = if (valueNullable) {
      "ExternalMapToCatalyst_value_isNull" + id
    } else {
      "false"
    }

    ExternalMapToCatalyst(
      keyName,
      keyIsNull,
      keyType,
      keyConverter(LambdaVariable(keyName, keyIsNull, keyType, keyNullable)),
      valueName,
      valueIsNull,
      valueType,
      valueConverter(LambdaVariable(valueName, valueIsNull, valueType, valueNullable)),
      inputMap
    )
  }
}

/**
 * Converts a Scala/Java map object into catalyst format, by applying the key/value converter when
 * iterate the map.
 *
 * @param key the name of the map key variable that used when iterate the map, and used as input for
 *            the `keyConverter`
 * @param keyIsNull the nullability of the map key variable that used when iterate the map, and
 *                  used as input for the `keyConverter`
 * @param keyType the data type of the map key variable that used when iterate the map, and used as
 *                input for the `keyConverter`
 * @param keyConverter A function that take the `key` as input, and converts it to catalyst format.
 * @param value the name of the map value variable that used when iterate the map, and used as input
 *              for the `valueConverter`
 * @param valueIsNull the nullability of the map value variable that used when iterate the map, and
 *                    used as input for the `valueConverter`
 * @param valueType the data type of the map value variable that used when iterate the map, and
 *                  used as input for the `valueConverter`
 * @param valueConverter A function that take the `value` as input, and converts it to catalyst
 *                       format.
 * @param child An expression that when evaluated returns the input map object.
 */
case class ExternalMapToCatalyst private(
    key: String,
    keyIsNull: String,
    keyType: DataType,
    keyConverter: Expression,
    value: String,
    valueIsNull: String,
    valueType: DataType,
    valueConverter: Expression,
    child: Expression)
  extends UnaryExpression with NonSQLExpression {

  override def foldable: Boolean = false

  override def dataType: MapType = MapType(
    keyConverter.dataType, valueConverter.dataType, valueContainsNull = valueConverter.nullable)

  override def eval(input: InternalRow): Any =
    throw new UnsupportedOperationException("Only code-generated evaluation is supported")

  override protected def doGenCode(ctx: CodegenContext, ev: ExprCode): ExprCode = {
    val inputMap = child.genCode(ctx)
    val genKeyConverter = keyConverter.genCode(ctx)
    val genValueConverter = valueConverter.genCode(ctx)
    val length = ctx.freshName("length")
    val index = ctx.freshName("index")
    val convertedKeys = ctx.freshName("convertedKeys")
    val convertedValues = ctx.freshName("convertedValues")
    val entry = ctx.freshName("entry")
    val entries = ctx.freshName("entries")

    val keyElementJavaType = ctx.javaType(keyType)
    val valueElementJavaType = ctx.javaType(valueType)
    ctx.addMutableState(keyElementJavaType, key)
    ctx.addMutableState(valueElementJavaType, value)

    val (defineEntries, defineKeyValue) = child.dataType match {
      case ObjectType(cls) if classOf[java.util.Map[_, _]].isAssignableFrom(cls) =>
        val javaIteratorCls = classOf[java.util.Iterator[_]].getName
        val javaMapEntryCls = classOf[java.util.Map.Entry[_, _]].getName

        val defineEntries =
          s"final $javaIteratorCls $entries = ${inputMap.value}.entrySet().iterator();"

        val defineKeyValue =
          s"""
            final $javaMapEntryCls $entry = ($javaMapEntryCls) $entries.next();
            $key = (${ctx.boxedType(keyType)}) $entry.getKey();
            $value = (${ctx.boxedType(valueType)}) $entry.getValue();
          """

        defineEntries -> defineKeyValue

      case ObjectType(cls) if classOf[scala.collection.Map[_, _]].isAssignableFrom(cls) =>
        val scalaIteratorCls = classOf[Iterator[_]].getName
        val scalaMapEntryCls = classOf[Tuple2[_, _]].getName

        val defineEntries = s"final $scalaIteratorCls $entries = ${inputMap.value}.iterator();"

        val defineKeyValue =
          s"""
            final $scalaMapEntryCls $entry = ($scalaMapEntryCls) $entries.next();
            $key = (${ctx.boxedType(keyType)}) $entry._1();
            $value = (${ctx.boxedType(valueType)}) $entry._2();
          """

        defineEntries -> defineKeyValue
    }

    val keyNullCheck = if (keyIsNull != "false") {
      ctx.addMutableState(ctx.JAVA_BOOLEAN, keyIsNull)
      s"$keyIsNull = $key == null;"
    } else {
      ""
    }

    val valueNullCheck = if (valueIsNull != "false") {
      ctx.addMutableState(ctx.JAVA_BOOLEAN, valueIsNull)
      s"$valueIsNull = $value == null;"
    } else {
      ""
    }

    val arrayCls = classOf[GenericArrayData].getName
    val mapCls = classOf[ArrayBasedMapData].getName
    val convertedKeyType = ctx.boxedType(keyConverter.dataType)
    val convertedValueType = ctx.boxedType(valueConverter.dataType)
    val code =
      s"""
        ${inputMap.code}
        ${ctx.javaType(dataType)} ${ev.value} = ${ctx.defaultValue(dataType)};
        if (!${inputMap.isNull}) {
          final int $length = ${inputMap.value}.size();
          final Object[] $convertedKeys = new Object[$length];
          final Object[] $convertedValues = new Object[$length];
          int $index = 0;
          $defineEntries
          while($entries.hasNext()) {
            $defineKeyValue
            $keyNullCheck
            $valueNullCheck

            ${genKeyConverter.code}
            if (${genKeyConverter.isNull}) {
              throw new RuntimeException("Cannot use null as map key!");
            } else {
              $convertedKeys[$index] = ($convertedKeyType) ${genKeyConverter.value};
            }

            ${genValueConverter.code}
            if (${genValueConverter.isNull}) {
              $convertedValues[$index] = null;
            } else {
              $convertedValues[$index] = ($convertedValueType) ${genValueConverter.value};
            }

            $index++;
          }

          ${ev.value} = new $mapCls(new $arrayCls($convertedKeys), new $arrayCls($convertedValues));
        }
      """
    ev.copy(code = code, isNull = inputMap.isNull)
  }
}

/**
 * Constructs a new external row, using the result of evaluating the specified expressions
 * as content.
 *
 * @param children A list of expression to use as content of the external row.
 */
case class CreateExternalRow(children: Seq[Expression], schema: StructType)
  extends Expression with NonSQLExpression {

  override def dataType: DataType = ObjectType(classOf[Row])

  override def nullable: Boolean = false

  override def eval(input: InternalRow): Any =
    throw new UnsupportedOperationException("Only code-generated evaluation is supported")

  override def doGenCode(ctx: CodegenContext, ev: ExprCode): ExprCode = {
    val rowClass = classOf[GenericRowWithSchema].getName
    val values = ctx.freshName("values")

    val childrenCodes = children.zipWithIndex.map { case (e, i) =>
      val eval = e.genCode(ctx)
      s"""
         |${eval.code}
         |if (${eval.isNull}) {
         |  $values[$i] = null;
         |} else {
         |  $values[$i] = ${eval.value};
         |}
       """.stripMargin
    }

<<<<<<< HEAD
    val childrenCode = ctx.splitExpressions(childrenCodes,
      "createExternalRow",
      "Object[]" -> values :: Nil)
    val schemaField = ctx.addReferenceMinorObj(schema)
=======
    val childrenCode = ctx.splitExpressionsWithCurrentInputs(childrenCodes)
    val schemaField = ctx.addReferenceObj("schema", schema)
>>>>>>> 00d176d2

    val code =
      s"""
         |Object[] $values = new Object[${children.size}];
         |$childrenCode
         |final ${classOf[Row].getName} ${ev.value} = new $rowClass($values, $schemaField);
       """.stripMargin
    ev.copy(code = code, isNull = "false")
  }
}

/**
 * Serializes an input object using a generic serializer (Kryo or Java).
 *
 * @param kryo if true, use Kryo. Otherwise, use Java.
 */
case class EncodeUsingSerializer(child: Expression, kryo: Boolean)
  extends UnaryExpression with NonSQLExpression {

  override def eval(input: InternalRow): Any =
    throw new UnsupportedOperationException("Only code-generated evaluation is supported")

  override protected def doGenCode(ctx: CodegenContext, ev: ExprCode): ExprCode = {
    // Code to initialize the serializer.
    val serializer = ctx.freshName("serializer")
    val (serializerClass, serializerInstanceClass) = {
      if (kryo) {
        (classOf[KryoSerializer].getName, classOf[KryoSerializerInstance].getName)
      } else {
        (classOf[JavaSerializer].getName, classOf[JavaSerializerInstance].getName)
      }
    }
    // try conf from env, otherwise create a new one
    val env = s"${classOf[SparkEnv].getName}.get()"
    val sparkConf = s"new ${classOf[SparkConf].getName}()"
    val serializerInit =
      s"""
         |if ($env == null) {
         |  $serializer = ($serializerInstanceClass)
         |    new $serializerClass($sparkConf).newInstance();
         |} else {
         |  $serializer = ($serializerInstanceClass)
         |    new $serializerClass($env.conf()).newInstance();
         |}
       """.stripMargin

    // Code to serialize.
    val input = child.genCode(ctx)
    val javaType = ctx.javaType(dataType)
    val defaultJavaValue = ctx.defaultValue(javaType)
    val serialize = s"$serializer.serialize(${input.value}, null).array()"

    val code =
      s"""
         |${input.code}
         |$serializerInstanceClass $serializer;
         |$serializerInit
         |final $javaType ${ev.value} = ${input.isNull} ? $defaultJavaValue : $serialize;
       """.stripMargin
    ev.copy(code = code, isNull = input.isNull)
  }

  override def dataType: DataType = BinaryType
}

/**
 * Serializes an input object using a generic serializer (Kryo or Java).  Note that the ClassTag
 * is not an implicit parameter because TreeNode cannot copy implicit parameters.
 *
 * @param kryo if true, use Kryo. Otherwise, use Java.
 */
case class DecodeUsingSerializer[T](child: Expression, tag: ClassTag[T], kryo: Boolean)
  extends UnaryExpression with NonSQLExpression {

  override protected def doGenCode(ctx: CodegenContext, ev: ExprCode): ExprCode = {
    // Code to initialize the serializer.
    val serializer = ctx.freshName("serializer")
    val (serializerClass, serializerInstanceClass) = {
      if (kryo) {
        (classOf[KryoSerializer].getName, classOf[KryoSerializerInstance].getName)
      } else {
        (classOf[JavaSerializer].getName, classOf[JavaSerializerInstance].getName)
      }
    }
    // try conf from env, otherwise create a new one
    val env = s"${classOf[SparkEnv].getName}.get()"
    val sparkConf = s"new ${classOf[SparkConf].getName}()"
    val serializerInit =
      s"""
         |if ($env == null) {
         |  $serializer =
         |    ($serializerInstanceClass) new $serializerClass($sparkConf).newInstance();
         |} else {
         |  $serializer = ($serializerInstanceClass)
         |    new $serializerClass($env.conf()).newInstance();
         |}
       """.stripMargin
    // Code to deserialize.
    val input = child.genCode(ctx)
    val javaType = ctx.javaType(dataType)
    val defaultJavaValue = ctx.defaultValue(javaType)
    val deserialize =
      s"($javaType) $serializer.deserialize(java.nio.ByteBuffer.wrap(${input.value}), null)"

    val code =
      s"""
         |${input.code}
         |$serializerInstanceClass $serializer;
         |$serializerInit
         |final $javaType ${ev.value} = ${input.isNull} ? $defaultJavaValue : $deserialize;
       """.stripMargin
    ev.copy(code = code, isNull = input.isNull)
  }

  override def dataType: DataType = ObjectType(tag.runtimeClass)
}

/**
 * Initialize a Java Bean instance by setting its field values via setters.
 */
case class InitializeJavaBean(beanInstance: Expression, setters: Map[String, Expression])
  extends Expression with NonSQLExpression {

  override def nullable: Boolean = beanInstance.nullable
  override def children: Seq[Expression] = beanInstance +: setters.values.toSeq
  override def dataType: DataType = beanInstance.dataType

  override def eval(input: InternalRow): Any =
    throw new UnsupportedOperationException("Only code-generated evaluation is supported.")

  override def doGenCode(ctx: CodegenContext, ev: ExprCode): ExprCode = {
    val instanceGen = beanInstance.genCode(ctx)

    val javaBeanInstance = ctx.freshName("javaBean")
    val beanInstanceJavaType = ctx.javaType(beanInstance.dataType)

    val initialize = setters.map {
      case (setterMethod, fieldValue) =>
        val fieldGen = fieldValue.genCode(ctx)
        s"""
           |${fieldGen.code}
           |$javaBeanInstance.$setterMethod(${fieldGen.value});
         """.stripMargin
    }
<<<<<<< HEAD
    val initializeCode = ctx.splitExpressions(initialize.toSeq,
      "initializeJavaBean",
      beanInstanceJavaType -> javaBeanInstance :: Nil)
=======
    val initializeCode = ctx.splitExpressionsWithCurrentInputs(initialize.toSeq)
>>>>>>> 00d176d2

    val code =
      s"""
         |${instanceGen.code}
         |$beanInstanceJavaType $javaBeanInstance = ${instanceGen.value};
         |if (!${instanceGen.isNull}) {
         |  $initializeCode
         |}
       """.stripMargin
    ev.copy(code = code, isNull = instanceGen.isNull, value = instanceGen.value)
  }
}

/**
 * Asserts that input values of a non-nullable child expression are not null.
 *
 * Note that there are cases where `child.nullable == true`, while we still need to add this
 * assertion.  Consider a nullable column `s` whose data type is a struct containing a non-nullable
 * `Int` field named `i`.  Expression `s.i` is nullable because `s` can be null.  However, for all
 * non-null `s`, `s.i` can't be null.
 */
case class AssertNotNull(child: Expression, walkedTypePath: Seq[String] = Nil)
  extends UnaryExpression with NonSQLExpression {

  override def dataType: DataType = child.dataType
  override def foldable: Boolean = false
  override def nullable: Boolean = false

  override def flatArguments: Iterator[Any] = Iterator(child)

  private val errMsg = "Null value appeared in non-nullable field:" +
    walkedTypePath.mkString("\n", "\n", "\n") +
    "If the schema is inferred from a Scala tuple/case class, or a Java bean, " +
    "please try to use scala.Option[_] or other nullable types " +
    "(e.g. java.lang.Integer instead of int/scala.Int)."

  override def eval(input: InternalRow): Any = {
    val result = child.eval(input)
    if (result == null) {
      throw new NullPointerException(errMsg)
    }
    result
  }

  override protected def doGenCode(ctx: CodegenContext, ev: ExprCode): ExprCode = {
    val childGen = child.genCode(ctx)

    // Use unnamed reference that doesn't create a local field here to reduce the number of fields
    // because errMsgField is used only when the value is null.
    val errMsgField = ctx.addReferenceMinorObj(errMsg)

    val code = s"""
      ${childGen.code}

      if (${childGen.isNull}) {
        throw new NullPointerException($errMsgField);
      }
     """
    ev.copy(code = code, isNull = "false", value = childGen.value)
  }
}

/**
 * Returns the value of field at index `index` from the external row `child`.
 * This class can be viewed as [[GetStructField]] for [[Row]]s instead of [[InternalRow]]s.
 *
 * Note that the input row and the field we try to get are both guaranteed to be not null, if they
 * are null, a runtime exception will be thrown.
 */
case class GetExternalRowField(
    child: Expression,
    index: Int,
    fieldName: String) extends UnaryExpression with NonSQLExpression {

  override def nullable: Boolean = false

  override def dataType: DataType = ObjectType(classOf[Object])

  override def eval(input: InternalRow): Any =
    throw new UnsupportedOperationException("Only code-generated evaluation is supported")

  private val errMsg = s"The ${index}th field '$fieldName' of input row cannot be null."

  override def doGenCode(ctx: CodegenContext, ev: ExprCode): ExprCode = {
    // Use unnamed reference that doesn't create a local field here to reduce the number of fields
    // because errMsgField is used only when the field is null.
    val errMsgField = ctx.addReferenceMinorObj(errMsg)
    val row = child.genCode(ctx)
    val code = s"""
      ${row.code}

      if (${row.isNull}) {
        throw new RuntimeException("The input external row cannot be null.");
      }

      if (${row.value}.isNullAt($index)) {
        throw new RuntimeException($errMsgField);
      }

      final Object ${ev.value} = ${row.value}.get($index);
     """
    ev.copy(code = code, isNull = "false")
  }
}

/**
 * Validates the actual data type of input expression at runtime.  If it doesn't match the
 * expectation, throw an exception.
 */
case class ValidateExternalType(child: Expression, expected: DataType)
  extends UnaryExpression with NonSQLExpression with ExpectsInputTypes {

  override def inputTypes: Seq[AbstractDataType] = Seq(ObjectType(classOf[Object]))

  override def nullable: Boolean = child.nullable

  override def dataType: DataType = RowEncoder.externalDataTypeForInput(expected)

  override def eval(input: InternalRow): Any =
    throw new UnsupportedOperationException("Only code-generated evaluation is supported")

  private val errMsg = s" is not a valid external type for schema of ${expected.simpleString}"

  override def doGenCode(ctx: CodegenContext, ev: ExprCode): ExprCode = {
    // Use unnamed reference that doesn't create a local field here to reduce the number of fields
    // because errMsgField is used only when the type doesn't match.
    val errMsgField = ctx.addReferenceMinorObj(errMsg)
    val input = child.genCode(ctx)
    val obj = input.value

    val typeCheck = expected match {
      case _: DecimalType =>
        Seq(classOf[java.math.BigDecimal], classOf[scala.math.BigDecimal], classOf[Decimal])
          .map(cls => s"$obj instanceof ${cls.getName}").mkString(" || ")
      case _: ArrayType =>
        s"$obj instanceof ${classOf[Seq[_]].getName} || $obj.getClass().isArray()"
      case _ =>
        s"$obj instanceof ${ctx.boxedType(dataType)}"
    }

    val code = s"""
      ${input.code}
      ${ctx.javaType(dataType)} ${ev.value} = ${ctx.defaultValue(dataType)};
      if (!${input.isNull}) {
        if ($typeCheck) {
          ${ev.value} = (${ctx.boxedType(dataType)}) $obj;
        } else {
          throw new RuntimeException($obj.getClass().getName() + $errMsgField);
        }
      }

    """
    ev.copy(code = code, isNull = input.isNull)
  }
}<|MERGE_RESOLUTION|>--- conflicted
+++ resolved
@@ -1119,15 +1119,11 @@
        """.stripMargin
     }
 
-<<<<<<< HEAD
-    val childrenCode = ctx.splitExpressions(childrenCodes,
+    val childrenCode = ctx.splitExpressionsWithCurrentInputs(
+      childrenCodes,
       "createExternalRow",
       "Object[]" -> values :: Nil)
     val schemaField = ctx.addReferenceMinorObj(schema)
-=======
-    val childrenCode = ctx.splitExpressionsWithCurrentInputs(childrenCodes)
-    val schemaField = ctx.addReferenceObj("schema", schema)
->>>>>>> 00d176d2
 
     val code =
       s"""
@@ -1272,13 +1268,10 @@
            |$javaBeanInstance.$setterMethod(${fieldGen.value});
          """.stripMargin
     }
-<<<<<<< HEAD
-    val initializeCode = ctx.splitExpressions(initialize.toSeq,
+    val initializeCode = ctx.splitExpressionsWithCurrentInputs(
+      initialize.toSeq,
       "initializeJavaBean",
       beanInstanceJavaType -> javaBeanInstance :: Nil)
-=======
-    val initializeCode = ctx.splitExpressionsWithCurrentInputs(initialize.toSeq)
->>>>>>> 00d176d2
 
     val code =
       s"""
