--- conflicted
+++ resolved
@@ -694,7 +694,6 @@
   }
 }
 
-<<<<<<< HEAD
 /**
  * Represents a subquery in query plan.
  * @param alias The name of this subquery.
@@ -705,14 +704,9 @@
 case class SubqueryAlias(
     alias: String,
     child: LogicalPlan,
-    commonSubquery: Boolean = false) extends UnaryNode {
-=======
-case class SubqueryAlias(
-    alias: String,
-    child: LogicalPlan,
-    view: Option[TableIdentifier])
+    view: Option[TableIdentifier],
+    commonSubquery: Boolean = false)
   extends UnaryNode {
->>>>>>> 68f5087d
 
   override def output: Seq[Attribute] = child.output.map(_.withQualifier(Some(alias)))
 
