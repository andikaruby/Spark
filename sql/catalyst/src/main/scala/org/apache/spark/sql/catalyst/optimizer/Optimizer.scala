--- conflicted
+++ resolved
@@ -880,7 +880,6 @@
         case a: Alias => (a.toAttribute, a.child)
       })
 
-<<<<<<< HEAD
       // Split the condition into small conditions by `And`, so that we can push down part of this
       // condition without nondeterministic expressions.
       val andConditions = splitConjunctivePredicates(condition)
@@ -910,9 +909,6 @@
             project.copy(projectList = newFields, child = newFilter))
         }
       }
-=======
-      project.copy(child = Filter(replaceAlias(condition, aliasMap), grandChild))
->>>>>>> de4e48b6
   }
 
 }
