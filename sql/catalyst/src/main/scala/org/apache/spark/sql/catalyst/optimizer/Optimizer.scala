--- conflicted
+++ resolved
@@ -726,9 +726,11 @@
 object CollapseWindow extends Rule[LogicalPlan] {
   def apply(plan: LogicalPlan): LogicalPlan = plan transformUp {
     case w1 @ Window(we1, ps1, os1, w2 @ Window(we2, ps2, os2, grandChild))
-<<<<<<< HEAD
-      if ps1 == ps2 && os1 == os2 && w1.references.intersect(w2.windowOutputSet).isEmpty =>
-        w1.copy(windowExpressions = we2 ++ we1, child = grandChild)
+      if ps1 == ps2 && os1 == os2 && w1.references.intersect(w2.windowOutputSet).isEmpty &&
+        // This assumes Window contains the same type of window expressions. This is ensured
+        // by ExtractWindowFunctions.
+        WindowFunctionType.functionType(we1.head) == WindowFunctionType.functionType(we2.head) =>
+      w1.copy(windowExpressions = we2 ++ we1, child = grandChild)
   }
 }
 
@@ -751,13 +753,6 @@
          w2.expressions.forall(_.deterministic) &&
          compatibleParititions(ps1, ps2) =>
         Project(w1.output, Window(we2, ps2, os2, Window(we1, ps1, os1, grandChild)))
-=======
-        if ps1 == ps2 && os1 == os2 && w1.references.intersect(w2.windowOutputSet).isEmpty &&
-          // This assumes Window contains the same type of window expressions. This is ensured
-          // by ExtractWindowFunctions.
-          WindowFunctionType.functionType(we1.head) == WindowFunctionType.functionType(we2.head) =>
-      w1.copy(windowExpressions = we2 ++ we1, child = grandChild)
->>>>>>> 3d6b68b0
   }
 }
 
