--- conflicted
+++ resolved
@@ -1598,35 +1598,15 @@
 object EmbedSerializerInFilter extends Rule[LogicalPlan] {
   def apply(plan: LogicalPlan): LogicalPlan = plan transform {
     case s @ SerializeFromObject(_, Filter(condition, d: DeserializeToObject)) =>
-<<<<<<< HEAD
       val bound = BindReferences.bindReference(condition, d.outputObjAttr :: Nil)
       val conditionWithSerialization = ReferenceToExpressions(bound, d.deserializer :: Nil)
-      Filter(conditionWithSerialization, d.child)
-=======
-      val numObjects = condition.collect {
-        case a: Attribute if a == d.output.head => a
-      }.length
-
-      if (numObjects > 1) {
-        // If the filter condition references the object more than one times, we should not embed
-        // deserializer in it as the deserialization will happen many times and slow down the
-        // execution.
-        // TODO: we can still embed it if we can make sure subexpression elimination works here.
-        s
-      } else {
-        val newCondition = condition transform {
-          case a: Attribute if a == d.output.head => d.deserializer
-        }
-        val filter = Filter(newCondition, d.child)
-
-        // Adds an extra Project here, to preserve the output expr id of `SerializeFromObject`.
-        // We will remove it later in RemoveAliasOnlyProject rule.
-        val objAttrs = filter.output.zip(s.output).map { case (fout, sout) =>
-          Alias(fout, fout.name)(exprId = sout.exprId)
-        }
-        Project(objAttrs, filter)
-      }
->>>>>>> 47a2940d
+      val filter = Filter(conditionWithSerialization, d.child)
+      // Adds an extra Project here, to preserve the output expr id of `SerializeFromObject`.
+      // We will remove it later in RemoveAliasOnlyProject rule.
+      val attrs = filter.output.zip(s.output).map { case (fout, sout) =>
+        Alias(fout, fout.name)(exprId = sout.exprId)
+      }
+      Project(attrs, filter)
   }
 }
 
