/*
 * Licensed to the Apache Software Foundation (ASF) under one or more
 * contributor license agreements.  See the NOTICE file distributed with
 * this work for additional information regarding copyright ownership.
 * The ASF licenses this file to You under the Apache License, Version 2.0
 * (the "License"); you may not use this file except in compliance with
 * the License.  You may obtain a copy of the License at
 *
 *    http://www.apache.org/licenses/LICENSE-2.0
 *
 * Unless required by applicable law or agreed to in writing, software
 * distributed under the License is distributed on an "AS IS" BASIS,
 * WITHOUT WARRANTIES OR CONDITIONS OF ANY KIND, either express or implied.
 * See the License for the specific language governing permissions and
 * limitations under the License.
 */

package org.apache.spark.sql.catalyst.optimizer

import scala.collection.mutable

import org.apache.spark.sql.catalyst.analysis._
import org.apache.spark.sql.catalyst.catalog.{InMemoryCatalog, SessionCatalog}
import org.apache.spark.sql.catalyst.expressions._
import org.apache.spark.sql.catalyst.expressions.aggregate._
import org.apache.spark.sql.catalyst.plans._
import org.apache.spark.sql.catalyst.plans.logical._
import org.apache.spark.sql.catalyst.rules._
import org.apache.spark.sql.catalyst.trees.AlwaysProcess
import org.apache.spark.sql.catalyst.trees.TreePattern._
import org.apache.spark.sql.connector.catalog.CatalogManager
import org.apache.spark.sql.errors.QueryCompilationErrors
import org.apache.spark.sql.internal.SQLConf
import org.apache.spark.sql.types._
import org.apache.spark.util.Utils

/**
 * Abstract class all optimizers should inherit of, contains the standard batches (extending
 * Optimizers can override this.
 */
abstract class Optimizer(catalogManager: CatalogManager)
  extends RuleExecutor[LogicalPlan] {

  // Check for structural integrity of the plan in test mode.
  // Currently we check after the execution of each rule if a plan:
  // - is still resolved
  // - only host special expressions in supported operators
  // - has globally-unique attribute IDs
  override protected def isPlanIntegral(plan: LogicalPlan): Boolean = {
    !Utils.isTesting || (plan.resolved &&
      plan.find(PlanHelper.specialExpressionsInUnsupportedOperator(_).nonEmpty).isEmpty &&
      LogicalPlanIntegrity.checkIfExprIdsAreGloballyUnique(plan))
  }

  override protected val excludedOnceBatches: Set[String] =
    Set(
      "PartitionPruning",
      "Extract Python UDFs")

  protected def fixedPoint =
    FixedPoint(
      SQLConf.get.optimizerMaxIterations,
      maxIterationsSetting = SQLConf.OPTIMIZER_MAX_ITERATIONS.key)

  /**
   * Defines the default rule batches in the Optimizer.
   *
   * Implementations of this class should override this method, and [[nonExcludableRules]] if
   * necessary, instead of [[batches]]. The rule batches that eventually run in the Optimizer,
   * i.e., returned by [[batches]], will be (defaultBatches - (excludedRules - nonExcludableRules)).
   */
  def defaultBatches: Seq[Batch] = {
    val operatorOptimizationRuleSet =
      Seq(
        // Operator push down
        PushProjectionThroughUnion,
        ReorderJoin,
        EliminateOuterJoin,
        PushDownPredicates,
        PushDownLeftSemiAntiJoin,
        PushLeftSemiLeftAntiThroughJoin,
        LimitPushDown,
        LimitPushDownThroughWindow,
        ColumnPruning,
        // Operator combine
        CollapseRepartition,
        CollapseProject,
        OptimizeWindowFunctions,
        CollapseWindow,
        CombineFilters,
        EliminateLimits,
        CombineUnions,
        // Constant folding and strength reduction
        OptimizeRepartition,
        TransposeWindow,
        NullPropagation,
        ConstantPropagation,
        FoldablePropagation,
        OptimizeIn,
        ConstantFolding,
        EliminateAggregateFilter,
        ReorderAssociativeOperator,
        LikeSimplification,
        BooleanSimplification,
        SimplifyConditionals,
        PushFoldableIntoBranches,
        RemoveDispensableExpressions,
        SimplifyBinaryComparison,
        ReplaceNullWithFalseInPredicate,
        SimplifyConditionalsInPredicate,
        PruneFilters,
        SimplifyCasts,
        SimplifyCaseConversionExpressions,
        RewriteCorrelatedScalarSubquery,
        EliminateSerialization,
        RemoveRedundantAliases,
        RemoveRedundantAggregates,
        UnwrapCastInBinaryComparison,
        RemoveNoopOperators,
        OptimizeUpdateFields,
        SimplifyExtractValueOps,
        OptimizeCsvJsonExprs,
        CombineConcats) ++
        extendedOperatorOptimizationRules

    val operatorOptimizationBatch: Seq[Batch] = {
      Batch("Operator Optimization before Inferring Filters", fixedPoint,
        operatorOptimizationRuleSet: _*) ::
      Batch("Infer Filters", Once,
        InferFiltersFromGenerate,
        InferFiltersFromConstraints) ::
      Batch("Operator Optimization after Inferring Filters", fixedPoint,
        operatorOptimizationRuleSet: _*) ::
      // Set strategy to Once to avoid pushing filter every time because we do not change the
      // join condition.
      Batch("Push extra predicate through join", fixedPoint,
        PushExtraPredicateThroughJoin,
        PushDownPredicates) :: Nil
    }

    val batches = (Batch("Eliminate Distinct", Once, EliminateDistinct) ::
    // Technically some of the rules in Finish Analysis are not optimizer rules and belong more
    // in the analyzer, because they are needed for correctness (e.g. ComputeCurrentTime).
    // However, because we also use the analyzer to canonicalized queries (for view definition),
    // we do not eliminate subqueries or compute current time in the analyzer.
    Batch("Finish Analysis", Once,
      EliminateResolvedHint,
      EliminateSubqueryAliases,
      EliminateView,
      ReplaceExpressions,
      RewriteNonCorrelatedExists,
      PullOutGroupingExpressions,
      ComputeCurrentTime,
      GetCurrentDatabaseAndCatalog(catalogManager)) ::
    //////////////////////////////////////////////////////////////////////////////////////////
    // Optimizer rules start here
    //////////////////////////////////////////////////////////////////////////////////////////
    // - Do the first call of CombineUnions before starting the major Optimizer rules,
    //   since it can reduce the number of iteration and the other rules could add/move
    //   extra operators between two adjacent Union operators.
    // - Call CombineUnions again in Batch("Operator Optimizations"),
    //   since the other rules might make two separate Unions operators adjacent.
    Batch("Union", Once,
      RemoveNoopOperators,
      CombineUnions,
      RemoveNoopUnion) ::
    Batch("OptimizeLimitZero", Once,
      OptimizeLimitZero) ::
    // Run this once earlier. This might simplify the plan and reduce cost of optimizer.
    // For example, a query such as Filter(LocalRelation) would go through all the heavy
    // optimizer rules that are triggered when there is a filter
    // (e.g. InferFiltersFromConstraints). If we run this batch earlier, the query becomes just
    // LocalRelation and does not trigger many rules.
    Batch("LocalRelation early", fixedPoint,
      ConvertToLocalRelation,
      PropagateEmptyRelation,
      // PropagateEmptyRelation can change the nullability of an attribute from nullable to
      // non-nullable when an empty relation child of a Union is removed
      UpdateAttributeNullability) ::
    Batch("Pullup Correlated Expressions", Once,
      PullupCorrelatedPredicates) ::
    // Subquery batch applies the optimizer rules recursively. Therefore, it makes no sense
    // to enforce idempotence on it and we change this batch from Once to FixedPoint(1).
    Batch("Subquery", FixedPoint(1),
      OptimizeSubqueries) ::
    Batch("Replace Operators", fixedPoint,
      RewriteExceptAll,
      RewriteIntersectAll,
      ReplaceIntersectWithSemiJoin,
      ReplaceExceptWithFilter,
      ReplaceExceptWithAntiJoin,
      ReplaceDistinctWithAggregate,
      ReplaceDeduplicateWithAggregate) ::
    Batch("Aggregate", fixedPoint,
      RemoveLiteralFromGroupExpressions,
      RemoveRepetitionFromGroupExpressions) :: Nil ++
    operatorOptimizationBatch) :+
    // This batch rewrites plans after the operator optimization and
    // before any batches that depend on stats.
    Batch("Pre CBO Rules", Once, preCBORules: _*) :+
    // This batch pushes filters and projections into scan nodes. Before this batch, the logical
    // plan may contain nodes that do not report stats. Anything that uses stats must run after
    // this batch.
    Batch("Early Filter and Projection Push-Down", Once, earlyScanPushDownRules: _*) :+
    // Since join costs in AQP can change between multiple runs, there is no reason that we have an
    // idempotence enforcement on this batch. We thus make it FixedPoint(1) instead of Once.
    Batch("Join Reorder", FixedPoint(1),
      CostBasedJoinReorder) :+
    Batch("Eliminate Sorts", Once,
      EliminateSorts) :+
    Batch("Decimal Optimizations", fixedPoint,
      DecimalAggregates) :+
    // This batch must run after "Decimal Optimizations", as that one may change the
    // aggregate distinct column
    Batch("Distinct Aggregate Rewrite", Once,
      RewriteDistinctAggregates) :+
    Batch("Object Expressions Optimization", fixedPoint,
      EliminateMapObjects,
      CombineTypedFilters,
      ObjectSerializerPruning,
      ReassignLambdaVariableID) :+
    Batch("LocalRelation", fixedPoint,
      ConvertToLocalRelation,
      PropagateEmptyRelation,
      // PropagateEmptyRelation can change the nullability of an attribute from nullable to
      // non-nullable when an empty relation child of a Union is removed
      UpdateAttributeNullability) :+
    // The following batch should be executed after batch "Join Reorder" and "LocalRelation".
    Batch("Check Cartesian Products", Once,
      CheckCartesianProducts) :+
    Batch("RewriteSubquery", Once,
      RewritePredicateSubquery,
      ColumnPruning,
      CollapseProject,
      RemoveNoopOperators) :+
    // This batch must be executed after the `RewriteSubquery` batch, which creates joins.
    Batch("NormalizeFloatingNumbers", Once, NormalizeFloatingNumbers) :+
    Batch("ReplaceUpdateFieldsExpression", Once, ReplaceUpdateFieldsExpression)

    // remove any batches with no rules. this may happen when subclasses do not add optional rules.
    batches.filter(_.rules.nonEmpty)
  }

  /**
   * Defines rules that cannot be excluded from the Optimizer even if they are specified in
   * SQL config "excludedRules".
   *
   * Implementations of this class can override this method if necessary. The rule batches
   * that eventually run in the Optimizer, i.e., returned by [[batches]], will be
   * (defaultBatches - (excludedRules - nonExcludableRules)).
   */
  def nonExcludableRules: Seq[String] =
    EliminateDistinct.ruleName ::
      EliminateResolvedHint.ruleName ::
      EliminateSubqueryAliases.ruleName ::
      EliminateView.ruleName ::
      ReplaceExpressions.ruleName ::
      ComputeCurrentTime.ruleName ::
      GetCurrentDatabaseAndCatalog(catalogManager).ruleName ::
      RewriteDistinctAggregates.ruleName ::
      ReplaceDeduplicateWithAggregate.ruleName ::
      ReplaceIntersectWithSemiJoin.ruleName ::
      ReplaceExceptWithFilter.ruleName ::
      ReplaceExceptWithAntiJoin.ruleName ::
      RewriteExceptAll.ruleName ::
      RewriteIntersectAll.ruleName ::
      ReplaceDistinctWithAggregate.ruleName ::
      PullupCorrelatedPredicates.ruleName ::
      RewriteCorrelatedScalarSubquery.ruleName ::
      RewritePredicateSubquery.ruleName ::
      NormalizeFloatingNumbers.ruleName ::
      ReplaceUpdateFieldsExpression.ruleName ::
      PullOutGroupingExpressions.ruleName :: Nil

  /**
   * Optimize all the subqueries inside expression.
   */
  object OptimizeSubqueries extends Rule[LogicalPlan] {
    private def removeTopLevelSort(plan: LogicalPlan): LogicalPlan = {
      plan match {
        case Sort(_, _, child) => child
        case Project(fields, child) => Project(fields, removeTopLevelSort(child))
        case other => other
      }
    }
    def apply(plan: LogicalPlan): LogicalPlan = plan.transformAllExpressionsWithPruning(
      _.containsPattern(PLAN_EXPRESSION), ruleId) {
      case s: SubqueryExpression =>
        val Subquery(newPlan, _) = Optimizer.this.execute(Subquery.fromExpression(s))
        // At this point we have an optimized subquery plan that we are going to attach
        // to this subquery expression. Here we can safely remove any top level sort
        // in the plan as tuples produced by a subquery are un-ordered.
        s.withNewPlan(removeTopLevelSort(newPlan))
    }
  }

  /**
   * Override to provide additional rules for the operator optimization batch.
   */
  def extendedOperatorOptimizationRules: Seq[Rule[LogicalPlan]] = Nil

  /**
   * Override to provide additional rules for early projection and filter pushdown to scans.
   */
  def earlyScanPushDownRules: Seq[Rule[LogicalPlan]] = Nil

  /**
   * Override to provide additional rules for rewriting plans after operator optimization rules and
   * before any cost-based optimization rules that depend on stats.
   */
  def preCBORules: Seq[Rule[LogicalPlan]] = Nil

  /**
   * Returns (defaultBatches - (excludedRules - nonExcludableRules)), the rule batches that
   * eventually run in the Optimizer.
   *
   * Implementations of this class should override [[defaultBatches]], and [[nonExcludableRules]]
   * if necessary, instead of this method.
   */
  final override def batches: Seq[Batch] = {
    val excludedRulesConf =
      SQLConf.get.optimizerExcludedRules.toSeq.flatMap(Utils.stringToSeq)
    val excludedRules = excludedRulesConf.filter { ruleName =>
      val nonExcludable = nonExcludableRules.contains(ruleName)
      if (nonExcludable) {
        logWarning(s"Optimization rule '${ruleName}' was not excluded from the optimizer " +
          s"because this rule is a non-excludable rule.")
      }
      !nonExcludable
    }
    if (excludedRules.isEmpty) {
      defaultBatches
    } else {
      defaultBatches.flatMap { batch =>
        val filteredRules = batch.rules.filter { rule =>
          val exclude = excludedRules.contains(rule.ruleName)
          if (exclude) {
            logInfo(s"Optimization rule '${rule.ruleName}' is excluded from the optimizer.")
          }
          !exclude
        }
        if (batch.rules == filteredRules) {
          Some(batch)
        } else if (filteredRules.nonEmpty) {
          Some(Batch(batch.name, batch.strategy, filteredRules: _*))
        } else {
          logInfo(s"Optimization batch '${batch.name}' is excluded from the optimizer " +
            s"as all enclosed rules have been excluded.")
          None
        }
      }
    }
  }
}

/**
 * Remove useless DISTINCT for MAX and MIN.
 * This rule should be applied before RewriteDistinctAggregates.
 */
object EliminateDistinct extends Rule[LogicalPlan] {
  override def apply(plan: LogicalPlan): LogicalPlan = plan transformExpressions  {
    case ae: AggregateExpression if ae.isDistinct && isDuplicateAgnostic(ae.aggregateFunction) =>
      ae.copy(isDistinct = false)
  }

  def isDuplicateAgnostic(af: AggregateFunction): Boolean = af match {
    case _: Max => true
    case _: Min => true
    case _: BitAndAgg => true
    case _: BitOrAgg => true
    case _: CollectSet => true
    case _ => false
  }
}

/**
 * Remove useless FILTER clause for aggregate expressions.
 * This rule should be applied before RewriteDistinctAggregates.
 */
object EliminateAggregateFilter extends Rule[LogicalPlan] {
  override def apply(plan: LogicalPlan): LogicalPlan = plan.transformExpressionsWithPruning(
    _.containsAllPatterns(TRUE_OR_FALSE_LITERAL), ruleId)  {
    case ae @ AggregateExpression(_, _, _, Some(Literal.TrueLiteral), _) =>
      ae.copy(filter = None)
    case AggregateExpression(af: DeclarativeAggregate, _, _, Some(Literal.FalseLiteral), _) =>
      val initialProject = SafeProjection.create(af.initialValues)
      val evalProject = SafeProjection.create(af.evaluateExpression :: Nil, af.aggBufferAttributes)
      val initialBuffer = initialProject(EmptyRow)
      val internalRow = evalProject(initialBuffer)
      Literal.create(internalRow.get(0, af.dataType), af.dataType)
    case AggregateExpression(af: ImperativeAggregate, _, _, Some(Literal.FalseLiteral), _) =>
      val buffer = new SpecificInternalRow(af.aggBufferAttributes.map(_.dataType))
      af.initialize(buffer)
      Literal.create(af.eval(buffer), af.dataType)
  }
}

/**
 * An optimizer used in test code.
 *
 * To ensure extendability, we leave the standard rules in the abstract optimizer rules, while
 * specific rules go to the subclasses
 */
object SimpleTestOptimizer extends SimpleTestOptimizer

class SimpleTestOptimizer extends Optimizer(
  new CatalogManager(
    FakeV2SessionCatalog,
    new SessionCatalog(new InMemoryCatalog, EmptyFunctionRegistry, EmptyTableFunctionRegistry)))

/**
 * Remove redundant aliases from a query plan. A redundant alias is an alias that does not change
 * the name or metadata of a column, and does not deduplicate it.
 */
object RemoveRedundantAliases extends Rule[LogicalPlan] {

  /**
   * Create an attribute mapping from the old to the new attributes. This function will only
   * return the attribute pairs that have changed.
   */
  private def createAttributeMapping(current: LogicalPlan, next: LogicalPlan)
      : Seq[(Attribute, Attribute)] = {
    current.output.zip(next.output).filterNot {
      case (a1, a2) => a1.semanticEquals(a2)
    }
  }

  /**
   * Remove the top-level alias from an expression when it is redundant.
   */
  private def removeRedundantAlias(e: Expression, excludeList: AttributeSet): Expression = e match {
    // Alias with metadata can not be stripped, or the metadata will be lost.
    // If the alias name is different from attribute name, we can't strip it either, or we
    // may accidentally change the output schema name of the root plan.
    case a @ Alias(attr: Attribute, name)
      if (a.metadata == Metadata.empty || a.metadata == attr.metadata) &&
        name == attr.name &&
        !excludeList.contains(attr) &&
        !excludeList.contains(a) =>
      attr
    case a => a
  }

  /**
   * Remove redundant alias expression from a LogicalPlan and its subtree. A set of excludes is used
   * to prevent the removal of seemingly redundant aliases used to deduplicate the input for a
   * (self) join or to prevent the removal of top-level subquery attributes.
   */
  private def removeRedundantAliases(plan: LogicalPlan, excluded: AttributeSet): LogicalPlan = {
    if (!plan.containsPattern(ALIAS)) {
      return plan
    }
    plan match {
      // We want to keep the same output attributes for subqueries. This means we cannot remove
      // the aliases that produce these attributes
      case Subquery(child, correlated) =>
        Subquery(removeRedundantAliases(child, excluded ++ child.outputSet), correlated)

      // A join has to be treated differently, because the left and the right side of the join are
      // not allowed to use the same attributes. We use an exclude list to prevent us from creating
      // a situation in which this happens; the rule will only remove an alias if its child
      // attribute is not on the black list.
      case Join(left, right, joinType, condition, hint) =>
        val newLeft = removeRedundantAliases(left, excluded ++ right.outputSet)
        val newRight = removeRedundantAliases(right, excluded ++ newLeft.outputSet)
        val mapping = AttributeMap(
          createAttributeMapping(left, newLeft) ++
          createAttributeMapping(right, newRight))
        val newCondition = condition.map(_.transform {
          case a: Attribute => mapping.getOrElse(a, a)
        })
        Join(newLeft, newRight, joinType, newCondition, hint)

      case _ =>
        // Remove redundant aliases in the subtree(s).
        val currentNextAttrPairs = mutable.Buffer.empty[(Attribute, Attribute)]
        val newNode = plan.mapChildren { child =>
          val newChild = removeRedundantAliases(child, excluded)
          currentNextAttrPairs ++= createAttributeMapping(child, newChild)
          newChild
        }

        // Create the attribute mapping. Note that the currentNextAttrPairs can contain duplicate
        // keys in case of Union (this is caused by the PushProjectionThroughUnion rule); in this
        // case we use the first mapping (which should be provided by the first child).
        val mapping = AttributeMap(currentNextAttrPairs.toSeq)

        // Create a an expression cleaning function for nodes that can actually produce redundant
        // aliases, use identity otherwise.
        val clean: Expression => Expression = plan match {
          case _: Project => removeRedundantAlias(_, excluded)
          case _: Aggregate => removeRedundantAlias(_, excluded)
          case _: Window => removeRedundantAlias(_, excluded)
          case _ => identity[Expression]
        }

        // Transform the expressions.
        newNode.mapExpressions { expr =>
          clean(expr.transform {
            case a: Attribute => mapping.getOrElse(a, a)
          })
        }
    }
  }

  def apply(plan: LogicalPlan): LogicalPlan = removeRedundantAliases(plan, AttributeSet.empty)
}

/**
<<<<<<< HEAD
=======
 * Remove redundant aggregates from a query plan. A redundant aggregate is an aggregate whose
 * only goal is to keep distinct values, while its parent aggregate would ignore duplicate values.
 */
object RemoveRedundantAggregates extends Rule[LogicalPlan] with AliasHelper {
  def apply(plan: LogicalPlan): LogicalPlan = plan.transformUpWithPruning(
    _.containsPattern(AGGREGATE), ruleId) {
    case upper @ Aggregate(_, _, lower: Aggregate) if lowerIsRedundant(upper, lower) =>
      val aliasMap = getAliasMap(lower)

      val newAggregate = upper.copy(
        child = lower.child,
        groupingExpressions = upper.groupingExpressions.map(replaceAlias(_, aliasMap)),
        aggregateExpressions = upper.aggregateExpressions.map(
          replaceAliasButKeepName(_, aliasMap))
      )

      // We might have introduces non-deterministic grouping expression
      if (newAggregate.groupingExpressions.exists(!_.deterministic)) {
        PullOutNondeterministic.applyLocally.applyOrElse(newAggregate, identity[LogicalPlan])
      } else {
        newAggregate
      }
  }

  private def lowerIsRedundant(upper: Aggregate, lower: Aggregate): Boolean = {
    val upperHasNoAggregateExpressions =
      !upper.aggregateExpressions.exists(AggregateExpression.containsAggregate)

    lazy val upperRefsOnlyDeterministicNonAgg = upper.references.subsetOf(AttributeSet(
      lower
        .aggregateExpressions
        .filter(_.deterministic)
        .filterNot(AggregateExpression.containsAggregate)
        .map(_.toAttribute)
    ))

    upperHasNoAggregateExpressions && upperRefsOnlyDeterministicNonAgg
  }
}

/**
>>>>>>> c709efc1
 * Remove no-op operators from the query plan that do not make any modifications.
 */
object RemoveNoopOperators extends Rule[LogicalPlan] {
  def apply(plan: LogicalPlan): LogicalPlan = plan.transformUpWithPruning(
    _.containsAnyPattern(PROJECT, WINDOW), ruleId) {
    // Eliminate no-op Projects
    case p @ Project(_, child) if child.sameOutput(p) => child

    // Eliminate no-op Window
    case w: Window if w.windowExpressions.isEmpty => w.child
  }
}

/**
 * Smplify the children of `Union` or remove no-op `Union` from the query plan that
 * do not make any modifications to the query.
 */
object RemoveNoopUnion extends Rule[LogicalPlan] {
  /**
   * This only removes the `Project` that has only attributes or aliased attributes
   * from its child.
   */
  private def removeAliasOnlyProject(plan: LogicalPlan): LogicalPlan = plan match {
    case p @ Project(projectList, child) =>
      val aliasOnly = projectList.length == child.output.length &&
        projectList.zip(child.output).forall {
          case (Alias(left: Attribute, _), right) => left.semanticEquals(right)
          case (left: Attribute, right) => left.semanticEquals(right)
          case _ => false
        }
      if (aliasOnly) {
        child
      } else {
        p
      }
    case _ => plan
  }

  private def simplifyUnion(u: Union): LogicalPlan = {
    val uniqueChildren = mutable.ArrayBuffer.empty[LogicalPlan]
    val uniqueChildrenKey = mutable.HashSet.empty[LogicalPlan]

    u.children.foreach { c =>
      val key = removeAliasOnlyProject(c).canonicalized
      if (!uniqueChildrenKey.contains(key)) {
        uniqueChildren += c
        uniqueChildrenKey += key
      }
    }
    if (uniqueChildren.size == 1) {
      u.children.head
    } else {
      u.copy(children = uniqueChildren.toSeq)
    }
  }

  def apply(plan: LogicalPlan): LogicalPlan = plan.transformUpWithPruning(
    _.containsAllPatterns(DISTINCT_LIKE, UNION)) {
    case d @ Distinct(u: Union) =>
      d.withNewChildren(Seq(simplifyUnion(u)))
    case d @ Deduplicate(_, u: Union) =>
      d.withNewChildren(Seq(simplifyUnion(u)))
  }
}

/**
 * Pushes down [[LocalLimit]] beneath UNION ALL and joins.
 */
object LimitPushDown extends Rule[LogicalPlan] {

  private def stripGlobalLimitIfPresent(plan: LogicalPlan): LogicalPlan = {
    plan match {
      case GlobalLimit(_, child) => child
      case _ => plan
    }
  }

  private def maybePushLocalLimit(limitExp: Expression, plan: LogicalPlan): LogicalPlan = {
    (limitExp, plan.maxRowsPerPartition) match {
      case (IntegerLiteral(newLimit), Some(childMaxRows)) if newLimit < childMaxRows =>
        // If the child has a cap on max rows per partition and the cap is larger than
        // the new limit, put a new LocalLimit there.
        LocalLimit(limitExp, stripGlobalLimitIfPresent(plan))

      case (_, None) =>
        // If the child has no cap, put the new LocalLimit.
        LocalLimit(limitExp, stripGlobalLimitIfPresent(plan))

      case _ =>
        // Otherwise, don't put a new LocalLimit.
        plan
    }
  }

  private def pushLocalLimitThroughJoin(limitExpr: Expression, join: Join): Join = {
    join.joinType match {
      case RightOuter => join.copy(right = maybePushLocalLimit(limitExpr, join.right))
      case LeftOuter => join.copy(left = maybePushLocalLimit(limitExpr, join.left))
      case _: InnerLike if join.condition.isEmpty =>
        join.copy(
          left = maybePushLocalLimit(limitExpr, join.left),
          right = maybePushLocalLimit(limitExpr, join.right))
      case LeftSemi | LeftAnti if join.condition.isEmpty =>
        join.copy(left = maybePushLocalLimit(limitExpr, join.left))
      case _ => join
    }
  }

  def apply(plan: LogicalPlan): LogicalPlan = plan.transformWithPruning(
    _.containsPattern(LIMIT), ruleId) {
    // Adding extra Limits below UNION ALL for children which are not Limit or do not have Limit
    // descendants whose maxRow is larger. This heuristic is valid assuming there does not exist any
    // Limit push-down rule that is unable to infer the value of maxRows.
    // Note: right now Union means UNION ALL, which does not de-duplicate rows, so it is safe to
    // pushdown Limit through it. Once we add UNION DISTINCT, however, we will not be able to
    // pushdown Limit.
    case LocalLimit(exp, u: Union) =>
      LocalLimit(exp, u.copy(children = u.children.map(maybePushLocalLimit(exp, _))))

    // Add extra limits below JOIN:
    // 1. For LEFT OUTER and RIGHT OUTER JOIN, we push limits to the left and right sides,
    //    respectively.
    // 2. For INNER and CROSS JOIN, we push limits to both the left and right sides if join
    //    condition is empty.
    // 3. For LEFT SEMI and LEFT ANTI JOIN, we push limits to the left side if join condition
    //    is empty.
    // It's not safe to push limits below FULL OUTER JOIN in the general case without a more
    // invasive rewrite. We also need to ensure that this limit pushdown rule will not eventually
    // introduce limits on both sides if it is applied multiple times. Therefore:
    //   - If one side is already limited, stack another limit on top if the new limit is smaller.
    //     The redundant limit will be collapsed by the CombineLimits rule.
    case LocalLimit(exp, join: Join) =>
      LocalLimit(exp, pushLocalLimitThroughJoin(exp, join))
    // There is a Project between LocalLimit and Join if they do not have the same output.
    case LocalLimit(exp, project @ Project(_, join: Join)) =>
      LocalLimit(exp, project.copy(child = pushLocalLimitThroughJoin(exp, join)))
  }
}

/**
 * Pushes Project operator to both sides of a Union operator.
 * Operations that are safe to pushdown are listed as follows.
 * Union:
 * Right now, Union means UNION ALL, which does not de-duplicate rows. So, it is
 * safe to pushdown Filters and Projections through it. Filter pushdown is handled by another
 * rule PushDownPredicates. Once we add UNION DISTINCT, we will not be able to pushdown Projections.
 */
object PushProjectionThroughUnion extends Rule[LogicalPlan] with PredicateHelper {

  /**
   * Maps Attributes from the left side to the corresponding Attribute on the right side.
   */
  private def buildRewrites(left: LogicalPlan, right: LogicalPlan): AttributeMap[Attribute] = {
    assert(left.output.size == right.output.size)
    AttributeMap(left.output.zip(right.output))
  }

  /**
   * Rewrites an expression so that it can be pushed to the right side of a
   * Union or Except operator. This method relies on the fact that the output attributes
   * of a union/intersect/except are always equal to the left child's output.
   */
  private def pushToRight[A <: Expression](e: A, rewrites: AttributeMap[Attribute]) = {
    val result = e transform {
      case a: Attribute => rewrites(a)
    } match {
      // Make sure exprId is unique in each child of Union.
      case Alias(child, alias) => Alias(child, alias)()
      case other => other
    }

    // We must promise the compiler that we did not discard the names in the case of project
    // expressions.  This is safe since the only transformation is from Attribute => Attribute.
    result.asInstanceOf[A]
  }

  def apply(plan: LogicalPlan): LogicalPlan = plan transform {

    // Push down deterministic projection through UNION ALL
    case p @ Project(projectList, u: Union) =>
      assert(u.children.nonEmpty)
      if (projectList.forall(_.deterministic)) {
        val newFirstChild = Project(projectList, u.children.head)
        val newOtherChildren = u.children.tail.map { child =>
          val rewrites = buildRewrites(u.children.head, child)
          Project(projectList.map(pushToRight(_, rewrites)), child)
        }
        u.copy(children = newFirstChild +: newOtherChildren)
      } else {
        p
      }
  }
}

/**
 * Attempts to eliminate the reading of unneeded columns from the query plan.
 *
 * Since adding Project before Filter conflicts with PushPredicatesThroughProject, this rule will
 * remove the Project p2 in the following pattern:
 *
 *   p1 @ Project(_, Filter(_, p2 @ Project(_, child))) if p2.outputSet.subsetOf(p2.inputSet)
 *
 * p2 is usually inserted by this rule and useless, p1 could prune the columns anyway.
 */
object ColumnPruning extends Rule[LogicalPlan] {

  def apply(plan: LogicalPlan): LogicalPlan = removeProjectBeforeFilter(
    plan.transformWithPruning(AlwaysProcess.fn, ruleId) {
    // Prunes the unused columns from project list of Project/Aggregate/Expand
    case p @ Project(_, p2: Project) if !p2.outputSet.subsetOf(p.references) =>
      p.copy(child = p2.copy(projectList = p2.projectList.filter(p.references.contains)))
    case p @ Project(_, a: Aggregate) if !a.outputSet.subsetOf(p.references) =>
      p.copy(
        child = a.copy(aggregateExpressions = a.aggregateExpressions.filter(p.references.contains)))
    case a @ Project(_, e @ Expand(_, _, grandChild)) if !e.outputSet.subsetOf(a.references) =>
      val newOutput = e.output.filter(a.references.contains(_))
      val newProjects = e.projections.map { proj =>
        proj.zip(e.output).filter { case (_, a) =>
          newOutput.contains(a)
        }.unzip._1
      }
      a.copy(child = Expand(newProjects, newOutput, grandChild))

    // Prunes the unused columns from child of `DeserializeToObject`
    case d @ DeserializeToObject(_, _, child) if !child.outputSet.subsetOf(d.references) =>
      d.copy(child = prunedChild(child, d.references))

    // Prunes the unused columns from child of Aggregate/Expand/Generate/ScriptTransformation
    case a @ Aggregate(_, _, child) if !child.outputSet.subsetOf(a.references) =>
      a.copy(child = prunedChild(child, a.references))
    case f @ FlatMapGroupsInPandas(_, _, _, child) if !child.outputSet.subsetOf(f.references) =>
      f.copy(child = prunedChild(child, f.references))
    case e @ Expand(_, _, child) if !child.outputSet.subsetOf(e.references) =>
      e.copy(child = prunedChild(child, e.references))

    // prune unrequired references
    case p @ Project(_, g: Generate) if p.references != g.outputSet =>
      val requiredAttrs = p.references -- g.producedAttributes ++ g.generator.references
      val newChild = prunedChild(g.child, requiredAttrs)
      val unrequired = g.generator.references -- p.references
      val unrequiredIndices = newChild.output.zipWithIndex.filter(t => unrequired.contains(t._1))
        .map(_._2)
      p.copy(child = g.copy(child = newChild, unrequiredChildIndex = unrequiredIndices))

    // prune unrequired nested fields from `Generate`.
    case GeneratorNestedColumnAliasing(p) => p

    // Eliminate unneeded attributes from right side of a Left Existence Join.
    case j @ Join(_, right, LeftExistence(_), _, _) =>
      j.copy(right = prunedChild(right, j.references))

    // all the columns will be used to compare, so we can't prune them
    case p @ Project(_, _: SetOperation) => p
    case p @ Project(_, _: Distinct) => p
    // Eliminate unneeded attributes from children of Union.
    case p @ Project(_, u: Union) =>
      if (!u.outputSet.subsetOf(p.references)) {
        val firstChild = u.children.head
        val newOutput = prunedChild(firstChild, p.references).output
        // pruning the columns of all children based on the pruned first child.
        val newChildren = u.children.map { p =>
          val selected = p.output.zipWithIndex.filter { case (a, i) =>
            newOutput.contains(firstChild.output(i))
          }.map(_._1)
          Project(selected, p)
        }
        p.copy(child = u.withNewChildren(newChildren))
      } else {
        p
      }

    // Prune unnecessary window expressions
    case p @ Project(_, w: Window) if !w.windowOutputSet.subsetOf(p.references) =>
      p.copy(child = w.copy(
        windowExpressions = w.windowExpressions.filter(p.references.contains)))

    // Can't prune the columns on LeafNode
    case p @ Project(_, _: LeafNode) => p

    case NestedColumnAliasing(p) => p

    // for all other logical plans that inherits the output from it's children
    // Project over project is handled by the first case, skip it here.
    case p @ Project(_, child) if !child.isInstanceOf[Project] =>
      val required = child.references ++ p.references
      if (!child.inputSet.subsetOf(required)) {
        val newChildren = child.children.map(c => prunedChild(c, required))
        p.copy(child = child.withNewChildren(newChildren))
      } else {
        p
      }
  })

  /** Applies a projection only when the child is producing unnecessary attributes */
  private def prunedChild(c: LogicalPlan, allReferences: AttributeSet) =
    if (!c.outputSet.subsetOf(allReferences)) {
      Project(c.output.filter(allReferences.contains), c)
    } else {
      c
    }

  /**
   * The Project before Filter is not necessary but conflict with PushPredicatesThroughProject,
   * so remove it. Since the Projects have been added top-down, we need to remove in bottom-up
   * order, otherwise lower Projects can be missed.
   */
  private def removeProjectBeforeFilter(plan: LogicalPlan): LogicalPlan = plan transformUp {
    case p1 @ Project(_, f @ Filter(_, p2 @ Project(_, child)))
      if p2.outputSet.subsetOf(child.outputSet) &&
        // We only remove attribute-only project.
        p2.projectList.forall(_.isInstanceOf[AttributeReference]) =>
      p1.copy(child = f.copy(child = child))
  }
}

/**
 * Combines two [[Project]] operators into one and perform alias substitution,
 * merging the expressions into one single expression for the following cases.
 * 1. When two [[Project]] operators are adjacent.
 * 2. When two [[Project]] operators have LocalLimit/Sample/Repartition operator between them
 *    and the upper project consists of the same number of columns which is equal or aliasing.
 *    `GlobalLimit(LocalLimit)` pattern is also considered.
 */
object CollapseProject extends Rule[LogicalPlan] with AliasHelper {

  def apply(plan: LogicalPlan): LogicalPlan = plan.transformUpWithPruning(
    _.containsPattern(PROJECT), ruleId) {
    case p1 @ Project(_, p2: Project) =>
      if (haveCommonNonDeterministicOutput(p1.projectList, p2.projectList)) {
        p1
      } else {
        p2.copy(projectList = buildCleanedProjectList(p1.projectList, p2.projectList))
      }
    case p @ Project(_, agg: Aggregate) =>
      if (haveCommonNonDeterministicOutput(p.projectList, agg.aggregateExpressions)) {
        p
      } else {
        agg.copy(aggregateExpressions = buildCleanedProjectList(
          p.projectList, agg.aggregateExpressions))
      }
    case Project(l1, g @ GlobalLimit(_, limit @ LocalLimit(_, p2 @ Project(l2, _))))
        if isRenaming(l1, l2) =>
      val newProjectList = buildCleanedProjectList(l1, l2)
      g.copy(child = limit.copy(child = p2.copy(projectList = newProjectList)))
    case Project(l1, limit @ LocalLimit(_, p2 @ Project(l2, _))) if isRenaming(l1, l2) =>
      val newProjectList = buildCleanedProjectList(l1, l2)
      limit.copy(child = p2.copy(projectList = newProjectList))
    case Project(l1, r @ Repartition(_, _, p @ Project(l2, _))) if isRenaming(l1, l2) =>
      r.copy(child = p.copy(projectList = buildCleanedProjectList(l1, p.projectList)))
    case Project(l1, s @ Sample(_, _, _, _, p2 @ Project(l2, _))) if isRenaming(l1, l2) =>
      s.copy(child = p2.copy(projectList = buildCleanedProjectList(l1, p2.projectList)))
  }

  private def haveCommonNonDeterministicOutput(
      upper: Seq[NamedExpression], lower: Seq[NamedExpression]): Boolean = {
    val aliases = getAliasMap(lower)

    // Collapse upper and lower Projects if and only if their overlapped expressions are all
    // deterministic.
    upper.exists(_.collect {
      case a: Attribute if aliases.contains(a) => aliases(a).child
    }.exists(!_.deterministic))
  }

  private def buildCleanedProjectList(
      upper: Seq[NamedExpression],
      lower: Seq[NamedExpression]): Seq[NamedExpression] = {
    val aliases = getAliasMap(lower)
    upper.map(replaceAliasButKeepName(_, aliases))
  }

  private def isRenaming(list1: Seq[NamedExpression], list2: Seq[NamedExpression]): Boolean = {
    list1.length == list2.length && list1.zip(list2).forall {
      case (e1, e2) if e1.semanticEquals(e2) => true
      case (Alias(a: Attribute, _), b) if a.metadata == Metadata.empty && a.name == b.name => true
      case _ => false
    }
  }
}

/**
 * Combines adjacent [[RepartitionOperation]] operators
 */
object CollapseRepartition extends Rule[LogicalPlan] {
  def apply(plan: LogicalPlan): LogicalPlan = plan.transformUpWithPruning(
    _.containsPattern(REPARTITION_OPERATION), ruleId) {
    // Case 1: When a Repartition has a child of Repartition or RepartitionByExpression,
    // 1) When the top node does not enable the shuffle (i.e., coalesce API), but the child
    //   enables the shuffle. Returns the child node if the last numPartitions is bigger;
    //   otherwise, keep unchanged.
    // 2) In the other cases, returns the top node with the child's child
    case r @ Repartition(_, _, child: RepartitionOperation) => (r.shuffle, child.shuffle) match {
      case (false, true) => if (r.numPartitions >= child.numPartitions) child else r
      case _ => r.copy(child = child.child)
    }
    // Case 2: When a RepartitionByExpression has a child of Repartition or RepartitionByExpression
    // we can remove the child.
    case r @ RepartitionByExpression(_, child: RepartitionOperation, _) =>
      r.copy(child = child.child)
  }
}

/**
 * Replace RepartitionByExpression numPartitions to 1 if all partition expressions are foldable
 * and user not specify.
 */
object OptimizeRepartition extends Rule[LogicalPlan] {
  override def apply(plan: LogicalPlan): LogicalPlan = plan.transformWithPruning(
    _.containsPattern(REPARTITION_OPERATION), ruleId) {
    case r @ RepartitionByExpression(partitionExpressions, _, numPartitions)
      if partitionExpressions.nonEmpty && partitionExpressions.forall(_.foldable) &&
        numPartitions.isEmpty =>
      r.copy(optNumPartitions = Some(1))
  }
}

/**
 * Replaces first(col) to nth_value(col, 1) for better performance.
 */
object OptimizeWindowFunctions extends Rule[LogicalPlan] {
  def apply(plan: LogicalPlan): LogicalPlan = plan.resolveExpressionsWithPruning(
    _.containsPattern(WINDOW_EXPRESSION), ruleId) {
    case we @ WindowExpression(AggregateExpression(first: First, _, _, _, _),
        WindowSpecDefinition(_, orderSpec, frameSpecification: SpecifiedWindowFrame))
        if orderSpec.nonEmpty && frameSpecification.frameType == RowFrame &&
          frameSpecification.lower == UnboundedPreceding &&
          (frameSpecification.upper == UnboundedFollowing ||
            frameSpecification.upper == CurrentRow) =>
      we.copy(windowFunction = NthValue(first.child, Literal(1), first.ignoreNulls))
  }
}

/**
 * Collapse Adjacent Window Expression.
 * - If the partition specs and order specs are the same and the window expression are
 *   independent and are of the same window function type, collapse into the parent.
 */
object CollapseWindow extends Rule[LogicalPlan] {
  def apply(plan: LogicalPlan): LogicalPlan = plan.transformUpWithPruning(
    _.containsPattern(WINDOW), ruleId) {
    case w1 @ Window(we1, ps1, os1, w2 @ Window(we2, ps2, os2, grandChild))
        if ps1 == ps2 && os1 == os2 && w1.references.intersect(w2.windowOutputSet).isEmpty &&
          we1.nonEmpty && we2.nonEmpty &&
          // This assumes Window contains the same type of window expressions. This is ensured
          // by ExtractWindowFunctions.
          WindowFunctionType.functionType(we1.head) == WindowFunctionType.functionType(we2.head) =>
      w1.copy(windowExpressions = we2 ++ we1, child = grandChild)
  }
}

/**
 * Transpose Adjacent Window Expressions.
 * - If the partition spec of the parent Window expression is compatible with the partition spec
 *   of the child window expression, transpose them.
 */
object TransposeWindow extends Rule[LogicalPlan] {
  private def compatiblePartitions(ps1 : Seq[Expression], ps2: Seq[Expression]): Boolean = {
    ps1.length < ps2.length && ps2.take(ps1.length).permutations.exists(ps1.zip(_).forall {
      case (l, r) => l.semanticEquals(r)
    })
  }

  def apply(plan: LogicalPlan): LogicalPlan = plan.transformUpWithPruning(
    _.containsPattern(WINDOW), ruleId) {
    case w1 @ Window(we1, ps1, os1, w2 @ Window(we2, ps2, os2, grandChild))
        if w1.references.intersect(w2.windowOutputSet).isEmpty &&
           w1.expressions.forall(_.deterministic) &&
           w2.expressions.forall(_.deterministic) &&
           compatiblePartitions(ps1, ps2) =>
      Project(w1.output, Window(we2, ps2, os2, Window(we1, ps1, os1, grandChild)))
  }
}

/**
 * Infers filters from [[Generate]], such that rows that would have been removed
 * by this [[Generate]] can be removed earlier - before joins and in data sources.
 */
object InferFiltersFromGenerate extends Rule[LogicalPlan] {
  def apply(plan: LogicalPlan): LogicalPlan = plan.transformUpWithPruning(
    _.containsPattern(GENERATE)) {
    // This rule does not infer filters from foldable expressions to avoid constant filters
    // like 'size([1, 2, 3]) > 0'. These do not show up in child's constraints and
    // then the idempotence will break.
    case generate @ Generate(e, _, _, _, _, _)
      if !e.deterministic || e.children.forall(_.foldable) => generate

    case generate @ Generate(g, _, false, _, _, _) if canInferFilters(g) =>
      // Exclude child's constraints to guarantee idempotency
      val inferredFilters = ExpressionSet(
        Seq(
          GreaterThan(Size(g.children.head), Literal(0)),
          IsNotNull(g.children.head)
        )
      ) -- generate.child.constraints

      if (inferredFilters.nonEmpty) {
        generate.copy(child = Filter(inferredFilters.reduce(And), generate.child))
      } else {
        generate
      }
  }

  private def canInferFilters(g: Generator): Boolean = g match {
    case _: ExplodeBase => true
    case _: Inline => true
    case _ => false
  }
}

/**
 * Generate a list of additional filters from an operator's existing constraint but remove those
 * that are either already part of the operator's condition or are part of the operator's child
 * constraints. These filters are currently inserted to the existing conditions in the Filter
 * operators and on either side of Join operators.
 *
 * Note: While this optimization is applicable to a lot of types of join, it primarily benefits
 * Inner and LeftSemi joins.
 */
object InferFiltersFromConstraints extends Rule[LogicalPlan]
  with PredicateHelper with ConstraintHelper {

  def apply(plan: LogicalPlan): LogicalPlan = {
    if (conf.constraintPropagationEnabled) {
      inferFilters(plan)
    } else {
      plan
    }
  }

  private def inferFilters(plan: LogicalPlan): LogicalPlan = plan.transformWithPruning(
    _.containsAnyPattern(FILTER, JOIN)) {
    case filter @ Filter(condition, child) =>
      val newFilters = filter.constraints --
        (child.constraints ++ splitConjunctivePredicates(condition))
      if (newFilters.nonEmpty) {
        Filter(And(newFilters.reduce(And), condition), child)
      } else {
        filter
      }

    case join @ Join(left, right, joinType, conditionOpt, _) =>
      joinType match {
        // For inner join, we can infer additional filters for both sides. LeftSemi is kind of an
        // inner join, it just drops the right side in the final output.
        case _: InnerLike | LeftSemi =>
          val allConstraints = getAllConstraints(left, right, conditionOpt)
          val newLeft = inferNewFilter(left, allConstraints)
          val newRight = inferNewFilter(right, allConstraints)
          join.copy(left = newLeft, right = newRight)

        // For right outer join, we can only infer additional filters for left side.
        case RightOuter =>
          val allConstraints = getAllConstraints(left, right, conditionOpt)
          val newLeft = inferNewFilter(left, allConstraints)
          join.copy(left = newLeft)

        // For left join, we can only infer additional filters for right side.
        case LeftOuter | LeftAnti =>
          val allConstraints = getAllConstraints(left, right, conditionOpt)
          val newRight = inferNewFilter(right, allConstraints)
          join.copy(right = newRight)

        case _ => join
      }
  }

  private def getAllConstraints(
      left: LogicalPlan,
      right: LogicalPlan,
      conditionOpt: Option[Expression]): ExpressionSet = {
    val baseConstraints = left.constraints.union(right.constraints)
      .union(ExpressionSet(conditionOpt.map(splitConjunctivePredicates).getOrElse(Nil)))
    baseConstraints.union(inferAdditionalConstraints(baseConstraints))
  }

  private def inferNewFilter(plan: LogicalPlan, constraints: ExpressionSet): LogicalPlan = {
    val newPredicates = constraints
      .union(constructIsNotNullConstraints(constraints, plan.output))
      .filter { c =>
        c.references.nonEmpty && c.references.subsetOf(plan.outputSet) && c.deterministic
      } -- plan.constraints
    if (newPredicates.isEmpty) {
      plan
    } else {
      Filter(newPredicates.reduce(And), plan)
    }
  }
}

/**
 * Combines all adjacent [[Union]] operators into a single [[Union]].
 */
object CombineUnions extends Rule[LogicalPlan] {
  def apply(plan: LogicalPlan): LogicalPlan = plan.transformDownWithPruning(
    _.containsAnyPattern(UNION, DISTINCT_LIKE), ruleId) {
    case u: Union => flattenUnion(u, false)
    case Distinct(u: Union) => Distinct(flattenUnion(u, true))
    // Only handle distinct-like 'Deduplicate', where the keys == output
    case Deduplicate(keys: Seq[Attribute], u: Union) if AttributeSet(keys) == u.outputSet =>
      Deduplicate(keys, flattenUnion(u, true))
  }

  private def flattenUnion(union: Union, flattenDistinct: Boolean): Union = {
    val topByName = union.byName
    val topAllowMissingCol = union.allowMissingCol

    val stack = mutable.Stack[LogicalPlan](union)
    val flattened = mutable.ArrayBuffer.empty[LogicalPlan]
    // Note that we should only flatten the unions with same byName and allowMissingCol.
    // Although we do `UnionCoercion` at analysis phase, we manually run `CombineUnions`
    // in some places like `Dataset.union`. Flattening unions with different resolution
    // rules (by position and by name) could cause incorrect results.
    while (stack.nonEmpty) {
      stack.pop() match {
        case Distinct(Union(children, byName, allowMissingCol))
            if flattenDistinct && byName == topByName && allowMissingCol == topAllowMissingCol =>
          stack.pushAll(children.reverse)
        // Only handle distinct-like 'Deduplicate', where the keys == output
        case Deduplicate(keys: Seq[Attribute], u: Union)
            if flattenDistinct && u.byName == topByName &&
              u.allowMissingCol == topAllowMissingCol && AttributeSet(keys) == u.outputSet =>
          stack.pushAll(u.children.reverse)
        case Union(children, byName, allowMissingCol)
            if byName == topByName && allowMissingCol == topAllowMissingCol =>
          stack.pushAll(children.reverse)
        case child =>
          flattened += child
      }
    }
    union.copy(children = flattened.toSeq)
  }
}

/**
 * Combines two adjacent [[Filter]] operators into one, merging the non-redundant conditions into
 * one conjunctive predicate.
 */
object CombineFilters extends Rule[LogicalPlan] with PredicateHelper {
  def apply(plan: LogicalPlan): LogicalPlan = plan.transformWithPruning(
    _.containsPattern(FILTER), ruleId)(applyLocally)

  val applyLocally: PartialFunction[LogicalPlan, LogicalPlan] = {
    // The query execution/optimization does not guarantee the expressions are evaluated in order.
    // We only can combine them if and only if both are deterministic.
    case Filter(fc, nf @ Filter(nc, grandChild)) if nc.deterministic =>
      val (combineCandidates, nonDeterministic) =
        splitConjunctivePredicates(fc).partition(_.deterministic)
      val mergedFilter = (ExpressionSet(combineCandidates) --
        ExpressionSet(splitConjunctivePredicates(nc))).reduceOption(And) match {
        case Some(ac) =>
          Filter(And(nc, ac), grandChild)
        case None =>
          nf
      }
      nonDeterministic.reduceOption(And).map(c => Filter(c, mergedFilter)).getOrElse(mergedFilter)
  }
}

/**
 * Removes Sort operations if they don't affect the final output ordering.
 * Note that changes in the final output ordering may affect the file size (SPARK-32318).
 * This rule handles the following cases:
 * 1) if the sort order is empty or the sort order does not have any reference
 * 2) if the Sort operator is a local sort and the child is already sorted
 * 3) if there is another Sort operator separated by 0...n Project, Filter, Repartition or
 *    RepartitionByExpression (with deterministic expressions) operators
 * 4) if the Sort operator is within Join separated by 0...n Project, Filter, Repartition or
 *    RepartitionByExpression (with deterministic expressions) operators only and the Join condition
 *    is deterministic
 * 5) if the Sort operator is within GroupBy separated by 0...n Project, Filter, Repartition or
 *    RepartitionByExpression (with deterministic expressions) operators only and the aggregate
 *    function is order irrelevant
 */
object EliminateSorts extends Rule[LogicalPlan] {
  def apply(plan: LogicalPlan): LogicalPlan = plan.transformWithPruning(
    _.containsPattern(SORT))(applyLocally)

  private val applyLocally: PartialFunction[LogicalPlan, LogicalPlan] = {
    case s @ Sort(orders, _, child) if orders.isEmpty || orders.exists(_.child.foldable) =>
      val newOrders = orders.filterNot(_.child.foldable)
      if (newOrders.isEmpty) {
        applyLocally.lift(child).getOrElse(child)
      } else {
        s.copy(order = newOrders)
      }
    case Sort(orders, false, child) if SortOrder.orderingSatisfies(child.outputOrdering, orders) =>
      applyLocally.lift(child).getOrElse(child)
    case s @ Sort(_, _, child) => s.copy(child = recursiveRemoveSort(child))
    case j @ Join(originLeft, originRight, _, cond, _) if cond.forall(_.deterministic) =>
      j.copy(left = recursiveRemoveSort(originLeft), right = recursiveRemoveSort(originRight))
    case g @ Aggregate(_, aggs, originChild) if isOrderIrrelevantAggs(aggs) =>
      g.copy(child = recursiveRemoveSort(originChild))
  }

  private def recursiveRemoveSort(plan: LogicalPlan): LogicalPlan = {
    if (!plan.containsPattern(SORT)) {
      return plan
    }
    plan match {
      case Sort(_, _, child) => recursiveRemoveSort(child)
      case other if canEliminateSort(other) =>
        other.withNewChildren(other.children.map(recursiveRemoveSort))
      case _ => plan
    }
  }

  private def canEliminateSort(plan: LogicalPlan): Boolean = plan match {
    case p: Project => p.projectList.forall(_.deterministic)
    case f: Filter => f.condition.deterministic
    case r: RepartitionByExpression => r.partitionExpressions.forall(_.deterministic)
    case _: Repartition => true
    case _ => false
  }

  private def isOrderIrrelevantAggs(aggs: Seq[NamedExpression]): Boolean = {
    def isOrderIrrelevantAggFunction(func: AggregateFunction): Boolean = func match {
      case _: Min | _: Max | _: Count | _: BitAggregate => true
      // Arithmetic operations for floating-point values are order-sensitive
      // (they are not associative).
      case _: Sum | _: Average | _: CentralMomentAgg =>
        !Seq(FloatType, DoubleType).exists(_.sameType(func.children.head.dataType))
      case _ => false
    }

    def checkValidAggregateExpression(expr: Expression): Boolean = expr match {
      case _: AttributeReference => true
      case ae: AggregateExpression => isOrderIrrelevantAggFunction(ae.aggregateFunction)
      case _: UserDefinedExpression => false
      case e => e.children.forall(checkValidAggregateExpression)
    }

    aggs.forall(checkValidAggregateExpression)
  }
}

/**
 * Removes filters that can be evaluated trivially.  This can be done through the following ways:
 * 1) by eliding the filter for cases where it will always evaluate to `true`.
 * 2) by substituting a dummy empty relation when the filter will always evaluate to `false`.
 * 3) by eliminating the always-true conditions given the constraints on the child's output.
 */
object PruneFilters extends Rule[LogicalPlan] with PredicateHelper {
  def apply(plan: LogicalPlan): LogicalPlan = plan.transformWithPruning(
    _.containsPattern(FILTER), ruleId) {
    // If the filter condition always evaluate to true, remove the filter.
    case Filter(Literal(true, BooleanType), child) => child
    // If the filter condition always evaluate to null or false,
    // replace the input with an empty relation.
    case Filter(Literal(null, _), child) =>
      LocalRelation(child.output, data = Seq.empty, isStreaming = plan.isStreaming)
    case Filter(Literal(false, BooleanType), child) =>
      LocalRelation(child.output, data = Seq.empty, isStreaming = plan.isStreaming)
    // If any deterministic condition is guaranteed to be true given the constraints on the child's
    // output, remove the condition
    case f @ Filter(fc, p: LogicalPlan) =>
      val (prunedPredicates, remainingPredicates) =
        splitConjunctivePredicates(fc).partition { cond =>
          cond.deterministic && p.constraints.contains(cond)
        }
      if (prunedPredicates.isEmpty) {
        f
      } else if (remainingPredicates.isEmpty) {
        p
      } else {
        val newCond = remainingPredicates.reduce(And)
        Filter(newCond, p)
      }
  }
}

/**
 * The unified version for predicate pushdown of normal operators and joins.
 * This rule improves performance of predicate pushdown for cascading joins such as:
 *  Filter-Join-Join-Join. Most predicates can be pushed down in a single pass.
 */
object PushDownPredicates extends Rule[LogicalPlan] with PredicateHelper {
  def apply(plan: LogicalPlan): LogicalPlan = plan transform {
    CombineFilters.applyLocally
      .orElse(PushPredicateThroughNonJoin.applyLocally)
      .orElse(PushPredicateThroughJoin.applyLocally)
  }
}

/**
 * Pushes [[Filter]] operators through many operators iff:
 * 1) the operator is deterministic
 * 2) the predicate is deterministic and the operator will not change any of rows.
 *
 * This heuristic is valid assuming the expression evaluation cost is minimal.
 */
object PushPredicateThroughNonJoin extends Rule[LogicalPlan] with PredicateHelper {
  def apply(plan: LogicalPlan): LogicalPlan = plan transform applyLocally

  val applyLocally: PartialFunction[LogicalPlan, LogicalPlan] = {
    // SPARK-13473: We can't push the predicate down when the underlying projection output non-
    // deterministic field(s).  Non-deterministic expressions are essentially stateful. This
    // implies that, for a given input row, the output are determined by the expression's initial
    // state and all the input rows processed before. In another word, the order of input rows
    // matters for non-deterministic expressions, while pushing down predicates changes the order.
    // This also applies to Aggregate.
    case Filter(condition, project @ Project(fields, grandChild))
      if fields.forall(_.deterministic) && canPushThroughCondition(grandChild, condition) =>
      val aliasMap = getAliasMap(project)
      project.copy(child = Filter(replaceAlias(condition, aliasMap), grandChild))

    case filter @ Filter(condition, aggregate: Aggregate)
      if aggregate.aggregateExpressions.forall(_.deterministic)
        && aggregate.groupingExpressions.nonEmpty =>
      val aliasMap = getAliasMap(aggregate)

      // For each filter, expand the alias and check if the filter can be evaluated using
      // attributes produced by the aggregate operator's child operator.
      val (candidates, nonDeterministic) =
        splitConjunctivePredicates(condition).partition(_.deterministic)

      val (pushDown, rest) = candidates.partition { cond =>
        val replaced = replaceAlias(cond, aliasMap)
        cond.references.nonEmpty && replaced.references.subsetOf(aggregate.child.outputSet)
      }

      val stayUp = rest ++ nonDeterministic

      if (pushDown.nonEmpty) {
        val pushDownPredicate = pushDown.reduce(And)
        val replaced = replaceAlias(pushDownPredicate, aliasMap)
        val newAggregate = aggregate.copy(child = Filter(replaced, aggregate.child))
        // If there is no more filter to stay up, just eliminate the filter.
        // Otherwise, create "Filter(stayUp) <- Aggregate <- Filter(pushDownPredicate)".
        if (stayUp.isEmpty) newAggregate else Filter(stayUp.reduce(And), newAggregate)
      } else {
        filter
      }

    // Push [[Filter]] operators through [[Window]] operators. Parts of the predicate that can be
    // pushed beneath must satisfy the following conditions:
    // 1. All the expressions are part of window partitioning key. The expressions can be compound.
    // 2. Deterministic.
    // 3. Placed before any non-deterministic predicates.
    case filter @ Filter(condition, w: Window)
      if w.partitionSpec.forall(_.isInstanceOf[AttributeReference]) =>
      val partitionAttrs = AttributeSet(w.partitionSpec.flatMap(_.references))

      val (candidates, nonDeterministic) =
        splitConjunctivePredicates(condition).partition(_.deterministic)

      val (pushDown, rest) = candidates.partition { cond =>
        cond.references.subsetOf(partitionAttrs)
      }

      val stayUp = rest ++ nonDeterministic

      if (pushDown.nonEmpty) {
        val pushDownPredicate = pushDown.reduce(And)
        val newWindow = w.copy(child = Filter(pushDownPredicate, w.child))
        if (stayUp.isEmpty) newWindow else Filter(stayUp.reduce(And), newWindow)
      } else {
        filter
      }

    case filter @ Filter(condition, union: Union) =>
      // Union could change the rows, so non-deterministic predicate can't be pushed down
      val (pushDown, stayUp) = splitConjunctivePredicates(condition).partition(_.deterministic)

      if (pushDown.nonEmpty) {
        val pushDownCond = pushDown.reduceLeft(And)
        val output = union.output
        val newGrandChildren = union.children.map { grandchild =>
          val newCond = pushDownCond transform {
            case e if output.exists(_.semanticEquals(e)) =>
              grandchild.output(output.indexWhere(_.semanticEquals(e)))
          }
          assert(newCond.references.subsetOf(grandchild.outputSet))
          Filter(newCond, grandchild)
        }
        val newUnion = union.withNewChildren(newGrandChildren)
        if (stayUp.nonEmpty) {
          Filter(stayUp.reduceLeft(And), newUnion)
        } else {
          newUnion
        }
      } else {
        filter
      }

    case filter @ Filter(condition, watermark: EventTimeWatermark) =>
      val (pushDown, stayUp) = splitConjunctivePredicates(condition).partition { p =>
        p.deterministic && !p.references.contains(watermark.eventTime)
      }

      if (pushDown.nonEmpty) {
        val pushDownPredicate = pushDown.reduceLeft(And)
        val newWatermark = watermark.copy(child = Filter(pushDownPredicate, watermark.child))
        // If there is no more filter to stay up, just eliminate the filter.
        // Otherwise, create "Filter(stayUp) <- watermark <- Filter(pushDownPredicate)".
        if (stayUp.isEmpty) newWatermark else Filter(stayUp.reduceLeft(And), newWatermark)
      } else {
        filter
      }

    case filter @ Filter(_, u: UnaryNode)
        if canPushThrough(u) && u.expressions.forall(_.deterministic) =>
      pushDownPredicate(filter, u.child) { predicate =>
        u.withNewChildren(Seq(Filter(predicate, u.child)))
      }
  }

  def canPushThrough(p: UnaryNode): Boolean = p match {
    // Note that some operators (e.g. project, aggregate, union) are being handled separately
    // (earlier in this rule).
    case _: AppendColumns => true
    case _: Distinct => true
    case _: Generate => true
    case _: Pivot => true
    case _: RepartitionByExpression => true
    case _: Repartition => true
    case _: ScriptTransformation => true
    case _: Sort => true
    case _: BatchEvalPython => true
    case _: ArrowEvalPython => true
    case _: Expand => true
    case _ => false
  }

  private def pushDownPredicate(
      filter: Filter,
      grandchild: LogicalPlan)(insertFilter: Expression => LogicalPlan): LogicalPlan = {
    // Only push down the predicates that is deterministic and all the referenced attributes
    // come from grandchild.
    // TODO: non-deterministic predicates could be pushed through some operators that do not change
    // the rows.
    val (candidates, nonDeterministic) =
      splitConjunctivePredicates(filter.condition).partition(_.deterministic)

    val (pushDown, rest) = candidates.partition { cond =>
      cond.references.subsetOf(grandchild.outputSet)
    }

    val stayUp = rest ++ nonDeterministic

    if (pushDown.nonEmpty) {
      val newChild = insertFilter(pushDown.reduceLeft(And))
      if (stayUp.nonEmpty) {
        Filter(stayUp.reduceLeft(And), newChild)
      } else {
        newChild
      }
    } else {
      filter
    }
  }

  /**
   * Check if we can safely push a filter through a projection, by making sure that predicate
   * subqueries in the condition do not contain the same attributes as the plan they are moved
   * into. This can happen when the plan and predicate subquery have the same source.
   */
  private def canPushThroughCondition(plan: LogicalPlan, condition: Expression): Boolean = {
    val attributes = plan.outputSet
    val matched = condition.find {
      case s: SubqueryExpression => s.plan.outputSet.intersect(attributes).nonEmpty
      case _ => false
    }
    matched.isEmpty
  }
}

/**
 * Pushes down [[Filter]] operators where the `condition` can be
 * evaluated using only the attributes of the left or right side of a join.  Other
 * [[Filter]] conditions are moved into the `condition` of the [[Join]].
 *
 * And also pushes down the join filter, where the `condition` can be evaluated using only the
 * attributes of the left or right side of sub query when applicable.
 *
 * Check https://cwiki.apache.org/confluence/display/Hive/OuterJoinBehavior for more details
 */
object PushPredicateThroughJoin extends Rule[LogicalPlan] with PredicateHelper {
  /**
   * Splits join condition expressions or filter predicates (on a given join's output) into three
   * categories based on the attributes required to evaluate them. Note that we explicitly exclude
   * non-deterministic (i.e., stateful) condition expressions in canEvaluateInLeft or
   * canEvaluateInRight to prevent pushing these predicates on either side of the join.
   *
   * @return (canEvaluateInLeft, canEvaluateInRight, haveToEvaluateInBoth)
   */
  private def split(condition: Seq[Expression], left: LogicalPlan, right: LogicalPlan) = {
    val (pushDownCandidates, nonDeterministic) = condition.partition(_.deterministic)
    val (leftEvaluateCondition, rest) =
      pushDownCandidates.partition(_.references.subsetOf(left.outputSet))
    val (rightEvaluateCondition, commonCondition) =
        rest.partition(expr => expr.references.subsetOf(right.outputSet))

    (leftEvaluateCondition, rightEvaluateCondition, commonCondition ++ nonDeterministic)
  }

  private def canPushThrough(joinType: JoinType): Boolean = joinType match {
    case _: InnerLike | LeftSemi | RightOuter | LeftOuter | LeftAnti | ExistenceJoin(_) => true
    case _ => false
  }

  def apply(plan: LogicalPlan): LogicalPlan = plan transform applyLocally

  val applyLocally: PartialFunction[LogicalPlan, LogicalPlan] = {
    // push the where condition down into join filter
    case f @ Filter(filterCondition, Join(left, right, joinType, joinCondition, hint))
        if canPushThrough(joinType) =>
      val (leftFilterConditions, rightFilterConditions, commonFilterCondition) =
        split(splitConjunctivePredicates(filterCondition), left, right)
      joinType match {
        case _: InnerLike =>
          // push down the single side `where` condition into respective sides
          val newLeft = leftFilterConditions.
            reduceLeftOption(And).map(Filter(_, left)).getOrElse(left)
          val newRight = rightFilterConditions.
            reduceLeftOption(And).map(Filter(_, right)).getOrElse(right)
          val (newJoinConditions, others) =
            commonFilterCondition.partition(canEvaluateWithinJoin)
          val newJoinCond = (newJoinConditions ++ joinCondition).reduceLeftOption(And)

          val join = Join(newLeft, newRight, joinType, newJoinCond, hint)
          if (others.nonEmpty) {
            Filter(others.reduceLeft(And), join)
          } else {
            join
          }
        case RightOuter =>
          // push down the right side only `where` condition
          val newLeft = left
          val newRight = rightFilterConditions.
            reduceLeftOption(And).map(Filter(_, right)).getOrElse(right)
          val newJoinCond = joinCondition
          val newJoin = Join(newLeft, newRight, RightOuter, newJoinCond, hint)

          (leftFilterConditions ++ commonFilterCondition).
            reduceLeftOption(And).map(Filter(_, newJoin)).getOrElse(newJoin)
        case LeftOuter | LeftExistence(_) =>
          // push down the left side only `where` condition
          val newLeft = leftFilterConditions.
            reduceLeftOption(And).map(Filter(_, left)).getOrElse(left)
          val newRight = right
          val newJoinCond = joinCondition
          val newJoin = Join(newLeft, newRight, joinType, newJoinCond, hint)

          (rightFilterConditions ++ commonFilterCondition).
            reduceLeftOption(And).map(Filter(_, newJoin)).getOrElse(newJoin)

        case other =>
          throw new IllegalStateException(s"Unexpected join type: $other")
      }

    // push down the join filter into sub query scanning if applicable
    case j @ Join(left, right, joinType, joinCondition, hint) if canPushThrough(joinType) =>
      val (leftJoinConditions, rightJoinConditions, commonJoinCondition) =
        split(joinCondition.map(splitConjunctivePredicates).getOrElse(Nil), left, right)

      joinType match {
        case _: InnerLike | LeftSemi =>
          // push down the single side only join filter for both sides sub queries
          val newLeft = leftJoinConditions.
            reduceLeftOption(And).map(Filter(_, left)).getOrElse(left)
          val newRight = rightJoinConditions.
            reduceLeftOption(And).map(Filter(_, right)).getOrElse(right)
          val newJoinCond = commonJoinCondition.reduceLeftOption(And)

          Join(newLeft, newRight, joinType, newJoinCond, hint)
        case RightOuter =>
          // push down the left side only join filter for left side sub query
          val newLeft = leftJoinConditions.
            reduceLeftOption(And).map(Filter(_, left)).getOrElse(left)
          val newRight = right
          val newJoinCond = (rightJoinConditions ++ commonJoinCondition).reduceLeftOption(And)

          Join(newLeft, newRight, RightOuter, newJoinCond, hint)
        case LeftOuter | LeftAnti | ExistenceJoin(_) =>
          // push down the right side only join filter for right sub query
          val newLeft = left
          val newRight = rightJoinConditions.
            reduceLeftOption(And).map(Filter(_, right)).getOrElse(right)
          val newJoinCond = (leftJoinConditions ++ commonJoinCondition).reduceLeftOption(And)

          Join(newLeft, newRight, joinType, newJoinCond, hint)

        case other =>
          throw new IllegalStateException(s"Unexpected join type: $other")
      }
  }
}

/**
 * This rule optimizes Limit operators by:
 * 1. Eliminate [[Limit]]/[[GlobalLimit]] operators if it's child max row <= limit.
 * 2. Combines two adjacent [[Limit]] operators into one, merging the
 *    expressions into one single expression.
 */
object EliminateLimits extends Rule[LogicalPlan] {
  private def canEliminate(limitExpr: Expression, child: LogicalPlan): Boolean = {
    limitExpr.foldable && child.maxRows.exists { _ <= limitExpr.eval().asInstanceOf[Int] }
  }

  def apply(plan: LogicalPlan): LogicalPlan = plan.transformDownWithPruning(
    _.containsPattern(LIMIT), ruleId) {
    case Limit(l, child) if canEliminate(l, child) =>
      child
    case GlobalLimit(l, child) if canEliminate(l, child) =>
      child

    case GlobalLimit(le, GlobalLimit(ne, grandChild)) =>
      GlobalLimit(Least(Seq(ne, le)), grandChild)
    case LocalLimit(le, LocalLimit(ne, grandChild)) =>
      LocalLimit(Least(Seq(ne, le)), grandChild)
    case Limit(le, Limit(ne, grandChild)) =>
      Limit(Least(Seq(ne, le)), grandChild)
  }
}

/**
 * Check if there any cartesian products between joins of any type in the optimized plan tree.
 * Throw an error if a cartesian product is found without an explicit cross join specified.
 * This rule is effectively disabled if the CROSS_JOINS_ENABLED flag is true.
 *
 * This rule must be run AFTER the ReorderJoin rule since the join conditions for each join must be
 * collected before checking if it is a cartesian product. If you have
 * SELECT * from R, S where R.r = S.s,
 * the join between R and S is not a cartesian product and therefore should be allowed.
 * The predicate R.r = S.s is not recognized as a join condition until the ReorderJoin rule.
 *
 * This rule must be run AFTER the batch "LocalRelation", since a join with empty relation should
 * not be a cartesian product.
 */
object CheckCartesianProducts extends Rule[LogicalPlan] with PredicateHelper {
  /**
   * Check if a join is a cartesian product. Returns true if
   * there are no join conditions involving references from both left and right.
   */
  def isCartesianProduct(join: Join): Boolean = {
    val conditions = join.condition.map(splitConjunctivePredicates).getOrElse(Nil)

    conditions match {
      case Seq(Literal.FalseLiteral) | Seq(Literal(null, BooleanType)) => false
      case _ => !conditions.map(_.references).exists(refs =>
        refs.exists(join.left.outputSet.contains) && refs.exists(join.right.outputSet.contains))
    }
  }

  def apply(plan: LogicalPlan): LogicalPlan =
    if (conf.crossJoinEnabled) {
      plan
    } else plan.transformWithPruning(_.containsAnyPattern(INNER_LIKE_JOIN, OUTER_JOIN))  {
      case j @ Join(left, right, Inner | LeftOuter | RightOuter | FullOuter, _, _)
        if isCartesianProduct(j) =>
          throw QueryCompilationErrors.joinConditionMissingOrTrivialError(j, left, right)
    }
}

/**
 * Speeds up aggregates on fixed-precision decimals by executing them on unscaled Long values.
 *
 * This uses the same rules for increasing the precision and scale of the output as
 * [[org.apache.spark.sql.catalyst.analysis.DecimalPrecision]].
 */
object DecimalAggregates extends Rule[LogicalPlan] {
  import Decimal.MAX_LONG_DIGITS

  /** Maximum number of decimal digits representable precisely in a Double */
  private val MAX_DOUBLE_DIGITS = 15

  def apply(plan: LogicalPlan): LogicalPlan = plan.transformWithPruning(
    _.containsAnyPattern(SUM, AVERAGE), ruleId) {
    case q: LogicalPlan => q.transformExpressionsDownWithPruning(
      _.containsAnyPattern(SUM, AVERAGE), ruleId) {
      case we @ WindowExpression(ae @ AggregateExpression(af, _, _, _, _), _) => af match {
        case Sum(e @ DecimalType.Expression(prec, scale)) if prec + 10 <= MAX_LONG_DIGITS =>
          MakeDecimal(we.copy(windowFunction = ae.copy(aggregateFunction = Sum(UnscaledValue(e)))),
            prec + 10, scale)

        case Average(e @ DecimalType.Expression(prec, scale)) if prec + 4 <= MAX_DOUBLE_DIGITS =>
          val newAggExpr =
            we.copy(windowFunction = ae.copy(aggregateFunction = Average(UnscaledValue(e))))
          Cast(
            Divide(newAggExpr, Literal.create(math.pow(10.0, scale), DoubleType)),
            DecimalType(prec + 4, scale + 4), Option(conf.sessionLocalTimeZone))

        case _ => we
      }
      case ae @ AggregateExpression(af, _, _, _, _) => af match {
        case Sum(e @ DecimalType.Expression(prec, scale)) if prec + 10 <= MAX_LONG_DIGITS =>
          MakeDecimal(ae.copy(aggregateFunction = Sum(UnscaledValue(e))), prec + 10, scale)

        case Average(e @ DecimalType.Expression(prec, scale)) if prec + 4 <= MAX_DOUBLE_DIGITS =>
          val newAggExpr = ae.copy(aggregateFunction = Average(UnscaledValue(e)))
          Cast(
            Divide(newAggExpr, Literal.create(math.pow(10.0, scale), DoubleType)),
            DecimalType(prec + 4, scale + 4), Option(conf.sessionLocalTimeZone))

        case _ => ae
      }
    }
  }
}

/**
 * Converts local operations (i.e. ones that don't require data exchange) on `LocalRelation` to
 * another `LocalRelation`.
 */
object ConvertToLocalRelation extends Rule[LogicalPlan] {
  def apply(plan: LogicalPlan): LogicalPlan = plan.transformWithPruning(
    _.containsPattern(LOCAL_RELATION), ruleId) {
    case Project(projectList, LocalRelation(output, data, isStreaming))
        if !projectList.exists(hasUnevaluableExpr) =>
      val projection = new InterpretedMutableProjection(projectList, output)
      projection.initialize(0)
      LocalRelation(projectList.map(_.toAttribute), data.map(projection(_).copy()), isStreaming)

    case Limit(IntegerLiteral(limit), LocalRelation(output, data, isStreaming)) =>
      LocalRelation(output, data.take(limit), isStreaming)

    case Filter(condition, LocalRelation(output, data, isStreaming))
        if !hasUnevaluableExpr(condition) =>
      val predicate = Predicate.create(condition, output)
      predicate.initialize(0)
      LocalRelation(output, data.filter(row => predicate.eval(row)), isStreaming)
  }

  private def hasUnevaluableExpr(expr: Expression): Boolean = {
    expr.find(e => e.isInstanceOf[Unevaluable] && !e.isInstanceOf[AttributeReference]).isDefined
  }
}

/**
 * Replaces logical [[Distinct]] operator with an [[Aggregate]] operator.
 * {{{
 *   SELECT DISTINCT f1, f2 FROM t  ==>  SELECT f1, f2 FROM t GROUP BY f1, f2
 * }}}
 */
object ReplaceDistinctWithAggregate extends Rule[LogicalPlan] {
  def apply(plan: LogicalPlan): LogicalPlan = plan.transformWithPruning(
    _.containsPattern(DISTINCT_LIKE), ruleId) {
    case Distinct(child) => Aggregate(child.output, child.output, child)
  }
}

/**
 * Replaces logical [[Deduplicate]] operator with an [[Aggregate]] operator.
 */
object ReplaceDeduplicateWithAggregate extends Rule[LogicalPlan] {
  def apply(plan: LogicalPlan): LogicalPlan = plan transformUpWithNewOutput {
    case d @ Deduplicate(keys, child) if !child.isStreaming =>
      val keyExprIds = keys.map(_.exprId)
      val aggCols = child.output.map { attr =>
        if (keyExprIds.contains(attr.exprId)) {
          attr
        } else {
          Alias(new First(attr).toAggregateExpression(), attr.name)()
        }
      }
      // SPARK-22951: Physical aggregate operators distinguishes global aggregation and grouping
      // aggregations by checking the number of grouping keys. The key difference here is that a
      // global aggregation always returns at least one row even if there are no input rows. Here
      // we append a literal when the grouping key list is empty so that the result aggregate
      // operator is properly treated as a grouping aggregation.
      val nonemptyKeys = if (keys.isEmpty) Literal(1) :: Nil else keys
      val newAgg = Aggregate(nonemptyKeys, aggCols, child)
      val attrMapping = d.output.zip(newAgg.output)
      newAgg -> attrMapping
  }
}

/**
 * Replaces logical [[Intersect]] operator with a left-semi [[Join]] operator.
 * {{{
 *   SELECT a1, a2 FROM Tab1 INTERSECT SELECT b1, b2 FROM Tab2
 *   ==>  SELECT DISTINCT a1, a2 FROM Tab1 LEFT SEMI JOIN Tab2 ON a1<=>b1 AND a2<=>b2
 * }}}
 *
 * Note:
 * 1. This rule is only applicable to INTERSECT DISTINCT. Do not use it for INTERSECT ALL.
 * 2. This rule has to be done after de-duplicating the attributes; otherwise, the generated
 *    join conditions will be incorrect.
 */
object ReplaceIntersectWithSemiJoin extends Rule[LogicalPlan] {
  def apply(plan: LogicalPlan): LogicalPlan = plan.transformWithPruning(
    _.containsPattern(INTERSECT), ruleId) {
    case Intersect(left, right, false) =>
      assert(left.output.size == right.output.size)
      val joinCond = left.output.zip(right.output).map { case (l, r) => EqualNullSafe(l, r) }
      Distinct(Join(left, right, LeftSemi, joinCond.reduceLeftOption(And), JoinHint.NONE))
  }
}

/**
 * Replaces logical [[Except]] operator with a left-anti [[Join]] operator.
 * {{{
 *   SELECT a1, a2 FROM Tab1 EXCEPT SELECT b1, b2 FROM Tab2
 *   ==>  SELECT DISTINCT a1, a2 FROM Tab1 LEFT ANTI JOIN Tab2 ON a1<=>b1 AND a2<=>b2
 * }}}
 *
 * Note:
 * 1. This rule is only applicable to EXCEPT DISTINCT. Do not use it for EXCEPT ALL.
 * 2. This rule has to be done after de-duplicating the attributes; otherwise, the generated
 *    join conditions will be incorrect.
 */
object ReplaceExceptWithAntiJoin extends Rule[LogicalPlan] {
  def apply(plan: LogicalPlan): LogicalPlan = plan.transformWithPruning(
    _.containsPattern(EXCEPT), ruleId) {
    case Except(left, right, false) =>
      assert(left.output.size == right.output.size)
      val joinCond = left.output.zip(right.output).map { case (l, r) => EqualNullSafe(l, r) }
      Distinct(Join(left, right, LeftAnti, joinCond.reduceLeftOption(And), JoinHint.NONE))
  }
}

/**
 * Replaces logical [[Except]] operator using a combination of Union, Aggregate
 * and Generate operator.
 *
 * Input Query :
 * {{{
 *    SELECT c1 FROM ut1 EXCEPT ALL SELECT c1 FROM ut2
 * }}}
 *
 * Rewritten Query:
 * {{{
 *   SELECT c1
 *   FROM (
 *     SELECT replicate_rows(sum_val, c1)
 *       FROM (
 *         SELECT c1, sum_val
 *           FROM (
 *             SELECT c1, sum(vcol) AS sum_val
 *               FROM (
 *                 SELECT 1L as vcol, c1 FROM ut1
 *                 UNION ALL
 *                 SELECT -1L as vcol, c1 FROM ut2
 *              ) AS union_all
 *            GROUP BY union_all.c1
 *          )
 *        WHERE sum_val > 0
 *       )
 *   )
 * }}}
 */

object RewriteExceptAll extends Rule[LogicalPlan] {
  def apply(plan: LogicalPlan): LogicalPlan = plan.transformWithPruning(
    _.containsPattern(EXCEPT), ruleId) {
    case Except(left, right, true) =>
      assert(left.output.size == right.output.size)

      val newColumnLeft = Alias(Literal(1L), "vcol")()
      val newColumnRight = Alias(Literal(-1L), "vcol")()
      val modifiedLeftPlan = Project(Seq(newColumnLeft) ++ left.output, left)
      val modifiedRightPlan = Project(Seq(newColumnRight) ++ right.output, right)
      val unionPlan = Union(modifiedLeftPlan, modifiedRightPlan)
      val aggSumCol =
        Alias(AggregateExpression(Sum(unionPlan.output.head.toAttribute), Complete, false), "sum")()
      val aggOutputColumns = left.output ++ Seq(aggSumCol)
      val aggregatePlan = Aggregate(left.output, aggOutputColumns, unionPlan)
      val filteredAggPlan = Filter(GreaterThan(aggSumCol.toAttribute, Literal(0L)), aggregatePlan)
      val genRowPlan = Generate(
        ReplicateRows(Seq(aggSumCol.toAttribute) ++ left.output),
        unrequiredChildIndex = Nil,
        outer = false,
        qualifier = None,
        left.output,
        filteredAggPlan
      )
      Project(left.output, genRowPlan)
  }
}

/**
 * Replaces logical [[Intersect]] operator using a combination of Union, Aggregate
 * and Generate operator.
 *
 * Input Query :
 * {{{
 *    SELECT c1 FROM ut1 INTERSECT ALL SELECT c1 FROM ut2
 * }}}
 *
 * Rewritten Query:
 * {{{
 *   SELECT c1
 *   FROM (
 *        SELECT replicate_row(min_count, c1)
 *        FROM (
 *             SELECT c1, If (vcol1_cnt > vcol2_cnt, vcol2_cnt, vcol1_cnt) AS min_count
 *             FROM (
 *                  SELECT   c1, count(vcol1) as vcol1_cnt, count(vcol2) as vcol2_cnt
 *                  FROM (
 *                       SELECT true as vcol1, null as , c1 FROM ut1
 *                       UNION ALL
 *                       SELECT null as vcol1, true as vcol2, c1 FROM ut2
 *                       ) AS union_all
 *                  GROUP BY c1
 *                  HAVING vcol1_cnt >= 1 AND vcol2_cnt >= 1
 *                  )
 *             )
 *         )
 * }}}
 */
object RewriteIntersectAll extends Rule[LogicalPlan] {
  def apply(plan: LogicalPlan): LogicalPlan = plan.transformWithPruning(
    _.containsPattern(INTERSECT), ruleId) {
    case Intersect(left, right, true) =>
      assert(left.output.size == right.output.size)

      val trueVcol1 = Alias(Literal(true), "vcol1")()
      val nullVcol1 = Alias(Literal(null, BooleanType), "vcol1")()

      val trueVcol2 = Alias(Literal(true), "vcol2")()
      val nullVcol2 = Alias(Literal(null, BooleanType), "vcol2")()

      // Add a projection on the top of left and right plans to project out
      // the additional virtual columns.
      val leftPlanWithAddedVirtualCols = Project(Seq(trueVcol1, nullVcol2) ++ left.output, left)
      val rightPlanWithAddedVirtualCols = Project(Seq(nullVcol1, trueVcol2) ++ right.output, right)

      val unionPlan = Union(leftPlanWithAddedVirtualCols, rightPlanWithAddedVirtualCols)

      // Expressions to compute count and minimum of both the counts.
      val vCol1AggrExpr =
        Alias(AggregateExpression(Count(unionPlan.output(0)), Complete, false), "vcol1_count")()
      val vCol2AggrExpr =
        Alias(AggregateExpression(Count(unionPlan.output(1)), Complete, false), "vcol2_count")()
      val ifExpression = Alias(If(
        GreaterThan(vCol1AggrExpr.toAttribute, vCol2AggrExpr.toAttribute),
        vCol2AggrExpr.toAttribute,
        vCol1AggrExpr.toAttribute
      ), "min_count")()

      val aggregatePlan = Aggregate(left.output,
        Seq(vCol1AggrExpr, vCol2AggrExpr) ++ left.output, unionPlan)
      val filterPlan = Filter(And(GreaterThanOrEqual(vCol1AggrExpr.toAttribute, Literal(1L)),
        GreaterThanOrEqual(vCol2AggrExpr.toAttribute, Literal(1L))), aggregatePlan)
      val projectMinPlan = Project(left.output ++ Seq(ifExpression), filterPlan)

      // Apply the replicator to replicate rows based on min_count
      val genRowPlan = Generate(
        ReplicateRows(Seq(ifExpression.toAttribute) ++ left.output),
        unrequiredChildIndex = Nil,
        outer = false,
        qualifier = None,
        left.output,
        projectMinPlan
      )
      Project(left.output, genRowPlan)
  }
}

/**
 * Removes literals from group expressions in [[Aggregate]], as they have no effect to the result
 * but only makes the grouping key bigger.
 */
object RemoveLiteralFromGroupExpressions extends Rule[LogicalPlan] {
  def apply(plan: LogicalPlan): LogicalPlan = plan.transformWithPruning(
    _.containsPattern(AGGREGATE), ruleId) {
    case a @ Aggregate(grouping, _, _) if grouping.nonEmpty =>
      val newGrouping = grouping.filter(!_.foldable)
      if (newGrouping.nonEmpty) {
        a.copy(groupingExpressions = newGrouping)
      } else {
        // All grouping expressions are literals. We should not drop them all, because this can
        // change the return semantics when the input of the Aggregate is empty (SPARK-17114). We
        // instead replace this by single, easy to hash/sort, literal expression.
        a.copy(groupingExpressions = Seq(Literal(0, IntegerType)))
      }
  }
}

/**
 * Removes repetition from group expressions in [[Aggregate]], as they have no effect to the result
 * but only makes the grouping key bigger.
 */
object RemoveRepetitionFromGroupExpressions extends Rule[LogicalPlan] {
  def apply(plan: LogicalPlan): LogicalPlan = plan.transformWithPruning(
    _.containsPattern(AGGREGATE), ruleId) {
    case a @ Aggregate(grouping, _, _) if grouping.size > 1 =>
      val newGrouping = ExpressionSet(grouping).toSeq
      if (newGrouping.size == grouping.size) {
        a
      } else {
        a.copy(groupingExpressions = newGrouping)
      }
  }
}

/**
 * Replaces GlobalLimit 0 and LocalLimit 0 nodes (subtree) with empty Local Relation, as they don't
 * return any rows.
 */
object OptimizeLimitZero extends Rule[LogicalPlan] {
  // returns empty Local Relation corresponding to given plan
  private def empty(plan: LogicalPlan) =
    LocalRelation(plan.output, data = Seq.empty, isStreaming = plan.isStreaming)

  def apply(plan: LogicalPlan): LogicalPlan = plan.transformUpWithPruning(
    _.containsAllPatterns(LIMIT, LITERAL)) {
    // Nodes below GlobalLimit or LocalLimit can be pruned if the limit value is zero (0).
    // Any subtree in the logical plan that has GlobalLimit 0 or LocalLimit 0 as its root is
    // semantically equivalent to an empty relation.
    //
    // In such cases, the effects of Limit 0 can be propagated through the Logical Plan by replacing
    // the (Global/Local) Limit subtree with an empty LocalRelation, thereby pruning the subtree
    // below and triggering other optimization rules of PropagateEmptyRelation to propagate the
    // changes up the Logical Plan.
    //
    // Replace Global Limit 0 nodes with empty Local Relation
    case gl @ GlobalLimit(IntegerLiteral(0), _) =>
      empty(gl)

    // Note: For all SQL queries, if a LocalLimit 0 node exists in the Logical Plan, then a
    // GlobalLimit 0 node would also exist. Thus, the above case would be sufficient to handle
    // almost all cases. However, if a user explicitly creates a Logical Plan with LocalLimit 0 node
    // then the following rule will handle that case as well.
    //
    // Replace Local Limit 0 nodes with empty Local Relation
    case ll @ LocalLimit(IntegerLiteral(0), _) =>
      empty(ll)
  }
}<|MERGE_RESOLUTION|>--- conflicted
+++ resolved
@@ -507,50 +507,6 @@
 }
 
 /**
-<<<<<<< HEAD
-=======
- * Remove redundant aggregates from a query plan. A redundant aggregate is an aggregate whose
- * only goal is to keep distinct values, while its parent aggregate would ignore duplicate values.
- */
-object RemoveRedundantAggregates extends Rule[LogicalPlan] with AliasHelper {
-  def apply(plan: LogicalPlan): LogicalPlan = plan.transformUpWithPruning(
-    _.containsPattern(AGGREGATE), ruleId) {
-    case upper @ Aggregate(_, _, lower: Aggregate) if lowerIsRedundant(upper, lower) =>
-      val aliasMap = getAliasMap(lower)
-
-      val newAggregate = upper.copy(
-        child = lower.child,
-        groupingExpressions = upper.groupingExpressions.map(replaceAlias(_, aliasMap)),
-        aggregateExpressions = upper.aggregateExpressions.map(
-          replaceAliasButKeepName(_, aliasMap))
-      )
-
-      // We might have introduces non-deterministic grouping expression
-      if (newAggregate.groupingExpressions.exists(!_.deterministic)) {
-        PullOutNondeterministic.applyLocally.applyOrElse(newAggregate, identity[LogicalPlan])
-      } else {
-        newAggregate
-      }
-  }
-
-  private def lowerIsRedundant(upper: Aggregate, lower: Aggregate): Boolean = {
-    val upperHasNoAggregateExpressions =
-      !upper.aggregateExpressions.exists(AggregateExpression.containsAggregate)
-
-    lazy val upperRefsOnlyDeterministicNonAgg = upper.references.subsetOf(AttributeSet(
-      lower
-        .aggregateExpressions
-        .filter(_.deterministic)
-        .filterNot(AggregateExpression.containsAggregate)
-        .map(_.toAttribute)
-    ))
-
-    upperHasNoAggregateExpressions && upperRefsOnlyDeterministicNonAgg
-  }
-}
-
-/**
->>>>>>> c709efc1
  * Remove no-op operators from the query plan that do not make any modifications.
  */
 object RemoveNoopOperators extends Rule[LogicalPlan] {
