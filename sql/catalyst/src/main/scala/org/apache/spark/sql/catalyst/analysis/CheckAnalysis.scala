/*
 * Licensed to the Apache Software Foundation (ASF) under one or more
 * contributor license agreements.  See the NOTICE file distributed with
 * this work for additional information regarding copyright ownership.
 * The ASF licenses this file to You under the Apache License, Version 2.0
 * (the "License"); you may not use this file except in compliance with
 * the License.  You may obtain a copy of the License at
 *
 *    http://www.apache.org/licenses/LICENSE-2.0
 *
 * Unless required by applicable law or agreed to in writing, software
 * distributed under the License is distributed on an "AS IS" BASIS,
 * WITHOUT WARRANTIES OR CONDITIONS OF ANY KIND, either express or implied.
 * See the License for the specific language governing permissions and
 * limitations under the License.
 */
package org.apache.spark.sql.catalyst.analysis

import scala.collection.mutable

import org.apache.spark.sql.AnalysisException
import org.apache.spark.sql.catalyst.expressions._
import org.apache.spark.sql.catalyst.expressions.SubExprUtils._
import org.apache.spark.sql.catalyst.expressions.aggregate.{AggregateExpression, Median, PercentileCont, PercentileDisc}
import org.apache.spark.sql.catalyst.optimizer.{BooleanSimplification, DecorrelateInnerQuery, InlineCTE}
import org.apache.spark.sql.catalyst.plans._
import org.apache.spark.sql.catalyst.plans.logical._
import org.apache.spark.sql.catalyst.trees.TreeNodeTag
import org.apache.spark.sql.catalyst.util.{CharVarcharUtils, StringUtils, TypeUtils}
import org.apache.spark.sql.connector.catalog.{LookupCatalog, SupportsPartitionManagement}
import org.apache.spark.sql.errors.QueryCompilationErrors
import org.apache.spark.sql.errors.QueryParsingErrors.toSQLId
import org.apache.spark.sql.internal.SQLConf
import org.apache.spark.sql.types._
import org.apache.spark.sql.util.SchemaUtils

/**
 * Throws user facing errors when passed invalid queries that fail to analyze.
 */
trait CheckAnalysis extends PredicateHelper with LookupCatalog {

  protected def isView(nameParts: Seq[String]): Boolean

  import org.apache.spark.sql.connector.catalog.CatalogV2Implicits._

  /**
   * Override to provide additional checks for correct analysis.
   * These rules will be evaluated after our built-in check rules.
   */
  val extendedCheckRules: Seq[LogicalPlan => Unit] = Nil

  val DATA_TYPE_MISMATCH_ERROR = TreeNodeTag[Boolean]("dataTypeMismatchError")

  protected def failAnalysis(msg: String): Nothing = {
    throw new AnalysisException(msg)
  }

  protected def containsMultipleGenerators(exprs: Seq[Expression]): Boolean = {
    exprs.flatMap(_.collect {
      case e: Generator => e
    }).length > 1
  }

  protected def hasMapType(dt: DataType): Boolean = {
    dt.existsRecursively(_.isInstanceOf[MapType])
  }

  protected def mapColumnInSetOperation(plan: LogicalPlan): Option[Attribute] = plan match {
    case _: Intersect | _: Except | _: Distinct =>
      plan.output.find(a => hasMapType(a.dataType))
    case d: Deduplicate =>
      d.keys.find(a => hasMapType(a.dataType))
    case _ => None
  }

  private def checkLimitLikeClause(name: String, limitExpr: Expression): Unit = {
    limitExpr match {
      case e if !e.foldable => failAnalysis(
        s"The $name expression must evaluate to a constant value, but got " +
          limitExpr.sql)
      case e if e.dataType != IntegerType => failAnalysis(
        s"The $name expression must be integer type, but got " +
          e.dataType.catalogString)
      case e =>
        e.eval() match {
          case null => failAnalysis(
            s"The evaluated $name expression must not be null, but got ${limitExpr.sql}")
          case v: Int if v < 0 => failAnalysis(
            s"The $name expression must be equal to or greater than 0, but got $v")
          case _ => // OK
        }
    }
  }

  private def isMapWithStringKey(e: Expression): Boolean = if (e.resolved) {
    e.dataType match {
      case m: MapType => m.keyType.isInstanceOf[StringType]
      case _ => false
    }
  } else {
    false
  }

  private def failUnresolvedAttribute(
      operator: LogicalPlan,
      a: Attribute,
      errorClass: String): Nothing = {
    val unresolvedAttribute = toSQLId(a.sql)
    val candidates = operator.inputSet.toSeq.map(s => toSQLId(s.qualifiedName))
    val orderedCandidates = StringUtils.orderStringsBySimilarity(unresolvedAttribute, candidates)
    a.failAnalysis(
      errorClass = errorClass,
      messageParameters = Array(unresolvedAttribute, orderedCandidates.mkString(", ")))
  }

  def checkAnalysis(plan: LogicalPlan): Unit = {
    // We transform up and order the rules so as to catch the first possible failure instead
    // of the result of cascading resolution failures. Inline all CTEs in the plan to help check
    // query plan structures in subqueries.
    val inlineCTE = InlineCTE(alwaysInline = true)
    inlineCTE(plan).foreachUp {

      case p if p.analyzed => // Skip already analyzed sub-plans

      case leaf: LeafNode if leaf.output.map(_.dataType).exists(CharVarcharUtils.hasCharVarchar) =>
        throw new IllegalStateException(
          "[BUG] logical plan should not have output of char/varchar type: " + leaf)

      case u: UnresolvedNamespace =>
        u.failAnalysis(s"Namespace not found: ${u.multipartIdentifier.quoted}")

      case u: UnresolvedTable =>
        u.failAnalysis(s"Table not found: ${u.multipartIdentifier.quoted}")

      case u @ UnresolvedView(NonSessionCatalogAndIdentifier(catalog, ident), cmd, _, _) =>
        u.failAnalysis(
          s"Cannot specify catalog `${catalog.name}` for view ${ident.quoted} " +
            "because view support in v2 catalog has not been implemented yet. " +
            s"$cmd expects a view.")

      case u: UnresolvedView =>
        u.failAnalysis(s"View not found: ${u.multipartIdentifier.quoted}")

      case u: UnresolvedTableOrView =>
        val viewStr = if (u.allowTempView) "view" else "permanent view"
        u.failAnalysis(
          s"Table or $viewStr not found: ${u.multipartIdentifier.quoted}")

      case u: UnresolvedRelation =>
        u.failAnalysis(s"Table or view not found: ${u.multipartIdentifier.quoted}")

      case u: UnresolvedFunc =>
        throw QueryCompilationErrors.noSuchFunctionError(
          u.multipartIdentifier, u, u.possibleQualifiedName)

      case u: UnresolvedHint =>
        u.failAnalysis(s"Hint not found: ${u.name}")

      case InsertIntoStatement(u: UnresolvedRelation, _, _, _, _, _) =>
        u.failAnalysis(s"Table not found: ${u.multipartIdentifier.quoted}")

      // TODO (SPARK-27484): handle streaming write commands when we have them.
      case write: V2WriteCommand if write.table.isInstanceOf[UnresolvedRelation] =>
        val tblName = write.table.asInstanceOf[UnresolvedRelation].multipartIdentifier
        write.table.failAnalysis(s"Table or view not found: ${tblName.quoted}")

      case command: V2PartitionCommand =>
        command.table match {
          case r @ ResolvedTable(_, _, table, _) => table match {
            case t: SupportsPartitionManagement =>
              if (t.partitionSchema.isEmpty) {
                failAnalysis(s"Table ${r.name} is not partitioned.")
              }
            case _ =>
              failAnalysis(s"Table ${r.name} does not support partition management.")
          }
          case _ =>
        }

      // `ShowTableExtended` should have been converted to the v1 command if the table is v1.
      case _: ShowTableExtended =>
        throw QueryCompilationErrors.commandUnsupportedInV2TableError("SHOW TABLE EXTENDED")

      case operator: LogicalPlan =>
        operator transformExpressionsDown {
          // Check argument data types of higher-order functions downwards first.
          // If the arguments of the higher-order functions are resolved but the type check fails,
          // the argument functions will not get resolved, but we should report the argument type
          // check failure instead of claiming the argument functions are unresolved.
          case hof: HigherOrderFunction
              if hof.argumentsResolved && hof.checkArgumentDataTypes().isFailure =>
            hof.checkArgumentDataTypes() match {
              case TypeCheckResult.TypeCheckFailure(message) =>
                hof.failAnalysis(
                  s"cannot resolve '${hof.sql}' due to argument data type mismatch: $message")
            }

          // If an attribute can't be resolved as a map key of string type, either the key should be
          // surrounded with single quotes, or there is a typo in the attribute name.
          case GetMapValue(map, key: Attribute, _) if isMapWithStringKey(map) && !key.resolved =>
            failUnresolvedAttribute(operator, key, "UNRESOLVED_MAP_KEY")
        }

        getAllExpressions(operator).foreach(_.foreachUp {
          case a: Attribute if !a.resolved =>
<<<<<<< HEAD
            failUnresolvedAttribute(operator, a, "MISSING_COLUMN")
=======
            val missingCol = a.sql
            val candidates = operator.inputSet.toSeq.map(_.qualifiedName)
            val orderedCandidates = StringUtils.orderStringsBySimilarity(missingCol, candidates)
            throw QueryCompilationErrors.unresolvedColumnError(
              missingCol, orderedCandidates, a.origin)
>>>>>>> a859dd25

          case s: Star =>
            withPosition(s) {
              throw QueryCompilationErrors.invalidStarUsageError(operator.nodeName, Seq(s))
            }

          case e: Expression if e.checkInputDataTypes().isFailure =>
            e.checkInputDataTypes() match {
              case TypeCheckResult.TypeCheckFailure(message) =>
                e.setTagValue(DATA_TYPE_MISMATCH_ERROR, true)
                e.failAnalysis(
                  s"cannot resolve '${e.sql}' due to data type mismatch: $message" +
                    extraHintForAnsiTypeCoercionExpression(operator))
            }

          case c: Cast if !c.resolved =>
            failAnalysis(s"invalid cast from ${c.child.dataType.catalogString} to " +
              c.dataType.catalogString)

          case e: RuntimeReplaceable if !e.replacement.resolved =>
            throw new IllegalStateException("Illegal RuntimeReplaceable: " + e +
              "\nReplacement is unresolved: " + e.replacement)

          case g: Grouping =>
            failAnalysis("grouping() can only be used with GroupingSets/Cube/Rollup")
          case g: GroupingID =>
            failAnalysis("grouping_id() can only be used with GroupingSets/Cube/Rollup")

          case e: Expression if e.children.exists(_.isInstanceOf[WindowFunction]) &&
              !e.isInstanceOf[WindowExpression] =>
            val w = e.children.find(_.isInstanceOf[WindowFunction]).get
            failAnalysis(s"Window function $w requires an OVER clause.")

          case w @ WindowExpression(AggregateExpression(_, _, true, _, _), _) =>
            failAnalysis(s"Distinct window functions are not supported: $w")

          case w @ WindowExpression(wf: FrameLessOffsetWindowFunction,
            WindowSpecDefinition(_, order, frame: SpecifiedWindowFrame))
             if order.isEmpty || !frame.isOffset =>
            failAnalysis(s"${wf.prettyName} function can only be evaluated in an ordered " +
              s"row-based window frame with a single offset: $w")

          case w: WindowExpression =>
            // Only allow window functions with an aggregate expression or an offset window
            // function or a Pandas window UDF.
            w.windowFunction match {
              case agg @ AggregateExpression(
                _: PercentileCont | _: PercentileDisc | _: Median, _, _, _, _)
                if w.windowSpec.orderSpec.nonEmpty || w.windowSpec.frameSpecification !=
                    SpecifiedWindowFrame(RowFrame, UnboundedPreceding, UnboundedFollowing) =>
                failAnalysis(
                  s"Cannot specify order by or frame for '${agg.aggregateFunction.prettyName}'.")
              case _: AggregateExpression | _: FrameLessOffsetWindowFunction |
                  _: AggregateWindowFunction => // OK
              case f: PythonUDF if PythonUDF.isWindowPandasUDF(f) => // OK
              case other =>
                failAnalysis(s"Expression '$other' not supported within a window function.")
            }

          case s: SubqueryExpression =>
            checkSubqueryExpression(operator, s)

          case e: ExpressionWithRandomSeed if !e.seedExpression.foldable =>
            failAnalysis(
              s"Input argument to ${e.prettyName} must be a constant.")

          case _ =>
        })

        operator match {
          case etw: EventTimeWatermark =>
            etw.eventTime.dataType match {
              case s: StructType
                if s.find(_.name == "end").map(_.dataType) == Some(TimestampType) =>
              case _: TimestampType =>
              case _ =>
                failAnalysis(
                  s"Event time must be defined on a window or a timestamp, but " +
                  s"${etw.eventTime.name} is of type ${etw.eventTime.dataType.catalogString}")
            }
          case f: Filter if f.condition.dataType != BooleanType =>
            failAnalysis(
              s"filter expression '${f.condition.sql}' " +
                s"of type ${f.condition.dataType.catalogString} is not a boolean.")

          case j @ Join(_, _, _, Some(condition), _) if condition.dataType != BooleanType =>
            failAnalysis(
              s"join condition '${condition.sql}' " +
                s"of type ${condition.dataType.catalogString} is not a boolean.")

          case j @ AsOfJoin(_, _, _, Some(condition), _, _, _)
              if condition.dataType != BooleanType =>
            failAnalysis(
              s"join condition '${condition.sql}' " +
                s"of type ${condition.dataType.catalogString} is not a boolean.")

          case j @ AsOfJoin(_, _, _, _, _, _, Some(toleranceAssertion)) =>
            if (!toleranceAssertion.foldable) {
              failAnalysis("Input argument tolerance must be a constant.")
            }
            if (!toleranceAssertion.eval().asInstanceOf[Boolean]) {
              failAnalysis("Input argument tolerance must be non-negative.")
            }

          case Aggregate(groupingExprs, aggregateExprs, _) =>
            def checkValidAggregateExpression(expr: Expression): Unit = expr match {
              case expr: Expression if AggregateExpression.isAggregate(expr) =>
                val aggFunction = expr match {
                  case agg: AggregateExpression => agg.aggregateFunction
                  case udf: PythonUDF => udf
                }
                aggFunction.children.foreach { child =>
                  child.foreach {
                    case expr: Expression if AggregateExpression.isAggregate(expr) =>
                      failAnalysis(
                        s"It is not allowed to use an aggregate function in the argument of " +
                          s"another aggregate function. Please use the inner aggregate function " +
                          s"in a sub-query.")
                    case other => // OK
                  }

                  if (!child.deterministic) {
                    failAnalysis(
                      s"nondeterministic expression ${expr.sql} should not " +
                        s"appear in the arguments of an aggregate function.")
                  }
                }
              case e: Attribute if groupingExprs.isEmpty =>
                // Collect all [[AggregateExpressions]]s.
                val aggExprs = aggregateExprs.filter(_.collect {
                  case a: AggregateExpression => a
                }.nonEmpty)
                failAnalysis(
                  s"grouping expressions sequence is empty, " +
                    s"and '${e.sql}' is not an aggregate function. " +
                    s"Wrap '${aggExprs.map(_.sql).mkString("(", ", ", ")")}' in windowing " +
                    s"function(s) or wrap '${e.sql}' in first() (or first_value) " +
                    s"if you don't care which value you get."
                )
              case e: Attribute if !groupingExprs.exists(_.semanticEquals(e)) =>
                failAnalysis(
                  s"expression '${e.sql}' is neither present in the group by, " +
                    s"nor is it an aggregate function. " +
                    "Add to group by or wrap in first() (or first_value) if you don't care " +
                    "which value you get.")
              case s: ScalarSubquery
                  if s.children.nonEmpty && !groupingExprs.exists(_.semanticEquals(s)) =>
                failAnalysis(s"Correlated scalar subquery '${s.sql}' is neither " +
                  "present in the group by, nor in an aggregate function. Add it to group by " +
                  "using ordinal position or wrap it in first() (or first_value) if you don't " +
                  "care which value you get.")
              case e if groupingExprs.exists(_.semanticEquals(e)) => // OK
              case e => e.children.foreach(checkValidAggregateExpression)
            }

            def checkValidGroupingExprs(expr: Expression): Unit = {
              if (expr.exists(_.isInstanceOf[AggregateExpression])) {
                failAnalysis(
                  "aggregate functions are not allowed in GROUP BY, but found " + expr.sql)
              }

              // Check if the data type of expr is orderable.
              if (!RowOrdering.isOrderable(expr.dataType)) {
                failAnalysis(
                  s"expression ${expr.sql} cannot be used as a grouping expression " +
                    s"because its data type ${expr.dataType.catalogString} is not an orderable " +
                    s"data type.")
              }

              if (!expr.deterministic) {
                // This is just a sanity check, our analysis rule PullOutNondeterministic should
                // already pull out those nondeterministic expressions and evaluate them in
                // a Project node.
                failAnalysis(s"nondeterministic expression ${expr.sql} should not " +
                  s"appear in grouping expression.")
              }
            }

            groupingExprs.foreach(checkValidGroupingExprs)
            aggregateExprs.foreach(checkValidAggregateExpression)

          case CollectMetrics(name, metrics, _) =>
            if (name == null || name.isEmpty) {
              operator.failAnalysis(s"observed metrics should be named: $operator")
            }
            // Check if an expression is a valid metric. A metric must meet the following criteria:
            // - Is not a window function;
            // - Is not nested aggregate function;
            // - Is not a distinct aggregate function;
            // - Has only non-deterministic functions that are nested inside an aggregate function;
            // - Has only attributes that are nested inside an aggregate function.
            def checkMetric(s: Expression, e: Expression, seenAggregate: Boolean = false): Unit = {
              e match {
                case _: WindowExpression =>
                  e.failAnalysis(
                    "window expressions are not allowed in observed metrics, but found: " + s.sql)
                case _ if !e.deterministic && !seenAggregate =>
                  e.failAnalysis(s"non-deterministic expression ${s.sql} can only be used " +
                    "as an argument to an aggregate function.")
                case a: AggregateExpression if seenAggregate =>
                  e.failAnalysis(
                    "nested aggregates are not allowed in observed metrics, but found: " + s.sql)
                case a: AggregateExpression if a.isDistinct =>
                  e.failAnalysis(
                    "distinct aggregates are not allowed in observed metrics, but found: " + s.sql)
                case a: AggregateExpression if a.filter.isDefined =>
                  e.failAnalysis("aggregates with filter predicate are not allowed in " +
                    "observed metrics, but found: " + s.sql)
                case _: Attribute if !seenAggregate =>
                  e.failAnalysis (s"attribute ${s.sql} can only be used as an argument to an " +
                    "aggregate function.")
                case _: AggregateExpression =>
                  e.children.foreach(checkMetric (s, _, seenAggregate = true))
                case _ =>
                  e.children.foreach(checkMetric (s, _, seenAggregate))
              }
            }
            metrics.foreach(m => checkMetric(m, m))

          case Sort(orders, _, _) =>
            orders.foreach { order =>
              if (!RowOrdering.isOrderable(order.dataType)) {
                failAnalysis(
                  s"sorting is not supported for columns of type ${order.dataType.catalogString}")
              }
            }

          case GlobalLimit(limitExpr, _) => checkLimitLikeClause("limit", limitExpr)

          case LocalLimit(limitExpr, child) =>
            checkLimitLikeClause("limit", limitExpr)
            child match {
              case Offset(offsetExpr, _) =>
                val limit = limitExpr.eval().asInstanceOf[Int]
                val offset = offsetExpr.eval().asInstanceOf[Int]
                if (Int.MaxValue - limit < offset) {
                  failAnalysis(
                    s"""
                       |The sum of the LIMIT clause and the OFFSET clause must not be greater than
                       |the maximum 32-bit integer value (2,147,483,647),
                       |but found limit = $limit, offset = $offset.
                       |""".stripMargin.replace("\n", " "))
                }
              case _ =>
            }

          case Offset(offsetExpr, _) => checkLimitLikeClause("offset", offsetExpr)

          case Tail(limitExpr, _) => checkLimitLikeClause("tail", limitExpr)

          case _: Union | _: SetOperation if operator.children.length > 1 =>
            def dataTypes(plan: LogicalPlan): Seq[DataType] = plan.output.map(_.dataType)
            def ordinalNumber(i: Int): String = i match {
              case 0 => "first"
              case 1 => "second"
              case 2 => "third"
              case i => s"${i + 1}th"
            }
            val ref = dataTypes(operator.children.head)
            operator.children.tail.zipWithIndex.foreach { case (child, ti) =>
              // Check the number of columns
              if (child.output.length != ref.length) {
                failAnalysis(
                  s"""
                    |${operator.nodeName} can only be performed on tables with the same number
                    |of columns, but the first table has ${ref.length} columns and
                    |the ${ordinalNumber(ti + 1)} table has ${child.output.length} columns
                  """.stripMargin.replace("\n", " ").trim())
              }

              val dataTypesAreCompatibleFn = getDataTypesAreCompatibleFn(operator)
              // Check if the data types match.
              dataTypes(child).zip(ref).zipWithIndex.foreach { case ((dt1, dt2), ci) =>
                // SPARK-18058: we shall not care about the nullability of columns
                if (!dataTypesAreCompatibleFn(dt1, dt2)) {
                  val errorMessage =
                    s"""
                       |${operator.nodeName} can only be performed on tables with the compatible
                       |column types. The ${ordinalNumber(ci)} column of the
                       |${ordinalNumber(ti + 1)} table is ${dt1.catalogString} type which is not
                       |compatible with ${dt2.catalogString} at same column of first table
                    """.stripMargin.replace("\n", " ").trim()
                  failAnalysis(errorMessage + extraHintForAnsiTypeCoercionPlan(operator))
                }
              }
            }

          case create: V2CreateTablePlan =>
            val references = create.partitioning.flatMap(_.references).toSet
            val badReferences = references.map(_.fieldNames).flatMap { column =>
              create.tableSchema.findNestedField(column) match {
                case Some(_) =>
                  None
                case _ =>
                  Some(s"${column.quoted} is missing or is in a map or array")
              }
            }

            if (badReferences.nonEmpty) {
              failAnalysis(s"Invalid partitioning: ${badReferences.mkString(", ")}")
            }

            create.tableSchema.foreach(f => TypeUtils.failWithIntervalType(f.dataType))

          case write: V2WriteCommand if write.resolved =>
            write.query.schema.foreach(f => TypeUtils.failWithIntervalType(f.dataType))

          case alter: AlterTableCommand =>
            checkAlterTableCommand(alter)

          case _ => // Falls back to the following checks
        }

        operator match {
          case o if o.children.nonEmpty && o.missingInput.nonEmpty =>
            val missingAttributes = o.missingInput.mkString(",")
            val input = o.inputSet.mkString(",")
            val msgForMissingAttributes = s"Resolved attribute(s) $missingAttributes missing " +
              s"from $input in operator ${operator.simpleString(SQLConf.get.maxToStringFields)}."

            val resolver = plan.conf.resolver
            val attrsWithSameName = o.missingInput.filter { missing =>
              o.inputSet.exists(input => resolver(missing.name, input.name))
            }

            val msg = if (attrsWithSameName.nonEmpty) {
              val sameNames = attrsWithSameName.map(_.name).mkString(",")
              s"$msgForMissingAttributes Attribute(s) with the same name appear in the " +
                s"operation: $sameNames. Please check if the right attribute(s) are used."
            } else {
              msgForMissingAttributes
            }

            failAnalysis(msg)

          case p @ Project(exprs, _) if containsMultipleGenerators(exprs) =>
            failAnalysis(
              s"""Only a single table generating function is allowed in a SELECT clause, found:
                 | ${exprs.map(_.sql).mkString(",")}""".stripMargin)

          case j: Join if !j.duplicateResolved =>
            val conflictingAttributes = j.left.outputSet.intersect(j.right.outputSet)
            failAnalysis(
              s"""
                 |Failure when resolving conflicting references in Join:
                 |$plan
                 |Conflicting attributes: ${conflictingAttributes.mkString(",")}
                 |""".stripMargin)

          case i: Intersect if !i.duplicateResolved =>
            val conflictingAttributes = i.left.outputSet.intersect(i.right.outputSet)
            failAnalysis(
              s"""
                 |Failure when resolving conflicting references in Intersect:
                 |$plan
                 |Conflicting attributes: ${conflictingAttributes.mkString(",")}
               """.stripMargin)

          case e: Except if !e.duplicateResolved =>
            val conflictingAttributes = e.left.outputSet.intersect(e.right.outputSet)
            failAnalysis(
              s"""
                 |Failure when resolving conflicting references in Except:
                 |$plan
                 |Conflicting attributes: ${conflictingAttributes.mkString(",")}
               """.stripMargin)

          case j: AsOfJoin if !j.duplicateResolved =>
            val conflictingAttributes = j.left.outputSet.intersect(j.right.outputSet)
            failAnalysis(
              s"""
                 |Failure when resolving conflicting references in AsOfJoin:
                 |$plan
                 |Conflicting attributes: ${conflictingAttributes.mkString(",")}
                 |""".stripMargin)

          // TODO: although map type is not orderable, technically map type should be able to be
          // used in equality comparison, remove this type check once we support it.
          case o if mapColumnInSetOperation(o).isDefined =>
            val mapCol = mapColumnInSetOperation(o).get
            failAnalysis("Cannot have map type columns in DataFrame which calls " +
              s"set operations(intersect, except, etc.), but the type of column ${mapCol.name} " +
              "is " + mapCol.dataType.catalogString)

          case o if o.expressions.exists(!_.deterministic) &&
            !o.isInstanceOf[Project] && !o.isInstanceOf[Filter] &&
            !o.isInstanceOf[Aggregate] && !o.isInstanceOf[Window] &&
            // Lateral join is checked in checkSubqueryExpression.
            !o.isInstanceOf[LateralJoin] =>
            // The rule above is used to check Aggregate operator.
            failAnalysis(
              s"""nondeterministic expressions are only allowed in
                 |Project, Filter, Aggregate or Window, found:
                 | ${o.expressions.map(_.sql).mkString(",")}
                 |in operator ${operator.simpleString(SQLConf.get.maxToStringFields)}
               """.stripMargin)

          case _: UnresolvedHint => throw new IllegalStateException(
            "Logical hint operator should be removed during analysis.")

          case f @ Filter(condition, _)
            if PlanHelper.specialExpressionsInUnsupportedOperator(f).nonEmpty =>
            val invalidExprSqls = PlanHelper.specialExpressionsInUnsupportedOperator(f).map(_.sql)
            failAnalysis(
              s"""
                 |Aggregate/Window/Generate expressions are not valid in where clause of the query.
                 |Expression in where clause: [${condition.sql}]
                 |Invalid expressions: [${invalidExprSqls.mkString(", ")}]""".stripMargin)

          case other if PlanHelper.specialExpressionsInUnsupportedOperator(other).nonEmpty =>
            val invalidExprSqls =
              PlanHelper.specialExpressionsInUnsupportedOperator(other).map(_.sql)
            failAnalysis(
              s"""
                 |The query operator `${other.nodeName}` contains one or more unsupported
                 |expression types Aggregate, Window or Generate.
                 |Invalid expressions: [${invalidExprSqls.mkString(", ")}]""".stripMargin
            )

          case _ => // Analysis successful!
        }
    }
    checkCollectedMetrics(plan)
    extendedCheckRules.foreach(_(plan))
    plan.foreachUp {
      case o if !o.resolved =>
        failAnalysis(s"unresolved operator ${o.simpleString(SQLConf.get.maxToStringFields)}")
      case _ =>
    }

    plan.setAnalyzed()
  }

  private def getAllExpressions(plan: LogicalPlan): Seq[Expression] = {
    plan match {
      // `groupingExpressions` may rely on `aggregateExpressions`, due to the GROUP BY alias
      // feature. We should check errors in `aggregateExpressions` first.
      case a: Aggregate => a.aggregateExpressions ++ a.groupingExpressions
      case _ => plan.expressions
    }
  }

  private def getDataTypesAreCompatibleFn(plan: LogicalPlan): (DataType, DataType) => Boolean = {
    val isUnion = plan.isInstanceOf[Union]
    if (isUnion) {
      (dt1: DataType, dt2: DataType) =>
        DataType.equalsStructurally(dt1, dt2, true)
    } else {
      // SPARK-18058: we shall not care about the nullability of columns
      (dt1: DataType, dt2: DataType) =>
        TypeCoercion.findWiderTypeForTwo(dt1.asNullable, dt2.asNullable).nonEmpty
    }
  }

  private def getDefaultTypeCoercionPlan(plan: LogicalPlan): LogicalPlan =
    TypeCoercion.typeCoercionRules.foldLeft(plan) { case (p, rule) => rule(p) }

  private def extraHintMessage(issueFixedIfAnsiOff: Boolean): String = {
    if (issueFixedIfAnsiOff) {
      "\nTo fix the error, you might need to add explicit type casts. If necessary set " +
        s"${SQLConf.ANSI_ENABLED.key} to false to bypass this error."
    } else {
      ""
    }
  }

  private[analysis] def extraHintForAnsiTypeCoercionExpression(plan: LogicalPlan): String = {
    if (!SQLConf.get.ansiEnabled) {
      ""
    } else {
      val nonAnsiPlan = getDefaultTypeCoercionPlan(plan)
      var issueFixedIfAnsiOff = true
      getAllExpressions(nonAnsiPlan).foreach(_.foreachUp {
        case e: Expression if e.getTagValue(DATA_TYPE_MISMATCH_ERROR).contains(true) &&
            e.checkInputDataTypes().isFailure =>
          e.checkInputDataTypes() match {
            case TypeCheckResult.TypeCheckFailure(_) =>
              issueFixedIfAnsiOff = false
          }

        case _ =>
      })
      extraHintMessage(issueFixedIfAnsiOff)
    }
  }

  private def extraHintForAnsiTypeCoercionPlan(plan: LogicalPlan): String = {
    if (!SQLConf.get.ansiEnabled) {
      ""
    } else {
      val nonAnsiPlan = getDefaultTypeCoercionPlan(plan)
      var issueFixedIfAnsiOff = true
      nonAnsiPlan match {
        case _: Union | _: SetOperation if nonAnsiPlan.children.length > 1 =>
          def dataTypes(plan: LogicalPlan): Seq[DataType] = plan.output.map(_.dataType)

          val ref = dataTypes(nonAnsiPlan.children.head)
          val dataTypesAreCompatibleFn = getDataTypesAreCompatibleFn(nonAnsiPlan)
          nonAnsiPlan.children.tail.zipWithIndex.foreach { case (child, ti) =>
            // Check if the data types match.
            dataTypes(child).zip(ref).zipWithIndex.foreach { case ((dt1, dt2), ci) =>
              if (!dataTypesAreCompatibleFn(dt1, dt2)) {
                issueFixedIfAnsiOff = false
              }
            }
          }

        case _ =>
      }
      extraHintMessage(issueFixedIfAnsiOff)
    }
  }

  /**
   * Validates subquery expressions in the plan. Upon failure, returns an user facing error.
   */
  def checkSubqueryExpression(plan: LogicalPlan, expr: SubqueryExpression): Unit = {
    def checkAggregateInScalarSubquery(
        conditions: Seq[Expression],
        query: LogicalPlan, agg: Aggregate): Unit = {
      // Make sure correlated scalar subqueries contain one row for every outer row by
      // enforcing that they are aggregates containing exactly one aggregate expression.
      val aggregates = agg.expressions.flatMap(_.collect {
        case a: AggregateExpression => a
      })
      if (aggregates.isEmpty) {
        failAnalysis("The output of a correlated scalar subquery must be aggregated")
      }

      // SPARK-18504/SPARK-18814: Block cases where GROUP BY columns
      // are not part of the correlated columns.
      val groupByCols = AttributeSet(agg.groupingExpressions.flatMap(_.references))
      // Collect the local references from the correlated predicate in the subquery.
      val subqueryColumns = getCorrelatedPredicates(query).flatMap(_.references)
        .filterNot(conditions.flatMap(_.references).contains)
      val correlatedCols = AttributeSet(subqueryColumns)
      val invalidCols = groupByCols -- correlatedCols
      // GROUP BY columns must be a subset of columns in the predicates
      if (invalidCols.nonEmpty) {
        failAnalysis(
          "A GROUP BY clause in a scalar correlated subquery " +
            "cannot contain non-correlated columns: " +
            invalidCols.mkString(","))
      }
    }

    // Skip subquery aliases added by the Analyzer.
    // For projects, do the necessary mapping and skip to its child.
    @scala.annotation.tailrec
    def cleanQueryInScalarSubquery(p: LogicalPlan): LogicalPlan = p match {
      case s: SubqueryAlias => cleanQueryInScalarSubquery(s.child)
      case p: Project => cleanQueryInScalarSubquery(p.child)
      case child => child
    }

    // Check whether the given expressions contains the subquery expression.
    def containsExpr(expressions: Seq[Expression]): Boolean = {
      expressions.exists(_.exists(_.semanticEquals(expr)))
    }

    def checkOuterReference(p: LogicalPlan, expr: SubqueryExpression): Unit = p match {
      case f: Filter =>
        if (hasOuterReferences(expr.plan)) {
          expr.plan.expressions.foreach(_.foreachUp {
            case o: OuterReference =>
              p.children.foreach(e =>
                if (!e.output.exists(_.exprId == o.exprId)) {
                  failAnalysis("outer attribute not found")
                })
            case _ =>
          })
        }
      case _ =>
    }

    // Validate the subquery plan.
    checkAnalysis(expr.plan)

    // Check if there is outer attribute that cannot be found from the plan.
    checkOuterReference(plan, expr)

    expr match {
      case ScalarSubquery(query, outerAttrs, _, _) =>
        // Scalar subquery must return one column as output.
        if (query.output.size != 1) {
          failAnalysis(
            s"Scalar subquery must return only one column, but got ${query.output.size}")
        }

        if (outerAttrs.nonEmpty) {
          cleanQueryInScalarSubquery(query) match {
            case a: Aggregate => checkAggregateInScalarSubquery(outerAttrs, query, a)
            case Filter(_, a: Aggregate) => checkAggregateInScalarSubquery(outerAttrs, query, a)
            case p: LogicalPlan if p.maxRows.exists(_ <= 1) => // Ok
            case fail => failAnalysis(s"Correlated scalar subqueries must be aggregated: $fail")
          }

          // Only certain operators are allowed to host subquery expression containing
          // outer references.
          plan match {
            case _: Filter | _: Project | _: SupportsSubquery => // Ok
            case a: Aggregate =>
              // If the correlated scalar subquery is in the grouping expressions of an Aggregate,
              // it must also be in the aggregate expressions to be rewritten in the optimization
              // phase.
              if (containsExpr(a.groupingExpressions) && !containsExpr(a.aggregateExpressions)) {
                failAnalysis("Correlated scalar subqueries in the group by clause " +
                  s"must also be in the aggregate expressions:\n$a")
              }
            case other => failAnalysis(
              "Correlated scalar sub-queries can only be used in a " +
                s"Filter/Aggregate/Project and a few commands: $plan")
          }
        }
        // Validate to make sure the correlations appearing in the query are valid and
        // allowed by spark.
        checkCorrelationsInSubquery(expr.plan, isScalar = true)

      case _: LateralSubquery =>
        assert(plan.isInstanceOf[LateralJoin])
        val join = plan.asInstanceOf[LateralJoin]
        // A lateral join with a multi-row outer query and a non-deterministic lateral subquery
        // cannot be decorrelated. Otherwise it may produce incorrect results.
        if (!expr.deterministic && !join.left.maxRows.exists(_ <= 1)) {
          expr.failAnalysis(
            s"Non-deterministic lateral subqueries are not supported when joining with " +
              s"outer relations that produce more than one row\n${expr.plan}")
        }
        // Check if the lateral join's join condition is deterministic.
        if (join.condition.exists(!_.deterministic)) {
          join.failAnalysis(
            s"Lateral join condition cannot be non-deterministic: ${join.condition.get.sql}")
        }
        // Validate to make sure the correlations appearing in the query are valid and
        // allowed by spark.
        checkCorrelationsInSubquery(expr.plan, isLateral = true)

      case inSubqueryOrExistsSubquery =>
        plan match {
          case _: Filter | _: SupportsSubquery | _: Join |
            _: Project | _: Aggregate | _: Window => // Ok
          case _ =>
            failAnalysis(s"IN/EXISTS predicate sub-queries can only be used in" +
              s" Filter/Join/Project/Aggregate/Window and a few commands: $plan")
        }
        // Validate to make sure the correlations appearing in the query are valid and
        // allowed by spark.
        checkCorrelationsInSubquery(expr.plan)
    }
  }

  /**
   * Validate that collected metrics names are unique. The same name cannot be used for metrics
   * with different results. However multiple instances of metrics with with same result and name
   * are allowed (e.g. self-joins).
   */
  private def checkCollectedMetrics(plan: LogicalPlan): Unit = {
    val metricsMap = mutable.Map.empty[String, LogicalPlan]
    def check(plan: LogicalPlan): Unit = plan.foreach { node =>
      node match {
        case metrics @ CollectMetrics(name, _, _) =>
          metricsMap.get(name) match {
            case Some(other) =>
              // Exact duplicates are allowed. They can be the result
              // of a CTE that is used multiple times or a self join.
              if (!metrics.sameResult(other)) {
                failAnalysis(
                  s"Multiple definitions of observed metrics named '$name': $plan")
              }
            case None =>
              metricsMap.put(name, metrics)
          }
        case _ =>
      }
      node.expressions.foreach(_.foreach {
        case subquery: SubqueryExpression =>
          check(subquery.plan)
        case _ =>
      })
    }
    check(plan)
  }

  /**
   * Validates to make sure the outer references appearing inside the subquery
   * are allowed.
   */
  private def checkCorrelationsInSubquery(
      sub: LogicalPlan,
      isScalar: Boolean = false,
      isLateral: Boolean = false): Unit = {
    // Validate that correlated aggregate expression do not contain a mixture
    // of outer and local references.
    def checkMixedReferencesInsideAggregateExpr(expr: Expression): Unit = {
      expr.foreach {
        case a: AggregateExpression if containsOuter(a) =>
          if (a.references.nonEmpty) {
            throw QueryCompilationErrors.mixedRefsInAggFunc(a.sql)
          }
        case _ =>
      }
    }

    // Make sure a plan's subtree does not contain outer references
    def failOnOuterReferenceInSubTree(p: LogicalPlan): Unit = {
      if (hasOuterReferences(p)) {
        failAnalysis(s"Accessing outer query column is not allowed in:\n$p")
      }
    }

    // Check whether the logical plan node can host outer references.
    // A `Project` can host outer references if it is inside a scalar or a lateral subquery and
    // DecorrelateInnerQuery is enabled. Otherwise, only Filter can only outer references.
    def canHostOuter(plan: LogicalPlan): Boolean = plan match {
      case _: Filter => true
      case _: Project => (isScalar || isLateral) && SQLConf.get.decorrelateInnerQueryEnabled
      case _ => false
    }

    // Make sure a plan's expressions do not contain :
    // 1. Aggregate expressions that have mixture of outer and local references.
    // 2. Expressions containing outer references on plan nodes other than allowed operators.
    def failOnInvalidOuterReference(p: LogicalPlan): Unit = {
      p.expressions.foreach(checkMixedReferencesInsideAggregateExpr)
      if (!canHostOuter(p) && p.expressions.exists(containsOuter)) {
        failAnalysis(
          "Expressions referencing the outer query are not supported outside of WHERE/HAVING " +
            s"clauses:\n$p")
      }
    }

    // SPARK-17348: A potential incorrect result case.
    // When a correlated predicate is a non-equality predicate,
    // certain operators are not permitted from the operator
    // hosting the correlated predicate up to the operator on the outer table.
    // Otherwise, the pull up of the correlated predicate
    // will generate a plan with a different semantics
    // which could return incorrect result.
    // Currently we check for Aggregate and Window operators
    //
    // Below shows an example of a Logical Plan during Analyzer phase that
    // show this problem. Pulling the correlated predicate [outer(c2#77) >= ..]
    // through the Aggregate (or Window) operator could alter the result of
    // the Aggregate.
    //
    // Project [c1#76]
    // +- Project [c1#87, c2#88]
    // :  (Aggregate or Window operator)
    // :  +- Filter [outer(c2#77) >= c2#88)]
    // :     +- SubqueryAlias t2, `t2`
    // :        +- Project [_1#84 AS c1#87, _2#85 AS c2#88]
    // :           +- LocalRelation [_1#84, _2#85]
    // +- SubqueryAlias t1, `t1`
    // +- Project [_1#73 AS c1#76, _2#74 AS c2#77]
    // +- LocalRelation [_1#73, _2#74]
    // SPARK-35080: The same issue can happen to correlated equality predicates when
    // they do not guarantee one-to-one mapping between inner and outer attributes.
    // For example:
    // Table:
    //   t1(a, b): [(0, 6), (1, 5), (2, 4)]
    //   t2(c): [(6)]
    //
    // Query:
    //   SELECT c, (SELECT COUNT(*) FROM t1 WHERE a + b = c) FROM t2
    //
    // Original subquery plan:
    //   Aggregate [count(1)]
    //   +- Filter ((a + b) = outer(c))
    //      +- LocalRelation [a, b]
    //
    // Plan after pulling up correlated predicates:
    //   Aggregate [a, b] [count(1), a, b]
    //   +- LocalRelation [a, b]
    //
    // Plan after rewrite:
    //   Project [c1, count(1)]
    //   +- Join LeftOuter ((a + b) = c)
    //      :- LocalRelation [c]
    //      +- Aggregate [a, b] [count(1), a, b]
    //         +- LocalRelation [a, b]
    //
    // The right hand side of the join transformed from the subquery will output
    //   count(1) | a | b
    //      1     | 0 | 6
    //      1     | 1 | 5
    //      1     | 2 | 4
    // and the plan after rewrite will give the original query incorrect results.
    def failOnUnsupportedCorrelatedPredicate(predicates: Seq[Expression], p: LogicalPlan): Unit = {
      if (predicates.nonEmpty) {
        // Report a non-supported case as an exception
        failAnalysis("Correlated column is not allowed in predicate " +
          s"${predicates.map(_.sql).mkString}:\n$p")
      }
    }

    val unsupportedPredicates = mutable.ArrayBuffer.empty[Expression]

    // Simplify the predicates before validating any unsupported correlation patterns in the plan.
    AnalysisHelper.allowInvokingTransformsInAnalyzer { BooleanSimplification(sub).foreachUp {
      // Approve operators allowed in a correlated subquery
      // There are 4 categories:
      // 1. Operators that are allowed anywhere in a correlated subquery, and,
      //    by definition of the operators, they either do not contain
      //    any columns or cannot host outer references.
      // 2. Operators that are allowed anywhere in a correlated subquery
      //    so long as they do not host outer references.
      // 3. Operators that need special handlings. These operators are
      //    Filter, Join, Aggregate, and Generate.
      //
      // Any operators that are not in the above list are allowed
      // in a correlated subquery only if they are not on a correlation path.
      // In other word, these operators are allowed only under a correlation point.
      //
      // A correlation path is defined as the sub-tree of all the operators that
      // are on the path from the operator hosting the correlated expressions
      // up to the operator producing the correlated values.

      // Category 1:
      // ResolvedHint, LeafNode, Repartition, and SubqueryAlias
      case _: ResolvedHint | _: LeafNode | _: Repartition | _: SubqueryAlias =>

      // Category 2:
      // These operators can be anywhere in a correlated subquery.
      // so long as they do not host outer references in the operators.
      case p: Project =>
        failOnInvalidOuterReference(p)

      case s: Sort =>
        failOnInvalidOuterReference(s)

      case r: RepartitionByExpression =>
        failOnInvalidOuterReference(r)

      case l: LateralJoin =>
        failOnInvalidOuterReference(l)

      // Category 3:
      // Filter is one of the two operators allowed to host correlated expressions.
      // The other operator is Join. Filter can be anywhere in a correlated subquery.
      case f: Filter =>
        val (correlated, _) = splitConjunctivePredicates(f.condition).partition(containsOuter)
        unsupportedPredicates ++= correlated.filterNot(DecorrelateInnerQuery.canPullUpOverAgg)
        failOnInvalidOuterReference(f)

      // Aggregate cannot host any correlated expressions
      // It can be on a correlation path if the correlation contains
      // only supported correlated equality predicates.
      // It cannot be on a correlation path if the correlation has
      // non-equality correlated predicates.
      case a: Aggregate =>
        failOnInvalidOuterReference(a)
        failOnUnsupportedCorrelatedPredicate(unsupportedPredicates.toSeq, a)

      // Distinct does not host any correlated expressions, but during the optimization phase
      // it will be rewritten as Aggregate, which can only be on a correlation path if the
      // correlation contains only the supported correlated equality predicates.
      // Only block it for lateral subqueries because scalar subqueries must be aggregated
      // and it does not impact the results for IN/EXISTS subqueries.
      case d: Distinct =>
        if (isLateral) {
          failOnUnsupportedCorrelatedPredicate(unsupportedPredicates.toSeq, d)
        }

      // Join can host correlated expressions.
      case j @ Join(left, right, joinType, _, _) =>
        joinType match {
          // Inner join, like Filter, can be anywhere.
          case _: InnerLike =>
            failOnInvalidOuterReference(j)

          // Left outer join's right operand cannot be on a correlation path.
          // LeftAnti and ExistenceJoin are special cases of LeftOuter.
          // Note that ExistenceJoin cannot be expressed externally in both SQL and DataFrame
          // so it should not show up here in Analysis phase. This is just a safety net.
          //
          // LeftSemi does not allow output from the right operand.
          // Any correlated references in the subplan
          // of the right operand cannot be pulled up.
          case LeftOuter | LeftSemi | LeftAnti | ExistenceJoin(_) =>
            failOnInvalidOuterReference(j)
            failOnOuterReferenceInSubTree(right)

          // Likewise, Right outer join's left operand cannot be on a correlation path.
          case RightOuter =>
            failOnInvalidOuterReference(j)
            failOnOuterReferenceInSubTree(left)

          // Any other join types not explicitly listed above,
          // including Full outer join, are treated as Category 4.
          case _ =>
            failOnOuterReferenceInSubTree(j)
        }

      // Generator with join=true, i.e., expressed with
      // LATERAL VIEW [OUTER], similar to inner join,
      // allows to have correlation under it
      // but must not host any outer references.
      // Note:
      // Generator with requiredChildOutput.isEmpty is treated as Category 4.
      case g: Generate if g.requiredChildOutput.nonEmpty =>
        failOnInvalidOuterReference(g)

      // Category 4: Any other operators not in the above 3 categories
      // cannot be on a correlation path, that is they are allowed only
      // under a correlation point but they and their descendant operators
      // are not allowed to have any correlated expressions.
      case p =>
        failOnOuterReferenceInSubTree(p)
    }}
  }

  /**
   * Validates the options used for alter table commands after table and columns are resolved.
   */
  private def checkAlterTableCommand(alter: AlterTableCommand): Unit = {
    def checkColumnNotExists(op: String, fieldNames: Seq[String], struct: StructType): Unit = {
      if (struct.findNestedField(
          fieldNames, includeCollections = true, alter.conf.resolver).isDefined) {
        alter.failAnalysis(s"Cannot $op column, because ${fieldNames.quoted} " +
          s"already exists in ${struct.treeString}")
      }
    }

    def checkColumnNameDuplication(colsToAdd: Seq[QualifiedColType]): Unit = {
      SchemaUtils.checkColumnNameDuplication(
        colsToAdd.map(_.name.quoted),
        "in the user specified columns",
        alter.conf.resolver)
    }

    alter match {
      case AddColumns(table: ResolvedTable, colsToAdd) =>
        colsToAdd.foreach { colToAdd =>
          checkColumnNotExists("add", colToAdd.name, table.schema)
        }
        checkColumnNameDuplication(colsToAdd)

      case ReplaceColumns(_: ResolvedTable, colsToAdd) =>
        checkColumnNameDuplication(colsToAdd)

      case RenameColumn(table: ResolvedTable, col: ResolvedFieldName, newName) =>
        checkColumnNotExists("rename", col.path :+ newName, table.schema)

      case a @ AlterColumn(table: ResolvedTable, col: ResolvedFieldName, _, _, _, _, _) =>
        val fieldName = col.name.quoted
        if (a.dataType.isDefined) {
          val field = CharVarcharUtils.getRawType(col.field.metadata)
            .map(dt => col.field.copy(dataType = dt))
            .getOrElse(col.field)
          val newDataType = a.dataType.get
          newDataType match {
            case _: StructType =>
              alter.failAnalysis(s"Cannot update ${table.name} field $fieldName type: " +
                "update a struct by updating its fields")
            case _: MapType =>
              alter.failAnalysis(s"Cannot update ${table.name} field $fieldName type: " +
                s"update a map by updating $fieldName.key or $fieldName.value")
            case _: ArrayType =>
              alter.failAnalysis(s"Cannot update ${table.name} field $fieldName type: " +
                s"update the element by updating $fieldName.element")
            case u: UserDefinedType[_] =>
              alter.failAnalysis(s"Cannot update ${table.name} field $fieldName type: " +
                s"update a UserDefinedType[${u.sql}] by updating its fields")
            case _: CalendarIntervalType | _: AnsiIntervalType =>
              alter.failAnalysis(s"Cannot update ${table.name} field $fieldName to interval type")
            case _ => // update is okay
          }

          // We don't need to handle nested types here which shall fail before.
          def canAlterColumnType(from: DataType, to: DataType): Boolean = (from, to) match {
            case (CharType(l1), CharType(l2)) => l1 == l2
            case (CharType(l1), VarcharType(l2)) => l1 <= l2
            case (VarcharType(l1), VarcharType(l2)) => l1 <= l2
            case _ => Cast.canUpCast(from, to)
          }

          if (!canAlterColumnType(field.dataType, newDataType)) {
            alter.failAnalysis(s"Cannot update ${table.name} field $fieldName: " +
              s"${field.dataType.simpleString} cannot be cast to ${newDataType.simpleString}")
          }
        }
        if (a.nullable.isDefined) {
          if (!a.nullable.get && col.field.nullable) {
            alter.failAnalysis(s"Cannot change nullable column to non-nullable: $fieldName")
          }
        }
      case _ =>
    }
  }
}<|MERGE_RESOLUTION|>--- conflicted
+++ resolved
@@ -29,7 +29,6 @@
 import org.apache.spark.sql.catalyst.util.{CharVarcharUtils, StringUtils, TypeUtils}
 import org.apache.spark.sql.connector.catalog.{LookupCatalog, SupportsPartitionManagement}
 import org.apache.spark.sql.errors.QueryCompilationErrors
-import org.apache.spark.sql.errors.QueryParsingErrors.toSQLId
 import org.apache.spark.sql.internal.SQLConf
 import org.apache.spark.sql.types._
 import org.apache.spark.sql.util.SchemaUtils
@@ -105,12 +104,11 @@
       operator: LogicalPlan,
       a: Attribute,
       errorClass: String): Nothing = {
-    val unresolvedAttribute = toSQLId(a.sql)
-    val candidates = operator.inputSet.toSeq.map(s => toSQLId(s.qualifiedName))
-    val orderedCandidates = StringUtils.orderStringsBySimilarity(unresolvedAttribute, candidates)
-    a.failAnalysis(
-      errorClass = errorClass,
-      messageParameters = Array(unresolvedAttribute, orderedCandidates.mkString(", ")))
+    val missingCol = a.sql
+    val candidates = operator.inputSet.toSeq.map(_.qualifiedName)
+    val orderedCandidates = StringUtils.orderStringsBySimilarity(missingCol, candidates)
+    throw QueryCompilationErrors.unresolvedAttributeError(
+      errorClass, missingCol, orderedCandidates, a.origin)
   }
 
   def checkAnalysis(plan: LogicalPlan): Unit = {
@@ -203,15 +201,7 @@
 
         getAllExpressions(operator).foreach(_.foreachUp {
           case a: Attribute if !a.resolved =>
-<<<<<<< HEAD
-            failUnresolvedAttribute(operator, a, "MISSING_COLUMN")
-=======
-            val missingCol = a.sql
-            val candidates = operator.inputSet.toSeq.map(_.qualifiedName)
-            val orderedCandidates = StringUtils.orderStringsBySimilarity(missingCol, candidates)
-            throw QueryCompilationErrors.unresolvedColumnError(
-              missingCol, orderedCandidates, a.origin)
->>>>>>> a859dd25
+            failUnresolvedAttribute(operator, a, "UNRESOLVED_COLUMN")
 
           case s: Star =>
             withPosition(s) {
