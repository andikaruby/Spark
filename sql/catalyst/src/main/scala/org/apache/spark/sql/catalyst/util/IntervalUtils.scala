--- conflicted
+++ resolved
@@ -250,25 +250,9 @@
           truncate(minute, DayTimeIntervalType.MINUTE),
           truncate(secondAndMicro(second, micro), DayTimeIntervalType.SECOND), 1)
       case daySecondLiteralRegex(firstSign, secondSign, day, hour, minute, second, micro) =>
-<<<<<<< HEAD
-        (firstSign, secondSign) match {
-          case ("-", "-") => toDTInterval(day, truncate(hour, DayTimeIntervalType.HOUR),
+     toDTInterval(day, truncate(hour, DayTimeIntervalType.HOUR),
             truncate(minute, DayTimeIntervalType.MINUTE),
-            truncate(secondAndMicro(second, micro), DayTimeIntervalType.SECOND), 1)
-          case ("-", _) => toDTInterval(day, truncate(hour, DayTimeIntervalType.HOUR),
-            truncate(minute, DayTimeIntervalType.MINUTE),
-            truncate(secondAndMicro(second, micro), DayTimeIntervalType.SECOND), -1)
-          case (_, "-") => toDTInterval(day, truncate(hour, DayTimeIntervalType.HOUR),
-            truncate(minute, DayTimeIntervalType.MINUTE),
-            truncate(secondAndMicro(second, micro), DayTimeIntervalType.SECOND), -1)
-          case (_, _) => toDTInterval(day, truncate(hour, DayTimeIntervalType.HOUR),
-            truncate(minute, DayTimeIntervalType.MINUTE),
-            truncate(secondAndMicro(second, micro), DayTimeIntervalType.SECOND), 1)
-        }
-=======
-        toDTInterval(day, hour, minute, secondAndMicro(second, micro),
-          getSign(firstSign, secondSign))
->>>>>>> 5e77ca80
+            truncate(secondAndMicro(second, micro), DayTimeIntervalType.SECOND), getSign(firstSign, secondSign))
       case _ =>
         throw new IllegalArgumentException(
           s"Interval string must match day-time format of `d h:m:s.n` " +
