/*
 * Licensed to the Apache Software Foundation (ASF) under one or more
 * contributor license agreements.  See the NOTICE file distributed with
 * this work for additional information regarding copyright ownership.
 * The ASF licenses this file to You under the Apache License, Version 2.0
 * (the "License"); you may not use this file except in compliance with
 * the License.  You may obtain a copy of the License at
 *
 *    http://www.apache.org/licenses/LICENSE-2.0
 *
 * Unless required by applicable law or agreed to in writing, software
 * distributed under the License is distributed on an "AS IS" BASIS,
 * WITHOUT WARRANTIES OR CONDITIONS OF ANY KIND, either express or implied.
 * See the License for the specific language governing permissions and
 * limitations under the License.
 */

package org.apache.spark.sql.catalyst.util

import java.time.{Duration, Period}
import java.time.temporal.ChronoUnit
import java.util.Locale
import java.util.concurrent.TimeUnit

import scala.collection.mutable
import scala.util.control.NonFatal

import org.apache.spark.sql.catalyst.util.DateTimeConstants._
import org.apache.spark.sql.catalyst.util.DateTimeUtils.millisToMicros
import org.apache.spark.sql.catalyst.util.IntervalStringStyles.{ANSI_STYLE, HIVE_STYLE, IntervalStyle}
import org.apache.spark.sql.errors.QueryExecutionErrors
import org.apache.spark.sql.internal.SQLConf
import org.apache.spark.sql.types.{DataType, DayTimeIntervalType => DT, Decimal, YearMonthIntervalType => YM}
import org.apache.spark.unsafe.types.{CalendarInterval, UTF8String}

// The style of textual representation of intervals
object IntervalStringStyles extends Enumeration {
  type IntervalStyle = Value
  val ANSI_STYLE, HIVE_STYLE = Value
}

object IntervalUtils {

  object IntervalUnit extends Enumeration {
    type IntervalUnit = Value

    val NANOSECOND = Value(0, "nanosecond")
    val MICROSECOND = Value(1, "microsecond")
    val MILLISECOND = Value(2, "millisecond")
    val SECOND = Value(3, "second")
    val MINUTE = Value(4, "minute")
    val HOUR = Value(5, "hour")
    val DAY = Value(6, "day")
    val WEEK = Value(7, "week")
    val MONTH = Value(8, "month")
    val YEAR = Value(9, "year")
  }
  import IntervalUnit._

  private val MAX_DAY = 106751991L
  private val MAX_HOUR = 2562047788L
  private val MAX_MINUTE = 153722867280L
  private val MAX_SECOND = 9223372036854L

  def getYears(months: Int): Int = months / MONTHS_PER_YEAR

  def getYears(interval: CalendarInterval): Int = getYears(interval.months)

  def getMonths(months: Int): Byte = (months % MONTHS_PER_YEAR).toByte

  def getMonths(interval: CalendarInterval): Byte = getMonths(interval.months)

  def getDays(microseconds: Long): Int = (microseconds / MICROS_PER_DAY).toInt

  def getDays(interval: CalendarInterval): Int = {
    val daysInMicroseconds = getDays(interval.microseconds)
    Math.addExact(interval.days, daysInMicroseconds)
  }

  def getHours(microseconds: Long): Byte = {
    ((microseconds % MICROS_PER_DAY) / MICROS_PER_HOUR).toByte
  }

  def getHours(interval: CalendarInterval): Byte = getHours(interval.microseconds)

  def getMinutes(microseconds: Long): Byte = {
    ((microseconds % MICROS_PER_HOUR) / MICROS_PER_MINUTE).toByte
  }

  def getMinutes(interval: CalendarInterval): Byte = getMinutes(interval.microseconds)

  def getSeconds(microseconds: Long): Decimal = {
    Decimal(microseconds % MICROS_PER_MINUTE, 8, 6)
  }

  def getSeconds(interval: CalendarInterval): Decimal = getSeconds(interval.microseconds)

  private def toLongWithRange(
      fieldName: IntervalUnit,
      s: String,
      minValue: Long,
      maxValue: Long): Long = {
    val result = if (s == null) 0L else s.toLong
    require(minValue <= result && result <= maxValue,
      s"$fieldName $result outside range [$minValue, $maxValue]")

    result
  }

  private val yearMonthPatternString = "([+|-])?(\\d+)-(\\d+)"
  private val yearMonthRegex = (s"^$yearMonthPatternString$$").r
  private val yearMonthLiteralRegex =
    (s"(?i)^INTERVAL\\s+([+|-])?'$yearMonthPatternString'\\s+YEAR\\s+TO\\s+MONTH$$").r
  private val yearMonthIndividualPatternString = "([+|-])?(\\d+)"
  private val yearMonthIndividualRegex = (s"^$yearMonthIndividualPatternString$$").r
  private val yearMonthIndividualLiteralRegex =
    (s"(?i)^INTERVAL\\s+([+|-])?'$yearMonthIndividualPatternString'\\s+(YEAR|MONTH)$$").r

  private def finalSign(firstSign: String, secondSign: String = null): Int = {
    (firstSign, secondSign) match {
      case ("-", "-") => 1
      case ("-", _) => -1
      case (_, "-") => -1
      case (_, _) => 1
    }
  }

  private def throwIllegalIntervalFormatException(
      input: UTF8String,
      startFiled: Byte,
      endField: Byte,
      intervalStr: String,
      typeName: String,
      fallBackNotice: Option[String] = None) = {
    throw new IllegalArgumentException(
      s"Interval string does not match $intervalStr format of " +
        s"${supportedFormat((startFiled, endField)).map(format => s"`$format`").mkString(", ")} " +
        s"when cast to $typeName: ${input.toString}" +
        s"${fallBackNotice.map(s => s", $s").getOrElse("")}")
  }

  private def checkIntervalStringDataType(
      input: UTF8String,
      targetStartField: Byte,
      targetEndField: Byte,
      inputIntervalType: DataType,
      fallBackNotice: Option[String] = None): Unit = {
    val (intervalStr, typeName, inputStartField, inputEndField) = inputIntervalType match {
      case DT(startField, endField) =>
        ("day-time", DT(targetStartField, targetEndField).typeName, startField, endField)
      case YM(startField, endField) =>
        ("year-month", YM(targetStartField, targetEndField).typeName, startField, endField)
    }
    if (targetStartField != inputStartField || targetEndField != inputEndField) {
      throwIllegalIntervalFormatException(
        input, targetStartField, targetEndField, intervalStr, typeName, fallBackNotice)
    }
  }


  val supportedFormat = Map(
    (YM.YEAR, YM.MONTH) -> Seq("[+|-]y-m", "INTERVAL [+|-]'[+|-]y-m' YEAR TO MONTH"),
    (YM.YEAR, YM.YEAR) -> Seq("[+|-]y", "INTERVAL [+|-]'[+|-]y' YEAR"),
    (YM.MONTH, YM.MONTH) -> Seq("[+|-]m", "INTERVAL [+|-]'[+|-]m' MONTH"),
    (DT.DAY, DT.DAY) -> Seq("[+|-]d", "INTERVAL [+|-]'[+|-]d' DAY"),
    (DT.DAY, DT.HOUR) -> Seq("[+|-]d h", "INTERVAL [+|-]'[+|-]d h' DAY TO HOUR"),
    (DT.DAY, DT.MINUTE) -> Seq("[+|-]d h:m", "INTERVAL [+|-]'[+|-]d h:m' DAY TO MINUTE"),
    (DT.DAY, DT.SECOND) -> Seq("[+|-]d h:m:s.n", "INTERVAL [+|-]'[+|-]d h:m:s.n' DAY TO SECOND"),
    (DT.HOUR, DT.HOUR) -> Seq("[+|-]h", "INTERVAL [+|-]'[+|-]h' HOUR"),
    (DT.HOUR, DT.MINUTE) -> Seq("[+|-]h:m", "INTERVAL [+|-]'[+|-]h:m' HOUR TO MINUTE"),
    (DT.HOUR, DT.SECOND) -> Seq("[+|-]h:m:s.n", "INTERVAL [+|-]'[+|-]h:m:s.n' HOUR TO SECOND"),
    (DT.MINUTE, DT.MINUTE) -> Seq("[+|-]m", "INTERVAL [+|-]'[+|-]m' MINUTE"),
    (DT.MINUTE, DT.SECOND) -> Seq("[+|-]m:s.n", "INTERVAL [+|-]'[+|-]m:s.n' MINUTE TO SECOND"),
    (DT.SECOND, DT.SECOND) -> Seq("[+|-]s.n", "INTERVAL [+|-]'[+|-]s.n' SECOND")
  )

  def castStringToYMInterval(
      input: UTF8String,
      startField: Byte,
      endField: Byte): Int = {

    def checkTargetType(targetStartField: Byte, targetEndField: Byte): Boolean =
      startField == targetStartField && endField == targetEndField

    input.trimAll().toString match {
      case yearMonthRegex(sign, year, month) if checkTargetType(YM.YEAR, YM.MONTH) =>
        toYMInterval(year, month, finalSign(sign))
      case yearMonthLiteralRegex(firstSign, secondSign, year, month)
        if checkTargetType(YM.YEAR, YM.MONTH) =>
        toYMInterval(year, month, finalSign(firstSign, secondSign))
      case yearMonthIndividualRegex(firstSign, value) =>
        safeToInterval("year-month") {
          val sign = finalSign(firstSign)
          if (endField == YM.YEAR) {
            sign * Math.toIntExact(value.toLong * MONTHS_PER_YEAR)
          } else if (startField == YM.MONTH) {
            Math.toIntExact(sign * value.toLong)
          } else {
            throwIllegalIntervalFormatException(
              input, startField, endField, "year-month", YM(startField, endField).typeName)
          }
        }
      case yearMonthIndividualLiteralRegex(firstSign, secondSign, value, unit) =>
        safeToInterval("year-month") {
          val sign = finalSign(firstSign, secondSign)
          unit.toUpperCase(Locale.ROOT) match {
            case "YEAR" if checkTargetType(YM.YEAR, YM.YEAR) =>
              sign * Math.toIntExact(value.toLong * MONTHS_PER_YEAR)
            case "MONTH" if checkTargetType(YM.MONTH, YM.MONTH) =>
              Math.toIntExact(sign * value.toLong)
            case _ => throwIllegalIntervalFormatException(input, startField, endField,
              "year-month", YM(startField, endField).typeName)
          }
        }
      case _ => throwIllegalIntervalFormatException(input, startField, endField,
        "year-month", YM(startField, endField).typeName)
    }
  }

  def castYearMonthStringToInterval(
      input: String,
      startField: Byte,
      endField: Byte): CalendarInterval = {
    val months = castStringToYMInterval(UTF8String.fromString(input), startField, endField)
    new CalendarInterval(months, 0, 0)
  }

  /**
   * Parse YearMonth string in form: [+|-]YYYY-MM
   *
   * adapted from HiveIntervalYearMonth.valueOf
   */
  def fromYearMonthString(input: String): CalendarInterval = {
    require(input != null, "Interval year-month string must be not null")
    input.trim match {
      case yearMonthRegex(sign, yearStr, monthStr) =>
        new CalendarInterval(toYMInterval(yearStr, monthStr, finalSign(sign)), 0, 0)
      case _ =>
        throw new IllegalArgumentException(
          s"Interval string does not match year-month format of 'y-m': $input")
    }
  }

  private def safeToInterval[T](interval: String)(f: => T): T = {
    try {
      f
    } catch {
      case NonFatal(e) =>
        throw new IllegalArgumentException(
          s"Error parsing interval $interval string: ${e.getMessage}", e)
    }
  }

  private def toYMInterval(yearStr: String, monthStr: String, sign: Int): Int = {
    safeToInterval("year-month") {
      val years = toLongWithRange(YEAR, yearStr, 0, Integer.MAX_VALUE / MONTHS_PER_YEAR)
      val totalMonths = sign * (years * MONTHS_PER_YEAR + toLongWithRange(MONTH, monthStr, 0, 11))
      Math.toIntExact(totalMonths)
    }
  }

  private val normalPattern = "(\\d{1,2})"
  private val dayBoundPattern = "(\\d{1,9})"
  private val hourBoundPattern = "(\\d{1,10})"
  private val minuteBoundPattern = "(\\d{1,12})"
  private val secondBoundPattern = "(\\d{1,13})"
  private val microPattern = "(\\.\\d{1,9})"

  private val dayHourPatternString = s"([+|-])?$dayBoundPattern $normalPattern"
  private val dayHourRegex = (s"^$dayHourPatternString$$").r
  private val dayHourLiteralRegex =
    (s"(?i)^INTERVAL\\s+([+|-])?\\'$dayHourPatternString\\'\\s+DAY\\s+TO\\s+HOUR$$").r

  private val dayMinutePatternString = s"([+|-])?$dayBoundPattern $normalPattern:$normalPattern"
  private val dayMinuteRegex = (s"^$dayMinutePatternString$$").r
  private val dayMinuteLiteralRegex =
    (s"(?i)^INTERVAL\\s+([+|-])?\\'$dayMinutePatternString\\'\\s+DAY\\s+TO\\s+MINUTE$$").r

  private val daySecondPatternString =
    s"([+|-])?$dayBoundPattern $normalPattern:$normalPattern:$normalPattern$microPattern?"
  private val daySecondRegex = (s"^$daySecondPatternString$$").r
  private val daySecondLiteralRegex =
    (s"(?i)^INTERVAL\\s+([+|-])?\\'$daySecondPatternString\\'\\s+DAY\\s+TO\\s+SECOND$$").r

  private val hourMinutePatternString = s"([+|-])?$hourBoundPattern:$normalPattern"
  private val hourMinuteRegex = (s"^$hourMinutePatternString$$").r
  private val hourMinuteLiteralRegex =
    (s"(?i)^INTERVAL\\s+([+|-])?\\'$hourMinutePatternString\\'\\s+HOUR\\s+TO\\s+MINUTE$$").r

  private val hourSecondPatternString =
    s"([+|-])?$hourBoundPattern:$normalPattern:$normalPattern$microPattern?"
  private val hourSecondRegex = (s"^$hourSecondPatternString$$").r
  private val hourSecondLiteralRegex =
    (s"(?i)^INTERVAL\\s+([+|-])?\\'$hourSecondPatternString\\'\\s+HOUR\\s+TO\\s+SECOND$$").r

  private val minuteSecondPatternString =
    s"([+|-])?$minuteBoundPattern:$normalPattern$microPattern?"
  private val minuteSecondRegex = (s"^$minuteSecondPatternString$$").r
  private val minuteSecondLiteralRegex =
    (s"(?i)^INTERVAL\\s+([+|-])?\\'$minuteSecondPatternString\\'\\s+MINUTE\\s+TO\\s+SECOND$$").r

  private val dayTimeIndividualPatternString = s"([+|-])?$secondBoundPattern(\\.\\d{1,9})?"
  private val dayTimeIndividualRegex = (s"^$dayTimeIndividualPatternString$$").r
  private val dayTimeIndividualLiteralRegex =
    (s"(?i)^INTERVAL\\s+([+|-])?'$dayTimeIndividualPatternString'\\s+(DAY|HOUR|MINUTE|SECOND)$$").r

  def castStringToDTInterval(
      input: UTF8String,
      startField: Byte,
      endField: Byte): Long = {

    def secondAndMicro(second: String, micro: String): String = {
      if (micro != null) {
        s"$second$micro"
      } else {
        second
      }
    }

    def checkTargetType(targetStartField: Byte, targetEndField: Byte): Boolean =
      startField == targetStartField && endField == targetEndField

    input.trimAll().toString match {
      case dayHourRegex(sign, day, hour) if checkTargetType(DT.DAY, DT.HOUR) =>
        toDTInterval(day, hour, "0", "0", finalSign(sign))
      case dayHourLiteralRegex(firstSign, secondSign, day, hour)
        if checkTargetType(DT.DAY, DT.HOUR) =>
        toDTInterval(day, hour, "0", "0", finalSign(firstSign, secondSign))
      case dayMinuteRegex(sign, day, hour, minute) if checkTargetType(DT.DAY, DT.MINUTE) =>
        toDTInterval(day, hour, minute, "0", finalSign(sign))
      case dayMinuteLiteralRegex(firstSign, secondSign, day, hour, minute)
        if checkTargetType(DT.DAY, DT.MINUTE) =>
        toDTInterval(day, hour, minute, "0", finalSign(firstSign, secondSign))
      case daySecondRegex(sign, day, hour, minute, second, micro)
        if checkTargetType(DT.DAY, DT.SECOND) =>
        toDTInterval(day, hour, minute, secondAndMicro(second, micro), finalSign(sign))
      case daySecondLiteralRegex(firstSign, secondSign, day, hour, minute, second, micro)
        if checkTargetType(DT.DAY, DT.SECOND) =>
        toDTInterval(day, hour, minute, secondAndMicro(second, micro),
          finalSign(firstSign, secondSign))

<<<<<<< HEAD
      case hourMinuteRegex(sign, hour, minute)
        if startField == DT.HOUR && endField == DT.MINUTE =>
=======
      case hourMinuteRegex(sign, hour, minute) if checkTargetType(DT.HOUR, DT.MINUTE) =>
>>>>>>> cc4463e8
        toDTInterval(hour, minute, "0", finalSign(sign))
      case hourMinuteLiteralRegex(firstSign, secondSign, hour, minute)
        if checkTargetType(DT.HOUR, DT.MINUTE) =>
        toDTInterval(hour, minute, "0", finalSign(firstSign, secondSign))
      case hourSecondRegex(sign, hour, minute, second, micro)
        if checkTargetType(DT.HOUR, DT.SECOND) =>
        toDTInterval(hour, minute, secondAndMicro(second, micro), finalSign(sign))
      case hourSecondLiteralRegex(firstSign, secondSign, hour, minute, second, micro)
        if checkTargetType(DT.HOUR, DT.SECOND) =>
        toDTInterval(hour, minute, secondAndMicro(second, micro), finalSign(firstSign, secondSign))

      case minuteSecondRegex(sign, minute, second, micro)
        if checkTargetType(DT.MINUTE, DT.SECOND) =>
        toDTInterval(minute, secondAndMicro(second, micro), finalSign(sign))
      case minuteSecondLiteralRegex(firstSign, secondSign, minute, second, micro)
        if checkTargetType(DT.MINUTE, DT.SECOND) =>
        toDTInterval(minute, secondAndMicro(second, micro), finalSign(firstSign, secondSign))

      case dayTimeIndividualRegex(firstSign, value, suffix) =>
        safeToInterval("day-time") {
          val sign = finalSign(firstSign)
          (startField, endField) match {
            case (DT.DAY, DT.DAY) if suffix == null && value.length <= 9 =>
              sign * value.toLong * MICROS_PER_DAY
            case (DT.HOUR, DT.HOUR) if suffix == null && value.length <= 10 =>
              sign * value.toLong * MICROS_PER_HOUR
            case (DT.MINUTE, DT.MINUTE) if suffix == null && value.length <= 12 =>
              sign * value.toLong * MICROS_PER_MINUTE
            case (DT.SECOND, DT.SECOND) if value.length <= 13 =>
              sign match {
                case 1 => parseSecondNano(secondAndMicro(value, suffix))
                case -1 => parseSecondNano(s"-${secondAndMicro(value, suffix)}")
              }
            case (_, _) => throwIllegalIntervalFormatException(input, startField, endField,
              "day-time", DT(startField, endField).typeName, Some(fallbackNotice))
          }
        }
      case dayTimeIndividualLiteralRegex(firstSign, secondSign, value, suffix, unit) =>
        safeToInterval("day-time") {
          val sign = finalSign(firstSign, secondSign)
          unit.toUpperCase(Locale.ROOT) match {
            case "DAY" if suffix == null && value.length <= 9 && checkTargetType(DT.DAY, DT.DAY) =>
              sign * value.toLong * MICROS_PER_DAY
            case "HOUR" if suffix == null && value.length <= 10
              && checkTargetType(DT.HOUR, DT.HOUR) =>
              sign * value.toLong * MICROS_PER_HOUR
            case "MINUTE" if suffix == null && value.length <= 12
              && checkTargetType(DT.MINUTE, DT.MINUTE) =>
              sign * value.toLong * MICROS_PER_MINUTE
            case "SECOND" if value.length <= 13 && checkTargetType(DT.SECOND, DT.SECOND) =>
              sign match {
                case 1 => parseSecondNano(secondAndMicro(value, suffix))
                case -1 => parseSecondNano(s"-${secondAndMicro(value, suffix)}")
              }
            case _ => throwIllegalIntervalFormatException(input, startField, endField,
              "day-time", DT(startField, endField).typeName, Some(fallbackNotice))
          }
        }
      case _ => throwIllegalIntervalFormatException(input, startField, endField,
        "day-time", DT(startField, endField).typeName, Some(fallbackNotice))
    }
  }

  def toDTInterval(
      dayStr: String,
      hourStr: String,
      minuteStr: String,
      secondStr: String,
      sign: Int): Long = {
    var micros = 0L
    val days = toLongWithRange(DAY, dayStr, 0, MAX_DAY).toInt
    micros = Math.addExact(micros, sign * days * MICROS_PER_DAY)
    val hours = toLongWithRange(HOUR, hourStr, 0, 23)
    micros = Math.addExact(micros, sign * hours * MICROS_PER_HOUR)
    val minutes = toLongWithRange(MINUTE, minuteStr, 0, 59)
    micros = Math.addExact(micros, sign * minutes * MICROS_PER_MINUTE)
    micros = Math.addExact(micros, sign * parseSecondNano(secondStr))
    micros
  }

  def toDTInterval(
      hourStr: String,
      minuteStr: String,
      secondStr: String,
      sign: Int): Long = {
    var micros = 0L
    val hours = toLongWithRange(HOUR, hourStr, 0, MAX_HOUR)
    micros = Math.addExact(micros, sign * hours * MICROS_PER_HOUR)
    val minutes = toLongWithRange(MINUTE, minuteStr, 0, 59)
    micros = Math.addExact(micros, sign * minutes * MICROS_PER_MINUTE)
    micros = Math.addExact(micros, sign * parseSecondNano(secondStr))
    micros
  }

  def toDTInterval(
      minuteStr: String,
      secondStr: String,
      sign: Int): Long = {
    var micros = 0L
    val minutes = toLongWithRange(MINUTE, minuteStr, 0, MAX_MINUTE)
    micros = Math.addExact(micros, sign * minutes * MICROS_PER_MINUTE)
    micros = Math.addExact(micros, sign * parseSecondNano(secondStr))
    micros
  }

  def castDayTimeStringToInterval(
      input: String,
      startField: Byte,
      endField: Byte): CalendarInterval = {
    val micros = castStringToDTInterval(UTF8String.fromString(input), startField, endField)
    new CalendarInterval(0, (micros / MICROS_PER_DAY).toInt, micros % MICROS_PER_DAY)
  }

  /**
   * Parse dayTime string in form: [-]d HH:mm:ss.nnnnnnnnn and [-]HH:mm:ss.nnnnnnnnn
   *
   * adapted from HiveIntervalDayTime.valueOf
   */
  def fromDayTimeString(s: String): CalendarInterval = {
    fromDayTimeString(s, DAY, SECOND)
  }

  /**
   * Parse dayTime string in form: [-]d HH:mm:ss.nnnnnnnnn and [-]HH:mm:ss.nnnnnnnnn
   *
   * adapted from HiveIntervalDayTime.valueOf.
   * Below interval conversion patterns are supported:
   * - DAY TO (HOUR|MINUTE|SECOND)
   * - HOUR TO (MINUTE|SECOND)
   * - MINUTE TO SECOND
   */
  def fromDayTimeString(input: String, from: IntervalUnit, to: IntervalUnit): CalendarInterval = {
    if (SQLConf.get.getConf(SQLConf.LEGACY_FROM_DAYTIME_STRING)) {
      parseDayTimeLegacy(input, from, to)
    } else {
      castDayTimeStringToInterval(input,
        DT.stringToField(from.toString), DT.stringToField(to.toString))
    }
  }

  private val dayTimePatternLegacy =
    "^([+|-])?((\\d+) )?((\\d+):)?(\\d+):(\\d+)(\\.(\\d+))?$".r

  private val fallbackNotice = s"set ${SQLConf.LEGACY_FROM_DAYTIME_STRING.key} to true " +
    "to restore the behavior before Spark 3.0."

  /**
   * Legacy method of parsing a string in a day-time format. It ignores the `from` bound,
   * and takes into account only the `to` bound by truncating the result. For example,
   * if the input string is "2 12:30:15", `from` is "hour" and `to` is "second", the result
   * is "2 days 12 hours 30 minutes".
   *
   * @param input The day-time string
   * @param from The interval units from which the input strings begins
   * @param to The interval units at which the input string ends
   * @return an instance of `CalendarInterval` if parsing completes successfully otherwise
   *         the exception `IllegalArgumentException` is raised.
   */
  private def parseDayTimeLegacy(
      input: String,
      from: IntervalUnit,
      to: IntervalUnit): CalendarInterval = {
    require(input != null, "Interval day-time string must be not null")
    assert(input.length == input.trim.length)
    val m = dayTimePatternLegacy.pattern.matcher(input)
    require(m.matches, s"Interval string must match day-time format of 'd h:m:s.n': $input, " +
      s"$fallbackNotice")

    try {
      val sign = if (m.group(1) != null && m.group(1) == "-") -1 else 1
      val days = if (m.group(2) == null) {
        0
      } else {
        toLongWithRange(DAY, m.group(3), 0, Integer.MAX_VALUE).toInt
      }
      var hours: Long = 0L
      var minutes: Long = 0L
      var seconds: Long = 0L
      if (m.group(5) != null || from == MINUTE) { // 'HH:mm:ss' or 'mm:ss minute'
        hours = toLongWithRange(HOUR, m.group(5), 0, 23)
        minutes = toLongWithRange(MINUTE, m.group(6), 0, 59)
        seconds = toLongWithRange(SECOND, m.group(7), 0, 59)
      } else if (m.group(8) != null) { // 'mm:ss.nn'
        minutes = toLongWithRange(MINUTE, m.group(6), 0, 59)
        seconds = toLongWithRange(SECOND, m.group(7), 0, 59)
      } else { // 'HH:mm'
        hours = toLongWithRange(HOUR, m.group(6), 0, 23)
        minutes = toLongWithRange(SECOND, m.group(7), 0, 59)
      }
      // Hive allow nanosecond precision interval
      var secondsFraction = parseNanos(m.group(9), seconds < 0)
      to match {
        case HOUR =>
          minutes = 0
          seconds = 0
          secondsFraction = 0
        case MINUTE =>
          seconds = 0
          secondsFraction = 0
        case SECOND =>
          // No-op
        case _ =>
          throw new IllegalArgumentException(
            s"Cannot support (interval '$input' $from to $to) expression")
      }
      var micros = secondsFraction
      micros = Math.addExact(micros, Math.multiplyExact(hours, MICROS_PER_HOUR))
      micros = Math.addExact(micros, Math.multiplyExact(minutes, MICROS_PER_MINUTE))
      micros = Math.addExact(micros, Math.multiplyExact(seconds, MICROS_PER_SECOND))
      new CalendarInterval(0, sign * days, sign * micros)
    } catch {
      case e: Exception =>
        throw new IllegalArgumentException(
          s"Error parsing interval day-time string: ${e.getMessage}", e)
    }
  }

  // Parses a string with nanoseconds, truncates the result and returns microseconds
  private def parseNanos(nanosStr: String, isNegative: Boolean): Long = {
    if (nanosStr != null) {
      val maxNanosLen = 9
      val alignedStr = if (nanosStr.length < maxNanosLen) {
        (nanosStr + "000000000").substring(0, maxNanosLen)
      } else nanosStr
      val nanos = toLongWithRange(NANOSECOND, alignedStr, 0L, 999999999L)
      val micros = nanos / NANOS_PER_MICROS
      if (isNegative) -micros else micros
    } else {
      0L
    }
  }

  /**
   * Parse second_nano string in ss.nnnnnnnnn format to microseconds
   */
  private def parseSecondNano(secondNano: String): Long = {
    def parseSeconds(secondsStr: String): Long = {
      toLongWithRange(
        SECOND,
        secondsStr,
        Long.MinValue / MICROS_PER_SECOND,
        Long.MaxValue / MICROS_PER_SECOND) * MICROS_PER_SECOND
    }

    secondNano.split("\\.") match {
      case Array(secondsStr) => parseSeconds(secondsStr)
      case Array("", nanosStr) => parseNanos(nanosStr, false)
      case Array(secondsStr, nanosStr) =>
        val seconds = parseSeconds(secondsStr)
        Math.addExact(seconds, parseNanos(nanosStr, seconds < 0))
      case _ =>
        throw new IllegalArgumentException(
          "Interval string does not match second-nano format of ss.nnnnnnnnn")
    }
  }

  /**
   * Gets interval duration
   *
   * @param interval The interval to get duration
   * @param targetUnit Time units of the result
   * @param daysPerMonth The number of days per one month. The default value is 31 days
   *                     per month. This value was taken as the default because it is used
   *                     in Structured Streaming for watermark calculations. Having 31 days
   *                     per month, we can guarantee that events are not dropped before
   *                     the end of any month (February with 29 days or January with 31 days).
   * @return Duration in the specified time units
   */
  def getDuration(
      interval: CalendarInterval,
      targetUnit: TimeUnit,
      daysPerMonth: Int = 31): Long = {
    val monthsDuration = Math.multiplyExact(
      daysPerMonth * MICROS_PER_DAY,
      interval.months)
    val daysDuration = Math.multiplyExact(
      MICROS_PER_DAY,
      interval.days)
    val result = Math.addExact(interval.microseconds, Math.addExact(daysDuration, monthsDuration))
    targetUnit.convert(result, TimeUnit.MICROSECONDS)
  }

  /**
   * Checks the interval is negative
   *
   * @param interval The checked interval
   * @param daysPerMonth The number of days per one month. The default value is 31 days
   *                     per month. This value was taken as the default because it is used
   *                     in Structured Streaming for watermark calculations. Having 31 days
   *                     per month, we can guarantee that events are not dropped before
   *                     the end of any month (February with 29 days or January with 31 days).
   * @return true if duration of the given interval is less than 0 otherwise false
   */
  def isNegative(interval: CalendarInterval, daysPerMonth: Int = 31): Boolean = {
    getDuration(interval, TimeUnit.MICROSECONDS, daysPerMonth) < 0
  }

  /**
   * Makes an interval from months, days and micros with the fractional part.
   * The overflow style here follows the way of ansi sql standard and the natural rules for
   * intervals as defined in the Gregorian calendar. Thus, the days fraction will be added
   * to microseconds but the months fraction will not be added to days, and it will throw
   * exception if any part overflows.
   */
  private def fromDoubles(
      monthsWithFraction: Double,
      daysWithFraction: Double,
      microsWithFraction: Double): CalendarInterval = {
    val truncatedMonths = Math.toIntExact(monthsWithFraction.toLong)
    val truncatedDays = Math.toIntExact(daysWithFraction.toLong)
    val micros = microsWithFraction + MICROS_PER_DAY * (daysWithFraction - truncatedDays)
    new CalendarInterval(truncatedMonths, truncatedDays, micros.round)
  }

  /**
   * Makes an interval from months, days and micros with the fractional part.
   * The overflow style here follows the way of casting [[java.lang.Double]] to integrals and the
   * natural rules for intervals as defined in the Gregorian calendar. Thus, the days fraction
   * will be added to microseconds but the months fraction will not be added to days, and there may
   * be rounding or truncation in months(or day and microseconds) part.
   */
  private def safeFromDoubles(
      monthsWithFraction: Double,
      daysWithFraction: Double,
      microsWithFraction: Double): CalendarInterval = {
    val truncatedDays = daysWithFraction.toInt
    val micros = microsWithFraction + MICROS_PER_DAY * (daysWithFraction - truncatedDays)
    new CalendarInterval(monthsWithFraction.toInt, truncatedDays, micros.round)
  }

  /**
   * Unary minus, return the negated the calendar interval value.
   *
   * @throws ArithmeticException if the result overflows any field value
   */
  def negateExact(interval: CalendarInterval): CalendarInterval = {
    val months = Math.negateExact(interval.months)
    val days = Math.negateExact(interval.days)
    val microseconds = Math.negateExact(interval.microseconds)
    new CalendarInterval(months, days, microseconds)
  }

  /**
   * Unary minus, return the negated the calendar interval value.
   */
  def negate(interval: CalendarInterval): CalendarInterval = {
    new CalendarInterval(-interval.months, -interval.days, -interval.microseconds)
  }

  /**
   * Return a new calendar interval instance of the sum of two intervals.
   *
   * @throws ArithmeticException if the result overflows any field value
   */
  def addExact(left: CalendarInterval, right: CalendarInterval): CalendarInterval = {
    val months = Math.addExact(left.months, right.months)
    val days = Math.addExact(left.days, right.days)
    val microseconds = Math.addExact(left.microseconds, right.microseconds)
    new CalendarInterval(months, days, microseconds)
  }

  /**
   * Return a new calendar interval instance of the sum of two intervals.
   */
  def add(left: CalendarInterval, right: CalendarInterval): CalendarInterval = {
    val months = left.months + right.months
    val days = left.days + right.days
    val microseconds = left.microseconds + right.microseconds
    new CalendarInterval(months, days, microseconds)
  }

  /**
   * Return a new calendar interval instance of the left interval minus the right one.
   *
   * @throws ArithmeticException if the result overflows any field value
   */
  def subtractExact(left: CalendarInterval, right: CalendarInterval): CalendarInterval = {
    val months = Math.subtractExact(left.months, right.months)
    val days = Math.subtractExact(left.days, right.days)
    val microseconds = Math.subtractExact(left.microseconds, right.microseconds)
    new CalendarInterval(months, days, microseconds)
  }

  /**
   * Return a new calendar interval instance of the left interval minus the right one.
   */
  def subtract(left: CalendarInterval, right: CalendarInterval): CalendarInterval = {
    val months = left.months - right.months
    val days = left.days - right.days
    val microseconds = left.microseconds - right.microseconds
    new CalendarInterval(months, days, microseconds)
  }

  /**
   * Return a new calendar interval instance of the left interval times a multiplier.
   */
  def multiply(interval: CalendarInterval, num: Double): CalendarInterval = {
    safeFromDoubles(num * interval.months, num * interval.days, num * interval.microseconds)
  }

  /**
   * Return a new calendar interval instance of the left interval times a multiplier.
   *
   * @throws ArithmeticException if the result overflows any field value
   */
  def multiplyExact(interval: CalendarInterval, num: Double): CalendarInterval = {
    fromDoubles(num * interval.months, num * interval.days, num * interval.microseconds)
  }

  /**
   * Return a new calendar interval instance of the left interval divides by a dividend.
   */
  def divide(interval: CalendarInterval, num: Double): CalendarInterval = {
    if (num == 0) return null
    safeFromDoubles(interval.months / num, interval.days / num, interval.microseconds / num)
  }

  /**
   * Return a new calendar interval instance of the left interval divides by a dividend.
   *
   * @throws ArithmeticException if the result overflows any field value or divided by zero
   */
  def divideExact(interval: CalendarInterval, num: Double): CalendarInterval = {
    if (num == 0) throw QueryExecutionErrors.divideByZeroError()
    fromDoubles(interval.months / num, interval.days / num, interval.microseconds / num)
  }

  private object ParseState extends Enumeration {
    type ParseState = Value

    val PREFIX,
        TRIM_BEFORE_SIGN,
        SIGN,
        TRIM_BEFORE_VALUE,
        VALUE,
        VALUE_FRACTIONAL_PART,
        TRIM_BEFORE_UNIT,
        UNIT_BEGIN,
        UNIT_SUFFIX,
        UNIT_END = Value
  }
  private final val intervalStr = UTF8String.fromString("interval")
  private def unitToUtf8(unit: IntervalUnit): UTF8String = {
    UTF8String.fromString(unit.toString)
  }
  private final val yearStr = unitToUtf8(YEAR)
  private final val monthStr = unitToUtf8(MONTH)
  private final val weekStr = unitToUtf8(WEEK)
  private final val dayStr = unitToUtf8(DAY)
  private final val hourStr = unitToUtf8(HOUR)
  private final val minuteStr = unitToUtf8(MINUTE)
  private final val secondStr = unitToUtf8(SECOND)
  private final val millisStr = unitToUtf8(MILLISECOND)
  private final val microsStr = unitToUtf8(MICROSECOND)

  /**
   * A safe version of `stringToInterval`. It returns null for invalid input string.
   */
  def safeStringToInterval(input: UTF8String): CalendarInterval = {
    try {
      stringToInterval(input)
    } catch {
      case _: IllegalArgumentException => null
    }
  }

  /**
   * Converts a string to [[CalendarInterval]] case-insensitively.
   *
   * @throws IllegalArgumentException if the input string is not in valid interval format.
   */
  def stringToInterval(input: UTF8String): CalendarInterval = {
    import ParseState._
    def throwIAE(msg: String, e: Exception = null) = {
      throw new IllegalArgumentException(s"Error parsing '$input' to interval, $msg", e)
    }

    if (input == null) {
      throwIAE("interval string cannot be null")
    }
    // scalastyle:off caselocale .toLowerCase
    val s = input.trimAll().toLowerCase
    // scalastyle:on
    val bytes = s.getBytes
    if (bytes.isEmpty) {
      throwIAE("interval string cannot be empty")
    }
    var state = PREFIX
    var i = 0
    var currentValue: Long = 0
    var isNegative: Boolean = false
    var months: Int = 0
    var days: Int = 0
    var microseconds: Long = 0
    var fractionScale: Int = 0
    val initialFractionScale = (NANOS_PER_SECOND / 10).toInt
    var fraction: Int = 0
    var pointPrefixed: Boolean = false

    def trimToNextState(b: Byte, next: ParseState): Unit = {
      if (Character.isWhitespace(b)) {
        i += 1
      } else {
        state = next
      }
    }

    def currentWord: String = {
      val sep = "\\s+"
      val strings = s.toString.split(sep)
      val lenRight = s.substring(i, s.numBytes()).toString.split(sep).length
      strings(strings.length - lenRight)
    }

    while (i < bytes.length) {
      val b = bytes(i)
      state match {
        case PREFIX =>
          if (s.startsWith(intervalStr)) {
            if (s.numBytes() == intervalStr.numBytes()) {
              throwIAE("interval string cannot be empty")
            } else if (!Character.isWhitespace(bytes(i + intervalStr.numBytes()))) {
              throwIAE(s"invalid interval prefix $currentWord")
            } else {
              i += intervalStr.numBytes() + 1
            }
          }
          state = TRIM_BEFORE_SIGN
        case TRIM_BEFORE_SIGN => trimToNextState(b, SIGN)
        case SIGN =>
          currentValue = 0
          fraction = 0
          // We preset next state from SIGN to TRIM_BEFORE_VALUE. If we meet '.' in the SIGN state,
          // it means that the interval value we deal with here is a numeric with only fractional
          // part, such as '.11 second', which can be parsed to 0.11 seconds. In this case, we need
          // to reset next state to `VALUE_FRACTIONAL_PART` to go parse the fraction part of the
          // interval value.
          state = TRIM_BEFORE_VALUE
          // We preset the scale to an invalid value to track fraction presence in the UNIT_BEGIN
          // state. If we meet '.', the scale become valid for the VALUE_FRACTIONAL_PART state.
          fractionScale = -1
          pointPrefixed = false
          b match {
            case '-' =>
              isNegative = true
              i += 1
            case '+' =>
              isNegative = false
              i += 1
            case _ if '0' <= b && b <= '9' =>
              isNegative = false
            case '.' =>
              isNegative = false
              fractionScale = initialFractionScale
              pointPrefixed = true
              i += 1
              state = VALUE_FRACTIONAL_PART
            case _ => throwIAE( s"unrecognized number '$currentWord'")
          }
        case TRIM_BEFORE_VALUE => trimToNextState(b, VALUE)
        case VALUE =>
          b match {
            case _ if '0' <= b && b <= '9' =>
              try {
                currentValue = Math.addExact(Math.multiplyExact(10, currentValue), (b - '0'))
              } catch {
                case e: ArithmeticException => throwIAE(e.getMessage, e)
              }
            case _ if Character.isWhitespace(b) => state = TRIM_BEFORE_UNIT
            case '.' =>
              fractionScale = initialFractionScale
              state = VALUE_FRACTIONAL_PART
            case _ => throwIAE(s"invalid value '$currentWord'")
          }
          i += 1
        case VALUE_FRACTIONAL_PART =>
          if ('0' <= b && b <= '9' && fractionScale > 0) {
            fraction += (b - '0') * fractionScale
            fractionScale /= 10
          } else if (Character.isWhitespace(b) &&
              (!pointPrefixed || fractionScale < initialFractionScale)) {
            fraction /= NANOS_PER_MICROS.toInt
            state = TRIM_BEFORE_UNIT
          } else if ('0' <= b && b <= '9') {
            throwIAE(s"interval can only support nanosecond precision, '$currentWord' is out" +
              s" of range")
          } else {
            throwIAE(s"invalid value '$currentWord'")
          }
          i += 1
        case TRIM_BEFORE_UNIT => trimToNextState(b, UNIT_BEGIN)
        case UNIT_BEGIN =>
          // Checks that only seconds can have the fractional part
          if (b != 's' && fractionScale >= 0) {
            throwIAE(s"'$currentWord' cannot have fractional part")
          }
          if (isNegative) {
            currentValue = -currentValue
            fraction = -fraction
          }
          try {
            b match {
              case 'y' if s.matchAt(yearStr, i) =>
                val monthsInYears = Math.multiplyExact(MONTHS_PER_YEAR, currentValue)
                months = Math.toIntExact(Math.addExact(months, monthsInYears))
                i += yearStr.numBytes()
              case 'w' if s.matchAt(weekStr, i) =>
                val daysInWeeks = Math.multiplyExact(DAYS_PER_WEEK, currentValue)
                days = Math.toIntExact(Math.addExact(days, daysInWeeks))
                i += weekStr.numBytes()
              case 'd' if s.matchAt(dayStr, i) =>
                days = Math.addExact(days, Math.toIntExact(currentValue))
                i += dayStr.numBytes()
              case 'h' if s.matchAt(hourStr, i) =>
                val hoursUs = Math.multiplyExact(currentValue, MICROS_PER_HOUR)
                microseconds = Math.addExact(microseconds, hoursUs)
                i += hourStr.numBytes()
              case 's' if s.matchAt(secondStr, i) =>
                val secondsUs = Math.multiplyExact(currentValue, MICROS_PER_SECOND)
                microseconds = Math.addExact(Math.addExact(microseconds, secondsUs), fraction)
                i += secondStr.numBytes()
              case 'm' =>
                if (s.matchAt(monthStr, i)) {
                  months = Math.addExact(months, Math.toIntExact(currentValue))
                  i += monthStr.numBytes()
                } else if (s.matchAt(minuteStr, i)) {
                  val minutesUs = Math.multiplyExact(currentValue, MICROS_PER_MINUTE)
                  microseconds = Math.addExact(microseconds, minutesUs)
                  i += minuteStr.numBytes()
                } else if (s.matchAt(millisStr, i)) {
                  val millisUs = millisToMicros(currentValue)
                  microseconds = Math.addExact(microseconds, millisUs)
                  i += millisStr.numBytes()
                } else if (s.matchAt(microsStr, i)) {
                  microseconds = Math.addExact(microseconds, currentValue)
                  i += microsStr.numBytes()
                } else throwIAE(s"invalid unit '$currentWord'")
              case _ => throwIAE(s"invalid unit '$currentWord'")
            }
          } catch {
            case e: ArithmeticException => throwIAE(e.getMessage, e)
          }
          state = UNIT_SUFFIX
        case UNIT_SUFFIX =>
          b match {
            case 's' => state = UNIT_END
            case _ if Character.isWhitespace(b) => state = TRIM_BEFORE_SIGN
            case _ => throwIAE(s"invalid unit '$currentWord'")
          }
          i += 1
        case UNIT_END =>
          if (Character.isWhitespace(b) ) {
            i += 1
            state = TRIM_BEFORE_SIGN
          } else {
            throwIAE(s"invalid unit '$currentWord'")
          }
      }
    }

    val result = state match {
      case UNIT_SUFFIX | UNIT_END | TRIM_BEFORE_SIGN =>
        new CalendarInterval(months, days, microseconds)
      case TRIM_BEFORE_VALUE => throwIAE(s"expect a number after '$currentWord' but hit EOL")
      case VALUE | VALUE_FRACTIONAL_PART =>
        throwIAE(s"expect a unit name after '$currentWord' but hit EOL")
      case _ => throwIAE(s"unknown error when parsing '$currentWord'")
    }

    result
  }

  def makeInterval(
      years: Int,
      months: Int,
      weeks: Int,
      days: Int,
      hours: Int,
      mins: Int,
      secs: Decimal): CalendarInterval = {
    val totalMonths = Math.addExact(months, Math.multiplyExact(years, MONTHS_PER_YEAR))
    val totalDays = Math.addExact(days, Math.multiplyExact(weeks, DAYS_PER_WEEK))
    assert(secs.scale == 6, "Seconds fractional must have 6 digits for microseconds")
    var micros = secs.toUnscaledLong
    micros = Math.addExact(micros, Math.multiplyExact(hours, MICROS_PER_HOUR))
    micros = Math.addExact(micros, Math.multiplyExact(mins, MICROS_PER_MINUTE))

    new CalendarInterval(totalMonths, totalDays, micros)
  }

  def makeDayTimeInterval(
      days: Int,
      hours: Int,
      mins: Int,
      secs: Decimal): Long = {
    assert(secs.scale == 6, "Seconds fractional must have 6 digits for microseconds")
    var micros = secs.toUnscaledLong
    micros = Math.addExact(micros, Math.multiplyExact(days, MICROS_PER_DAY))
    micros = Math.addExact(micros, Math.multiplyExact(hours, MICROS_PER_HOUR))
    micros = Math.addExact(micros, Math.multiplyExact(mins, MICROS_PER_MINUTE))
    micros
  }

  // The amount of seconds that can cause overflow in the conversion to microseconds
  private final val minDurationSeconds = Math.floorDiv(Long.MinValue, MICROS_PER_SECOND)

  /**
   * Converts this duration to the total length in microseconds.
   * <p>
   * If this duration is too large to fit in a [[Long]] microseconds, then an
   * exception is thrown.
   * <p>
   * If this duration has greater than microsecond precision, then the conversion
   * will drop any excess precision information as though the amount in nanoseconds
   * was subject to integer division by one thousand.
   *
   * @return The total length of the duration in microseconds
   * @throws ArithmeticException If numeric overflow occurs
   */
  def durationToMicros(duration: Duration): Long = {
    durationToMicros(duration, DT.SECOND)
  }

  def durationToMicros(duration: Duration, endField: Byte): Long = {
    val seconds = duration.getSeconds
    val micros = if (seconds == minDurationSeconds) {
      val microsInSeconds = (minDurationSeconds + 1) * MICROS_PER_SECOND
      val nanoAdjustment = duration.getNano
      assert(0 <= nanoAdjustment && nanoAdjustment < NANOS_PER_SECOND,
        "Duration.getNano() must return the adjustment to the seconds field " +
          "in the range from 0 to 999999999 nanoseconds, inclusive.")
      Math.addExact(microsInSeconds, (nanoAdjustment - NANOS_PER_SECOND) / NANOS_PER_MICROS)
    } else {
      val microsInSeconds = Math.multiplyExact(seconds, MICROS_PER_SECOND)
      Math.addExact(microsInSeconds, duration.getNano / NANOS_PER_MICROS)
    }

    endField match {
      case DT.DAY => micros - micros % MICROS_PER_DAY
      case DT.HOUR => micros - micros % MICROS_PER_HOUR
      case DT.MINUTE => micros - micros % MICROS_PER_MINUTE
      case DT.SECOND => micros
    }
  }

  /**
   * Obtains a [[Duration]] representing a number of microseconds.
   *
   * @param micros The number of microseconds, positive or negative
   * @return A [[Duration]], not null
   */
  def microsToDuration(micros: Long): Duration = Duration.of(micros, ChronoUnit.MICROS)

  /**
   * Gets the total number of months in this period.
   * <p>
   * This returns the total number of months in the period by multiplying the
   * number of years by 12 and adding the number of months.
   * <p>
   *
   * @return The total number of months in the period, may be negative
   * @throws ArithmeticException If numeric overflow occurs
   */
  def periodToMonths(period: Period): Int = {
    periodToMonths(period, YM.MONTH)
  }

  def periodToMonths(period: Period, endField: Byte): Int = {
    val monthsInYears = Math.multiplyExact(period.getYears, MONTHS_PER_YEAR)
    val months = Math.addExact(monthsInYears, period.getMonths)
    if (endField == YM.YEAR) {
      months - months % MONTHS_PER_YEAR
    } else {
      months
    }
  }

  /**
   * Obtains a [[Period]] representing a number of months. The days unit will be zero, and the years
   * and months units will be normalized.
   *
   * <p>
   * The months unit is adjusted to have an absolute value < 12, with the years unit being adjusted
   * to compensate. For example, the method returns "2 years and 3 months" for the 27 input months.
   * <p>
   * The sign of the years and months units will be the same after normalization.
   * For example, -13 months will be converted to "-1 year and -1 month".
   *
   * @param months The number of months, positive or negative
   * @return The period of months, not null
   */
  def monthsToPeriod(months: Int): Period = Period.ofMonths(months).normalized()

  /**
   * Converts an year-month interval as a number of months to its textual representation
   * which conforms to the ANSI SQL standard.
   *
   * @param months The number of months, positive or negative
   * @param style The style of textual representation of the interval
   * @param startField The start field (YEAR or MONTH) which the interval comprises of.
   * @param endField The end field (YEAR or MONTH) which the interval comprises of.
   * @return Year-month interval string
   */
  def toYearMonthIntervalString(
      months: Int,
      style: IntervalStyle,
      startField: Byte,
      endField: Byte): String = {
    var sign = ""
    var absMonths: Long = months
    if (months < 0) {
      sign = "-"
      absMonths = -absMonths
    }
    val year = s"$sign${absMonths / MONTHS_PER_YEAR}"
    val yearAndMonth = s"$year-${absMonths % MONTHS_PER_YEAR}"
    style match {
      case ANSI_STYLE =>
        val formatBuilder = new StringBuilder("INTERVAL '")
        if (startField == endField) {
          startField match {
            case YM.YEAR => formatBuilder.append(s"$year' YEAR")
            case YM.MONTH => formatBuilder.append(s"$months' MONTH")
          }
        } else {
          formatBuilder.append(s"$yearAndMonth' YEAR TO MONTH")
        }
        formatBuilder.toString
      case HIVE_STYLE => s"$yearAndMonth"
    }
  }

  /**
   * Converts a day-time interval as a number of microseconds to its textual representation
   * which conforms to the ANSI SQL standard.
   *
   * @param micros The number of microseconds, positive or negative
   * @param style The style of textual representation of the interval
   * @param startField The start field (DAY, HOUR, MINUTE, SECOND) which the interval comprises of.
   * @param endField The end field (DAY, HOUR, MINUTE, SECOND) which the interval comprises of.
   * @return Day-time interval string
   */
  def toDayTimeIntervalString(
      micros: Long,
      style: IntervalStyle,
      startField: Byte,
      endField: Byte): String = {
    var sign = ""
    var rest = micros
    val from = DT.fieldToString(startField).toUpperCase
    val to = DT.fieldToString(endField).toUpperCase
    val prefix = "INTERVAL '"
    val postfix = s"' ${if (startField == endField) from else s"$from TO $to"}"

    if (micros < 0) {
      if (micros == Long.MinValue) {
        // Especial handling of minimum `Long` value because negate op overflows `Long`.
        // seconds = 106751991 * (24 * 60 * 60) + 4 * 60 * 60 + 54 = 9223372036854
        // microseconds = -9223372036854000000L-775808 == Long.MinValue
        val baseStr = "-106751991 04:00:54.775808000"
        val minIntervalString = style match {
          case ANSI_STYLE =>
            val firstStr = startField match {
              case DT.DAY => "-106751991"
              case DT.HOUR => "-2562047788"
              case DT.MINUTE => "-153722867280"
              case DT.SECOND => "-9223372036854.775808"
            }
            val followingStr = if (startField == endField) {
              ""
            } else {
              val substrStart = startField match {
                case DT.DAY => 10
                case DT.HOUR => 13
                case DT.MINUTE => 16
              }
              val substrEnd = endField match {
                case DT.HOUR => 13
                case DT.MINUTE => 16
                case DT.SECOND => 26
              }
              baseStr.substring(substrStart, substrEnd)
            }

            s"$prefix$firstStr$followingStr$postfix"
          case HIVE_STYLE => baseStr
        }
        return minIntervalString
      } else {
        sign = "-"
        rest = -rest
      }
    }
    val intervalString = style match {
      case ANSI_STYLE =>
        val formatBuilder = new mutable.StringBuilder(sign)
        val formatArgs = new mutable.ArrayBuffer[Long]()
        startField match {
          case DT.DAY =>
            formatBuilder.append(rest / MICROS_PER_DAY)
            rest %= MICROS_PER_DAY
          case DT.HOUR =>
            formatBuilder.append("%02d")
            formatArgs.append(rest / MICROS_PER_HOUR)
            rest %= MICROS_PER_HOUR
          case DT.MINUTE =>
            formatBuilder.append("%02d")
            formatArgs.append(rest / MICROS_PER_MINUTE)
            rest %= MICROS_PER_MINUTE
          case DT.SECOND =>
            val leadZero = if (rest < 10 * MICROS_PER_SECOND) "0" else ""
            formatBuilder.append(s"$leadZero" +
              s"${java.math.BigDecimal.valueOf(rest, 6).stripTrailingZeros.toPlainString}")
        }

        if (startField < DT.HOUR && DT.HOUR <= endField) {
          formatBuilder.append(" %02d")
          formatArgs.append(rest / MICROS_PER_HOUR)
          rest %= MICROS_PER_HOUR
        }
        if (startField < DT.MINUTE && DT.MINUTE <= endField) {
          formatBuilder.append(":%02d")
          formatArgs.append(rest / MICROS_PER_MINUTE)
          rest %= MICROS_PER_MINUTE
        }
        if (startField < DT.SECOND && DT.SECOND <= endField) {
          val leadZero = if (rest < 10 * MICROS_PER_SECOND) "0" else ""
          formatBuilder.append(
            s":$leadZero${java.math.BigDecimal.valueOf(rest, 6).stripTrailingZeros.toPlainString}")
        }
        s"$prefix${formatBuilder.toString.format(formatArgs.toSeq: _*)}$postfix"
      case HIVE_STYLE =>
        val secondsWithFraction = rest % MICROS_PER_MINUTE
        rest /= MICROS_PER_MINUTE
        val minutes = rest % MINUTES_PER_HOUR
        rest /= MINUTES_PER_HOUR
        val hours = rest % HOURS_PER_DAY
        val days = rest / HOURS_PER_DAY
        val seconds = secondsWithFraction / MICROS_PER_SECOND
        val nanos = (secondsWithFraction % MICROS_PER_SECOND) * NANOS_PER_MICROS
        f"$sign$days $hours%02d:$minutes%02d:$seconds%02d.$nanos%09d"
    }
    intervalString
  }
}<|MERGE_RESOLUTION|>--- conflicted
+++ resolved
@@ -339,12 +339,7 @@
         toDTInterval(day, hour, minute, secondAndMicro(second, micro),
           finalSign(firstSign, secondSign))
 
-<<<<<<< HEAD
-      case hourMinuteRegex(sign, hour, minute)
-        if startField == DT.HOUR && endField == DT.MINUTE =>
-=======
       case hourMinuteRegex(sign, hour, minute) if checkTargetType(DT.HOUR, DT.MINUTE) =>
->>>>>>> cc4463e8
         toDTInterval(hour, minute, "0", finalSign(sign))
       case hourMinuteLiteralRegex(firstSign, secondSign, hour, minute)
         if checkTargetType(DT.HOUR, DT.MINUTE) =>
