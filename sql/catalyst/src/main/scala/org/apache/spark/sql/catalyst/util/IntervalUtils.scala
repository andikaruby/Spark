--- conflicted
+++ resolved
@@ -325,7 +325,47 @@
     }
   }
 
-<<<<<<< HEAD
+  /**
+   * Gets interval duration
+   *
+   * @param interval The interval to get duration
+   * @param targetUnit Time units of the result
+   * @param daysPerMonth The number of days per one month. The default value is 31 days
+   *                     per month. This value was taken as the default because it is used
+   *                     in Structured Streaming for watermark calculations. Having 31 days
+   *                     per month, we can guarantee that events are not dropped before
+   *                     the end of any month (February with 29 days or January with 31 days).
+   * @return Duration in the specified time units
+   */
+  def getDuration(
+      interval: CalendarInterval,
+      targetUnit: TimeUnit,
+      daysPerMonth: Int = 31): Long = {
+    val monthsDuration = Math.multiplyExact(
+      daysPerMonth * DateTimeUtils.MICROS_PER_DAY,
+      interval.months)
+    val daysDuration = Math.multiplyExact(
+      DateTimeUtils.MICROS_PER_DAY,
+      interval.days)
+    val result = Math.addExact(interval.microseconds, Math.addExact(daysDuration, monthsDuration))
+    targetUnit.convert(result, TimeUnit.MICROSECONDS)
+  }
+
+  /**
+   * Checks the interval is negative
+   *
+   * @param interval The checked interval
+   * @param daysPerMonth The number of days per one month. The default value is 31 days
+   *                     per month. This value was taken as the default because it is used
+   *                     in Structured Streaming for watermark calculations. Having 31 days
+   *                     per month, we can guarantee that events are not dropped before
+   *                     the end of any month (February with 29 days or January with 31 days).
+   * @return true if duration of the given interval is less than 0 otherwise false
+   */
+  def isNegative(interval: CalendarInterval, daysPerMonth: Int = 31): Boolean = {
+    getDuration(interval, TimeUnit.MICROSECONDS, daysPerMonth) < 0
+  }
+
   private object ParseState extends Enumeration {
     val PREFIX,
         BEGIN_VALUE,
@@ -488,46 +528,5 @@
     }
 
     result
-=======
-  /**
-   * Gets interval duration
-   *
-   * @param interval The interval to get duration
-   * @param targetUnit Time units of the result
-   * @param daysPerMonth The number of days per one month. The default value is 31 days
-   *                     per month. This value was taken as the default because it is used
-   *                     in Structured Streaming for watermark calculations. Having 31 days
-   *                     per month, we can guarantee that events are not dropped before
-   *                     the end of any month (February with 29 days or January with 31 days).
-   * @return Duration in the specified time units
-   */
-  def getDuration(
-      interval: CalendarInterval,
-      targetUnit: TimeUnit,
-      daysPerMonth: Int = 31): Long = {
-    val monthsDuration = Math.multiplyExact(
-      daysPerMonth * DateTimeUtils.MICROS_PER_DAY,
-      interval.months)
-    val daysDuration = Math.multiplyExact(
-      DateTimeUtils.MICROS_PER_DAY,
-      interval.days)
-    val result = Math.addExact(interval.microseconds, Math.addExact(daysDuration, monthsDuration))
-    targetUnit.convert(result, TimeUnit.MICROSECONDS)
-  }
-
-  /**
-   * Checks the interval is negative
-   *
-   * @param interval The checked interval
-   * @param daysPerMonth The number of days per one month. The default value is 31 days
-   *                     per month. This value was taken as the default because it is used
-   *                     in Structured Streaming for watermark calculations. Having 31 days
-   *                     per month, we can guarantee that events are not dropped before
-   *                     the end of any month (February with 29 days or January with 31 days).
-   * @return true if duration of the given interval is less than 0 otherwise false
-   */
-  def isNegative(interval: CalendarInterval, daysPerMonth: Int = 31): Boolean = {
-    getDuration(interval, TimeUnit.MICROSECONDS, daysPerMonth) < 0
->>>>>>> 28ccd31a
   }
 }