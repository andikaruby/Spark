/*
 * Licensed to the Apache Software Foundation (ASF) under one or more
 * contributor license agreements.  See the NOTICE file distributed with
 * this work for additional information regarding copyright ownership.
 * The ASF licenses this file to You under the Apache License, Version 2.0
 * (the "License"); you may not use this file except in compliance with
 * the License.  You may obtain a copy of the License at
 *
 *    http://www.apache.org/licenses/LICENSE-2.0
 *
 * Unless required by applicable law or agreed to in writing, software
 * distributed under the License is distributed on an "AS IS" BASIS,
 * WITHOUT WARRANTIES OR CONDITIONS OF ANY KIND, either express or implied.
 * See the License for the specific language governing permissions and
 * limitations under the License.
 */

package org.apache.spark.sql.catalyst.util

import java.util.concurrent.TimeUnit

import scala.util.control.NonFatal

import org.apache.spark.sql.catalyst.util.DateTimeConstants._
import org.apache.spark.sql.types.Decimal
import org.apache.spark.unsafe.types.{CalendarInterval, UTF8String}

object IntervalUtils {

  object IntervalUnit extends Enumeration {
    type IntervalUnit = Value

    val NANOSECOND = Value(0, "nanosecond")
    val MICROSECOND = Value(1, "microsecond")
    val MILLISECOND = Value(2, "millisecond")
    val SECOND = Value(3, "second")
    val MINUTE = Value(4, "minute")
    val HOUR = Value(5, "hour")
    val DAY = Value(6, "day")
    val WEEK = Value(7, "week")
    val MONTH = Value(8, "month")
    val YEAR = Value(9, "year")
  }
  import IntervalUnit._

  def getYears(interval: CalendarInterval): Int = {
    interval.months / MONTHS_PER_YEAR
  }

  def getMillenniums(interval: CalendarInterval): Int = {
    getYears(interval) / YEARS_PER_MILLENNIUM
  }

  def getCenturies(interval: CalendarInterval): Int = {
    getYears(interval) / YEARS_PER_CENTURY
  }

  def getDecades(interval: CalendarInterval): Int = {
    getYears(interval) / YEARS_PER_DECADE
  }

  def getMonths(interval: CalendarInterval): Byte = {
    (interval.months % MONTHS_PER_YEAR).toByte
  }

  def getQuarters(interval: CalendarInterval): Byte = {
    (getMonths(interval) / MONTHS_PER_QUARTER + 1).toByte
  }

  def getDays(interval: CalendarInterval): Int = {
    interval.days
  }

  def getHours(interval: CalendarInterval): Long = {
    interval.microseconds / MICROS_PER_HOUR
  }

  def getMinutes(interval: CalendarInterval): Byte = {
    ((interval.microseconds % MICROS_PER_HOUR) / MICROS_PER_MINUTE).toByte
  }

  def getMicroseconds(interval: CalendarInterval): Long = {
    interval.microseconds % MICROS_PER_MINUTE
  }

  def getSeconds(interval: CalendarInterval): Decimal = {
    Decimal(getMicroseconds(interval), 8, 6)
  }

  def getMilliseconds(interval: CalendarInterval): Decimal = {
    Decimal(getMicroseconds(interval), 8, 3)
  }

  // Returns total number of seconds with microseconds fractional part in the given interval.
  def getEpoch(interval: CalendarInterval): Decimal = {
    var result = interval.microseconds
    result += MICROS_PER_DAY * interval.days
    result += MICROS_PER_YEAR * (interval.months / MONTHS_PER_YEAR)
    result += MICROS_PER_MONTH * (interval.months % MONTHS_PER_YEAR)
    Decimal(result, 18, 6)
  }

  private def toLongWithRange(
      fieldName: IntervalUnit,
      s: String,
      minValue: Long,
      maxValue: Long): Long = {
    val result = if (s == null) 0L else s.toLong
    require(minValue <= result && result <= maxValue,
      s"$fieldName $result outside range [$minValue, $maxValue]")

    result
  }

  private val yearMonthPattern = "^([+|-])?(\\d+)-(\\d+)$".r

  /**
   * Parse YearMonth string in form: [+|-]YYYY-MM
   *
   * adapted from HiveIntervalYearMonth.valueOf
   */
  def fromYearMonthString(input: String): CalendarInterval = {
    require(input != null, "Interval year-month string must be not null")
    def toInterval(yearStr: String, monthStr: String): CalendarInterval = {
      try {
        val years = toLongWithRange(YEAR, yearStr, 0, Integer.MAX_VALUE).toInt
        val months = toLongWithRange(MONTH, monthStr, 0, 11).toInt
        val totalMonths = Math.addExact(Math.multiplyExact(years, 12), months)
        new CalendarInterval(totalMonths, 0, 0)
      } catch {
        case NonFatal(e) =>
          throw new IllegalArgumentException(
            s"Error parsing interval year-month string: ${e.getMessage}", e)
      }
    }
    assert(input.length == input.trim.length)
    input match {
      case yearMonthPattern("-", yearStr, monthStr) =>
        negate(toInterval(yearStr, monthStr))
      case yearMonthPattern(_, yearStr, monthStr) =>
        toInterval(yearStr, monthStr)
      case _ =>
        throw new IllegalArgumentException(
          s"Interval string does not match year-month format of 'y-m': $input")
    }
  }

  /**
   * Parse dayTime string in form: [-]d HH:mm:ss.nnnnnnnnn and [-]HH:mm:ss.nnnnnnnnn
   *
   * adapted from HiveIntervalDayTime.valueOf
   */
  def fromDayTimeString(s: String): CalendarInterval = {
    fromDayTimeString(s, DAY, SECOND)
  }

  private val dayTimePattern =
    "^([+|-])?((\\d+) )?((\\d+):)?(\\d+):(\\d+)(\\.(\\d+))?$".r

  /**
   * Parse dayTime string in form: [-]d HH:mm:ss.nnnnnnnnn and [-]HH:mm:ss.nnnnnnnnn
   *
   * adapted from HiveIntervalDayTime.valueOf.
   * Below interval conversion patterns are supported:
   * - DAY TO (HOUR|MINUTE|SECOND)
   * - HOUR TO (MINUTE|SECOND)
   * - MINUTE TO SECOND
   */
  def fromDayTimeString(input: String, from: IntervalUnit, to: IntervalUnit): CalendarInterval = {
    require(input != null, "Interval day-time string must be not null")
    assert(input.length == input.trim.length)
    val m = dayTimePattern.pattern.matcher(input)
    require(m.matches, s"Interval string must match day-time format of 'd h:m:s.n': $input")

    try {
      val sign = if (m.group(1) != null && m.group(1) == "-") -1 else 1
      val days = if (m.group(2) == null) {
        0
      } else {
        toLongWithRange(DAY, m.group(3), 0, Integer.MAX_VALUE).toInt
      }
      var hours: Long = 0L
      var minutes: Long = 0L
      var seconds: Long = 0L
      if (m.group(5) != null || from == MINUTE) { // 'HH:mm:ss' or 'mm:ss minute'
        hours = toLongWithRange(HOUR, m.group(5), 0, 23)
        minutes = toLongWithRange(MINUTE, m.group(6), 0, 59)
        seconds = toLongWithRange(SECOND, m.group(7), 0, 59)
      } else if (m.group(8) != null) { // 'mm:ss.nn'
        minutes = toLongWithRange(MINUTE, m.group(6), 0, 59)
        seconds = toLongWithRange(SECOND, m.group(7), 0, 59)
      } else { // 'HH:mm'
        hours = toLongWithRange(HOUR, m.group(6), 0, 23)
        minutes = toLongWithRange(SECOND, m.group(7), 0, 59)
      }
      // Hive allow nanosecond precision interval
      var secondsFraction = parseNanos(m.group(9), seconds < 0)
      to match {
        case HOUR =>
          minutes = 0
          seconds = 0
          secondsFraction = 0
        case MINUTE =>
          seconds = 0
          secondsFraction = 0
        case SECOND =>
          // No-op
        case _ =>
          throw new IllegalArgumentException(
            s"Cannot support (interval '$input' $from to $to) expression")
      }
      var micros = secondsFraction
      micros = Math.addExact(micros, Math.multiplyExact(hours, MICROS_PER_HOUR))
      micros = Math.addExact(micros, Math.multiplyExact(minutes, MICROS_PER_MINUTE))
      micros = Math.addExact(micros, Math.multiplyExact(seconds, MICROS_PER_SECOND))
      new CalendarInterval(0, sign * days, sign * micros)
    } catch {
      case e: Exception =>
        throw new IllegalArgumentException(
          s"Error parsing interval day-time string: ${e.getMessage}", e)
    }
  }

  // Parses a string with nanoseconds, truncates the result and returns microseconds
  private def parseNanos(nanosStr: String, isNegative: Boolean): Long = {
    if (nanosStr != null) {
      val maxNanosLen = 9
      val alignedStr = if (nanosStr.length < maxNanosLen) {
        (nanosStr + "000000000").substring(0, maxNanosLen)
      } else nanosStr
      val nanos = toLongWithRange(NANOSECOND, alignedStr, 0L, 999999999L)
      val micros = nanos / NANOS_PER_MICROS
      if (isNegative) -micros else micros
    } else {
      0L
    }
  }

  /**
   * Gets interval duration
   *
   * @param interval The interval to get duration
   * @param targetUnit Time units of the result
   * @param daysPerMonth The number of days per one month. The default value is 31 days
   *                     per month. This value was taken as the default because it is used
   *                     in Structured Streaming for watermark calculations. Having 31 days
   *                     per month, we can guarantee that events are not dropped before
   *                     the end of any month (February with 29 days or January with 31 days).
   * @return Duration in the specified time units
   */
  def getDuration(
      interval: CalendarInterval,
      targetUnit: TimeUnit,
      daysPerMonth: Int = 31): Long = {
    val monthsDuration = Math.multiplyExact(
      daysPerMonth * MICROS_PER_DAY,
      interval.months)
    val daysDuration = Math.multiplyExact(
      MICROS_PER_DAY,
      interval.days)
    val result = Math.addExact(interval.microseconds, Math.addExact(daysDuration, monthsDuration))
    targetUnit.convert(result, TimeUnit.MICROSECONDS)
  }

  /**
   * Checks the interval is negative
   *
   * @param interval The checked interval
   * @param daysPerMonth The number of days per one month. The default value is 31 days
   *                     per month. This value was taken as the default because it is used
   *                     in Structured Streaming for watermark calculations. Having 31 days
   *                     per month, we can guarantee that events are not dropped before
   *                     the end of any month (February with 29 days or January with 31 days).
   * @return true if duration of the given interval is less than 0 otherwise false
   */
  def isNegative(interval: CalendarInterval, daysPerMonth: Int = 31): Boolean = {
    getDuration(interval, TimeUnit.MICROSECONDS, daysPerMonth) < 0
  }

  /**
   * Makes an interval from months, days and micros with the fractional part by
   * adding the month fraction to days and the days fraction to micros.
   */
  private def fromDoubles(
      monthsWithFraction: Double,
      daysWithFraction: Double,
      microsWithFraction: Double): CalendarInterval = {
    val truncatedMonths = Math.toIntExact(monthsWithFraction.toLong)
    val days = daysWithFraction + DAYS_PER_MONTH * (monthsWithFraction - truncatedMonths)
    val truncatedDays = Math.toIntExact(days.toLong)
    val micros = microsWithFraction + MICROS_PER_DAY * (days - truncatedDays)
    new CalendarInterval(truncatedMonths, truncatedDays, micros.round)
  }

  /**
   * Unary minus, return the negated the calendar interval value.
   *
   * @param interval the interval to be negated
   * @return a new calendar interval instance with all it parameters negated from the origin one.
   */
  def negate(interval: CalendarInterval): CalendarInterval = {
    new CalendarInterval(-interval.months, -interval.days, -interval.microseconds)
  }

  /**
   * Return a new calendar interval instance of the sum of two intervals.
   */
  def add(left: CalendarInterval, right: CalendarInterval): CalendarInterval = {
    val months = left.months + right.months
    val days = left.days + right.days
    val microseconds = left.microseconds + right.microseconds
    new CalendarInterval(months, days, microseconds)
  }

  /**
   * Return a new calendar interval instance of the left intervals minus the right one.
   */
  def subtract(left: CalendarInterval, right: CalendarInterval): CalendarInterval = {
    val months = left.months - right.months
    val days = left.days - right.days
    val microseconds = left.microseconds - right.microseconds
    new CalendarInterval(months, days, microseconds)
  }

  def multiply(interval: CalendarInterval, num: Double): CalendarInterval = {
    fromDoubles(num * interval.months, num * interval.days, num * interval.microseconds)
  }

  def divide(interval: CalendarInterval, num: Double): CalendarInterval = {
    if (num == 0) throw new java.lang.ArithmeticException("divide by zero")
    fromDoubles(interval.months / num, interval.days / num, interval.microseconds / num)
  }

  private object ParseState extends Enumeration {
    type ParseState = Value

    val PREFIX,
        TRIM_BEFORE_SIGN,
        SIGN,
        TRIM_BEFORE_VALUE,
        VALUE,
        VALUE_FRACTIONAL_PART,
        TRIM_BEFORE_UNIT,
        UNIT_BEGIN,
        UNIT_SUFFIX,
        UNIT_END = Value
  }
  private final val intervalStr = UTF8String.fromString("interval ")
  private def unitToUtf8(unit: IntervalUnit): UTF8String = {
    UTF8String.fromString(unit.toString)
  }
  private final val yearStr = unitToUtf8(YEAR)
  private final val monthStr = unitToUtf8(MONTH)
  private final val weekStr = unitToUtf8(WEEK)
  private final val dayStr = unitToUtf8(DAY)
  private final val hourStr = unitToUtf8(HOUR)
  private final val minuteStr = unitToUtf8(MINUTE)
  private final val secondStr = unitToUtf8(SECOND)
  private final val millisStr = unitToUtf8(MILLISECOND)
  private final val microsStr = unitToUtf8(MICROSECOND)

  /**
   * A safe version of `stringToInterval`. It returns null for invalid input string.
   */
  def safeStringToInterval(input: UTF8String): CalendarInterval = {
    try {
      stringToInterval(input)
    } catch {
      case _: IllegalArgumentException => null
    }
  }

  /**
   * Converts a string to [[CalendarInterval]] case-insensitively.
   *
   * @throws IllegalArgumentException if the input string is not in valid interval format.
   */
  def stringToInterval(input: UTF8String): CalendarInterval = {
    import ParseState._
    var state = PREFIX
    def exceptionWithState(msg: String, e: Exception = null) = {
      throw new IllegalArgumentException(s"Error parsing interval in state '$state', $msg", e)
    }

    if (input == null) {
      exceptionWithState("interval string cannot be null")
    }
    // scalastyle:off caselocale .toLowerCase
    val s = input.trim.toLowerCase
    // scalastyle:on
    val bytes = s.getBytes
    if (bytes.isEmpty) {
      exceptionWithState("interval string cannot be empty")
    }

    var i = 0
    var currentValue: Long = 0
    var isNegative: Boolean = false
    var months: Int = 0
    var days: Int = 0
    var microseconds: Long = 0
    var fractionScale: Int = 0
    var fraction: Int = 0

    def trimToNextState(b: Byte, next: ParseState): Unit = {
      b match {
        case ' ' => i += 1
        case _ => state = next
      }
    }

    def nextWord: UTF8String = {
      s.substring(i, s.numBytes()).subStringIndex(UTF8String.blankString(1), 1)
    }

    while (i < bytes.length) {
      val b = bytes(i)
      state match {
        case PREFIX =>
          if (s.startsWith(intervalStr)) {
            if (s.numBytes() == intervalStr.numBytes()) {
              exceptionWithState("interval string cannot be empty")
            } else {
              i += intervalStr.numBytes()
            }
          }
          state = TRIM_BEFORE_SIGN
        case TRIM_BEFORE_SIGN => trimToNextState(b, SIGN)
        case SIGN =>
          currentValue = 0
          fraction = 0
<<<<<<< HEAD
          // Sets the scale to an invalid value to track fraction presence
          // in the BEGIN_UNIT_NAME state
          fractionScale = -1
          state = TRIM_BEFORE_VALUE
=======
          // We preset next state from SIGN to TRIM_BEFORE_VALUE. If we meet '.' in the SIGN state,
          // it means that the interval value we deal with here is a numeric with only fractional
          // part, such as '.11 second', which can be parsed to 0.11 seconds. In this case, we need
          // to reset next state to `VALUE_FRACTIONAL_PART` to go parse the fraction part of the
          // interval value.
          state = TRIM_BEFORE_VALUE
          // We preset the scale to an invalid value to track fraction presence in the UNIT_BEGIN
          // state. If we meet '.', the scale become valid for the VALUE_FRACTIONAL_PART state.
          fractionScale = -1
>>>>>>> 0c68578f
          b match {
            case '-' =>
              isNegative = true
              i += 1
            case '+' =>
              isNegative = false
              i += 1
            case _ if '0' <= b && b <= '9' =>
              isNegative = false
            case '.' =>
              isNegative = false
<<<<<<< HEAD
              i += 1
              fractionScale = (NANOS_PER_SECOND / 10).toInt
              state = VALUE_FRACTIONAL_PART
            case _ => exceptionWithState( s"unrecognized sign '$nextWord'")
=======
              fractionScale = (NANOS_PER_SECOND / 10).toInt
              i += 1
              state = VALUE_FRACTIONAL_PART
            case _ => return null
>>>>>>> 0c68578f
          }
        case TRIM_BEFORE_VALUE => trimToNextState(b, VALUE)
        case VALUE =>
          b match {
            case _ if '0' <= b && b <= '9' =>
              try {
                currentValue = Math.addExact(Math.multiplyExact(10, currentValue), (b - '0'))
              } catch {
                case e: ArithmeticException => exceptionWithState(e.getMessage, e)
              }
            case ' ' => state = TRIM_BEFORE_UNIT
            case '.' =>
              fractionScale = (NANOS_PER_SECOND / 10).toInt
              state = VALUE_FRACTIONAL_PART
            case _ => exceptionWithState(s"invalid value '$nextWord'")
          }
          i += 1
        case VALUE_FRACTIONAL_PART =>
          b match {
            case _ if '0' <= b && b <= '9' && fractionScale > 0 =>
              fraction += (b - '0') * fractionScale
              fractionScale /= 10
            case ' ' =>
              fraction /= NANOS_PER_MICROS.toInt
              state = TRIM_BEFORE_UNIT
            case _ if '0' <= b && b <= '9' =>
              exceptionWithState(s"invalid value fractional part '$fraction$nextWord' out of range")
            case _ => exceptionWithState(s"invalid value fractional part '$nextWord'")
          }
          i += 1
        case TRIM_BEFORE_UNIT => trimToNextState(b, UNIT_BEGIN)
        case UNIT_BEGIN =>
          // Checks that only seconds can have the fractional part
          if (b != 's' && fractionScale >= 0) {
            exceptionWithState(s"'$nextWord' with fractional part is unsupported")
          }
          if (isNegative) {
            currentValue = -currentValue
            fraction = -fraction
          }
          try {
            b match {
              case 'y' if s.matchAt(yearStr, i) =>
                val monthsInYears = Math.multiplyExact(MONTHS_PER_YEAR, currentValue)
                months = Math.toIntExact(Math.addExact(months, monthsInYears))
                i += yearStr.numBytes()
              case 'w' if s.matchAt(weekStr, i) =>
                val daysInWeeks = Math.multiplyExact(DAYS_PER_WEEK, currentValue)
                days = Math.toIntExact(Math.addExact(days, daysInWeeks))
                i += weekStr.numBytes()
              case 'd' if s.matchAt(dayStr, i) =>
                days = Math.addExact(days, Math.toIntExact(currentValue))
                i += dayStr.numBytes()
              case 'h' if s.matchAt(hourStr, i) =>
                val hoursUs = Math.multiplyExact(currentValue, MICROS_PER_HOUR)
                microseconds = Math.addExact(microseconds, hoursUs)
                i += hourStr.numBytes()
              case 's' if s.matchAt(secondStr, i) =>
                val secondsUs = Math.multiplyExact(currentValue, MICROS_PER_SECOND)
                microseconds = Math.addExact(Math.addExact(microseconds, secondsUs), fraction)
                i += secondStr.numBytes()
              case 'm' =>
                if (s.matchAt(monthStr, i)) {
                  months = Math.addExact(months, Math.toIntExact(currentValue))
                  i += monthStr.numBytes()
                } else if (s.matchAt(minuteStr, i)) {
                  val minutesUs = Math.multiplyExact(currentValue, MICROS_PER_MINUTE)
                  microseconds = Math.addExact(microseconds, minutesUs)
                  i += minuteStr.numBytes()
                } else if (s.matchAt(millisStr, i)) {
                  val millisUs = Math.multiplyExact(
                    currentValue,
                    MICROS_PER_MILLIS)
                  microseconds = Math.addExact(microseconds, millisUs)
                  i += millisStr.numBytes()
                } else if (s.matchAt(microsStr, i)) {
                  microseconds = Math.addExact(microseconds, currentValue)
                  i += microsStr.numBytes()
                } else exceptionWithState(s"invalid unit '$nextWord'")
              case _ => exceptionWithState(s"invalid unit '$nextWord'")
            }
          } catch {
            case e: ArithmeticException => exceptionWithState(e.getMessage, e)
          }
          state = UNIT_SUFFIX
        case UNIT_SUFFIX =>
          b match {
            case 's' => state = UNIT_END
            case ' ' => state = TRIM_BEFORE_SIGN
            case _ => exceptionWithState(s"invalid unit suffix '$nextWord'")
          }
          i += 1
        case UNIT_END =>
          b match {
            case ' ' =>
              i += 1
              state = TRIM_BEFORE_SIGN
            case _ => exceptionWithState(s"invalid unit suffix '$nextWord'")
          }
      }
    }

    val result = state match {
      case UNIT_SUFFIX | UNIT_END | TRIM_BEFORE_SIGN =>
        new CalendarInterval(months, days, microseconds)
      case _ => null
    }
    result
  }

  def makeInterval(
      years: Int,
      months: Int,
      weeks: Int,
      days: Int,
      hours: Int,
      mins: Int,
      secs: Decimal): CalendarInterval = {
    val totalMonths = Math.addExact(months, Math.multiplyExact(years, MONTHS_PER_YEAR))
    val totalDays = Math.addExact(days, Math.multiplyExact(weeks, DAYS_PER_WEEK))
    var micros = (secs * Decimal(MICROS_PER_SECOND)).toLong
    micros = Math.addExact(micros, Math.multiplyExact(hours, MICROS_PER_HOUR))
    micros = Math.addExact(micros, Math.multiplyExact(mins, MICROS_PER_MINUTE))

    new CalendarInterval(totalMonths, totalDays, micros)
  }

  /**
   * Adjust interval so 30-day time periods are represented as months.
   */
  def justifyDays(interval: CalendarInterval): CalendarInterval = {
    val monthToDays = interval.months * DAYS_PER_MONTH
    val totalDays = monthToDays + interval.days
    val months = Math.toIntExact(totalDays / DAYS_PER_MONTH)
    val days = totalDays % DAYS_PER_MONTH
    new CalendarInterval(months, days.toInt, interval.microseconds)
  }

  /**
   * Adjust interval so 24-hour time periods are represented as days.
   */
  def justifyHours(interval: CalendarInterval): CalendarInterval = {
    val dayToUs = MICROS_PER_DAY * interval.days
    val totalUs = Math.addExact(interval.microseconds, dayToUs)
    val days = totalUs / MICROS_PER_DAY
    val microseconds = totalUs % MICROS_PER_DAY
    new CalendarInterval(interval.months, days.toInt, microseconds)
  }

  /**
   * Adjust interval using justifyHours and justifyDays, with additional sign adjustments.
   */
  def justifyInterval(interval: CalendarInterval): CalendarInterval = {
    val monthToDays = DAYS_PER_MONTH * interval.months
    val dayToUs = Math.multiplyExact(monthToDays + interval.days, MICROS_PER_DAY)
    val totalUs = Math.addExact(interval.microseconds, dayToUs)
    val microseconds = totalUs % MICROS_PER_DAY
    val totalDays = totalUs / MICROS_PER_DAY
    val days = totalDays % DAYS_PER_MONTH
    val months = totalDays / DAYS_PER_MONTH
    new CalendarInterval(months.toInt, days.toInt, microseconds)
  }
}<|MERGE_RESOLUTION|>--- conflicted
+++ resolved
@@ -429,12 +429,6 @@
         case SIGN =>
           currentValue = 0
           fraction = 0
-<<<<<<< HEAD
-          // Sets the scale to an invalid value to track fraction presence
-          // in the BEGIN_UNIT_NAME state
-          fractionScale = -1
-          state = TRIM_BEFORE_VALUE
-=======
           // We preset next state from SIGN to TRIM_BEFORE_VALUE. If we meet '.' in the SIGN state,
           // it means that the interval value we deal with here is a numeric with only fractional
           // part, such as '.11 second', which can be parsed to 0.11 seconds. In this case, we need
@@ -444,7 +438,6 @@
           // We preset the scale to an invalid value to track fraction presence in the UNIT_BEGIN
           // state. If we meet '.', the scale become valid for the VALUE_FRACTIONAL_PART state.
           fractionScale = -1
->>>>>>> 0c68578f
           b match {
             case '-' =>
               isNegative = true
@@ -456,17 +449,10 @@
               isNegative = false
             case '.' =>
               isNegative = false
-<<<<<<< HEAD
               i += 1
               fractionScale = (NANOS_PER_SECOND / 10).toInt
               state = VALUE_FRACTIONAL_PART
             case _ => exceptionWithState( s"unrecognized sign '$nextWord'")
-=======
-              fractionScale = (NANOS_PER_SECOND / 10).toInt
-              i += 1
-              state = VALUE_FRACTIONAL_PART
-            case _ => return null
->>>>>>> 0c68578f
           }
         case TRIM_BEFORE_VALUE => trimToNextState(b, VALUE)
         case VALUE =>
@@ -574,6 +560,7 @@
         new CalendarInterval(months, days, microseconds)
       case _ => null
     }
+
     result
   }
 
