--- conflicted
+++ resolved
@@ -138,7 +138,6 @@
     }
   }
 
-<<<<<<< HEAD
   private val daySecondStringPattern = ("(?i)^(INTERVAL\\s+)([+|-])?(')" +
     "([+|-])?(\\d+) (\\d{1,2}):(\\d{1,2}):(\\d{1,2})(\\.\\d{1,9})?(')(\\s+DAY\\s+TO\\s+SECOND)$").r
   private val daySecondPattern = "^([+|-])?(\\d+) (\\d{1,2}):(\\d{1,2}):(\\d{1,2})(\\.\\d{1,9})?$".r
@@ -168,7 +167,8 @@
             s"$fallbackNotice")
     }
     calendarToMicros(calendar)
-=======
+  }
+
   def toYMInterval(yearStr: String, monthStr: String, sign: Int): Int = {
     try {
       val years = toLongWithRange(YEAR, yearStr, 0, Integer.MAX_VALUE / MONTHS_PER_YEAR)
@@ -179,7 +179,6 @@
         throw new IllegalArgumentException(
           s"Error parsing interval year-month string: ${e.getMessage}", e)
     }
->>>>>>> 11ea2552
   }
 
   /**
