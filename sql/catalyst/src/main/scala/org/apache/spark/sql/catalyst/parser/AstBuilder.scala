/*
 * Licensed to the Apache Software Foundation (ASF) under one or more
 * contributor license agreements.  See the NOTICE file distributed with
 * this work for additional information regarding copyright ownership.
 * The ASF licenses this file to You under the Apache License, Version 2.0
 * (the "License"); you may not use this file except in compliance with
 * the License.  You may obtain a copy of the License at
 *
 *    http://www.apache.org/licenses/LICENSE-2.0
 *
 * Unless required by applicable law or agreed to in writing, software
 * distributed under the License is distributed on an "AS IS" BASIS,
 * WITHOUT WARRANTIES OR CONDITIONS OF ANY KIND, either express or implied.
 * See the License for the specific language governing permissions and
 * limitations under the License.
 */

package org.apache.spark.sql.catalyst.parser

import java.util.Locale
import javax.xml.bind.DatatypeConverter

import scala.collection.JavaConverters._
import scala.collection.mutable.ArrayBuffer

import org.antlr.v4.runtime.{ParserRuleContext, Token}
import org.antlr.v4.runtime.tree.{ParseTree, RuleNode, TerminalNode}

import org.apache.spark.internal.Logging
import org.apache.spark.sql.AnalysisException
import org.apache.spark.sql.catalyst.{FunctionIdentifier, TableIdentifier}
import org.apache.spark.sql.catalyst.analysis._
import org.apache.spark.sql.catalyst.catalog.{BucketSpec, CatalogStorageFormat}
import org.apache.spark.sql.catalyst.expressions._
import org.apache.spark.sql.catalyst.expressions.aggregate.{First, Last}
import org.apache.spark.sql.catalyst.parser.SqlBaseParser._
import org.apache.spark.sql.catalyst.plans._
import org.apache.spark.sql.catalyst.plans.logical._
import org.apache.spark.sql.catalyst.util.DateTimeUtils.{getZoneId, stringToDate, stringToTimestamp}
import org.apache.spark.sql.connector.expressions.{ApplyTransform, BucketTransform, DaysTransform, Expression => V2Expression, FieldReference, HoursTransform, IdentityTransform, LiteralValue, MonthsTransform, Transform, YearsTransform}
import org.apache.spark.sql.internal.SQLConf
import org.apache.spark.sql.types._
import org.apache.spark.unsafe.types.{CalendarInterval, UTF8String}
import org.apache.spark.util.random.RandomSampler

/**
 * The AstBuilder converts an ANTLR4 ParseTree into a catalyst Expression, LogicalPlan or
 * TableIdentifier.
 */
class AstBuilder(conf: SQLConf) extends SqlBaseBaseVisitor[AnyRef] with Logging {
  import ParserUtils._

  def this() = this(new SQLConf())

  protected def typedVisit[T](ctx: ParseTree): T = {
    ctx.accept(this).asInstanceOf[T]
  }

  /**
   * Override the default behavior for all visit methods. This will only return a non-null result
   * when the context has only one child. This is done because there is no generic method to
   * combine the results of the context children. In all other cases null is returned.
   */
  override def visitChildren(node: RuleNode): AnyRef = {
    if (node.getChildCount == 1) {
      node.getChild(0).accept(this)
    } else {
      null
    }
  }

  override def visitSingleStatement(ctx: SingleStatementContext): LogicalPlan = withOrigin(ctx) {
    visit(ctx.statement).asInstanceOf[LogicalPlan]
  }

  override def visitSingleExpression(ctx: SingleExpressionContext): Expression = withOrigin(ctx) {
    visitNamedExpression(ctx.namedExpression)
  }

  override def visitSingleTableIdentifier(
      ctx: SingleTableIdentifierContext): TableIdentifier = withOrigin(ctx) {
    visitTableIdentifier(ctx.tableIdentifier)
  }

  override def visitSingleFunctionIdentifier(
      ctx: SingleFunctionIdentifierContext): FunctionIdentifier = withOrigin(ctx) {
    visitFunctionIdentifier(ctx.functionIdentifier)
  }

  override def visitSingleMultipartIdentifier(
      ctx: SingleMultipartIdentifierContext): Seq[String] = withOrigin(ctx) {
    visitMultipartIdentifier(ctx.multipartIdentifier)
  }

  override def visitSingleDataType(ctx: SingleDataTypeContext): DataType = withOrigin(ctx) {
    visitSparkDataType(ctx.dataType)
  }

  override def visitSingleTableSchema(ctx: SingleTableSchemaContext): StructType = {
    withOrigin(ctx)(StructType(visitColTypeList(ctx.colTypeList)))
  }

  /* ********************************************************************************************
   * Plan parsing
   * ******************************************************************************************** */
  protected def plan(tree: ParserRuleContext): LogicalPlan = typedVisit(tree)

  /**
   * Create a top-level plan with Common Table Expressions.
   */
  override def visitQuery(ctx: QueryContext): LogicalPlan = withOrigin(ctx) {
    val query = plan(ctx.queryTerm).optionalMap(ctx.queryOrganization)(withQueryResultClauses)

    // Apply CTEs
    query.optionalMap(ctx.ctes)(withCTE)
  }

  override def visitDmlStatement(ctx: DmlStatementContext): AnyRef = withOrigin(ctx) {
    val dmlStmt = plan(ctx.dmlStatementNoWith)
    // Apply CTEs
    dmlStmt.optionalMap(ctx.ctes)(withCTE)
  }

  private def withCTE(ctx: CtesContext, plan: LogicalPlan): LogicalPlan = {
    val ctes = ctx.namedQuery.asScala.map { nCtx =>
      val namedQuery = visitNamedQuery(nCtx)
      (namedQuery.alias, namedQuery)
    }
    // Check for duplicate names.
    val duplicates = ctes.groupBy(_._1).filter(_._2.size > 1).keys
    if (duplicates.nonEmpty) {
      throw new ParseException(
        s"CTE definition can't have duplicate names: ${duplicates.mkString("'", "', '", "'")}.",
        ctx)
    }
    With(plan, ctes)
  }

  /**
   * Create a logical query plan for a hive-style FROM statement body.
   */
  private def withFromStatementBody(
      ctx: FromStatementBodyContext, plan: LogicalPlan): LogicalPlan = withOrigin(ctx) {
    // two cases for transforms and selects
    if (ctx.transformClause != null) {
      withTransformQuerySpecification(
        ctx,
        ctx.transformClause,
        ctx.whereClause,
        plan
      )
    } else {
      withSelectQuerySpecification(
        ctx,
        ctx.selectClause,
        ctx.lateralView,
        ctx.whereClause,
        ctx.aggregationClause,
        ctx.havingClause,
        ctx.windowClause,
        plan
      )
    }
  }

  override def visitFromStatement(ctx: FromStatementContext): LogicalPlan = withOrigin(ctx) {
    val from = visitFromClause(ctx.fromClause)
    val selects = ctx.fromStatementBody.asScala.map { body =>
      withFromStatementBody(body, from).
        // Add organization statements.
        optionalMap(body.queryOrganization)(withQueryResultClauses)
    }
    // If there are multiple SELECT just UNION them together into one query.
    if (selects.length == 1) {
      selects.head
    } else {
      Union(selects)
    }
  }

  /**
   * Create a named logical plan.
   *
   * This is only used for Common Table Expressions.
   */
  override def visitNamedQuery(ctx: NamedQueryContext): SubqueryAlias = withOrigin(ctx) {
    val subQuery: LogicalPlan = plan(ctx.query).optionalMap(ctx.columnAliases)(
      (columnAliases, plan) =>
        UnresolvedSubqueryColumnAliases(visitIdentifierList(columnAliases), plan)
    )
    SubqueryAlias(ctx.name.getText, subQuery)
  }

  /**
   * Create a logical plan which allows for multiple inserts using one 'from' statement. These
   * queries have the following SQL form:
   * {{{
   *   [WITH cte...]?
   *   FROM src
   *   [INSERT INTO tbl1 SELECT *]+
   * }}}
   * For example:
   * {{{
   *   FROM db.tbl1 A
   *   INSERT INTO dbo.tbl1 SELECT * WHERE A.value = 10 LIMIT 5
   *   INSERT INTO dbo.tbl2 SELECT * WHERE A.value = 12
   * }}}
   * This (Hive) feature cannot be combined with set-operators.
   */
  override def visitMultiInsertQuery(ctx: MultiInsertQueryContext): LogicalPlan = withOrigin(ctx) {
    val from = visitFromClause(ctx.fromClause)

    // Build the insert clauses.
    val inserts = ctx.multiInsertQueryBody.asScala.map { body =>
      withInsertInto(body.insertInto,
        withFromStatementBody(body.fromStatementBody, from).
          optionalMap(body.fromStatementBody.queryOrganization)(withQueryResultClauses))
    }

    // If there are multiple INSERTS just UNION them together into one query.
    if (inserts.length == 1) {
      inserts.head
    } else {
      Union(inserts)
    }
  }

  /**
   * Create a logical plan for a regular (single-insert) query.
   */
  override def visitSingleInsertQuery(
      ctx: SingleInsertQueryContext): LogicalPlan = withOrigin(ctx) {
    withInsertInto(
      ctx.insertInto(),
      plan(ctx.queryTerm).optionalMap(ctx.queryOrganization)(withQueryResultClauses))
  }

  /**
   * Parameters used for writing query to a table:
   *   (multipartIdentifier, partitionKeys, ifPartitionNotExists).
   */
  type InsertTableParams = (Seq[String], Map[String, Option[String]], Boolean)

  /**
   * Parameters used for writing query to a directory: (isLocal, CatalogStorageFormat, provider).
   */
  type InsertDirParams = (Boolean, CatalogStorageFormat, Option[String])

  /**
   * Add an
   * {{{
   *   INSERT OVERWRITE TABLE tableIdentifier [partitionSpec [IF NOT EXISTS]]?
   *   INSERT INTO [TABLE] tableIdentifier [partitionSpec]
   *   INSERT OVERWRITE [LOCAL] DIRECTORY STRING [rowFormat] [createFileFormat]
   *   INSERT OVERWRITE [LOCAL] DIRECTORY [STRING] tableProvider [OPTIONS tablePropertyList]
   * }}}
   * operation to logical plan
   */
  private def withInsertInto(
      ctx: InsertIntoContext,
      query: LogicalPlan): LogicalPlan = withOrigin(ctx) {
    ctx match {
      case table: InsertIntoTableContext =>
        val (tableIdent, partition, ifPartitionNotExists) = visitInsertIntoTable(table)
        InsertIntoStatement(
          UnresolvedRelation(tableIdent),
          partition,
          query,
          overwrite = false,
          ifPartitionNotExists)
      case table: InsertOverwriteTableContext =>
        val (tableIdent, partition, ifPartitionNotExists) = visitInsertOverwriteTable(table)
        InsertIntoStatement(
          UnresolvedRelation(tableIdent),
          partition,
          query,
          overwrite = true,
          ifPartitionNotExists)
      case dir: InsertOverwriteDirContext =>
        val (isLocal, storage, provider) = visitInsertOverwriteDir(dir)
        InsertIntoDir(isLocal, storage, provider, query, overwrite = true)
      case hiveDir: InsertOverwriteHiveDirContext =>
        val (isLocal, storage, provider) = visitInsertOverwriteHiveDir(hiveDir)
        InsertIntoDir(isLocal, storage, provider, query, overwrite = true)
      case _ =>
        throw new ParseException("Invalid InsertIntoContext", ctx)
    }
  }

  /**
   * Add an INSERT INTO TABLE operation to the logical plan.
   */
  override def visitInsertIntoTable(
      ctx: InsertIntoTableContext): InsertTableParams = withOrigin(ctx) {
    val tableIdent = visitMultipartIdentifier(ctx.multipartIdentifier)
    val partitionKeys = Option(ctx.partitionSpec).map(visitPartitionSpec).getOrElse(Map.empty)

    if (ctx.EXISTS != null) {
      operationNotAllowed("INSERT INTO ... IF NOT EXISTS", ctx)
    }

    (tableIdent, partitionKeys, false)
  }

  /**
   * Add an INSERT OVERWRITE TABLE operation to the logical plan.
   */
  override def visitInsertOverwriteTable(
      ctx: InsertOverwriteTableContext): InsertTableParams = withOrigin(ctx) {
    assert(ctx.OVERWRITE() != null)
    val tableIdent = visitMultipartIdentifier(ctx.multipartIdentifier)
    val partitionKeys = Option(ctx.partitionSpec).map(visitPartitionSpec).getOrElse(Map.empty)

    val dynamicPartitionKeys: Map[String, Option[String]] = partitionKeys.filter(_._2.isEmpty)
    if (ctx.EXISTS != null && dynamicPartitionKeys.nonEmpty) {
      operationNotAllowed("IF NOT EXISTS with dynamic partitions: " +
        dynamicPartitionKeys.keys.mkString(", "), ctx)
    }

    (tableIdent, partitionKeys, ctx.EXISTS() != null)
  }

  /**
   * Write to a directory, returning a [[InsertIntoDir]] logical plan.
   */
  override def visitInsertOverwriteDir(
      ctx: InsertOverwriteDirContext): InsertDirParams = withOrigin(ctx) {
    throw new ParseException("INSERT OVERWRITE DIRECTORY is not supported", ctx)
  }

  /**
   * Write to a directory, returning a [[InsertIntoDir]] logical plan.
   */
  override def visitInsertOverwriteHiveDir(
      ctx: InsertOverwriteHiveDirContext): InsertDirParams = withOrigin(ctx) {
    throw new ParseException("INSERT OVERWRITE DIRECTORY is not supported", ctx)
  }

  override def visitDeleteFromTable(
      ctx: DeleteFromTableContext): LogicalPlan = withOrigin(ctx) {

    val tableId = visitMultipartIdentifier(ctx.multipartIdentifier)
    val tableAlias = if (ctx.tableAlias() != null) {
      val ident = ctx.tableAlias().strictIdentifier()
      // We do not allow columns aliases after table alias.
      if (ctx.tableAlias().identifierList() != null) {
        throw new ParseException("Columns aliases is not allowed in DELETE.",
          ctx.tableAlias().identifierList())
      }
      if (ident != null) Some(ident.getText) else None
    } else {
      None
    }
    val predicate = if (ctx.whereClause() != null) {
      Some(expression(ctx.whereClause().booleanExpression()))
    } else {
      None
    }

    DeleteFromStatement(tableId, tableAlias, predicate)
  }

  override def visitUpdateTable(ctx: UpdateTableContext): LogicalPlan = withOrigin(ctx) {
    val tableId = visitMultipartIdentifier(ctx.multipartIdentifier)
    val tableAlias = if (ctx.tableAlias() != null) {
      val ident = ctx.tableAlias().strictIdentifier()
      // We do not allow columns aliases after table alias.
      if (ctx.tableAlias().identifierList() != null) {
        throw new ParseException("Columns aliases is not allowed in UPDATE.",
          ctx.tableAlias().identifierList())
      }
      if (ident != null) Some(ident.getText) else None
    } else {
      None
    }
    val (attrs, values) = ctx.setClause().assign().asScala.map {
      kv => visitMultipartIdentifier(kv.key) -> expression(kv.value)
    }.unzip
    val predicate = if (ctx.whereClause() != null) {
      Some(expression(ctx.whereClause().booleanExpression()))
    } else {
      None
    }

    UpdateTableStatement(
      tableId,
      tableAlias,
      attrs,
      values,
      predicate)
  }

  /**
   * Create a partition specification map.
   */
  override def visitPartitionSpec(
      ctx: PartitionSpecContext): Map[String, Option[String]] = withOrigin(ctx) {
    val parts = ctx.partitionVal.asScala.map { pVal =>
      val name = pVal.identifier.getText
      val value = Option(pVal.constant).map(visitStringConstant)
      name -> value
    }
    // Before calling `toMap`, we check duplicated keys to avoid silently ignore partition values
    // in partition spec like PARTITION(a='1', b='2', a='3'). The real semantical check for
    // partition columns will be done in analyzer.
    checkDuplicateKeys(parts, ctx)
    parts.toMap
  }

  /**
   * Create a partition specification map without optional values.
   */
  protected def visitNonOptionalPartitionSpec(
      ctx: PartitionSpecContext): Map[String, String] = withOrigin(ctx) {
    visitPartitionSpec(ctx).map {
      case (key, None) => throw new ParseException(s"Found an empty partition key '$key'.", ctx)
      case (key, Some(value)) => key -> value
    }
  }

  /**
   * Convert a constant of any type into a string. This is typically used in DDL commands, and its
   * main purpose is to prevent slight differences due to back to back conversions i.e.:
   * String -> Literal -> String.
   */
  protected def visitStringConstant(ctx: ConstantContext): String = withOrigin(ctx) {
    ctx match {
      case s: StringLiteralContext => createString(s)
      case o => o.getText
    }
  }

  /**
   * Add ORDER BY/SORT BY/CLUSTER BY/DISTRIBUTE BY/LIMIT/WINDOWS clauses to the logical plan. These
   * clauses determine the shape (ordering/partitioning/rows) of the query result.
   */
  private def withQueryResultClauses(
      ctx: QueryOrganizationContext,
      query: LogicalPlan): LogicalPlan = withOrigin(ctx) {
    import ctx._

    // Handle ORDER BY, SORT BY, DISTRIBUTE BY, and CLUSTER BY clause.
    val withOrder = if (
      !order.isEmpty && sort.isEmpty && distributeBy.isEmpty && clusterBy.isEmpty) {
      // ORDER BY ...
      Sort(order.asScala.map(visitSortItem), global = true, query)
    } else if (order.isEmpty && !sort.isEmpty && distributeBy.isEmpty && clusterBy.isEmpty) {
      // SORT BY ...
      Sort(sort.asScala.map(visitSortItem), global = false, query)
    } else if (order.isEmpty && sort.isEmpty && !distributeBy.isEmpty && clusterBy.isEmpty) {
      // DISTRIBUTE BY ...
      withRepartitionByExpression(ctx, expressionList(distributeBy), query)
    } else if (order.isEmpty && !sort.isEmpty && !distributeBy.isEmpty && clusterBy.isEmpty) {
      // SORT BY ... DISTRIBUTE BY ...
      Sort(
        sort.asScala.map(visitSortItem),
        global = false,
        withRepartitionByExpression(ctx, expressionList(distributeBy), query))
    } else if (order.isEmpty && sort.isEmpty && distributeBy.isEmpty && !clusterBy.isEmpty) {
      // CLUSTER BY ...
      val expressions = expressionList(clusterBy)
      Sort(
        expressions.map(SortOrder(_, Ascending)),
        global = false,
        withRepartitionByExpression(ctx, expressions, query))
    } else if (order.isEmpty && sort.isEmpty && distributeBy.isEmpty && clusterBy.isEmpty) {
      // [EMPTY]
      query
    } else {
      throw new ParseException(
        "Combination of ORDER BY/SORT BY/DISTRIBUTE BY/CLUSTER BY is not supported", ctx)
    }

    // WINDOWS
    val withWindow = withOrder.optionalMap(windowClause)(withWindowClause)

    // LIMIT
    // - LIMIT ALL is the same as omitting the LIMIT clause
    withWindow.optional(limit) {
      Limit(typedVisit(limit), withWindow)
    }
  }

  /**
   * Create a clause for DISTRIBUTE BY.
   */
  protected def withRepartitionByExpression(
      ctx: QueryOrganizationContext,
      expressions: Seq[Expression],
      query: LogicalPlan): LogicalPlan = {
    throw new ParseException("DISTRIBUTE BY is not supported", ctx)
  }

  override def visitTransformQuerySpecification(
      ctx: TransformQuerySpecificationContext): LogicalPlan = withOrigin(ctx) {
    val from = OneRowRelation().optional(ctx.fromClause) {
      visitFromClause(ctx.fromClause)
    }
    withTransformQuerySpecification(ctx, ctx.transformClause, ctx.whereClause, from)
  }

  override def visitRegularQuerySpecification(
      ctx: RegularQuerySpecificationContext): LogicalPlan = withOrigin(ctx) {
    val from = OneRowRelation().optional(ctx.fromClause) {
      visitFromClause(ctx.fromClause)
    }
    withSelectQuerySpecification(
      ctx,
      ctx.selectClause,
      ctx.lateralView,
      ctx.whereClause,
      ctx.aggregationClause,
      ctx.havingClause,
      ctx.windowClause,
      from
    )
  }

  override def visitNamedExpressionSeq(
      ctx: NamedExpressionSeqContext): Seq[Expression] = {
    Option(ctx).toSeq
      .flatMap(_.namedExpression.asScala)
      .map(typedVisit[Expression])
  }

  /**
   * Create a logical plan using a having clause.
   */
  private def withHavingClause(
      ctx: HavingClauseContext, plan: LogicalPlan): LogicalPlan = {
    // Note that we add a cast to non-predicate expressions. If the expression itself is
    // already boolean, the optimizer will get rid of the unnecessary cast.
    val predicate = expression(ctx.booleanExpression) match {
      case p: Predicate => p
      case e => Cast(e, BooleanType)
    }
    Filter(predicate, plan)
  }

  /**
   * Create a logical plan using a where clause.
   */
  private def withWhereClause(ctx: WhereClauseContext, plan: LogicalPlan): LogicalPlan = {
    Filter(expression(ctx.booleanExpression), plan)
  }

  /**
   * Add a hive-style transform (SELECT TRANSFORM/MAP/REDUCE) query specification to a logical plan.
   */
  private def withTransformQuerySpecification(
      ctx: ParserRuleContext,
      transformClause: TransformClauseContext,
      whereClause: WhereClauseContext,
    relation: LogicalPlan): LogicalPlan = withOrigin(ctx) {
    // Add where.
    val withFilter = relation.optionalMap(whereClause)(withWhereClause)

    // Create the transform.
    val expressions = visitNamedExpressionSeq(transformClause.namedExpressionSeq)

    // Create the attributes.
    val (attributes, schemaLess) = if (transformClause.colTypeList != null) {
      // Typed return columns.
      (createSchema(transformClause.colTypeList).toAttributes, false)
    } else if (transformClause.identifierSeq != null) {
      // Untyped return columns.
      val attrs = visitIdentifierSeq(transformClause.identifierSeq).map { name =>
        AttributeReference(name, StringType, nullable = true)()
      }
      (attrs, false)
    } else {
      (Seq(AttributeReference("key", StringType)(),
        AttributeReference("value", StringType)()), true)
    }

    // Create the transform.
    ScriptTransformation(
      expressions,
      string(transformClause.script),
      attributes,
      withFilter,
      withScriptIOSchema(
        ctx,
        transformClause.inRowFormat,
        transformClause.recordWriter,
        transformClause.outRowFormat,
        transformClause.recordReader,
        schemaLess
      )
    )
  }

  /**
   * Add a regular (SELECT) query specification to a logical plan. The query specification
   * is the core of the logical plan, this is where sourcing (FROM clause), projection (SELECT),
   * aggregation (GROUP BY ... HAVING ...) and filtering (WHERE) takes place.
   *
   * Note that query hints are ignored (both by the parser and the builder).
   */
  private def withSelectQuerySpecification(
      ctx: ParserRuleContext,
      selectClause: SelectClauseContext,
      lateralView: java.util.List[LateralViewContext],
      whereClause: WhereClauseContext,
      aggregationClause: AggregationClauseContext,
      havingClause: HavingClauseContext,
      windowClause: WindowClauseContext,
      relation: LogicalPlan): LogicalPlan = withOrigin(ctx) {
    // Add lateral views.
    val withLateralView = lateralView.asScala.foldLeft(relation)(withGenerate)

    // Add where.
    val withFilter = withLateralView.optionalMap(whereClause)(withWhereClause)

    val expressions = visitNamedExpressionSeq(selectClause.namedExpressionSeq)
    // Add aggregation or a project.
    val namedExpressions = expressions.map {
      case e: NamedExpression => e
      case e: Expression => UnresolvedAlias(e)
    }

    def createProject() = if (namedExpressions.nonEmpty) {
      Project(namedExpressions, withFilter)
    } else {
      withFilter
    }

    val withProject = if (aggregationClause == null && havingClause != null) {
      if (conf.getConf(SQLConf.LEGACY_HAVING_WITHOUT_GROUP_BY_AS_WHERE)) {
        // If the legacy conf is set, treat HAVING without GROUP BY as WHERE.
        withHavingClause(havingClause, createProject())
      } else {
        // According to SQL standard, HAVING without GROUP BY means global aggregate.
        withHavingClause(havingClause, Aggregate(Nil, namedExpressions, withFilter))
      }
    } else if (aggregationClause != null) {
      val aggregate = withAggregationClause(aggregationClause, namedExpressions, withFilter)
      aggregate.optionalMap(havingClause)(withHavingClause)
    } else {
      // When hitting this branch, `having` must be null.
      createProject()
    }

    // Distinct
    val withDistinct = if (
      selectClause.setQuantifier() != null &&
      selectClause.setQuantifier().DISTINCT() != null) {
      Distinct(withProject)
    } else {
      withProject
    }

    // Window
    val withWindow = withDistinct.optionalMap(windowClause)(withWindowClause)

    // Hint
    selectClause.hints.asScala.foldRight(withWindow)(withHints)
  }

  /**
   * Create a (Hive based) [[ScriptInputOutputSchema]].
   */
  protected def withScriptIOSchema(
      ctx: ParserRuleContext,
      inRowFormat: RowFormatContext,
      recordWriter: Token,
      outRowFormat: RowFormatContext,
      recordReader: Token,
      schemaLess: Boolean): ScriptInputOutputSchema = {
    throw new ParseException("Script Transform is not supported", ctx)
  }

  /**
   * Create a logical plan for a given 'FROM' clause. Note that we support multiple (comma
   * separated) relations here, these get converted into a single plan by condition-less inner join.
   */
  override def visitFromClause(ctx: FromClauseContext): LogicalPlan = withOrigin(ctx) {
    val from = ctx.relation.asScala.foldLeft(null: LogicalPlan) { (left, relation) =>
      val right = plan(relation.relationPrimary)
      val join = right.optionalMap(left)(Join(_, _, Inner, None, JoinHint.NONE))
      withJoinRelations(join, relation)
    }
    if (ctx.pivotClause() != null) {
      if (!ctx.lateralView.isEmpty) {
        throw new ParseException("LATERAL cannot be used together with PIVOT in FROM clause", ctx)
      }
      withPivot(ctx.pivotClause, from)
    } else {
      ctx.lateralView.asScala.foldLeft(from)(withGenerate)
    }
  }

  /**
   * Connect two queries by a Set operator.
   *
   * Supported Set operators are:
   * - UNION [ DISTINCT | ALL ]
   * - EXCEPT [ DISTINCT | ALL ]
   * - MINUS [ DISTINCT | ALL ]
   * - INTERSECT [DISTINCT | ALL]
   */
  override def visitSetOperation(ctx: SetOperationContext): LogicalPlan = withOrigin(ctx) {
    val left = plan(ctx.left)
    val right = plan(ctx.right)
    val all = Option(ctx.setQuantifier()).exists(_.ALL != null)
    ctx.operator.getType match {
      case SqlBaseParser.UNION if all =>
        Union(left, right)
      case SqlBaseParser.UNION =>
        Distinct(Union(left, right))
      case SqlBaseParser.INTERSECT if all =>
        Intersect(left, right, isAll = true)
      case SqlBaseParser.INTERSECT =>
        Intersect(left, right, isAll = false)
      case SqlBaseParser.EXCEPT if all =>
        Except(left, right, isAll = true)
      case SqlBaseParser.EXCEPT =>
        Except(left, right, isAll = false)
      case SqlBaseParser.SETMINUS if all =>
        Except(left, right, isAll = true)
      case SqlBaseParser.SETMINUS =>
        Except(left, right, isAll = false)
    }
  }

  /**
   * Add a [[WithWindowDefinition]] operator to a logical plan.
   */
  private def withWindowClause(
      ctx: WindowClauseContext,
      query: LogicalPlan): LogicalPlan = withOrigin(ctx) {
    // Collect all window specifications defined in the WINDOW clause.
    val baseWindowMap = ctx.namedWindow.asScala.map {
      wCtx =>
        (wCtx.name.getText, typedVisit[WindowSpec](wCtx.windowSpec))
    }.toMap

    // Handle cases like
    // window w1 as (partition by p_mfgr order by p_name
    //               range between 2 preceding and 2 following),
    //        w2 as w1
    val windowMapView = baseWindowMap.mapValues {
      case WindowSpecReference(name) =>
        baseWindowMap.get(name) match {
          case Some(spec: WindowSpecDefinition) =>
            spec
          case Some(ref) =>
            throw new ParseException(s"Window reference '$name' is not a window specification", ctx)
          case None =>
            throw new ParseException(s"Cannot resolve window reference '$name'", ctx)
        }
      case spec: WindowSpecDefinition => spec
    }

    // Note that mapValues creates a view instead of materialized map. We force materialization by
    // mapping over identity.
    WithWindowDefinition(windowMapView.map(identity), query)
  }

  /**
   * Add an [[Aggregate]] or [[GroupingSets]] to a logical plan.
   */
  private def withAggregationClause(
      ctx: AggregationClauseContext,
      selectExpressions: Seq[NamedExpression],
      query: LogicalPlan): LogicalPlan = withOrigin(ctx) {
    val groupByExpressions = expressionList(ctx.groupingExpressions)

    if (ctx.GROUPING != null) {
      // GROUP BY .... GROUPING SETS (...)
      val selectedGroupByExprs =
        ctx.groupingSet.asScala.map(_.expression.asScala.map(e => expression(e)))
      GroupingSets(selectedGroupByExprs, groupByExpressions, query, selectExpressions)
    } else {
      // GROUP BY .... (WITH CUBE | WITH ROLLUP)?
      val mappedGroupByExpressions = if (ctx.CUBE != null) {
        Seq(Cube(groupByExpressions))
      } else if (ctx.ROLLUP != null) {
        Seq(Rollup(groupByExpressions))
      } else {
        groupByExpressions
      }
      Aggregate(mappedGroupByExpressions, selectExpressions, query)
    }
  }

  /**
   * Add [[UnresolvedHint]]s to a logical plan.
   */
  private def withHints(
      ctx: HintContext,
      query: LogicalPlan): LogicalPlan = withOrigin(ctx) {
    var plan = query
    ctx.hintStatements.asScala.reverse.foreach { case stmt =>
      plan = UnresolvedHint(stmt.hintName.getText, stmt.parameters.asScala.map(expression), plan)
    }
    plan
  }

  /**
   * Add a [[Pivot]] to a logical plan.
   */
  private def withPivot(
      ctx: PivotClauseContext,
      query: LogicalPlan): LogicalPlan = withOrigin(ctx) {
    val aggregates = Option(ctx.aggregates).toSeq
      .flatMap(_.namedExpression.asScala)
      .map(typedVisit[Expression])
    val pivotColumn = if (ctx.pivotColumn.identifiers.size == 1) {
      UnresolvedAttribute.quoted(ctx.pivotColumn.identifier.getText)
    } else {
      CreateStruct(
        ctx.pivotColumn.identifiers.asScala.map(
          identifier => UnresolvedAttribute.quoted(identifier.getText)))
    }
    val pivotValues = ctx.pivotValues.asScala.map(visitPivotValue)
    Pivot(None, pivotColumn, pivotValues, aggregates, query)
  }

  /**
   * Create a Pivot column value with or without an alias.
   */
  override def visitPivotValue(ctx: PivotValueContext): Expression = withOrigin(ctx) {
    val e = expression(ctx.expression)
    if (ctx.identifier != null) {
      Alias(e, ctx.identifier.getText)()
    } else {
      e
    }
  }

  /**
   * Add a [[Generate]] (Lateral View) to a logical plan.
   */
  private def withGenerate(
      query: LogicalPlan,
      ctx: LateralViewContext): LogicalPlan = withOrigin(ctx) {
    val expressions = expressionList(ctx.expression)
    Generate(
      UnresolvedGenerator(visitFunctionName(ctx.qualifiedName), expressions),
      unrequiredChildIndex = Nil,
      outer = ctx.OUTER != null,
      // scalastyle:off caselocale
      Some(ctx.tblName.getText.toLowerCase),
      // scalastyle:on caselocale
      ctx.colName.asScala.map(_.getText).map(UnresolvedAttribute.apply),
      query)
  }

  /**
   * Create a single relation referenced in a FROM clause. This method is used when a part of the
   * join condition is nested, for example:
   * {{{
   *   select * from t1 join (t2 cross join t3) on col1 = col2
   * }}}
   */
  override def visitRelation(ctx: RelationContext): LogicalPlan = withOrigin(ctx) {
    withJoinRelations(plan(ctx.relationPrimary), ctx)
  }

  /**
   * Join one more [[LogicalPlan]]s to the current logical plan.
   */
  private def withJoinRelations(base: LogicalPlan, ctx: RelationContext): LogicalPlan = {
    ctx.joinRelation.asScala.foldLeft(base) { (left, join) =>
      withOrigin(join) {
        val baseJoinType = join.joinType match {
          case null => Inner
          case jt if jt.CROSS != null => Cross
          case jt if jt.FULL != null => FullOuter
          case jt if jt.SEMI != null => LeftSemi
          case jt if jt.ANTI != null => LeftAnti
          case jt if jt.LEFT != null => LeftOuter
          case jt if jt.RIGHT != null => RightOuter
          case _ => Inner
        }

        // Resolve the join type and join condition
        val (joinType, condition) = Option(join.joinCriteria) match {
          case Some(c) if c.USING != null =>
            (UsingJoin(baseJoinType, visitIdentifierList(c.identifierList)), None)
          case Some(c) if c.booleanExpression != null =>
            (baseJoinType, Option(expression(c.booleanExpression)))
          case None if join.NATURAL != null =>
            if (baseJoinType == Cross) {
              throw new ParseException("NATURAL CROSS JOIN is not supported", ctx)
            }
            (NaturalJoin(baseJoinType), None)
          case None =>
            (baseJoinType, None)
        }
        Join(left, plan(join.right), joinType, condition, JoinHint.NONE)
      }
    }
  }

  /**
   * Add a [[Sample]] to a logical plan.
   *
   * This currently supports the following sampling methods:
   * - TABLESAMPLE(x ROWS): Sample the table down to the given number of rows.
   * - TABLESAMPLE(x PERCENT): Sample the table down to the given percentage. Note that percentages
   * are defined as a number between 0 and 100.
   * - TABLESAMPLE(BUCKET x OUT OF y): Sample the table down to a 'x' divided by 'y' fraction.
   */
  private def withSample(ctx: SampleContext, query: LogicalPlan): LogicalPlan = withOrigin(ctx) {
    // Create a sampled plan if we need one.
    def sample(fraction: Double): Sample = {
      // The range of fraction accepted by Sample is [0, 1]. Because Hive's block sampling
      // function takes X PERCENT as the input and the range of X is [0, 100], we need to
      // adjust the fraction.
      val eps = RandomSampler.roundingEpsilon
      validate(fraction >= 0.0 - eps && fraction <= 1.0 + eps,
        s"Sampling fraction ($fraction) must be on interval [0, 1]",
        ctx)
      Sample(0.0, fraction, withReplacement = false, (math.random * 1000).toInt, query)
    }

    if (ctx.sampleMethod() == null) {
      throw new ParseException("TABLESAMPLE does not accept empty inputs.", ctx)
    }

    ctx.sampleMethod() match {
      case ctx: SampleByRowsContext =>
        Limit(expression(ctx.expression), query)

      case ctx: SampleByPercentileContext =>
        val fraction = ctx.percentage.getText.toDouble
        val sign = if (ctx.negativeSign == null) 1 else -1
        sample(sign * fraction / 100.0d)

      case ctx: SampleByBytesContext =>
        val bytesStr = ctx.bytes.getText
        if (bytesStr.matches("[0-9]+[bBkKmMgG]")) {
          throw new ParseException("TABLESAMPLE(byteLengthLiteral) is not supported", ctx)
        } else {
          throw new ParseException(
            bytesStr + " is not a valid byte length literal, " +
              "expected syntax: DIGIT+ ('B' | 'K' | 'M' | 'G')", ctx)
        }

      case ctx: SampleByBucketContext if ctx.ON() != null =>
        if (ctx.identifier != null) {
          throw new ParseException(
            "TABLESAMPLE(BUCKET x OUT OF y ON colname) is not supported", ctx)
        } else {
          throw new ParseException(
            "TABLESAMPLE(BUCKET x OUT OF y ON function) is not supported", ctx)
        }

      case ctx: SampleByBucketContext =>
        sample(ctx.numerator.getText.toDouble / ctx.denominator.getText.toDouble)
    }
  }

  /**
   * Create a logical plan for a sub-query.
   */
  override def visitSubquery(ctx: SubqueryContext): LogicalPlan = withOrigin(ctx) {
    plan(ctx.query)
  }

  /**
   * Create an un-aliased table reference. This is typically used for top-level table references,
   * for example:
   * {{{
   *   INSERT INTO db.tbl2
   *   TABLE db.tbl1
   * }}}
   */
  override def visitTable(ctx: TableContext): LogicalPlan = withOrigin(ctx) {
    UnresolvedRelation(visitMultipartIdentifier(ctx.multipartIdentifier))
  }

  /**
   * Create an aliased table reference. This is typically used in FROM clauses.
   */
  override def visitTableName(ctx: TableNameContext): LogicalPlan = withOrigin(ctx) {
    val tableId = visitMultipartIdentifier(ctx.multipartIdentifier)
    val table = mayApplyAliasPlan(ctx.tableAlias, UnresolvedRelation(tableId))
    table.optionalMap(ctx.sample)(withSample)
  }

  /**
   * Create a table-valued function call with arguments, e.g. range(1000)
   */
  override def visitTableValuedFunction(ctx: TableValuedFunctionContext)
      : LogicalPlan = withOrigin(ctx) {
    val func = ctx.functionTable
    val aliases = if (func.tableAlias.identifierList != null) {
      visitIdentifierList(func.tableAlias.identifierList)
    } else {
      Seq.empty
    }

    val tvf = UnresolvedTableValuedFunction(
      func.funcName.getText, func.expression.asScala.map(expression), aliases)
    tvf.optionalMap(func.tableAlias.strictIdentifier)(aliasPlan)
  }

  /**
   * Create an inline table (a virtual table in Hive parlance).
   */
  override def visitInlineTable(ctx: InlineTableContext): LogicalPlan = withOrigin(ctx) {
    // Get the backing expressions.
    val rows = ctx.expression.asScala.map { e =>
      expression(e) match {
        // inline table comes in two styles:
        // style 1: values (1), (2), (3)  -- multiple columns are supported
        // style 2: values 1, 2, 3  -- only a single column is supported here
        case struct: CreateNamedStruct => struct.valExprs // style 1
        case child => Seq(child)                          // style 2
      }
    }

    val aliases = if (ctx.tableAlias.identifierList != null) {
      visitIdentifierList(ctx.tableAlias.identifierList)
    } else {
      Seq.tabulate(rows.head.size)(i => s"col${i + 1}")
    }

    val table = UnresolvedInlineTable(aliases, rows)
    table.optionalMap(ctx.tableAlias.strictIdentifier)(aliasPlan)
  }

  /**
   * Create an alias (SubqueryAlias) for a join relation. This is practically the same as
   * visitAliasedQuery and visitNamedExpression, ANTLR4 however requires us to use 3 different
   * hooks. We could add alias names for output columns, for example:
   * {{{
   *   SELECT a, b, c, d FROM (src1 s1 INNER JOIN src2 s2 ON s1.id = s2.id) dst(a, b, c, d)
   * }}}
   */
  override def visitAliasedRelation(ctx: AliasedRelationContext): LogicalPlan = withOrigin(ctx) {
    val relation = plan(ctx.relation).optionalMap(ctx.sample)(withSample)
    mayApplyAliasPlan(ctx.tableAlias, relation)
  }

  /**
   * Create an alias (SubqueryAlias) for a sub-query. This is practically the same as
   * visitAliasedRelation and visitNamedExpression, ANTLR4 however requires us to use 3 different
   * hooks. We could add alias names for output columns, for example:
   * {{{
   *   SELECT col1, col2 FROM testData AS t(col1, col2)
   * }}}
   */
  override def visitAliasedQuery(ctx: AliasedQueryContext): LogicalPlan = withOrigin(ctx) {
    val relation = plan(ctx.query).optionalMap(ctx.sample)(withSample)
    if (ctx.tableAlias.strictIdentifier == null) {
      // For un-aliased subqueries, use a default alias name that is not likely to conflict with
      // normal subquery names, so that parent operators can only access the columns in subquery by
      // unqualified names. Users can still use this special qualifier to access columns if they
      // know it, but that's not recommended.
      SubqueryAlias("__auto_generated_subquery_name", relation)
    } else {
      mayApplyAliasPlan(ctx.tableAlias, relation)
    }
  }

  /**
   * Create an alias ([[SubqueryAlias]]) for a [[LogicalPlan]].
   */
  private def aliasPlan(alias: ParserRuleContext, plan: LogicalPlan): LogicalPlan = {
    SubqueryAlias(alias.getText, plan)
  }

  /**
   * If aliases specified in a FROM clause, create a subquery alias ([[SubqueryAlias]]) and
   * column aliases for a [[LogicalPlan]].
   */
  private def mayApplyAliasPlan(tableAlias: TableAliasContext, plan: LogicalPlan): LogicalPlan = {
    if (tableAlias.strictIdentifier != null) {
      val subquery = SubqueryAlias(tableAlias.strictIdentifier.getText, plan)
      if (tableAlias.identifierList != null) {
        val columnNames = visitIdentifierList(tableAlias.identifierList)
        UnresolvedSubqueryColumnAliases(columnNames, subquery)
      } else {
        subquery
      }
    } else {
      plan
    }
  }

  /**
   * Create a Sequence of Strings for a parenthesis enclosed alias list.
   */
  override def visitIdentifierList(ctx: IdentifierListContext): Seq[String] = withOrigin(ctx) {
    visitIdentifierSeq(ctx.identifierSeq)
  }

  /**
   * Create a Sequence of Strings for an identifier list.
   */
  override def visitIdentifierSeq(ctx: IdentifierSeqContext): Seq[String] = withOrigin(ctx) {
    ctx.ident.asScala.map(_.getText)
  }

  /* ********************************************************************************************
   * Table Identifier parsing
   * ******************************************************************************************** */
  /**
   * Create a [[TableIdentifier]] from a 'tableName' or 'databaseName'.'tableName' pattern.
   */
  override def visitTableIdentifier(
      ctx: TableIdentifierContext): TableIdentifier = withOrigin(ctx) {
    TableIdentifier(ctx.table.getText, Option(ctx.db).map(_.getText))
  }

  /**
   * Create a [[FunctionIdentifier]] from a 'functionName' or 'databaseName'.'functionName' pattern.
   */
  override def visitFunctionIdentifier(
      ctx: FunctionIdentifierContext): FunctionIdentifier = withOrigin(ctx) {
    FunctionIdentifier(ctx.function.getText, Option(ctx.db).map(_.getText))
  }

  /**
   * Create a multi-part identifier.
   */
  override def visitMultipartIdentifier(
      ctx: MultipartIdentifierContext): Seq[String] = withOrigin(ctx) {
    ctx.parts.asScala.map(_.getText)
  }

  /* ********************************************************************************************
   * Expression parsing
   * ******************************************************************************************** */
  /**
   * Create an expression from the given context. This method just passes the context on to the
   * visitor and only takes care of typing (We assume that the visitor returns an Expression here).
   */
  protected def expression(ctx: ParserRuleContext): Expression = typedVisit(ctx)

  /**
   * Create sequence of expressions from the given sequence of contexts.
   */
  private def expressionList(trees: java.util.List[ExpressionContext]): Seq[Expression] = {
    trees.asScala.map(expression)
  }

  /**
   * Create a star (i.e. all) expression; this selects all elements (in the specified object).
   * Both un-targeted (global) and targeted aliases are supported.
   */
  override def visitStar(ctx: StarContext): Expression = withOrigin(ctx) {
    UnresolvedStar(Option(ctx.qualifiedName()).map(_.identifier.asScala.map(_.getText)))
  }

  /**
   * Create an aliased expression if an alias is specified. Both single and multi-aliases are
   * supported.
   */
  override def visitNamedExpression(ctx: NamedExpressionContext): Expression = withOrigin(ctx) {
    val e = expression(ctx.expression)
    if (ctx.name != null) {
      Alias(e, ctx.name.getText)()
    } else if (ctx.identifierList != null) {
      MultiAlias(e, visitIdentifierList(ctx.identifierList))
    } else {
      e
    }
  }

  /**
   * Combine a number of boolean expressions into a balanced expression tree. These expressions are
   * either combined by a logical [[And]] or a logical [[Or]].
   *
   * A balanced binary tree is created because regular left recursive trees cause considerable
   * performance degradations and can cause stack overflows.
   */
  override def visitLogicalBinary(ctx: LogicalBinaryContext): Expression = withOrigin(ctx) {
    val expressionType = ctx.operator.getType
    val expressionCombiner = expressionType match {
      case SqlBaseParser.AND => And.apply _
      case SqlBaseParser.OR => Or.apply _
    }

    // Collect all similar left hand contexts.
    val contexts = ArrayBuffer(ctx.right)
    var current = ctx.left
    def collectContexts: Boolean = current match {
      case lbc: LogicalBinaryContext if lbc.operator.getType == expressionType =>
        contexts += lbc.right
        current = lbc.left
        true
      case _ =>
        contexts += current
        false
    }
    while (collectContexts) {
      // No body - all updates take place in the collectContexts.
    }

    // Reverse the contexts to have them in the same sequence as in the SQL statement & turn them
    // into expressions.
    val expressions = contexts.reverseMap(expression)

    // Create a balanced tree.
    def reduceToExpressionTree(low: Int, high: Int): Expression = high - low match {
      case 0 =>
        expressions(low)
      case 1 =>
        expressionCombiner(expressions(low), expressions(high))
      case x =>
        val mid = low + x / 2
        expressionCombiner(
          reduceToExpressionTree(low, mid),
          reduceToExpressionTree(mid + 1, high))
    }
    reduceToExpressionTree(0, expressions.size - 1)
  }

  /**
   * Invert a boolean expression.
   */
  override def visitLogicalNot(ctx: LogicalNotContext): Expression = withOrigin(ctx) {
    Not(expression(ctx.booleanExpression()))
  }

  /**
   * Create a filtering correlated sub-query (EXISTS).
   */
  override def visitExists(ctx: ExistsContext): Expression = {
    Exists(plan(ctx.query))
  }

  /**
   * Create a comparison expression. This compares two expressions. The following comparison
   * operators are supported:
   * - Equal: '=' or '=='
   * - Null-safe Equal: '<=>'
   * - Not Equal: '<>' or '!='
   * - Less than: '<'
   * - Less then or Equal: '<='
   * - Greater than: '>'
   * - Greater then or Equal: '>='
   */
  override def visitComparison(ctx: ComparisonContext): Expression = withOrigin(ctx) {
    val left = expression(ctx.left)
    val right = expression(ctx.right)
    val operator = ctx.comparisonOperator().getChild(0).asInstanceOf[TerminalNode]
    operator.getSymbol.getType match {
      case SqlBaseParser.EQ =>
        EqualTo(left, right)
      case SqlBaseParser.NSEQ =>
        EqualNullSafe(left, right)
      case SqlBaseParser.NEQ | SqlBaseParser.NEQJ =>
        Not(EqualTo(left, right))
      case SqlBaseParser.LT =>
        LessThan(left, right)
      case SqlBaseParser.LTE =>
        LessThanOrEqual(left, right)
      case SqlBaseParser.GT =>
        GreaterThan(left, right)
      case SqlBaseParser.GTE =>
        GreaterThanOrEqual(left, right)
    }
  }

  /**
   * Create a predicated expression. A predicated expression is a normal expression with a
   * predicate attached to it, for example:
   * {{{
   *    a + 1 IS NULL
   * }}}
   */
  override def visitPredicated(ctx: PredicatedContext): Expression = withOrigin(ctx) {
    val e = expression(ctx.valueExpression)
    if (ctx.predicate != null) {
      withPredicate(e, ctx.predicate)
    } else {
      e
    }
  }

  /**
   * Add a predicate to the given expression. Supported expressions are:
   * - (NOT) BETWEEN
   * - (NOT) IN
   * - (NOT) LIKE
   * - (NOT) RLIKE
   * - IS (NOT) NULL.
   * - IS (NOT) (TRUE | FALSE | UNKNOWN)
   * - IS (NOT) DISTINCT FROM
   */
  private def withPredicate(e: Expression, ctx: PredicateContext): Expression = withOrigin(ctx) {
    // Invert a predicate if it has a valid NOT clause.
    def invertIfNotDefined(e: Expression): Expression = ctx.NOT match {
      case null => e
      case not => Not(e)
    }

    def getValueExpressions(e: Expression): Seq[Expression] = e match {
      case c: CreateNamedStruct => c.valExprs
      case other => Seq(other)
    }

    // Create the predicate.
    ctx.kind.getType match {
      case SqlBaseParser.BETWEEN =>
        // BETWEEN is translated to lower <= e && e <= upper
        invertIfNotDefined(And(
          GreaterThanOrEqual(e, expression(ctx.lower)),
          LessThanOrEqual(e, expression(ctx.upper))))
      case SqlBaseParser.IN if ctx.query != null =>
        invertIfNotDefined(InSubquery(getValueExpressions(e), ListQuery(plan(ctx.query))))
      case SqlBaseParser.IN =>
        invertIfNotDefined(In(e, ctx.expression.asScala.map(expression)))
      case SqlBaseParser.LIKE =>
        invertIfNotDefined(Like(e, expression(ctx.pattern)))
      case SqlBaseParser.RLIKE =>
        invertIfNotDefined(RLike(e, expression(ctx.pattern)))
      case SqlBaseParser.NULL if ctx.NOT != null =>
        IsNotNull(e)
      case SqlBaseParser.NULL =>
        IsNull(e)
      case SqlBaseParser.TRUE => ctx.NOT match {
        case null => IsTrue(e)
        case _ => IsNotTrue(e)
      }
      case SqlBaseParser.FALSE => ctx.NOT match {
        case null => IsFalse(e)
        case _ => IsNotFalse(e)
      }
      case SqlBaseParser.UNKNOWN => ctx.NOT match {
        case null => IsUnknown(e)
        case _ => IsNotUnknown(e)
      }
      case SqlBaseParser.DISTINCT if ctx.NOT != null =>
        EqualNullSafe(e, expression(ctx.right))
      case SqlBaseParser.DISTINCT =>
        Not(EqualNullSafe(e, expression(ctx.right)))
    }
  }

  /**
   * Create a binary arithmetic expression. The following arithmetic operators are supported:
   * - Multiplication: '*'
   * - Division: '/'
   * - Hive Long Division: 'DIV'
   * - Modulo: '%'
   * - Addition: '+'
   * - Subtraction: '-'
   * - Binary AND: '&'
   * - Binary XOR
   * - Binary OR: '|'
   */
  override def visitArithmeticBinary(ctx: ArithmeticBinaryContext): Expression = withOrigin(ctx) {
    val left = expression(ctx.left)
    val right = expression(ctx.right)
    ctx.operator.getType match {
      case SqlBaseParser.ASTERISK =>
        Multiply(left, right)
      case SqlBaseParser.SLASH =>
        Divide(left, right)
      case SqlBaseParser.PERCENT =>
        Remainder(left, right)
      case SqlBaseParser.DIV =>
        IntegralDivide(left, right)
      case SqlBaseParser.PLUS =>
        Add(left, right)
      case SqlBaseParser.MINUS =>
        Subtract(left, right)
      case SqlBaseParser.CONCAT_PIPE =>
        Concat(left :: right :: Nil)
      case SqlBaseParser.AMPERSAND =>
        BitwiseAnd(left, right)
      case SqlBaseParser.HAT =>
        BitwiseXor(left, right)
      case SqlBaseParser.PIPE =>
        BitwiseOr(left, right)
    }
  }

  /**
   * Create a unary arithmetic expression. The following arithmetic operators are supported:
   * - Plus: '+'
   * - Minus: '-'
   * - Bitwise Not: '~'
   */
  override def visitArithmeticUnary(ctx: ArithmeticUnaryContext): Expression = withOrigin(ctx) {
    val value = expression(ctx.valueExpression)
    ctx.operator.getType match {
      case SqlBaseParser.PLUS =>
        value
      case SqlBaseParser.MINUS =>
        UnaryMinus(value)
      case SqlBaseParser.TILDE =>
        BitwiseNot(value)
    }
  }

  override def visitCurrentDatetime(ctx: CurrentDatetimeContext): Expression = withOrigin(ctx) {
    if (conf.ansiEnabled) {
      ctx.name.getType match {
        case SqlBaseParser.CURRENT_DATE =>
          CurrentDate()
        case SqlBaseParser.CURRENT_TIMESTAMP =>
          CurrentTimestamp()
      }
    } else {
      // If the parser is not in ansi mode, we should return `UnresolvedAttribute`, in case there
      // are columns named `CURRENT_DATE` or `CURRENT_TIMESTAMP`.
      UnresolvedAttribute.quoted(ctx.name.getText)
    }
  }

  /**
   * Create a [[Cast]] expression.
   */
  override def visitCast(ctx: CastContext): Expression = withOrigin(ctx) {
    Cast(expression(ctx.expression), visitSparkDataType(ctx.dataType))
  }

  /**
   * Create a [[CreateStruct]] expression.
   */
  override def visitStruct(ctx: StructContext): Expression = withOrigin(ctx) {
    CreateStruct(ctx.argument.asScala.map(expression))
  }

  /**
   * Create a [[First]] expression.
   */
  override def visitFirst(ctx: FirstContext): Expression = withOrigin(ctx) {
    val ignoreNullsExpr = ctx.IGNORE != null
    First(expression(ctx.expression), Literal(ignoreNullsExpr)).toAggregateExpression()
  }

  /**
   * Create a [[Last]] expression.
   */
  override def visitLast(ctx: LastContext): Expression = withOrigin(ctx) {
    val ignoreNullsExpr = ctx.IGNORE != null
    Last(expression(ctx.expression), Literal(ignoreNullsExpr)).toAggregateExpression()
  }

  /**
   * Create a Position expression.
   */
  override def visitPosition(ctx: PositionContext): Expression = withOrigin(ctx) {
    new StringLocate(expression(ctx.substr), expression(ctx.str))
  }

  /**
   * Create a Extract expression.
   */
  override def visitExtract(ctx: ExtractContext): Expression = withOrigin(ctx) {
    val fieldStr = ctx.field.getText
    val source = expression(ctx.source)
    val extractField = DatePart.parseExtractField(fieldStr, source, {
      throw new ParseException(s"Literals of type '$fieldStr' are currently not supported.", ctx)
    })
    new DatePart(Literal(fieldStr), expression(ctx.source), extractField)
  }

  /**
   * Create a Substring/Substr expression.
   */
  override def visitSubstring(ctx: SubstringContext): Expression = withOrigin(ctx) {
    if (ctx.len != null) {
      Substring(expression(ctx.str), expression(ctx.pos), expression(ctx.len))
    } else {
      new Substring(expression(ctx.str), expression(ctx.pos))
    }
  }

  /**
   * Create a Trim expression.
   */
  override def visitTrim(ctx: TrimContext): Expression = withOrigin(ctx) {
    val srcStr = expression(ctx.srcStr)
    val trimStr = Option(ctx.trimStr).map(expression)
    Option(ctx.trimOption).map(_.getType).getOrElse(SqlBaseParser.BOTH) match {
      case SqlBaseParser.BOTH =>
        StringTrim(srcStr, trimStr)
      case SqlBaseParser.LEADING =>
        StringTrimLeft(srcStr, trimStr)
      case SqlBaseParser.TRAILING =>
        StringTrimRight(srcStr, trimStr)
      case other =>
        throw new ParseException("Function trim doesn't support with " +
          s"type $other. Please use BOTH, LEADING or TRAILING as trim type", ctx)
    }
  }

  /**
   * Create a Overlay expression.
   */
  override def visitOverlay(ctx: OverlayContext): Expression = withOrigin(ctx) {
    val input = expression(ctx.input)
    val replace = expression(ctx.replace)
    val position = expression(ctx.position)
    val lengthOpt = Option(ctx.length).map(expression)
    lengthOpt match {
      case Some(length) => Overlay(input, replace, position, length)
      case None => new Overlay(input, replace, position)
    }
  }

  /**
   * Create a (windowed) Function expression.
   */
  override def visitFunctionCall(ctx: FunctionCallContext): Expression = withOrigin(ctx) {
    // Create the function call.
    val name = ctx.qualifiedName.getText
    val isDistinct = Option(ctx.setQuantifier()).exists(_.DISTINCT != null)
    val arguments = ctx.argument.asScala.map(expression) match {
      case Seq(UnresolvedStar(None))
        if name.toLowerCase(Locale.ROOT) == "count" && !isDistinct =>
        // Transform COUNT(*) into COUNT(1).
        Seq(Literal(1))
      case expressions =>
        expressions
    }
    val function = UnresolvedFunction(visitFunctionName(ctx.qualifiedName), arguments, isDistinct)

    // Check if the function is evaluated in a windowed context.
    ctx.windowSpec match {
      case spec: WindowRefContext =>
        UnresolvedWindowExpression(function, visitWindowRef(spec))
      case spec: WindowDefContext =>
        WindowExpression(function, visitWindowDef(spec))
      case _ => function
    }
  }

  /**
   * Create a function database (optional) and name pair.
   */
  protected def visitFunctionName(ctx: QualifiedNameContext): FunctionIdentifier = {
    ctx.identifier().asScala.map(_.getText) match {
      case Seq(db, fn) => FunctionIdentifier(fn, Option(db))
      case Seq(fn) => FunctionIdentifier(fn, None)
      case other => throw new ParseException(s"Unsupported function name '${ctx.getText}'", ctx)
    }
  }

  /**
   * Create an [[LambdaFunction]].
   */
  override def visitLambda(ctx: LambdaContext): Expression = withOrigin(ctx) {
    val arguments = ctx.IDENTIFIER().asScala.map { name =>
      UnresolvedNamedLambdaVariable(UnresolvedAttribute.quoted(name.getText).nameParts)
    }
    val function = expression(ctx.expression).transformUp {
      case a: UnresolvedAttribute => UnresolvedNamedLambdaVariable(a.nameParts)
    }
    LambdaFunction(function, arguments)
  }

  /**
   * Create a reference to a window frame, i.e. [[WindowSpecReference]].
   */
  override def visitWindowRef(ctx: WindowRefContext): WindowSpecReference = withOrigin(ctx) {
    WindowSpecReference(ctx.name.getText)
  }

  /**
   * Create a window definition, i.e. [[WindowSpecDefinition]].
   */
  override def visitWindowDef(ctx: WindowDefContext): WindowSpecDefinition = withOrigin(ctx) {
    // CLUSTER BY ... | PARTITION BY ... ORDER BY ...
    val partition = ctx.partition.asScala.map(expression)
    val order = ctx.sortItem.asScala.map(visitSortItem)

    // RANGE/ROWS BETWEEN ...
    val frameSpecOption = Option(ctx.windowFrame).map { frame =>
      val frameType = frame.frameType.getType match {
        case SqlBaseParser.RANGE => RangeFrame
        case SqlBaseParser.ROWS => RowFrame
      }

      SpecifiedWindowFrame(
        frameType,
        visitFrameBound(frame.start),
        Option(frame.end).map(visitFrameBound).getOrElse(CurrentRow))
    }

    WindowSpecDefinition(
      partition,
      order,
      frameSpecOption.getOrElse(UnspecifiedFrame))
  }

  /**
   * Create or resolve a frame boundary expressions.
   */
  override def visitFrameBound(ctx: FrameBoundContext): Expression = withOrigin(ctx) {
    def value: Expression = {
      val e = expression(ctx.expression)
      validate(e.resolved && e.foldable, "Frame bound value must be a literal.", ctx)
      e
    }

    ctx.boundType.getType match {
      case SqlBaseParser.PRECEDING if ctx.UNBOUNDED != null =>
        UnboundedPreceding
      case SqlBaseParser.PRECEDING =>
        UnaryMinus(value)
      case SqlBaseParser.CURRENT =>
        CurrentRow
      case SqlBaseParser.FOLLOWING if ctx.UNBOUNDED != null =>
        UnboundedFollowing
      case SqlBaseParser.FOLLOWING =>
        value
    }
  }

  /**
   * Create a [[CreateStruct]] expression.
   */
  override def visitRowConstructor(ctx: RowConstructorContext): Expression = withOrigin(ctx) {
    CreateStruct(ctx.namedExpression().asScala.map(expression))
  }

  /**
   * Create a [[ScalarSubquery]] expression.
   */
  override def visitSubqueryExpression(
      ctx: SubqueryExpressionContext): Expression = withOrigin(ctx) {
    ScalarSubquery(plan(ctx.query))
  }

  /**
   * Create a value based [[CaseWhen]] expression. This has the following SQL form:
   * {{{
   *   CASE [expression]
   *    WHEN [value] THEN [expression]
   *    ...
   *    ELSE [expression]
   *   END
   * }}}
   */
  override def visitSimpleCase(ctx: SimpleCaseContext): Expression = withOrigin(ctx) {
    val e = expression(ctx.value)
    val branches = ctx.whenClause.asScala.map { wCtx =>
      (EqualTo(e, expression(wCtx.condition)), expression(wCtx.result))
    }
    CaseWhen(branches, Option(ctx.elseExpression).map(expression))
  }

  /**
   * Create a condition based [[CaseWhen]] expression. This has the following SQL syntax:
   * {{{
   *   CASE
   *    WHEN [predicate] THEN [expression]
   *    ...
   *    ELSE [expression]
   *   END
   * }}}
   *
   * @param ctx the parse tree
   *    */
  override def visitSearchedCase(ctx: SearchedCaseContext): Expression = withOrigin(ctx) {
    val branches = ctx.whenClause.asScala.map { wCtx =>
      (expression(wCtx.condition), expression(wCtx.result))
    }
    CaseWhen(branches, Option(ctx.elseExpression).map(expression))
  }

  /**
   * Currently only regex in expressions of SELECT statements are supported; in other
   * places, e.g., where `(a)?+.+` = 2, regex are not meaningful.
   */
  private def canApplyRegex(ctx: ParserRuleContext): Boolean = withOrigin(ctx) {
    var parent = ctx.getParent
    while (parent != null) {
      if (parent.isInstanceOf[NamedExpressionContext]) return true
      parent = parent.getParent
    }
    return false
  }

  /**
   * Create a dereference expression. The return type depends on the type of the parent.
   * If the parent is an [[UnresolvedAttribute]], it can be a [[UnresolvedAttribute]] or
   * a [[UnresolvedRegex]] for regex quoted in ``; if the parent is some other expression,
   * it can be [[UnresolvedExtractValue]].
   */
  override def visitDereference(ctx: DereferenceContext): Expression = withOrigin(ctx) {
    val attr = ctx.fieldName.getText
    expression(ctx.base) match {
      case unresolved_attr @ UnresolvedAttribute(nameParts) =>
        ctx.fieldName.getStart.getText match {
          case escapedIdentifier(columnNameRegex)
            if conf.supportQuotedRegexColumnName && canApplyRegex(ctx) =>
            UnresolvedRegex(columnNameRegex, Some(unresolved_attr.name),
              conf.caseSensitiveAnalysis)
          case _ =>
            UnresolvedAttribute(nameParts :+ attr)
        }
      case e =>
        UnresolvedExtractValue(e, Literal(attr))
    }
  }

  /**
   * Create an [[UnresolvedAttribute]] expression or a [[UnresolvedRegex]] if it is a regex
   * quoted in ``
   */
  override def visitColumnReference(ctx: ColumnReferenceContext): Expression = withOrigin(ctx) {
    ctx.getStart.getText match {
      case escapedIdentifier(columnNameRegex)
        if conf.supportQuotedRegexColumnName && canApplyRegex(ctx) =>
        UnresolvedRegex(columnNameRegex, None, conf.caseSensitiveAnalysis)
      case _ =>
        UnresolvedAttribute.quoted(ctx.getText)
    }

  }

  /**
   * Create an [[UnresolvedExtractValue]] expression, this is used for subscript access to an array.
   */
  override def visitSubscript(ctx: SubscriptContext): Expression = withOrigin(ctx) {
    UnresolvedExtractValue(expression(ctx.value), expression(ctx.index))
  }

  /**
   * Create an expression for an expression between parentheses. This is need because the ANTLR
   * visitor cannot automatically convert the nested context into an expression.
   */
  override def visitParenthesizedExpression(
     ctx: ParenthesizedExpressionContext): Expression = withOrigin(ctx) {
    expression(ctx.expression)
  }

  /**
   * Create a [[SortOrder]] expression.
   */
  override def visitSortItem(ctx: SortItemContext): SortOrder = withOrigin(ctx) {
    val direction = if (ctx.DESC != null) {
      Descending
    } else {
      Ascending
    }
    val nullOrdering = if (ctx.FIRST != null) {
      NullsFirst
    } else if (ctx.LAST != null) {
      NullsLast
    } else {
      direction.defaultNullOrdering
    }
    SortOrder(expression(ctx.expression), direction, nullOrdering, Set.empty)
  }

  /**
   * Create a typed Literal expression. A typed literal has the following SQL syntax:
   * {{{
   *   [TYPE] '[VALUE]'
   * }}}
   * Currently Date, Timestamp, Interval and Binary typed literals are supported.
   */
  override def visitTypeConstructor(ctx: TypeConstructorContext): Literal = withOrigin(ctx) {
    val value = string(ctx.STRING)
    val valueType = ctx.identifier.getText.toUpperCase(Locale.ROOT)
    def toLiteral[T](f: UTF8String => Option[T], t: DataType): Literal = {
      f(UTF8String.fromString(value)).map(Literal(_, t)).getOrElse {
        throw new ParseException(s"Cannot parse the $valueType value: $value", ctx)
      }
    }
    try {
      valueType match {
        case "DATE" =>
          toLiteral(stringToDate(_, getZoneId(SQLConf.get.sessionLocalTimeZone)), DateType)
        case "TIMESTAMP" =>
          val zoneId = getZoneId(SQLConf.get.sessionLocalTimeZone)
          toLiteral(stringToTimestamp(_, zoneId), TimestampType)
        case "INTERVAL" =>
          val interval = try {
            CalendarInterval.fromCaseInsensitiveString(value)
          } catch {
            case e: IllegalArgumentException =>
              val ex = new ParseException("Cannot parse the INTERVAL value: " + value, ctx)
              ex.setStackTrace(e.getStackTrace)
              throw ex
          }
          Literal(interval, CalendarIntervalType)
        case "X" =>
          val padding = if (value.length % 2 != 0) "0" else ""
          Literal(DatatypeConverter.parseHexBinary(padding + value))
        case other =>
          throw new ParseException(s"Literals of type '$other' are currently not supported.", ctx)
      }
    } catch {
      case e: IllegalArgumentException =>
        val message = Option(e.getMessage).getOrElse(s"Exception parsing $valueType")
        throw new ParseException(message, ctx)
    }
  }

  /**
   * Create a NULL literal expression.
   */
  override def visitNullLiteral(ctx: NullLiteralContext): Literal = withOrigin(ctx) {
    Literal(null)
  }

  /**
   * Create a Boolean literal expression.
   */
  override def visitBooleanLiteral(ctx: BooleanLiteralContext): Literal = withOrigin(ctx) {
    if (ctx.getText.toBoolean) {
      Literal.TrueLiteral
    } else {
      Literal.FalseLiteral
    }
  }

  /**
   * Create an integral literal expression. The code selects the most narrow integral type
   * possible, either a BigDecimal, a Long or an Integer is returned.
   */
  override def visitIntegerLiteral(ctx: IntegerLiteralContext): Literal = withOrigin(ctx) {
    BigDecimal(ctx.getText) match {
      case v if v.isValidInt =>
        Literal(v.intValue())
      case v if v.isValidLong =>
        Literal(v.longValue())
      case v => Literal(v.underlying())
    }
  }

  /**
   * Create a decimal literal for a regular decimal number.
   */
  override def visitDecimalLiteral(ctx: DecimalLiteralContext): Literal = withOrigin(ctx) {
    Literal(BigDecimal(ctx.getText).underlying())
  }

  /** Create a numeric literal expression. */
  private def numericLiteral
      (ctx: NumberContext, minValue: BigDecimal, maxValue: BigDecimal, typeName: String)
      (converter: String => Any): Literal = withOrigin(ctx) {
    val rawStrippedQualifier = ctx.getText.substring(0, ctx.getText.length - 1)
    try {
      val rawBigDecimal = BigDecimal(rawStrippedQualifier)
      if (rawBigDecimal < minValue || rawBigDecimal > maxValue) {
        throw new ParseException(s"Numeric literal ${rawStrippedQualifier} does not " +
          s"fit in range [${minValue}, ${maxValue}] for type ${typeName}", ctx)
      }
      Literal(converter(rawStrippedQualifier))
    } catch {
      case e: NumberFormatException =>
        throw new ParseException(e.getMessage, ctx)
    }
  }

  /**
   * Create a Byte Literal expression.
   */
  override def visitTinyIntLiteral(ctx: TinyIntLiteralContext): Literal = {
    numericLiteral(ctx, Byte.MinValue, Byte.MaxValue, ByteType.simpleString)(_.toByte)
  }

  /**
   * Create a Short Literal expression.
   */
  override def visitSmallIntLiteral(ctx: SmallIntLiteralContext): Literal = {
    numericLiteral(ctx, Short.MinValue, Short.MaxValue, ShortType.simpleString)(_.toShort)
  }

  /**
   * Create a Long Literal expression.
   */
  override def visitBigIntLiteral(ctx: BigIntLiteralContext): Literal = {
    numericLiteral(ctx, Long.MinValue, Long.MaxValue, LongType.simpleString)(_.toLong)
  }

  /**
   * Create a Double Literal expression.
   */
  override def visitDoubleLiteral(ctx: DoubleLiteralContext): Literal = {
    numericLiteral(ctx, Double.MinValue, Double.MaxValue, DoubleType.simpleString)(_.toDouble)
  }

  /**
   * Create a BigDecimal Literal expression.
   */
  override def visitBigDecimalLiteral(ctx: BigDecimalLiteralContext): Literal = {
    val raw = ctx.getText.substring(0, ctx.getText.length - 2)
    try {
      Literal(BigDecimal(raw).underlying())
    } catch {
      case e: AnalysisException =>
        throw new ParseException(e.message, ctx)
    }
  }

  /**
   * Create a String literal expression.
   */
  override def visitStringLiteral(ctx: StringLiteralContext): Literal = withOrigin(ctx) {
    Literal(createString(ctx))
  }

  /**
   * Create a String from a string literal context. This supports multiple consecutive string
   * literals, these are concatenated, for example this expression "'hello' 'world'" will be
   * converted into "helloworld".
   *
   * Special characters can be escaped by using Hive/C-style escaping.
   */
  private def createString(ctx: StringLiteralContext): String = {
    if (conf.escapedStringLiterals) {
      ctx.STRING().asScala.map(stringWithoutUnescape).mkString
    } else {
      ctx.STRING().asScala.map(string).mkString
    }
  }

  /**
   * Create a [[CalendarInterval]] literal expression. An interval expression can contain multiple
   * unit value pairs, for instance: interval 2 months 2 days.
   */
  override def visitInterval(ctx: IntervalContext): Literal = withOrigin(ctx) {
    val intervals = ctx.intervalField.asScala.map(visitIntervalField)
    validate(intervals.nonEmpty, "at least one time unit should be given for interval literal", ctx)
    Literal(intervals.reduce(_.add(_)))
  }

  /**
   * Create a [[CalendarInterval]] for a unit value pair. Two unit configuration types are
   * supported:
   * - Single unit.
   * - From-To unit ('YEAR TO MONTH', 'DAY TO HOUR', 'DAY TO MINUTE', 'DAY TO SECOND',
   * 'HOUR TO MINUTE', 'HOUR TO SECOND' and 'MINUTE TO SECOND' are supported).
   */
  override def visitIntervalField(ctx: IntervalFieldContext): CalendarInterval = withOrigin(ctx) {
    import ctx._
    val s = value.getText
    try {
      val unitText = unit.getText.toLowerCase(Locale.ROOT)
      val interval = (unitText, Option(to).map(_.getText.toLowerCase(Locale.ROOT))) match {
        case (u, None) if u.endsWith("s") =>
          // Handle plural forms, e.g: yearS/monthS/weekS/dayS/hourS/minuteS/hourS/...
          CalendarInterval.fromSingleUnitString(u.substring(0, u.length - 1), s)
        case (u, None) =>
          CalendarInterval.fromSingleUnitString(u, s)
        case ("year", Some("month")) =>
          CalendarInterval.fromYearMonthString(s)
        case ("day", Some("hour")) =>
          CalendarInterval.fromDayTimeString(s, "day", "hour")
        case ("day", Some("minute")) =>
          CalendarInterval.fromDayTimeString(s, "day", "minute")
        case ("day", Some("second")) =>
          CalendarInterval.fromDayTimeString(s, "day", "second")
        case ("hour", Some("minute")) =>
          CalendarInterval.fromDayTimeString(s, "hour", "minute")
        case ("hour", Some("second")) =>
          CalendarInterval.fromDayTimeString(s, "hour", "second")
        case ("minute", Some("second")) =>
          CalendarInterval.fromDayTimeString(s, "minute", "second")
        case (from, Some(t)) =>
          throw new ParseException(s"Intervals FROM $from TO $t are not supported.", ctx)
      }
      validate(interval != null, "No interval can be constructed", ctx)
      interval
    } catch {
      // Handle Exceptions thrown by CalendarInterval
      case e: IllegalArgumentException =>
        val pe = new ParseException(e.getMessage, ctx)
        pe.setStackTrace(e.getStackTrace)
        throw pe
    }
  }

  /* ********************************************************************************************
   * DataType parsing
   * ******************************************************************************************** */
  /**
   * Create a Spark DataType.
   */
  private def visitSparkDataType(ctx: DataTypeContext): DataType = {
    HiveStringType.replaceCharType(typedVisit(ctx))
  }

  /**
   * Resolve/create a primitive type.
   */
  override def visitPrimitiveDataType(ctx: PrimitiveDataTypeContext): DataType = withOrigin(ctx) {
    val dataType = ctx.identifier.getText.toLowerCase(Locale.ROOT)
    (dataType, ctx.INTEGER_VALUE().asScala.toList) match {
      case ("boolean", Nil) => BooleanType
      case ("tinyint" | "byte", Nil) => ByteType
      case ("smallint" | "short", Nil) => ShortType
      case ("int" | "integer", Nil) => IntegerType
      case ("bigint" | "long", Nil) => LongType
      case ("float", Nil) => FloatType
      case ("double", Nil) => DoubleType
      case ("date", Nil) => DateType
      case ("timestamp", Nil) => TimestampType
      case ("string", Nil) => StringType
      case ("char", length :: Nil) => CharType(length.getText.toInt)
      case ("varchar", length :: Nil) => VarcharType(length.getText.toInt)
      case ("binary", Nil) => BinaryType
      case ("decimal", Nil) => DecimalType.USER_DEFAULT
      case ("decimal", precision :: Nil) => DecimalType(precision.getText.toInt, 0)
      case ("decimal", precision :: scale :: Nil) =>
        DecimalType(precision.getText.toInt, scale.getText.toInt)
      case ("interval", Nil) => CalendarIntervalType
      case (dt, params) =>
        val dtStr = if (params.nonEmpty) s"$dt(${params.mkString(",")})" else dt
        throw new ParseException(s"DataType $dtStr is not supported.", ctx)
    }
  }

  /**
   * Create a complex DataType. Arrays, Maps and Structures are supported.
   */
  override def visitComplexDataType(ctx: ComplexDataTypeContext): DataType = withOrigin(ctx) {
    ctx.complex.getType match {
      case SqlBaseParser.ARRAY =>
        ArrayType(typedVisit(ctx.dataType(0)))
      case SqlBaseParser.MAP =>
        MapType(typedVisit(ctx.dataType(0)), typedVisit(ctx.dataType(1)))
      case SqlBaseParser.STRUCT =>
        StructType(Option(ctx.complexColTypeList).toSeq.flatMap(visitComplexColTypeList))
    }
  }

  /**
   * Create top level table schema.
   */
  protected def createSchema(ctx: ColTypeListContext): StructType = {
    StructType(Option(ctx).toSeq.flatMap(visitColTypeList))
  }

  /**
   * Create a [[StructType]] from a number of column definitions.
   */
  override def visitColTypeList(ctx: ColTypeListContext): Seq[StructField] = withOrigin(ctx) {
    ctx.colType().asScala.map(visitColType)
  }

  /**
   * Create a top level [[StructField]] from a column definition.
   */
  override def visitColType(ctx: ColTypeContext): StructField = withOrigin(ctx) {
    import ctx._

    val builder = new MetadataBuilder
    // Add comment to metadata
    if (STRING != null) {
      builder.putString("comment", string(STRING))
    }
    // Add Hive type string to metadata.
    val rawDataType = typedVisit[DataType](ctx.dataType)
    val cleanedDataType = HiveStringType.replaceCharType(rawDataType)
    if (rawDataType != cleanedDataType) {
      builder.putString(HIVE_TYPE_STRING, rawDataType.catalogString)
    }

    StructField(
      colName.getText,
      cleanedDataType,
      nullable = true,
      builder.build())
  }

  /**
   * Create a [[StructType]] from a sequence of [[StructField]]s.
   */
  protected def createStructType(ctx: ComplexColTypeListContext): StructType = {
    StructType(Option(ctx).toSeq.flatMap(visitComplexColTypeList))
  }

  /**
   * Create a [[StructType]] from a number of column definitions.
   */
  override def visitComplexColTypeList(
      ctx: ComplexColTypeListContext): Seq[StructField] = withOrigin(ctx) {
    ctx.complexColType().asScala.map(visitComplexColType)
  }

  /**
   * Create a [[StructField]] from a column definition.
   */
  override def visitComplexColType(ctx: ComplexColTypeContext): StructField = withOrigin(ctx) {
    import ctx._
    val structField = StructField(identifier.getText, typedVisit(dataType), nullable = true)
    if (STRING == null) structField else structField.withComment(string(STRING))
  }

  /**
   * Create location string.
   */
  override def visitLocationSpec(ctx: LocationSpecContext): String = withOrigin(ctx) {
    string(ctx.STRING)
  }

  /**
   * Create a [[BucketSpec]].
   */
  override def visitBucketSpec(ctx: BucketSpecContext): BucketSpec = withOrigin(ctx) {
    BucketSpec(
      ctx.INTEGER_VALUE.getText.toInt,
      visitIdentifierList(ctx.identifierList),
      Option(ctx.orderedIdentifierList)
          .toSeq
          .flatMap(_.orderedIdentifier.asScala)
          .map { orderedIdCtx =>
            Option(orderedIdCtx.ordering).map(_.getText).foreach { dir =>
              if (dir.toLowerCase(Locale.ROOT) != "asc") {
                operationNotAllowed(s"Column ordering must be ASC, was '$dir'", ctx)
              }
            }

            orderedIdCtx.ident.getText
          })
  }

  /**
   * Convert a table property list into a key-value map.
   * This should be called through [[visitPropertyKeyValues]] or [[visitPropertyKeys]].
   */
  override def visitTablePropertyList(
      ctx: TablePropertyListContext): Map[String, String] = withOrigin(ctx) {
    val properties = ctx.tableProperty.asScala.map { property =>
      val key = visitTablePropertyKey(property.key)
      val value = visitTablePropertyValue(property.value)
      key -> value
    }
    // Check for duplicate property names.
    checkDuplicateKeys(properties, ctx)
    properties.toMap
  }

  /**
   * Parse a key-value map from a [[TablePropertyListContext]], assuming all values are specified.
   */
  def visitPropertyKeyValues(ctx: TablePropertyListContext): Map[String, String] = {
    val props = visitTablePropertyList(ctx)
    val badKeys = props.collect { case (key, null) => key }
    if (badKeys.nonEmpty) {
      operationNotAllowed(
        s"Values must be specified for key(s): ${badKeys.mkString("[", ",", "]")}", ctx)
    }
    props
  }

  /**
   * Parse a list of keys from a [[TablePropertyListContext]], assuming no values are specified.
   */
  def visitPropertyKeys(ctx: TablePropertyListContext): Seq[String] = {
    val props = visitTablePropertyList(ctx)
    val badKeys = props.filter { case (_, v) => v != null }.keys
    if (badKeys.nonEmpty) {
      operationNotAllowed(
        s"Values should not be specified for key(s): ${badKeys.mkString("[", ",", "]")}", ctx)
    }
    props.keys.toSeq
  }

  /**
   * A table property key can either be String or a collection of dot separated elements. This
   * function extracts the property key based on whether its a string literal or a table property
   * identifier.
   */
  override def visitTablePropertyKey(key: TablePropertyKeyContext): String = {
    if (key.STRING != null) {
      string(key.STRING)
    } else {
      key.getText
    }
  }

  /**
   * A table property value can be String, Integer, Boolean or Decimal. This function extracts
   * the property value based on whether its a string, integer, boolean or decimal literal.
   */
  override def visitTablePropertyValue(value: TablePropertyValueContext): String = {
    if (value == null) {
      null
    } else if (value.STRING != null) {
      string(value.STRING)
    } else if (value.booleanValue != null) {
      value.getText.toLowerCase(Locale.ROOT)
    } else {
      value.getText
    }
  }

  /**
   * Type to keep track of a table header: (identifier, isTemporary, ifNotExists, isExternal).
   */
  type TableHeader = (Seq[String], Boolean, Boolean, Boolean)

  /**
   * Validate a create table statement and return the [[TableIdentifier]].
   */
  override def visitCreateTableHeader(
      ctx: CreateTableHeaderContext): TableHeader = withOrigin(ctx) {
    val temporary = ctx.TEMPORARY != null
    val ifNotExists = ctx.EXISTS != null
    if (temporary && ifNotExists) {
      operationNotAllowed("CREATE TEMPORARY TABLE ... IF NOT EXISTS", ctx)
    }
    val multipartIdentifier = ctx.multipartIdentifier.parts.asScala.map(_.getText)
    (multipartIdentifier, temporary, ifNotExists, ctx.EXTERNAL != null)
  }

  /**
   * Validate a replace table statement and return the [[TableIdentifier]].
   */
  override def visitReplaceTableHeader(
      ctx: ReplaceTableHeaderContext): TableHeader = withOrigin(ctx) {
    val multipartIdentifier = ctx.multipartIdentifier.parts.asScala.map(_.getText)
    (multipartIdentifier, false, false, false)
  }

  /**
   * Parse a qualified name to a multipart name.
   */
  override def visitQualifiedName(ctx: QualifiedNameContext): Seq[String] = withOrigin(ctx) {
    ctx.identifier.asScala.map(_.getText)
  }

  /**
   * Parse a list of transforms.
   */
  override def visitTransformList(ctx: TransformListContext): Seq[Transform] = withOrigin(ctx) {
    def getFieldReference(
        ctx: ApplyTransformContext,
        arg: V2Expression): FieldReference = {
      lazy val name: String = ctx.identifier.getText
      arg match {
        case ref: FieldReference =>
          ref
        case nonRef =>
          throw new ParseException(
            s"Expected a column reference for transform $name: ${nonRef.describe}", ctx)
      }
    }

    def getSingleFieldReference(
        ctx: ApplyTransformContext,
        arguments: Seq[V2Expression]): FieldReference = {
      lazy val name: String = ctx.identifier.getText
      if (arguments.size > 1) {
        throw new ParseException(s"Too many arguments for transform $name", ctx)
      } else if (arguments.isEmpty) {
        throw new ParseException(s"Not enough arguments for transform $name", ctx)
      } else {
        getFieldReference(ctx, arguments.head)
      }
    }

    ctx.transforms.asScala.map {
      case identityCtx: IdentityTransformContext =>
        IdentityTransform(FieldReference(typedVisit[Seq[String]](identityCtx.qualifiedName)))

      case applyCtx: ApplyTransformContext =>
        val arguments = applyCtx.argument.asScala.map(visitTransformArgument)

        applyCtx.identifier.getText match {
          case "bucket" =>
            val numBuckets: Int = arguments.head match {
              case LiteralValue(shortValue, ShortType) =>
                shortValue.asInstanceOf[Short].toInt
              case LiteralValue(intValue, IntegerType) =>
                intValue.asInstanceOf[Int]
              case LiteralValue(longValue, LongType) =>
                longValue.asInstanceOf[Long].toInt
              case lit =>
                throw new ParseException(s"Invalid number of buckets: ${lit.describe}", applyCtx)
            }

            val fields = arguments.tail.map(arg => getFieldReference(applyCtx, arg))

            BucketTransform(LiteralValue(numBuckets, IntegerType), fields)

          case "years" =>
            YearsTransform(getSingleFieldReference(applyCtx, arguments))

          case "months" =>
            MonthsTransform(getSingleFieldReference(applyCtx, arguments))

          case "days" =>
            DaysTransform(getSingleFieldReference(applyCtx, arguments))

          case "hours" =>
            HoursTransform(getSingleFieldReference(applyCtx, arguments))

          case name =>
            ApplyTransform(name, arguments)
        }
    }
  }

  /**
   * Parse an argument to a transform. An argument may be a field reference (qualified name) or
   * a value literal.
   */
  override def visitTransformArgument(ctx: TransformArgumentContext): V2Expression = {
    withOrigin(ctx) {
      val reference = Option(ctx.qualifiedName)
          .map(typedVisit[Seq[String]])
          .map(FieldReference(_))
      val literal = Option(ctx.constant)
          .map(typedVisit[Literal])
          .map(lit => LiteralValue(lit.value, lit.dataType))
      reference.orElse(literal)
          .getOrElse(throw new ParseException(s"Invalid transform argument", ctx))
    }
  }

  /**
   * Create a [[ShowNamespacesStatement]] command.
   */
  override def visitShowNamespaces(ctx: ShowNamespacesContext): LogicalPlan = withOrigin(ctx) {
    if (ctx.DATABASES != null && ctx.multipartIdentifier != null) {
      throw new ParseException(s"FROM/IN operator is not allowed in SHOW DATABASES", ctx)
    }

    ShowNamespacesStatement(
      Option(ctx.multipartIdentifier).map(visitMultipartIdentifier),
      Option(ctx.pattern).map(string))
  }

  /**
   * Create a table, returning a [[CreateTableStatement]] logical plan.
   *
   * Expected format:
   * {{{
   *   CREATE [TEMPORARY] TABLE [IF NOT EXISTS] [db_name.]table_name
   *   USING table_provider
   *   create_table_clauses
   *   [[AS] select_statement];
   *
   *   create_table_clauses (order insensitive):
   *     [OPTIONS table_property_list]
   *     [PARTITIONED BY (col_name, transform(col_name), transform(constant, col_name), ...)]
   *     [CLUSTERED BY (col_name, col_name, ...)
   *       [SORTED BY (col_name [ASC|DESC], ...)]
   *       INTO num_buckets BUCKETS
   *     ]
   *     [LOCATION path]
   *     [COMMENT table_comment]
   *     [TBLPROPERTIES (property_name=property_value, ...)]
   * }}}
   */
  override def visitCreateTable(ctx: CreateTableContext): LogicalPlan = withOrigin(ctx) {
    val (table, temp, ifNotExists, external) = visitCreateTableHeader(ctx.createTableHeader)
    if (external) {
      operationNotAllowed("CREATE EXTERNAL TABLE ... USING", ctx)
    }

    checkDuplicateClauses(ctx.TBLPROPERTIES, "TBLPROPERTIES", ctx)
    checkDuplicateClauses(ctx.OPTIONS, "OPTIONS", ctx)
    checkDuplicateClauses(ctx.PARTITIONED, "PARTITIONED BY", ctx)
    checkDuplicateClauses(ctx.COMMENT, "COMMENT", ctx)
    checkDuplicateClauses(ctx.bucketSpec(), "CLUSTERED BY", ctx)
    checkDuplicateClauses(ctx.locationSpec, "LOCATION", ctx)

    val schema = Option(ctx.colTypeList()).map(createSchema)
    val partitioning: Seq[Transform] =
      Option(ctx.partitioning).map(visitTransformList).getOrElse(Nil)
    val bucketSpec = ctx.bucketSpec().asScala.headOption.map(visitBucketSpec)
    val properties = Option(ctx.tableProps).map(visitPropertyKeyValues).getOrElse(Map.empty)
    val options = Option(ctx.options).map(visitPropertyKeyValues).getOrElse(Map.empty)

    val provider = ctx.tableProvider.qualifiedName.getText
    val location = ctx.locationSpec.asScala.headOption.map(visitLocationSpec)
    val comment = Option(ctx.comment).map(string)

    Option(ctx.query).map(plan) match {
      case Some(_) if temp =>
        operationNotAllowed("CREATE TEMPORARY TABLE ... USING ... AS query", ctx)

      case Some(_) if schema.isDefined =>
        operationNotAllowed(
          "Schema may not be specified in a Create Table As Select (CTAS) statement",
          ctx)

      case Some(query) =>
        CreateTableAsSelectStatement(
          table, query, partitioning, bucketSpec, properties, provider, options, location, comment,
          ifNotExists = ifNotExists)

      case None if temp =>
        // CREATE TEMPORARY TABLE ... USING ... is not supported by the catalyst parser.
        // Use CREATE TEMPORARY VIEW ... USING ... instead.
        operationNotAllowed("CREATE TEMPORARY TABLE IF NOT EXISTS", ctx)

      case _ =>
        CreateTableStatement(table, schema.getOrElse(new StructType), partitioning, bucketSpec,
          properties, provider, options, location, comment, ifNotExists = ifNotExists)
    }
  }

  /**
   * Replace a table, returning a [[ReplaceTableStatement]] logical plan.
   *
   * Expected format:
   * {{{
   *   [CREATE OR] REPLACE TABLE [db_name.]table_name
   *   USING table_provider
   *   replace_table_clauses
   *   [[AS] select_statement];
   *
   *   replace_table_clauses (order insensitive):
   *     [OPTIONS table_property_list]
   *     [PARTITIONED BY (col_name, transform(col_name), transform(constant, col_name), ...)]
   *     [CLUSTERED BY (col_name, col_name, ...)
   *       [SORTED BY (col_name [ASC|DESC], ...)]
   *       INTO num_buckets BUCKETS
   *     ]
   *     [LOCATION path]
   *     [COMMENT table_comment]
   *     [TBLPROPERTIES (property_name=property_value, ...)]
   * }}}
   */
  override def visitReplaceTable(ctx: ReplaceTableContext): LogicalPlan = withOrigin(ctx) {
    val (table, _, ifNotExists, external) = visitReplaceTableHeader(ctx.replaceTableHeader)
    if (external) {
      operationNotAllowed("REPLACE EXTERNAL TABLE ... USING", ctx)
    }

    checkDuplicateClauses(ctx.TBLPROPERTIES, "TBLPROPERTIES", ctx)
    checkDuplicateClauses(ctx.OPTIONS, "OPTIONS", ctx)
    checkDuplicateClauses(ctx.PARTITIONED, "PARTITIONED BY", ctx)
    checkDuplicateClauses(ctx.COMMENT, "COMMENT", ctx)
    checkDuplicateClauses(ctx.bucketSpec(), "CLUSTERED BY", ctx)
    checkDuplicateClauses(ctx.locationSpec, "LOCATION", ctx)

    val schema = Option(ctx.colTypeList()).map(createSchema)
    val partitioning: Seq[Transform] =
      Option(ctx.partitioning).map(visitTransformList).getOrElse(Nil)
    val bucketSpec = ctx.bucketSpec().asScala.headOption.map(visitBucketSpec)
    val properties = Option(ctx.tableProps).map(visitPropertyKeyValues).getOrElse(Map.empty)
    val options = Option(ctx.options).map(visitPropertyKeyValues).getOrElse(Map.empty)

    val provider = ctx.tableProvider.qualifiedName.getText
    val location = ctx.locationSpec.asScala.headOption.map(visitLocationSpec)
    val comment = Option(ctx.comment).map(string)
    val orCreate = ctx.replaceTableHeader().CREATE() != null

    Option(ctx.query).map(plan) match {
      case Some(_) if schema.isDefined =>
        operationNotAllowed(
          "Schema may not be specified in a Replace Table As Select (RTAS) statement",
          ctx)

      case Some(query) =>
        ReplaceTableAsSelectStatement(table, query, partitioning, bucketSpec, properties,
          provider, options, location, comment, orCreate = orCreate)

      case _ =>
        ReplaceTableStatement(table, schema.getOrElse(new StructType), partitioning,
          bucketSpec, properties, provider, options, location, comment, orCreate = orCreate)
    }
  }

  /**
   * Create a [[DropTableStatement]] command.
   */
  override def visitDropTable(ctx: DropTableContext): LogicalPlan = withOrigin(ctx) {
    DropTableStatement(
      visitMultipartIdentifier(ctx.multipartIdentifier()),
      ctx.EXISTS != null,
      ctx.PURGE != null)
  }

  /**
   * Create a [[DropViewStatement]] command.
   */
  override def visitDropView(ctx: DropViewContext): AnyRef = withOrigin(ctx) {
    DropViewStatement(
      visitMultipartIdentifier(ctx.multipartIdentifier()),
      ctx.EXISTS != null)
  }

  /**
   * Create a [[UseStatement]] logical plan.
   */
  override def visitUse(ctx: UseContext): LogicalPlan = withOrigin(ctx) {
    val nameParts = visitMultipartIdentifier(ctx.multipartIdentifier)
    UseStatement(ctx.NAMESPACE != null, nameParts)
  }

  /**
   * Create a [[ShowTablesStatement]] command.
   */
  override def visitShowTables(ctx: ShowTablesContext): LogicalPlan = withOrigin(ctx) {
    ShowTablesStatement(
      Option(ctx.multipartIdentifier).map(visitMultipartIdentifier),
      Option(ctx.pattern).map(string))
  }

  /**
   * Parse new column info from ADD COLUMN into a QualifiedColType.
   */
  override def visitQualifiedColTypeWithPosition(
      ctx: QualifiedColTypeWithPositionContext): QualifiedColType = withOrigin(ctx) {
    if (ctx.colPosition != null) {
      operationNotAllowed("ALTER TABLE table ADD COLUMN ... FIRST | AFTER otherCol", ctx)
    }

    QualifiedColType(
      typedVisit[Seq[String]](ctx.name),
      typedVisit[DataType](ctx.dataType),
      Option(ctx.comment).map(string))
  }

  /**
   * Parse a [[AlterTableAddColumnsStatement]] command.
   *
   * For example:
   * {{{
   *   ALTER TABLE table1
   *   ADD COLUMNS (col_name data_type [COMMENT col_comment], ...);
   * }}}
   */
  override def visitAddTableColumns(ctx: AddTableColumnsContext): LogicalPlan = withOrigin(ctx) {
    AlterTableAddColumnsStatement(
      visitMultipartIdentifier(ctx.multipartIdentifier),
      ctx.columns.qualifiedColTypeWithPosition.asScala.map(typedVisit[QualifiedColType])
    )
  }

  /**
   * Parse a [[AlterTableRenameColumnStatement]] command.
   *
   * For example:
   * {{{
   *   ALTER TABLE table1 RENAME COLUMN a.b.c TO x
   * }}}
   */
  override def visitRenameTableColumn(
      ctx: RenameTableColumnContext): LogicalPlan = withOrigin(ctx) {
    AlterTableRenameColumnStatement(
      visitMultipartIdentifier(ctx.multipartIdentifier),
      ctx.from.identifier.asScala.map(_.getText),
      ctx.to.getText)
  }

  /**
   * Parse a [[AlterTableAlterColumnStatement]] command.
   *
   * For example:
   * {{{
   *   ALTER TABLE table1 ALTER COLUMN a.b.c TYPE bigint
   *   ALTER TABLE table1 ALTER COLUMN a.b.c TYPE bigint COMMENT 'new comment'
   *   ALTER TABLE table1 ALTER COLUMN a.b.c COMMENT 'new comment'
   * }}}
   */
  override def visitAlterTableColumn(
      ctx: AlterTableColumnContext): LogicalPlan = withOrigin(ctx) {
    val verb = if (ctx.CHANGE != null) "CHANGE" else "ALTER"
    if (ctx.colPosition != null) {
      operationNotAllowed(s"ALTER TABLE table $verb COLUMN ... FIRST | AFTER otherCol", ctx)
    }

    if (ctx.dataType == null && ctx.comment == null) {
      operationNotAllowed(s"ALTER TABLE table $verb COLUMN requires a TYPE or a COMMENT", ctx)
    }

    AlterTableAlterColumnStatement(
      visitMultipartIdentifier(ctx.multipartIdentifier),
      typedVisit[Seq[String]](ctx.qualifiedName),
      Option(ctx.dataType).map(typedVisit[DataType]),
      Option(ctx.comment).map(string))
  }

  /**
   * Parse a [[AlterTableDropColumnsStatement]] command.
   *
   * For example:
   * {{{
   *   ALTER TABLE table1 DROP COLUMN a.b.c
   *   ALTER TABLE table1 DROP COLUMNS a.b.c, x, y
   * }}}
   */
  override def visitDropTableColumns(
      ctx: DropTableColumnsContext): LogicalPlan = withOrigin(ctx) {
    val columnsToDrop = ctx.columns.qualifiedName.asScala.map(typedVisit[Seq[String]])
    AlterTableDropColumnsStatement(
      visitMultipartIdentifier(ctx.multipartIdentifier),
      columnsToDrop)
  }

  /**
   * Parse [[AlterViewSetPropertiesStatement]] or [[AlterTableSetPropertiesStatement]] commands.
   *
   * For example:
   * {{{
   *   ALTER TABLE table SET TBLPROPERTIES ('comment' = new_comment);
   *   ALTER VIEW view SET TBLPROPERTIES ('comment' = new_comment);
   * }}}
   */
  override def visitSetTableProperties(
      ctx: SetTablePropertiesContext): LogicalPlan = withOrigin(ctx) {
    val identifier = visitMultipartIdentifier(ctx.multipartIdentifier)
    val properties = visitPropertyKeyValues(ctx.tablePropertyList)
    if (ctx.VIEW != null) {
      AlterViewSetPropertiesStatement(identifier, properties)
    } else {
      AlterTableSetPropertiesStatement(identifier, properties)
    }
  }

  /**
   * Parse [[AlterViewUnsetPropertiesStatement]] or [[AlterTableUnsetPropertiesStatement]] commands.
   *
   * For example:
   * {{{
   *   ALTER TABLE table UNSET TBLPROPERTIES [IF EXISTS] ('comment', 'key');
   *   ALTER VIEW view UNSET TBLPROPERTIES [IF EXISTS] ('comment', 'key');
   * }}}
   */
  override def visitUnsetTableProperties(
      ctx: UnsetTablePropertiesContext): LogicalPlan = withOrigin(ctx) {
    val identifier = visitMultipartIdentifier(ctx.multipartIdentifier)
    val properties = visitPropertyKeys(ctx.tablePropertyList)
    val ifExists = ctx.EXISTS != null
    if (ctx.VIEW != null) {
      AlterViewUnsetPropertiesStatement(identifier, properties, ifExists)
    } else {
      AlterTableUnsetPropertiesStatement(identifier, properties, ifExists)
    }
  }

  /**
   * Create an [[AlterTableSetLocationStatement]] command.
   *
   * For example:
   * {{{
   *   ALTER TABLE table SET LOCATION "loc";
   * }}}
   */
  override def visitSetTableLocation(ctx: SetTableLocationContext): LogicalPlan = withOrigin(ctx) {
    AlterTableSetLocationStatement(
      visitMultipartIdentifier(ctx.multipartIdentifier),
      visitLocationSpec(ctx.locationSpec))
  }

  /**
   * Create a [[DescribeColumnStatement]] or [[DescribeTableStatement]] commands.
   */
  override def visitDescribeTable(ctx: DescribeTableContext): LogicalPlan = withOrigin(ctx) {
    val isExtended = ctx.EXTENDED != null || ctx.FORMATTED != null
    if (ctx.describeColName != null) {
      if (ctx.partitionSpec != null) {
        throw new ParseException("DESC TABLE COLUMN for a specific partition is not supported", ctx)
      } else {
        DescribeColumnStatement(
          visitMultipartIdentifier(ctx.multipartIdentifier()),
          ctx.describeColName.nameParts.asScala.map(_.getText),
          isExtended)
      }
    } else {
      val partitionSpec = if (ctx.partitionSpec != null) {
        // According to the syntax, visitPartitionSpec returns `Map[String, Option[String]]`.
        visitPartitionSpec(ctx.partitionSpec).map {
          case (key, Some(value)) => key -> value
          case (key, _) =>
            throw new ParseException(s"PARTITION specification is incomplete: `$key`", ctx)
        }
      } else {
        Map.empty[String, String]
      }
      DescribeTableStatement(
        visitMultipartIdentifier(ctx.multipartIdentifier()),
        partitionSpec,
        isExtended)
    }
  }

  /**
   * Create an [[AnalyzeTableStatement]], or an [[AnalyzeColumnStatement]].
   * Example SQL for analyzing a table or a set of partitions :
   * {{{
   *   ANALYZE TABLE multi_part_name [PARTITION (partcol1[=val1], partcol2[=val2], ...)]
   *   COMPUTE STATISTICS [NOSCAN];
   * }}}
   *
   * Example SQL for analyzing columns :
   * {{{
   *   ANALYZE TABLE multi_part_name COMPUTE STATISTICS FOR COLUMNS column1, column2;
   * }}}
   *
   * Example SQL for analyzing all columns of a table:
   * {{{
   *   ANALYZE TABLE multi_part_name COMPUTE STATISTICS FOR ALL COLUMNS;
   * }}}
   */
  override def visitAnalyze(ctx: AnalyzeContext): LogicalPlan = withOrigin(ctx) {
    def checkPartitionSpec(): Unit = {
      if (ctx.partitionSpec != null) {
        logWarning("Partition specification is ignored when collecting column statistics: " +
          ctx.partitionSpec.getText)
      }
    }
    if (ctx.identifier != null &&
        ctx.identifier.getText.toLowerCase(Locale.ROOT) != "noscan") {
      throw new ParseException(s"Expected `NOSCAN` instead of `${ctx.identifier.getText}`", ctx)
    }

    val tableName = visitMultipartIdentifier(ctx.multipartIdentifier())
    if (ctx.ALL() != null) {
      checkPartitionSpec()
      AnalyzeColumnStatement(tableName, None, allColumns = true)
    } else if (ctx.identifierSeq() == null) {
      val partitionSpec = if (ctx.partitionSpec != null) {
        visitPartitionSpec(ctx.partitionSpec)
      } else {
        Map.empty[String, Option[String]]
      }
      AnalyzeTableStatement(tableName, partitionSpec, noScan = ctx.identifier != null)
    } else {
      checkPartitionSpec()
      AnalyzeColumnStatement(
        tableName, Option(visitIdentifierSeq(ctx.identifierSeq())), allColumns = false)
    }
  }

  /**
   * Create a [[RepairTableStatement]].
   *
   * For example:
   * {{{
   *   MSCK REPAIR TABLE multi_part_name
   * }}}
   */
  override def visitRepairTable(ctx: RepairTableContext): LogicalPlan = withOrigin(ctx) {
    RepairTableStatement(visitMultipartIdentifier(ctx.multipartIdentifier()))
  }

  /**
   * Create a [[TruncateTableStatement]] command.
   *
   * For example:
   * {{{
   *   TRUNCATE TABLE multi_part_name [PARTITION (partcol1=val1, partcol2=val2 ...)]
   * }}}
   */
  override def visitTruncateTable(ctx: TruncateTableContext): LogicalPlan = withOrigin(ctx) {
    TruncateTableStatement(
      visitMultipartIdentifier(ctx.multipartIdentifier),
      Option(ctx.partitionSpec).map(visitNonOptionalPartitionSpec))
  }

  /**
<<<<<<< HEAD
   * Create a [[RefreshTableStatement]].
   *
   * For example:
   * {{{
   *   REFRESH TABLE multi_part_name
   * }}}
   */
  override def visitRefreshTable(ctx: RefreshTableContext): LogicalPlan = withOrigin(ctx) {
    RefreshTableStatement(visitMultipartIdentifier(ctx.multipartIdentifier()))
=======
   * A command for users to list the partition names of a table. If partition spec is specified,
   * partitions that match the spec are returned. Otherwise an empty result set is returned.
   *
   * This function creates a [[ShowPartitionsStatement]] logical plan
   *
   * The syntax of using this command in SQL is:
   * {{{
   *   SHOW PARTITIONS multi_part_name [partition_spec];
   * }}}
   */
  override def visitShowPartitions(ctx: ShowPartitionsContext): LogicalPlan = withOrigin(ctx) {
    val table = visitMultipartIdentifier(ctx.multipartIdentifier)
    val partitionKeys = Option(ctx.partitionSpec).map(visitNonOptionalPartitionSpec)
    ShowPartitionsStatement(table, partitionKeys)
>>>>>>> 3bf5355e
  }
}<|MERGE_RESOLUTION|>--- conflicted
+++ resolved
@@ -2744,17 +2744,6 @@
   }
 
   /**
-<<<<<<< HEAD
-   * Create a [[RefreshTableStatement]].
-   *
-   * For example:
-   * {{{
-   *   REFRESH TABLE multi_part_name
-   * }}}
-   */
-  override def visitRefreshTable(ctx: RefreshTableContext): LogicalPlan = withOrigin(ctx) {
-    RefreshTableStatement(visitMultipartIdentifier(ctx.multipartIdentifier()))
-=======
    * A command for users to list the partition names of a table. If partition spec is specified,
    * partitions that match the spec are returned. Otherwise an empty result set is returned.
    *
@@ -2769,6 +2758,17 @@
     val table = visitMultipartIdentifier(ctx.multipartIdentifier)
     val partitionKeys = Option(ctx.partitionSpec).map(visitNonOptionalPartitionSpec)
     ShowPartitionsStatement(table, partitionKeys)
->>>>>>> 3bf5355e
+  }
+
+  /**
+   * Create a [[RefreshTableStatement]].
+   *
+   * For example:
+   * {{{
+   *   REFRESH TABLE multi_part_name
+   * }}}
+   */
+  override def visitRefreshTable(ctx: RefreshTableContext): LogicalPlan = withOrigin(ctx) {
+    RefreshTableStatement(visitMultipartIdentifier(ctx.multipartIdentifier()))
   }
 }