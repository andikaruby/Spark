--- conflicted
+++ resolved
@@ -19,12 +19,15 @@
 
 import java.util.Locale
 import java.util.concurrent.TimeUnit
+
 import scala.collection.mutable.{ArrayBuffer, ListBuffer, Set}
 import scala.jdk.CollectionConverters._
 import scala.util.{Left, Right}
+
 import org.antlr.v4.runtime.{ParserRuleContext, Token}
 import org.antlr.v4.runtime.misc.Interval
 import org.antlr.v4.runtime.tree.{ParseTree, RuleNode, TerminalNode}
+
 import org.apache.spark.{SparkArithmeticException, SparkException, SparkIllegalArgumentException, SparkThrowable}
 import org.apache.spark.internal.{Logging, MDC}
 import org.apache.spark.internal.LogKeys.PARTITION_SPECIFICATION
@@ -119,11 +122,7 @@
     }.getOrElse {
       val logicalPlan = visitSingleStatement(ctx.singleStatement())
       CompoundBody(Seq(SingleStatement(parsedPlan = logicalPlan)),
-<<<<<<< HEAD
-        java.util.UUID.randomUUID.toString)
-=======
         Some(java.util.UUID.randomUUID.toString.toLowerCase(Locale.ROOT)))
->>>>>>> 26967434
     }
   }
 
@@ -131,21 +130,14 @@
     visit(ctx.beginEndCompoundBlock()).asInstanceOf[CompoundBody]
   }
 
-<<<<<<< HEAD
-  private def visitCompoundBodyImpl(ctx: CompoundBodyContext, label: String = ""): CompoundBody = {
-=======
   private def visitCompoundBodyImpl(
       ctx: CompoundBodyContext,
       label: Option[String]): CompoundBody = {
->>>>>>> 26967434
     val buff = ListBuffer[CompoundPlanStatement]()
     ctx.compoundStatements.forEach(compoundStatement => {
       buff += visit(compoundStatement).asInstanceOf[CompoundPlanStatement]
     })
-<<<<<<< HEAD
-=======
-
->>>>>>> 26967434
+
     CompoundBody(buff.toSeq, label)
   }
 
@@ -156,31 +148,19 @@
     (beginLabelCtx, endLabelCtx) match {
       case (Some(bl: BeginLabelContext), Some(el: EndLabelContext))
         if bl.multipartIdentifier().getText.nonEmpty &&
-<<<<<<< HEAD
-          bl.multipartIdentifier().getText != el.multipartIdentifier().getText =>
+          bl.multipartIdentifier().getText.toLowerCase(Locale.ROOT) !=
+            el.multipartIdentifier().getText.toLowerCase(Locale.ROOT) =>
         throw SqlScriptingErrors.labelsMismatch(
           bl.multipartIdentifier().getText, el.multipartIdentifier().getText)
       case (None, Some(el: EndLabelContext)) =>
         throw SqlScriptingErrors.endLabelWithoutBeginLabel(el.multipartIdentifier().getText)
-=======
-          bl.multipartIdentifier().getText.toLowerCase(Locale.ROOT) !=
-            el.multipartIdentifier().getText.toLowerCase(Locale.ROOT) =>
-          throw SparkException.internalError("Both labels should be same.")
-      case (None, Some(_)) =>
-        throw SparkException.internalError("End label can't exist without begin label.")
->>>>>>> 26967434
       case _ =>
     }
 
     val labelText = beginLabelCtx.
-<<<<<<< HEAD
-      map(_.multipartIdentifier().getText).getOrElse(java.util.UUID.randomUUID.toString)
-    visitCompoundBodyImpl(ctx.compoundBody(), labelText)
-=======
       map(_.multipartIdentifier().getText).getOrElse(java.util.UUID.randomUUID.toString).
       toLowerCase(Locale.ROOT)
     visitCompoundBodyImpl(ctx.compoundBody(), Some(labelText))
->>>>>>> 26967434
   }
 
   override def visitCompoundBody(ctx: CompoundBodyContext): CompoundBody = {
