--- conflicted
+++ resolved
@@ -5904,11 +5904,6 @@
           SubqueryAlias(SubqueryAlias.generateSubqueryName(), left)
       }
       withWhereClause(c, withSubqueryAlias)
-<<<<<<< HEAD
-    }.getOrElse(Option(ctx.joinRelation()).map { c =>
-      withJoinRelation(c, left)
-    }.get))
-=======
     }.getOrElse(Option(ctx.pivotClause()).map { c =>
       if (ctx.unpivotClause() != null) {
         throw QueryParsingErrors.unpivotWithPivotInFromClauseNotAllowedError(ctx)
@@ -5921,8 +5916,9 @@
       withUnpivot(c, left)
     }.getOrElse(Option(ctx.sample).map { c =>
       withSample(c, left)
-    }.get))))
->>>>>>> d8c04cf2
+    }.getOrElse(Option(ctx.joinRelation()).map { c =>
+      withJoinRelation(c, left)
+    }.get)))))
   }
 
   /**
