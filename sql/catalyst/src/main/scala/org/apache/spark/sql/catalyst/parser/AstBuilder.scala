--- conflicted
+++ resolved
@@ -468,13 +468,8 @@
         val (relationCtx, options, cols, partition, ifPartitionNotExists, byName)
         = visitInsertIntoTable(table)
         withIdentClause(relationCtx, Seq(query), (ident, otherPlans) => {
-<<<<<<< HEAD
-          val insertIntoStatement = InsertIntoStatement(
+          InsertIntoStatement(
             createUnresolvedRelation(relationCtx, ident, options, Seq(TableWritePrivilege.INSERT)),
-=======
-          InsertIntoStatement(
-            createUnresolvedRelation(relationCtx, ident, options),
->>>>>>> 33059396
             partition,
             cols,
             otherPlans.head,
