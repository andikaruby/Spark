--- conflicted
+++ resolved
@@ -187,23 +187,15 @@
 
   override def visitCompoundStatement(ctx: CompoundStatementContext): CompoundPlanStatement =
     withOrigin(ctx) {
-<<<<<<< HEAD
-      Option(ctx.statement()).map {s =>
-        SingleStatement(parsedPlan = visit(s).asInstanceOf[LogicalPlan])
-      }.getOrElse {
-        val stmt = Option(ctx.beginEndCompoundBlock()).
-          getOrElse(Option(ctx.declareHandler()).getOrElse(ctx.declareCondition()))
-        visit(stmt).asInstanceOf[CompoundPlanStatement]
-      }
-=======
       Option(ctx.statement().asInstanceOf[ParserRuleContext])
         .orElse(Option(ctx.setStatementWithOptionalVarKeyword().asInstanceOf[ParserRuleContext]))
         .map { s =>
           SingleStatement(parsedPlan = visit(s).asInstanceOf[LogicalPlan])
         }.getOrElse {
-          visit(ctx.beginEndCompoundBlock()).asInstanceOf[CompoundPlanStatement]
+          val stmt = Option(ctx.beginEndCompoundBlock()).
+            getOrElse(Option(ctx.declareHandler()).getOrElse(ctx.declareCondition()))
+          visit(stmt).asInstanceOf[CompoundPlanStatement]
         }
->>>>>>> df6e5fd3
     }
 
   override def visitConditionValue(ctx: ConditionValueContext): String = {
