/*
 * Licensed to the Apache Software Foundation (ASF) under one or more
 * contributor license agreements.  See the NOTICE file distributed with
 * this work for additional information regarding copyright ownership.
 * The ASF licenses this file to You under the Apache License, Version 2.0
 * (the "License"); you may not use this file except in compliance with
 * the License.  You may obtain a copy of the License at
 *
 *    http://www.apache.org/licenses/LICENSE-2.0
 *
 * Unless required by applicable law or agreed to in writing, software
 * distributed under the License is distributed on an "AS IS" BASIS,
 * WITHOUT WARRANTIES OR CONDITIONS OF ANY KIND, either express or implied.
 * See the License for the specific language governing permissions and
 * limitations under the License.
 */

package org.apache.spark.sql.catalyst.parser

import java.util.Locale
import javax.xml.bind.DatatypeConverter

import scala.collection.JavaConverters._
import scala.collection.mutable.ArrayBuffer

import org.antlr.v4.runtime.{ParserRuleContext, Token}
import org.antlr.v4.runtime.tree.{ParseTree, RuleNode, TerminalNode}

import org.apache.spark.internal.Logging
import org.apache.spark.sql.AnalysisException
import org.apache.spark.sql.catalyst.{FunctionIdentifier, TableIdentifier}
import org.apache.spark.sql.catalyst.analysis._
import org.apache.spark.sql.catalyst.catalog.{BucketSpec, CatalogStorageFormat, FunctionResource, FunctionResourceType}
import org.apache.spark.sql.catalyst.expressions._
import org.apache.spark.sql.catalyst.expressions.aggregate.{First, Last}
import org.apache.spark.sql.catalyst.parser.SqlBaseParser._
import org.apache.spark.sql.catalyst.plans._
import org.apache.spark.sql.catalyst.plans.logical._
import org.apache.spark.sql.catalyst.util.DateTimeUtils.{getZoneId, stringToDate, stringToTimestamp}
import org.apache.spark.sql.catalyst.util.IntervalUtils
import org.apache.spark.sql.catalyst.util.IntervalUtils.IntervalUnit
import org.apache.spark.sql.connector.catalog.SupportsNamespaces
import org.apache.spark.sql.connector.catalog.TableChange.ColumnPosition
import org.apache.spark.sql.connector.expressions.{ApplyTransform, BucketTransform, DaysTransform, Expression => V2Expression, FieldReference, HoursTransform, IdentityTransform, LiteralValue, MonthsTransform, Transform, YearsTransform}
import org.apache.spark.sql.internal.SQLConf
import org.apache.spark.sql.types._
import org.apache.spark.unsafe.types.{CalendarInterval, UTF8String}
import org.apache.spark.util.random.RandomSampler

/**
 * The AstBuilder converts an ANTLR4 ParseTree into a catalyst Expression, LogicalPlan or
 * TableIdentifier.
 */
class AstBuilder(conf: SQLConf) extends SqlBaseBaseVisitor[AnyRef] with Logging {
  import ParserUtils._

  def this() = this(new SQLConf())

  protected def typedVisit[T](ctx: ParseTree): T = {
    ctx.accept(this).asInstanceOf[T]
  }

  /**
   * Override the default behavior for all visit methods. This will only return a non-null result
   * when the context has only one child. This is done because there is no generic method to
   * combine the results of the context children. In all other cases null is returned.
   */
  override def visitChildren(node: RuleNode): AnyRef = {
    if (node.getChildCount == 1) {
      node.getChild(0).accept(this)
    } else {
      null
    }
  }

  override def visitSingleStatement(ctx: SingleStatementContext): LogicalPlan = withOrigin(ctx) {
    visit(ctx.statement).asInstanceOf[LogicalPlan]
  }

  override def visitSingleExpression(ctx: SingleExpressionContext): Expression = withOrigin(ctx) {
    visitNamedExpression(ctx.namedExpression)
  }

  override def visitSingleTableIdentifier(
      ctx: SingleTableIdentifierContext): TableIdentifier = withOrigin(ctx) {
    visitTableIdentifier(ctx.tableIdentifier)
  }

  override def visitSingleFunctionIdentifier(
      ctx: SingleFunctionIdentifierContext): FunctionIdentifier = withOrigin(ctx) {
    visitFunctionIdentifier(ctx.functionIdentifier)
  }

  override def visitSingleMultipartIdentifier(
      ctx: SingleMultipartIdentifierContext): Seq[String] = withOrigin(ctx) {
    visitMultipartIdentifier(ctx.multipartIdentifier)
  }

  override def visitSingleDataType(ctx: SingleDataTypeContext): DataType = withOrigin(ctx) {
    visitSparkDataType(ctx.dataType)
  }

  override def visitSingleTableSchema(ctx: SingleTableSchemaContext): StructType = {
    withOrigin(ctx)(StructType(visitColTypeList(ctx.colTypeList)))
  }

  /* ********************************************************************************************
   * Plan parsing
   * ******************************************************************************************** */
  protected def plan(tree: ParserRuleContext): LogicalPlan = typedVisit(tree)

  /**
   * Create a top-level plan with Common Table Expressions.
   */
  override def visitQuery(ctx: QueryContext): LogicalPlan = withOrigin(ctx) {
    val query = plan(ctx.queryTerm).optionalMap(ctx.queryOrganization)(withQueryResultClauses)

    // Apply CTEs
    query.optionalMap(ctx.ctes)(withCTE)
  }

  override def visitDmlStatement(ctx: DmlStatementContext): AnyRef = withOrigin(ctx) {
    val dmlStmt = plan(ctx.dmlStatementNoWith)
    // Apply CTEs
    dmlStmt.optionalMap(ctx.ctes)(withCTE)
  }

  private def withCTE(ctx: CtesContext, plan: LogicalPlan): LogicalPlan = {
    val ctes = ctx.namedQuery.asScala.map { nCtx =>
      val namedQuery = visitNamedQuery(nCtx)
      (namedQuery.alias, namedQuery)
    }
    // Check for duplicate names.
    val duplicates = ctes.groupBy(_._1).filter(_._2.size > 1).keys
    if (duplicates.nonEmpty) {
      throw new ParseException(
        s"CTE definition can't have duplicate names: ${duplicates.mkString("'", "', '", "'")}.",
        ctx)
    }
    With(plan, ctes)
  }

  /**
   * Create a logical query plan for a hive-style FROM statement body.
   */
  private def withFromStatementBody(
      ctx: FromStatementBodyContext, plan: LogicalPlan): LogicalPlan = withOrigin(ctx) {
    // two cases for transforms and selects
    if (ctx.transformClause != null) {
      withTransformQuerySpecification(
        ctx,
        ctx.transformClause,
        ctx.whereClause,
        plan
      )
    } else {
      withSelectQuerySpecification(
        ctx,
        ctx.selectClause,
        ctx.lateralView,
        ctx.whereClause,
        ctx.aggregationClause,
        ctx.havingClause,
        ctx.windowClause,
        plan
      )
    }
  }

  override def visitFromStatement(ctx: FromStatementContext): LogicalPlan = withOrigin(ctx) {
    val from = visitFromClause(ctx.fromClause)
    val selects = ctx.fromStatementBody.asScala.map { body =>
      withFromStatementBody(body, from).
        // Add organization statements.
        optionalMap(body.queryOrganization)(withQueryResultClauses)
    }
    // If there are multiple SELECT just UNION them together into one query.
    if (selects.length == 1) {
      selects.head
    } else {
      Union(selects)
    }
  }

  /**
   * Create a named logical plan.
   *
   * This is only used for Common Table Expressions.
   */
  override def visitNamedQuery(ctx: NamedQueryContext): SubqueryAlias = withOrigin(ctx) {
    val subQuery: LogicalPlan = plan(ctx.query).optionalMap(ctx.columnAliases)(
      (columnAliases, plan) =>
        UnresolvedSubqueryColumnAliases(visitIdentifierList(columnAliases), plan)
    )
    SubqueryAlias(ctx.name.getText, subQuery)
  }

  /**
   * Create a logical plan which allows for multiple inserts using one 'from' statement. These
   * queries have the following SQL form:
   * {{{
   *   [WITH cte...]?
   *   FROM src
   *   [INSERT INTO tbl1 SELECT *]+
   * }}}
   * For example:
   * {{{
   *   FROM db.tbl1 A
   *   INSERT INTO dbo.tbl1 SELECT * WHERE A.value = 10 LIMIT 5
   *   INSERT INTO dbo.tbl2 SELECT * WHERE A.value = 12
   * }}}
   * This (Hive) feature cannot be combined with set-operators.
   */
  override def visitMultiInsertQuery(ctx: MultiInsertQueryContext): LogicalPlan = withOrigin(ctx) {
    val from = visitFromClause(ctx.fromClause)

    // Build the insert clauses.
    val inserts = ctx.multiInsertQueryBody.asScala.map { body =>
      withInsertInto(body.insertInto,
        withFromStatementBody(body.fromStatementBody, from).
          optionalMap(body.fromStatementBody.queryOrganization)(withQueryResultClauses))
    }

    // If there are multiple INSERTS just UNION them together into one query.
    if (inserts.length == 1) {
      inserts.head
    } else {
      Union(inserts)
    }
  }

  /**
   * Create a logical plan for a regular (single-insert) query.
   */
  override def visitSingleInsertQuery(
      ctx: SingleInsertQueryContext): LogicalPlan = withOrigin(ctx) {
    withInsertInto(
      ctx.insertInto(),
      plan(ctx.queryTerm).optionalMap(ctx.queryOrganization)(withQueryResultClauses))
  }

  /**
   * Parameters used for writing query to a table:
   *   (multipartIdentifier, partitionKeys, ifPartitionNotExists).
   */
  type InsertTableParams = (Seq[String], Map[String, Option[String]], Boolean)

  /**
   * Parameters used for writing query to a directory: (isLocal, CatalogStorageFormat, provider).
   */
  type InsertDirParams = (Boolean, CatalogStorageFormat, Option[String])

  /**
   * Add an
   * {{{
   *   INSERT OVERWRITE TABLE tableIdentifier [partitionSpec [IF NOT EXISTS]]?
   *   INSERT INTO [TABLE] tableIdentifier [partitionSpec]
   *   INSERT OVERWRITE [LOCAL] DIRECTORY STRING [rowFormat] [createFileFormat]
   *   INSERT OVERWRITE [LOCAL] DIRECTORY [STRING] tableProvider [OPTIONS tablePropertyList]
   * }}}
   * operation to logical plan
   */
  private def withInsertInto(
      ctx: InsertIntoContext,
      query: LogicalPlan): LogicalPlan = withOrigin(ctx) {
    ctx match {
      case table: InsertIntoTableContext =>
        val (tableIdent, partition, ifPartitionNotExists) = visitInsertIntoTable(table)
        InsertIntoStatement(
          UnresolvedRelation(tableIdent),
          partition,
          query,
          overwrite = false,
          ifPartitionNotExists)
      case table: InsertOverwriteTableContext =>
        val (tableIdent, partition, ifPartitionNotExists) = visitInsertOverwriteTable(table)
        InsertIntoStatement(
          UnresolvedRelation(tableIdent),
          partition,
          query,
          overwrite = true,
          ifPartitionNotExists)
      case dir: InsertOverwriteDirContext =>
        val (isLocal, storage, provider) = visitInsertOverwriteDir(dir)
        InsertIntoDir(isLocal, storage, provider, query, overwrite = true)
      case hiveDir: InsertOverwriteHiveDirContext =>
        val (isLocal, storage, provider) = visitInsertOverwriteHiveDir(hiveDir)
        InsertIntoDir(isLocal, storage, provider, query, overwrite = true)
      case _ =>
        throw new ParseException("Invalid InsertIntoContext", ctx)
    }
  }

  /**
   * Add an INSERT INTO TABLE operation to the logical plan.
   */
  override def visitInsertIntoTable(
      ctx: InsertIntoTableContext): InsertTableParams = withOrigin(ctx) {
    val tableIdent = visitMultipartIdentifier(ctx.multipartIdentifier)
    val partitionKeys = Option(ctx.partitionSpec).map(visitPartitionSpec).getOrElse(Map.empty)

    if (ctx.EXISTS != null) {
      operationNotAllowed("INSERT INTO ... IF NOT EXISTS", ctx)
    }

    (tableIdent, partitionKeys, false)
  }

  /**
   * Add an INSERT OVERWRITE TABLE operation to the logical plan.
   */
  override def visitInsertOverwriteTable(
      ctx: InsertOverwriteTableContext): InsertTableParams = withOrigin(ctx) {
    assert(ctx.OVERWRITE() != null)
    val tableIdent = visitMultipartIdentifier(ctx.multipartIdentifier)
    val partitionKeys = Option(ctx.partitionSpec).map(visitPartitionSpec).getOrElse(Map.empty)

    val dynamicPartitionKeys: Map[String, Option[String]] = partitionKeys.filter(_._2.isEmpty)
    if (ctx.EXISTS != null && dynamicPartitionKeys.nonEmpty) {
      operationNotAllowed("IF NOT EXISTS with dynamic partitions: " +
        dynamicPartitionKeys.keys.mkString(", "), ctx)
    }

    (tableIdent, partitionKeys, ctx.EXISTS() != null)
  }

  /**
   * Write to a directory, returning a [[InsertIntoDir]] logical plan.
   */
  override def visitInsertOverwriteDir(
      ctx: InsertOverwriteDirContext): InsertDirParams = withOrigin(ctx) {
    throw new ParseException("INSERT OVERWRITE DIRECTORY is not supported", ctx)
  }

  /**
   * Write to a directory, returning a [[InsertIntoDir]] logical plan.
   */
  override def visitInsertOverwriteHiveDir(
      ctx: InsertOverwriteHiveDirContext): InsertDirParams = withOrigin(ctx) {
    throw new ParseException("INSERT OVERWRITE DIRECTORY is not supported", ctx)
  }

  private def getTableAliasWithoutColumnAlias(
      ctx: TableAliasContext, op: String): Option[String] = {
    if (ctx == null) {
      None
    } else {
      val ident = ctx.strictIdentifier()
      if (ctx.identifierList() != null) {
        throw new ParseException(s"Columns aliases are not allowed in $op.", ctx.identifierList())
      }
      if (ident != null) Some(ident.getText) else None
    }
  }

  override def visitDeleteFromTable(
      ctx: DeleteFromTableContext): LogicalPlan = withOrigin(ctx) {
    val table = UnresolvedRelation(visitMultipartIdentifier(ctx.multipartIdentifier()))
    val tableAlias = getTableAliasWithoutColumnAlias(ctx.tableAlias(), "DELETE")
    val aliasedTable = tableAlias.map(SubqueryAlias(_, table)).getOrElse(table)
    val predicate = if (ctx.whereClause() != null) {
      Some(expression(ctx.whereClause().booleanExpression()))
    } else {
      None
    }
    DeleteFromTable(aliasedTable, predicate)
  }

  override def visitUpdateTable(ctx: UpdateTableContext): LogicalPlan = withOrigin(ctx) {
    val table = UnresolvedRelation(visitMultipartIdentifier(ctx.multipartIdentifier()))
    val tableAlias = getTableAliasWithoutColumnAlias(ctx.tableAlias(), "UPDATE")
    val aliasedTable = tableAlias.map(SubqueryAlias(_, table)).getOrElse(table)
    val assignments = withAssignments(ctx.setClause().assignmentList())
    val predicate = if (ctx.whereClause() != null) {
      Some(expression(ctx.whereClause().booleanExpression()))
    } else {
      None
    }

    UpdateTable(aliasedTable, assignments, predicate)
  }

  private def withAssignments(assignCtx: SqlBaseParser.AssignmentListContext): Seq[Assignment] =
    withOrigin(assignCtx) {
      assignCtx.assignment().asScala.map { assign =>
        Assignment(UnresolvedAttribute(visitMultipartIdentifier(assign.key)),
          expression(assign.value))
      }
    }

  override def visitMergeIntoTable(ctx: MergeIntoTableContext): LogicalPlan = withOrigin(ctx) {
    val targetTable = UnresolvedRelation(visitMultipartIdentifier(ctx.target))
    val targetTableAlias = getTableAliasWithoutColumnAlias(ctx.targetAlias, "MERGE")
    val aliasedTarget = targetTableAlias.map(SubqueryAlias(_, targetTable)).getOrElse(targetTable)

    val sourceTableOrQuery = if (ctx.source != null) {
      UnresolvedRelation(visitMultipartIdentifier(ctx.source))
    } else if (ctx.sourceQuery != null) {
      visitQuery(ctx.sourceQuery)
    } else {
      throw new ParseException("Empty source for merge: you should specify a source" +
          " table/subquery in merge.", ctx.source)
    }
    val sourceTableAlias = getTableAliasWithoutColumnAlias(ctx.sourceAlias, "MERGE")
    val aliasedSource =
      sourceTableAlias.map(SubqueryAlias(_, sourceTableOrQuery)).getOrElse(sourceTableOrQuery)

    val mergeCondition = expression(ctx.mergeCondition)

    val matchedClauses = ctx.matchedClause()
    if (matchedClauses.size() > 2) {
      throw new ParseException("There should be at most 2 'WHEN MATCHED' clauses.",
        matchedClauses.get(2))
    }
    val matchedActions = matchedClauses.asScala.map {
      clause => {
        if (clause.matchedAction().DELETE() != null) {
          DeleteAction(Option(clause.matchedCond).map(expression))
        } else if (clause.matchedAction().UPDATE() != null) {
          val condition = Option(clause.matchedCond).map(expression)
          if (clause.matchedAction().ASTERISK() != null) {
            UpdateAction(condition, Seq())
          } else {
            UpdateAction(condition, withAssignments(clause.matchedAction().assignmentList()))
          }
        } else {
          // It should not be here.
          throw new ParseException(
            s"Unrecognized matched action: ${clause.matchedAction().getText}",
            clause.matchedAction())
        }
      }
    }
    val notMatchedClauses = ctx.notMatchedClause()
    if (notMatchedClauses.size() > 1) {
      throw new ParseException("There should be at most 1 'WHEN NOT MATCHED' clause.",
        notMatchedClauses.get(1))
    }
    val notMatchedActions = notMatchedClauses.asScala.map {
      clause => {
        if (clause.notMatchedAction().INSERT() != null) {
          val condition = Option(clause.notMatchedCond).map(expression)
          if (clause.notMatchedAction().ASTERISK() != null) {
            InsertAction(condition, Seq())
          } else {
            val columns = clause.notMatchedAction().columns.multipartIdentifier()
                .asScala.map(attr => UnresolvedAttribute(visitMultipartIdentifier(attr)))
            val values = clause.notMatchedAction().expression().asScala.map(expression)
            if (columns.size != values.size) {
              throw new ParseException("The number of inserted values cannot match the fields.",
                clause.notMatchedAction())
            }
            InsertAction(condition, columns.zip(values).map(kv => Assignment(kv._1, kv._2)))
          }
        } else {
          // It should not be here.
          throw new ParseException(
            s"Unrecognized not matched action: ${clause.notMatchedAction().getText}",
            clause.notMatchedAction())
        }
      }
    }

    MergeIntoTable(
      aliasedTarget,
      aliasedSource,
      mergeCondition,
      matchedActions,
      notMatchedActions)
  }

  /**
   * Create a partition specification map.
   */
  override def visitPartitionSpec(
      ctx: PartitionSpecContext): Map[String, Option[String]] = withOrigin(ctx) {
    val parts = ctx.partitionVal.asScala.map { pVal =>
      val name = pVal.identifier.getText
      val value = Option(pVal.constant).map(visitStringConstant)
      name -> value
    }
    // Before calling `toMap`, we check duplicated keys to avoid silently ignore partition values
    // in partition spec like PARTITION(a='1', b='2', a='3'). The real semantical check for
    // partition columns will be done in analyzer.
    checkDuplicateKeys(parts, ctx)
    parts.toMap
  }

  /**
   * Create a partition specification map without optional values.
   */
  protected def visitNonOptionalPartitionSpec(
      ctx: PartitionSpecContext): Map[String, String] = withOrigin(ctx) {
    visitPartitionSpec(ctx).map {
      case (key, None) => throw new ParseException(s"Found an empty partition key '$key'.", ctx)
      case (key, Some(value)) => key -> value
    }
  }

  /**
   * Convert a constant of any type into a string. This is typically used in DDL commands, and its
   * main purpose is to prevent slight differences due to back to back conversions i.e.:
   * String -> Literal -> String.
   */
  protected def visitStringConstant(ctx: ConstantContext): String = withOrigin(ctx) {
    ctx match {
      case s: StringLiteralContext => createString(s)
      case o => o.getText
    }
  }

  /**
   * Add ORDER BY/SORT BY/CLUSTER BY/DISTRIBUTE BY/LIMIT/WINDOWS clauses to the logical plan. These
   * clauses determine the shape (ordering/partitioning/rows) of the query result.
   */
  private def withQueryResultClauses(
      ctx: QueryOrganizationContext,
      query: LogicalPlan): LogicalPlan = withOrigin(ctx) {
    import ctx._

    // Handle ORDER BY, SORT BY, DISTRIBUTE BY, and CLUSTER BY clause.
    val withOrder = if (
      !order.isEmpty && sort.isEmpty && distributeBy.isEmpty && clusterBy.isEmpty) {
      // ORDER BY ...
      Sort(order.asScala.map(visitSortItem), global = true, query)
    } else if (order.isEmpty && !sort.isEmpty && distributeBy.isEmpty && clusterBy.isEmpty) {
      // SORT BY ...
      Sort(sort.asScala.map(visitSortItem), global = false, query)
    } else if (order.isEmpty && sort.isEmpty && !distributeBy.isEmpty && clusterBy.isEmpty) {
      // DISTRIBUTE BY ...
      withRepartitionByExpression(ctx, expressionList(distributeBy), query)
    } else if (order.isEmpty && !sort.isEmpty && !distributeBy.isEmpty && clusterBy.isEmpty) {
      // SORT BY ... DISTRIBUTE BY ...
      Sort(
        sort.asScala.map(visitSortItem),
        global = false,
        withRepartitionByExpression(ctx, expressionList(distributeBy), query))
    } else if (order.isEmpty && sort.isEmpty && distributeBy.isEmpty && !clusterBy.isEmpty) {
      // CLUSTER BY ...
      val expressions = expressionList(clusterBy)
      Sort(
        expressions.map(SortOrder(_, Ascending)),
        global = false,
        withRepartitionByExpression(ctx, expressions, query))
    } else if (order.isEmpty && sort.isEmpty && distributeBy.isEmpty && clusterBy.isEmpty) {
      // [EMPTY]
      query
    } else {
      throw new ParseException(
        "Combination of ORDER BY/SORT BY/DISTRIBUTE BY/CLUSTER BY is not supported", ctx)
    }

    // WINDOWS
    val withWindow = withOrder.optionalMap(windowClause)(withWindowClause)

    // LIMIT
    // - LIMIT ALL is the same as omitting the LIMIT clause
    withWindow.optional(limit) {
      Limit(typedVisit(limit), withWindow)
    }
  }

  /**
   * Create a clause for DISTRIBUTE BY.
   */
  protected def withRepartitionByExpression(
      ctx: QueryOrganizationContext,
      expressions: Seq[Expression],
      query: LogicalPlan): LogicalPlan = {
    throw new ParseException("DISTRIBUTE BY is not supported", ctx)
  }

  override def visitTransformQuerySpecification(
      ctx: TransformQuerySpecificationContext): LogicalPlan = withOrigin(ctx) {
    val from = OneRowRelation().optional(ctx.fromClause) {
      visitFromClause(ctx.fromClause)
    }
    withTransformQuerySpecification(ctx, ctx.transformClause, ctx.whereClause, from)
  }

  override def visitRegularQuerySpecification(
      ctx: RegularQuerySpecificationContext): LogicalPlan = withOrigin(ctx) {
    val from = OneRowRelation().optional(ctx.fromClause) {
      visitFromClause(ctx.fromClause)
    }
    withSelectQuerySpecification(
      ctx,
      ctx.selectClause,
      ctx.lateralView,
      ctx.whereClause,
      ctx.aggregationClause,
      ctx.havingClause,
      ctx.windowClause,
      from
    )
  }

  override def visitNamedExpressionSeq(
      ctx: NamedExpressionSeqContext): Seq[Expression] = {
    Option(ctx).toSeq
      .flatMap(_.namedExpression.asScala)
      .map(typedVisit[Expression])
  }

  /**
   * Create a logical plan using a having clause.
   */
  private def withHavingClause(
      ctx: HavingClauseContext, plan: LogicalPlan): LogicalPlan = {
    // Note that we add a cast to non-predicate expressions. If the expression itself is
    // already boolean, the optimizer will get rid of the unnecessary cast.
    val predicate = expression(ctx.booleanExpression) match {
      case p: Predicate => p
      case e => Cast(e, BooleanType)
    }
    Filter(predicate, plan)
  }

  /**
   * Create a logical plan using a where clause.
   */
  private def withWhereClause(ctx: WhereClauseContext, plan: LogicalPlan): LogicalPlan = {
    Filter(expression(ctx.booleanExpression), plan)
  }

  /**
   * Add a hive-style transform (SELECT TRANSFORM/MAP/REDUCE) query specification to a logical plan.
   */
  private def withTransformQuerySpecification(
      ctx: ParserRuleContext,
      transformClause: TransformClauseContext,
      whereClause: WhereClauseContext,
    relation: LogicalPlan): LogicalPlan = withOrigin(ctx) {
    // Add where.
    val withFilter = relation.optionalMap(whereClause)(withWhereClause)

    // Create the transform.
    val expressions = visitNamedExpressionSeq(transformClause.namedExpressionSeq)

    // Create the attributes.
    val (attributes, schemaLess) = if (transformClause.colTypeList != null) {
      // Typed return columns.
      (createSchema(transformClause.colTypeList).toAttributes, false)
    } else if (transformClause.identifierSeq != null) {
      // Untyped return columns.
      val attrs = visitIdentifierSeq(transformClause.identifierSeq).map { name =>
        AttributeReference(name, StringType, nullable = true)()
      }
      (attrs, false)
    } else {
      (Seq(AttributeReference("key", StringType)(),
        AttributeReference("value", StringType)()), true)
    }

    // Create the transform.
    ScriptTransformation(
      expressions,
      string(transformClause.script),
      attributes,
      withFilter,
      withScriptIOSchema(
        ctx,
        transformClause.inRowFormat,
        transformClause.recordWriter,
        transformClause.outRowFormat,
        transformClause.recordReader,
        schemaLess
      )
    )
  }

  /**
   * Add a regular (SELECT) query specification to a logical plan. The query specification
   * is the core of the logical plan, this is where sourcing (FROM clause), projection (SELECT),
   * aggregation (GROUP BY ... HAVING ...) and filtering (WHERE) takes place.
   *
   * Note that query hints are ignored (both by the parser and the builder).
   */
  private def withSelectQuerySpecification(
      ctx: ParserRuleContext,
      selectClause: SelectClauseContext,
      lateralView: java.util.List[LateralViewContext],
      whereClause: WhereClauseContext,
      aggregationClause: AggregationClauseContext,
      havingClause: HavingClauseContext,
      windowClause: WindowClauseContext,
      relation: LogicalPlan): LogicalPlan = withOrigin(ctx) {
    // Add lateral views.
    val withLateralView = lateralView.asScala.foldLeft(relation)(withGenerate)

    // Add where.
    val withFilter = withLateralView.optionalMap(whereClause)(withWhereClause)

    val expressions = visitNamedExpressionSeq(selectClause.namedExpressionSeq)
    // Add aggregation or a project.
    val namedExpressions = expressions.map {
      case e: NamedExpression => e
      case e: Expression => UnresolvedAlias(e)
    }

    def createProject() = if (namedExpressions.nonEmpty) {
      Project(namedExpressions, withFilter)
    } else {
      withFilter
    }

    val withProject = if (aggregationClause == null && havingClause != null) {
      if (conf.getConf(SQLConf.LEGACY_HAVING_WITHOUT_GROUP_BY_AS_WHERE)) {
        // If the legacy conf is set, treat HAVING without GROUP BY as WHERE.
        withHavingClause(havingClause, createProject())
      } else {
        // According to SQL standard, HAVING without GROUP BY means global aggregate.
        withHavingClause(havingClause, Aggregate(Nil, namedExpressions, withFilter))
      }
    } else if (aggregationClause != null) {
      val aggregate = withAggregationClause(aggregationClause, namedExpressions, withFilter)
      aggregate.optionalMap(havingClause)(withHavingClause)
    } else {
      // When hitting this branch, `having` must be null.
      createProject()
    }

    // Distinct
    val withDistinct = if (
      selectClause.setQuantifier() != null &&
      selectClause.setQuantifier().DISTINCT() != null) {
      Distinct(withProject)
    } else {
      withProject
    }

    // Window
    val withWindow = withDistinct.optionalMap(windowClause)(withWindowClause)

    // Hint
    selectClause.hints.asScala.foldRight(withWindow)(withHints)
  }

  /**
   * Create a (Hive based) [[ScriptInputOutputSchema]].
   */
  protected def withScriptIOSchema(
      ctx: ParserRuleContext,
      inRowFormat: RowFormatContext,
      recordWriter: Token,
      outRowFormat: RowFormatContext,
      recordReader: Token,
      schemaLess: Boolean): ScriptInputOutputSchema = {
    throw new ParseException("Script Transform is not supported", ctx)
  }

  /**
   * Create a logical plan for a given 'FROM' clause. Note that we support multiple (comma
   * separated) relations here, these get converted into a single plan by condition-less inner join.
   */
  override def visitFromClause(ctx: FromClauseContext): LogicalPlan = withOrigin(ctx) {
    val from = ctx.relation.asScala.foldLeft(null: LogicalPlan) { (left, relation) =>
      val right = plan(relation.relationPrimary)
      val join = right.optionalMap(left)(Join(_, _, Inner, None, JoinHint.NONE))
      withJoinRelations(join, relation)
    }
    if (ctx.pivotClause() != null) {
      if (!ctx.lateralView.isEmpty) {
        throw new ParseException("LATERAL cannot be used together with PIVOT in FROM clause", ctx)
      }
      withPivot(ctx.pivotClause, from)
    } else {
      ctx.lateralView.asScala.foldLeft(from)(withGenerate)
    }
  }

  /**
   * Connect two queries by a Set operator.
   *
   * Supported Set operators are:
   * - UNION [ DISTINCT | ALL ]
   * - EXCEPT [ DISTINCT | ALL ]
   * - MINUS [ DISTINCT | ALL ]
   * - INTERSECT [DISTINCT | ALL]
   */
  override def visitSetOperation(ctx: SetOperationContext): LogicalPlan = withOrigin(ctx) {
    val left = plan(ctx.left)
    val right = plan(ctx.right)
    val all = Option(ctx.setQuantifier()).exists(_.ALL != null)
    ctx.operator.getType match {
      case SqlBaseParser.UNION if all =>
        Union(left, right)
      case SqlBaseParser.UNION =>
        Distinct(Union(left, right))
      case SqlBaseParser.INTERSECT if all =>
        Intersect(left, right, isAll = true)
      case SqlBaseParser.INTERSECT =>
        Intersect(left, right, isAll = false)
      case SqlBaseParser.EXCEPT if all =>
        Except(left, right, isAll = true)
      case SqlBaseParser.EXCEPT =>
        Except(left, right, isAll = false)
      case SqlBaseParser.SETMINUS if all =>
        Except(left, right, isAll = true)
      case SqlBaseParser.SETMINUS =>
        Except(left, right, isAll = false)
    }
  }

  /**
   * Add a [[WithWindowDefinition]] operator to a logical plan.
   */
  private def withWindowClause(
      ctx: WindowClauseContext,
      query: LogicalPlan): LogicalPlan = withOrigin(ctx) {
    // Collect all window specifications defined in the WINDOW clause.
    val baseWindowMap = ctx.namedWindow.asScala.map {
      wCtx =>
        (wCtx.name.getText, typedVisit[WindowSpec](wCtx.windowSpec))
    }.toMap

    // Handle cases like
    // window w1 as (partition by p_mfgr order by p_name
    //               range between 2 preceding and 2 following),
    //        w2 as w1
    val windowMapView = baseWindowMap.mapValues {
      case WindowSpecReference(name) =>
        baseWindowMap.get(name) match {
          case Some(spec: WindowSpecDefinition) =>
            spec
          case Some(ref) =>
            throw new ParseException(s"Window reference '$name' is not a window specification", ctx)
          case None =>
            throw new ParseException(s"Cannot resolve window reference '$name'", ctx)
        }
      case spec: WindowSpecDefinition => spec
    }

    // Note that mapValues creates a view instead of materialized map. We force materialization by
    // mapping over identity.
    WithWindowDefinition(windowMapView.map(identity), query)
  }

  /**
   * Add an [[Aggregate]] or [[GroupingSets]] to a logical plan.
   */
  private def withAggregationClause(
      ctx: AggregationClauseContext,
      selectExpressions: Seq[NamedExpression],
      query: LogicalPlan): LogicalPlan = withOrigin(ctx) {
    val groupByExpressions = expressionList(ctx.groupingExpressions)

    if (ctx.GROUPING != null) {
      // GROUP BY .... GROUPING SETS (...)
      val selectedGroupByExprs =
        ctx.groupingSet.asScala.map(_.expression.asScala.map(e => expression(e)))
      GroupingSets(selectedGroupByExprs, groupByExpressions, query, selectExpressions)
    } else {
      // GROUP BY .... (WITH CUBE | WITH ROLLUP)?
      val mappedGroupByExpressions = if (ctx.CUBE != null) {
        Seq(Cube(groupByExpressions))
      } else if (ctx.ROLLUP != null) {
        Seq(Rollup(groupByExpressions))
      } else {
        groupByExpressions
      }
      Aggregate(mappedGroupByExpressions, selectExpressions, query)
    }
  }

  /**
   * Add [[UnresolvedHint]]s to a logical plan.
   */
  private def withHints(
      ctx: HintContext,
      query: LogicalPlan): LogicalPlan = withOrigin(ctx) {
    var plan = query
    ctx.hintStatements.asScala.reverse.foreach { case stmt =>
      plan = UnresolvedHint(stmt.hintName.getText, stmt.parameters.asScala.map(expression), plan)
    }
    plan
  }

  /**
   * Add a [[Pivot]] to a logical plan.
   */
  private def withPivot(
      ctx: PivotClauseContext,
      query: LogicalPlan): LogicalPlan = withOrigin(ctx) {
    val aggregates = Option(ctx.aggregates).toSeq
      .flatMap(_.namedExpression.asScala)
      .map(typedVisit[Expression])
    val pivotColumn = if (ctx.pivotColumn.identifiers.size == 1) {
      UnresolvedAttribute.quoted(ctx.pivotColumn.identifier.getText)
    } else {
      CreateStruct(
        ctx.pivotColumn.identifiers.asScala.map(
          identifier => UnresolvedAttribute.quoted(identifier.getText)))
    }
    val pivotValues = ctx.pivotValues.asScala.map(visitPivotValue)
    Pivot(None, pivotColumn, pivotValues, aggregates, query)
  }

  /**
   * Create a Pivot column value with or without an alias.
   */
  override def visitPivotValue(ctx: PivotValueContext): Expression = withOrigin(ctx) {
    val e = expression(ctx.expression)
    if (ctx.identifier != null) {
      Alias(e, ctx.identifier.getText)()
    } else {
      e
    }
  }

  /**
   * Add a [[Generate]] (Lateral View) to a logical plan.
   */
  private def withGenerate(
      query: LogicalPlan,
      ctx: LateralViewContext): LogicalPlan = withOrigin(ctx) {
    val expressions = expressionList(ctx.expression)
    Generate(
      UnresolvedGenerator(visitFunctionName(ctx.qualifiedName), expressions),
      unrequiredChildIndex = Nil,
      outer = ctx.OUTER != null,
      // scalastyle:off caselocale
      Some(ctx.tblName.getText.toLowerCase),
      // scalastyle:on caselocale
      ctx.colName.asScala.map(_.getText).map(UnresolvedAttribute.apply),
      query)
  }

  /**
   * Create a single relation referenced in a FROM clause. This method is used when a part of the
   * join condition is nested, for example:
   * {{{
   *   select * from t1 join (t2 cross join t3) on col1 = col2
   * }}}
   */
  override def visitRelation(ctx: RelationContext): LogicalPlan = withOrigin(ctx) {
    withJoinRelations(plan(ctx.relationPrimary), ctx)
  }

  /**
   * Join one more [[LogicalPlan]]s to the current logical plan.
   */
  private def withJoinRelations(base: LogicalPlan, ctx: RelationContext): LogicalPlan = {
    ctx.joinRelation.asScala.foldLeft(base) { (left, join) =>
      withOrigin(join) {
        val baseJoinType = join.joinType match {
          case null => Inner
          case jt if jt.CROSS != null => Cross
          case jt if jt.FULL != null => FullOuter
          case jt if jt.SEMI != null => LeftSemi
          case jt if jt.ANTI != null => LeftAnti
          case jt if jt.LEFT != null => LeftOuter
          case jt if jt.RIGHT != null => RightOuter
          case _ => Inner
        }

        // Resolve the join type and join condition
        val (joinType, condition) = Option(join.joinCriteria) match {
          case Some(c) if c.USING != null =>
            (UsingJoin(baseJoinType, visitIdentifierList(c.identifierList)), None)
          case Some(c) if c.booleanExpression != null =>
            (baseJoinType, Option(expression(c.booleanExpression)))
          case None if join.NATURAL != null =>
            if (baseJoinType == Cross) {
              throw new ParseException("NATURAL CROSS JOIN is not supported", ctx)
            }
            (NaturalJoin(baseJoinType), None)
          case None =>
            (baseJoinType, None)
        }
        Join(left, plan(join.right), joinType, condition, JoinHint.NONE)
      }
    }
  }

  /**
   * Add a [[Sample]] to a logical plan.
   *
   * This currently supports the following sampling methods:
   * - TABLESAMPLE(x ROWS): Sample the table down to the given number of rows.
   * - TABLESAMPLE(x PERCENT): Sample the table down to the given percentage. Note that percentages
   * are defined as a number between 0 and 100.
   * - TABLESAMPLE(BUCKET x OUT OF y): Sample the table down to a 'x' divided by 'y' fraction.
   */
  private def withSample(ctx: SampleContext, query: LogicalPlan): LogicalPlan = withOrigin(ctx) {
    // Create a sampled plan if we need one.
    def sample(fraction: Double): Sample = {
      // The range of fraction accepted by Sample is [0, 1]. Because Hive's block sampling
      // function takes X PERCENT as the input and the range of X is [0, 100], we need to
      // adjust the fraction.
      val eps = RandomSampler.roundingEpsilon
      validate(fraction >= 0.0 - eps && fraction <= 1.0 + eps,
        s"Sampling fraction ($fraction) must be on interval [0, 1]",
        ctx)
      Sample(0.0, fraction, withReplacement = false, (math.random * 1000).toInt, query)
    }

    if (ctx.sampleMethod() == null) {
      throw new ParseException("TABLESAMPLE does not accept empty inputs.", ctx)
    }

    ctx.sampleMethod() match {
      case ctx: SampleByRowsContext =>
        Limit(expression(ctx.expression), query)

      case ctx: SampleByPercentileContext =>
        val fraction = ctx.percentage.getText.toDouble
        val sign = if (ctx.negativeSign == null) 1 else -1
        sample(sign * fraction / 100.0d)

      case ctx: SampleByBytesContext =>
        val bytesStr = ctx.bytes.getText
        if (bytesStr.matches("[0-9]+[bBkKmMgG]")) {
          throw new ParseException("TABLESAMPLE(byteLengthLiteral) is not supported", ctx)
        } else {
          throw new ParseException(
            bytesStr + " is not a valid byte length literal, " +
              "expected syntax: DIGIT+ ('B' | 'K' | 'M' | 'G')", ctx)
        }

      case ctx: SampleByBucketContext if ctx.ON() != null =>
        if (ctx.identifier != null) {
          throw new ParseException(
            "TABLESAMPLE(BUCKET x OUT OF y ON colname) is not supported", ctx)
        } else {
          throw new ParseException(
            "TABLESAMPLE(BUCKET x OUT OF y ON function) is not supported", ctx)
        }

      case ctx: SampleByBucketContext =>
        sample(ctx.numerator.getText.toDouble / ctx.denominator.getText.toDouble)
    }
  }

  /**
   * Create a logical plan for a sub-query.
   */
  override def visitSubquery(ctx: SubqueryContext): LogicalPlan = withOrigin(ctx) {
    plan(ctx.query)
  }

  /**
   * Create an un-aliased table reference. This is typically used for top-level table references,
   * for example:
   * {{{
   *   INSERT INTO db.tbl2
   *   TABLE db.tbl1
   * }}}
   */
  override def visitTable(ctx: TableContext): LogicalPlan = withOrigin(ctx) {
    UnresolvedRelation(visitMultipartIdentifier(ctx.multipartIdentifier))
  }

  /**
   * Create an aliased table reference. This is typically used in FROM clauses.
   */
  override def visitTableName(ctx: TableNameContext): LogicalPlan = withOrigin(ctx) {
    val tableId = visitMultipartIdentifier(ctx.multipartIdentifier)
    val table = mayApplyAliasPlan(ctx.tableAlias, UnresolvedRelation(tableId))
    table.optionalMap(ctx.sample)(withSample)
  }

  /**
   * Create a table-valued function call with arguments, e.g. range(1000)
   */
  override def visitTableValuedFunction(ctx: TableValuedFunctionContext)
      : LogicalPlan = withOrigin(ctx) {
    val func = ctx.functionTable
    val aliases = if (func.tableAlias.identifierList != null) {
      visitIdentifierList(func.tableAlias.identifierList)
    } else {
      Seq.empty
    }

    val tvf = UnresolvedTableValuedFunction(
      func.funcName.getText, func.expression.asScala.map(expression), aliases)
    tvf.optionalMap(func.tableAlias.strictIdentifier)(aliasPlan)
  }

  /**
   * Create an inline table (a virtual table in Hive parlance).
   */
  override def visitInlineTable(ctx: InlineTableContext): LogicalPlan = withOrigin(ctx) {
    // Get the backing expressions.
    val rows = ctx.expression.asScala.map { e =>
      expression(e) match {
        // inline table comes in two styles:
        // style 1: values (1), (2), (3)  -- multiple columns are supported
        // style 2: values 1, 2, 3  -- only a single column is supported here
        case struct: CreateNamedStruct => struct.valExprs // style 1
        case child => Seq(child)                          // style 2
      }
    }

    val aliases = if (ctx.tableAlias.identifierList != null) {
      visitIdentifierList(ctx.tableAlias.identifierList)
    } else {
      Seq.tabulate(rows.head.size)(i => s"col${i + 1}")
    }

    val table = UnresolvedInlineTable(aliases, rows)
    table.optionalMap(ctx.tableAlias.strictIdentifier)(aliasPlan)
  }

  /**
   * Create an alias (SubqueryAlias) for a join relation. This is practically the same as
   * visitAliasedQuery and visitNamedExpression, ANTLR4 however requires us to use 3 different
   * hooks. We could add alias names for output columns, for example:
   * {{{
   *   SELECT a, b, c, d FROM (src1 s1 INNER JOIN src2 s2 ON s1.id = s2.id) dst(a, b, c, d)
   * }}}
   */
  override def visitAliasedRelation(ctx: AliasedRelationContext): LogicalPlan = withOrigin(ctx) {
    val relation = plan(ctx.relation).optionalMap(ctx.sample)(withSample)
    mayApplyAliasPlan(ctx.tableAlias, relation)
  }

  /**
   * Create an alias (SubqueryAlias) for a sub-query. This is practically the same as
   * visitAliasedRelation and visitNamedExpression, ANTLR4 however requires us to use 3 different
   * hooks. We could add alias names for output columns, for example:
   * {{{
   *   SELECT col1, col2 FROM testData AS t(col1, col2)
   * }}}
   */
  override def visitAliasedQuery(ctx: AliasedQueryContext): LogicalPlan = withOrigin(ctx) {
    val relation = plan(ctx.query).optionalMap(ctx.sample)(withSample)
    if (ctx.tableAlias.strictIdentifier == null) {
      // For un-aliased subqueries, use a default alias name that is not likely to conflict with
      // normal subquery names, so that parent operators can only access the columns in subquery by
      // unqualified names. Users can still use this special qualifier to access columns if they
      // know it, but that's not recommended.
      SubqueryAlias("__auto_generated_subquery_name", relation)
    } else {
      mayApplyAliasPlan(ctx.tableAlias, relation)
    }
  }

  /**
   * Create an alias ([[SubqueryAlias]]) for a [[LogicalPlan]].
   */
  private def aliasPlan(alias: ParserRuleContext, plan: LogicalPlan): LogicalPlan = {
    SubqueryAlias(alias.getText, plan)
  }

  /**
   * If aliases specified in a FROM clause, create a subquery alias ([[SubqueryAlias]]) and
   * column aliases for a [[LogicalPlan]].
   */
  private def mayApplyAliasPlan(tableAlias: TableAliasContext, plan: LogicalPlan): LogicalPlan = {
    if (tableAlias.strictIdentifier != null) {
      val subquery = SubqueryAlias(tableAlias.strictIdentifier.getText, plan)
      if (tableAlias.identifierList != null) {
        val columnNames = visitIdentifierList(tableAlias.identifierList)
        UnresolvedSubqueryColumnAliases(columnNames, subquery)
      } else {
        subquery
      }
    } else {
      plan
    }
  }

  /**
   * Create a Sequence of Strings for a parenthesis enclosed alias list.
   */
  override def visitIdentifierList(ctx: IdentifierListContext): Seq[String] = withOrigin(ctx) {
    visitIdentifierSeq(ctx.identifierSeq)
  }

  /**
   * Create a Sequence of Strings for an identifier list.
   */
  override def visitIdentifierSeq(ctx: IdentifierSeqContext): Seq[String] = withOrigin(ctx) {
    ctx.ident.asScala.map(_.getText)
  }

  /* ********************************************************************************************
   * Table Identifier parsing
   * ******************************************************************************************** */
  /**
   * Create a [[TableIdentifier]] from a 'tableName' or 'databaseName'.'tableName' pattern.
   */
  override def visitTableIdentifier(
      ctx: TableIdentifierContext): TableIdentifier = withOrigin(ctx) {
    TableIdentifier(ctx.table.getText, Option(ctx.db).map(_.getText))
  }

  /**
   * Create a [[FunctionIdentifier]] from a 'functionName' or 'databaseName'.'functionName' pattern.
   */
  override def visitFunctionIdentifier(
      ctx: FunctionIdentifierContext): FunctionIdentifier = withOrigin(ctx) {
    FunctionIdentifier(ctx.function.getText, Option(ctx.db).map(_.getText))
  }

  /**
   * Create a multi-part identifier.
   */
  override def visitMultipartIdentifier(
      ctx: MultipartIdentifierContext): Seq[String] = withOrigin(ctx) {
    ctx.parts.asScala.map(_.getText)
  }

  /* ********************************************************************************************
   * Expression parsing
   * ******************************************************************************************** */
  /**
   * Create an expression from the given context. This method just passes the context on to the
   * visitor and only takes care of typing (We assume that the visitor returns an Expression here).
   */
  protected def expression(ctx: ParserRuleContext): Expression = typedVisit(ctx)

  /**
   * Create sequence of expressions from the given sequence of contexts.
   */
  private def expressionList(trees: java.util.List[ExpressionContext]): Seq[Expression] = {
    trees.asScala.map(expression)
  }

  /**
   * Create a star (i.e. all) expression; this selects all elements (in the specified object).
   * Both un-targeted (global) and targeted aliases are supported.
   */
  override def visitStar(ctx: StarContext): Expression = withOrigin(ctx) {
    UnresolvedStar(Option(ctx.qualifiedName()).map(_.identifier.asScala.map(_.getText)))
  }

  /**
   * Create an aliased expression if an alias is specified. Both single and multi-aliases are
   * supported.
   */
  override def visitNamedExpression(ctx: NamedExpressionContext): Expression = withOrigin(ctx) {
    val e = expression(ctx.expression)
    if (ctx.name != null) {
      Alias(e, ctx.name.getText)()
    } else if (ctx.identifierList != null) {
      MultiAlias(e, visitIdentifierList(ctx.identifierList))
    } else {
      e
    }
  }

  /**
   * Combine a number of boolean expressions into a balanced expression tree. These expressions are
   * either combined by a logical [[And]] or a logical [[Or]].
   *
   * A balanced binary tree is created because regular left recursive trees cause considerable
   * performance degradations and can cause stack overflows.
   */
  override def visitLogicalBinary(ctx: LogicalBinaryContext): Expression = withOrigin(ctx) {
    val expressionType = ctx.operator.getType
    val expressionCombiner = expressionType match {
      case SqlBaseParser.AND => And.apply _
      case SqlBaseParser.OR => Or.apply _
    }

    // Collect all similar left hand contexts.
    val contexts = ArrayBuffer(ctx.right)
    var current = ctx.left
    def collectContexts: Boolean = current match {
      case lbc: LogicalBinaryContext if lbc.operator.getType == expressionType =>
        contexts += lbc.right
        current = lbc.left
        true
      case _ =>
        contexts += current
        false
    }
    while (collectContexts) {
      // No body - all updates take place in the collectContexts.
    }

    // Reverse the contexts to have them in the same sequence as in the SQL statement & turn them
    // into expressions.
    val expressions = contexts.reverseMap(expression)

    // Create a balanced tree.
    def reduceToExpressionTree(low: Int, high: Int): Expression = high - low match {
      case 0 =>
        expressions(low)
      case 1 =>
        expressionCombiner(expressions(low), expressions(high))
      case x =>
        val mid = low + x / 2
        expressionCombiner(
          reduceToExpressionTree(low, mid),
          reduceToExpressionTree(mid + 1, high))
    }
    reduceToExpressionTree(0, expressions.size - 1)
  }

  /**
   * Invert a boolean expression.
   */
  override def visitLogicalNot(ctx: LogicalNotContext): Expression = withOrigin(ctx) {
    Not(expression(ctx.booleanExpression()))
  }

  /**
   * Create a filtering correlated sub-query (EXISTS).
   */
  override def visitExists(ctx: ExistsContext): Expression = {
    Exists(plan(ctx.query))
  }

  /**
   * Create a comparison expression. This compares two expressions. The following comparison
   * operators are supported:
   * - Equal: '=' or '=='
   * - Null-safe Equal: '<=>'
   * - Not Equal: '<>' or '!='
   * - Less than: '<'
   * - Less then or Equal: '<='
   * - Greater than: '>'
   * - Greater then or Equal: '>='
   */
  override def visitComparison(ctx: ComparisonContext): Expression = withOrigin(ctx) {
    val left = expression(ctx.left)
    val right = expression(ctx.right)
    val operator = ctx.comparisonOperator().getChild(0).asInstanceOf[TerminalNode]
    operator.getSymbol.getType match {
      case SqlBaseParser.EQ =>
        EqualTo(left, right)
      case SqlBaseParser.NSEQ =>
        EqualNullSafe(left, right)
      case SqlBaseParser.NEQ | SqlBaseParser.NEQJ =>
        Not(EqualTo(left, right))
      case SqlBaseParser.LT =>
        LessThan(left, right)
      case SqlBaseParser.LTE =>
        LessThanOrEqual(left, right)
      case SqlBaseParser.GT =>
        GreaterThan(left, right)
      case SqlBaseParser.GTE =>
        GreaterThanOrEqual(left, right)
    }
  }

  /**
   * Create a predicated expression. A predicated expression is a normal expression with a
   * predicate attached to it, for example:
   * {{{
   *    a + 1 IS NULL
   * }}}
   */
  override def visitPredicated(ctx: PredicatedContext): Expression = withOrigin(ctx) {
    val e = expression(ctx.valueExpression)
    if (ctx.predicate != null) {
      withPredicate(e, ctx.predicate)
    } else {
      e
    }
  }

  /**
   * Add a predicate to the given expression. Supported expressions are:
   * - (NOT) BETWEEN
   * - (NOT) IN
   * - (NOT) LIKE
   * - (NOT) RLIKE
   * - IS (NOT) NULL.
   * - IS (NOT) (TRUE | FALSE | UNKNOWN)
   * - IS (NOT) DISTINCT FROM
   */
  private def withPredicate(e: Expression, ctx: PredicateContext): Expression = withOrigin(ctx) {
    // Invert a predicate if it has a valid NOT clause.
    def invertIfNotDefined(e: Expression): Expression = ctx.NOT match {
      case null => e
      case not => Not(e)
    }

    def getValueExpressions(e: Expression): Seq[Expression] = e match {
      case c: CreateNamedStruct => c.valExprs
      case other => Seq(other)
    }

    // Create the predicate.
    ctx.kind.getType match {
      case SqlBaseParser.BETWEEN =>
        // BETWEEN is translated to lower <= e && e <= upper
        invertIfNotDefined(And(
          GreaterThanOrEqual(e, expression(ctx.lower)),
          LessThanOrEqual(e, expression(ctx.upper))))
      case SqlBaseParser.IN if ctx.query != null =>
        invertIfNotDefined(InSubquery(getValueExpressions(e), ListQuery(plan(ctx.query))))
      case SqlBaseParser.IN =>
        invertIfNotDefined(In(e, ctx.expression.asScala.map(expression)))
      case SqlBaseParser.LIKE =>
        val escapeChar = Option(ctx.escapeChar).map(string).map { str =>
          if (str.length != 1) {
            throw new ParseException("Invalid escape string." +
              "Escape string must contains only one character.", ctx)
          }
          str.charAt(0)
        }.getOrElse('\\')
        invertIfNotDefined(Like(e, expression(ctx.pattern), escapeChar))
      case SqlBaseParser.RLIKE =>
        invertIfNotDefined(RLike(e, expression(ctx.pattern)))
      case SqlBaseParser.NULL if ctx.NOT != null =>
        IsNotNull(e)
      case SqlBaseParser.NULL =>
        IsNull(e)
      case SqlBaseParser.TRUE => ctx.NOT match {
        case null => IsTrue(e)
        case _ => IsNotTrue(e)
      }
      case SqlBaseParser.FALSE => ctx.NOT match {
        case null => IsFalse(e)
        case _ => IsNotFalse(e)
      }
      case SqlBaseParser.UNKNOWN => ctx.NOT match {
        case null => IsUnknown(e)
        case _ => IsNotUnknown(e)
      }
      case SqlBaseParser.DISTINCT if ctx.NOT != null =>
        EqualNullSafe(e, expression(ctx.right))
      case SqlBaseParser.DISTINCT =>
        Not(EqualNullSafe(e, expression(ctx.right)))
    }
  }

  /**
   * Create a binary arithmetic expression. The following arithmetic operators are supported:
   * - Multiplication: '*'
   * - Division: '/'
   * - Hive Long Division: 'DIV'
   * - Modulo: '%'
   * - Addition: '+'
   * - Subtraction: '-'
   * - Binary AND: '&'
   * - Binary XOR
   * - Binary OR: '|'
   */
  override def visitArithmeticBinary(ctx: ArithmeticBinaryContext): Expression = withOrigin(ctx) {
    val left = expression(ctx.left)
    val right = expression(ctx.right)
    ctx.operator.getType match {
      case SqlBaseParser.ASTERISK =>
        Multiply(left, right)
      case SqlBaseParser.SLASH =>
        Divide(left, right)
      case SqlBaseParser.PERCENT =>
        Remainder(left, right)
      case SqlBaseParser.DIV =>
        IntegralDivide(left, right)
      case SqlBaseParser.PLUS =>
        Add(left, right)
      case SqlBaseParser.MINUS =>
        Subtract(left, right)
      case SqlBaseParser.CONCAT_PIPE =>
        Concat(left :: right :: Nil)
      case SqlBaseParser.AMPERSAND =>
        BitwiseAnd(left, right)
      case SqlBaseParser.HAT =>
        BitwiseXor(left, right)
      case SqlBaseParser.PIPE =>
        BitwiseOr(left, right)
    }
  }

  /**
   * Create a unary arithmetic expression. The following arithmetic operators are supported:
   * - Plus: '+'
   * - Minus: '-'
   * - Bitwise Not: '~'
   */
  override def visitArithmeticUnary(ctx: ArithmeticUnaryContext): Expression = withOrigin(ctx) {
    val value = expression(ctx.valueExpression)
    ctx.operator.getType match {
      case SqlBaseParser.PLUS =>
        UnaryPositive(value)
      case SqlBaseParser.MINUS =>
        UnaryMinus(value)
      case SqlBaseParser.TILDE =>
        BitwiseNot(value)
    }
  }

  override def visitCurrentDatetime(ctx: CurrentDatetimeContext): Expression = withOrigin(ctx) {
    if (conf.ansiEnabled) {
      ctx.name.getType match {
        case SqlBaseParser.CURRENT_DATE =>
          CurrentDate()
        case SqlBaseParser.CURRENT_TIMESTAMP =>
          CurrentTimestamp()
      }
    } else {
      // If the parser is not in ansi mode, we should return `UnresolvedAttribute`, in case there
      // are columns named `CURRENT_DATE` or `CURRENT_TIMESTAMP`.
      UnresolvedAttribute.quoted(ctx.name.getText)
    }
  }

  /**
   * Create a [[Cast]] expression.
   */
  override def visitCast(ctx: CastContext): Expression = withOrigin(ctx) {
    Cast(expression(ctx.expression), visitSparkDataType(ctx.dataType))
  }

  /**
   * Create a [[CreateStruct]] expression.
   */
  override def visitStruct(ctx: StructContext): Expression = withOrigin(ctx) {
    CreateStruct(ctx.argument.asScala.map(expression))
  }

  /**
   * Create a [[First]] expression.
   */
  override def visitFirst(ctx: FirstContext): Expression = withOrigin(ctx) {
    val ignoreNullsExpr = ctx.IGNORE != null
    First(expression(ctx.expression), Literal(ignoreNullsExpr)).toAggregateExpression()
  }

  /**
   * Create a [[Last]] expression.
   */
  override def visitLast(ctx: LastContext): Expression = withOrigin(ctx) {
    val ignoreNullsExpr = ctx.IGNORE != null
    Last(expression(ctx.expression), Literal(ignoreNullsExpr)).toAggregateExpression()
  }

  /**
   * Create a Position expression.
   */
  override def visitPosition(ctx: PositionContext): Expression = withOrigin(ctx) {
    new StringLocate(expression(ctx.substr), expression(ctx.str))
  }

  /**
   * Create a Extract expression.
   */
  override def visitExtract(ctx: ExtractContext): Expression = withOrigin(ctx) {
    val fieldStr = ctx.field.getText
    val source = expression(ctx.source)
    val extractField = DatePart.parseExtractField(fieldStr, source, {
      throw new ParseException(s"Literals of type '$fieldStr' are currently not supported.", ctx)
    })
    new DatePart(Literal(fieldStr), expression(ctx.source), extractField)
  }

  /**
   * Create a Substring/Substr expression.
   */
  override def visitSubstring(ctx: SubstringContext): Expression = withOrigin(ctx) {
    if (ctx.len != null) {
      Substring(expression(ctx.str), expression(ctx.pos), expression(ctx.len))
    } else {
      new Substring(expression(ctx.str), expression(ctx.pos))
    }
  }

  /**
   * Create a Trim expression.
   */
  override def visitTrim(ctx: TrimContext): Expression = withOrigin(ctx) {
    val srcStr = expression(ctx.srcStr)
    val trimStr = Option(ctx.trimStr).map(expression)
    Option(ctx.trimOption).map(_.getType).getOrElse(SqlBaseParser.BOTH) match {
      case SqlBaseParser.BOTH =>
        StringTrim(srcStr, trimStr)
      case SqlBaseParser.LEADING =>
        StringTrimLeft(srcStr, trimStr)
      case SqlBaseParser.TRAILING =>
        StringTrimRight(srcStr, trimStr)
      case other =>
        throw new ParseException("Function trim doesn't support with " +
          s"type $other. Please use BOTH, LEADING or TRAILING as trim type", ctx)
    }
  }

  /**
   * Create a Overlay expression.
   */
  override def visitOverlay(ctx: OverlayContext): Expression = withOrigin(ctx) {
    val input = expression(ctx.input)
    val replace = expression(ctx.replace)
    val position = expression(ctx.position)
    val lengthOpt = Option(ctx.length).map(expression)
    lengthOpt match {
      case Some(length) => Overlay(input, replace, position, length)
      case None => new Overlay(input, replace, position)
    }
  }

  /**
   * Create a (windowed) Function expression.
   */
  override def visitFunctionCall(ctx: FunctionCallContext): Expression = withOrigin(ctx) {
    // Create the function call.
    val name = ctx.functionName.getText
    val isDistinct = Option(ctx.setQuantifier()).exists(_.DISTINCT != null)
    val arguments = ctx.argument.asScala.map(expression) match {
      case Seq(UnresolvedStar(None))
        if name.toLowerCase(Locale.ROOT) == "count" && !isDistinct =>
        // Transform COUNT(*) into COUNT(1).
        Seq(Literal(1))
      case expressions =>
        expressions
    }
    val filter = Option(ctx.where).map(expression(_))
    val function = UnresolvedFunction(
      getFunctionIdentifier(ctx.functionName), arguments, isDistinct, filter)

    // Check if the function is evaluated in a windowed context.
    ctx.windowSpec match {
      case spec: WindowRefContext =>
        UnresolvedWindowExpression(function, visitWindowRef(spec))
      case spec: WindowDefContext =>
        WindowExpression(function, visitWindowDef(spec))
      case _ => function
    }
  }


  /**
   * Create a function database (optional) and name pair, for multipartIdentifier.
   * This is used in CREATE FUNCTION, DROP FUNCTION, SHOWFUNCTIONS.
   */
  protected def visitFunctionName(ctx: MultipartIdentifierContext): FunctionIdentifier = {
    visitFunctionName(ctx, ctx.parts.asScala.map(_.getText))
  }

  /**
   * Create a function database (optional) and name pair.
   */
  protected def visitFunctionName(ctx: QualifiedNameContext): FunctionIdentifier = {
    visitFunctionName(ctx, ctx.identifier().asScala.map(_.getText))
  }

  /**
   * Create a function database (optional) and name pair.
   */
  private def visitFunctionName(ctx: ParserRuleContext, texts: Seq[String]): FunctionIdentifier = {
    texts match {
      case Seq(db, fn) => FunctionIdentifier(fn, Option(db))
      case Seq(fn) => FunctionIdentifier(fn, None)
      case other =>
        throw new ParseException(s"Unsupported function name '${texts.mkString(".")}'", ctx)
    }
  }

  /**
   * Get a function identifier consist by database (optional) and name.
   */
  protected def getFunctionIdentifier(ctx: FunctionNameContext): FunctionIdentifier = {
    if (ctx.qualifiedName != null) {
      visitFunctionName(ctx.qualifiedName)
    } else {
      FunctionIdentifier(ctx.getText, None)
    }
  }

  /**
   * Create an [[LambdaFunction]].
   */
  override def visitLambda(ctx: LambdaContext): Expression = withOrigin(ctx) {
    val arguments = ctx.identifier().asScala.map { name =>
      UnresolvedNamedLambdaVariable(UnresolvedAttribute.quoted(name.getText).nameParts)
    }
    val function = expression(ctx.expression).transformUp {
      case a: UnresolvedAttribute => UnresolvedNamedLambdaVariable(a.nameParts)
    }
    LambdaFunction(function, arguments)
  }

  /**
   * Create a reference to a window frame, i.e. [[WindowSpecReference]].
   */
  override def visitWindowRef(ctx: WindowRefContext): WindowSpecReference = withOrigin(ctx) {
    WindowSpecReference(ctx.name.getText)
  }

  /**
   * Create a window definition, i.e. [[WindowSpecDefinition]].
   */
  override def visitWindowDef(ctx: WindowDefContext): WindowSpecDefinition = withOrigin(ctx) {
    // CLUSTER BY ... | PARTITION BY ... ORDER BY ...
    val partition = ctx.partition.asScala.map(expression)
    val order = ctx.sortItem.asScala.map(visitSortItem)

    // RANGE/ROWS BETWEEN ...
    val frameSpecOption = Option(ctx.windowFrame).map { frame =>
      val frameType = frame.frameType.getType match {
        case SqlBaseParser.RANGE => RangeFrame
        case SqlBaseParser.ROWS => RowFrame
      }

      SpecifiedWindowFrame(
        frameType,
        visitFrameBound(frame.start),
        Option(frame.end).map(visitFrameBound).getOrElse(CurrentRow))
    }

    WindowSpecDefinition(
      partition,
      order,
      frameSpecOption.getOrElse(UnspecifiedFrame))
  }

  /**
   * Create or resolve a frame boundary expressions.
   */
  override def visitFrameBound(ctx: FrameBoundContext): Expression = withOrigin(ctx) {
    def value: Expression = {
      val e = expression(ctx.expression)
      validate(e.resolved && e.foldable, "Frame bound value must be a literal.", ctx)
      e
    }

    ctx.boundType.getType match {
      case SqlBaseParser.PRECEDING if ctx.UNBOUNDED != null =>
        UnboundedPreceding
      case SqlBaseParser.PRECEDING =>
        UnaryMinus(value)
      case SqlBaseParser.CURRENT =>
        CurrentRow
      case SqlBaseParser.FOLLOWING if ctx.UNBOUNDED != null =>
        UnboundedFollowing
      case SqlBaseParser.FOLLOWING =>
        value
    }
  }

  /**
   * Create a [[CreateStruct]] expression.
   */
  override def visitRowConstructor(ctx: RowConstructorContext): Expression = withOrigin(ctx) {
    CreateStruct(ctx.namedExpression().asScala.map(expression))
  }

  /**
   * Create a [[ScalarSubquery]] expression.
   */
  override def visitSubqueryExpression(
      ctx: SubqueryExpressionContext): Expression = withOrigin(ctx) {
    ScalarSubquery(plan(ctx.query))
  }

  /**
   * Create a value based [[CaseWhen]] expression. This has the following SQL form:
   * {{{
   *   CASE [expression]
   *    WHEN [value] THEN [expression]
   *    ...
   *    ELSE [expression]
   *   END
   * }}}
   */
  override def visitSimpleCase(ctx: SimpleCaseContext): Expression = withOrigin(ctx) {
    val e = expression(ctx.value)
    val branches = ctx.whenClause.asScala.map { wCtx =>
      (EqualTo(e, expression(wCtx.condition)), expression(wCtx.result))
    }
    CaseWhen(branches, Option(ctx.elseExpression).map(expression))
  }

  /**
   * Create a condition based [[CaseWhen]] expression. This has the following SQL syntax:
   * {{{
   *   CASE
   *    WHEN [predicate] THEN [expression]
   *    ...
   *    ELSE [expression]
   *   END
   * }}}
   *
   * @param ctx the parse tree
   *    */
  override def visitSearchedCase(ctx: SearchedCaseContext): Expression = withOrigin(ctx) {
    val branches = ctx.whenClause.asScala.map { wCtx =>
      (expression(wCtx.condition), expression(wCtx.result))
    }
    CaseWhen(branches, Option(ctx.elseExpression).map(expression))
  }

  /**
   * Currently only regex in expressions of SELECT statements are supported; in other
   * places, e.g., where `(a)?+.+` = 2, regex are not meaningful.
   */
  private def canApplyRegex(ctx: ParserRuleContext): Boolean = withOrigin(ctx) {
    var parent = ctx.getParent
    while (parent != null) {
      if (parent.isInstanceOf[NamedExpressionContext]) return true
      parent = parent.getParent
    }
    return false
  }

  /**
   * Create a dereference expression. The return type depends on the type of the parent.
   * If the parent is an [[UnresolvedAttribute]], it can be a [[UnresolvedAttribute]] or
   * a [[UnresolvedRegex]] for regex quoted in ``; if the parent is some other expression,
   * it can be [[UnresolvedExtractValue]].
   */
  override def visitDereference(ctx: DereferenceContext): Expression = withOrigin(ctx) {
    val attr = ctx.fieldName.getText
    expression(ctx.base) match {
      case unresolved_attr @ UnresolvedAttribute(nameParts) =>
        ctx.fieldName.getStart.getText match {
          case escapedIdentifier(columnNameRegex)
            if conf.supportQuotedRegexColumnName && canApplyRegex(ctx) =>
            UnresolvedRegex(columnNameRegex, Some(unresolved_attr.name),
              conf.caseSensitiveAnalysis)
          case _ =>
            UnresolvedAttribute(nameParts :+ attr)
        }
      case e =>
        UnresolvedExtractValue(e, Literal(attr))
    }
  }

  /**
   * Create an [[UnresolvedAttribute]] expression or a [[UnresolvedRegex]] if it is a regex
   * quoted in ``
   */
  override def visitColumnReference(ctx: ColumnReferenceContext): Expression = withOrigin(ctx) {
    ctx.getStart.getText match {
      case escapedIdentifier(columnNameRegex)
        if conf.supportQuotedRegexColumnName && canApplyRegex(ctx) =>
        UnresolvedRegex(columnNameRegex, None, conf.caseSensitiveAnalysis)
      case _ =>
        UnresolvedAttribute.quoted(ctx.getText)
    }

  }

  /**
   * Create an [[UnresolvedExtractValue]] expression, this is used for subscript access to an array.
   */
  override def visitSubscript(ctx: SubscriptContext): Expression = withOrigin(ctx) {
    UnresolvedExtractValue(expression(ctx.value), expression(ctx.index))
  }

  /**
   * Create an expression for an expression between parentheses. This is need because the ANTLR
   * visitor cannot automatically convert the nested context into an expression.
   */
  override def visitParenthesizedExpression(
     ctx: ParenthesizedExpressionContext): Expression = withOrigin(ctx) {
    expression(ctx.expression)
  }

  /**
   * Create a [[SortOrder]] expression.
   */
  override def visitSortItem(ctx: SortItemContext): SortOrder = withOrigin(ctx) {
    val direction = if (ctx.DESC != null) {
      Descending
    } else {
      Ascending
    }
    val nullOrdering = if (ctx.FIRST != null) {
      NullsFirst
    } else if (ctx.LAST != null) {
      NullsLast
    } else {
      direction.defaultNullOrdering
    }
    SortOrder(expression(ctx.expression), direction, nullOrdering, Set.empty)
  }

  /**
   * Create a typed Literal expression. A typed literal has the following SQL syntax:
   * {{{
   *   [TYPE] '[VALUE]'
   * }}}
   * Currently Date, Timestamp, Interval and Binary typed literals are supported.
   */
  override def visitTypeConstructor(ctx: TypeConstructorContext): Literal = withOrigin(ctx) {
    val value = string(ctx.STRING)
    val valueType = ctx.identifier.getText.toUpperCase(Locale.ROOT)

    def toLiteral[T](f: UTF8String => Option[T], t: DataType): Literal = {
      f(UTF8String.fromString(value)).map(Literal(_, t)).getOrElse {
        throw new ParseException(s"Cannot parse the $valueType value: $value", ctx)
      }
    }
    try {
      valueType match {
        case "DATE" =>
          toLiteral(stringToDate(_, getZoneId(SQLConf.get.sessionLocalTimeZone)), DateType)
        case "TIMESTAMP" =>
          val zoneId = getZoneId(SQLConf.get.sessionLocalTimeZone)
          toLiteral(stringToTimestamp(_, zoneId), TimestampType)
        case "INTERVAL" =>
          val interval = try {
            IntervalUtils.stringToInterval(UTF8String.fromString(value))
          } catch {
            case e: IllegalArgumentException =>
              val ex = new ParseException("Cannot parse the INTERVAL value: " + value, ctx)
              ex.setStackTrace(e.getStackTrace)
              throw ex
          }
          Literal(interval, CalendarIntervalType)
        case "X" =>
          val padding = if (value.length % 2 != 0) "0" else ""
          Literal(DatatypeConverter.parseHexBinary(padding + value))
        case other =>
          throw new ParseException(s"Literals of type '$other' are currently not" +
            " supported.", ctx)
      }
    } catch {
      case e: IllegalArgumentException =>
        val message = Option(e.getMessage).getOrElse(s"Exception parsing $valueType")
        throw new ParseException(message, ctx)
    }
  }

  /**
   * Create a NULL literal expression.
   */
  override def visitNullLiteral(ctx: NullLiteralContext): Literal = withOrigin(ctx) {
    Literal(null)
  }

  /**
   * Create a Boolean literal expression.
   */
  override def visitBooleanLiteral(ctx: BooleanLiteralContext): Literal = withOrigin(ctx) {
    if (ctx.getText.toBoolean) {
      Literal.TrueLiteral
    } else {
      Literal.FalseLiteral
    }
  }

  /**
   * Create an integral literal expression. The code selects the most narrow integral type
   * possible, either a BigDecimal, a Long or an Integer is returned.
   */
  override def visitIntegerLiteral(ctx: IntegerLiteralContext): Literal = withOrigin(ctx) {
    BigDecimal(ctx.getText) match {
      case v if v.isValidInt =>
        Literal(v.intValue)
      case v if v.isValidLong =>
        Literal(v.longValue)
      case v => Literal(v.underlying())
    }
  }

  /**
   * Create a decimal literal for a regular decimal number.
   */
  override def visitDecimalLiteral(ctx: DecimalLiteralContext): Literal = withOrigin(ctx) {
    Literal(BigDecimal(ctx.getText).underlying())
  }

  /**
   * Create a decimal literal for a regular decimal number or a scientific decimal number.
   */
  override def visitLegacyDecimalLiteral(
      ctx: LegacyDecimalLiteralContext): Literal = withOrigin(ctx) {
    Literal(BigDecimal(ctx.getText).underlying())
  }

  /**
   * Create a double literal for number with an exponent, e.g. 1E-30
   */
  override def visitExponentLiteral(ctx: ExponentLiteralContext): Literal = {
    numericLiteral(ctx, ctx.getText, /* exponent values don't have a suffix */
      Double.MinValue, Double.MaxValue, DoubleType.simpleString)(_.toDouble)
  }

  /** Create a numeric literal expression. */
  private def numericLiteral(
      ctx: NumberContext,
      rawStrippedQualifier: String,
      minValue: BigDecimal,
      maxValue: BigDecimal,
      typeName: String)(converter: String => Any): Literal = withOrigin(ctx) {
    try {
      val rawBigDecimal = BigDecimal(rawStrippedQualifier)
      if (rawBigDecimal < minValue || rawBigDecimal > maxValue) {
        throw new ParseException(s"Numeric literal ${rawStrippedQualifier} does not " +
          s"fit in range [${minValue}, ${maxValue}] for type ${typeName}", ctx)
      }
      Literal(converter(rawStrippedQualifier))
    } catch {
      case e: NumberFormatException =>
        throw new ParseException(e.getMessage, ctx)
    }
  }

  /**
   * Create a Byte Literal expression.
   */
  override def visitTinyIntLiteral(ctx: TinyIntLiteralContext): Literal = {
    val rawStrippedQualifier = ctx.getText.substring(0, ctx.getText.length - 1)
    numericLiteral(ctx, rawStrippedQualifier,
      Byte.MinValue, Byte.MaxValue, ByteType.simpleString)(_.toByte)
  }

  /**
   * Create a Short Literal expression.
   */
  override def visitSmallIntLiteral(ctx: SmallIntLiteralContext): Literal = {
    val rawStrippedQualifier = ctx.getText.substring(0, ctx.getText.length - 1)
    numericLiteral(ctx, rawStrippedQualifier,
      Short.MinValue, Short.MaxValue, ShortType.simpleString)(_.toShort)
  }

  /**
   * Create a Long Literal expression.
   */
  override def visitBigIntLiteral(ctx: BigIntLiteralContext): Literal = {
    val rawStrippedQualifier = ctx.getText.substring(0, ctx.getText.length - 1)
    numericLiteral(ctx, rawStrippedQualifier,
      Long.MinValue, Long.MaxValue, LongType.simpleString)(_.toLong)
  }

  /**
   * Create a Double Literal expression.
   */
  override def visitDoubleLiteral(ctx: DoubleLiteralContext): Literal = {
    val rawStrippedQualifier = ctx.getText.substring(0, ctx.getText.length - 1)
    numericLiteral(ctx, rawStrippedQualifier,
      Double.MinValue, Double.MaxValue, DoubleType.simpleString)(_.toDouble)
  }

  /**
   * Create a BigDecimal Literal expression.
   */
  override def visitBigDecimalLiteral(ctx: BigDecimalLiteralContext): Literal = {
    val raw = ctx.getText.substring(0, ctx.getText.length - 2)
    try {
      Literal(BigDecimal(raw).underlying())
    } catch {
      case e: AnalysisException =>
        throw new ParseException(e.message, ctx)
    }
  }

  /**
   * Create a String literal expression.
   */
  override def visitStringLiteral(ctx: StringLiteralContext): Literal = withOrigin(ctx) {
    Literal(createString(ctx))
  }

  /**
   * Create a String from a string literal context. This supports multiple consecutive string
   * literals, these are concatenated, for example this expression "'hello' 'world'" will be
   * converted into "helloworld".
   *
   * Special characters can be escaped by using Hive/C-style escaping.
   */
  private def createString(ctx: StringLiteralContext): String = {
    if (conf.escapedStringLiterals) {
      ctx.STRING().asScala.map(stringWithoutUnescape).mkString
    } else {
      ctx.STRING().asScala.map(string).mkString
    }
  }

  /**
   * Create a [[CalendarInterval]] literal expression. Two syntaxes are supported:
   * - multiple unit value pairs, for instance: interval 2 months 2 days.
   * - from-to unit, for instance: interval '1-2' year to month.
   */
  override def visitInterval(ctx: IntervalContext): Literal = withOrigin(ctx) {
    if (ctx.errorCapturingMultiUnitsInterval != null) {
      val innerCtx = ctx.errorCapturingMultiUnitsInterval
      if (innerCtx.unitToUnitInterval != null) {
        throw new ParseException(
          "Can only have a single from-to unit in the interval literal syntax",
          innerCtx.unitToUnitInterval)
      }
      Literal(visitMultiUnitsInterval(innerCtx.multiUnitsInterval), CalendarIntervalType)
    } else if (ctx.errorCapturingUnitToUnitInterval != null) {
      val innerCtx = ctx.errorCapturingUnitToUnitInterval
      if (innerCtx.error1 != null || innerCtx.error2 != null) {
        val errorCtx = if (innerCtx.error1 != null) innerCtx.error1 else innerCtx.error2
        throw new ParseException(
          "Can only have a single from-to unit in the interval literal syntax",
          errorCtx)
      }
      Literal(visitUnitToUnitInterval(innerCtx.body), CalendarIntervalType)
    } else {
      throw new ParseException("at least one time unit should be given for interval literal", ctx)
    }
  }

  /**
   * Creates a [[CalendarInterval]] with multiple unit value pairs, e.g. 1 YEAR 2 DAYS.
   */
  override def visitMultiUnitsInterval(ctx: MultiUnitsIntervalContext): CalendarInterval = {
    withOrigin(ctx) {
      val units = ctx.intervalUnit().asScala
      val values = ctx.intervalValue().asScala
      try {
        assert(units.length == values.length)
        val kvs = units.indices.map { i =>
          val u = units(i).getText
          val v = if (values(i).STRING() != null) {
            string(values(i).STRING())
          } else {
            values(i).getText
          }
          UTF8String.fromString(" " + v + " " + u)
        }
        IntervalUtils.stringToInterval(UTF8String.concat(kvs: _*))
      } catch {
        case i: IllegalArgumentException =>
          val e = new ParseException(i.getMessage, ctx)
          e.setStackTrace(i.getStackTrace)
          throw e
      }
    }
  }

  /**
   * Creates a [[CalendarInterval]] with from-to unit, e.g. '2-1' YEAR TO MONTH.
   */
  override def visitUnitToUnitInterval(ctx: UnitToUnitIntervalContext): CalendarInterval = {
    withOrigin(ctx) {
      val value = Option(ctx.intervalValue.STRING).map(string).getOrElse {
        throw new ParseException("The value of from-to unit must be a string", ctx.intervalValue)
      }
      try {
        val from = ctx.from.getText.toLowerCase(Locale.ROOT)
        val to = ctx.to.getText.toLowerCase(Locale.ROOT)
        (from, to) match {
          case ("year", "month") =>
            IntervalUtils.fromYearMonthString(value)
          case ("day", "hour") =>
            IntervalUtils.fromDayTimeString(value, IntervalUnit.DAY, IntervalUnit.HOUR)
          case ("day", "minute") =>
            IntervalUtils.fromDayTimeString(value, IntervalUnit.DAY, IntervalUnit.MINUTE)
          case ("day", "second") =>
            IntervalUtils.fromDayTimeString(value, IntervalUnit.DAY, IntervalUnit.SECOND)
          case ("hour", "minute") =>
            IntervalUtils.fromDayTimeString(value, IntervalUnit.HOUR, IntervalUnit.MINUTE)
          case ("hour", "second") =>
            IntervalUtils.fromDayTimeString(value, IntervalUnit.HOUR, IntervalUnit.SECOND)
          case ("minute", "second") =>
            IntervalUtils.fromDayTimeString(value, IntervalUnit.MINUTE, IntervalUnit.SECOND)
          case _ =>
            throw new ParseException(s"Intervals FROM $from TO $to are not supported.", ctx)
        }
      } catch {
        // Handle Exceptions thrown by CalendarInterval
        case e: IllegalArgumentException =>
          val pe = new ParseException(e.getMessage, ctx)
          pe.setStackTrace(e.getStackTrace)
          throw pe
      }
    }
  }

  /* ********************************************************************************************
   * DataType parsing
   * ******************************************************************************************** */
  /**
   * Create a Spark DataType.
   */
  private def visitSparkDataType(ctx: DataTypeContext): DataType = {
    HiveStringType.replaceCharType(typedVisit(ctx))
  }

  /**
   * Resolve/create a primitive type.
   */
  override def visitPrimitiveDataType(ctx: PrimitiveDataTypeContext): DataType = withOrigin(ctx) {
    val dataType = ctx.identifier.getText.toLowerCase(Locale.ROOT)
    (dataType, ctx.INTEGER_VALUE().asScala.toList) match {
      case ("boolean", Nil) => BooleanType
      case ("tinyint" | "byte", Nil) => ByteType
      case ("smallint" | "short", Nil) => ShortType
      case ("int" | "integer", Nil) => IntegerType
      case ("bigint" | "long", Nil) => LongType
      case ("float" | "real", Nil) => FloatType
      case ("double", Nil) => DoubleType
      case ("date", Nil) => DateType
      case ("timestamp", Nil) => TimestampType
      case ("string", Nil) => StringType
      case ("character" | "char", length :: Nil) => CharType(length.getText.toInt)
      case ("varchar", length :: Nil) => VarcharType(length.getText.toInt)
      case ("binary", Nil) => BinaryType
      case ("decimal" | "dec" | "numeric", Nil) => DecimalType.USER_DEFAULT
      case ("decimal" | "dec" | "numeric", precision :: Nil) =>
        DecimalType(precision.getText.toInt, 0)
      case ("decimal" | "dec" | "numeric", precision :: scale :: Nil) =>
        DecimalType(precision.getText.toInt, scale.getText.toInt)
      case ("interval", Nil) => CalendarIntervalType
      case (dt, params) =>
        val dtStr = if (params.nonEmpty) s"$dt(${params.mkString(",")})" else dt
        throw new ParseException(s"DataType $dtStr is not supported.", ctx)
    }
  }

  /**
   * Create a complex DataType. Arrays, Maps and Structures are supported.
   */
  override def visitComplexDataType(ctx: ComplexDataTypeContext): DataType = withOrigin(ctx) {
    ctx.complex.getType match {
      case SqlBaseParser.ARRAY =>
        ArrayType(typedVisit(ctx.dataType(0)))
      case SqlBaseParser.MAP =>
        MapType(typedVisit(ctx.dataType(0)), typedVisit(ctx.dataType(1)))
      case SqlBaseParser.STRUCT =>
        StructType(Option(ctx.complexColTypeList).toSeq.flatMap(visitComplexColTypeList))
    }
  }

  /**
   * Create top level table schema.
   */
  protected def createSchema(ctx: ColTypeListContext): StructType = {
    StructType(Option(ctx).toSeq.flatMap(visitColTypeList))
  }

  /**
   * Create a [[StructType]] from a number of column definitions.
   */
  override def visitColTypeList(ctx: ColTypeListContext): Seq[StructField] = withOrigin(ctx) {
    ctx.colType().asScala.map(visitColType)
  }

  /**
   * Create a top level [[StructField]] from a column definition.
   */
  override def visitColType(ctx: ColTypeContext): StructField = withOrigin(ctx) {
    import ctx._

    val builder = new MetadataBuilder
    // Add comment to metadata
    Option(commentSpec()).map(visitCommentSpec).foreach {
      builder.putString("comment", _)
    }

    // Add Hive type string to metadata.
    val rawDataType = typedVisit[DataType](ctx.dataType)
    val cleanedDataType = HiveStringType.replaceCharType(rawDataType)
    if (rawDataType != cleanedDataType) {
      builder.putString(HIVE_TYPE_STRING, rawDataType.catalogString)
    }

    StructField(
      colName.getText,
      cleanedDataType,
      nullable = true,
      builder.build())
  }

  /**
   * Create a [[StructType]] from a sequence of [[StructField]]s.
   */
  protected def createStructType(ctx: ComplexColTypeListContext): StructType = {
    StructType(Option(ctx).toSeq.flatMap(visitComplexColTypeList))
  }

  /**
   * Create a [[StructType]] from a number of column definitions.
   */
  override def visitComplexColTypeList(
      ctx: ComplexColTypeListContext): Seq[StructField] = withOrigin(ctx) {
    ctx.complexColType().asScala.map(visitComplexColType)
  }

  /**
   * Create a [[StructField]] from a column definition.
   */
  override def visitComplexColType(ctx: ComplexColTypeContext): StructField = withOrigin(ctx) {
    import ctx._
    val structField = StructField(identifier.getText, typedVisit(dataType), nullable = true)
    Option(commentSpec).map(visitCommentSpec).map(structField.withComment).getOrElse(structField)
  }

  /**
   * Create a location string.
   */
  override def visitLocationSpec(ctx: LocationSpecContext): String = withOrigin(ctx) {
    string(ctx.STRING)
  }

  /**
   * Create an optional location string.
   */
  protected def visitLocationSpecList(ctx: java.util.List[LocationSpecContext]): Option[String] = {
    ctx.asScala.headOption.map(visitLocationSpec)
  }

  /**
   * Create a comment string.
   */
  override def visitCommentSpec(ctx: CommentSpecContext): String = withOrigin(ctx) {
    string(ctx.STRING)
  }

  /**
   * Create an optional comment string.
   */
  protected def visitCommentSpecList(ctx: java.util.List[CommentSpecContext]): Option[String] = {
    ctx.asScala.headOption.map(visitCommentSpec)
  }

  /**
   * Create a [[BucketSpec]].
   */
  override def visitBucketSpec(ctx: BucketSpecContext): BucketSpec = withOrigin(ctx) {
    BucketSpec(
      ctx.INTEGER_VALUE.getText.toInt,
      visitIdentifierList(ctx.identifierList),
      Option(ctx.orderedIdentifierList)
          .toSeq
          .flatMap(_.orderedIdentifier.asScala)
          .map { orderedIdCtx =>
            Option(orderedIdCtx.ordering).map(_.getText).foreach { dir =>
              if (dir.toLowerCase(Locale.ROOT) != "asc") {
                operationNotAllowed(s"Column ordering must be ASC, was '$dir'", ctx)
              }
            }

            orderedIdCtx.ident.getText
          })
  }

  /**
   * Convert a table property list into a key-value map.
   * This should be called through [[visitPropertyKeyValues]] or [[visitPropertyKeys]].
   */
  override def visitTablePropertyList(
      ctx: TablePropertyListContext): Map[String, String] = withOrigin(ctx) {
    val properties = ctx.tableProperty.asScala.map { property =>
      val key = visitTablePropertyKey(property.key)
      val value = visitTablePropertyValue(property.value)
      key -> value
    }
    // Check for duplicate property names.
    checkDuplicateKeys(properties, ctx)
    properties.toMap
  }

  /**
   * Parse a key-value map from a [[TablePropertyListContext]], assuming all values are specified.
   */
  def visitPropertyKeyValues(ctx: TablePropertyListContext): Map[String, String] = {
    val props = visitTablePropertyList(ctx)
    val badKeys = props.collect { case (key, null) => key }
    if (badKeys.nonEmpty) {
      operationNotAllowed(
        s"Values must be specified for key(s): ${badKeys.mkString("[", ",", "]")}", ctx)
    }
    props
  }

  /**
   * Parse a list of keys from a [[TablePropertyListContext]], assuming no values are specified.
   */
  def visitPropertyKeys(ctx: TablePropertyListContext): Seq[String] = {
    val props = visitTablePropertyList(ctx)
    val badKeys = props.filter { case (_, v) => v != null }.keys
    if (badKeys.nonEmpty) {
      operationNotAllowed(
        s"Values should not be specified for key(s): ${badKeys.mkString("[", ",", "]")}", ctx)
    }
    props.keys.toSeq
  }

  /**
   * A table property key can either be String or a collection of dot separated elements. This
   * function extracts the property key based on whether its a string literal or a table property
   * identifier.
   */
  override def visitTablePropertyKey(key: TablePropertyKeyContext): String = {
    if (key.STRING != null) {
      string(key.STRING)
    } else {
      key.getText
    }
  }

  /**
   * A table property value can be String, Integer, Boolean or Decimal. This function extracts
   * the property value based on whether its a string, integer, boolean or decimal literal.
   */
  override def visitTablePropertyValue(value: TablePropertyValueContext): String = {
    if (value == null) {
      null
    } else if (value.STRING != null) {
      string(value.STRING)
    } else if (value.booleanValue != null) {
      value.getText.toLowerCase(Locale.ROOT)
    } else {
      value.getText
    }
  }

  /**
   * Type to keep track of a table header: (identifier, isTemporary, ifNotExists, isExternal).
   */
  type TableHeader = (Seq[String], Boolean, Boolean, Boolean)

  /**
   * Type to keep track of table clauses:
   * (partitioning, bucketSpec, options, locationSpec, properties, comment).
   */
  type TableClauses = (Seq[Transform], Option[BucketSpec], Map[String, String],
    Map[String, String], Option[String], Option[String])

  /**
   * Validate a create table statement and return the [[TableIdentifier]].
   */
  override def visitCreateTableHeader(
      ctx: CreateTableHeaderContext): TableHeader = withOrigin(ctx) {
    val temporary = ctx.TEMPORARY != null
    val ifNotExists = ctx.EXISTS != null
    if (temporary && ifNotExists) {
      operationNotAllowed("CREATE TEMPORARY TABLE ... IF NOT EXISTS", ctx)
    }
    val multipartIdentifier = ctx.multipartIdentifier.parts.asScala.map(_.getText)
    (multipartIdentifier, temporary, ifNotExists, ctx.EXTERNAL != null)
  }

  /**
   * Validate a replace table statement and return the [[TableIdentifier]].
   */
  override def visitReplaceTableHeader(
      ctx: ReplaceTableHeaderContext): TableHeader = withOrigin(ctx) {
    val multipartIdentifier = ctx.multipartIdentifier.parts.asScala.map(_.getText)
    (multipartIdentifier, false, false, false)
  }

  /**
   * Parse a qualified name to a multipart name.
   */
  override def visitQualifiedName(ctx: QualifiedNameContext): Seq[String] = withOrigin(ctx) {
    ctx.identifier.asScala.map(_.getText)
  }

  /**
   * Parse a list of transforms.
   */
  override def visitTransformList(ctx: TransformListContext): Seq[Transform] = withOrigin(ctx) {
    def getFieldReference(
        ctx: ApplyTransformContext,
        arg: V2Expression): FieldReference = {
      lazy val name: String = ctx.identifier.getText
      arg match {
        case ref: FieldReference =>
          ref
        case nonRef =>
          throw new ParseException(
            s"Expected a column reference for transform $name: ${nonRef.describe}", ctx)
      }
    }

    def getSingleFieldReference(
        ctx: ApplyTransformContext,
        arguments: Seq[V2Expression]): FieldReference = {
      lazy val name: String = ctx.identifier.getText
      if (arguments.size > 1) {
        throw new ParseException(s"Too many arguments for transform $name", ctx)
      } else if (arguments.isEmpty) {
        throw new ParseException(s"Not enough arguments for transform $name", ctx)
      } else {
        getFieldReference(ctx, arguments.head)
      }
    }

    ctx.transforms.asScala.map {
      case identityCtx: IdentityTransformContext =>
        IdentityTransform(FieldReference(typedVisit[Seq[String]](identityCtx.qualifiedName)))

      case applyCtx: ApplyTransformContext =>
        val arguments = applyCtx.argument.asScala.map(visitTransformArgument)

        applyCtx.identifier.getText match {
          case "bucket" =>
            val numBuckets: Int = arguments.head match {
              case LiteralValue(shortValue, ShortType) =>
                shortValue.asInstanceOf[Short].toInt
              case LiteralValue(intValue, IntegerType) =>
                intValue.asInstanceOf[Int]
              case LiteralValue(longValue, LongType) =>
                longValue.asInstanceOf[Long].toInt
              case lit =>
                throw new ParseException(s"Invalid number of buckets: ${lit.describe}", applyCtx)
            }

            val fields = arguments.tail.map(arg => getFieldReference(applyCtx, arg))

            BucketTransform(LiteralValue(numBuckets, IntegerType), fields)

          case "years" =>
            YearsTransform(getSingleFieldReference(applyCtx, arguments))

          case "months" =>
            MonthsTransform(getSingleFieldReference(applyCtx, arguments))

          case "days" =>
            DaysTransform(getSingleFieldReference(applyCtx, arguments))

          case "hours" =>
            HoursTransform(getSingleFieldReference(applyCtx, arguments))

          case name =>
            ApplyTransform(name, arguments)
        }
    }
  }

  /**
   * Parse an argument to a transform. An argument may be a field reference (qualified name) or
   * a value literal.
   */
  override def visitTransformArgument(ctx: TransformArgumentContext): V2Expression = {
    withOrigin(ctx) {
      val reference = Option(ctx.qualifiedName)
          .map(typedVisit[Seq[String]])
          .map(FieldReference(_))
      val literal = Option(ctx.constant)
          .map(typedVisit[Literal])
          .map(lit => LiteralValue(lit.value, lit.dataType))
      reference.orElse(literal)
          .getOrElse(throw new ParseException(s"Invalid transform argument", ctx))
    }
  }

  private def cleanNamespaceProperties(
      properties: Map[String, String],
      ctx: ParserRuleContext): Map[String, String] = withOrigin(ctx) {
    import SupportsNamespaces._
    if (!conf.getConf(SQLConf.LEGACY_PROPERTY_NON_RESERVED)) {
      properties.foreach {
        case (PROP_LOCATION, _) =>
          throw new ParseException(s"$PROP_LOCATION is a reserved namespace property, please use" +
            s" the LOCATION clause to specify it.", ctx)
        case (PROP_COMMENT, _) =>
          throw new ParseException(s"$PROP_COMMENT is a reserved namespace property, please use" +
            s" the COMMENT clause to specify it.", ctx)
        case _ =>
      }
      properties
    } else {
      properties -- RESERVED_PROPERTIES.asScala
    }
  }

  /**
   * Create a [[CreateNamespaceStatement]] command.
   *
   * For example:
   * {{{
   *   CREATE NAMESPACE [IF NOT EXISTS] ns1.ns2.ns3
   *     create_namespace_clauses;
   *
   *   create_namespace_clauses (order insensitive):
   *     [COMMENT namespace_comment]
   *     [LOCATION path]
   *     [WITH PROPERTIES (key1=val1, key2=val2, ...)]
   * }}}
   */
  override def visitCreateNamespace(ctx: CreateNamespaceContext): LogicalPlan = withOrigin(ctx) {
    import SupportsNamespaces._
    checkDuplicateClauses(ctx.commentSpec(), "COMMENT", ctx)
    checkDuplicateClauses(ctx.locationSpec, "LOCATION", ctx)
    checkDuplicateClauses(ctx.PROPERTIES, "WITH PROPERTIES", ctx)
    checkDuplicateClauses(ctx.DBPROPERTIES, "WITH DBPROPERTIES", ctx)

    if (!ctx.PROPERTIES.isEmpty && !ctx.DBPROPERTIES.isEmpty) {
      throw new ParseException(s"Either PROPERTIES or DBPROPERTIES is allowed.", ctx)
    }

    var properties = ctx.tablePropertyList.asScala.headOption
      .map(visitPropertyKeyValues)
      .getOrElse(Map.empty)

    properties = cleanNamespaceProperties(properties, ctx)

    visitCommentSpecList(ctx.commentSpec()).foreach {
      properties += PROP_COMMENT -> _
    }

    visitLocationSpecList(ctx.locationSpec()).foreach {
      properties += PROP_LOCATION -> _
    }

    CreateNamespaceStatement(
      visitMultipartIdentifier(ctx.multipartIdentifier),
      ctx.EXISTS != null,
      properties)
  }

  /**
   * Create a [[DropNamespace]] command.
   *
   * For example:
   * {{{
   *   DROP (DATABASE|SCHEMA|NAMESPACE) [IF EXISTS] ns1.ns2 [RESTRICT|CASCADE];
   * }}}
   */
  override def visitDropNamespace(ctx: DropNamespaceContext): LogicalPlan = withOrigin(ctx) {
    DropNamespace(
      UnresolvedNamespace(visitMultipartIdentifier(ctx.multipartIdentifier)),
      ctx.EXISTS != null,
      ctx.CASCADE != null)
  }

  /**
   * Create an [[AlterNamespaceSetProperties]] logical plan.
   *
   * For example:
   * {{{
   *   ALTER (DATABASE|SCHEMA|NAMESPACE) database
   *   SET (DBPROPERTIES|PROPERTIES) (property_name=property_value, ...);
   * }}}
   */
  override def visitSetNamespaceProperties(ctx: SetNamespacePropertiesContext): LogicalPlan = {
    withOrigin(ctx) {
<<<<<<< HEAD
      val props = visitPropertyKeyValues(ctx.tablePropertyList)
      if (props.keySet.intersect(SupportsNamespaces.RESERVED_PROPERTIES.asScala.toSet).nonEmpty) {
        throw new AnalysisException("Cannot directly modify the reserved properties" +
          s" ${SupportsNamespaces.RESERVED_PROPERTIES.asScala.mkString("[", ",", "]")}.")
      }
      AlterNamespaceSetPropertiesStatement(
        visitMultipartIdentifier(ctx.multipartIdentifier),
        props)
=======
      val properties = cleanNamespaceProperties(visitPropertyKeyValues(ctx.tablePropertyList), ctx)
      AlterNamespaceSetProperties(
        UnresolvedNamespace(visitMultipartIdentifier(ctx.multipartIdentifier)),
        properties)
>>>>>>> dcdc9a8b
    }
  }

  /**
   * Create an [[AlterNamespaceSetLocation]] logical plan.
   *
   * For example:
   * {{{
   *   ALTER (DATABASE|SCHEMA|NAMESPACE) namespace SET LOCATION path;
   * }}}
   */
  override def visitSetNamespaceLocation(ctx: SetNamespaceLocationContext): LogicalPlan = {
    withOrigin(ctx) {
      AlterNamespaceSetLocation(
        UnresolvedNamespace(visitMultipartIdentifier(ctx.multipartIdentifier)),
        visitLocationSpec(ctx.locationSpec))
    }
  }

  /**
<<<<<<< HEAD
   * Create an [[AlterNamespaceSetOwner]] logical plan.
   *
   * For example:
   * {{{
   *   ALTER (DATABASE|SCHEMA|NAMESPACE) namespace SET OWNER (USER|ROLE|GROUP) identityName;
   * }}}
   */
  override def visitSetNamespaceOwner(ctx: SetNamespaceOwnerContext): LogicalPlan = {
    withOrigin(ctx) {
      val nameParts = visitMultipartIdentifier(ctx.multipartIdentifier)
      AlterNamespaceSetOwner(
        UnresolvedNamespace(nameParts),
        ctx.identifier.getText,
        ctx.ownerType.getText)
    }
  }

  /**
   * Create a [[ShowNamespacesStatement]] command.
=======
   * Create a [[ShowNamespaces]] command.
>>>>>>> dcdc9a8b
   */
  override def visitShowNamespaces(ctx: ShowNamespacesContext): LogicalPlan = withOrigin(ctx) {
    if (ctx.DATABASES != null && ctx.multipartIdentifier != null) {
      throw new ParseException(s"FROM/IN operator is not allowed in SHOW DATABASES", ctx)
    }

    val multiPart = Option(ctx.multipartIdentifier).map(visitMultipartIdentifier)
    ShowNamespaces(
      UnresolvedNamespace(multiPart.getOrElse(Seq.empty[String])),
      Option(ctx.pattern).map(string))
  }

  /**
   * Create a [[DescribeNamespace]].
   *
   * For example:
   * {{{
   *   DESCRIBE (DATABASE|SCHEMA|NAMESPACE) [EXTENDED] database;
   * }}}
   */
  override def visitDescribeNamespace(ctx: DescribeNamespaceContext): LogicalPlan =
    withOrigin(ctx) {
      DescribeNamespace(
        UnresolvedNamespace(visitMultipartIdentifier(ctx.multipartIdentifier())),
        ctx.EXTENDED != null)
    }

  override def visitCreateTableClauses(ctx: CreateTableClausesContext): TableClauses = {
    checkDuplicateClauses(ctx.TBLPROPERTIES, "TBLPROPERTIES", ctx)
    checkDuplicateClauses(ctx.OPTIONS, "OPTIONS", ctx)
    checkDuplicateClauses(ctx.PARTITIONED, "PARTITIONED BY", ctx)
    checkDuplicateClauses(ctx.commentSpec(), "COMMENT", ctx)
    checkDuplicateClauses(ctx.bucketSpec(), "CLUSTERED BY", ctx)
    checkDuplicateClauses(ctx.locationSpec, "LOCATION", ctx)

    val partitioning: Seq[Transform] =
      Option(ctx.partitioning).map(visitTransformList).getOrElse(Nil)
    val bucketSpec = ctx.bucketSpec().asScala.headOption.map(visitBucketSpec)
    val properties = Option(ctx.tableProps).map(visitPropertyKeyValues).getOrElse(Map.empty)
    val options = Option(ctx.options).map(visitPropertyKeyValues).getOrElse(Map.empty)
    val location = visitLocationSpecList(ctx.locationSpec())
    val comment = visitCommentSpecList(ctx.commentSpec())
    (partitioning, bucketSpec, properties, options, location, comment)
  }

  /**
   * Create a table, returning a [[CreateTableStatement]] logical plan.
   *
   * Expected format:
   * {{{
   *   CREATE [TEMPORARY] TABLE [IF NOT EXISTS] [db_name.]table_name
   *   USING table_provider
   *   create_table_clauses
   *   [[AS] select_statement];
   *
   *   create_table_clauses (order insensitive):
   *     [OPTIONS table_property_list]
   *     [PARTITIONED BY (col_name, transform(col_name), transform(constant, col_name), ...)]
   *     [CLUSTERED BY (col_name, col_name, ...)
   *       [SORTED BY (col_name [ASC|DESC], ...)]
   *       INTO num_buckets BUCKETS
   *     ]
   *     [LOCATION path]
   *     [COMMENT table_comment]
   *     [TBLPROPERTIES (property_name=property_value, ...)]
   * }}}
   */
  override def visitCreateTable(ctx: CreateTableContext): LogicalPlan = withOrigin(ctx) {
    val (table, temp, ifNotExists, external) = visitCreateTableHeader(ctx.createTableHeader)
    if (external) {
      operationNotAllowed("CREATE EXTERNAL TABLE ...", ctx)
    }
    val schema = Option(ctx.colTypeList()).map(createSchema)
    val defaultProvider = conf.defaultDataSourceName
    val provider =
      Option(ctx.tableProvider).map(_.multipartIdentifier.getText).getOrElse(defaultProvider)
    val (partitioning, bucketSpec, properties, options, location, comment) =
      visitCreateTableClauses(ctx.createTableClauses())

    Option(ctx.query).map(plan) match {
      case Some(_) if temp =>
        operationNotAllowed("CREATE TEMPORARY TABLE ... USING ... AS query", ctx)

      case Some(_) if schema.isDefined =>
        operationNotAllowed(
          "Schema may not be specified in a Create Table As Select (CTAS) statement",
          ctx)

      case Some(query) =>
        CreateTableAsSelectStatement(
          table, query, partitioning, bucketSpec, properties, provider, options, location, comment,
          ifNotExists = ifNotExists)

      case None if temp =>
        // CREATE TEMPORARY TABLE ... USING ... is not supported by the catalyst parser.
        // Use CREATE TEMPORARY VIEW ... USING ... instead.
        operationNotAllowed("CREATE TEMPORARY TABLE IF NOT EXISTS", ctx)

      case _ =>
        CreateTableStatement(table, schema.getOrElse(new StructType), partitioning, bucketSpec,
          properties, provider, options, location, comment, ifNotExists = ifNotExists)
    }
  }

  /**
   * Replace a table, returning a [[ReplaceTableStatement]] logical plan.
   *
   * Expected format:
   * {{{
   *   [CREATE OR] REPLACE TABLE [db_name.]table_name
   *   USING table_provider
   *   replace_table_clauses
   *   [[AS] select_statement];
   *
   *   replace_table_clauses (order insensitive):
   *     [OPTIONS table_property_list]
   *     [PARTITIONED BY (col_name, transform(col_name), transform(constant, col_name), ...)]
   *     [CLUSTERED BY (col_name, col_name, ...)
   *       [SORTED BY (col_name [ASC|DESC], ...)]
   *       INTO num_buckets BUCKETS
   *     ]
   *     [LOCATION path]
   *     [COMMENT table_comment]
   *     [TBLPROPERTIES (property_name=property_value, ...)]
   * }}}
   */
  override def visitReplaceTable(ctx: ReplaceTableContext): LogicalPlan = withOrigin(ctx) {
    val (table, _, ifNotExists, external) = visitReplaceTableHeader(ctx.replaceTableHeader)
    if (external) {
      operationNotAllowed("REPLACE EXTERNAL TABLE ... USING", ctx)
    }

    val (partitioning, bucketSpec, properties, options, location, comment) =
      visitCreateTableClauses(ctx.createTableClauses())
    val schema = Option(ctx.colTypeList()).map(createSchema)
    val provider = ctx.tableProvider.multipartIdentifier.getText
    val orCreate = ctx.replaceTableHeader().CREATE() != null

    Option(ctx.query).map(plan) match {
      case Some(_) if schema.isDefined =>
        operationNotAllowed(
          "Schema may not be specified in a Replace Table As Select (RTAS) statement",
          ctx)

      case Some(query) =>
        ReplaceTableAsSelectStatement(table, query, partitioning, bucketSpec, properties,
          provider, options, location, comment, orCreate = orCreate)

      case _ =>
        ReplaceTableStatement(table, schema.getOrElse(new StructType), partitioning,
          bucketSpec, properties, provider, options, location, comment, orCreate = orCreate)
    }
  }

  /**
   * Create a [[DropTableStatement]] command.
   */
  override def visitDropTable(ctx: DropTableContext): LogicalPlan = withOrigin(ctx) {
    DropTableStatement(
      visitMultipartIdentifier(ctx.multipartIdentifier()),
      ctx.EXISTS != null,
      ctx.PURGE != null)
  }

  /**
   * Create a [[DropViewStatement]] command.
   */
  override def visitDropView(ctx: DropViewContext): AnyRef = withOrigin(ctx) {
    DropViewStatement(
      visitMultipartIdentifier(ctx.multipartIdentifier()),
      ctx.EXISTS != null)
  }

  /**
   * Create a [[UseStatement]] logical plan.
   */
  override def visitUse(ctx: UseContext): LogicalPlan = withOrigin(ctx) {
    val nameParts = visitMultipartIdentifier(ctx.multipartIdentifier)
    UseStatement(ctx.NAMESPACE != null, nameParts)
  }

  /**
   * Create a [[ShowCurrentNamespaceStatement]].
   */
  override def visitShowCurrentNamespace(
      ctx: ShowCurrentNamespaceContext) : LogicalPlan = withOrigin(ctx) {
    ShowCurrentNamespaceStatement()
  }

  /**
   * Create a [[ShowTables]] command.
   */
  override def visitShowTables(ctx: ShowTablesContext): LogicalPlan = withOrigin(ctx) {
    val multiPart = Option(ctx.multipartIdentifier).map(visitMultipartIdentifier)
    ShowTables(
      UnresolvedNamespace(multiPart.getOrElse(Seq.empty[String])),
      Option(ctx.pattern).map(string))
  }

  /**
   * Create a [[ShowTableStatement]] command.
   */
  override def visitShowTable(ctx: ShowTableContext): LogicalPlan = withOrigin(ctx) {
    ShowTableStatement(
      Option(ctx.ns).map(visitMultipartIdentifier),
      string(ctx.pattern),
      Option(ctx.partitionSpec).map(visitNonOptionalPartitionSpec))
  }

  override def visitColPosition(ctx: ColPositionContext): ColumnPosition = {
    ctx.position.getType match {
      case SqlBaseParser.FIRST => ColumnPosition.first()
      case SqlBaseParser.AFTER => ColumnPosition.after(ctx.afterCol.getText)
    }
  }

  /**
   * Parse new column info from ADD COLUMN into a QualifiedColType.
   */
  override def visitQualifiedColTypeWithPosition(
      ctx: QualifiedColTypeWithPositionContext): QualifiedColType = withOrigin(ctx) {
    QualifiedColType(
      typedVisit[Seq[String]](ctx.name),
      typedVisit[DataType](ctx.dataType),
      Option(ctx.commentSpec()).map(visitCommentSpec),
      Option(ctx.colPosition).map(typedVisit[ColumnPosition]))
  }

  /**
   * Parse a [[AlterTableAddColumnsStatement]] command.
   *
   * For example:
   * {{{
   *   ALTER TABLE table1
   *   ADD COLUMNS (col_name data_type [COMMENT col_comment], ...);
   * }}}
   */
  override def visitAddTableColumns(ctx: AddTableColumnsContext): LogicalPlan = withOrigin(ctx) {
    AlterTableAddColumnsStatement(
      visitMultipartIdentifier(ctx.multipartIdentifier),
      ctx.columns.qualifiedColTypeWithPosition.asScala.map(typedVisit[QualifiedColType])
    )
  }

  /**
   * Parse a [[AlterTableRenameColumnStatement]] command.
   *
   * For example:
   * {{{
   *   ALTER TABLE table1 RENAME COLUMN a.b.c TO x
   * }}}
   */
  override def visitRenameTableColumn(
      ctx: RenameTableColumnContext): LogicalPlan = withOrigin(ctx) {
    AlterTableRenameColumnStatement(
      visitMultipartIdentifier(ctx.table),
      ctx.from.parts.asScala.map(_.getText),
      ctx.to.getText)
  }

  /**
   * Parse a [[AlterTableAlterColumnStatement]] command.
   *
   * For example:
   * {{{
   *   ALTER TABLE table1 ALTER COLUMN a.b.c TYPE bigint
   *   ALTER TABLE table1 ALTER COLUMN a.b.c TYPE bigint COMMENT 'new comment'
   *   ALTER TABLE table1 ALTER COLUMN a.b.c COMMENT 'new comment'
   * }}}
   */
  override def visitAlterTableColumn(
      ctx: AlterTableColumnContext): LogicalPlan = withOrigin(ctx) {
    val verb = if (ctx.CHANGE != null) "CHANGE" else "ALTER"
    if (ctx.dataType == null && ctx.commentSpec() == null && ctx.colPosition == null) {
      operationNotAllowed(
        s"ALTER TABLE table $verb COLUMN requires a TYPE or a COMMENT or a FIRST/AFTER", ctx)
    }

    AlterTableAlterColumnStatement(
      visitMultipartIdentifier(ctx.table),
      typedVisit[Seq[String]](ctx.column),
      Option(ctx.dataType).map(typedVisit[DataType]),
      Option(ctx.commentSpec()).map(visitCommentSpec),
      Option(ctx.colPosition).map(typedVisit[ColumnPosition]))
  }

  /**
   * Parse a [[AlterTableAlterColumnStatement]] command. This is Hive SQL syntax.
   *
   * For example:
   * {{{
   *   ALTER TABLE table [PARTITION partition_spec]
   *   CHANGE [COLUMN] column_old_name column_new_name column_dataType [COMMENT column_comment]
   *   [FIRST | AFTER column_name];
   * }}}
   */
  override def visitHiveChangeColumn(ctx: HiveChangeColumnContext): LogicalPlan = withOrigin(ctx) {
    if (ctx.partitionSpec != null) {
      operationNotAllowed("ALTER TABLE table PARTITION partition_spec CHANGE COLUMN", ctx)
    }
    val columnNameParts = typedVisit[Seq[String]](ctx.colName)
    if (!conf.resolver(columnNameParts.last, ctx.colType().colName.getText)) {
      throw new AnalysisException("Renaming column is not supported in Hive-style ALTER COLUMN, " +
        "please run RENAME COLUMN instead.")
    }

    AlterTableAlterColumnStatement(
      typedVisit[Seq[String]](ctx.table),
      columnNameParts,
      Option(ctx.colType().dataType()).map(typedVisit[DataType]),
      Option(ctx.colType().commentSpec()).map(visitCommentSpec),
      Option(ctx.colPosition).map(typedVisit[ColumnPosition]))
  }

  /**
   * Parse a [[AlterTableDropColumnsStatement]] command.
   *
   * For example:
   * {{{
   *   ALTER TABLE table1 DROP COLUMN a.b.c
   *   ALTER TABLE table1 DROP COLUMNS a.b.c, x, y
   * }}}
   */
  override def visitDropTableColumns(
      ctx: DropTableColumnsContext): LogicalPlan = withOrigin(ctx) {
    val columnsToDrop = ctx.columns.multipartIdentifier.asScala.map(typedVisit[Seq[String]])
    AlterTableDropColumnsStatement(
      visitMultipartIdentifier(ctx.multipartIdentifier),
      columnsToDrop)
  }

  /**
   * Parse [[AlterViewSetPropertiesStatement]] or [[AlterTableSetPropertiesStatement]] commands.
   *
   * For example:
   * {{{
   *   ALTER TABLE table SET TBLPROPERTIES ('comment' = new_comment);
   *   ALTER VIEW view SET TBLPROPERTIES ('comment' = new_comment);
   * }}}
   */
  override def visitSetTableProperties(
      ctx: SetTablePropertiesContext): LogicalPlan = withOrigin(ctx) {
    val identifier = visitMultipartIdentifier(ctx.multipartIdentifier)
    val properties = visitPropertyKeyValues(ctx.tablePropertyList)
    if (ctx.VIEW != null) {
      AlterViewSetPropertiesStatement(identifier, properties)
    } else {
      AlterTableSetPropertiesStatement(identifier, properties)
    }
  }

  /**
   * Parse [[AlterViewUnsetPropertiesStatement]] or [[AlterTableUnsetPropertiesStatement]] commands.
   *
   * For example:
   * {{{
   *   ALTER TABLE table UNSET TBLPROPERTIES [IF EXISTS] ('comment', 'key');
   *   ALTER VIEW view UNSET TBLPROPERTIES [IF EXISTS] ('comment', 'key');
   * }}}
   */
  override def visitUnsetTableProperties(
      ctx: UnsetTablePropertiesContext): LogicalPlan = withOrigin(ctx) {
    val identifier = visitMultipartIdentifier(ctx.multipartIdentifier)
    val properties = visitPropertyKeys(ctx.tablePropertyList)
    val ifExists = ctx.EXISTS != null
    if (ctx.VIEW != null) {
      AlterViewUnsetPropertiesStatement(identifier, properties, ifExists)
    } else {
      AlterTableUnsetPropertiesStatement(identifier, properties, ifExists)
    }
  }

  /**
   * Create an [[AlterTableSetLocationStatement]] command.
   *
   * For example:
   * {{{
   *   ALTER TABLE table SET LOCATION "loc";
   * }}}
   */
  override def visitSetTableLocation(ctx: SetTableLocationContext): LogicalPlan = withOrigin(ctx) {
    AlterTableSetLocationStatement(
      visitMultipartIdentifier(ctx.multipartIdentifier),
      Option(ctx.partitionSpec).map(visitNonOptionalPartitionSpec),
      visitLocationSpec(ctx.locationSpec))
  }

  /**
   * Create a [[DescribeColumnStatement]] or [[DescribeTableStatement]] commands.
   */
  override def visitDescribeTable(ctx: DescribeTableContext): LogicalPlan = withOrigin(ctx) {
    val isExtended = ctx.EXTENDED != null || ctx.FORMATTED != null
    if (ctx.describeColName != null) {
      if (ctx.partitionSpec != null) {
        throw new ParseException("DESC TABLE COLUMN for a specific partition is not supported", ctx)
      } else {
        DescribeColumnStatement(
          visitMultipartIdentifier(ctx.multipartIdentifier()),
          ctx.describeColName.nameParts.asScala.map(_.getText),
          isExtended)
      }
    } else {
      val partitionSpec = if (ctx.partitionSpec != null) {
        // According to the syntax, visitPartitionSpec returns `Map[String, Option[String]]`.
        visitPartitionSpec(ctx.partitionSpec).map {
          case (key, Some(value)) => key -> value
          case (key, _) =>
            throw new ParseException(s"PARTITION specification is incomplete: `$key`", ctx)
        }
      } else {
        Map.empty[String, String]
      }
      DescribeTableStatement(
        visitMultipartIdentifier(ctx.multipartIdentifier()),
        partitionSpec,
        isExtended)
    }
  }

  /**
   * Create an [[AnalyzeTableStatement]], or an [[AnalyzeColumnStatement]].
   * Example SQL for analyzing a table or a set of partitions :
   * {{{
   *   ANALYZE TABLE multi_part_name [PARTITION (partcol1[=val1], partcol2[=val2], ...)]
   *   COMPUTE STATISTICS [NOSCAN];
   * }}}
   *
   * Example SQL for analyzing columns :
   * {{{
   *   ANALYZE TABLE multi_part_name COMPUTE STATISTICS FOR COLUMNS column1, column2;
   * }}}
   *
   * Example SQL for analyzing all columns of a table:
   * {{{
   *   ANALYZE TABLE multi_part_name COMPUTE STATISTICS FOR ALL COLUMNS;
   * }}}
   */
  override def visitAnalyze(ctx: AnalyzeContext): LogicalPlan = withOrigin(ctx) {
    def checkPartitionSpec(): Unit = {
      if (ctx.partitionSpec != null) {
        logWarning("Partition specification is ignored when collecting column statistics: " +
          ctx.partitionSpec.getText)
      }
    }
    if (ctx.identifier != null &&
        ctx.identifier.getText.toLowerCase(Locale.ROOT) != "noscan") {
      throw new ParseException(s"Expected `NOSCAN` instead of `${ctx.identifier.getText}`", ctx)
    }

    val tableName = visitMultipartIdentifier(ctx.multipartIdentifier())
    if (ctx.ALL() != null) {
      checkPartitionSpec()
      AnalyzeColumnStatement(tableName, None, allColumns = true)
    } else if (ctx.identifierSeq() == null) {
      val partitionSpec = if (ctx.partitionSpec != null) {
        visitPartitionSpec(ctx.partitionSpec)
      } else {
        Map.empty[String, Option[String]]
      }
      AnalyzeTableStatement(tableName, partitionSpec, noScan = ctx.identifier != null)
    } else {
      checkPartitionSpec()
      AnalyzeColumnStatement(
        tableName, Option(visitIdentifierSeq(ctx.identifierSeq())), allColumns = false)
    }
  }

  /**
   * Create a [[RepairTableStatement]].
   *
   * For example:
   * {{{
   *   MSCK REPAIR TABLE multi_part_name
   * }}}
   */
  override def visitRepairTable(ctx: RepairTableContext): LogicalPlan = withOrigin(ctx) {
    RepairTableStatement(visitMultipartIdentifier(ctx.multipartIdentifier()))
  }

  /**
   * Create a [[LoadDataStatement]].
   *
   * For example:
   * {{{
   *   LOAD DATA [LOCAL] INPATH 'filepath' [OVERWRITE] INTO TABLE multi_part_name
   *   [PARTITION (partcol1=val1, partcol2=val2 ...)]
   * }}}
   */
  override def visitLoadData(ctx: LoadDataContext): LogicalPlan = withOrigin(ctx) {
    LoadDataStatement(
      tableName = visitMultipartIdentifier(ctx.multipartIdentifier),
      path = string(ctx.path),
      isLocal = ctx.LOCAL != null,
      isOverwrite = ctx.OVERWRITE != null,
      partition = Option(ctx.partitionSpec).map(visitNonOptionalPartitionSpec)
    )
  }

  /**
   * Creates a [[ShowCreateTableStatement]]
   */
  override def visitShowCreateTable(ctx: ShowCreateTableContext): LogicalPlan = withOrigin(ctx) {
    ShowCreateTableStatement(visitMultipartIdentifier(ctx.multipartIdentifier()))
  }

  /**
   * Create a [[CacheTableStatement]].
   *
   * For example:
   * {{{
   *   CACHE [LAZY] TABLE multi_part_name
   *   [OPTIONS tablePropertyList] [[AS] query]
   * }}}
   */
  override def visitCacheTable(ctx: CacheTableContext): LogicalPlan = withOrigin(ctx) {
    import org.apache.spark.sql.connector.catalog.CatalogV2Implicits._

    val query = Option(ctx.query).map(plan)
    val tableName = visitMultipartIdentifier(ctx.multipartIdentifier)
    if (query.isDefined && tableName.length > 1) {
      val catalogAndNamespace = tableName.init
      throw new ParseException("It is not allowed to add catalog/namespace " +
        s"prefix ${catalogAndNamespace.quoted} to " +
        "the table name in CACHE TABLE AS SELECT", ctx)
    }
    val options = Option(ctx.options).map(visitPropertyKeyValues).getOrElse(Map.empty)
    CacheTableStatement(tableName, query, ctx.LAZY != null, options)
  }

  /**
   * Create an [[UncacheTableStatement]] logical plan.
   */
  override def visitUncacheTable(ctx: UncacheTableContext): LogicalPlan = withOrigin(ctx) {
    UncacheTableStatement(visitMultipartIdentifier(ctx.multipartIdentifier), ctx.EXISTS != null)
  }

  /**
   * Create a [[TruncateTableStatement]] command.
   *
   * For example:
   * {{{
   *   TRUNCATE TABLE multi_part_name [PARTITION (partcol1=val1, partcol2=val2 ...)]
   * }}}
   */
  override def visitTruncateTable(ctx: TruncateTableContext): LogicalPlan = withOrigin(ctx) {
    TruncateTableStatement(
      visitMultipartIdentifier(ctx.multipartIdentifier),
      Option(ctx.partitionSpec).map(visitNonOptionalPartitionSpec))
  }

  /**
   * A command for users to list the partition names of a table. If partition spec is specified,
   * partitions that match the spec are returned. Otherwise an empty result set is returned.
   *
   * This function creates a [[ShowPartitionsStatement]] logical plan
   *
   * The syntax of using this command in SQL is:
   * {{{
   *   SHOW PARTITIONS multi_part_name [partition_spec];
   * }}}
   */
  override def visitShowPartitions(ctx: ShowPartitionsContext): LogicalPlan = withOrigin(ctx) {
    val table = visitMultipartIdentifier(ctx.multipartIdentifier)
    val partitionKeys = Option(ctx.partitionSpec).map(visitNonOptionalPartitionSpec)
    ShowPartitionsStatement(table, partitionKeys)
  }

  /**
   * Create a [[RefreshTableStatement]].
   *
   * For example:
   * {{{
   *   REFRESH TABLE multi_part_name
   * }}}
   */
  override def visitRefreshTable(ctx: RefreshTableContext): LogicalPlan = withOrigin(ctx) {
    RefreshTableStatement(visitMultipartIdentifier(ctx.multipartIdentifier()))
  }

  /**
   * A command for users to list the column names for a table.
   * This function creates a [[ShowColumnsStatement]] logical plan.
   *
   * The syntax of using this command in SQL is:
   * {{{
   *   SHOW COLUMNS (FROM | IN) tableName=multipartIdentifier
   *        ((FROM | IN) namespace=multipartIdentifier)?
   * }}}
   */
  override def visitShowColumns(ctx: ShowColumnsContext): LogicalPlan = withOrigin(ctx) {
    val table = visitMultipartIdentifier(ctx.table)
    val namespace = Option(ctx.ns).map(visitMultipartIdentifier)
    ShowColumnsStatement(table, namespace)
  }

  /**
   * Create an [[AlterTableRecoverPartitionsStatement]]
   *
   * For example:
   * {{{
   *   ALTER TABLE multi_part_name RECOVER PARTITIONS;
   * }}}
   */
  override def visitRecoverPartitions(
      ctx: RecoverPartitionsContext): LogicalPlan = withOrigin(ctx) {
    AlterTableRecoverPartitionsStatement(visitMultipartIdentifier(ctx.multipartIdentifier))
  }

  /**
   * Create an [[AlterTableAddPartitionStatement]].
   *
   * For example:
   * {{{
   *   ALTER TABLE multi_part_name ADD [IF NOT EXISTS] PARTITION spec [LOCATION 'loc1']
   *   ALTER VIEW multi_part_name ADD [IF NOT EXISTS] PARTITION spec
   * }}}
   *
   * ALTER VIEW ... ADD PARTITION ... is not supported because the concept of partitioning
   * is associated with physical tables
   */
  override def visitAddTablePartition(
      ctx: AddTablePartitionContext): LogicalPlan = withOrigin(ctx) {
    if (ctx.VIEW != null) {
      operationNotAllowed("ALTER VIEW ... ADD PARTITION", ctx)
    }
    // Create partition spec to location mapping.
    val specsAndLocs = ctx.partitionSpecLocation.asScala.map { splCtx =>
      val spec = visitNonOptionalPartitionSpec(splCtx.partitionSpec)
      val location = Option(splCtx.locationSpec).map(visitLocationSpec)
      spec -> location
    }
    AlterTableAddPartitionStatement(
      visitMultipartIdentifier(ctx.multipartIdentifier),
      specsAndLocs,
      ctx.EXISTS != null)
  }

  /**
   * Create an [[AlterTableRenamePartitionStatement]]
   *
   * For example:
   * {{{
   *   ALTER TABLE multi_part_name PARTITION spec1 RENAME TO PARTITION spec2;
   * }}}
   */
  override def visitRenameTablePartition(
      ctx: RenameTablePartitionContext): LogicalPlan = withOrigin(ctx) {
    AlterTableRenamePartitionStatement(
      visitMultipartIdentifier(ctx.multipartIdentifier),
      visitNonOptionalPartitionSpec(ctx.from),
      visitNonOptionalPartitionSpec(ctx.to))
  }

  /**
   * Create an [[AlterTableDropPartitionStatement]]
   *
   * For example:
   * {{{
   *   ALTER TABLE multi_part_name DROP [IF EXISTS] PARTITION spec1[, PARTITION spec2, ...]
   *     [PURGE];
   *   ALTER VIEW view DROP [IF EXISTS] PARTITION spec1[, PARTITION spec2, ...];
   * }}}
   *
   * ALTER VIEW ... DROP PARTITION ... is not supported because the concept of partitioning
   * is associated with physical tables
   */
  override def visitDropTablePartitions(
      ctx: DropTablePartitionsContext): LogicalPlan = withOrigin(ctx) {
    if (ctx.VIEW != null) {
      operationNotAllowed("ALTER VIEW ... DROP PARTITION", ctx)
    }
    AlterTableDropPartitionStatement(
      visitMultipartIdentifier(ctx.multipartIdentifier),
      ctx.partitionSpec.asScala.map(visitNonOptionalPartitionSpec),
      ifExists = ctx.EXISTS != null,
      purge = ctx.PURGE != null,
      retainData = false)
  }

  /**
   * Create an [[AlterTableSerDePropertiesStatement]]
   *
   * For example:
   * {{{
   *   ALTER TABLE multi_part_name [PARTITION spec] SET SERDE serde_name
   *     [WITH SERDEPROPERTIES props];
   *   ALTER TABLE multi_part_name [PARTITION spec] SET SERDEPROPERTIES serde_properties;
   * }}}
   */
  override def visitSetTableSerDe(ctx: SetTableSerDeContext): LogicalPlan = withOrigin(ctx) {
    AlterTableSerDePropertiesStatement(
      visitMultipartIdentifier(ctx.multipartIdentifier),
      Option(ctx.STRING).map(string),
      Option(ctx.tablePropertyList).map(visitPropertyKeyValues),
      // TODO a partition spec is allowed to have optional values. This is currently violated.
      Option(ctx.partitionSpec).map(visitNonOptionalPartitionSpec))
  }

  /**
   * Create or replace a view. This creates a [[CreateViewStatement]]
   *
   * For example:
   * {{{
   *   CREATE [OR REPLACE] [[GLOBAL] TEMPORARY] VIEW [IF NOT EXISTS] multi_part_name
   *   [(column_name [COMMENT column_comment], ...) ]
   *   create_view_clauses
   *
   *   AS SELECT ...;
   *
   *   create_view_clauses (order insensitive):
   *     [COMMENT view_comment]
   *     [TBLPROPERTIES (property_name = property_value, ...)]
   * }}}
   */
  override def visitCreateView(ctx: CreateViewContext): LogicalPlan = withOrigin(ctx) {
    if (!ctx.identifierList.isEmpty) {
      operationNotAllowed("CREATE VIEW ... PARTITIONED ON", ctx)
    }

    checkDuplicateClauses(ctx.commentSpec(), "COMMENT", ctx)
    checkDuplicateClauses(ctx.PARTITIONED, "PARTITIONED ON", ctx)
    checkDuplicateClauses(ctx.TBLPROPERTIES, "TBLPROPERTIES", ctx)

    val userSpecifiedColumns = Option(ctx.identifierCommentList).toSeq.flatMap { icl =>
      icl.identifierComment.asScala.map { ic =>
        ic.identifier.getText -> Option(ic.commentSpec()).map(visitCommentSpec)
      }
    }

    val viewType = if (ctx.TEMPORARY == null) {
      PersistedView
    } else if (ctx.GLOBAL != null) {
      GlobalTempView
    } else {
      LocalTempView
    }
    CreateViewStatement(
      visitMultipartIdentifier(ctx.multipartIdentifier),
      userSpecifiedColumns,
      visitCommentSpecList(ctx.commentSpec()),
      ctx.tablePropertyList.asScala.headOption.map(visitPropertyKeyValues)
        .getOrElse(Map.empty),
      Option(source(ctx.query)),
      plan(ctx.query),
      ctx.EXISTS != null,
      ctx.REPLACE != null,
      viewType)
  }

  /**
   * Alter the query of a view. This creates a [[AlterViewAsStatement]]
   *
   * For example:
   * {{{
   *   ALTER VIEW multi_part_name AS SELECT ...;
   * }}}
   */
  override def visitAlterViewQuery(ctx: AlterViewQueryContext): LogicalPlan = withOrigin(ctx) {
    AlterViewAsStatement(
      visitMultipartIdentifier(ctx.multipartIdentifier),
      originalText = source(ctx.query),
      query = plan(ctx.query))
  }

  /**
   * Create a [[RenameTableStatement]] command.
   *
   * For example:
   * {{{
   *   ALTER TABLE multi_part_name1 RENAME TO multi_part_name2;
   *   ALTER VIEW multi_part_name1 RENAME TO multi_part_name2;
   * }}}
   */
  override def visitRenameTable(ctx: RenameTableContext): LogicalPlan = withOrigin(ctx) {
    RenameTableStatement(
      visitMultipartIdentifier(ctx.from),
      visitMultipartIdentifier(ctx.to),
      ctx.VIEW != null)
  }

  /**
   * A command for users to list the properties for a table. If propertyKey is specified, the value
   * for the propertyKey is returned. If propertyKey is not specified, all the keys and their
   * corresponding values are returned.
   * The syntax of using this command in SQL is:
   * {{{
   *   SHOW TBLPROPERTIES multi_part_name[('propertyKey')];
   * }}}
   */
  override def visitShowTblProperties(
      ctx: ShowTblPropertiesContext): LogicalPlan = withOrigin(ctx) {
    ShowTablePropertiesStatement(
      visitMultipartIdentifier(ctx.table),
      Option(ctx.key).map(visitTablePropertyKey))
  }

  /**
   * Create a plan for a DESCRIBE FUNCTION statement.
   */
  override def visitDescribeFunction(ctx: DescribeFunctionContext): LogicalPlan = withOrigin(ctx) {
    import ctx._
    val functionName =
      if (describeFuncName.STRING() != null) {
        Seq(string(describeFuncName.STRING()))
      } else if (describeFuncName.qualifiedName() != null) {
        visitQualifiedName(describeFuncName.qualifiedName)
      } else {
        Seq(describeFuncName.getText)
      }
    DescribeFunctionStatement(functionName, EXTENDED != null)
  }

  /**
   * Create a plan for a SHOW FUNCTIONS command.
   */
  override def visitShowFunctions(ctx: ShowFunctionsContext): LogicalPlan = withOrigin(ctx) {
    val (userScope, systemScope) = Option(ctx.identifier)
      .map(_.getText.toLowerCase(Locale.ROOT)) match {
        case None | Some("all") => (true, true)
        case Some("system") => (false, true)
        case Some("user") => (true, false)
        case Some(x) => throw new ParseException(s"SHOW $x FUNCTIONS not supported", ctx)
    }
    val pattern = Option(ctx.pattern).map(string(_))
    val functionName = Option(ctx.multipartIdentifier).map(visitMultipartIdentifier)
    ShowFunctionsStatement(userScope, systemScope, pattern, functionName)
  }

  /**
   * Create a DROP FUNCTION statement.
   *
   * For example:
   * {{{
   *   DROP [TEMPORARY] FUNCTION [IF EXISTS] function;
   * }}}
   */
  override def visitDropFunction(ctx: DropFunctionContext): LogicalPlan = withOrigin(ctx) {
    val functionName = visitMultipartIdentifier(ctx.multipartIdentifier)
    DropFunctionStatement(
      functionName,
      ctx.EXISTS != null,
      ctx.TEMPORARY != null)
  }

  /**
   * Create a CREATE FUNCTION statement.
   *
   * For example:
   * {{{
   *   CREATE [OR REPLACE] [TEMPORARY] FUNCTION [IF NOT EXISTS] [db_name.]function_name
   *   AS class_name [USING JAR|FILE|ARCHIVE 'file_uri' [, JAR|FILE|ARCHIVE 'file_uri']];
   * }}}
   */
  override def visitCreateFunction(ctx: CreateFunctionContext): LogicalPlan = withOrigin(ctx) {
    val resources = ctx.resource.asScala.map { resource =>
      val resourceType = resource.identifier.getText.toLowerCase(Locale.ROOT)
      resourceType match {
        case "jar" | "file" | "archive" =>
          FunctionResource(FunctionResourceType.fromString(resourceType), string(resource.STRING))
        case other =>
          operationNotAllowed(s"CREATE FUNCTION with resource type '$resourceType'", ctx)
      }
    }

    val functionIdentifier = visitMultipartIdentifier(ctx.multipartIdentifier)
    CreateFunctionStatement(
      functionIdentifier,
      string(ctx.className),
      resources,
      ctx.TEMPORARY != null,
      ctx.EXISTS != null,
      ctx.REPLACE != null)
  }

  override def visitCommentNamespace(ctx: CommentNamespaceContext): LogicalPlan = withOrigin(ctx) {
    val comment = ctx.comment.getType match {
      case SqlBaseParser.NULL => ""
      case _ => string(ctx.STRING)
    }
    val nameParts = visitMultipartIdentifier(ctx.multipartIdentifier)
    CommentOnNamespace(UnresolvedNamespace(nameParts), comment)
  }

  override def visitCommentTable(ctx: CommentTableContext): LogicalPlan = withOrigin(ctx) {
    val comment = ctx.comment.getType match {
      case SqlBaseParser.NULL => ""
      case _ => string(ctx.STRING)
    }
    val nameParts = visitMultipartIdentifier(ctx.multipartIdentifier)
    CommentOnTable(UnresolvedTable(nameParts), comment)
  }
}<|MERGE_RESOLUTION|>--- conflicted
+++ resolved
@@ -2532,6 +2532,8 @@
         case (PROP_COMMENT, _) =>
           throw new ParseException(s"$PROP_COMMENT is a reserved namespace property, please use" +
             s" the COMMENT clause to specify it.", ctx)
+        case (ownership, _) if ownership == PROP_OWNER_NAME || ownership == PROP_OWNER_TYPE =>
+          throw new ParseException(s"$ownership is a reserved namespace property", ctx)
         case _ =>
       }
       properties
@@ -2611,21 +2613,10 @@
    */
   override def visitSetNamespaceProperties(ctx: SetNamespacePropertiesContext): LogicalPlan = {
     withOrigin(ctx) {
-<<<<<<< HEAD
-      val props = visitPropertyKeyValues(ctx.tablePropertyList)
-      if (props.keySet.intersect(SupportsNamespaces.RESERVED_PROPERTIES.asScala.toSet).nonEmpty) {
-        throw new AnalysisException("Cannot directly modify the reserved properties" +
-          s" ${SupportsNamespaces.RESERVED_PROPERTIES.asScala.mkString("[", ",", "]")}.")
-      }
-      AlterNamespaceSetPropertiesStatement(
-        visitMultipartIdentifier(ctx.multipartIdentifier),
-        props)
-=======
       val properties = cleanNamespaceProperties(visitPropertyKeyValues(ctx.tablePropertyList), ctx)
       AlterNamespaceSetProperties(
         UnresolvedNamespace(visitMultipartIdentifier(ctx.multipartIdentifier)),
         properties)
->>>>>>> dcdc9a8b
     }
   }
 
@@ -2646,29 +2637,7 @@
   }
 
   /**
-<<<<<<< HEAD
-   * Create an [[AlterNamespaceSetOwner]] logical plan.
-   *
-   * For example:
-   * {{{
-   *   ALTER (DATABASE|SCHEMA|NAMESPACE) namespace SET OWNER (USER|ROLE|GROUP) identityName;
-   * }}}
-   */
-  override def visitSetNamespaceOwner(ctx: SetNamespaceOwnerContext): LogicalPlan = {
-    withOrigin(ctx) {
-      val nameParts = visitMultipartIdentifier(ctx.multipartIdentifier)
-      AlterNamespaceSetOwner(
-        UnresolvedNamespace(nameParts),
-        ctx.identifier.getText,
-        ctx.ownerType.getText)
-    }
-  }
-
-  /**
-   * Create a [[ShowNamespacesStatement]] command.
-=======
    * Create a [[ShowNamespaces]] command.
->>>>>>> dcdc9a8b
    */
   override def visitShowNamespaces(ctx: ShowNamespacesContext): LogicalPlan = withOrigin(ctx) {
     if (ctx.DATABASES != null && ctx.multipartIdentifier != null) {
@@ -3560,4 +3529,23 @@
     val nameParts = visitMultipartIdentifier(ctx.multipartIdentifier)
     CommentOnTable(UnresolvedTable(nameParts), comment)
   }
+
+  /**
+   * Create an [[AlterNamespaceSetOwner]] logical plan.
+   *
+   * For example:
+   * {{{
+   *   ALTER (DATABASE|SCHEMA|NAMESPACE) namespace SET OWNER (USER|ROLE|GROUP) identityName;
+   * }}}
+   */
+  override def visitSetNamespaceOwner(ctx: SetNamespaceOwnerContext): LogicalPlan = {
+    withOrigin(ctx) {
+      val nameParts = visitMultipartIdentifier(ctx.multipartIdentifier)
+      AlterNamespaceSetOwner(
+        UnresolvedNamespace(nameParts),
+        ctx.identifier.getText,
+        ctx.ownerType.getText)
+    }
+  }
+
 }