--- conflicted
+++ resolved
@@ -5711,7 +5711,6 @@
       visitSetVariableImpl(ctx.query(), ctx.multipartIdentifierList(), ctx.assignmentList())
     }
 
-<<<<<<< HEAD
   override def visitOperatorPipeStatement(ctx: OperatorPipeStatementContext): LogicalPlan = {
     visitOperatorPipeRightSide(ctx.operatorPipeRightSide(), plan(ctx.left))
   }
@@ -5739,7 +5738,8 @@
           throw SparkException.internalError(s"Unrecognized matched logical plan: $other")
       }
     }.get
-=======
+  }
+
   /**
    * Check plan for any parameters.
    * If it finds any throws UNSUPPORTED_FEATURE.PARAMETER_MARKER_IN_UNEXPECTED_STATEMENT.
@@ -5757,6 +5757,5 @@
     plan.innerChildren.collect {
       case child: LogicalPlan => checkInvalidParameter(child, statement)
     }
->>>>>>> d72e8f9e
   }
 }