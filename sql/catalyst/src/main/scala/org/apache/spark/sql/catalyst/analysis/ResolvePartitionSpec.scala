/*
 * Licensed to the Apache Software Foundation (ASF) under one or more
 * contributor license agreements.  See the NOTICE file distributed with
 * this work for additional information regarding copyright ownership.
 * The ASF licenses this file to You under the Apache License, Version 2.0
 * (the "License"); you may not use this file except in compliance with
 * the License.  You may obtain a copy of the License at
 *
 *    http://www.apache.org/licenses/LICENSE-2.0
 *
 * Unless required by applicable law or agreed to in writing, software
 * distributed under the License is distributed on an "AS IS" BASIS,
 * WITHOUT WARRANTIES OR CONDITIONS OF ANY KIND, either express or implied.
 * See the License for the specific language governing permissions and
 * limitations under the License.
 */

package org.apache.spark.sql.catalyst.analysis

import org.apache.spark.sql.catalyst.InternalRow
import org.apache.spark.sql.catalyst.catalog.CatalogTypes.TablePartitionSpec
import org.apache.spark.sql.catalyst.expressions.{Cast, Literal}
import org.apache.spark.sql.catalyst.plans.logical.{AlterTableAddPartition, AlterTableDropPartition, AlterTableRenamePartition, LogicalPlan, ShowPartitions}
import org.apache.spark.sql.catalyst.rules.Rule
import org.apache.spark.sql.catalyst.util.CharVarcharUtils
import org.apache.spark.sql.connector.catalog.SupportsPartitionManagement
import org.apache.spark.sql.types._
import org.apache.spark.sql.util.PartitioningUtils.{normalizePartitionSpec, requireExactMatchedPartitionSpec}

/**
 * Resolve [[UnresolvedPartitionSpec]] to [[ResolvedPartitionSpec]] in partition related commands.
 */
object ResolvePartitionSpec extends Rule[LogicalPlan] {

  def apply(plan: LogicalPlan): LogicalPlan = plan resolveOperators {
    case r @ AlterTableAddPartition(
        ResolvedTable(_, _, table: SupportsPartitionManagement, _), partSpecs, _) =>
      val partitionSchema = table.partitionSchema()
      r.copy(parts = resolvePartitionSpecs(
        table.name,
        partSpecs,
        partitionSchema,
        requireExactMatchedPartitionSpec(table.name, _, partitionSchema.fieldNames)))

    case r @ AlterTableDropPartition(
        ResolvedTable(_, _, table: SupportsPartitionManagement, _), partSpecs, _, _) =>
      val partitionSchema = table.partitionSchema()
      r.copy(parts = resolvePartitionSpecs(
        table.name,
        partSpecs,
        partitionSchema,
        requireExactMatchedPartitionSpec(table.name, _, partitionSchema.fieldNames)))

    case r @ AlterTableRenamePartition(
<<<<<<< HEAD
        ResolvedTable(_, _, table: SupportsPartitionManagement, _), from, _) =>
=======
        ResolvedTable(_, _, table: SupportsPartitionManagement), from, to) =>
>>>>>>> 951afc3a
      val partitionSchema = table.partitionSchema()
      val Seq(resolvedFrom, resolvedTo) = resolvePartitionSpecs(
        table.name,
        Seq(from, to),
        partitionSchema,
        requireExactMatchedPartitionSpec(table.name, _, partitionSchema.fieldNames))
      r.copy(from = resolvedFrom, to = resolvedTo)

    case r @ ShowPartitions(
        ResolvedTable(_, _, table: SupportsPartitionManagement, _), partSpecs) =>
      r.copy(pattern = resolvePartitionSpecs(
        table.name,
        partSpecs.toSeq,
        table.partitionSchema()).headOption)
  }

  private def resolvePartitionSpecs(
      tableName: String,
      partSpecs: Seq[PartitionSpec],
      partSchema: StructType,
      checkSpec: TablePartitionSpec => Unit = _ => ()): Seq[ResolvedPartitionSpec] =
    partSpecs.map {
      case unresolvedPartSpec: UnresolvedPartitionSpec =>
        val normalizedSpec = normalizePartitionSpec(
          unresolvedPartSpec.spec,
          partSchema.map(_.name),
          tableName,
          conf.resolver)
        checkSpec(normalizedSpec)
        val partitionNames = normalizedSpec.keySet
        val requestedFields = partSchema.filter(field => partitionNames.contains(field.name))
        ResolvedPartitionSpec(
          requestedFields.map(_.name),
          convertToPartIdent(normalizedSpec, requestedFields),
          unresolvedPartSpec.location)
      case resolvedPartitionSpec: ResolvedPartitionSpec =>
        resolvedPartitionSpec
    }

  private[sql] def convertToPartIdent(
      partitionSpec: TablePartitionSpec,
      schema: Seq[StructField]): InternalRow = {
    val partValues = schema.map { part =>
      val raw = partitionSpec.get(part.name).orNull
      val dt = CharVarcharUtils.replaceCharVarcharWithString(part.dataType)
      Cast(Literal.create(raw, StringType), dt, Some(conf.sessionLocalTimeZone)).eval()
    }
    InternalRow.fromSeq(partValues)
  }
}<|MERGE_RESOLUTION|>--- conflicted
+++ resolved
@@ -52,11 +52,7 @@
         requireExactMatchedPartitionSpec(table.name, _, partitionSchema.fieldNames)))
 
     case r @ AlterTableRenamePartition(
-<<<<<<< HEAD
-        ResolvedTable(_, _, table: SupportsPartitionManagement, _), from, _) =>
-=======
-        ResolvedTable(_, _, table: SupportsPartitionManagement), from, to) =>
->>>>>>> 951afc3a
+        ResolvedTable(_, _, table: SupportsPartitionManagement, _), from, to) =>
       val partitionSchema = table.partitionSchema()
       val Seq(resolvedFrom, resolvedTo) = resolvePartitionSpecs(
         table.name,
