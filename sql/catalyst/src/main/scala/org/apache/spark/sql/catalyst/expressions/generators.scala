/*
 * Licensed to the Apache Software Foundation (ASF) under one or more
 * contributor license agreements.  See the NOTICE file distributed with
 * this work for additional information regarding copyright ownership.
 * The ASF licenses this file to You under the Apache License, Version 2.0
 * (the "License"); you may not use this file except in compliance with
 * the License.  You may obtain a copy of the License at
 *
 *    http://www.apache.org/licenses/LICENSE-2.0
 *
 * Unless required by applicable law or agreed to in writing, software
 * distributed under the License is distributed on an "AS IS" BASIS,
 * WITHOUT WARRANTIES OR CONDITIONS OF ANY KIND, either express or implied.
 * See the License for the specific language governing permissions and
 * limitations under the License.
 */

package org.apache.spark.sql.catalyst.expressions

import org.apache.spark.sql.Row
import org.apache.spark.sql.catalyst.{CatalystTypeConverters, InternalRow}
import org.apache.spark.sql.catalyst.analysis.TypeCheckResult
import org.apache.spark.sql.catalyst.expressions.codegen.CodegenFallback
import org.apache.spark.sql.catalyst.util.{ArrayData, MapData}
import org.apache.spark.sql.types._

/**
 * An expression that produces zero or more rows given a single input row.
 *
 * Generators produce multiple output rows instead of a single value like other expressions,
 * and thus they must have a schema to associate with the rows that are output.
 *
 * However, unlike row producing relational operators, which are either leaves or determine their
 * output schema functionally from their input, generators can contain other expressions that
 * might result in their modification by rules.  This structure means that they might be copied
 * multiple times after first determining their output schema. If a new output schema is created for
 * each copy references up the tree might be rendered invalid. As a result generators must
 * instead define a function `makeOutput` which is called only once when the schema is first
 * requested.  The attributes produced by this function will be automatically copied anytime rules
 * result in changes to the Generator or its children.
 */
trait Generator extends Expression {

  override def dataType: DataType = ArrayType(elementSchema)

  override def foldable: Boolean = false

  override def nullable: Boolean = false

  /**
   * The output element schema.
   */
  def elementSchema: StructType

  /** Should be implemented by child classes to perform specific Generators. */
  override def eval(input: InternalRow): TraversableOnce[InternalRow]

  /**
   * Notifies that there are no more rows to process, clean up code, and additional
   * rows can be made here.
   */
  def terminate(): TraversableOnce[InternalRow] = Nil
}

/**
 * A generator that produces its output using the provided lambda function.
 */
case class UserDefinedGenerator(
    elementSchema: StructType,
    function: Row => TraversableOnce[InternalRow],
    children: Seq[Expression])
  extends Generator with CodegenFallback {

  @transient private[this] var inputRow: InterpretedProjection = _
  @transient private[this] var convertToScala: (InternalRow) => Row = _

  private def initializeConverters(): Unit = {
    inputRow = new InterpretedProjection(children)
    convertToScala = {
      val inputSchema = StructType(children.map(e => StructField(e.simpleString, e.dataType, true)))
      CatalystTypeConverters.createToScalaConverter(inputSchema)
    }.asInstanceOf[InternalRow => Row]
  }

  override def eval(input: InternalRow): TraversableOnce[InternalRow] = {
    if (inputRow == null) {
      initializeConverters()
    }
    // Convert the objects into Scala Type before calling function, we need schema to support UDT
    function(convertToScala(inputRow(input)))
  }

  override def toString: String = s"UserDefinedGenerator(${children.mkString(",")})"
}

/**
 * A base class for Explode and PosExplode
 */
abstract class ExplodeBase(child: Expression, position: Boolean)
  extends UnaryExpression with Generator with CodegenFallback with Serializable {

  override def children: Seq[Expression] = child :: Nil

  override def checkInputDataTypes(): TypeCheckResult = {
    if (child.dataType.isInstanceOf[ArrayType] || child.dataType.isInstanceOf[MapType]) {
      TypeCheckResult.TypeCheckSuccess
    } else {
      TypeCheckResult.TypeCheckFailure(
        s"input to function explode should be array or map type, not ${child.dataType}")
    }
  }

  // hive-compatible default alias for explode function ("col" for array, "key", "value" for map)
  override def elementSchema: StructType = child.dataType match {
<<<<<<< HEAD
    case ArrayType(et, containsNull, _) => new StructType().add("col", et, containsNull)
=======
    case ArrayType(et, containsNull) =>
      if (position) {
        new StructType()
          .add("pos", IntegerType, false)
          .add("col", et, containsNull)
      } else {
        new StructType()
          .add("col", et, containsNull)
      }
>>>>>>> 18fb57f5
    case MapType(kt, vt, valueContainsNull) =>
      if (position) {
        new StructType()
          .add("pos", IntegerType, false)
          .add("key", kt, false)
          .add("value", vt, valueContainsNull)
      } else {
        new StructType()
          .add("key", kt, false)
          .add("value", vt, valueContainsNull)
      }
  }

  override def eval(input: InternalRow): TraversableOnce[InternalRow] = {
    child.dataType match {
      case ArrayType(et, _, _) =>
        val inputArray = child.eval(input).asInstanceOf[ArrayData]
        if (inputArray == null) {
          Nil
        } else {
          val rows = new Array[InternalRow](inputArray.numElements())
          inputArray.foreach(et, (i, e) => {
            rows(i) = if (position) InternalRow(i, e) else InternalRow(e)
          })
          rows
        }
      case MapType(kt, vt, _) =>
        val inputMap = child.eval(input).asInstanceOf[MapData]
        if (inputMap == null) {
          Nil
        } else {
          val rows = new Array[InternalRow](inputMap.numElements())
          var i = 0
          inputMap.foreach(kt, vt, (k, v) => {
            rows(i) = if (position) InternalRow(i, k, v) else InternalRow(k, v)
            i += 1
          })
          rows
        }
    }
  }
}

/**
 * Given an input array produces a sequence of rows for each value in the array.
 *
 * {{{
 *   SELECT explode(array(10,20)) ->
 *   10
 *   20
 * }}}
 */
// scalastyle:off line.size.limit
@ExpressionDescription(
  usage = "_FUNC_(a) - Separates the elements of array a into multiple rows, or the elements of map a into multiple rows and columns.",
  extended = "> SELECT _FUNC_(array(10,20));\n  10\n  20")
// scalastyle:on line.size.limit
case class Explode(child: Expression) extends ExplodeBase(child, position = false)

/**
 * Given an input array produces a sequence of rows for each position and value in the array.
 *
 * {{{
 *   SELECT posexplode(array(10,20)) ->
 *   0  10
 *   1  20
 * }}}
 */
// scalastyle:off line.size.limit
@ExpressionDescription(
  usage = "_FUNC_(a) - Separates the elements of array a into multiple rows with positions, or the elements of a map into multiple rows and columns with positions.",
  extended = "> SELECT _FUNC_(array(10,20));\n  0\t10\n  1\t20")
// scalastyle:on line.size.limit
case class PosExplode(child: Expression) extends ExplodeBase(child, position = true)

/**
 * Explodes an array of structs into a table.
 */
@ExpressionDescription(
  usage = "_FUNC_(a) - Explodes an array of structs into a table.",
  extended = "> SELECT _FUNC_(array(struct(1, 'a'), struct(2, 'b')));\n  [1,a]\n  [2,b]")
case class Inline(child: Expression) extends UnaryExpression with Generator with CodegenFallback {

  override def children: Seq[Expression] = child :: Nil

  override def checkInputDataTypes(): TypeCheckResult = child.dataType match {
    case ArrayType(et, _) if et.isInstanceOf[StructType] =>
      TypeCheckResult.TypeCheckSuccess
    case _ =>
      TypeCheckResult.TypeCheckFailure(
        s"input to function $prettyName should be array of struct type, not ${child.dataType}")
  }

  override def elementSchema: StructType = child.dataType match {
    case ArrayType(et : StructType, _) => et
  }

  private lazy val numFields = elementSchema.fields.length

  override def eval(input: InternalRow): TraversableOnce[InternalRow] = {
    val inputArray = child.eval(input).asInstanceOf[ArrayData]
    if (inputArray == null) {
      Nil
    } else {
      for (i <- 0 until inputArray.numElements())
        yield inputArray.getStruct(i, numFields)
    }
  }
}<|MERGE_RESOLUTION|>--- conflicted
+++ resolved
@@ -112,10 +112,7 @@
 
   // hive-compatible default alias for explode function ("col" for array, "key", "value" for map)
   override def elementSchema: StructType = child.dataType match {
-<<<<<<< HEAD
-    case ArrayType(et, containsNull, _) => new StructType().add("col", et, containsNull)
-=======
-    case ArrayType(et, containsNull) =>
+    case ArrayType(et, containsNull, _) =>
       if (position) {
         new StructType()
           .add("pos", IntegerType, false)
@@ -124,7 +121,6 @@
         new StructType()
           .add("col", et, containsNull)
       }
->>>>>>> 18fb57f5
     case MapType(kt, vt, valueContainsNull) =>
       if (position) {
         new StructType()
@@ -211,7 +207,7 @@
   override def children: Seq[Expression] = child :: Nil
 
   override def checkInputDataTypes(): TypeCheckResult = child.dataType match {
-    case ArrayType(et, _) if et.isInstanceOf[StructType] =>
+    case ArrayType(et, _, _) if et.isInstanceOf[StructType] =>
       TypeCheckResult.TypeCheckSuccess
     case _ =>
       TypeCheckResult.TypeCheckFailure(
@@ -219,7 +215,7 @@
   }
 
   override def elementSchema: StructType = child.dataType match {
-    case ArrayType(et : StructType, _) => et
+    case ArrayType(et : StructType, _, _) => et
   }
 
   private lazy val numFields = elementSchema.fields.length
