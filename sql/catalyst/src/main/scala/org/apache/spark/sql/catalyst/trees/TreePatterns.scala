/*
 * Licensed to the Apache Software Foundation (ASF) under one or more
 * contributor license agreements.  See the NOTICE file distributed with
 * this work for additional information regarding copyright ownership.
 * The ASF licenses this file to You under the Apache License, Version 2.0
 * (the "License"); you may not use this file except in compliance with
 * the License.  You may obtain a copy of the License at
 *
 *    http://www.apache.org/licenses/LICENSE-2.0
 *
 * Unless required by applicable law or agreed to in writing, software
 * distributed under the License is distributed on an "AS IS" BASIS,
 * WITHOUT WARRANTIES OR CONDITIONS OF ANY KIND, either express or implied.
 * See the License for the specific language governing permissions and
 * limitations under the License.
 */

package org.apache.spark.sql.catalyst.trees

// Enums for commonly encountered tree patterns in rewrite rules.
object TreePattern extends Enumeration  {
  type TreePattern = Value

  // Enum Ids start from 0.
  // Expression patterns (alphabetically ordered)
  val ATTRIBUTE_REFERENCE = Value(0)
  val DYNAMIC_PRUNING_SUBQUERY: Value = Value
  val EXISTS_SUBQUERY = Value
  val EXPRESSION_WITH_RANDOM_SEED = Value
  val IN: Value = Value
<<<<<<< HEAD
  val IN_SUBQUERY: Value = Value
  val LIST_SUBQUERY: Value = Value
=======
  val INSET: Value = Value
>>>>>>> 548e66c9
  val LITERAL: Value = Value
  val NULL_LITERAL: Value = Value
  val PLAN_EXPRESSION: Value = Value
  val SCALAR_SUBQUERY: Value = Value
  val TRUE_OR_FALSE_LITERAL: Value = Value
  val WINDOW_EXPRESSION: Value = Value

  // Logical plan patterns (alphabetically ordered)
  val FILTER: Value = Value
  val INNER_LIKE_JOIN: Value = Value
  val JOIN: Value = Value
  val LEFT_SEMI_OR_ANTI_JOIN: Value = Value
  val NATURAL_LIKE_JOIN: Value = Value
  val OUTER_JOIN: Value = Value
}<|MERGE_RESOLUTION|>--- conflicted
+++ resolved
@@ -28,12 +28,9 @@
   val EXISTS_SUBQUERY = Value
   val EXPRESSION_WITH_RANDOM_SEED = Value
   val IN: Value = Value
-<<<<<<< HEAD
   val IN_SUBQUERY: Value = Value
+  val INSET: Value = Value
   val LIST_SUBQUERY: Value = Value
-=======
-  val INSET: Value = Value
->>>>>>> 548e66c9
   val LITERAL: Value = Value
   val NULL_LITERAL: Value = Value
   val PLAN_EXPRESSION: Value = Value
