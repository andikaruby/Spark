--- conflicted
+++ resolved
@@ -57,11 +57,8 @@
 
   // Logical plan patterns (alphabetically ordered)
   val AGGREGATE: Value = Value
-<<<<<<< HEAD
   val DISTINCT_LIKE: Value = Value
-=======
   val EXCEPT: Value = Value
->>>>>>> 7fd3f8f9
   val FILTER: Value = Value
   val INNER_LIKE_JOIN: Value = Value
   val JOIN: Value = Value
@@ -71,11 +68,7 @@
   val NATURAL_LIKE_JOIN: Value = Value
   val PROJECT: Value = Value
   val OUTER_JOIN: Value = Value
-<<<<<<< HEAD
   val REPARTITION_OPERATION: Value = Value
+  val UNION: Value = Value
   val WINDOW: Value = Value
-  val UNION: Value = Value
-=======
-  val WINDOW: Value = Value
->>>>>>> 7fd3f8f9
 }