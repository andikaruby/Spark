--- conflicted
+++ resolved
@@ -4853,8 +4853,6 @@
   override protected def withNewChildInternal(newChild: Expression): ArrayCompact =
     copy(child = newChild)
 }
-<<<<<<< HEAD
-=======
 
 /**
  * Given an array, and another element append the element at the end of the array.
@@ -5003,5 +5001,4 @@
   protected def withNewChildrenInternal(newLeft: Expression, newRight: Expression): ArrayAppend =
     copy(left = newLeft, right = newRight)
 
-}
->>>>>>> 7ec5af4c
+}