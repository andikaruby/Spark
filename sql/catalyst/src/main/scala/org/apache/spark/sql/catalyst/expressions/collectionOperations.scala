/*
 * Licensed to the Apache Software Foundation (ASF) under one or more
 * contributor license agreements.  See the NOTICE file distributed with
 * this work for additional information regarding copyright ownership.
 * The ASF licenses this file to You under the Apache License, Version 2.0
 * (the "License"); you may not use this file except in compliance with
 * the License.  You may obtain a copy of the License at
 *
 *    http://www.apache.org/licenses/LICENSE-2.0
 *
 * Unless required by applicable law or agreed to in writing, software
 * distributed under the License is distributed on an "AS IS" BASIS,
 * WITHOUT WARRANTIES OR CONDITIONS OF ANY KIND, either express or implied.
 * See the License for the specific language governing permissions and
 * limitations under the License.
 */
package org.apache.spark.sql.catalyst.expressions

import java.util.Comparator

import org.apache.spark.sql.catalyst.InternalRow
import org.apache.spark.sql.catalyst.analysis.TypeCheckResult
import org.apache.spark.sql.catalyst.expressions.codegen._
import org.apache.spark.sql.catalyst.util.{ArrayData, GenericArrayData, MapData, TypeUtils}
import org.apache.spark.sql.types._
import org.apache.spark.unsafe.Platform
import org.apache.spark.unsafe.array.ByteArrayMethods
import org.apache.spark.unsafe.types.{ByteArray, UTF8String}

/**
 * Given an array or map, returns its size. Returns -1 if null.
 */
@ExpressionDescription(
  usage = "_FUNC_(expr) - Returns the size of an array or a map. Returns -1 if null.",
  examples = """
    Examples:
      > SELECT _FUNC_(array('b', 'd', 'c', 'a'));
       4
  """)
case class Size(child: Expression) extends UnaryExpression with ExpectsInputTypes {
  override def dataType: DataType = IntegerType
  override def inputTypes: Seq[AbstractDataType] = Seq(TypeCollection(ArrayType, MapType))
  override def nullable: Boolean = false

  override def eval(input: InternalRow): Any = {
    val value = child.eval(input)
    if (value == null) {
      -1
    } else child.dataType match {
      case _: ArrayType => value.asInstanceOf[ArrayData].numElements()
      case _: MapType => value.asInstanceOf[MapData].numElements()
    }
  }

  override def doGenCode(ctx: CodegenContext, ev: ExprCode): ExprCode = {
    val childGen = child.genCode(ctx)
    ev.copy(code = s"""
      boolean ${ev.isNull} = false;
      ${childGen.code}
      ${CodeGenerator.javaType(dataType)} ${ev.value} = ${childGen.isNull} ? -1 :
        (${childGen.value}).numElements();""", isNull = FalseLiteral)
  }
}

/**
 * Returns an unordered array containing the keys of the map.
 */
@ExpressionDescription(
  usage = "_FUNC_(map) - Returns an unordered array containing the keys of the map.",
  examples = """
    Examples:
      > SELECT _FUNC_(map(1, 'a', 2, 'b'));
       [1,2]
  """)
case class MapKeys(child: Expression)
  extends UnaryExpression with ExpectsInputTypes {

  override def inputTypes: Seq[AbstractDataType] = Seq(MapType)

  override def dataType: DataType = ArrayType(child.dataType.asInstanceOf[MapType].keyType)

  override def nullSafeEval(map: Any): Any = {
    map.asInstanceOf[MapData].keyArray()
  }

  override def doGenCode(ctx: CodegenContext, ev: ExprCode): ExprCode = {
    nullSafeCodeGen(ctx, ev, c => s"${ev.value} = ($c).keyArray();")
  }

  override def prettyName: String = "map_keys"
}

/**
 * Returns an unordered array containing the values of the map.
 */
@ExpressionDescription(
  usage = "_FUNC_(map) - Returns an unordered array containing the values of the map.",
  examples = """
    Examples:
      > SELECT _FUNC_(map(1, 'a', 2, 'b'));
       ["a","b"]
  """)
case class MapValues(child: Expression)
  extends UnaryExpression with ExpectsInputTypes {

  override def inputTypes: Seq[AbstractDataType] = Seq(MapType)

  override def dataType: DataType = ArrayType(child.dataType.asInstanceOf[MapType].valueType)

  override def nullSafeEval(map: Any): Any = {
    map.asInstanceOf[MapData].valueArray()
  }

  override def doGenCode(ctx: CodegenContext, ev: ExprCode): ExprCode = {
    nullSafeCodeGen(ctx, ev, c => s"${ev.value} = ($c).valueArray();")
  }

  override def prettyName: String = "map_values"
}

/**
 * Sorts the input array in ascending / descending order according to the natural ordering of
 * the array elements and returns it.
 */
// scalastyle:off line.size.limit
@ExpressionDescription(
  usage = "_FUNC_(array[, ascendingOrder]) - Sorts the input array in ascending or descending order according to the natural ordering of the array elements.",
  examples = """
    Examples:
      > SELECT _FUNC_(array('b', 'd', 'c', 'a'), true);
       ["a","b","c","d"]
  """)
// scalastyle:on line.size.limit
case class SortArray(base: Expression, ascendingOrder: Expression)
  extends BinaryExpression with ExpectsInputTypes with CodegenFallback {

  def this(e: Expression) = this(e, Literal(true))

  override def left: Expression = base
  override def right: Expression = ascendingOrder
  override def dataType: DataType = base.dataType
  override def inputTypes: Seq[AbstractDataType] = Seq(ArrayType, BooleanType)

  override def checkInputDataTypes(): TypeCheckResult = base.dataType match {
    case ArrayType(dt, _) if RowOrdering.isOrderable(dt) =>
      ascendingOrder match {
        case Literal(_: Boolean, BooleanType) =>
          TypeCheckResult.TypeCheckSuccess
        case _ =>
          TypeCheckResult.TypeCheckFailure(
            "Sort order in second argument requires a boolean literal.")
      }
    case ArrayType(dt, _) =>
      TypeCheckResult.TypeCheckFailure(
        s"$prettyName does not support sorting array of type ${dt.simpleString}")
    case _ =>
      TypeCheckResult.TypeCheckFailure(s"$prettyName only supports array input.")
  }

  @transient
  private lazy val lt: Comparator[Any] = {
    val ordering = base.dataType match {
      case _ @ ArrayType(n: AtomicType, _) => n.ordering.asInstanceOf[Ordering[Any]]
      case _ @ ArrayType(a: ArrayType, _) => a.interpretedOrdering.asInstanceOf[Ordering[Any]]
      case _ @ ArrayType(s: StructType, _) => s.interpretedOrdering.asInstanceOf[Ordering[Any]]
    }

    new Comparator[Any]() {
      override def compare(o1: Any, o2: Any): Int = {
        if (o1 == null && o2 == null) {
          0
        } else if (o1 == null) {
          -1
        } else if (o2 == null) {
          1
        } else {
          ordering.compare(o1, o2)
        }
      }
    }
  }

  @transient
  private lazy val gt: Comparator[Any] = {
    val ordering = base.dataType match {
      case _ @ ArrayType(n: AtomicType, _) => n.ordering.asInstanceOf[Ordering[Any]]
      case _ @ ArrayType(a: ArrayType, _) => a.interpretedOrdering.asInstanceOf[Ordering[Any]]
      case _ @ ArrayType(s: StructType, _) => s.interpretedOrdering.asInstanceOf[Ordering[Any]]
    }

    new Comparator[Any]() {
      override def compare(o1: Any, o2: Any): Int = {
        if (o1 == null && o2 == null) {
          0
        } else if (o1 == null) {
          1
        } else if (o2 == null) {
          -1
        } else {
          -ordering.compare(o1, o2)
        }
      }
    }
  }

  override def nullSafeEval(array: Any, ascending: Any): Any = {
    val elementType = base.dataType.asInstanceOf[ArrayType].elementType
    val data = array.asInstanceOf[ArrayData].toArray[AnyRef](elementType)
    if (elementType != NullType) {
      java.util.Arrays.sort(data, if (ascending.asInstanceOf[Boolean]) lt else gt)
    }
    new GenericArrayData(data.asInstanceOf[Array[Any]])
  }

  override def prettyName: String = "sort_array"
}

/**
 * Returns a reversed string or an array with reverse order of elements.
 */
@ExpressionDescription(
  usage = "_FUNC_(array) - Returns a reversed string or an array with reverse order of elements.",
  examples = """
    Examples:
      > SELECT _FUNC_('Spark SQL');
       LQS krapS
      > SELECT _FUNC_(array(2, 1, 4, 3));
       [3, 4, 1, 2]
  """,
  since = "1.5.0",
  note = "Reverse logic for arrays is available since 2.4.0."
)
case class Reverse(child: Expression) extends UnaryExpression with ImplicitCastInputTypes {

  // Input types are utilized by type coercion in ImplicitTypeCasts.
  override def inputTypes: Seq[AbstractDataType] = Seq(TypeCollection(StringType, ArrayType))

  override def dataType: DataType = child.dataType

  lazy val elementType: DataType = dataType.asInstanceOf[ArrayType].elementType

  override def nullSafeEval(input: Any): Any = input match {
    case a: ArrayData => new GenericArrayData(a.toObjectArray(elementType).reverse)
    case s: UTF8String => s.reverse()
  }

  override def doGenCode(ctx: CodegenContext, ev: ExprCode): ExprCode = {
    nullSafeCodeGen(ctx, ev, c => dataType match {
      case _: StringType => stringCodeGen(ev, c)
      case _: ArrayType => arrayCodeGen(ctx, ev, c)
    })
  }

  private def stringCodeGen(ev: ExprCode, childName: String): String = {
    s"${ev.value} = ($childName).reverse();"
  }

  private def arrayCodeGen(ctx: CodegenContext, ev: ExprCode, childName: String): String = {
    val length = ctx.freshName("length")
    val javaElementType = CodeGenerator.javaType(elementType)
    val isPrimitiveType = CodeGenerator.isPrimitiveType(elementType)

    val initialization = if (isPrimitiveType) {
      s"$childName.copy()"
    } else {
      s"new ${classOf[GenericArrayData].getName()}(new Object[$length])"
    }

    val numberOfIterations = if (isPrimitiveType) s"$length / 2" else length

    val swapAssigments = if (isPrimitiveType) {
      val setFunc = "set" + CodeGenerator.primitiveTypeName(elementType)
      val getCall = (index: String) => CodeGenerator.getValue(ev.value, elementType, index)
      s"""|boolean isNullAtK = ${ev.value}.isNullAt(k);
          |boolean isNullAtL = ${ev.value}.isNullAt(l);
          |if(!isNullAtK) {
          |  $javaElementType el = ${getCall("k")};
          |  if(!isNullAtL) {
          |    ${ev.value}.$setFunc(k, ${getCall("l")});
          |  } else {
          |    ${ev.value}.setNullAt(k);
          |  }
          |  ${ev.value}.$setFunc(l, el);
          |} else if (!isNullAtL) {
          |  ${ev.value}.$setFunc(k, ${getCall("l")});
          |  ${ev.value}.setNullAt(l);
          |}""".stripMargin
    } else {
      s"${ev.value}.update(k, ${CodeGenerator.getValue(childName, elementType, "l")});"
    }

    s"""
       |final int $length = $childName.numElements();
       |${ev.value} = $initialization;
       |for(int k = 0; k < $numberOfIterations; k++) {
       |  int l = $length - k - 1;
       |  $swapAssigments
       |}
     """.stripMargin
  }

  override def prettyName: String = "reverse"
}

/**
 * Checks if the array (left) has the element (right)
 */
@ExpressionDescription(
  usage = "_FUNC_(array, value) - Returns true if the array contains the value.",
  examples = """
    Examples:
      > SELECT _FUNC_(array(1, 2, 3), 2);
       true
  """)
case class ArrayContains(left: Expression, right: Expression)
  extends BinaryExpression with ImplicitCastInputTypes {

  override def dataType: DataType = BooleanType

  override def inputTypes: Seq[AbstractDataType] = right.dataType match {
    case NullType => Seq.empty
    case _ => left.dataType match {
      case n @ ArrayType(element, _) => Seq(n, element)
      case _ => Seq.empty
    }
  }

  override def checkInputDataTypes(): TypeCheckResult = {
    if (right.dataType == NullType) {
      TypeCheckResult.TypeCheckFailure("Null typed values cannot be used as arguments")
    } else if (!left.dataType.isInstanceOf[ArrayType]
      || left.dataType.asInstanceOf[ArrayType].elementType != right.dataType) {
      TypeCheckResult.TypeCheckFailure(
        "Arguments must be an array followed by a value of same type as the array members")
    } else {
      TypeCheckResult.TypeCheckSuccess
    }
  }

  override def nullable: Boolean = {
    left.nullable || right.nullable || left.dataType.asInstanceOf[ArrayType].containsNull
  }

  override def nullSafeEval(arr: Any, value: Any): Any = {
    var hasNull = false
    arr.asInstanceOf[ArrayData].foreach(right.dataType, (i, v) =>
      if (v == null) {
        hasNull = true
      } else if (v == value) {
        return true
      }
    )
    if (hasNull) {
      null
    } else {
      false
    }
  }

  override def doGenCode(ctx: CodegenContext, ev: ExprCode): ExprCode = {
    nullSafeCodeGen(ctx, ev, (arr, value) => {
      val i = ctx.freshName("i")
      val getValue = CodeGenerator.getValue(arr, right.dataType, i)
      s"""
      for (int $i = 0; $i < $arr.numElements(); $i ++) {
        if ($arr.isNullAt($i)) {
          ${ev.isNull} = true;
        } else if (${ctx.genEqual(right.dataType, value, getValue)}) {
          ${ev.isNull} = false;
          ${ev.value} = true;
          break;
        }
      }
     """
    })
  }

  override def prettyName: String = "array_contains"
}

/**
<<<<<<< HEAD
 * Slices an array according to the requested start index and length
 */
// scalastyle:off line.size.limit
@ExpressionDescription(
  usage = "_FUNC_(x, start, length) - Subsets array x starting from index start (or starting from the end if start is negative) with the specified length.",
  examples = """
    Examples:
      > SELECT _FUNC_(array(1, 2, 3, 4), 2, 2);
       [2,3]
      > SELECT _FUNC_(array(1, 2, 3, 4), -2, 2);
       [3,4]
  """, since = "2.4.0")
// scalastyle:on line.size.limit
case class Slice(x: Expression, start: Expression, length: Expression)
  extends TernaryExpression with ImplicitCastInputTypes {

  override def dataType: DataType = x.dataType

  override def inputTypes: Seq[AbstractDataType] = Seq(ArrayType, IntegerType, IntegerType)

  override def children: Seq[Expression] = Seq(x, start, length)

  lazy val elementType: DataType = x.dataType.asInstanceOf[ArrayType].elementType

  override def nullSafeEval(xVal: Any, startVal: Any, lengthVal: Any): Any = {
    val startInt = startVal.asInstanceOf[Int]
    val lengthInt = lengthVal.asInstanceOf[Int]
    val arr = xVal.asInstanceOf[ArrayData]
    val startIndex = if (startInt == 0) {
      throw new RuntimeException(
        s"Unexpected value for start in function $prettyName: SQL array indices start at 1.")
    } else if (startInt < 0) {
      startInt + arr.numElements()
    } else {
      startInt - 1
    }
    if (lengthInt < 0) {
      throw new RuntimeException(s"Unexpected value for length in function $prettyName: " +
        "length must be greater than or equal to 0.")
    }
    // startIndex can be negative if start is negative and its absolute value is greater than the
    // number of elements in the array
    if (startIndex < 0 || startIndex >= arr.numElements()) {
      return new GenericArrayData(Array.empty[AnyRef])
    }
    val data = arr.toSeq[AnyRef](elementType)
    new GenericArrayData(data.slice(startIndex, startIndex + lengthInt))
  }

  override def doGenCode(ctx: CodegenContext, ev: ExprCode): ExprCode = {
    nullSafeCodeGen(ctx, ev, (x, start, length) => {
      val startIdx = ctx.freshName("startIdx")
      val resLength = ctx.freshName("resLength")
      val defaultIntValue = CodeGenerator.defaultValue(CodeGenerator.JAVA_INT, false)
      s"""
         |${CodeGenerator.JAVA_INT} $startIdx = $defaultIntValue;
         |${CodeGenerator.JAVA_INT} $resLength = $defaultIntValue;
         |if ($start == 0) {
         |  throw new RuntimeException("Unexpected value for start in function $prettyName: "
         |    + "SQL array indices start at 1.");
         |} else if ($start < 0) {
         |  $startIdx = $start + $x.numElements();
         |} else {
         |  // arrays in SQL are 1-based instead of 0-based
         |  $startIdx = $start - 1;
         |}
         |if ($length < 0) {
         |  throw new RuntimeException("Unexpected value for length in function $prettyName: "
         |    + "length must be greater than or equal to 0.");
         |} else if ($length > $x.numElements() - $startIdx) {
         |  $resLength = $x.numElements() - $startIdx;
         |} else {
         |  $resLength = $length;
         |}
         |${genCodeForResult(ctx, ev, x, startIdx, resLength)}
       """.stripMargin
    })
  }

  def genCodeForResult(
      ctx: CodegenContext,
      ev: ExprCode,
      inputArray: String,
      startIdx: String,
      resLength: String): String = {
    val values = ctx.freshName("values")
    val i = ctx.freshName("i")
    val getValue = CodeGenerator.getValue(inputArray, elementType, s"$i + $startIdx")
    if (!CodeGenerator.isPrimitiveType(elementType)) {
      val arrayClass = classOf[GenericArrayData].getName
      s"""
         |Object[] $values;
         |if ($startIdx < 0 || $startIdx >= $inputArray.numElements()) {
         |  $values = new Object[0];
         |} else {
         |  $values = new Object[$resLength];
         |  for (int $i = 0; $i < $resLength; $i ++) {
         |    $values[$i] = $getValue;
         |  }
         |}
         |${ev.value} = new $arrayClass($values);
       """.stripMargin
    } else {
      val sizeInBytes = ctx.freshName("sizeInBytes")
      val bytesArray = ctx.freshName("bytesArray")
      val primitiveValueTypeName = CodeGenerator.primitiveTypeName(elementType)
      s"""
         |if ($startIdx < 0 || $startIdx >= $inputArray.numElements()) {
         |  $resLength = 0;
         |}
         |${CodeGenerator.JAVA_INT} $sizeInBytes =
         |  UnsafeArrayData.calculateHeaderPortionInBytes($resLength) +
         |  ${classOf[ByteArrayMethods].getName}.roundNumberOfBytesToNearestWord(
         |    ${elementType.defaultSize} * $resLength);
         |byte[] $bytesArray = new byte[$sizeInBytes];
         |UnsafeArrayData $values = new UnsafeArrayData();
         |Platform.putLong($bytesArray, ${Platform.BYTE_ARRAY_OFFSET}, $resLength);
         |$values.pointTo($bytesArray, ${Platform.BYTE_ARRAY_OFFSET}, $sizeInBytes);
         |for (int $i = 0; $i < $resLength; $i ++) {
         |  if ($inputArray.isNullAt($i + $startIdx)) {
         |    $values.setNullAt($i);
         |  } else {
         |    $values.set$primitiveValueTypeName($i, $getValue);
         |  }
         |}
         |${ev.value} = $values;
       """.stripMargin
    }
  }
=======
 * Creates a String containing all the elements of the input array separated by the delimiter.
 */
@ExpressionDescription(
  usage = """
    _FUNC_(array, delimiter[, nullReplacement]) - Concatenates the elements of the given array
      using the delimiter and an optional string to replace nulls. If no value is set for
      nullReplacement, any null value is filtered.""",
  examples = """
    Examples:
      > SELECT _FUNC_(array('hello', 'world'), ' ');
       hello world
      > SELECT _FUNC_(array('hello', null ,'world'), ' ');
       hello world
      > SELECT _FUNC_(array('hello', null ,'world'), ' ', ',');
       hello , world
  """, since = "2.4.0")
case class ArrayJoin(
    array: Expression,
    delimiter: Expression,
    nullReplacement: Option[Expression]) extends Expression with ExpectsInputTypes {

  def this(array: Expression, delimiter: Expression) = this(array, delimiter, None)

  def this(array: Expression, delimiter: Expression, nullReplacement: Expression) =
    this(array, delimiter, Some(nullReplacement))

  override def inputTypes: Seq[AbstractDataType] = if (nullReplacement.isDefined) {
    Seq(ArrayType(StringType), StringType, StringType)
  } else {
    Seq(ArrayType(StringType), StringType)
  }

  override def children: Seq[Expression] = if (nullReplacement.isDefined) {
    Seq(array, delimiter, nullReplacement.get)
  } else {
    Seq(array, delimiter)
  }

  override def nullable: Boolean = children.exists(_.nullable)

  override def foldable: Boolean = children.forall(_.foldable)

  override def eval(input: InternalRow): Any = {
    val arrayEval = array.eval(input)
    if (arrayEval == null) return null
    val delimiterEval = delimiter.eval(input)
    if (delimiterEval == null) return null
    val nullReplacementEval = nullReplacement.map(_.eval(input))
    if (nullReplacementEval.contains(null)) return null

    val buffer = new UTF8StringBuilder()
    var firstItem = true
    val nullHandling = nullReplacementEval match {
      case Some(rep) => (prependDelimiter: Boolean) => {
        if (!prependDelimiter) {
          buffer.append(delimiterEval.asInstanceOf[UTF8String])
        }
        buffer.append(rep.asInstanceOf[UTF8String])
        true
      }
      case None => (_: Boolean) => false
    }
    arrayEval.asInstanceOf[ArrayData].foreach(StringType, (_, item) => {
      if (item == null) {
        if (nullHandling(firstItem)) {
          firstItem = false
        }
      } else {
        if (!firstItem) {
          buffer.append(delimiterEval.asInstanceOf[UTF8String])
        }
        buffer.append(item.asInstanceOf[UTF8String])
        firstItem = false
      }
    })
    buffer.build()
  }

  override protected def doGenCode(ctx: CodegenContext, ev: ExprCode): ExprCode = {
    val code = nullReplacement match {
      case Some(replacement) =>
        val replacementGen = replacement.genCode(ctx)
        val nullHandling = (buffer: String, delimiter: String, firstItem: String) => {
          s"""
             |if (!$firstItem) {
             |  $buffer.append($delimiter);
             |}
             |$buffer.append(${replacementGen.value});
             |$firstItem = false;
           """.stripMargin
        }
        val execCode = if (replacement.nullable) {
          ctx.nullSafeExec(replacement.nullable, replacementGen.isNull) {
            genCodeForArrayAndDelimiter(ctx, ev, nullHandling)
          }
        } else {
          genCodeForArrayAndDelimiter(ctx, ev, nullHandling)
        }
        s"""
           |${replacementGen.code}
           |$execCode
         """.stripMargin
      case None => genCodeForArrayAndDelimiter(ctx, ev,
        (_: String, _: String, _: String) => "// nulls are ignored")
    }
    if (nullable) {
      ev.copy(
        s"""
           |boolean ${ev.isNull} = true;
           |UTF8String ${ev.value} = null;
           |$code
         """.stripMargin)
    } else {
      ev.copy(
        s"""
           |UTF8String ${ev.value} = null;
           |$code
         """.stripMargin, FalseLiteral)
    }
  }

  private def genCodeForArrayAndDelimiter(
      ctx: CodegenContext,
      ev: ExprCode,
      nullEval: (String, String, String) => String): String = {
    val arrayGen = array.genCode(ctx)
    val delimiterGen = delimiter.genCode(ctx)
    val buffer = ctx.freshName("buffer")
    val bufferClass = classOf[UTF8StringBuilder].getName
    val i = ctx.freshName("i")
    val firstItem = ctx.freshName("firstItem")
    val resultCode =
      s"""
         |$bufferClass $buffer = new $bufferClass();
         |boolean $firstItem = true;
         |for (int $i = 0; $i < ${arrayGen.value}.numElements(); $i ++) {
         |  if (${arrayGen.value}.isNullAt($i)) {
         |    ${nullEval(buffer, delimiterGen.value, firstItem)}
         |  } else {
         |    if (!$firstItem) {
         |      $buffer.append(${delimiterGen.value});
         |    }
         |    $buffer.append(${CodeGenerator.getValue(arrayGen.value, StringType, i)});
         |    $firstItem = false;
         |  }
         |}
         |${ev.value} = $buffer.build();""".stripMargin

    if (array.nullable || delimiter.nullable) {
      arrayGen.code + ctx.nullSafeExec(array.nullable, arrayGen.isNull) {
        delimiterGen.code + ctx.nullSafeExec(delimiter.nullable, delimiterGen.isNull) {
          s"""
             |${ev.isNull} = false;
             |$resultCode""".stripMargin
        }
      }
    } else {
      s"""
         |${arrayGen.code}
         |${delimiterGen.code}
         |$resultCode""".stripMargin
    }
  }

  override def dataType: DataType = StringType

>>>>>>> 109935fc
}

/**
 * Returns the minimum value in the array.
 */
@ExpressionDescription(
  usage = "_FUNC_(array) - Returns the minimum value in the array. NULL elements are skipped.",
  examples = """
    Examples:
      > SELECT _FUNC_(array(1, 20, null, 3));
       1
  """, since = "2.4.0")
case class ArrayMin(child: Expression) extends UnaryExpression with ImplicitCastInputTypes {

  override def nullable: Boolean = true

  override def inputTypes: Seq[AbstractDataType] = Seq(ArrayType)

  private lazy val ordering = TypeUtils.getInterpretedOrdering(dataType)

  override def checkInputDataTypes(): TypeCheckResult = {
    val typeCheckResult = super.checkInputDataTypes()
    if (typeCheckResult.isSuccess) {
      TypeUtils.checkForOrderingExpr(dataType, s"function $prettyName")
    } else {
      typeCheckResult
    }
  }

  override protected def doGenCode(ctx: CodegenContext, ev: ExprCode): ExprCode = {
    val childGen = child.genCode(ctx)
    val javaType = CodeGenerator.javaType(dataType)
    val i = ctx.freshName("i")
    val item = ExprCode("",
      isNull = JavaCode.isNullExpression(s"${childGen.value}.isNullAt($i)"),
      value = JavaCode.expression(CodeGenerator.getValue(childGen.value, dataType, i), dataType))
    ev.copy(code =
      s"""
         |${childGen.code}
         |boolean ${ev.isNull} = true;
         |$javaType ${ev.value} = ${CodeGenerator.defaultValue(dataType)};
         |if (!${childGen.isNull}) {
         |  for (int $i = 0; $i < ${childGen.value}.numElements(); $i ++) {
         |    ${ctx.reassignIfSmaller(dataType, ev, item)}
         |  }
         |}
      """.stripMargin)
  }

  override protected def nullSafeEval(input: Any): Any = {
    var min: Any = null
    input.asInstanceOf[ArrayData].foreach(dataType, (_, item) =>
      if (item != null && (min == null || ordering.lt(item, min))) {
        min = item
      }
    )
    min
  }

  override def dataType: DataType = child.dataType match {
    case ArrayType(dt, _) => dt
    case _ => throw new IllegalStateException(s"$prettyName accepts only arrays.")
  }

  override def prettyName: String = "array_min"
}

/**
 * Returns the maximum value in the array.
 */
@ExpressionDescription(
  usage = "_FUNC_(array) - Returns the maximum value in the array. NULL elements are skipped.",
  examples = """
    Examples:
      > SELECT _FUNC_(array(1, 20, null, 3));
       20
  """, since = "2.4.0")
case class ArrayMax(child: Expression) extends UnaryExpression with ImplicitCastInputTypes {

  override def nullable: Boolean = true

  override def inputTypes: Seq[AbstractDataType] = Seq(ArrayType)

  private lazy val ordering = TypeUtils.getInterpretedOrdering(dataType)

  override def checkInputDataTypes(): TypeCheckResult = {
    val typeCheckResult = super.checkInputDataTypes()
    if (typeCheckResult.isSuccess) {
      TypeUtils.checkForOrderingExpr(dataType, s"function $prettyName")
    } else {
      typeCheckResult
    }
  }

  override protected def doGenCode(ctx: CodegenContext, ev: ExprCode): ExprCode = {
    val childGen = child.genCode(ctx)
    val javaType = CodeGenerator.javaType(dataType)
    val i = ctx.freshName("i")
    val item = ExprCode("",
      isNull = JavaCode.isNullExpression(s"${childGen.value}.isNullAt($i)"),
      value = JavaCode.expression(CodeGenerator.getValue(childGen.value, dataType, i), dataType))
    ev.copy(code =
      s"""
         |${childGen.code}
         |boolean ${ev.isNull} = true;
         |$javaType ${ev.value} = ${CodeGenerator.defaultValue(dataType)};
         |if (!${childGen.isNull}) {
         |  for (int $i = 0; $i < ${childGen.value}.numElements(); $i ++) {
         |    ${ctx.reassignIfGreater(dataType, ev, item)}
         |  }
         |}
      """.stripMargin)
  }

  override protected def nullSafeEval(input: Any): Any = {
    var max: Any = null
    input.asInstanceOf[ArrayData].foreach(dataType, (_, item) =>
      if (item != null && (max == null || ordering.gt(item, max))) {
        max = item
      }
    )
    max
  }

  override def dataType: DataType = child.dataType match {
    case ArrayType(dt, _) => dt
    case _ => throw new IllegalStateException(s"$prettyName accepts only arrays.")
  }

  override def prettyName: String = "array_max"
}


/**
 * Returns the position of the first occurrence of element in the given array as long.
 * Returns 0 if the given value could not be found in the array. Returns null if either of
 * the arguments are null
 *
 * NOTE: that this is not zero based, but 1-based index. The first element in the array has
 *       index 1.
 */
@ExpressionDescription(
  usage = """
    _FUNC_(array, element) - Returns the (1-based) index of the first element of the array as long.
  """,
  examples = """
    Examples:
      > SELECT _FUNC_(array(3, 2, 1), 1);
       3
  """,
  since = "2.4.0")
case class ArrayPosition(left: Expression, right: Expression)
  extends BinaryExpression with ImplicitCastInputTypes {

  override def dataType: DataType = LongType
  override def inputTypes: Seq[AbstractDataType] =
    Seq(ArrayType, left.dataType.asInstanceOf[ArrayType].elementType)

  override def nullSafeEval(arr: Any, value: Any): Any = {
    arr.asInstanceOf[ArrayData].foreach(right.dataType, (i, v) =>
      if (v == value) {
        return (i + 1).toLong
      }
    )
    0L
  }

  override def prettyName: String = "array_position"

  override def doGenCode(ctx: CodegenContext, ev: ExprCode): ExprCode = {
    nullSafeCodeGen(ctx, ev, (arr, value) => {
      val pos = ctx.freshName("arrayPosition")
      val i = ctx.freshName("i")
      val getValue = CodeGenerator.getValue(arr, right.dataType, i)
      s"""
         |int $pos = 0;
         |for (int $i = 0; $i < $arr.numElements(); $i ++) {
         |  if (!$arr.isNullAt($i) && ${ctx.genEqual(right.dataType, value, getValue)}) {
         |    $pos = $i + 1;
         |    break;
         |  }
         |}
         |${ev.value} = (long) $pos;
       """.stripMargin
    })
  }
}

/**
 * Returns the value of index `right` in Array `left` or the value for key `right` in Map `left`.
 */
@ExpressionDescription(
  usage = """
    _FUNC_(array, index) - Returns element of array at given (1-based) index. If index < 0,
      accesses elements from the last to the first. Returns NULL if the index exceeds the length
      of the array.

    _FUNC_(map, key) - Returns value for given key, or NULL if the key is not contained in the map
  """,
  examples = """
    Examples:
      > SELECT _FUNC_(array(1, 2, 3), 2);
       2
      > SELECT _FUNC_(map(1, 'a', 2, 'b'), 2);
       "b"
  """,
  since = "2.4.0")
case class ElementAt(left: Expression, right: Expression) extends GetMapValueUtil {

  override def dataType: DataType = left.dataType match {
    case ArrayType(elementType, _) => elementType
    case MapType(_, valueType, _) => valueType
  }

  override def inputTypes: Seq[AbstractDataType] = {
    Seq(TypeCollection(ArrayType, MapType),
      left.dataType match {
        case _: ArrayType => IntegerType
        case _: MapType => left.dataType.asInstanceOf[MapType].keyType
      }
    )
  }

  override def nullable: Boolean = true

  override def nullSafeEval(value: Any, ordinal: Any): Any = {
    left.dataType match {
      case _: ArrayType =>
        val array = value.asInstanceOf[ArrayData]
        val index = ordinal.asInstanceOf[Int]
        if (array.numElements() < math.abs(index)) {
          null
        } else {
          val idx = if (index == 0) {
            throw new ArrayIndexOutOfBoundsException("SQL array indices start at 1")
          } else if (index > 0) {
            index - 1
          } else {
            array.numElements() + index
          }
          if (left.dataType.asInstanceOf[ArrayType].containsNull && array.isNullAt(idx)) {
            null
          } else {
            array.get(idx, dataType)
          }
        }
      case _: MapType =>
        getValueEval(value, ordinal, left.dataType.asInstanceOf[MapType].keyType)
    }
  }

  override def doGenCode(ctx: CodegenContext, ev: ExprCode): ExprCode = {
    left.dataType match {
      case _: ArrayType =>
        nullSafeCodeGen(ctx, ev, (eval1, eval2) => {
          val index = ctx.freshName("elementAtIndex")
          val nullCheck = if (left.dataType.asInstanceOf[ArrayType].containsNull) {
            s"""
               |if ($eval1.isNullAt($index)) {
               |  ${ev.isNull} = true;
               |} else
             """.stripMargin
          } else {
            ""
          }
          s"""
             |int $index = (int) $eval2;
             |if ($eval1.numElements() < Math.abs($index)) {
             |  ${ev.isNull} = true;
             |} else {
             |  if ($index == 0) {
             |    throw new ArrayIndexOutOfBoundsException("SQL array indices start at 1");
             |  } else if ($index > 0) {
             |    $index--;
             |  } else {
             |    $index += $eval1.numElements();
             |  }
             |  $nullCheck
             |  {
             |    ${ev.value} = ${CodeGenerator.getValue(eval1, dataType, index)};
             |  }
             |}
           """.stripMargin
        })
      case _: MapType =>
        doGetValueGenCode(ctx, ev, left.dataType.asInstanceOf[MapType])
    }
  }

  override def prettyName: String = "element_at"
}

/**
 * Concatenates multiple input columns together into a single column.
 * The function works with strings, binary and compatible array columns.
 */
@ExpressionDescription(
  usage = "_FUNC_(col1, col2, ..., colN) - Returns the concatenation of col1, col2, ..., colN.",
  examples = """
    Examples:
      > SELECT _FUNC_('Spark', 'SQL');
       SparkSQL
      > SELECT _FUNC_(array(1, 2, 3), array(4, 5), array(6));
 |     [1,2,3,4,5,6]
  """)
case class Concat(children: Seq[Expression]) extends Expression {

  private val MAX_ARRAY_LENGTH: Int = ByteArrayMethods.MAX_ROUNDED_ARRAY_LENGTH

  val allowedTypes = Seq(StringType, BinaryType, ArrayType)

  override def checkInputDataTypes(): TypeCheckResult = {
    if (children.isEmpty) {
      TypeCheckResult.TypeCheckSuccess
    } else {
      val childTypes = children.map(_.dataType)
      if (childTypes.exists(tpe => !allowedTypes.exists(_.acceptsType(tpe)))) {
        return TypeCheckResult.TypeCheckFailure(
          s"input to function $prettyName should have been StringType, BinaryType or ArrayType," +
            s" but it's " + childTypes.map(_.simpleString).mkString("[", ", ", "]"))
      }
      TypeUtils.checkForSameTypeInputExpr(childTypes, s"function $prettyName")
    }
  }

  override def dataType: DataType = children.map(_.dataType).headOption.getOrElse(StringType)

  lazy val javaType: String = CodeGenerator.javaType(dataType)

  override def nullable: Boolean = children.exists(_.nullable)

  override def foldable: Boolean = children.forall(_.foldable)

  override def eval(input: InternalRow): Any = dataType match {
    case BinaryType =>
      val inputs = children.map(_.eval(input).asInstanceOf[Array[Byte]])
      ByteArray.concat(inputs: _*)
    case StringType =>
      val inputs = children.map(_.eval(input).asInstanceOf[UTF8String])
      UTF8String.concat(inputs : _*)
    case ArrayType(elementType, _) =>
      val inputs = children.toStream.map(_.eval(input))
      if (inputs.contains(null)) {
        null
      } else {
        val arrayData = inputs.map(_.asInstanceOf[ArrayData])
        val numberOfElements = arrayData.foldLeft(0L)((sum, ad) => sum + ad.numElements())
        if (numberOfElements > MAX_ARRAY_LENGTH) {
          throw new RuntimeException(s"Unsuccessful try to concat arrays with $numberOfElements" +
            s" elements due to exceeding the array size limit $MAX_ARRAY_LENGTH.")
        }
        val finalData = new Array[AnyRef](numberOfElements.toInt)
        var position = 0
        for(ad <- arrayData) {
          val arr = ad.toObjectArray(elementType)
          Array.copy(arr, 0, finalData, position, arr.length)
          position += arr.length
        }
        new GenericArrayData(finalData)
      }
  }

  override protected def doGenCode(ctx: CodegenContext, ev: ExprCode): ExprCode = {
    val evals = children.map(_.genCode(ctx))
    val args = ctx.freshName("args")

    val inputs = evals.zipWithIndex.map { case (eval, index) =>
      s"""
        ${eval.code}
        if (!${eval.isNull}) {
          $args[$index] = ${eval.value};
        }
      """
    }

    val (concatenator, initCode) = dataType match {
      case BinaryType =>
        (classOf[ByteArray].getName, s"byte[][] $args = new byte[${evals.length}][];")
      case StringType =>
        ("UTF8String", s"UTF8String[] $args = new UTF8String[${evals.length}];")
      case ArrayType(elementType, _) =>
        val arrayConcatClass = if (CodeGenerator.isPrimitiveType(elementType)) {
          genCodeForPrimitiveArrays(ctx, elementType)
        } else {
          genCodeForNonPrimitiveArrays(ctx, elementType)
        }
        (arrayConcatClass, s"ArrayData[] $args = new ArrayData[${evals.length}];")
    }
    val codes = ctx.splitExpressionsWithCurrentInputs(
      expressions = inputs,
      funcName = "valueConcat",
      extraArguments = (s"$javaType[]", args) :: Nil)
    ev.copy(s"""
      $initCode
      $codes
      $javaType ${ev.value} = $concatenator.concat($args);
      boolean ${ev.isNull} = ${ev.value} == null;
    """)
  }

  private def genCodeForNumberOfElements(ctx: CodegenContext) : (String, String) = {
    val numElements = ctx.freshName("numElements")
    val code = s"""
        |long $numElements = 0L;
        |for (int z = 0; z < ${children.length}; z++) {
        |  $numElements += args[z].numElements();
        |}
        |if ($numElements > $MAX_ARRAY_LENGTH) {
        |  throw new RuntimeException("Unsuccessful try to concat arrays with " + $numElements +
        |    " elements due to exceeding the array size limit $MAX_ARRAY_LENGTH.");
        |}
      """.stripMargin

    (code, numElements)
  }

  private def nullArgumentProtection() : String = {
    if (nullable) {
      s"""
         |for (int z = 0; z < ${children.length}; z++) {
         |  if (args[z] == null) return null;
         |}
       """.stripMargin
    } else {
      ""
    }
  }

  private def genCodeForPrimitiveArrays(ctx: CodegenContext, elementType: DataType): String = {
    val arrayName = ctx.freshName("array")
    val arraySizeName = ctx.freshName("size")
    val counter = ctx.freshName("counter")
    val arrayData = ctx.freshName("arrayData")

    val (numElemCode, numElemName) = genCodeForNumberOfElements(ctx)

    val unsafeArraySizeInBytes = s"""
      |long $arraySizeName = UnsafeArrayData.calculateSizeOfUnderlyingByteArray(
      |  $numElemName,
      |  ${elementType.defaultSize});
      |if ($arraySizeName > $MAX_ARRAY_LENGTH) {
      |  throw new RuntimeException("Unsuccessful try to concat arrays with " + $arraySizeName +
      |    " bytes of data due to exceeding the limit $MAX_ARRAY_LENGTH bytes" +
      |    " for UnsafeArrayData.");
      |}
      """.stripMargin
    val baseOffset = Platform.BYTE_ARRAY_OFFSET
    val primitiveValueTypeName = CodeGenerator.primitiveTypeName(elementType)

    s"""
       |new Object() {
       |  public ArrayData concat($javaType[] args) {
       |    ${nullArgumentProtection()}
       |    $numElemCode
       |    $unsafeArraySizeInBytes
       |    byte[] $arrayName = new byte[(int)$arraySizeName];
       |    UnsafeArrayData $arrayData = new UnsafeArrayData();
       |    Platform.putLong($arrayName, $baseOffset, $numElemName);
       |    $arrayData.pointTo($arrayName, $baseOffset, (int)$arraySizeName);
       |    int $counter = 0;
       |    for (int y = 0; y < ${children.length}; y++) {
       |      for (int z = 0; z < args[y].numElements(); z++) {
       |        if (args[y].isNullAt(z)) {
       |          $arrayData.setNullAt($counter);
       |        } else {
       |          $arrayData.set$primitiveValueTypeName(
       |            $counter,
       |            ${CodeGenerator.getValue(s"args[y]", elementType, "z")}
       |          );
       |        }
       |        $counter++;
       |      }
       |    }
       |    return $arrayData;
       |  }
       |}""".stripMargin.stripPrefix("\n")
  }

  private def genCodeForNonPrimitiveArrays(ctx: CodegenContext, elementType: DataType): String = {
    val genericArrayClass = classOf[GenericArrayData].getName
    val arrayData = ctx.freshName("arrayObjects")
    val counter = ctx.freshName("counter")

    val (numElemCode, numElemName) = genCodeForNumberOfElements(ctx)

    s"""
       |new Object() {
       |  public ArrayData concat($javaType[] args) {
       |    ${nullArgumentProtection()}
       |    $numElemCode
       |    Object[] $arrayData = new Object[(int)$numElemName];
       |    int $counter = 0;
       |    for (int y = 0; y < ${children.length}; y++) {
       |      for (int z = 0; z < args[y].numElements(); z++) {
       |        $arrayData[$counter] = ${CodeGenerator.getValue(s"args[y]", elementType, "z")};
       |        $counter++;
       |      }
       |    }
       |    return new $genericArrayClass($arrayData);
       |  }
       |}""".stripMargin.stripPrefix("\n")
  }

  override def toString: String = s"concat(${children.mkString(", ")})"

  override def sql: String = s"concat(${children.map(_.sql).mkString(", ")})"
}

/**
 * Transforms an array of arrays into a single array.
 */
@ExpressionDescription(
  usage = "_FUNC_(arrayOfArrays) - Transforms an array of arrays into a single array.",
  examples = """
    Examples:
      > SELECT _FUNC_(array(array(1, 2), array(3, 4));
       [1,2,3,4]
  """,
  since = "2.4.0")
case class Flatten(child: Expression) extends UnaryExpression {

  private val MAX_ARRAY_LENGTH = ByteArrayMethods.MAX_ROUNDED_ARRAY_LENGTH

  private lazy val childDataType: ArrayType = child.dataType.asInstanceOf[ArrayType]

  override def nullable: Boolean = child.nullable || childDataType.containsNull

  override def dataType: DataType = childDataType.elementType

  lazy val elementType: DataType = dataType.asInstanceOf[ArrayType].elementType

  override def checkInputDataTypes(): TypeCheckResult = child.dataType match {
    case ArrayType(_: ArrayType, _) =>
      TypeCheckResult.TypeCheckSuccess
    case _ =>
      TypeCheckResult.TypeCheckFailure(
        s"The argument should be an array of arrays, " +
        s"but '${child.sql}' is of ${child.dataType.simpleString} type."
      )
  }

  override def nullSafeEval(child: Any): Any = {
    val elements = child.asInstanceOf[ArrayData].toObjectArray(dataType)

    if (elements.contains(null)) {
      null
    } else {
      val arrayData = elements.map(_.asInstanceOf[ArrayData])
      val numberOfElements = arrayData.foldLeft(0L)((sum, e) => sum + e.numElements())
      if (numberOfElements > MAX_ARRAY_LENGTH) {
        throw new RuntimeException("Unsuccessful try to flatten an array of arrays with " +
          s"$numberOfElements elements due to exceeding the array size limit $MAX_ARRAY_LENGTH.")
      }
      val flattenedData = new Array(numberOfElements.toInt)
      var position = 0
      for (ad <- arrayData) {
        val arr = ad.toObjectArray(elementType)
        Array.copy(arr, 0, flattenedData, position, arr.length)
        position += arr.length
      }
      new GenericArrayData(flattenedData)
    }
  }

  override def doGenCode(ctx: CodegenContext, ev: ExprCode): ExprCode = {
    nullSafeCodeGen(ctx, ev, c => {
      val code = if (CodeGenerator.isPrimitiveType(elementType)) {
        genCodeForFlattenOfPrimitiveElements(ctx, c, ev.value)
      } else {
        genCodeForFlattenOfNonPrimitiveElements(ctx, c, ev.value)
      }
      if (childDataType.containsNull) nullElementsProtection(ev, c, code) else code
    })
  }

  private def nullElementsProtection(
      ev: ExprCode,
      childVariableName: String,
      coreLogic: String): String = {
    s"""
    |for (int z = 0; !${ev.isNull} && z < $childVariableName.numElements(); z++) {
    |  ${ev.isNull} |= $childVariableName.isNullAt(z);
    |}
    |if (!${ev.isNull}) {
    |  $coreLogic
    |}
    """.stripMargin
  }

  private def genCodeForNumberOfElements(
      ctx: CodegenContext,
      childVariableName: String) : (String, String) = {
    val variableName = ctx.freshName("numElements")
    val code = s"""
      |long $variableName = 0;
      |for (int z = 0; z < $childVariableName.numElements(); z++) {
      |  $variableName += $childVariableName.getArray(z).numElements();
      |}
      |if ($variableName > $MAX_ARRAY_LENGTH) {
      |  throw new RuntimeException("Unsuccessful try to flatten an array of arrays with " +
      |    $variableName + " elements due to exceeding the array size limit $MAX_ARRAY_LENGTH.");
      |}
      """.stripMargin
    (code, variableName)
  }

  private def genCodeForFlattenOfPrimitiveElements(
      ctx: CodegenContext,
      childVariableName: String,
      arrayDataName: String): String = {
    val arrayName = ctx.freshName("array")
    val arraySizeName = ctx.freshName("size")
    val counter = ctx.freshName("counter")
    val tempArrayDataName = ctx.freshName("tempArrayData")

    val (numElemCode, numElemName) = genCodeForNumberOfElements(ctx, childVariableName)

    val unsafeArraySizeInBytes = s"""
      |long $arraySizeName = UnsafeArrayData.calculateSizeOfUnderlyingByteArray(
      |  $numElemName,
      |  ${elementType.defaultSize});
      |if ($arraySizeName > $MAX_ARRAY_LENGTH) {
      |  throw new RuntimeException("Unsuccessful try to flatten an array of arrays with " +
      |    $arraySizeName + " bytes of data due to exceeding the limit $MAX_ARRAY_LENGTH" +
      |    " bytes for UnsafeArrayData.");
      |}
      """.stripMargin
    val baseOffset = Platform.BYTE_ARRAY_OFFSET

    val primitiveValueTypeName = CodeGenerator.primitiveTypeName(elementType)

    s"""
    |$numElemCode
    |$unsafeArraySizeInBytes
    |byte[] $arrayName = new byte[(int)$arraySizeName];
    |UnsafeArrayData $tempArrayDataName = new UnsafeArrayData();
    |Platform.putLong($arrayName, $baseOffset, $numElemName);
    |$tempArrayDataName.pointTo($arrayName, $baseOffset, (int)$arraySizeName);
    |int $counter = 0;
    |for (int k = 0; k < $childVariableName.numElements(); k++) {
    |  ArrayData arr = $childVariableName.getArray(k);
    |  for (int l = 0; l < arr.numElements(); l++) {
    |   if (arr.isNullAt(l)) {
    |     $tempArrayDataName.setNullAt($counter);
    |   } else {
    |     $tempArrayDataName.set$primitiveValueTypeName(
    |       $counter,
    |       ${CodeGenerator.getValue("arr", elementType, "l")}
    |     );
    |   }
    |   $counter++;
    | }
    |}
    |$arrayDataName = $tempArrayDataName;
    """.stripMargin
  }

  private def genCodeForFlattenOfNonPrimitiveElements(
      ctx: CodegenContext,
      childVariableName: String,
      arrayDataName: String): String = {
    val genericArrayClass = classOf[GenericArrayData].getName
    val arrayName = ctx.freshName("arrayObject")
    val counter = ctx.freshName("counter")
    val (numElemCode, numElemName) = genCodeForNumberOfElements(ctx, childVariableName)

    s"""
    |$numElemCode
    |Object[] $arrayName = new Object[(int)$numElemName];
    |int $counter = 0;
    |for (int k = 0; k < $childVariableName.numElements(); k++) {
    |  ArrayData arr = $childVariableName.getArray(k);
    |  for (int l = 0; l < arr.numElements(); l++) {
    |    $arrayName[$counter] = ${CodeGenerator.getValue("arr", elementType, "l")};
    |    $counter++;
    |  }
    |}
    |$arrayDataName = new $genericArrayClass($arrayName);
    """.stripMargin
  }

  override def prettyName: String = "flatten"
}<|MERGE_RESOLUTION|>--- conflicted
+++ resolved
@@ -379,7 +379,6 @@
 }
 
 /**
-<<<<<<< HEAD
  * Slices an array according to the requested start index and length
  */
 // scalastyle:off line.size.limit
@@ -460,11 +459,11 @@
   }
 
   def genCodeForResult(
-      ctx: CodegenContext,
-      ev: ExprCode,
-      inputArray: String,
-      startIdx: String,
-      resLength: String): String = {
+                        ctx: CodegenContext,
+                        ev: ExprCode,
+                        inputArray: String,
+                        startIdx: String,
+                        resLength: String): String = {
     val values = ctx.freshName("values")
     val i = ctx.freshName("i")
     val getValue = CodeGenerator.getValue(inputArray, elementType, s"$i + $startIdx")
@@ -509,7 +508,9 @@
        """.stripMargin
     }
   }
-=======
+}
+
+/**
  * Creates a String containing all the elements of the input array separated by the delimiter.
  */
 @ExpressionDescription(
@@ -676,7 +677,6 @@
 
   override def dataType: DataType = StringType
 
->>>>>>> 109935fc
 }
 
 /**
