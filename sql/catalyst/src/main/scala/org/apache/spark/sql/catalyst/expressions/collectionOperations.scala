--- conflicted
+++ resolved
@@ -2150,11 +2150,8 @@
     }
   }
 
-<<<<<<< HEAD
-  override def dataType: DataType = SQLConf.get.defaultStringType
-=======
   override def dataType: DataType = array.dataType.asInstanceOf[ArrayType].elementType
->>>>>>> f0d8f82f
+
 
   override def prettyName: String = "array_join"
 }
