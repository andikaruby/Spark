/*
 * Licensed to the Apache Software Foundation (ASF) under one or more
 * contributor license agreements.  See the NOTICE file distributed with
 * this work for additional information regarding copyright ownership.
 * The ASF licenses this file to You under the Apache License, Version 2.0
 * (the "License"); you may not use this file except in compliance with
 * the License.  You may obtain a copy of the License at
 *
 *    http://www.apache.org/licenses/LICENSE-2.0
 *
 * Unless required by applicable law or agreed to in writing, software
 * distributed under the License is distributed on an "AS IS" BASIS,
 * WITHOUT WARRANTIES OR CONDITIONS OF ANY KIND, either express or implied.
 * See the License for the specific language governing permissions and
 * limitations under the License.
 */

package org.apache.spark.sql.catalyst.expressions

<<<<<<< HEAD
import java.io.CharArrayWriter
=======
import com.univocity.parsers.csv.CsvParser
>>>>>>> cd92f25b

import org.apache.spark.sql.AnalysisException
import org.apache.spark.sql.catalyst.InternalRow
import org.apache.spark.sql.catalyst.analysis.TypeCheckResult
import org.apache.spark.sql.catalyst.csv._
import org.apache.spark.sql.catalyst.expressions.codegen.CodegenFallback
import org.apache.spark.sql.catalyst.util._
import org.apache.spark.sql.types._
import org.apache.spark.unsafe.types.UTF8String

/**
 * Converts a CSV input string to a [[StructType]] with the specified schema.
 */
// scalastyle:off line.size.limit
@ExpressionDescription(
  usage = "_FUNC_(csvStr, schema[, options]) - Returns a struct value with the given `csvStr` and `schema`.",
  examples = """
    Examples:
      > SELECT _FUNC_('1, 0.8', 'a INT, b DOUBLE');
       {"a":1, "b":0.8}
      > SELECT _FUNC_('26/08/2015', 'time Timestamp', map('timestampFormat', 'dd/MM/yyyy'))
       {"time":2015-08-26 00:00:00.0}
  """,
  since = "3.0.0")
// scalastyle:on line.size.limit
case class CsvToStructs(
    schema: StructType,
    options: Map[String, String],
    child: Expression,
    timeZoneId: Option[String] = None)
  extends UnaryExpression
    with TimeZoneAwareExpression
    with CodegenFallback
    with ExpectsInputTypes
    with NullIntolerant {

  override def nullable: Boolean = child.nullable

  // The CSV input data might be missing certain fields. We force the nullability
  // of the user-provided schema to avoid data corruptions.
  val nullableSchema: StructType = schema.asNullable

  // Used in `FunctionRegistry`
  def this(child: Expression, schema: Expression, options: Map[String, String]) =
    this(
      schema = ExprUtils.evalSchemaExpr(schema),
      options = options,
      child = child,
      timeZoneId = None)

  def this(child: Expression, schema: Expression) = this(child, schema, Map.empty[String, String])

  def this(child: Expression, schema: Expression, options: Expression) =
    this(
      schema = ExprUtils.evalSchemaExpr(schema),
      options = ExprUtils.convertToMapData(options),
      child = child,
      timeZoneId = None)

  // This converts parsed rows to the desired output by the given schema.
  @transient
  lazy val converter = (rows: Iterator[InternalRow]) => {
    if (rows.hasNext) {
      val result = rows.next()
      // CSV's parser produces one record only.
      assert(!rows.hasNext)
      result
    } else {
      throw new IllegalArgumentException("Expected one row from CSV parser.")
    }
  }

  @transient lazy val parser = {
    val parsedOptions = new CSVOptions(options, columnPruning = true, timeZoneId.get)
    val mode = parsedOptions.parseMode
    if (mode != PermissiveMode && mode != FailFastMode) {
      throw new AnalysisException(s"from_csv() doesn't support the ${mode.name} mode. " +
        s"Acceptable modes are ${PermissiveMode.name} and ${FailFastMode.name}.")
    }
    val actualSchema =
      StructType(nullableSchema.filterNot(_.name == parsedOptions.columnNameOfCorruptRecord))
    val rawParser = new UnivocityParser(actualSchema, actualSchema, parsedOptions)
    new FailureSafeParser[String](
      input => Seq(rawParser.parse(input)),
      mode,
      nullableSchema,
      parsedOptions.columnNameOfCorruptRecord,
      parsedOptions.multiLine)
  }

  override def dataType: DataType = nullableSchema

  override def withTimeZone(timeZoneId: String): TimeZoneAwareExpression = {
    copy(timeZoneId = Option(timeZoneId))
  }

  override def nullSafeEval(input: Any): Any = {
    val csv = input.asInstanceOf[UTF8String].toString
    converter(parser.parse(csv))
  }

  override def inputTypes: Seq[AbstractDataType] = StringType :: Nil

  override def prettyName: String = "from_csv"
}

/**
<<<<<<< HEAD
 * Converts a [[StructType]] to a CSV output string.
 */
// scalastyle:off line.size.limit
@ExpressionDescription(
  usage = "_FUNC_(expr[, options]) - Returns a CSV string with a given struct value",
  examples = """
    Examples:
      > SELECT _FUNC_(named_struct('a', 1, 'b', 2));
       1,2
      > SELECT _FUNC_(named_struct('time', to_timestamp('2015-08-26', 'yyyy-MM-dd')), map('timestampFormat', 'dd/MM/yyyy'));
       "26/08/2015"
  """,
  since = "3.0.0")
// scalastyle:on line.size.limit
case class StructsToCsv(
                         options: Map[String, String],
                         child: Expression,
                         timeZoneId: Option[String] = None)
  extends UnaryExpression with TimeZoneAwareExpression with CodegenFallback with ExpectsInputTypes {
  override def nullable: Boolean = true

  def this(options: Map[String, String], child: Expression) = this(options, child, None)

  // Used in `FunctionRegistry`
  def this(child: Expression) = this(Map.empty, child, None)

  def this(child: Expression, options: Expression) =
    this(
      options = ExprUtils.convertToMapData(options),
      child = child,
      timeZoneId = None)

  @transient
  lazy val writer = new CharArrayWriter()

  @transient
  lazy val inputSchema: StructType = child.dataType match {
    case st: StructType => st
    case other =>
      throw new IllegalArgumentException(s"Unsupported input type ${other.catalogString}")
  }

  @transient
  lazy val gen = new UnivocityGenerator(
    inputSchema, writer, new CSVOptions(options, columnPruning = true, timeZoneId.get))

  // This converts rows to the CSV output according to the given schema.
  @transient
  lazy val converter: Any => UTF8String = {
    (row: Any) => UTF8String.fromString(gen.writeToString(row.asInstanceOf[InternalRow]))
  }

  override def dataType: DataType = StringType

  override def withTimeZone(timeZoneId: String): TimeZoneAwareExpression =
    copy(timeZoneId = Option(timeZoneId))

  override def nullSafeEval(value: Any): Any = converter(value)

  override def inputTypes: Seq[AbstractDataType] = TypeCollection(StructType) :: Nil
=======
 * A function infers schema of CSV string.
 */
@ExpressionDescription(
  usage = "_FUNC_(csv[, options]) - Returns schema in the DDL format of CSV string.",
  examples = """
    Examples:
      > SELECT _FUNC_('1,abc');
       struct<_c0:int,_c1:string>
  """,
  since = "3.0.0")
case class SchemaOfCsv(
    child: Expression,
    options: Map[String, String])
  extends UnaryExpression with CodegenFallback {

  def this(child: Expression) = this(child, Map.empty[String, String])

  def this(child: Expression, options: Expression) = this(
    child = child,
    options = ExprUtils.convertToMapData(options))

  override def dataType: DataType = StringType

  override def nullable: Boolean = false

  @transient
  private lazy val csv = child.eval().asInstanceOf[UTF8String]

  override def checkInputDataTypes(): TypeCheckResult = child match {
    case Literal(s, StringType) if s != null => super.checkInputDataTypes()
    case _ => TypeCheckResult.TypeCheckFailure(
      s"The input csv should be a string literal and not null; however, got ${child.sql}.")
  }

  override def eval(v: InternalRow): Any = {
    val parsedOptions = new CSVOptions(options, true, "UTC")
    val parser = new CsvParser(parsedOptions.asParserSettings)
    val row = parser.parseLine(csv.toString)
    assert(row != null, "Parsed CSV record should not be null.")

    val header = row.zipWithIndex.map { case (_, index) => s"_c$index" }
    val startType: Array[DataType] = Array.fill[DataType](header.length)(NullType)
    val fieldTypes = CSVInferSchema.inferRowType(parsedOptions)(startType, row)
    val st = StructType(CSVInferSchema.toStructFields(fieldTypes, header, parsedOptions))
    UTF8String.fromString(st.catalogString)
  }

  override def prettyName: String = "schema_of_csv"
>>>>>>> cd92f25b
}<|MERGE_RESOLUTION|>--- conflicted
+++ resolved
@@ -17,11 +17,9 @@
 
 package org.apache.spark.sql.catalyst.expressions
 
-<<<<<<< HEAD
 import java.io.CharArrayWriter
-=======
+
 import com.univocity.parsers.csv.CsvParser
->>>>>>> cd92f25b
 
 import org.apache.spark.sql.AnalysisException
 import org.apache.spark.sql.catalyst.InternalRow
@@ -129,7 +127,57 @@
 }
 
 /**
-<<<<<<< HEAD
+ * A function infers schema of CSV string.
+ */
+@ExpressionDescription(
+  usage = "_FUNC_(csv[, options]) - Returns schema in the DDL format of CSV string.",
+  examples = """
+    Examples:
+      > SELECT _FUNC_('1,abc');
+       struct<_c0:int,_c1:string>
+  """,
+  since = "3.0.0")
+case class SchemaOfCsv(
+    child: Expression,
+    options: Map[String, String])
+  extends UnaryExpression with CodegenFallback {
+
+  def this(child: Expression) = this(child, Map.empty[String, String])
+
+  def this(child: Expression, options: Expression) = this(
+    child = child,
+    options = ExprUtils.convertToMapData(options))
+
+  override def dataType: DataType = StringType
+
+  override def nullable: Boolean = false
+
+  @transient
+  private lazy val csv = child.eval().asInstanceOf[UTF8String]
+
+  override def checkInputDataTypes(): TypeCheckResult = child match {
+    case Literal(s, StringType) if s != null => super.checkInputDataTypes()
+    case _ => TypeCheckResult.TypeCheckFailure(
+      s"The input csv should be a string literal and not null; however, got ${child.sql}.")
+  }
+
+  override def eval(v: InternalRow): Any = {
+    val parsedOptions = new CSVOptions(options, true, "UTC")
+    val parser = new CsvParser(parsedOptions.asParserSettings)
+    val row = parser.parseLine(csv.toString)
+    assert(row != null, "Parsed CSV record should not be null.")
+
+    val header = row.zipWithIndex.map { case (_, index) => s"_c$index" }
+    val startType: Array[DataType] = Array.fill[DataType](header.length)(NullType)
+    val fieldTypes = CSVInferSchema.inferRowType(parsedOptions)(startType, row)
+    val st = StructType(CSVInferSchema.toStructFields(fieldTypes, header, parsedOptions))
+    UTF8String.fromString(st.catalogString)
+  }
+
+  override def prettyName: String = "schema_of_csv"
+}
+
+/**
  * Converts a [[StructType]] to a CSV output string.
  */
 // scalastyle:off line.size.limit
@@ -190,54 +238,4 @@
   override def nullSafeEval(value: Any): Any = converter(value)
 
   override def inputTypes: Seq[AbstractDataType] = TypeCollection(StructType) :: Nil
-=======
- * A function infers schema of CSV string.
- */
-@ExpressionDescription(
-  usage = "_FUNC_(csv[, options]) - Returns schema in the DDL format of CSV string.",
-  examples = """
-    Examples:
-      > SELECT _FUNC_('1,abc');
-       struct<_c0:int,_c1:string>
-  """,
-  since = "3.0.0")
-case class SchemaOfCsv(
-    child: Expression,
-    options: Map[String, String])
-  extends UnaryExpression with CodegenFallback {
-
-  def this(child: Expression) = this(child, Map.empty[String, String])
-
-  def this(child: Expression, options: Expression) = this(
-    child = child,
-    options = ExprUtils.convertToMapData(options))
-
-  override def dataType: DataType = StringType
-
-  override def nullable: Boolean = false
-
-  @transient
-  private lazy val csv = child.eval().asInstanceOf[UTF8String]
-
-  override def checkInputDataTypes(): TypeCheckResult = child match {
-    case Literal(s, StringType) if s != null => super.checkInputDataTypes()
-    case _ => TypeCheckResult.TypeCheckFailure(
-      s"The input csv should be a string literal and not null; however, got ${child.sql}.")
-  }
-
-  override def eval(v: InternalRow): Any = {
-    val parsedOptions = new CSVOptions(options, true, "UTC")
-    val parser = new CsvParser(parsedOptions.asParserSettings)
-    val row = parser.parseLine(csv.toString)
-    assert(row != null, "Parsed CSV record should not be null.")
-
-    val header = row.zipWithIndex.map { case (_, index) => s"_c$index" }
-    val startType: Array[DataType] = Array.fill[DataType](header.length)(NullType)
-    val fieldTypes = CSVInferSchema.inferRowType(parsedOptions)(startType, row)
-    val st = StructType(CSVInferSchema.toStructFields(fieldTypes, header, parsedOptions))
-    UTF8String.fromString(st.catalogString)
-  }
-
-  override def prettyName: String = "schema_of_csv"
->>>>>>> cd92f25b
 }