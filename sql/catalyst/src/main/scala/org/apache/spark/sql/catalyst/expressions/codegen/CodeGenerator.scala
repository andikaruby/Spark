--- conflicted
+++ resolved
@@ -426,6 +426,13 @@
   // Visible for testing.
   private[expressions] var subExprEliminationExprs =
     Map.empty[ExpressionEquals, SubExprEliminationState]
+
+  /**
+   * This purpose of this variable is used to keep some `SubExprEliminationState`s collected
+   * during expression tree codegen.
+   */
+  private[sql] var collectedSubExprEliminationExprs =
+    ArrayBuffer.empty[SubExprEliminationState]
 
   // The collection of sub-expression result resetting methods that need to be called on each row.
   private val subexprFunctions = mutable.ArrayBuffer.empty[String]
@@ -1104,18 +1111,6 @@
 
     // Get all the expressions that appear at least twice and set up the state for subexpression
     // elimination.
-<<<<<<< HEAD
-    val commonExprs = equivalentExpressions.getAllEquivalentExprs(1)
-    println(s"expressions: $expressions, commonExprs: $commonExprs")
-
-    val nonSplitExprCode = {
-      commonExprs.map { exprs =>
-        val eval = withSubExprEliminationExprs(localSubExprEliminationExprsForNonSplit.toMap) {
-          val eval = exprs.head.genCode(this)
-          // Generate the code for this expression tree.
-          val state = SubExprEliminationState(eval.isNull, eval.value)
-          exprs.foreach(localSubExprEliminationExprsForNonSplit.put(_, state))
-=======
     val commonExprs = equivalentExpressions.getCommonSubexpressions
 
     val nonSplitCode = {
@@ -1134,7 +1129,6 @@
           val state = SubExprEliminationState(eval, childrenSubExprs.toSeq)
           localSubExprEliminationExprsForNonSplit.put(ExpressionEquals(expr), state)
           allStates += state
->>>>>>> e4273f70
           Seq(eval)
         }
       }
