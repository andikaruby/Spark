/*
 * Licensed to the Apache Software Foundation (ASF) under one or more
 * contributor license agreements.  See the NOTICE file distributed with
 * this work for additional information regarding copyright ownership.
 * The ASF licenses this file to You under the Apache License, Version 2.0
 * (the "License"); you may not use this file except in compliance with
 * the License.  You may obtain a copy of the License at
 *
 *    http://www.apache.org/licenses/LICENSE-2.0
 *
 * Unless required by applicable law or agreed to in writing, software
 * distributed under the License is distributed on an "AS IS" BASIS,
 * WITHOUT WARRANTIES OR CONDITIONS OF ANY KIND, either express or implied.
 * See the License for the specific language governing permissions and
 * limitations under the License.
 */

package org.apache.spark.sql.catalyst.expressions.codegen

import java.io.ByteArrayInputStream

import scala.collection.JavaConverters._
import scala.collection.mutable
import scala.collection.mutable.ArrayBuffer
import scala.util.control.NonFatal

import com.google.common.cache.{CacheBuilder, CacheLoader}
import com.google.common.util.concurrent.{ExecutionError, UncheckedExecutionException}
import org.codehaus.commons.compiler.{CompileException, InternalCompilerException}
import org.codehaus.janino.ClassBodyEvaluator
import org.codehaus.janino.util.ClassFile

import org.apache.spark.{TaskContext, TaskKilledException}
import org.apache.spark.executor.InputMetrics
import org.apache.spark.internal.Logging
import org.apache.spark.metrics.source.CodegenMetrics
import org.apache.spark.sql.catalyst.InternalRow
import org.apache.spark.sql.catalyst.expressions._
import org.apache.spark.sql.catalyst.expressions.codegen.Block._
import org.apache.spark.sql.catalyst.util.{ArrayData, MapData, SQLOrderingUtil}
import org.apache.spark.sql.catalyst.util.DateTimeConstants.NANOS_PER_MILLIS
import org.apache.spark.sql.errors.QueryExecutionErrors
import org.apache.spark.sql.internal.SQLConf
import org.apache.spark.sql.types._
import org.apache.spark.unsafe.Platform
import org.apache.spark.unsafe.types._
import org.apache.spark.util.{LongAccumulator, ParentClassLoader, Utils}

/**
 * Java source for evaluating an [[Expression]] given a [[InternalRow]] of input.
 *
 * @param code The sequence of statements required to evaluate the expression.
 *             It should be empty string, if `isNull` and `value` are already existed, or no code
 *             needed to evaluate them (literals).
 * @param isNull A term that holds a boolean value representing whether the expression evaluated
 *                 to null.
 * @param value A term for a (possibly primitive) value of the result of the evaluation. Not
 *              valid if `isNull` is set to `true`.
 */
case class ExprCode(var code: Block, var isNull: ExprValue, var value: ExprValue)

object ExprCode {
  def apply(isNull: ExprValue, value: ExprValue): ExprCode = {
    ExprCode(code = EmptyBlock, isNull, value)
  }

  def forNullValue(dataType: DataType): ExprCode = {
    ExprCode(code = EmptyBlock, isNull = TrueLiteral, JavaCode.defaultLiteral(dataType))
  }

  def forNonNullValue(value: ExprValue): ExprCode = {
    ExprCode(code = EmptyBlock, isNull = FalseLiteral, value = value)
  }
}

/**
 * State used for subexpression elimination.
 *
 * @param isNull A term that holds a boolean value representing whether the expression evaluated
 *               to null.
 * @param value A term for a value of a common sub-expression. Not valid if `isNull`
 *              is set to `true`.
 */
case class SubExprEliminationState(isNull: ExprValue, value: ExprValue)

/**
 * Codes and common subexpressions mapping used for subexpression elimination.
 *
 * @param codes Strings representing the codes that evaluate common subexpressions.
 * @param states Foreach expression that is participating in subexpression elimination,
 *               the state to use.
 * @param exprCodesNeedEvaluate Some expression codes that need to be evaluated before
 *                              calling common subexpressions.
 */
case class SubExprCodes(
  codes: Seq[String],
  states: Map[Expression, SubExprEliminationState],
  exprCodesNeedEvaluate: Seq[ExprCode])

/**
 * The main information about a new added function.
 *
 * @param functionName String representing the name of the function
 * @param innerClassName Optional value which is empty if the function is added to
 *                       the outer class, otherwise it contains the name of the
 *                       inner class in which the function has been added.
 * @param innerClassInstance Optional value which is empty if the function is added to
 *                           the outer class, otherwise it contains the name of the
 *                           instance of the inner class in the outer class.
 */
private[codegen] case class NewFunctionSpec(
    functionName: String,
    innerClassName: Option[String],
    innerClassInstance: Option[String])

/**
 * A context for codegen, tracking a list of objects that could be passed into generated Java
 * function.
 */
class CodegenContext extends Logging {

  import CodeGenerator._

  /**
   * Holding a list of objects that could be used passed into generated class.
   */
  val references: mutable.ArrayBuffer[Any] = new mutable.ArrayBuffer[Any]()

  /**
   * Add an object to `references`.
   *
   * Returns the code to access it.
   *
   * This does not to store the object into field but refer it from the references field at the
   * time of use because number of fields in class is limited so we should reduce it.
   */
  def addReferenceObj(objName: String, obj: Any, className: String = null): String = {
    val idx = references.length
    references += obj
    val clsName = Option(className).getOrElse(CodeGenerator.typeName(obj.getClass))
    s"(($clsName) references[$idx] /* $objName */)"
  }

  /**
   * Holding the variable name of the input row of the current operator, will be used by
   * `BoundReference` to generate code.
   *
   * Note that if `currentVars` is not null, `BoundReference` prefers `currentVars` over `INPUT_ROW`
   * to generate code. If you want to make sure the generated code use `INPUT_ROW`, you need to set
   * `currentVars` to null, or set `currentVars(i)` to null for certain columns, before calling
   * `Expression.genCode`.
   */
  var INPUT_ROW = "i"

  /**
   * Holding a list of generated columns as input of current operator, will be used by
   * BoundReference to generate code.
   */
  var currentVars: Seq[ExprCode] = null

  /**
   * Holding expressions' inlined mutable states like `MonotonicallyIncreasingID.count` as a
   * 2-tuple: java type, variable name.
   * As an example, ("int", "count") will produce code:
   * {{{
   *   private int count;
   * }}}
   * as a member variable
   *
   * They will be kept as member variables in generated classes like `SpecificProjection`.
   *
   * Exposed for tests only.
   */
  private[catalyst] val inlinedMutableStates: mutable.ArrayBuffer[(String, String)] =
    mutable.ArrayBuffer.empty[(String, String)]

  /**
   * The mapping between mutable state types and corresponding compacted arrays.
   * The keys are java type string. The values are [[MutableStateArrays]] which encapsulates
   * the compacted arrays for the mutable states with the same java type.
   *
   * Exposed for tests only.
   */
  private[catalyst] val arrayCompactedMutableStates: mutable.Map[String, MutableStateArrays] =
    mutable.Map.empty[String, MutableStateArrays]

  // An array holds the code that will initialize each state
  // Exposed for tests only.
  private[catalyst] val mutableStateInitCode: mutable.ArrayBuffer[String] =
    mutable.ArrayBuffer.empty[String]

  // Tracks the names of all the mutable states.
  private val mutableStateNames: mutable.HashSet[String] = mutable.HashSet.empty

  /**
   * This class holds a set of names of mutableStateArrays that is used for compacting mutable
   * states for a certain type, and holds the next available slot of the current compacted array.
   */
  class MutableStateArrays {
    val arrayNames = mutable.ListBuffer.empty[String]
    createNewArray()

    private[this] var currentIndex = 0

    private def createNewArray() = {
      val newArrayName = freshName("mutableStateArray")
      mutableStateNames += newArrayName
      arrayNames.append(newArrayName)
    }

    def getCurrentIndex: Int = currentIndex

    /**
     * Returns the reference of next available slot in current compacted array. The size of each
     * compacted array is controlled by the constant `MUTABLESTATEARRAY_SIZE_LIMIT`.
     * Once reaching the threshold, new compacted array is created.
     */
    def getNextSlot(): String = {
      if (currentIndex < MUTABLESTATEARRAY_SIZE_LIMIT) {
        val res = s"${arrayNames.last}[$currentIndex]"
        currentIndex += 1
        res
      } else {
        createNewArray()
        currentIndex = 1
        s"${arrayNames.last}[0]"
      }
    }

  }

  /**
   * A map containing the mutable states which have been defined so far using
   * `addImmutableStateIfNotExists`. Each entry contains the name of the mutable state as key and
   * its Java type and init code as value.
   */
  private val immutableStates: mutable.Map[String, (String, String)] =
    mutable.Map.empty[String, (String, String)]

  /**
   * Add a mutable state as a field to the generated class. c.f. the comments above.
   *
   * @param javaType Java type of the field. Note that short names can be used for some types,
   *                 e.g. InternalRow, UnsafeRow, UnsafeArrayData, etc. Other types will have to
   *                 specify the fully-qualified Java type name. See the code in doCompile() for
   *                 the list of default imports available.
   *                 Also, generic type arguments are accepted but ignored.
   * @param variableName Name of the field.
   * @param initFunc Function includes statement(s) to put into the init() method to initialize
   *                 this field. The argument is the name of the mutable state variable.
   *                 If left blank, the field will be default-initialized.
   * @param forceInline whether the declaration and initialization code may be inlined rather than
   *                    compacted. Please set `true` into forceInline for one of the followings:
   *                    1. use the original name of the status
   *                    2. expect to non-frequently generate the status
   *                       (e.g. not much sort operators in one stage)
   * @param useFreshName If this is false and the mutable state ends up inlining in the outer
   *                     class, the name is not changed
   * @return the name of the mutable state variable, which is the original name or fresh name if
   *         the variable is inlined to the outer class, or an array access if the variable is to
   *         be stored in an array of variables of the same type.
   *         A variable will be inlined into the outer class when one of the following conditions
   *         are satisfied:
   *         1. forceInline is true
   *         2. its type is primitive type and the total number of the inlined mutable variables
   *            is less than `OUTER_CLASS_VARIABLES_THRESHOLD`
   *         3. its type is multi-dimensional array
   *         When a variable is compacted into an array, the max size of the array for compaction
   *         is given by `MUTABLESTATEARRAY_SIZE_LIMIT`.
   */
  def addMutableState(
      javaType: String,
      variableName: String,
      initFunc: String => String = _ => "",
      forceInline: Boolean = false,
      useFreshName: Boolean = true): String = {

    // want to put a primitive type variable at outerClass for performance
    val canInlinePrimitive = isPrimitiveType(javaType) &&
      (inlinedMutableStates.length < OUTER_CLASS_VARIABLES_THRESHOLD)
    if (forceInline || canInlinePrimitive || javaType.contains("[][]")) {
      val varName = if (useFreshName) freshName(variableName) else variableName
      val initCode = initFunc(varName)
      inlinedMutableStates += ((javaType, varName))
      mutableStateInitCode += initCode
      mutableStateNames += varName
      varName
    } else {
      val arrays = arrayCompactedMutableStates.getOrElseUpdate(javaType, new MutableStateArrays)
      val element = arrays.getNextSlot()

      val initCode = initFunc(element)
      mutableStateInitCode += initCode
      element
    }
  }

  /**
   * Add an immutable state as a field to the generated class only if it does not exist yet a field
   * with that name. This helps reducing the number of the generated class' fields, since the same
   * variable can be reused by many functions.
   *
   * Even though the added variables are not declared as final, they should never be reassigned in
   * the generated code to prevent errors and unexpected behaviors.
   *
   * Internally, this method calls `addMutableState`.
   *
   * @param javaType Java type of the field.
   * @param variableName Name of the field.
   * @param initFunc Function includes statement(s) to put into the init() method to initialize
   *                 this field. The argument is the name of the mutable state variable.
   */
  def addImmutableStateIfNotExists(
      javaType: String,
      variableName: String,
      initFunc: String => String = _ => ""): Unit = {
    val existingImmutableState = immutableStates.get(variableName)
    if (existingImmutableState.isEmpty) {
      addMutableState(javaType, variableName, initFunc, useFreshName = false, forceInline = true)
      immutableStates(variableName) = (javaType, initFunc(variableName))
    } else {
      val (prevJavaType, prevInitCode) = existingImmutableState.get
      assert(prevJavaType == javaType, s"$variableName has already been defined with type " +
        s"$prevJavaType and now it is tried to define again with type $javaType.")
      assert(prevInitCode == initFunc(variableName), s"$variableName has already been defined " +
        s"with different initialization statements.")
    }
  }

  /**
   * Add buffer variable which stores data coming from an [[InternalRow]]. This methods guarantees
   * that the variable is safely stored, which is important for (potentially) byte array backed
   * data types like: UTF8String, ArrayData, MapData & InternalRow.
   */
  def addBufferedState(dataType: DataType, variableName: String, initCode: String): ExprCode = {
    val value = addMutableState(javaType(dataType), variableName)
    val code = dataType match {
      case StringType => code"$value = $initCode.clone();"
      case _: StructType | _: ArrayType | _: MapType => code"$value = $initCode.copy();"
      case _ => code"$value = $initCode;"
    }
    ExprCode(code, FalseLiteral, JavaCode.global(value, dataType))
  }

  def declareMutableStates(): String = {
    // It's possible that we add same mutable state twice, e.g. the `mergeExpressions` in
    // `TypedAggregateExpression`, we should call `distinct` here to remove the duplicated ones.
    val inlinedStates = inlinedMutableStates.distinct.map { case (javaType, variableName) =>
      s"private $javaType $variableName;"
    }

    val arrayStates = arrayCompactedMutableStates.flatMap { case (javaType, mutableStateArrays) =>
      val numArrays = mutableStateArrays.arrayNames.size
      mutableStateArrays.arrayNames.zipWithIndex.map { case (arrayName, index) =>
        val length = if (index + 1 == numArrays) {
          mutableStateArrays.getCurrentIndex
        } else {
          MUTABLESTATEARRAY_SIZE_LIMIT
        }
        if (javaType.contains("[]")) {
          // initializer had an one-dimensional array variable
          val baseType = javaType.substring(0, javaType.length - 2)
          s"private $javaType[] $arrayName = new $baseType[$length][];"
        } else {
          // initializer had a scalar variable
          s"private $javaType[] $arrayName = new $javaType[$length];"
        }
      }
    }

    (inlinedStates ++ arrayStates).mkString("\n")
  }

  def initMutableStates(): String = {
    // It's possible that we add same mutable state twice, e.g. the `mergeExpressions` in
    // `TypedAggregateExpression`, we should call `distinct` here to remove the duplicated ones.
    val initCodes = mutableStateInitCode.distinct.map(_ + "\n")

    // The generated initialization code may exceed 64kb function size limit in JVM if there are too
    // many mutable states, so split it into multiple functions.
    splitExpressions(expressions = initCodes.toSeq, funcName = "init", arguments = Nil)
  }

  /**
   * Code statements to initialize states that depend on the partition index.
   * An integer `partitionIndex` will be made available within the scope.
   */
  val partitionInitializationStatements: mutable.ArrayBuffer[String] = mutable.ArrayBuffer.empty

  def addPartitionInitializationStatement(statement: String): Unit = {
    partitionInitializationStatements += statement
  }

  def initPartition(): String = {
    partitionInitializationStatements.mkString("\n")
  }

  /**
   * Holds expressions that are equivalent. Used to perform subexpression elimination
   * during codegen.
   *
   * For expressions that appear more than once, generate additional code to prevent
   * recomputing the value.
   *
   * For example, consider two expression generated from this SQL statement:
   *  SELECT (col1 + col2), (col1 + col2) / col3.
   *
   *  equivalentExpressions will match the tree containing `col1 + col2` and it will only
   *  be evaluated once.
   */
  private val equivalentExpressions: EquivalentExpressions = new EquivalentExpressions

  // Foreach expression that is participating in subexpression elimination, the state to use.
  // Visible for testing.
  private[expressions] var subExprEliminationExprs = Map.empty[Expression, SubExprEliminationState]

  // The collection of sub-expression result resetting methods that need to be called on each row.
  private val subexprFunctions = mutable.ArrayBuffer.empty[String]

  val outerClassName = "OuterClass"

  /**
   * Holds the class and instance names to be generated, where `OuterClass` is a placeholder
   * standing for whichever class is generated as the outermost class and which will contain any
   * inner sub-classes. All other classes and instance names in this list will represent private,
   * inner sub-classes.
   */
  private val classes: mutable.ListBuffer[(String, String)] =
    mutable.ListBuffer[(String, String)](outerClassName -> null)

  // A map holding the current size in bytes of each class to be generated.
  private val classSize: mutable.Map[String, Int] =
    mutable.Map[String, Int](outerClassName -> 0)

  // Nested maps holding function names and their code belonging to each class.
  private val classFunctions: mutable.Map[String, mutable.Map[String, String]] =
    mutable.Map(outerClassName -> mutable.Map.empty[String, String])

  // Verbatim extra code to be added to the OuterClass.
  private val extraClasses: mutable.ListBuffer[String] = mutable.ListBuffer[String]()

  // Returns the size of the most recently added class.
  private def currClassSize(): Int = classSize(classes.head._1)

  // Returns the class name and instance name for the most recently added class.
  private def currClass(): (String, String) = classes.head

  // Adds a new class. Requires the class' name, and its instance name.
  private def addClass(className: String, classInstance: String): Unit = {
    classes.prepend(className -> classInstance)
    classSize += className -> 0
    classFunctions += className -> mutable.Map.empty[String, String]
  }

  /**
   * Adds a function to the generated class. If the code for the `OuterClass` grows too large, the
   * function will be inlined into a new private, inner class, and a class-qualified name for the
   * function will be returned. Otherwise, the function will be inlined to the `OuterClass` the
   * simple `funcName` will be returned.
   *
   * @param funcName the class-unqualified name of the function
   * @param funcCode the body of the function
   * @param inlineToOuterClass whether the given code must be inlined to the `OuterClass`. This
   *                           can be necessary when a function is declared outside of the context
   *                           it is eventually referenced and a returned qualified function name
   *                           cannot otherwise be accessed.
   * @return the name of the function, qualified by class if it will be inlined to a private,
   *         inner class
   */
  def addNewFunction(
      funcName: String,
      funcCode: String,
      inlineToOuterClass: Boolean = false): String = {
    val newFunction = addNewFunctionInternal(funcName, funcCode, inlineToOuterClass)
    newFunction match {
      case NewFunctionSpec(functionName, None, None) => functionName
      case NewFunctionSpec(functionName, Some(_), Some(innerClassInstance)) =>
        innerClassInstance + "." + functionName
      case _ =>
        throw QueryExecutionErrors.addNewFunctionMismatchedWithFunctionError(funcName)
    }
  }

  private[this] def addNewFunctionInternal(
      funcName: String,
      funcCode: String,
      inlineToOuterClass: Boolean): NewFunctionSpec = {
    val (className, classInstance) = if (inlineToOuterClass) {
      outerClassName -> ""
    } else if (currClassSize > GENERATED_CLASS_SIZE_THRESHOLD) {
      val className = freshName("NestedClass")
      val classInstance = freshName("nestedClassInstance")

      addClass(className, classInstance)

      className -> classInstance
    } else {
      currClass()
    }

    addNewFunctionToClass(funcName, funcCode, className)

    if (className == outerClassName) {
      NewFunctionSpec(funcName, None, None)
    } else {
      NewFunctionSpec(funcName, Some(className), Some(classInstance))
    }
  }

  private[this] def addNewFunctionToClass(
      funcName: String,
      funcCode: String,
      className: String) = {
    classSize(className) += funcCode.length
    classFunctions(className) += funcName -> funcCode
  }

  /**
   * Declares all function code. If the added functions are too many, split them into nested
   * sub-classes to avoid hitting Java compiler constant pool limitation.
   */
  def declareAddedFunctions(): String = {
    val inlinedFunctions = classFunctions(outerClassName).values

    // Nested, private sub-classes have no mutable state (though they do reference the outer class'
    // mutable state), so we declare and initialize them inline to the OuterClass.
    val initNestedClasses = classes.filter(_._1 != outerClassName).map {
      case (className, classInstance) =>
        s"private $className $classInstance = new $className();"
    }

    val declareNestedClasses = classFunctions.filterKeys(_ != outerClassName).map {
      case (className, functions) =>
        s"""
           |private class $className {
           |  ${functions.values.mkString("\n")}
           |}
           """.stripMargin
    }

    (inlinedFunctions ++ initNestedClasses ++ declareNestedClasses).mkString("\n")
  }

  /**
   * Emits extra inner classes added with addExtraCode
   */
  def emitExtraCode(): String = {
    extraClasses.mkString("\n")
  }

  /**
   * Add extra source code to the outermost generated class.
   * @param code verbatim source code of the inner class to be added.
   */
  def addInnerClass(code: String): Unit = {
    extraClasses.append(code)
  }

  /**
   * The map from a variable name to it's next ID.
   */
  private val freshNameIds = new mutable.HashMap[String, Int]
  freshNameIds += INPUT_ROW -> 1

  /**
   * A prefix used to generate fresh name.
   */
  var freshNamePrefix = ""

  /**
   * The map from a place holder to a corresponding comment
   */
  private val placeHolderToComments = new mutable.HashMap[String, String]

  /**
   * Returns a term name that is unique within this instance of a `CodegenContext`.
   */
  def freshName(name: String): String = synchronized {
    val fullName = if (freshNamePrefix == "") {
      name
    } else {
      s"${freshNamePrefix}_$name"
    }
    val id = freshNameIds.getOrElse(fullName, 0)
    freshNameIds(fullName) = id + 1
    s"${fullName}_$id"
  }

  /**
   * Creates an `ExprValue` representing a local java variable of required data type.
   */
  def freshVariable(name: String, dt: DataType): VariableValue =
    JavaCode.variable(freshName(name), dt)

  /**
   * Creates an `ExprValue` representing a local java variable of required Java class.
   */
  def freshVariable(name: String, javaClass: Class[_]): VariableValue =
    JavaCode.variable(freshName(name), javaClass)

  /**
   * Generates code for equal expression in Java.
   */
  def genEqual(dataType: DataType, c1: String, c2: String): String = dataType match {
    case BinaryType => s"java.util.Arrays.equals($c1, $c2)"
    case FloatType =>
      s"((java.lang.Float.isNaN($c1) && java.lang.Float.isNaN($c2)) || $c1 == $c2)"
    case DoubleType =>
      s"((java.lang.Double.isNaN($c1) && java.lang.Double.isNaN($c2)) || $c1 == $c2)"
    case dt: DataType if isPrimitiveType(dt) => s"$c1 == $c2"
    case dt: DataType if dt.isInstanceOf[AtomicType] => s"$c1.equals($c2)"
    case array: ArrayType => genComp(array, c1, c2) + " == 0"
    case struct: StructType => genComp(struct, c1, c2) + " == 0"
    case udt: UserDefinedType[_] => genEqual(udt.sqlType, c1, c2)
    case NullType => "false"
    case _ =>
      throw QueryExecutionErrors.cannotGenerateCodeForUncomparableTypeError(
        "equality", dataType)
  }

  /**
   * Generates code for comparing two expressions.
   *
   * @param dataType data type of the expressions
   * @param c1 name of the variable of expression 1's output
   * @param c2 name of the variable of expression 2's output
   */
  def genComp(dataType: DataType, c1: String, c2: String): String = dataType match {
    // java boolean doesn't support > or < operator
    case BooleanType => s"($c1 == $c2 ? 0 : ($c1 ? 1 : -1))"
    case DoubleType =>
      val clsName = SQLOrderingUtil.getClass.getName.stripSuffix("$")
      s"$clsName.compareDoubles($c1, $c2)"
    case FloatType =>
      val clsName = SQLOrderingUtil.getClass.getName.stripSuffix("$")
      s"$clsName.compareFloats($c1, $c2)"
    // use c1 - c2 may overflow
    case dt: DataType if isPrimitiveType(dt) => s"($c1 > $c2 ? 1 : $c1 < $c2 ? -1 : 0)"
    case BinaryType => s"org.apache.spark.sql.catalyst.util.TypeUtils.compareBinary($c1, $c2)"
    case NullType => "0"
    case array: ArrayType =>
      val elementType = array.elementType
      val elementA = freshName("elementA")
      val isNullA = freshName("isNullA")
      val elementB = freshName("elementB")
      val isNullB = freshName("isNullB")
      val compareFunc = freshName("compareArray")
      val minLength = freshName("minLength")
      val jt = javaType(elementType)
      val funcCode: String =
        s"""
          public int $compareFunc(ArrayData a, ArrayData b) {
            // when comparing unsafe arrays, try equals first as it compares the binary directly
            // which is very fast.
            if (a instanceof UnsafeArrayData && b instanceof UnsafeArrayData && a.equals(b)) {
              return 0;
            }
            int lengthA = a.numElements();
            int lengthB = b.numElements();
            int $minLength = (lengthA > lengthB) ? lengthB : lengthA;
            for (int i = 0; i < $minLength; i++) {
              boolean $isNullA = a.isNullAt(i);
              boolean $isNullB = b.isNullAt(i);
              if ($isNullA && $isNullB) {
                // Nothing
              } else if ($isNullA) {
                return -1;
              } else if ($isNullB) {
                return 1;
              } else {
                $jt $elementA = ${getValue("a", elementType, "i")};
                $jt $elementB = ${getValue("b", elementType, "i")};
                int comp = ${genComp(elementType, elementA, elementB)};
                if (comp != 0) {
                  return comp;
                }
              }
            }

            if (lengthA < lengthB) {
              return -1;
            } else if (lengthA > lengthB) {
              return 1;
            }
            return 0;
          }
        """
      s"${addNewFunction(compareFunc, funcCode)}($c1, $c2)"
    case schema: StructType =>
      val comparisons = GenerateOrdering.genComparisons(this, schema)
      val compareFunc = freshName("compareStruct")
      val funcCode: String =
        s"""
          public int $compareFunc(InternalRow a, InternalRow b) {
            // when comparing unsafe rows, try equals first as it compares the binary directly
            // which is very fast.
            if (a instanceof UnsafeRow && b instanceof UnsafeRow && a.equals(b)) {
              return 0;
            }
            $comparisons
            return 0;
          }
        """
      s"${addNewFunction(compareFunc, funcCode)}($c1, $c2)"
    case other if other.isInstanceOf[AtomicType] => s"$c1.compare($c2)"
    case udt: UserDefinedType[_] => genComp(udt.sqlType, c1, c2)
    case _ =>
      throw QueryExecutionErrors.cannotGenerateCodeForUncomparableTypeError("compare", dataType)
  }

  /**
   * Generates code for greater of two expressions.
   *
   * @param dataType data type of the expressions
   * @param c1 name of the variable of expression 1's output
   * @param c2 name of the variable of expression 2's output
   */
  def genGreater(dataType: DataType, c1: String, c2: String): String = javaType(dataType) match {
    case JAVA_BYTE | JAVA_SHORT | JAVA_INT | JAVA_LONG => s"$c1 > $c2"
    case _ => s"(${genComp(dataType, c1, c2)}) > 0"
  }

  /**
   * Generates code for updating `partialResult` if `item` is smaller than it.
   *
   * @param dataType data type of the expressions
   * @param partialResult `ExprCode` representing the partial result which has to be updated
   * @param item `ExprCode` representing the new expression to evaluate for the result
   */
  def reassignIfSmaller(dataType: DataType, partialResult: ExprCode, item: ExprCode): String = {
    s"""
       |if (!${item.isNull} && (${partialResult.isNull} ||
       |  ${genGreater(dataType, partialResult.value, item.value)})) {
       |  ${partialResult.isNull} = false;
       |  ${partialResult.value} = ${item.value};
       |}
      """.stripMargin
  }

  /**
   * Generates code for updating `partialResult` if `item` is greater than it.
   *
   * @param dataType data type of the expressions
   * @param partialResult `ExprCode` representing the partial result which has to be updated
   * @param item `ExprCode` representing the new expression to evaluate for the result
   */
  def reassignIfGreater(dataType: DataType, partialResult: ExprCode, item: ExprCode): String = {
    s"""
       |if (!${item.isNull} && (${partialResult.isNull} ||
       |  ${genGreater(dataType, item.value, partialResult.value)})) {
       |  ${partialResult.isNull} = false;
       |  ${partialResult.value} = ${item.value};
       |}
      """.stripMargin
  }

  /**
   * Generates code to do null safe execution, i.e. only execute the code when the input is not
   * null by adding null check if necessary.
   *
   * @param nullable used to decide whether we should add null check or not.
   * @param isNull the code to check if the input is null.
   * @param execute the code that should only be executed when the input is not null.
   */
  def nullSafeExec(nullable: Boolean, isNull: String)(execute: String): String = {
    if (nullable) {
      s"""
        if (!$isNull) {
          $execute
        }
      """
    } else {
      "\n" + execute
    }
  }

  /**
   * Generates code to do null safe execution when accessing properties of complex
   * ArrayData elements.
   *
   * @param nullElements used to decide whether the ArrayData might contain null or not.
   * @param isNull a variable indicating whether the result will be evaluated to null or not.
   * @param arrayData a variable name representing the ArrayData.
   * @param execute the code that should be executed only if the ArrayData doesn't contain
   *                any null.
   */
  def nullArrayElementsSaveExec(
      nullElements: Boolean,
      isNull: String,
      arrayData: String)(
      execute: String): String = {
    val i = freshName("idx")
    if (nullElements) {
      s"""
         |for (int $i = 0; !$isNull && $i < $arrayData.numElements(); $i++) {
         |  $isNull |= $arrayData.isNullAt($i);
         |}
         |if (!$isNull) {
         |  $execute
         |}
       """.stripMargin
    } else {
      execute
    }
  }

  /**
   * Splits the generated code of expressions into multiple functions, because function has
   * 64kb code size limit in JVM. If the class to which the function would be inlined would grow
   * beyond 1000kb, we declare a private, inner sub-class, and the function is inlined to it
   * instead, because classes have a constant pool limit of 65,536 named values.
   *
   * Note that different from `splitExpressions`, we will extract the current inputs of this
   * context and pass them to the generated functions. The input is `INPUT_ROW` for normal codegen
   * path, and `currentVars` for whole stage codegen path. Whole stage codegen path is not
   * supported yet.
   *
   * @param expressions the codes to evaluate expressions.
   * @param funcName the split function name base.
   * @param extraArguments the list of (type, name) of the arguments of the split function,
   *                       except for the current inputs like `ctx.INPUT_ROW`.
   * @param returnType the return type of the split function.
   * @param makeSplitFunction makes split function body, e.g. add preparation or cleanup.
   * @param foldFunctions folds the split function calls.
   */
  def splitExpressionsWithCurrentInputs(
      expressions: Seq[String],
      funcName: String = "apply",
      extraArguments: Seq[(String, String)] = Nil,
      returnType: String = "void",
      makeSplitFunction: String => String = identity,
      foldFunctions: Seq[String] => String = _.mkString("", ";\n", ";")): String = {
    // TODO: support whole stage codegen
    if (INPUT_ROW == null || currentVars != null) {
      expressions.mkString("\n")
    } else {
      splitExpressions(
        expressions,
        funcName,
        ("InternalRow", INPUT_ROW) +: extraArguments,
        returnType,
        makeSplitFunction,
        foldFunctions)
    }
  }

  /**
   * Splits the generated code of expressions into multiple functions, because function has
   * 64kb code size limit in JVM. If the class to which the function would be inlined would grow
   * beyond 1000kb, we declare a private, inner sub-class, and the function is inlined to it
   * instead, because classes have a constant pool limit of 65,536 named values.
   *
   * @param expressions the codes to evaluate expressions.
   * @param funcName the split function name base.
   * @param arguments the list of (type, name) of the arguments of the split function.
   * @param returnType the return type of the split function.
   * @param makeSplitFunction makes split function body, e.g. add preparation or cleanup.
   * @param foldFunctions folds the split function calls.
   */
  def splitExpressions(
      expressions: Seq[String],
      funcName: String,
      arguments: Seq[(String, String)],
      returnType: String = "void",
      makeSplitFunction: String => String = identity,
      foldFunctions: Seq[String] => String = _.mkString("", ";\n", ";")): String = {
    val blocks = buildCodeBlocks(expressions)

    if (blocks.length == 1) {
      // inline execution if only one block
      blocks.head
    } else {
      if (Utils.isTesting) {
        // Passing global variables to the split method is dangerous, as any mutating to it is
        // ignored and may lead to unexpected behavior.
        arguments.foreach { case (_, name) =>
          assert(!mutableStateNames.contains(name),
            s"split function argument $name cannot be a global variable.")
        }
      }

      val func = freshName(funcName)
      val argString = arguments.map { case (t, name) => s"$t $name" }.mkString(", ")
      val functions = blocks.zipWithIndex.map { case (body, i) =>
        val name = s"${func}_$i"
        val code = s"""
           |private $returnType $name($argString) {
           |  ${makeSplitFunction(body)}
           |}
         """.stripMargin
        addNewFunctionInternal(name, code, inlineToOuterClass = false)
      }

      val (outerClassFunctions, innerClassFunctions) = functions.partition(_.innerClassName.isEmpty)

      val argsString = arguments.map(_._2).mkString(", ")
      val outerClassFunctionCalls = outerClassFunctions.map(f => s"${f.functionName}($argsString)")

      val innerClassFunctionCalls = generateInnerClassesFunctionCalls(
        innerClassFunctions,
        func,
        arguments,
        returnType,
        makeSplitFunction,
        foldFunctions)

      foldFunctions(outerClassFunctionCalls ++ innerClassFunctionCalls)
    }
  }

  /**
   * Splits the generated code of expressions into multiple sequences of String
   * based on a threshold of length of a String
   *
   * @param expressions the codes to evaluate expressions.
   */
  private def buildCodeBlocks(expressions: Seq[String]): Seq[String] = {
    val blocks = new ArrayBuffer[String]()
    val blockBuilder = new StringBuilder()
    var length = 0
    val splitThreshold = SQLConf.get.methodSplitThreshold
    for (code <- expressions) {
      // We can't know how many bytecode will be generated, so use the length of source code
      // as metric. A method should not go beyond 8K, otherwise it will not be JITted, should
      // also not be too small, or it will have many function calls (for wide table), see the
      // results in BenchmarkWideTable.
      if (length > splitThreshold) {
        blocks += blockBuilder.toString()
        blockBuilder.clear()
        length = 0
      }
      blockBuilder.append(code)
      length += CodeFormatter.stripExtraNewLinesAndComments(code).length
    }
    blocks += blockBuilder.toString()
    blocks.toSeq
  }

  /**
   * Here we handle all the methods which have been added to the inner classes and
   * not to the outer class.
   * Since they can be many, their direct invocation in the outer class adds many entries
   * to the outer class' constant pool. This can cause the constant pool to past JVM limit.
   * Moreover, this can cause also the outer class method where all the invocations are
   * performed to grow beyond the 64k limit.
   * To avoid these problems, we group them and we call only the grouping methods in the
   * outer class.
   *
   * @param functions a [[Seq]] of [[NewFunctionSpec]] defined in the inner classes
   * @param funcName the split function name base.
   * @param arguments the list of (type, name) of the arguments of the split function.
   * @param returnType the return type of the split function.
   * @param makeSplitFunction makes split function body, e.g. add preparation or cleanup.
   * @param foldFunctions folds the split function calls.
   * @return an [[Iterable]] containing the methods' invocations
   */
  private def generateInnerClassesFunctionCalls(
      functions: Seq[NewFunctionSpec],
      funcName: String,
      arguments: Seq[(String, String)],
      returnType: String,
      makeSplitFunction: String => String,
      foldFunctions: Seq[String] => String): Iterable[String] = {
    val innerClassToFunctions = mutable.LinkedHashMap.empty[(String, String), Seq[String]]
    functions.foreach(f => {
      val key = (f.innerClassName.get, f.innerClassInstance.get)
      val value = f.functionName +: innerClassToFunctions.getOrElse(key, Seq.empty[String])
      innerClassToFunctions.put(key, value)
    })

    val argDefinitionString = arguments.map { case (t, name) => s"$t $name" }.mkString(", ")
    val argInvocationString = arguments.map(_._2).mkString(", ")

    innerClassToFunctions.flatMap {
      case ((innerClassName, innerClassInstance), innerClassFunctions) =>
        // for performance reasons, the functions are prepended, instead of appended,
        // thus here they are in reversed order
        val orderedFunctions = innerClassFunctions.reverse
        if (orderedFunctions.size > MERGE_SPLIT_METHODS_THRESHOLD) {
          // Adding a new function to each inner class which contains the invocation of all the
          // ones which have been added to that inner class. For example,
          //   private class NestedClass {
          //     private void apply_862(InternalRow i) { ... }
          //     private void apply_863(InternalRow i) { ... }
          //       ...
          //     private void apply(InternalRow i) {
          //       apply_862(i);
          //       apply_863(i);
          //       ...
          //     }
          //   }
          val body = foldFunctions(orderedFunctions.map(name => s"$name($argInvocationString)"))
          val code = s"""
              |private $returnType $funcName($argDefinitionString) {
              |  ${makeSplitFunction(body)}
              |}
            """.stripMargin
          addNewFunctionToClass(funcName, code, innerClassName)
          Seq(s"$innerClassInstance.$funcName($argInvocationString)")
        } else {
          orderedFunctions.map(f => s"$innerClassInstance.$f($argInvocationString)")
        }
    }
  }

  /**
   * Returns the code for subexpression elimination after splitting it if necessary.
   */
  def subexprFunctionsCode: String = {
    // Whole-stage codegen's subexpression elimination is handled in another code path
    assert(currentVars == null || subexprFunctions.isEmpty)
    splitExpressions(subexprFunctions.toSeq, "subexprFunc_split", Seq("InternalRow" -> INPUT_ROW))
  }

  /**
   * Perform a function which generates a sequence of ExprCodes with a given mapping between
   * expressions and common expressions, instead of using the mapping in current context.
   */
  def withSubExprEliminationExprs(
      newSubExprEliminationExprs: Map[Expression, SubExprEliminationState])(
      f: => Seq[ExprCode]): Seq[ExprCode] = {
    val oldsubExprEliminationExprs = subExprEliminationExprs
    subExprEliminationExprs = newSubExprEliminationExprs

    val genCodes = f

    // Restore previous subExprEliminationExprs
    subExprEliminationExprs = oldsubExprEliminationExprs
    genCodes
  }

  /**
   * Checks and sets up the state and codegen for subexpression elimination. This finds the
   * common subexpressions, generates the code snippets that evaluate those expressions and
   * populates the mapping of common subexpressions to the generated code snippets. The generated
   * code snippets will be returned and should be inserted into generated codes before these
   * common subexpressions actually are used first time.
   */
  def subexpressionEliminationForWholeStageCodegen(expressions: Seq[Expression]): SubExprCodes = {
    // Create a clear EquivalentExpressions and SubExprEliminationState mapping
    val equivalentExpressions: EquivalentExpressions = new EquivalentExpressions
    val localSubExprEliminationExprsForNonSplit =
      mutable.HashMap.empty[Expression, SubExprEliminationState]

    // Add each expression tree and compute the common subexpressions.
    expressions.foreach(equivalentExpressions.addExprTree(_))

    // Get all the expressions that appear at least twice and set up the state for subexpression
    // elimination.
    val commonExprs = equivalentExpressions.getAllEquivalentExprs(1)

    val nonSplitExprCode = {
      commonExprs.map { exprs =>
        val eval = withSubExprEliminationExprs(localSubExprEliminationExprsForNonSplit.toMap) {
          val eval = exprs.head.genCode(this)
          // Generate the code for this expression tree.
          val state = SubExprEliminationState(eval.isNull, eval.value)
          exprs.foreach(localSubExprEliminationExprsForNonSplit.put(_, state))
          Seq(eval)
        }.head
        eval.code.toString
      }
    }

    // For some operators, they do not require all its child's outputs to be evaluated in advance.
    // Instead it only early evaluates part of outputs, for example, `ProjectExec` only early
    // evaluate the outputs used more than twice. So we need to extract these variables used by
    // subexpressions and evaluate them before subexpressions.
    val (inputVarsForAllFuncs, exprCodesNeedEvaluate) = commonExprs.map { expr =>
      val (inputVars, exprCodes) = getLocalInputVariableValues(this, expr.head)
      (inputVars.toSeq, exprCodes.toSeq)
    }.unzip

    val splitThreshold = SQLConf.get.methodSplitThreshold

    val (codes, subExprsMap, exprCodes) = if (nonSplitExprCode.map(_.length).sum > splitThreshold) {
      if (inputVarsForAllFuncs.map(calculateParamLengthFromExprValues).forall(isValidParamLength)) {
        val localSubExprEliminationExprs =
          mutable.HashMap.empty[Expression, SubExprEliminationState]

        val splitCodes = commonExprs.zipWithIndex.map { case (exprs, i) =>
          val expr = exprs.head
          val eval = withSubExprEliminationExprs(localSubExprEliminationExprs.toMap) {
            Seq(expr.genCode(this))
          }.head

          val value = addMutableState(javaType(expr.dataType), "subExprValue")

          val isNullLiteral = eval.isNull match {
            case TrueLiteral | FalseLiteral => true
            case _ => false
          }
          val (isNull, isNullEvalCode) = if (!isNullLiteral) {
            val v = addMutableState(JAVA_BOOLEAN, "subExprIsNull")
            (JavaCode.isNullGlobal(v), s"$v = ${eval.isNull};")
          } else {
            (eval.isNull, "")
          }

          // Generate the code for this expression tree and wrap it in a function.
          val fnName = freshName("subExpr")
          val inputVars = inputVarsForAllFuncs(i)
          val argList =
            inputVars.map(v => s"${CodeGenerator.typeName(v.javaType)} ${v.variableName}")
          val fn =
            s"""
               |private void $fnName(${argList.mkString(", ")}) {
               |  ${eval.code}
               |  $isNullEvalCode
               |  $value = ${eval.value};
               |}
               """.stripMargin

          val state = SubExprEliminationState(isNull, JavaCode.global(value, expr.dataType))
          exprs.foreach(localSubExprEliminationExprs.put(_, state))
          val inputVariables = inputVars.map(_.variableName).mkString(", ")
          s"${addNewFunction(fnName, fn)}($inputVariables);"
        }
        (splitCodes, localSubExprEliminationExprs, exprCodesNeedEvaluate)
      } else {
        if (Utils.isTesting) {
          throw QueryExecutionErrors.failedSplitSubExpressionError(MAX_JVM_METHOD_PARAMS_LENGTH)
        } else {
          logInfo(QueryExecutionErrors.failedSplitSubExpressionMsg(MAX_JVM_METHOD_PARAMS_LENGTH))
          (nonSplitExprCode, localSubExprEliminationExprsForNonSplit, Seq.empty)
        }
      }
    } else {
      (nonSplitExprCode, localSubExprEliminationExprsForNonSplit, Seq.empty)
    }
    SubExprCodes(codes, subExprsMap.toMap, exprCodes.flatten)
  }

  /**
   * Checks and sets up the state and codegen for subexpression elimination. This finds the
   * common subexpressions, generates the functions that evaluate those expressions and populates
   * the mapping of common subexpressions to the generated functions.
   */
  private def subexpressionElimination(expressions: Seq[Expression]): Unit = {
    // Add each expression tree and compute the common subexpressions.
    expressions.foreach(equivalentExpressions.addExprTree(_))

    // Get all the expressions that appear at least twice and set up the state for subexpression
    // elimination.
    val commonExprs = equivalentExpressions.getAllEquivalentExprs(1)
    commonExprs.foreach { e =>
      val expr = e.head
      val fnName = freshName("subExpr")
      val isNull = addMutableState(JAVA_BOOLEAN, "subExprIsNull")
      val value = addMutableState(javaType(expr.dataType), "subExprValue")

      // Generate the code for this expression tree and wrap it in a function.
      val eval = expr.genCode(this)
      val fn =
        s"""
           |private void $fnName(InternalRow $INPUT_ROW) {
           |  ${eval.code}
           |  $isNull = ${eval.isNull};
           |  $value = ${eval.value};
           |}
           """.stripMargin

      // Add a state and a mapping of the common subexpressions that are associate with this
      // state. Adding this expression to subExprEliminationExprMap means it will call `fn`
      // when it is code generated. This decision should be a cost based one.
      //
      // The cost of doing subexpression elimination is:
      //   1. Extra function call, although this is probably *good* as the JIT can decide to
      //      inline or not.
      // The benefit doing subexpression elimination is:
      //   1. Running the expression logic. Even for a simple expression, it is likely more than 3
      //      above.
      //   2. Less code.
      // Currently, we will do this for all non-leaf only expression trees (i.e. expr trees with
      // at least two nodes) as the cost of doing it is expected to be low.

      subexprFunctions += s"${addNewFunction(fnName, fn)}($INPUT_ROW);"
      val state = SubExprEliminationState(
        JavaCode.isNullGlobal(isNull),
        JavaCode.global(value, expr.dataType))
      subExprEliminationExprs ++= e.map(_ -> state).toMap
    }
  }

  /**
   * Generates code for expressions. If doSubexpressionElimination is true, subexpression
   * elimination will be performed. Subexpression elimination assumes that the code for each
   * expression will be combined in the `expressions` order.
   */
  def generateExpressions(
      expressions: Seq[Expression],
      doSubexpressionElimination: Boolean = false): Seq[ExprCode] = {
    if (doSubexpressionElimination) subexpressionElimination(expressions)
    expressions.map(e => e.genCode(this))
  }

  /**
   * get a map of the pair of a place holder and a corresponding comment
   */
  def getPlaceHolderToComments(): collection.Map[String, String] = placeHolderToComments

  /**
   * Register a comment and return the corresponding place holder
   *
   * @param placeholderId an optionally specified identifier for the comment's placeholder.
   *                      The caller should make sure this identifier is unique within the
   *                      compilation unit. If this argument is not specified, a fresh identifier
   *                      will be automatically created and used as the placeholder.
   * @param force whether to force registering the comments
   */
   def registerComment(
       text: => String,
       placeholderId: String = "",
       force: Boolean = false): Block = {
    if (force || SQLConf.get.codegenComments) {
      val name = if (placeholderId != "") {
        assert(!placeHolderToComments.contains(placeholderId))
        placeholderId
      } else {
        freshName("c")
      }
      val comment = if (text.contains("\n") || text.contains("\r")) {
        text.split("(\r\n)|\r|\n").mkString("/**\n * ", "\n * ", "\n */")
      } else {
        s"// $text"
      }
      placeHolderToComments += (name -> comment)
      code"/*$name*/"
    } else {
      EmptyBlock
    }
  }
}

/**
 * A wrapper for generated class, defines a `generate` method so that we can pass extra objects
 * into generated class.
 */
abstract class GeneratedClass {
  def generate(references: Array[Any]): Any
}

/**
 * A wrapper for the source code to be compiled by [[CodeGenerator]].
 */
class CodeAndComment(val body: String, val comment: collection.Map[String, String])
  extends Serializable {
  override def equals(that: Any): Boolean = that match {
    case t: CodeAndComment if t.body == body => true
    case _ => false
  }

  override def hashCode(): Int = body.hashCode
}

/**
 * A base class for generators of byte code to perform expression evaluation.  Includes a set of
 * helpers for referring to Catalyst types and building trees that perform evaluation of individual
 * expressions.
 */
abstract class CodeGenerator[InType <: AnyRef, OutType <: AnyRef] extends Logging {

  protected val genericMutableRowType: String = classOf[GenericInternalRow].getName

  /**
   * Generates a class for a given input expression.  Called when there is not cached code
   * already available.
   */
  protected def create(in: InType): OutType

  /**
   * Canonicalizes an input expression. Used to avoid double caching expressions that differ only
   * cosmetically.
   */
  protected def canonicalize(in: InType): InType

  /** Binds an input expression to a given input schema */
  protected def bind(in: InType, inputSchema: Seq[Attribute]): InType

  /** Generates the requested evaluator binding the given expression(s) to the inputSchema. */
  def generate(expressions: InType, inputSchema: Seq[Attribute]): OutType =
    generate(bind(expressions, inputSchema))

  /** Generates the requested evaluator given already bound expression(s). */
  def generate(expressions: InType): OutType = create(canonicalize(expressions))

  /**
   * Create a new codegen context for expression evaluator, used to store those
   * expressions that don't support codegen
   */
  def newCodeGenContext(): CodegenContext = {
    new CodegenContext
  }
}

/**
 * Java bytecode statistics of a compiled class by Janino.
 */
case class ByteCodeStats(maxMethodCodeSize: Int, maxConstPoolSize: Int, numInnerClasses: Int)

object ByteCodeStats {
  val UNAVAILABLE = ByteCodeStats(-1, -1, -1)
}

object CodeGenerator extends Logging {

  // This is the default value of HugeMethodLimit in the OpenJDK HotSpot JVM,
  // beyond which methods will be rejected from JIT compilation
  final val DEFAULT_JVM_HUGE_METHOD_LIMIT = 8000

  // The max valid length of method parameters in JVM.
  final val MAX_JVM_METHOD_PARAMS_LENGTH = 255

  // The max number of constant pool entries in JVM.
  final val MAX_JVM_CONSTANT_POOL_SIZE = 65535

  // This is the threshold over which the methods in an inner class are grouped in a single
  // method which is going to be called by the outer class instead of the many small ones
  final val MERGE_SPLIT_METHODS_THRESHOLD = 3

  // The number of named constants that can exist in the class is limited by the Constant Pool
  // limit, 65,536. We cannot know how many constants will be inserted for a class, so we use a
  // threshold of 1000k bytes to determine when a function should be inlined to a private, inner
  // class.
  final val GENERATED_CLASS_SIZE_THRESHOLD = 1000000

  // This is the threshold for the number of global variables, whose types are primitive type or
  // complex type (e.g. more than one-dimensional array), that will be placed at the outer class
  final val OUTER_CLASS_VARIABLES_THRESHOLD = 10000

  // This is the maximum number of array elements to keep global variables in one Java array
  // 32767 is the maximum integer value that does not require a constant pool entry in a Java
  // bytecode instruction
  final val MUTABLESTATEARRAY_SIZE_LIMIT = 32768

  // The Java source code generated by whole-stage codegen on the Driver side is sent to each
  // Executor for compilation and data processing. This is very effective in processing large
  // amounts of data in a distributed environment. However, in the test environment,
  // because the amount of data is not large or not executed in parallel, the compilation time
  // of these Java source code will become a major part of the entire test runtime. When
  // running test cases, we summarize the total compilation time and output it to the execution
  // log for easy analysis and view.
  private val _compileTime = new LongAccumulator

  // Returns the total compile time of Java source code in nanoseconds.
  // Visible for testing
  def compileTime: Long = _compileTime.sum

  // Reset compile time.
  // Visible for testing
  def resetCompileTime(): Unit = _compileTime.reset()

  /**
   * Compile the Java source code into a Java class, using Janino.
   *
   * @return a pair of a generated class and the bytecode statistics of generated functions.
   */
  def compile(code: CodeAndComment): (GeneratedClass, ByteCodeStats) = try {
    cache.get(code)
  } catch {
    // Cache.get() may wrap the original exception. See the following URL
    // http://google.github.io/guava/releases/14.0/api/docs/com/google/common/cache/
    //   Cache.html#get(K,%20java.util.concurrent.Callable)
    case e @ (_: UncheckedExecutionException | _: ExecutionError) =>
      throw e.getCause
  }

  /**
   * Compile the Java source code into a Java class, using Janino.
   */
  private[this] def doCompile(code: CodeAndComment): (GeneratedClass, ByteCodeStats) = {
    val evaluator = new ClassBodyEvaluator()

    // A special classloader used to wrap the actual parent classloader of
    // [[org.codehaus.janino.ClassBodyEvaluator]] (see CodeGenerator.doCompile). This classloader
    // does not throw a ClassNotFoundException with a cause set (i.e. exception.getCause returns
    // a null). This classloader is needed because janino will throw the exception directly if
    // the parent classloader throws a ClassNotFoundException with cause set instead of trying to
    // find other possible classes (see org.codehaus.janinoClassLoaderIClassLoader's
    // findIClass method). Please also see https://issues.apache.org/jira/browse/SPARK-15622 and
    // https://issues.apache.org/jira/browse/SPARK-11636.
    val parentClassLoader = new ParentClassLoader(Utils.getContextOrSparkClassLoader)
    evaluator.setParentClassLoader(parentClassLoader)
    // Cannot be under package codegen, or fail with java.lang.InstantiationException
    evaluator.setClassName("org.apache.spark.sql.catalyst.expressions.GeneratedClass")
    evaluator.setDefaultImports(
      classOf[Platform].getName,
      classOf[InternalRow].getName,
      classOf[UnsafeRow].getName,
      classOf[UTF8String].getName,
      classOf[Decimal].getName,
      classOf[CalendarInterval].getName,
      classOf[ArrayData].getName,
      classOf[UnsafeArrayData].getName,
      classOf[MapData].getName,
      classOf[UnsafeMapData].getName,
      classOf[Expression].getName,
      classOf[TaskContext].getName,
      classOf[TaskKilledException].getName,
      classOf[InputMetrics].getName,
      QueryExecutionErrors.getClass.getName.stripSuffix("$")
    )
    evaluator.setExtendedClass(classOf[GeneratedClass])

    logDebug({
      // Only add extra debugging info to byte code when we are going to print the source code.
      evaluator.setDebuggingInformation(true, true, false)
      s"\n${CodeFormatter.format(code)}"
    })

    val codeStats = try {
      evaluator.cook("generated.java", code.body)
      updateAndGetCompilationStats(evaluator)
    } catch {
      case e: InternalCompilerException =>
        val msg = QueryExecutionErrors.failedToCompileMsg(e)
        logError(msg, e)
        logGeneratedCode(code)
        throw QueryExecutionErrors.internalCompilerError(e)
      case e: CompileException =>
        val msg = QueryExecutionErrors.failedToCompileMsg(e)
        logError(msg, e)
        logGeneratedCode(code)
        throw QueryExecutionErrors.compilerError(e)
    }

    (evaluator.getClazz().getConstructor().newInstance().asInstanceOf[GeneratedClass], codeStats)
  }

  private def logGeneratedCode(code: CodeAndComment): Unit = {
    val maxLines = SQLConf.get.loggingMaxLinesForCodegen
    if (Utils.isTesting) {
      logError(s"\n${CodeFormatter.format(code, maxLines)}")
    } else {
      logInfo(s"\n${CodeFormatter.format(code, maxLines)}")
    }
  }

  /**
   * Returns the bytecode statistics (max method bytecode size, max constant pool size, and
   * # of inner classes) of generated classes by inspecting Janino classes.
   * Also, this method updates the metrics information.
   */
  private def updateAndGetCompilationStats(evaluator: ClassBodyEvaluator): ByteCodeStats = {
    // First retrieve the generated classes.
    val classes = evaluator.getBytecodes.asScala

    // Then walk the classes to get at the method bytecode.
    val codeAttr = Utils.classForName("org.codehaus.janino.util.ClassFile$CodeAttribute")
    val codeAttrField = codeAttr.getDeclaredField("code")
    codeAttrField.setAccessible(true)
    val codeStats = classes.map { case (_, classBytes) =>
      val classCodeSize = classBytes.length
      CodegenMetrics.METRIC_GENERATED_CLASS_BYTECODE_SIZE.update(classCodeSize)
      try {
        val cf = new ClassFile(new ByteArrayInputStream(classBytes))
        val constPoolSize = cf.getConstantPoolSize
        val methodCodeSizes = cf.methodInfos.asScala.flatMap { method =>
          method.getAttributes().filter(_.getClass eq codeAttr).map { a =>
            val byteCodeSize = codeAttrField.get(a).asInstanceOf[Array[Byte]].length
            CodegenMetrics.METRIC_GENERATED_METHOD_BYTECODE_SIZE.update(byteCodeSize)

            if (byteCodeSize > DEFAULT_JVM_HUGE_METHOD_LIMIT) {
              logInfo("Generated method too long to be JIT compiled: " +
                s"${cf.getThisClassName}.${method.getName} is $byteCodeSize bytes")
            }

            byteCodeSize
          }
        }
        (methodCodeSizes.max, constPoolSize)
      } catch {
        case NonFatal(e) =>
          logWarning("Error calculating stats of compiled class.", e)
          (-1, -1)
      }
    }

    val (maxMethodSizes, constPoolSize) = codeStats.unzip
    ByteCodeStats(
      maxMethodCodeSize = maxMethodSizes.max,
      maxConstPoolSize = constPoolSize.max,
      // Minus 2 for `GeneratedClass` and an outer-most generated class
      numInnerClasses = classes.size - 2)
  }

  /**
   * A cache of generated classes.
   *
   * From the Guava Docs: A Cache is similar to ConcurrentMap, but not quite the same. The most
   * fundamental difference is that a ConcurrentMap persists all elements that are added to it until
   * they are explicitly removed. A Cache on the other hand is generally configured to evict entries
   * automatically, in order to constrain its memory footprint.  Note that this cache does not use
   * weak keys/values and thus does not respond to memory pressure.
   */
  private val cache = CacheBuilder.newBuilder()
    .maximumSize(SQLConf.get.codegenCacheMaxEntries)
    .build(
      new CacheLoader[CodeAndComment, (GeneratedClass, ByteCodeStats)]() {
        override def load(code: CodeAndComment): (GeneratedClass, ByteCodeStats) = {
          val startTime = System.nanoTime()
          val result = doCompile(code)
          val endTime = System.nanoTime()
          val duration = endTime - startTime
          val timeMs: Double = duration.toDouble / NANOS_PER_MILLIS
          CodegenMetrics.METRIC_SOURCE_CODE_SIZE.update(code.body.length)
          CodegenMetrics.METRIC_COMPILATION_TIME.update(timeMs.toLong)
          logInfo(s"Code generated in $timeMs ms")
          _compileTime.add(duration)
          result
        }
      })

  /**
   * Name of Java primitive data type
   */
  final val JAVA_BOOLEAN = "boolean"
  final val JAVA_BYTE = "byte"
  final val JAVA_SHORT = "short"
  final val JAVA_INT = "int"
  final val JAVA_LONG = "long"
  final val JAVA_FLOAT = "float"
  final val JAVA_DOUBLE = "double"

  /**
   * List of java primitive data types
   */
  val primitiveTypes =
    Seq(JAVA_BOOLEAN, JAVA_BYTE, JAVA_SHORT, JAVA_INT, JAVA_LONG, JAVA_FLOAT, JAVA_DOUBLE)

  /**
   * Returns true if a Java type is Java primitive primitive type
   */
  def isPrimitiveType(jt: String): Boolean = primitiveTypes.contains(jt)

  def isPrimitiveType(dt: DataType): Boolean = isPrimitiveType(javaType(dt))

  /**
   * Returns the specialized code to access a value from `inputRow` at `ordinal`.
   */
  def getValue(input: String, dataType: DataType, ordinal: String): String = {
    val jt = javaType(dataType)
    dataType match {
      case _ if isPrimitiveType(jt) => s"$input.get${primitiveTypeName(jt)}($ordinal)"
      case t: DecimalType => s"$input.getDecimal($ordinal, ${t.precision}, ${t.scale})"
      case StringType => s"$input.getUTF8String($ordinal)"
      case BinaryType => s"$input.getBinary($ordinal)"
      case CalendarIntervalType => s"$input.getInterval($ordinal)"
      case t: StructType => s"$input.getStruct($ordinal, ${t.size})"
      case _: ArrayType => s"$input.getArray($ordinal)"
      case _: MapType => s"$input.getMap($ordinal)"
      case NullType => "null"
      case udt: UserDefinedType[_] => getValue(input, udt.sqlType, ordinal)
      case _ => s"($jt)$input.get($ordinal, null)"
    }
  }

  /**
   * Generates code creating a [[UnsafeArrayData]] or
   * [[org.apache.spark.sql.catalyst.util.GenericArrayData]] based on given parameters.
   *
   * @param arrayName name of the array to create
   * @param elementType data type of the elements in source array
   * @param numElements code representing the number of elements the array should contain
   * @param additionalErrorMessage string to include in the error message
   *
   * @return code representing the allocation of [[ArrayData]]
   */
  def createArrayData(
      arrayName: String,
      elementType: DataType,
      numElements: String,
      additionalErrorMessage: String): String = {
    val elementSize = if (CodeGenerator.isPrimitiveType(elementType)) {
      elementType.defaultSize
    } else {
      -1
    }
    s"""
       |ArrayData $arrayName = ArrayData.allocateArrayData(
       |  $elementSize, $numElements, "$additionalErrorMessage");
     """.stripMargin
  }

  /**
   * Generates assignment code for an [[ArrayData]]
   *
   * @param dstArray name of the array to be assigned
   * @param elementType data type of the elements in destination and source arrays
   * @param srcArray name of the array to be read
   * @param needNullCheck value which shows whether a nullcheck is required for the returning
   *                      assignment
   * @param dstArrayIndex an index variable to access each element of destination array
   * @param srcArrayIndex an index variable to access each element of source array
   *
   * @return code representing an assignment to each element of the [[ArrayData]], which requires
   *         a pair of destination and source loop index variables
   */
  def createArrayAssignment(
      dstArray: String,
      elementType: DataType,
      srcArray: String,
      dstArrayIndex: String,
      srcArrayIndex: String,
      needNullCheck: Boolean): String = {
    CodeGenerator.setArrayElement(dstArray, elementType, dstArrayIndex,
      CodeGenerator.getValue(srcArray, elementType, srcArrayIndex),
      if (needNullCheck) Some(s"$srcArray.isNullAt($srcArrayIndex)") else None)
  }

  /**
   * Returns the code to update a column in Row for a given DataType.
   */
  def setColumn(row: String, dataType: DataType, ordinal: Int, value: String): String = {
    val jt = javaType(dataType)
    dataType match {
      case _ if isPrimitiveType(jt) => s"$row.set${primitiveTypeName(jt)}($ordinal, $value)"
      case CalendarIntervalType => s"$row.setInterval($ordinal, $value)"
      case t: DecimalType => s"$row.setDecimal($ordinal, $value, ${t.precision})"
      case udt: UserDefinedType[_] => setColumn(row, udt.sqlType, ordinal, value)
      // The UTF8String, InternalRow, ArrayData and MapData may came from UnsafeRow, we should copy
      // it to avoid keeping a "pointer" to a memory region which may get updated afterwards.
      case StringType | _: StructType | _: ArrayType | _: MapType =>
        s"$row.update($ordinal, $value.copy())"
      case _ => s"$row.update($ordinal, $value)"
    }
  }

  /**
   * Update a column in MutableRow from ExprCode.
   *
   * @param isVectorized True if the underlying row is of type `ColumnarBatch.Row`, false otherwise
   */
  def updateColumn(
      row: String,
      dataType: DataType,
      ordinal: Int,
      ev: ExprCode,
      nullable: Boolean,
      isVectorized: Boolean = false): String = {
    if (nullable) {
      // Can't call setNullAt on DecimalType/CalendarIntervalType, because we need to keep the
      // offset
      if (!isVectorized && (dataType.isInstanceOf[DecimalType] ||
        dataType.isInstanceOf[CalendarIntervalType])) {
        s"""
           |if (!${ev.isNull}) {
           |  ${setColumn(row, dataType, ordinal, ev.value)};
           |} else {
           |  ${setColumn(row, dataType, ordinal, "null")};
           |}
         """.stripMargin
      } else {
        s"""
           |if (!${ev.isNull}) {
           |  ${setColumn(row, dataType, ordinal, ev.value)};
           |} else {
           |  $row.setNullAt($ordinal);
           |}
         """.stripMargin
      }
    } else {
      s"""${setColumn(row, dataType, ordinal, ev.value)};"""
    }
  }

  /**
   * Returns the specialized code to set a given value in a column vector for a given `DataType`.
   */
  def setValue(vector: String, rowId: String, dataType: DataType, value: String): String = {
    val jt = javaType(dataType)
    dataType match {
      case _ if isPrimitiveType(jt) =>
        s"$vector.put${primitiveTypeName(jt)}($rowId, $value);"
      case t: DecimalType => s"$vector.putDecimal($rowId, $value, ${t.precision});"
      case CalendarIntervalType => s"$vector.putInterval($rowId, $value);"
      case t: StringType => s"$vector.putByteArray($rowId, $value.getBytes());"
      case _ =>
        throw new IllegalArgumentException(s"cannot generate code for unsupported type: $dataType")
    }
  }

  /**
   * Generates code of setter for an [[ArrayData]].
   */
  def setArrayElement(
      array: String,
      elementType: DataType,
      i: String,
      value: String,
      isNull: Option[String] = None): String = {
    val isPrimitiveType = CodeGenerator.isPrimitiveType(elementType)
    val setFunc = if (isPrimitiveType) {
      s"set${CodeGenerator.primitiveTypeName(elementType)}"
    } else {
      "update"
    }
    if (isNull.isDefined && isPrimitiveType) {
      s"""
         |if (${isNull.get}) {
         |  $array.setNullAt($i);
         |} else {
         |  $array.$setFunc($i, $value);
         |}
       """.stripMargin
    } else {
      s"$array.$setFunc($i, $value);"
    }
  }

  /**
   * Returns the specialized code to set a given value in a column vector for a given `DataType`
   * that could potentially be nullable.
   */
  def updateColumn(
      vector: String,
      rowId: String,
      dataType: DataType,
      ev: ExprCode,
      nullable: Boolean): String = {
    if (nullable) {
      s"""
         |if (!${ev.isNull}) {
         |  ${setValue(vector, rowId, dataType, ev.value)}
         |} else {
         |  $vector.putNull($rowId);
         |}
       """.stripMargin
    } else {
      s"""${setValue(vector, rowId, dataType, ev.value)};"""
    }
  }

  /**
   * Returns the specialized code to access a value from a column vector for a given `DataType`.
   */
  def getValueFromVector(vector: String, dataType: DataType, rowId: String): String = {
    if (dataType.isInstanceOf[StructType]) {
      // `ColumnVector.getStruct` is different from `InternalRow.getStruct`, it only takes an
      // `ordinal` parameter.
      s"$vector.getStruct($rowId)"
    } else {
      getValue(vector, dataType, rowId)
    }
  }

  /**
   * This methods returns two values in a Tuple.
   *
   * First value: Extracts all the input variables from references and subexpression
   * elimination states for a given `expr`. This result will be used to split the
   * generated code of expressions into multiple functions.
   *
   * Second value: Returns the set of `ExprCodes`s which are necessary codes before
   * evaluating subexpressions.
   */
  def getLocalInputVariableValues(
      ctx: CodegenContext,
      expr: Expression,
      subExprs: Map[Expression, SubExprEliminationState] = Map.empty)
      : (Set[VariableValue], Set[ExprCode]) = {
    val argSet = mutable.Set[VariableValue]()
    val exprCodesNeedEvaluate = mutable.Set[ExprCode]()

    if (ctx.INPUT_ROW != null) {
      argSet += JavaCode.variable(ctx.INPUT_ROW, classOf[InternalRow])
    }

    // Collects local variables from a given `expr` tree
    val collectLocalVariable = (ev: ExprValue) => ev match {
      case vv: VariableValue => argSet += vv
      case _ =>
    }

    val stack = mutable.Stack[Expression](expr)
    while (stack.nonEmpty) {
      stack.pop() match {
        case e if subExprs.contains(e) =>
          val SubExprEliminationState(isNull, value) = subExprs(e)
          collectLocalVariable(value)
          collectLocalVariable(isNull)

        case ref: BoundReference if ctx.currentVars != null &&
            ctx.currentVars(ref.ordinal) != null =>
          val exprCode = ctx.currentVars(ref.ordinal)
          // If the referred variable is not evaluated yet.
          if (exprCode.code != EmptyBlock) {
            exprCodesNeedEvaluate += exprCode.copy()
            exprCode.code = EmptyBlock
          }
          collectLocalVariable(exprCode.value)
          collectLocalVariable(exprCode.isNull)

        case e =>
          stack.pushAll(e.children)
      }
    }

    (argSet.toSet, exprCodesNeedEvaluate.toSet)
  }

  /**
   * Returns the name used in accessor and setter for a Java primitive type.
   */
  def primitiveTypeName(jt: String): String = jt match {
    case JAVA_INT => "Int"
    case _ => boxedType(jt)
  }

  def primitiveTypeName(dt: DataType): String = primitiveTypeName(javaType(dt))

  /**
   * Returns the Java type for a DataType.
   */
  def javaType(dt: DataType): String = dt match {
    case BooleanType => JAVA_BOOLEAN
    case ByteType => JAVA_BYTE
    case ShortType => JAVA_SHORT
    case IntegerType | DateType | YearMonthIntervalType => JAVA_INT
<<<<<<< HEAD
    case LongType | TimestampType | _: DayTimeIntervalType => JAVA_LONG
=======
    case LongType | TimestampType | TimestampWithoutTZType | DayTimeIntervalType => JAVA_LONG
>>>>>>> 74b3df86
    case FloatType => JAVA_FLOAT
    case DoubleType => JAVA_DOUBLE
    case _: DecimalType => "Decimal"
    case BinaryType => "byte[]"
    case StringType => "UTF8String"
    case CalendarIntervalType => "CalendarInterval"
    case _: StructType => "InternalRow"
    case _: ArrayType => "ArrayData"
    case _: MapType => "MapData"
    case udt: UserDefinedType[_] => javaType(udt.sqlType)
    case ObjectType(cls) if cls.isArray => s"${javaType(ObjectType(cls.getComponentType))}[]"
    case ObjectType(cls) => cls.getName
    case _ => "Object"
  }

  def javaClass(dt: DataType): Class[_] = dt match {
    case BooleanType => java.lang.Boolean.TYPE
    case ByteType => java.lang.Byte.TYPE
    case ShortType => java.lang.Short.TYPE
    case IntegerType | DateType | YearMonthIntervalType => java.lang.Integer.TYPE
<<<<<<< HEAD
    case LongType | TimestampType | _: DayTimeIntervalType => java.lang.Long.TYPE
=======
    case LongType | TimestampType | TimestampWithoutTZType | DayTimeIntervalType =>
      java.lang.Long.TYPE
>>>>>>> 74b3df86
    case FloatType => java.lang.Float.TYPE
    case DoubleType => java.lang.Double.TYPE
    case _: DecimalType => classOf[Decimal]
    case BinaryType => classOf[Array[Byte]]
    case StringType => classOf[UTF8String]
    case CalendarIntervalType => classOf[CalendarInterval]
    case _: StructType => classOf[InternalRow]
    case _: ArrayType => classOf[ArrayData]
    case _: MapType => classOf[MapData]
    case udt: UserDefinedType[_] => javaClass(udt.sqlType)
    case ObjectType(cls) => cls
    case _ => classOf[Object]
  }

  /**
   * Returns the boxed type in Java.
   */
  def boxedType(jt: String): String = jt match {
    case JAVA_BOOLEAN => "Boolean"
    case JAVA_BYTE => "Byte"
    case JAVA_SHORT => "Short"
    case JAVA_INT => "Integer"
    case JAVA_LONG => "Long"
    case JAVA_FLOAT => "Float"
    case JAVA_DOUBLE => "Double"
    case other => other
  }

  def boxedType(dt: DataType): String = boxedType(javaType(dt))

  def typeName(clazz: Class[_]): String = {
    if (clazz.isArray) {
      typeName(clazz.getComponentType) + "[]"
    } else {
      clazz.getName
    }
  }

  /**
   * Returns the representation of default value for a given Java Type.
   * @param jt the string name of the Java type
   * @param typedNull if true, for null literals, return a typed (with a cast) version
   */
  def defaultValue(jt: String, typedNull: Boolean): String = jt match {
    case JAVA_BOOLEAN => "false"
    case JAVA_BYTE => "(byte)-1"
    case JAVA_SHORT => "(short)-1"
    case JAVA_INT => "-1"
    case JAVA_LONG => "-1L"
    case JAVA_FLOAT => "-1.0f"
    case JAVA_DOUBLE => "-1.0"
    case _ => if (typedNull) s"(($jt)null)" else "null"
  }

  def defaultValue(dt: DataType, typedNull: Boolean = false): String =
    defaultValue(javaType(dt), typedNull)

  /**
   * Returns the length of parameters for a Java method descriptor. `this` contributes one unit
   * and a parameter of type long or double contributes two units. Besides, for nullable parameter,
   * we also need to pass a boolean parameter for the null status.
   */
  def calculateParamLength(params: Seq[Expression]): Int = {
    def paramLengthForExpr(input: Expression): Int = {
      val javaParamLength = javaType(input.dataType) match {
        case JAVA_LONG | JAVA_DOUBLE => 2
        case _ => 1
      }
      // For a nullable expression, we need to pass in an extra boolean parameter.
      (if (input.nullable) 1 else 0) + javaParamLength
    }
    // Initial value is 1 for `this`.
    1 + params.map(paramLengthForExpr).sum
  }

  def calculateParamLengthFromExprValues(params: Seq[ExprValue]): Int = {
    def paramLengthForExpr(input: ExprValue): Int = input.javaType match {
      case java.lang.Long.TYPE | java.lang.Double.TYPE => 2
      case _ => 1
    }
    // Initial value is 1 for `this`.
    1 + params.map(paramLengthForExpr).sum
  }

  /**
   * In Java, a method descriptor is valid only if it represents method parameters with a total
   * length less than a pre-defined constant.
   */
  def isValidParamLength(paramLength: Int): Boolean = {
    // This config is only for testing
    SQLConf.get.getConfString("spark.sql.CodeGenerator.validParamLength", null) match {
      case null | "" => paramLength <= MAX_JVM_METHOD_PARAMS_LENGTH
      case validLength => paramLength <= validLength.toInt
    }
  }
}<|MERGE_RESOLUTION|>--- conflicted
+++ resolved
@@ -1817,11 +1817,7 @@
     case ByteType => JAVA_BYTE
     case ShortType => JAVA_SHORT
     case IntegerType | DateType | YearMonthIntervalType => JAVA_INT
-<<<<<<< HEAD
-    case LongType | TimestampType | _: DayTimeIntervalType => JAVA_LONG
-=======
-    case LongType | TimestampType | TimestampWithoutTZType | DayTimeIntervalType => JAVA_LONG
->>>>>>> 74b3df86
+    case LongType | TimestampType | TimestampWithoutTZType | _: DayTimeIntervalType => JAVA_LONG
     case FloatType => JAVA_FLOAT
     case DoubleType => JAVA_DOUBLE
     case _: DecimalType => "Decimal"
@@ -1842,12 +1838,8 @@
     case ByteType => java.lang.Byte.TYPE
     case ShortType => java.lang.Short.TYPE
     case IntegerType | DateType | YearMonthIntervalType => java.lang.Integer.TYPE
-<<<<<<< HEAD
-    case LongType | TimestampType | _: DayTimeIntervalType => java.lang.Long.TYPE
-=======
-    case LongType | TimestampType | TimestampWithoutTZType | DayTimeIntervalType =>
+    case LongType | TimestampType | TimestampWithoutTZType | _: DayTimeIntervalType =>
       java.lang.Long.TYPE
->>>>>>> 74b3df86
     case FloatType => java.lang.Float.TYPE
     case DoubleType => java.lang.Double.TYPE
     case _: DecimalType => classOf[Decimal]
