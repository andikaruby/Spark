/*
 * Licensed to the Apache Software Foundation (ASF) under one or more
 * contributor license agreements.  See the NOTICE file distributed with
 * this work for additional information regarding copyright ownership.
 * The ASF licenses this file to You under the Apache License, Version 2.0
 * (the "License"); you may not use this file except in compliance with
 * the License.  You may obtain a copy of the License at
 *
 *    http://www.apache.org/licenses/LICENSE-2.0
 *
 * Unless required by applicable law or agreed to in writing, software
 * distributed under the License is distributed on an "AS IS" BASIS,
 * WITHOUT WARRANTIES OR CONDITIONS OF ANY KIND, either express or implied.
 * See the License for the specific language governing permissions and
 * limitations under the License.
 */

package org.apache.spark.sql.catalyst.expressions.codegen

import scala.collection.mutable
import scala.language.existentials

import com.google.common.cache.{CacheBuilder, CacheLoader}
import org.codehaus.janino.ClassBodyEvaluator

import org.apache.spark.Logging
import org.apache.spark.sql.catalyst.InternalRow
import org.apache.spark.sql.catalyst.expressions._
import org.apache.spark.sql.types._
import org.apache.spark.unsafe.types.UTF8String


// These classes are here to avoid issues with serialization and integration with quasiquotes.
class IntegerHashSet extends org.apache.spark.util.collection.OpenHashSet[Int]
class LongHashSet extends org.apache.spark.util.collection.OpenHashSet[Long]

/**
 * Java source for evaluating an [[Expression]] given a [[InternalRow]] of input.
 *
 * @param code The sequence of statements required to evaluate the expression.
 * @param isNull A term that holds a boolean value representing whether the expression evaluated
 *                 to null.
 * @param primitive A term for a possible primitive value of the result of the evaluation. Not
 *                      valid if `isNull` is set to `true`.
 */
case class GeneratedExpressionCode(var code: String, var isNull: String, var primitive: String)

/**
 * A context for codegen, which is used to bookkeeping the expressions those are not supported
 * by codegen, then they are evaluated directly. The unsupported expression is appended at the
 * end of `references`, the position of it is kept in the code, used to access and evaluate it.
 */
class CodeGenContext {

  /**
   * Holding all the expressions those do not support codegen, will be evaluated directly.
   */
  val references: mutable.ArrayBuffer[Expression] = new mutable.ArrayBuffer[Expression]()

<<<<<<< HEAD
=======
  /**
   * Holding expressions' mutable states like `MonotonicallyIncreasingID.count` as a
   * 3-tuple: java type, variable name, code to init it.
   * They will be kept as member variables in generated classes like `SpecificProjection`.
   */
  val mutableStates: mutable.ArrayBuffer[(String, String, String)] =
    mutable.ArrayBuffer.empty[(String, String, String)]

  def addMutableState(javaType: String, variableName: String, initialValue: String): Unit = {
    mutableStates += ((javaType, variableName, initialValue))
  }

  val stringType: String = classOf[UTF8String].getName
  val decimalType: String = classOf[Decimal].getName

>>>>>>> 6960a793
  final val JAVA_BOOLEAN = "boolean"
  final val JAVA_BYTE = "byte"
  final val JAVA_SHORT = "short"
  final val JAVA_INT = "int"
  final val JAVA_LONG = "long"
  final val JAVA_FLOAT = "float"
  final val JAVA_DOUBLE = "double"

  private val curId = new java.util.concurrent.atomic.AtomicInteger()

  /**
   * Returns a term name that is unique within this instance of a `CodeGenerator`.
   *
   * (Since we aren't in a macro context we do not seem to have access to the built in `freshName`
   * function.)
   */
  def freshName(prefix: String): String = {
    s"$prefix${curId.getAndIncrement}"
  }

  /**
   * Returns the code to access a column in Row for a given DataType.
   */
  def getColumn(row: String, dataType: DataType, ordinal: Int): String = {
    val jt = javaType(dataType)
    if (isPrimitiveType(jt)) {
      s"$row.get${primitiveTypeName(jt)}($ordinal)"
    } else {
      s"($jt)$row.apply($ordinal)"
    }
  }

  /**
   * Returns the code to update a column in Row for a given DataType.
   */
  def setColumn(row: String, dataType: DataType, ordinal: Int, value: String): String = {
    val jt = javaType(dataType)
    if (isPrimitiveType(jt)) {
      s"$row.set${primitiveTypeName(jt)}($ordinal, $value)"
    } else {
      s"$row.update($ordinal, $value)"
    }
  }

  /**
   * Returns the name used in accessor and setter for a Java primitive type.
   */
  def primitiveTypeName(jt: String): String = jt match {
    case JAVA_INT => "Int"
    case _ => boxedType(jt)
  }

  def primitiveTypeName(dt: DataType): String = primitiveTypeName(javaType(dt))

  /**
   * Returns the Java type for a DataType.
   */
  def javaType(dt: DataType): String = dt match {
    case BooleanType => JAVA_BOOLEAN
    case ByteType => JAVA_BYTE
    case ShortType => JAVA_SHORT
    case IntegerType | DateType => JAVA_INT
    case LongType | TimestampType => JAVA_LONG
    case FloatType => JAVA_FLOAT
    case DoubleType => JAVA_DOUBLE
    case dt: DecimalType => "Decimal"
    case BinaryType => "byte[]"
    case StringType => "UTF8String"
    case _: StructType => "InternalRow"
    case _: ArrayType => s"scala.collection.Seq"
    case _: MapType => s"scala.collection.Map"
    case dt: OpenHashSetUDT if dt.elementType == IntegerType => classOf[IntegerHashSet].getName
    case dt: OpenHashSetUDT if dt.elementType == LongType => classOf[LongHashSet].getName
    case _ => "Object"
  }

  /**
   * Returns the boxed type in Java.
   */
  def boxedType(jt: String): String = jt match {
    case JAVA_BOOLEAN => "Boolean"
    case JAVA_BYTE => "Byte"
    case JAVA_SHORT => "Short"
    case JAVA_INT => "Integer"
    case JAVA_LONG => "Long"
    case JAVA_FLOAT => "Float"
    case JAVA_DOUBLE => "Double"
    case other => other
  }

  def boxedType(dt: DataType): String = boxedType(javaType(dt))

  /**
   * Returns the representation of default value for a given Java Type.
   */
  def defaultValue(jt: String): String = jt match {
    case JAVA_BOOLEAN => "false"
    case JAVA_BYTE => "(byte)-1"
    case JAVA_SHORT => "(short)-1"
    case JAVA_INT => "-1"
    case JAVA_LONG => "-1L"
    case JAVA_FLOAT => "-1.0f"
    case JAVA_DOUBLE => "-1.0"
    case _ => "null"
  }

  def defaultValue(dt: DataType): String = defaultValue(javaType(dt))

  /**
   * Generates code for equal expression in Java.
   */
  def genEqual(dataType: DataType, c1: String, c2: String): String = dataType match {
    case BinaryType => s"java.util.Arrays.equals($c1, $c2)"
    case dt: DataType if isPrimitiveType(dt) => s"$c1 == $c2"
    case other => s"$c1.equals($c2)"
  }

  /**
   * Generates code for compare expression in Java.
   */
  def genComp(dataType: DataType, c1: String, c2: String): String = dataType match {
    // java boolean doesn't support > or < operator
    case BooleanType => s"($c1 == $c2 ? 0 : ($c1 ? 1 : -1))"
    // use c1 - c2 may overflow
    case dt: DataType if isPrimitiveType(dt) => s"($c1 > $c2 ? 1 : $c1 < $c2 ? -1 : 0)"
    case BinaryType => s"org.apache.spark.sql.catalyst.util.TypeUtils.compareBinary($c1, $c2)"
    case NullType => "0"
    case other => s"$c1.compare($c2)"
  }

  /**
   * List of java data types that have special accessors and setters in [[InternalRow]].
   */
  val primitiveTypes =
    Seq(JAVA_BOOLEAN, JAVA_BYTE, JAVA_SHORT, JAVA_INT, JAVA_LONG, JAVA_FLOAT, JAVA_DOUBLE)

  /**
   * Returns true if the Java type has a special accessor and setter in [[InternalRow]].
   */
  def isPrimitiveType(jt: String): Boolean = primitiveTypes.contains(jt)

  def isPrimitiveType(dt: DataType): Boolean = isPrimitiveType(javaType(dt))
}

/**
 * A wrapper for generated class, defines a `generate` method so that we can pass extra objects
 * into generated class.
 */
abstract class GeneratedClass {
  def generate(expressions: Array[Expression]): Any
}

/**
 * A base class for generators of byte code to perform expression evaluation.  Includes a set of
 * helpers for referring to Catalyst types and building trees that perform evaluation of individual
 * expressions.
 */
abstract class CodeGenerator[InType <: AnyRef, OutType <: AnyRef] extends Logging {

  protected val exprType: String = classOf[Expression].getName
  protected val mutableRowType: String = classOf[MutableRow].getName
  protected val genericMutableRowType: String = classOf[GenericMutableRow].getName

  /**
   * Generates a class for a given input expression.  Called when there is not cached code
   * already available.
   */
  protected def create(in: InType): OutType

  /**
   * Canonicalizes an input expression. Used to avoid double caching expressions that differ only
   * cosmetically.
   */
  protected def canonicalize(in: InType): InType

  /** Binds an input expression to a given input schema */
  protected def bind(in: InType, inputSchema: Seq[Attribute]): InType

  /**
   * Compile the Java source code into a Java class, using Janino.
   */
  protected def compile(code: String): GeneratedClass = {
    cache.get(code)
  }

  /**
   * Compile the Java source code into a Java class, using Janino.
   */
  private[this] def doCompile(code: String): GeneratedClass = {
    val evaluator = new ClassBodyEvaluator()
    evaluator.setParentClassLoader(getClass.getClassLoader)
    evaluator.setDefaultImports(Array(
      classOf[InternalRow].getName,
      classOf[UnsafeRow].getName,
      classOf[UTF8String].getName,
      classOf[Decimal].getName
    ))
    evaluator.setExtendedClass(classOf[GeneratedClass])
    try {
      evaluator.cook(code)
    } catch {
      case e: Exception =>
        logError(s"failed to compile:\n $code", e)
        throw e
    }
    evaluator.getClazz().newInstance().asInstanceOf[GeneratedClass]
  }

  /**
   * A cache of generated classes.
   *
   * From the Guava Docs: A Cache is similar to ConcurrentMap, but not quite the same. The most
   * fundamental difference is that a ConcurrentMap persists all elements that are added to it until
   * they are explicitly removed. A Cache on the other hand is generally configured to evict entries
   * automatically, in order to constrain its memory footprint.  Note that this cache does not use
   * weak keys/values and thus does not respond to memory pressure.
   */
  private val cache = CacheBuilder.newBuilder()
    .maximumSize(100)
    .build(
      new CacheLoader[String, GeneratedClass]() {
        override def load(code: String): GeneratedClass = {
          val startTime = System.nanoTime()
          val result = doCompile(code)
          val endTime = System.nanoTime()
          def timeMs: Double = (endTime - startTime).toDouble / 1000000
          logInfo(s"Code generated in $timeMs ms")
          result
        }
      })

  /** Generates the requested evaluator binding the given expression(s) to the inputSchema. */
  def generate(expressions: InType, inputSchema: Seq[Attribute]): OutType =
    generate(bind(expressions, inputSchema))

  /** Generates the requested evaluator given already bound expression(s). */
  def generate(expressions: InType): OutType = create(canonicalize(expressions))

  /**
   * Create a new codegen context for expression evaluator, used to store those
   * expressions that don't support codegen
   */
  def newCodeGenContext(): CodeGenContext = {
    new CodeGenContext
  }
}<|MERGE_RESOLUTION|>--- conflicted
+++ resolved
@@ -57,8 +57,6 @@
    */
   val references: mutable.ArrayBuffer[Expression] = new mutable.ArrayBuffer[Expression]()
 
-<<<<<<< HEAD
-=======
   /**
    * Holding expressions' mutable states like `MonotonicallyIncreasingID.count` as a
    * 3-tuple: java type, variable name, code to init it.
@@ -71,10 +69,6 @@
     mutableStates += ((javaType, variableName, initialValue))
   }
 
-  val stringType: String = classOf[UTF8String].getName
-  val decimalType: String = classOf[Decimal].getName
-
->>>>>>> 6960a793
   final val JAVA_BOOLEAN = "boolean"
   final val JAVA_BYTE = "byte"
   final val JAVA_SHORT = "short"
