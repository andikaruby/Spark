/*
 * Licensed to the Apache Software Foundation (ASF) under one or more
 * contributor license agreements.  See the NOTICE file distributed with
 * this work for additional information regarding copyright ownership.
 * The ASF licenses this file to You under the Apache License, Version 2.0
 * (the "License"); you may not use this file except in compliance with
 * the License.  You may obtain a copy of the License at
 *
 *    http://www.apache.org/licenses/LICENSE-2.0
 *
 * Unless required by applicable law or agreed to in writing, software
 * distributed under the License is distributed on an "AS IS" BASIS,
 * WITHOUT WARRANTIES OR CONDITIONS OF ANY KIND, either express or implied.
 * See the License for the specific language governing permissions and
 * limitations under the License.
 */

package org.apache.spark.sql.catalyst.expressions.codegen

import scala.collection.mutable
import scala.collection.mutable.ArrayBuffer
import scala.language.existentials

import com.google.common.cache.{CacheBuilder, CacheLoader}
import org.codehaus.janino.ClassBodyEvaluator

import org.apache.spark.Logging
import org.apache.spark.sql.catalyst.InternalRow
import org.apache.spark.sql.catalyst.expressions._
import org.apache.spark.sql.types._
import org.apache.spark.unsafe.Platform
import org.apache.spark.unsafe.types._


// These classes are here to avoid issues with serialization and integration with quasiquotes.
class IntegerHashSet extends org.apache.spark.util.collection.OpenHashSet[Int]
class LongHashSet extends org.apache.spark.util.collection.OpenHashSet[Long]

/**
 * Java source for evaluating an [[Expression]] given a [[InternalRow]] of input.
 *
 * @param code The sequence of statements required to evaluate the expression.
 * @param isNull A term that holds a boolean value representing whether the expression evaluated
 *                 to null.
 * @param value A term for a (possibly primitive) value of the result of the evaluation. Not
 *              valid if `isNull` is set to `true`.
 */
case class GeneratedExpressionCode(var code: String, var isNull: String, var value: String)

/**
 * A context for codegen, which is used to bookkeeping the expressions those are not supported
 * by codegen, then they are evaluated directly. The unsupported expression is appended at the
 * end of `references`, the position of it is kept in the code, used to access and evaluate it.
 */
class CodeGenContext {

  /**
   * Holding all the expressions those do not support codegen, will be evaluated directly.
   */
  val references: mutable.ArrayBuffer[Expression] = new mutable.ArrayBuffer[Expression]()

  /**
   * Holding expressions' mutable states like `MonotonicallyIncreasingID.count` as a
   * 3-tuple: java type, variable name, code to init it.
   * As an example, ("int", "count", "count = 0;") will produce code:
   * {{{
   *   private int count;
   * }}}
   * as a member variable, and add
   * {{{
   *   count = 0;
   * }}}
   * to the constructor.
   *
   * They will be kept as member variables in generated classes like `SpecificProjection`.
   */
  val mutableStates: mutable.ArrayBuffer[(String, String, String)] =
    mutable.ArrayBuffer.empty[(String, String, String)]

  def addMutableState(javaType: String, variableName: String, initCode: String): Unit = {
    mutableStates += ((javaType, variableName, initCode))
  }

  /**
   * Holding all the functions those will be added into generated class.
   */
  val addedFunctions: mutable.Map[String, String] =
    mutable.Map.empty[String, String]

  def addNewFunction(funcName: String, funcCode: String): Unit = {
    addedFunctions += ((funcName, funcCode))
  }

  final val JAVA_BOOLEAN = "boolean"
  final val JAVA_BYTE = "byte"
  final val JAVA_SHORT = "short"
  final val JAVA_INT = "int"
  final val JAVA_LONG = "long"
  final val JAVA_FLOAT = "float"
  final val JAVA_DOUBLE = "double"

  /** The variable name of the input row in generated code. */
  final val INPUT_ROW = "i"

  private val curId = new java.util.concurrent.atomic.AtomicInteger()

  /**
   * Returns a term name that is unique within this instance of a `CodeGenerator`.
   *
   * (Since we aren't in a macro context we do not seem to have access to the built in `freshName`
   * function.)
   */
  def freshName(prefix: String): String = {
    s"$prefix${curId.getAndIncrement}"
  }

  /**
   * Returns the specialized code to access a value from `inputRow` at `ordinal`.
   */
  def getValue(input: String, dataType: DataType, ordinal: String): String = {
    val jt = javaType(dataType)
    dataType match {
      case _ if isPrimitiveType(jt) => s"$input.get${primitiveTypeName(jt)}($ordinal)"
      case t: DecimalType => s"$input.getDecimal($ordinal, ${t.precision}, ${t.scale})"
      case StringType => s"$input.getUTF8String($ordinal)"
      case BinaryType => s"$input.getBinary($ordinal)"
      case CalendarIntervalType => s"$input.getInterval($ordinal)"
      case t: StructType => s"$input.getStruct($ordinal, ${t.size})"
      case _: ArrayType => s"$input.getArray($ordinal)"
      case _: MapType => s"$input.getMap($ordinal)"
      case NullType => "null"
      case udt: UserDefinedType[_] => getValue(input, udt.sqlType, ordinal)
      case _ => s"($jt)$input.get($ordinal, null)"
    }
  }

  /**
   * Returns the code to update a column in Row for a given DataType.
   */
  def setColumn(row: String, dataType: DataType, ordinal: Int, value: String): String = {
    val jt = javaType(dataType)
    dataType match {
      case _ if isPrimitiveType(jt) => s"$row.set${primitiveTypeName(jt)}($ordinal, $value)"
      case t: DecimalType => s"$row.setDecimal($ordinal, $value, ${t.precision})"
      // The UTF8String may came from UnsafeRow, otherwise clone is cheap (re-use the bytes)
      case StringType => s"$row.update($ordinal, $value.clone())"
      case udt: UserDefinedType[_] => setColumn(row, udt.sqlType, ordinal, value)
      case _ => s"$row.update($ordinal, $value)"
    }
  }

  /**
   * Returns the name used in accessor and setter for a Java primitive type.
   */
  def primitiveTypeName(jt: String): String = jt match {
    case JAVA_INT => "Int"
    case _ => boxedType(jt)
  }

  def primitiveTypeName(dt: DataType): String = primitiveTypeName(javaType(dt))

  /**
   * Returns the Java type for a DataType.
   */
  def javaType(dt: DataType): String = dt match {
    case BooleanType => JAVA_BOOLEAN
    case ByteType => JAVA_BYTE
    case ShortType => JAVA_SHORT
    case IntegerType | DateType => JAVA_INT
    case LongType | TimestampType => JAVA_LONG
    case FloatType => JAVA_FLOAT
    case DoubleType => JAVA_DOUBLE
    case dt: DecimalType => "Decimal"
    case BinaryType => "byte[]"
    case StringType => "UTF8String"
    case CalendarIntervalType => "CalendarInterval"
    case _: StructType => "InternalRow"
    case _: ArrayType => "ArrayData"
    case _: MapType => "MapData"
    case dt: OpenHashSetUDT if dt.elementType == IntegerType => classOf[IntegerHashSet].getName
    case dt: OpenHashSetUDT if dt.elementType == LongType => classOf[LongHashSet].getName
<<<<<<< HEAD
    case udt: UserDefinedType[_] => javaType(udt.sqlType)
=======
    case ObjectType(cls) if cls.isArray => s"${javaType(ObjectType(cls.getComponentType))}[]"
    case ObjectType(cls) => cls.getName
>>>>>>> 3390b400
    case _ => "Object"
  }

  /**
   * Returns the boxed type in Java.
   */
  def boxedType(jt: String): String = jt match {
    case JAVA_BOOLEAN => "Boolean"
    case JAVA_BYTE => "Byte"
    case JAVA_SHORT => "Short"
    case JAVA_INT => "Integer"
    case JAVA_LONG => "Long"
    case JAVA_FLOAT => "Float"
    case JAVA_DOUBLE => "Double"
    case other => other
  }

  def boxedType(dt: DataType): String = boxedType(javaType(dt))

  /**
   * Returns the representation of default value for a given Java Type.
   */
  def defaultValue(jt: String): String = jt match {
    case JAVA_BOOLEAN => "false"
    case JAVA_BYTE => "(byte)-1"
    case JAVA_SHORT => "(short)-1"
    case JAVA_INT => "-1"
    case JAVA_LONG => "-1L"
    case JAVA_FLOAT => "-1.0f"
    case JAVA_DOUBLE => "-1.0"
    case _ => "null"
  }

  def defaultValue(dt: DataType): String = defaultValue(javaType(dt))

  /**
   * Generates code for equal expression in Java.
   */
  def genEqual(dataType: DataType, c1: String, c2: String): String = dataType match {
    case BinaryType => s"java.util.Arrays.equals($c1, $c2)"
    case FloatType => s"(java.lang.Float.isNaN($c1) && java.lang.Float.isNaN($c2)) || $c1 == $c2"
    case DoubleType => s"(java.lang.Double.isNaN($c1) && java.lang.Double.isNaN($c2)) || $c1 == $c2"
    case dt: DataType if isPrimitiveType(dt) => s"$c1 == $c2"
    case udt: UserDefinedType[_] => genEqual(udt.sqlType, c1, c2)
    case other => s"$c1.equals($c2)"
  }

  /**
   * Generates code for comparing two expressions.
   *
   * @param dataType data type of the expressions
   * @param c1 name of the variable of expression 1's output
   * @param c2 name of the variable of expression 2's output
   */
  def genComp(dataType: DataType, c1: String, c2: String): String = dataType match {
    // java boolean doesn't support > or < operator
    case BooleanType => s"($c1 == $c2 ? 0 : ($c1 ? 1 : -1))"
    case DoubleType => s"org.apache.spark.util.Utils.nanSafeCompareDoubles($c1, $c2)"
    case FloatType => s"org.apache.spark.util.Utils.nanSafeCompareFloats($c1, $c2)"
    // use c1 - c2 may overflow
    case dt: DataType if isPrimitiveType(dt) => s"($c1 > $c2 ? 1 : $c1 < $c2 ? -1 : 0)"
    case BinaryType => s"org.apache.spark.sql.catalyst.util.TypeUtils.compareBinary($c1, $c2)"
    case NullType => "0"
    case schema: StructType =>
      val comparisons = GenerateOrdering.genComparisons(this, schema)
      val compareFunc = freshName("compareStruct")
      val funcCode: String =
        s"""
          public int $compareFunc(InternalRow a, InternalRow b) {
            InternalRow i = null;
            $comparisons
            return 0;
          }
        """
      addNewFunction(compareFunc, funcCode)
      s"this.$compareFunc($c1, $c2)"
    case other if other.isInstanceOf[AtomicType] => s"$c1.compare($c2)"
    case udt: UserDefinedType[_] => genComp(udt.sqlType, c1, c2)
    case _ =>
      throw new IllegalArgumentException("cannot generate compare code for un-comparable type")
  }

  /**
   * List of java data types that have special accessors and setters in [[InternalRow]].
   */
  val primitiveTypes =
    Seq(JAVA_BOOLEAN, JAVA_BYTE, JAVA_SHORT, JAVA_INT, JAVA_LONG, JAVA_FLOAT, JAVA_DOUBLE)

  /**
   * Returns true if the Java type has a special accessor and setter in [[InternalRow]].
   */
  def isPrimitiveType(jt: String): Boolean = primitiveTypes.contains(jt)

  def isPrimitiveType(dt: DataType): Boolean = isPrimitiveType(javaType(dt))

  /**
   * Splits the generated code of expressions into multiple functions, because function has
   * 64kb code size limit in JVM
   *
   * @param row the variable name of row that is used by expressions
   * @param expressions the codes to evaluate expressions.
   */
  def splitExpressions(row: String, expressions: Seq[String]): String = {
    val blocks = new ArrayBuffer[String]()
    val blockBuilder = new StringBuilder()
    for (code <- expressions) {
      // We can't know how many byte code will be generated, so use the number of bytes as limit
      if (blockBuilder.length > 64 * 1000) {
        blocks.append(blockBuilder.toString())
        blockBuilder.clear()
      }
      blockBuilder.append(code)
    }
    blocks.append(blockBuilder.toString())

    if (blocks.length == 1) {
      // inline execution if only one block
      blocks.head
    } else {
      val apply = freshName("apply")
      val functions = blocks.zipWithIndex.map { case (body, i) =>
        val name = s"${apply}_$i"
        val code = s"""
           |private void $name(InternalRow $row) {
           |  $body
           |}
         """.stripMargin
        addNewFunction(name, code)
        name
      }

      functions.map(name => s"$name($row);").mkString("\n")
    }
  }
}

/**
 * A wrapper for generated class, defines a `generate` method so that we can pass extra objects
 * into generated class.
 */
abstract class GeneratedClass {
  def generate(expressions: Array[Expression]): Any
}

/**
 * A base class for generators of byte code to perform expression evaluation.  Includes a set of
 * helpers for referring to Catalyst types and building trees that perform evaluation of individual
 * expressions.
 */
abstract class CodeGenerator[InType <: AnyRef, OutType <: AnyRef] extends Logging {

  protected val exprType: String = classOf[Expression].getName
  protected val mutableRowType: String = classOf[MutableRow].getName
  protected val genericMutableRowType: String = classOf[GenericMutableRow].getName

  protected def declareMutableStates(ctx: CodeGenContext): String = {
    ctx.mutableStates.map { case (javaType, variableName, _) =>
      s"private $javaType $variableName;"
    }.mkString("\n")
  }

  protected def initMutableStates(ctx: CodeGenContext): String = {
    ctx.mutableStates.map(_._3).mkString("\n")
  }

  protected def declareAddedFunctions(ctx: CodeGenContext): String = {
    ctx.addedFunctions.map { case (funcName, funcCode) => funcCode }.mkString("\n")
  }

  /**
   * Generates a class for a given input expression.  Called when there is not cached code
   * already available.
   */
  protected def create(in: InType): OutType

  /**
   * Canonicalizes an input expression. Used to avoid double caching expressions that differ only
   * cosmetically.
   */
  protected def canonicalize(in: InType): InType

  /** Binds an input expression to a given input schema */
  protected def bind(in: InType, inputSchema: Seq[Attribute]): InType

  /**
   * Compile the Java source code into a Java class, using Janino.
   */
  protected def compile(code: String): GeneratedClass = {
    cache.get(code)
  }

  /**
   * Compile the Java source code into a Java class, using Janino.
   */
  private[this] def doCompile(code: String): GeneratedClass = {
    val evaluator = new ClassBodyEvaluator()
    evaluator.setParentClassLoader(getClass.getClassLoader)
    // Cannot be under package codegen, or fail with java.lang.InstantiationException
    evaluator.setClassName("org.apache.spark.sql.catalyst.expressions.GeneratedClass")
    evaluator.setDefaultImports(Array(
      classOf[Platform].getName,
      classOf[InternalRow].getName,
      classOf[UnsafeRow].getName,
      classOf[UTF8String].getName,
      classOf[Decimal].getName,
      classOf[CalendarInterval].getName,
      classOf[ArrayData].getName,
      classOf[UnsafeArrayData].getName,
      classOf[MapData].getName,
      classOf[UnsafeMapData].getName
    ))
    evaluator.setExtendedClass(classOf[GeneratedClass])

    def formatted = CodeFormatter.format(code)
    def withLineNums = formatted.split("\n").zipWithIndex.map {
      case (l, n) => f"${n + 1}%03d $l"
    }.mkString("\n")

    logDebug({
      // Only add extra debugging info to byte code when we are going to print the source code.
      evaluator.setDebuggingInformation(true, true, false)
      withLineNums
    })

    try {
      evaluator.cook("generated.java", code)
    } catch {
      case e: Exception =>
        val msg = s"failed to compile: $e\n$withLineNums"
        logError(msg, e)
        throw new Exception(msg, e)
    }
    evaluator.getClazz().newInstance().asInstanceOf[GeneratedClass]
  }

  /**
   * A cache of generated classes.
   *
   * From the Guava Docs: A Cache is similar to ConcurrentMap, but not quite the same. The most
   * fundamental difference is that a ConcurrentMap persists all elements that are added to it until
   * they are explicitly removed. A Cache on the other hand is generally configured to evict entries
   * automatically, in order to constrain its memory footprint.  Note that this cache does not use
   * weak keys/values and thus does not respond to memory pressure.
   */
  private val cache = CacheBuilder.newBuilder()
    .maximumSize(100)
    .build(
      new CacheLoader[String, GeneratedClass]() {
        override def load(code: String): GeneratedClass = {
          val startTime = System.nanoTime()
          val result = doCompile(code)
          val endTime = System.nanoTime()
          def timeMs: Double = (endTime - startTime).toDouble / 1000000
          logInfo(s"Code generated in $timeMs ms")
          result
        }
      })

  /** Generates the requested evaluator binding the given expression(s) to the inputSchema. */
  def generate(expressions: InType, inputSchema: Seq[Attribute]): OutType =
    generate(bind(expressions, inputSchema))

  /** Generates the requested evaluator given already bound expression(s). */
  def generate(expressions: InType): OutType = create(canonicalize(expressions))

  /**
   * Create a new codegen context for expression evaluator, used to store those
   * expressions that don't support codegen
   */
  def newCodeGenContext(): CodeGenContext = {
    new CodeGenContext
  }
}<|MERGE_RESOLUTION|>--- conflicted
+++ resolved
@@ -179,12 +179,9 @@
     case _: MapType => "MapData"
     case dt: OpenHashSetUDT if dt.elementType == IntegerType => classOf[IntegerHashSet].getName
     case dt: OpenHashSetUDT if dt.elementType == LongType => classOf[LongHashSet].getName
-<<<<<<< HEAD
     case udt: UserDefinedType[_] => javaType(udt.sqlType)
-=======
     case ObjectType(cls) if cls.isArray => s"${javaType(ObjectType(cls.getComponentType))}[]"
     case ObjectType(cls) => cls.getName
->>>>>>> 3390b400
     case _ => "Object"
   }
 
