--- conflicted
+++ resolved
@@ -2862,8 +2862,7 @@
         "data" -> data,
         "enumString" -> enumString))
   }
-
-<<<<<<< HEAD
+  
   def unreleasedThreadError(loggingId: String, newAcquiredThreadInfo: String,
                             AcquiredThreadInfo: String, timeWaitedMs: Long,
                             stackTraceOutput: String): Throwable = {
@@ -2906,7 +2905,8 @@
       errorClass = "CANNOT_LOAD_STATE_STORE.UNCATEGORIZED",
       messageParameters = Map.empty,
       cause = e)
-=======
+  }
+
   def hllInvalidLgK(function: String, min: Int, max: Int, value: String): Throwable = {
     new SparkRuntimeException(
       errorClass = "HLL_INVALID_LG_K",
@@ -2931,7 +2931,6 @@
         "left" -> toSQLValue(left, IntegerType),
         "right" -> toSQLValue(right, IntegerType),
         "function" -> toSQLId(function)))
->>>>>>> 453300b4
   }
 
   def mergeCardinalityViolationError(): SparkRuntimeException = {
