--- conflicted
+++ resolved
@@ -32,11 +32,7 @@
 import org.codehaus.commons.compiler.CompileException
 import org.codehaus.janino.InternalCompilerException
 
-<<<<<<< HEAD
-import org.apache.spark.{Partition, SparkArithmeticException, SparkClassNotFoundException, SparkConcurrentModificationException, SparkDateTimeException, SparkException, SparkFileAlreadyExistsException, SparkFileNotFoundException, SparkIndexOutOfBoundsException, SparkNoSuchElementException, SparkNoSuchMethodException, SparkRuntimeException, SparkSecurityException, SparkSQLException, SparkSQLFeatureNotSupportedException, SparkUnsupportedOperationException, SparkUpgradeException}
-=======
 import org.apache.spark.{Partition, SparkArithmeticException, SparkArrayIndexOutOfBoundsException, SparkClassNotFoundException, SparkConcurrentModificationException, SparkDateTimeException, SparkException, SparkFileAlreadyExistsException, SparkFileNotFoundException, SparkIllegalArgumentException, SparkIllegalStateException, SparkIndexOutOfBoundsException, SparkNoSuchElementException, SparkNoSuchMethodException, SparkNumberFormatException, SparkRuntimeException, SparkSecurityException, SparkSQLException, SparkSQLFeatureNotSupportedException, SparkUnsupportedOperationException, SparkUpgradeException}
->>>>>>> 7ac0a2c3
 import org.apache.spark.executor.CommitDeniedException
 import org.apache.spark.launcher.SparkLauncher
 import org.apache.spark.memory.SparkOutOfMemoryError
@@ -1499,7 +1495,7 @@
       pluginClassName: String,
       e: Exception): Throwable = {
     new SparkException(
-      errorClass = "FAILED_TO_FIND_PUBLIC_NO_ARG_CONSTRUCTOR_FOR_CONSTRUCTOR",
+      errorClass = "FAILED_TO_FIND_PUBLIC_NO_ARG_CONSTRUCTOR_FOR_CATALOG",
       messageParameters = Array(name, pluginClassName), e)
   }
 
@@ -1509,7 +1505,7 @@
       pluginClassName: String,
       e: Exception): Throwable = {
     new SparkException(
-      errorClass = "FAILED_TO_CALL_PUBLIC_NO_ARG_CONSTRUCTOR_FOR_CONSTRUCTOR",
+      errorClass = "FAILED_TO_CALL_PUBLIC_NO_ARG_CONSTRUCTOR_FOR_CATALOG",
       messageParameters = Array(name, pluginClassName), e)
   }
 
@@ -1533,13 +1529,16 @@
 
   def noSuchElementExceptionError(): Throwable = {
     new SparkNoSuchElementException(
-      errorClass = "NO_SUCH_ELEMENT_EXCEPTION",
+      errorClass = "NO_SUCH_ELEMENT",
       messageParameters = Array.empty
     )
   }
 
   def noSuchElementExceptionError(key: String): Throwable = {
-    new NoSuchElementException(key)
+    new SparkNoSuchElementException(
+      errorClass = "NO_SUCH_ELEMENT",
+      messageParameters = Array(key)
+    )
   }
 
   def cannotMutateReadOnlySQLConfError(): Throwable = {
