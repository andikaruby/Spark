--- conflicted
+++ resolved
@@ -70,23 +70,15 @@
         p.productIterator.toSeq.zip(structType.fields).map { case (elem, field) =>
           convertToCatalyst(elem, field.dataType)
         }.toArray)
+    case (d: BigDecimal, _) => Decimal(d)
+    case (d: java.math.BigDecimal, _) => Decimal(d)
+    case (d: java.sql.Date, _) => DateUtils.fromJavaDate(d)
+    case (s: String, _) => UTF8String(s)
     case (r: Row, structType: StructType) =>
       new GenericRow(
         r.toSeq.zip(structType.fields).map { case (elem, field) =>
           convertToCatalyst(elem, field.dataType)
         }.toArray)
-    case (d: BigDecimal, _) => Decimal(d)
-    case (d: java.math.BigDecimal, _) => Decimal(d)
-    case (d: java.sql.Date, _) => DateUtils.fromJavaDate(d)
-<<<<<<< HEAD
-    case (s: String, _) => UTF8String(s)
-=======
-    case (r: Row, structType: StructType) =>
-      new GenericRow(
-        r.toSeq.zip(structType.fields).map { case (elem, field) =>
-          convertToCatalyst(elem, field.dataType)
-        }.toArray)
->>>>>>> 5db89127
     case (other, _) => other
   }
 
