--- conflicted
+++ resolved
@@ -47,24 +47,15 @@
       val TypeRef(_, _, Seq(optType)) = t
       Schema(schemaFor(optType).dataType, nullable = true)
     case t if t <:< typeOf[Product] =>
-<<<<<<< HEAD
       val formalTypeArgs = t.typeSymbol.asClass.typeParams
       val TypeRef(_, _, actualTypeArgs) = t
       val params = t.member(nme.CONSTRUCTOR).asMethod.paramss
-      StructType(
-        params.head.map(p =>
-          StructField(
-            p.name.toString,
-            schemaFor(p.typeSignature.substituteTypes(formalTypeArgs, actualTypeArgs)),
-            nullable = true)))
-=======
-      val params = t.member("<init>": TermName).asMethod.paramss
       Schema(StructType(
         params.head.map { p =>
-          val Schema(dataType, nullable) = schemaFor(p.typeSignature)
+          val Schema(dataType, nullable) =
+            schemaFor(p.typeSignature.substituteTypes(formalTypeArgs, actualTypeArgs))
           StructField(p.name.toString, dataType, nullable)
         }), nullable = true)
->>>>>>> e4899a25
     // Need to decide if we actually need a special type here.
     case t if t <:< typeOf[Array[Byte]] => Schema(BinaryType, nullable = true)
     case t if t <:< typeOf[Array[_]] =>
