/*
 * Licensed to the Apache Software Foundation (ASF) under one or more
 * contributor license agreements.  See the NOTICE file distributed with
 * this work for additional information regarding copyright ownership.
 * The ASF licenses this file to You under the Apache License, Version 2.0
 * (the "License"); you may not use this file except in compliance with
 * the License.  You may obtain a copy of the License at
 *
 *    http://www.apache.org/licenses/LICENSE-2.0
 *
 * Unless required by applicable law or agreed to in writing, software
 * distributed under the License is distributed on an "AS IS" BASIS,
 * WITHOUT WARRANTIES OR CONDITIONS OF ANY KIND, either express or implied.
 * See the License for the specific language governing permissions and
 * limitations under the License.
 */

package org.apache.spark.sql.catalyst

import javax.lang.model.SourceVersion

import org.apache.commons.lang3.reflect.ConstructorUtils

import org.apache.spark.internal.Logging
import org.apache.spark.sql.catalyst.DeserializerBuildHelper._
import org.apache.spark.sql.catalyst.SerializerBuildHelper._
import org.apache.spark.sql.catalyst.analysis.GetColumnByOrdinal
import org.apache.spark.sql.catalyst.expressions.{Expression, _}
import org.apache.spark.sql.catalyst.expressions.objects._
import org.apache.spark.sql.catalyst.util.{ArrayData, MapData}
import org.apache.spark.sql.errors.QueryExecutionErrors
import org.apache.spark.sql.types._
import org.apache.spark.sql.types.DayTimeIntervalType.dayTimeIntervalTypes
import org.apache.spark.unsafe.types.{CalendarInterval, UTF8String}


/**
 * A helper trait to create [[org.apache.spark.sql.catalyst.encoders.ExpressionEncoder]]s
 * for classes whose fields are entirely defined by constructor params but should not be
 * case classes.
 */
trait DefinedByConstructorParams


private[catalyst] object ScalaSubtypeLock


/**
 * A default version of ScalaReflection that uses the runtime universe.
 */
object ScalaReflection extends ScalaReflection {
  val universe: scala.reflect.runtime.universe.type = scala.reflect.runtime.universe
  // Since we are creating a runtime mirror using the class loader of current thread,
  // we need to use def at here. So, every time we call mirror, it is using the
  // class loader of the current thread.
  override def mirror: universe.Mirror = {
    universe.runtimeMirror(Thread.currentThread().getContextClassLoader)
  }

  import universe._

  // The Predef.Map is scala.collection.immutable.Map.
  // Since the map values can be mutable, we explicitly import scala.collection.Map at here.
  import scala.collection.Map

  /**
   * Returns the Spark SQL DataType for a given scala type.  Where this is not an exact mapping
   * to a native type, an ObjectType is returned. Special handling is also used for Arrays including
   * those that hold primitive types.
   *
   * Unlike `schemaFor`, this function doesn't do any massaging of types into the Spark SQL type
   * system.  As a result, ObjectType will be returned for things like boxed Integers
   */
  def dataTypeFor[T : TypeTag]: DataType = dataTypeFor(localTypeOf[T])

  /**
   * Synchronize to prevent concurrent usage of `<:<` operator.
   * This operator is not thread safe in any current version of scala; i.e.
   * (2.11.12, 2.12.10, 2.13.0-M5).
   *
   * See https://github.com/scala/bug/issues/10766
   */
  private[catalyst] def isSubtype(tpe1: `Type`, tpe2: `Type`): Boolean = {
    ScalaSubtypeLock.synchronized {
      tpe1 <:< tpe2
    }
  }

  private def dataTypeFor(tpe: `Type`): DataType = cleanUpReflectionObjects {
    tpe.dealias match {
      case t if isSubtype(t, definitions.NullTpe) => NullType
      case t if isSubtype(t, definitions.IntTpe) => IntegerType
      case t if isSubtype(t, definitions.LongTpe) => LongType
      case t if isSubtype(t, definitions.DoubleTpe) => DoubleType
      case t if isSubtype(t, definitions.FloatTpe) => FloatType
      case t if isSubtype(t, definitions.ShortTpe) => ShortType
      case t if isSubtype(t, definitions.ByteTpe) => ByteType
      case t if isSubtype(t, definitions.BooleanTpe) => BooleanType
      case t if isSubtype(t, localTypeOf[Array[Byte]]) => BinaryType
      case t if isSubtype(t, localTypeOf[CalendarInterval]) => CalendarIntervalType
      case t if isSubtype(t, localTypeOf[Decimal]) => DecimalType.SYSTEM_DEFAULT
      case _ =>
        val className = getClassNameFromType(tpe)
        className match {
          case "scala.Array" =>
            val TypeRef(_, _, Seq(elementType)) = tpe
            arrayClassFor(elementType)
          case other =>
            val clazz = getClassFromType(tpe)
            ObjectType(clazz)
        }
    }
  }

  /**
   * Given a type `T` this function constructs `ObjectType` that holds a class of type
   * `Array[T]`.
   *
   * Special handling is performed for primitive types to map them back to their raw
   * JVM form instead of the Scala Array that handles auto boxing.
   */
  private def arrayClassFor(tpe: `Type`): ObjectType = cleanUpReflectionObjects {
    val cls = tpe.dealias match {
      case t if isSubtype(t, definitions.IntTpe) => classOf[Array[Int]]
      case t if isSubtype(t, definitions.LongTpe) => classOf[Array[Long]]
      case t if isSubtype(t, definitions.DoubleTpe) => classOf[Array[Double]]
      case t if isSubtype(t, definitions.FloatTpe) => classOf[Array[Float]]
      case t if isSubtype(t, definitions.ShortTpe) => classOf[Array[Short]]
      case t if isSubtype(t, definitions.ByteTpe) => classOf[Array[Byte]]
      case t if isSubtype(t, definitions.BooleanTpe) => classOf[Array[Boolean]]
      case t if isSubtype(t, localTypeOf[Array[Byte]]) => classOf[Array[Array[Byte]]]
      case t if isSubtype(t, localTypeOf[CalendarInterval]) => classOf[Array[CalendarInterval]]
      case t if isSubtype(t, localTypeOf[Decimal]) => classOf[Array[Decimal]]
      case other =>
        // There is probably a better way to do this, but I couldn't find it...
        val elementType = dataTypeFor(other).asInstanceOf[ObjectType].cls
        java.lang.reflect.Array.newInstance(elementType, 0).getClass

    }
    ObjectType(cls)
  }

  /**
   * Returns true if the value of this data type is same between internal and external.
   */
  def isNativeType(dt: DataType): Boolean = dt match {
    case NullType | BooleanType | ByteType | ShortType | IntegerType | LongType |
         FloatType | DoubleType | BinaryType | CalendarIntervalType => true
    case _ => false
  }

  private def baseType(tpe: `Type`): `Type` = {
    tpe.dealias match {
      case annotatedType: AnnotatedType => annotatedType.underlying
      case other => other
    }
  }

  /**
   * Returns an expression that can be used to deserialize a Spark SQL representation to an object
   * of type `T` with a compatible schema. The Spark SQL representation is located at ordinal 0 of
   * a row, i.e., `GetColumnByOrdinal(0, _)`. Nested classes will have their fields accessed using
   * `UnresolvedExtractValue`.
   *
   * The returned expression is used by `ExpressionEncoder`. The encoder will resolve and bind this
   * deserializer expression when using it.
   */
  def deserializerForType(tpe: `Type`): Expression = {
    val clsName = getClassNameFromType(tpe)
    val walkedTypePath = new WalkedTypePath().recordRoot(clsName)
    val Schema(dataType, nullable) = schemaFor(tpe)

    // Assumes we are deserializing the first column of a row.
    deserializerForWithNullSafetyAndUpcast(GetColumnByOrdinal(0, dataType), dataType,
      nullable = nullable, walkedTypePath,
      (casted, typePath) => deserializerFor(tpe, casted, typePath))
  }

  /**
   * Returns an expression that can be used to deserialize an input expression to an object of type
   * `T` with a compatible schema.
   *
   * @param tpe The `Type` of deserialized object.
   * @param path The expression which can be used to extract serialized value.
   * @param walkedTypePath The paths from top to bottom to access current field when deserializing.
   */
  private def deserializerFor(
      tpe: `Type`,
      path: Expression,
      walkedTypePath: WalkedTypePath): Expression = cleanUpReflectionObjects {
    baseType(tpe) match {
      case t if !dataTypeFor(t).isInstanceOf[ObjectType] => path

      case t if isSubtype(t, localTypeOf[Option[_]]) =>
        val TypeRef(_, _, Seq(optType)) = t
        val className = getClassNameFromType(optType)
        val newTypePath = walkedTypePath.recordOption(className)
        WrapOption(deserializerFor(optType, path, newTypePath), dataTypeFor(optType))

      case t if isSubtype(t, localTypeOf[java.lang.Integer]) =>
        createDeserializerForTypesSupportValueOf(path,
          classOf[java.lang.Integer])

      case t if isSubtype(t, localTypeOf[java.lang.Long]) =>
        createDeserializerForTypesSupportValueOf(path,
          classOf[java.lang.Long])

      case t if isSubtype(t, localTypeOf[java.lang.Double]) =>
        createDeserializerForTypesSupportValueOf(path,
          classOf[java.lang.Double])

      case t if isSubtype(t, localTypeOf[java.lang.Float]) =>
        createDeserializerForTypesSupportValueOf(path,
          classOf[java.lang.Float])

      case t if isSubtype(t, localTypeOf[java.lang.Short]) =>
        createDeserializerForTypesSupportValueOf(path,
          classOf[java.lang.Short])

      case t if isSubtype(t, localTypeOf[java.lang.Byte]) =>
        createDeserializerForTypesSupportValueOf(path,
          classOf[java.lang.Byte])

      case t if isSubtype(t, localTypeOf[java.lang.Boolean]) =>
        createDeserializerForTypesSupportValueOf(path,
          classOf[java.lang.Boolean])

      case t if isSubtype(t, localTypeOf[java.time.LocalDate]) =>
        createDeserializerForLocalDate(path)

      case t if isSubtype(t, localTypeOf[java.sql.Date]) =>
        createDeserializerForSqlDate(path)

      case t if isSubtype(t, localTypeOf[java.time.Instant]) =>
        createDeserializerForInstant(path)

      case t if isSubtype(t, localTypeOf[java.lang.Enum[_]]) =>
        createDeserializerForTypesSupportValueOf(
          Invoke(path, "toString", ObjectType(classOf[String]), returnNullable = false),
          getClassFromType(t))

      case t if isSubtype(t, localTypeOf[java.sql.Timestamp]) =>
        createDeserializerForSqlTimestamp(path)

      case t if isSubtype(t, localTypeOf[java.time.LocalDateTime]) =>
        createDeserializerForLocalDateTime(path)

      case t if isSubtype(t, localTypeOf[java.time.Duration]) =>
        createDeserializerForDuration(path)

      case t if isSubtype(t, localTypeOf[java.time.Period]) =>
        createDeserializerForPeriod(path)

      case t if isSubtype(t, localTypeOf[java.lang.String]) =>
        createDeserializerForString(path, returnNullable = false)

      case t if isSubtype(t, localTypeOf[java.math.BigDecimal]) =>
        createDeserializerForJavaBigDecimal(path, returnNullable = false)

      case t if isSubtype(t, localTypeOf[BigDecimal]) =>
        createDeserializerForScalaBigDecimal(path, returnNullable = false)

      case t if isSubtype(t, localTypeOf[java.math.BigInteger]) =>
        createDeserializerForJavaBigInteger(path, returnNullable = false)

      case t if isSubtype(t, localTypeOf[scala.math.BigInt]) =>
        createDeserializerForScalaBigInt(path)

      case t if isSubtype(t, localTypeOf[Array[_]]) =>
        val TypeRef(_, _, Seq(elementType)) = t
        val Schema(dataType, elementNullable) = schemaFor(elementType)
        val className = getClassNameFromType(elementType)
        val newTypePath = walkedTypePath.recordArray(className)

        val mapFunction: Expression => Expression = element => {
          // upcast the array element to the data type the encoder expected.
          deserializerForWithNullSafetyAndUpcast(
            element,
            dataType,
            nullable = elementNullable,
            newTypePath,
            (casted, typePath) => deserializerFor(elementType, casted, typePath))
        }

        val arrayData = UnresolvedMapObjects(mapFunction, path)
        val arrayCls = arrayClassFor(elementType)

        val methodName = elementType match {
          case t if isSubtype(t, definitions.IntTpe) => "toIntArray"
          case t if isSubtype(t, definitions.LongTpe) => "toLongArray"
          case t if isSubtype(t, definitions.DoubleTpe) => "toDoubleArray"
          case t if isSubtype(t, definitions.FloatTpe) => "toFloatArray"
          case t if isSubtype(t, definitions.ShortTpe) => "toShortArray"
          case t if isSubtype(t, definitions.ByteTpe) => "toByteArray"
          case t if isSubtype(t, definitions.BooleanTpe) => "toBooleanArray"
          // non-primitive
          case _ => "array"
        }
        Invoke(arrayData, methodName, arrayCls, returnNullable = false)

      // We serialize a `Set` to Catalyst array. When we deserialize a Catalyst array
      // to a `Set`, if there are duplicated elements, the elements will be de-duplicated.
      case t if isSubtype(t, localTypeOf[scala.collection.Seq[_]]) ||
          isSubtype(t, localTypeOf[scala.collection.Set[_]]) =>
        val TypeRef(_, _, Seq(elementType)) = t
        val Schema(dataType, elementNullable) = schemaFor(elementType)
        val className = getClassNameFromType(elementType)
        val newTypePath = walkedTypePath.recordArray(className)

        val mapFunction: Expression => Expression = element => {
          deserializerForWithNullSafetyAndUpcast(
            element,
            dataType,
            nullable = elementNullable,
            newTypePath,
            (casted, typePath) => deserializerFor(elementType, casted, typePath))
        }

        val companion = t.dealias.typeSymbol.companion.typeSignature
        val cls = companion.member(TermName("newBuilder")) match {
          case NoSymbol if isSubtype(t, localTypeOf[Seq[_]]) => classOf[Seq[_]]
          case NoSymbol if isSubtype(t, localTypeOf[scala.collection.Set[_]]) =>
            classOf[scala.collection.Set[_]]
          case _ => mirror.runtimeClass(t.typeSymbol.asClass)
        }
        UnresolvedMapObjects(mapFunction, path, Some(cls))

      case t if isSubtype(t, localTypeOf[Map[_, _]]) =>
        val TypeRef(_, _, Seq(keyType, valueType)) = t

        val classNameForKey = getClassNameFromType(keyType)
        val classNameForValue = getClassNameFromType(valueType)

        val newTypePath = walkedTypePath.recordMap(classNameForKey, classNameForValue)

        UnresolvedCatalystToExternalMap(
          path,
          p => deserializerFor(keyType, p, newTypePath),
          p => deserializerFor(valueType, p, newTypePath),
          mirror.runtimeClass(t.typeSymbol.asClass)
        )

      case t if t.typeSymbol.annotations.exists(_.tree.tpe =:= typeOf[SQLUserDefinedType]) =>
        val udt = getClassFromType(t).getAnnotation(classOf[SQLUserDefinedType]).udt().
          getConstructor().newInstance()
        val obj = NewInstance(
          udt.userClass.getAnnotation(classOf[SQLUserDefinedType]).udt(),
          Nil,
          dataType = ObjectType(udt.userClass.getAnnotation(classOf[SQLUserDefinedType]).udt()))
        Invoke(obj, "deserialize", ObjectType(udt.userClass), path :: Nil)

      case t if UDTRegistration.exists(getClassNameFromType(t)) =>
        val udt = UDTRegistration.getUDTFor(getClassNameFromType(t)).get.getConstructor().
          newInstance().asInstanceOf[UserDefinedType[_]]
        val obj = NewInstance(
          udt.getClass,
          Nil,
          dataType = ObjectType(udt.getClass))
        Invoke(obj, "deserialize", ObjectType(udt.userClass), path :: Nil)

      case t if definedByConstructorParams(t) =>
        val params = getConstructorParameters(t)

        val cls = getClassFromType(tpe)

        val arguments = params.zipWithIndex.map { case ((fieldName, fieldType), i) =>
          val Schema(dataType, nullable) = schemaFor(fieldType)
          val clsName = getClassNameFromType(fieldType)
          val newTypePath = walkedTypePath.recordField(clsName, fieldName)

          // For tuples, we based grab the inner fields by ordinal instead of name.
          val newPath = if (cls.getName startsWith "scala.Tuple") {
            deserializerFor(
              fieldType,
              addToPathOrdinal(path, i, dataType, newTypePath),
              newTypePath)
          } else {
            deserializerFor(
              fieldType,
              addToPath(path, fieldName, dataType, newTypePath),
              newTypePath)
          }
          expressionWithNullSafety(
            newPath,
            nullable = nullable,
            newTypePath)
        }

        val newInstance = NewInstance(cls, arguments, ObjectType(cls), propagateNull = false)

        expressions.If(
          IsNull(path),
          expressions.Literal.create(null, ObjectType(cls)),
          newInstance
        )

      case t if isSubtype(t, localTypeOf[Enumeration#Value]) =>
        // package example
        // object Foo extends Enumeration {
        //  type Foo = Value
        //  val E1, E2 = Value
        // }
        // the fullName of tpe is example.Foo.Foo, but we need example.Foo so that
        // we can call example.Foo.withName to deserialize string to enumeration.
        val parent = t.asInstanceOf[TypeRef].pre.typeSymbol.asClass
        val cls = mirror.runtimeClass(parent)
        StaticInvoke(
          cls,
          ObjectType(getClassFromType(t)),
          "withName",
          createDeserializerForString(path, false) :: Nil,
          returnNullable = false)
    }
  }

  /**
   * Returns an expression for serializing an object of type T to Spark SQL representation. The
   * input object is located at ordinal 0 of a row, i.e., `BoundReference(0, _)`.
   *
   * If the given type is not supported, i.e. there is no encoder can be built for this type,
   * an [[UnsupportedOperationException]] will be thrown with detailed error message to explain
   * the type path walked so far and which class we are not supporting.
   * There are 4 kinds of type path:
   *  * the root type: `root class: "abc.xyz.MyClass"`
   *  * the value type of [[Option]]: `option value class: "abc.xyz.MyClass"`
   *  * the element type of [[Array]] or [[Seq]]: `array element class: "abc.xyz.MyClass"`
   *  * the field of [[Product]]: `field (class: "abc.xyz.MyClass", name: "myField")`
   */
  def serializerForType(tpe: `Type`): Expression = ScalaReflection.cleanUpReflectionObjects {
    val clsName = getClassNameFromType(tpe)
    val walkedTypePath = new WalkedTypePath().recordRoot(clsName)

    // The input object to `ExpressionEncoder` is located at first column of an row.
    val isPrimitive = tpe.typeSymbol.asClass.isPrimitive
    val inputObject = BoundReference(0, dataTypeFor(tpe), nullable = !isPrimitive)

    serializerFor(inputObject, tpe, walkedTypePath)
  }

  /**
   * Returns an expression for serializing the value of an input expression into Spark SQL
   * internal representation.
   */
  private def serializerFor(
      inputObject: Expression,
      tpe: `Type`,
      walkedTypePath: WalkedTypePath,
      seenTypeSet: Set[`Type`] = Set.empty): Expression = cleanUpReflectionObjects {

    def toCatalystArray(input: Expression, elementType: `Type`): Expression = {
      dataTypeFor(elementType) match {
        case dt: ObjectType =>
          val clsName = getClassNameFromType(elementType)
          val newPath = walkedTypePath.recordArray(clsName)
          createSerializerForMapObjects(input, dt,
            serializerFor(_, elementType, newPath, seenTypeSet))

        case dt @ (BooleanType | ByteType | ShortType | IntegerType | LongType |
                   FloatType | DoubleType) =>
          val cls = input.dataType.asInstanceOf[ObjectType].cls
          if (cls.isArray && cls.getComponentType.isPrimitive) {
            createSerializerForPrimitiveArray(input, dt)
          } else {
            createSerializerForGenericArray(input, dt, nullable = schemaFor(elementType).nullable)
          }

        case dt =>
          createSerializerForGenericArray(input, dt, nullable = schemaFor(elementType).nullable)
      }
    }
    baseType(tpe) match {
      case _ if !inputObject.dataType.isInstanceOf[ObjectType] => inputObject

      case t if isSubtype(t, localTypeOf[Option[_]]) =>
        val TypeRef(_, _, Seq(optType)) = t
        val className = getClassNameFromType(optType)
        val newPath = walkedTypePath.recordOption(className)
        val unwrapped = UnwrapOption(dataTypeFor(optType), inputObject)
        serializerFor(unwrapped, optType, newPath, seenTypeSet)

      // Since List[_] also belongs to localTypeOf[Product], we put this case before
      // "case t if definedByConstructorParams(t)" to make sure it will match to the
      // case "localTypeOf[Seq[_]]"
      case t if isSubtype(t, localTypeOf[scala.collection.Seq[_]]) =>
        val TypeRef(_, _, Seq(elementType)) = t
        toCatalystArray(inputObject, elementType)
      case t if isSubtype(t, localTypeOf[Array[_]]) =>
        val TypeRef(_, _, Seq(elementType)) = t
        toCatalystArray(inputObject, elementType)

      case t if isSubtype(t, localTypeOf[Map[_, _]]) =>
        val TypeRef(_, _, Seq(keyType, valueType)) = t
        val keyClsName = getClassNameFromType(keyType)
        val valueClsName = getClassNameFromType(valueType)
        val keyPath = walkedTypePath.recordKeyForMap(keyClsName)
        val valuePath = walkedTypePath.recordValueForMap(valueClsName)

        createSerializerForMap(
          inputObject,
          MapElementInformation(
            dataTypeFor(keyType),
            nullable = !keyType.typeSymbol.asClass.isPrimitive,
            serializerFor(_, keyType, keyPath, seenTypeSet)),
          MapElementInformation(
            dataTypeFor(valueType),
            nullable = !valueType.typeSymbol.asClass.isPrimitive,
            serializerFor(_, valueType, valuePath, seenTypeSet))
        )

      case t if isSubtype(t, localTypeOf[scala.collection.Set[_]]) =>
        val TypeRef(_, _, Seq(elementType)) = t

        // There's no corresponding Catalyst type for `Set`, we serialize a `Set` to Catalyst array.
        // Note that the property of `Set` is only kept when manipulating the data as domain object.
        val newInput =
          Invoke(
           inputObject,
           "toSeq",
           ObjectType(classOf[Seq[_]]))

        toCatalystArray(newInput, elementType)

      case t if isSubtype(t, localTypeOf[String]) => createSerializerForString(inputObject)

      case t if isSubtype(t, localTypeOf[java.time.Instant]) =>
        createSerializerForJavaInstant(inputObject)

      case t if isSubtype(t, localTypeOf[java.sql.Timestamp]) =>
        createSerializerForSqlTimestamp(inputObject)

      case t if isSubtype(t, localTypeOf[java.time.LocalDateTime]) =>
        createSerializerForLocalDateTime(inputObject)

      case t if isSubtype(t, localTypeOf[java.time.LocalDate]) =>
        createSerializerForJavaLocalDate(inputObject)

      case t if isSubtype(t, localTypeOf[java.sql.Date]) => createSerializerForSqlDate(inputObject)

      case t if isSubtype(t, localTypeOf[java.time.Duration]) =>
        createSerializerForJavaDuration(inputObject)

      case t if isSubtype(t, localTypeOf[java.time.Period]) =>
        createSerializerForJavaPeriod(inputObject)

      case t if isSubtype(t, localTypeOf[BigDecimal]) =>
        createSerializerForScalaBigDecimal(inputObject)

      case t if isSubtype(t, localTypeOf[java.math.BigDecimal]) =>
        createSerializerForJavaBigDecimal(inputObject)

      case t if isSubtype(t, localTypeOf[java.math.BigInteger]) =>
        createSerializerForJavaBigInteger(inputObject)

      case t if isSubtype(t, localTypeOf[java.lang.Enum[_]]) =>
        createSerializerForJavaEnum(inputObject)

      case t if isSubtype(t, localTypeOf[scala.math.BigInt]) =>
        createSerializerForScalaBigInt(inputObject)

      case t if isSubtype(t, localTypeOf[java.lang.Integer]) =>
        createSerializerForInteger(inputObject)
      case t if isSubtype(t, localTypeOf[java.lang.Long]) => createSerializerForLong(inputObject)
      case t if isSubtype(t, localTypeOf[java.lang.Double]) =>
        createSerializerForDouble(inputObject)
      case t if isSubtype(t, localTypeOf[java.lang.Float]) => createSerializerForFloat(inputObject)
      case t if isSubtype(t, localTypeOf[java.lang.Short]) => createSerializerForShort(inputObject)
      case t if isSubtype(t, localTypeOf[java.lang.Byte]) => createSerializerForByte(inputObject)
      case t if isSubtype(t, localTypeOf[java.lang.Boolean]) =>
        createSerializerForBoolean(inputObject)

      case t if t.typeSymbol.annotations.exists(_.tree.tpe =:= typeOf[SQLUserDefinedType]) =>
        val udt = getClassFromType(t)
          .getAnnotation(classOf[SQLUserDefinedType]).udt().getConstructor().newInstance()
        val udtClass = udt.userClass.getAnnotation(classOf[SQLUserDefinedType]).udt()
        createSerializerForUserDefinedType(inputObject, udt, udtClass)

      case t if UDTRegistration.exists(getClassNameFromType(t)) =>
        val udt = UDTRegistration.getUDTFor(getClassNameFromType(t)).get.getConstructor().
          newInstance().asInstanceOf[UserDefinedType[_]]
        val udtClass = udt.getClass
        createSerializerForUserDefinedType(inputObject, udt, udtClass)

      case t if definedByConstructorParams(t) =>
        if (seenTypeSet.contains(t)) {
          throw QueryExecutionErrors.cannotHaveCircularReferencesInClassError(t.toString)
        }

        val params = getConstructorParameters(t)
        val fields = params.map { case (fieldName, fieldType) =>
          if (SourceVersion.isKeyword(fieldName) ||
              !SourceVersion.isIdentifier(encodeFieldNameToIdentifier(fieldName))) {
            throw QueryExecutionErrors.cannotUseInvalidJavaIdentifierAsFieldNameError(
              fieldName, walkedTypePath)
          }

          // SPARK-26730 inputObject won't be null with If's guard below. And KnownNotNul
          // is necessary here. Because for a nullable nested inputObject with struct data
          // type, e.g. StructType(IntegerType, StringType), it will return nullable=true
          // for IntegerType without KnownNotNull. And that's what we do not expect to.
          val fieldValue = Invoke(KnownNotNull(inputObject), fieldName, dataTypeFor(fieldType),
            returnNullable = !fieldType.typeSymbol.asClass.isPrimitive)
          val clsName = getClassNameFromType(fieldType)
          val newPath = walkedTypePath.recordField(clsName, fieldName)
          (fieldName, serializerFor(fieldValue, fieldType, newPath, seenTypeSet + t))
        }
        createSerializerForObject(inputObject, fields)

      case t if isSubtype(t, localTypeOf[Enumeration#Value]) =>
        createSerializerForString(
          Invoke(
            inputObject,
            "toString",
            ObjectType(classOf[java.lang.String]),
            returnNullable = false))

      case _ =>
        throw QueryExecutionErrors.cannotFindEncoderForTypeError(tpe.toString, walkedTypePath)
    }
  }

  /**
   * Returns true if the given type is option of product type, e.g. `Option[Tuple2]`. Note that,
   * we also treat [[DefinedByConstructorParams]] as product type.
   */
  def optionOfProductType(tpe: `Type`): Boolean = cleanUpReflectionObjects {
    tpe.dealias match {
      case t if isSubtype(t, localTypeOf[Option[_]]) =>
        val TypeRef(_, _, Seq(optType)) = t
        definedByConstructorParams(optType)
      case _ => false
    }
  }

  /**
   * Returns the parameter names and types for the primary constructor of this class.
   *
   * Note that it only works for scala classes with primary constructor, and currently doesn't
   * support inner class.
   */
  def getConstructorParameters(cls: Class[_]): Seq[(String, Type)] = {
    val m = runtimeMirror(cls.getClassLoader)
    val classSymbol = m.staticClass(cls.getName)
    val t = classSymbol.selfType
    getConstructorParameters(t)
  }

  /**
   * Returns the parameter names for the primary constructor of this class.
   *
   * Logically we should call `getConstructorParameters` and throw away the parameter types to get
   * parameter names, however there are some weird scala reflection problems and this method is a
   * workaround to avoid getting parameter types.
   */
  def getConstructorParameterNames(cls: Class[_]): Seq[String] = {
    val m = runtimeMirror(cls.getClassLoader)
    val classSymbol = m.staticClass(cls.getName)
    val t = classSymbol.selfType
    constructParams(t).map(_.name.decodedName.toString)
  }

  /**
   * Returns the parameter values for the primary constructor of this class.
   */
  def getConstructorParameterValues(obj: DefinedByConstructorParams): Seq[AnyRef] = {
    getConstructorParameterNames(obj.getClass).map { name =>
      obj.getClass.getMethod(name).invoke(obj)
    }
  }

  private def erasure(tpe: Type): Type = {
    // For user-defined AnyVal classes, we should not erasure it. Otherwise, it will
    // resolve to underlying type which wrapped by this class, e.g erasure
    // `case class Foo(i: Int) extends AnyVal` will return type `Int` instead of `Foo`.
    // But, for other types, we do need to erasure it. For example, we need to erasure
    // `scala.Any` to `java.lang.Object` in order to load it from Java ClassLoader.
    // Please see SPARK-17368 & SPARK-31190 for more details.
    if (isSubtype(tpe, localTypeOf[AnyVal]) && !tpe.toString.startsWith("scala")) {
      tpe
    } else {
      tpe.erasure
    }
  }

  /**
   * Returns the full class name for a type. The returned name is the canonical
   * Scala name, where each component is separated by a period. It is NOT the
   * Java-equivalent runtime name (no dollar signs).
   *
   * In simple cases, both the Scala and Java names are the same, however when Scala
   * generates constructs that do not map to a Java equivalent, such as singleton objects
   * or nested classes in package objects, it uses the dollar sign ($) to create
   * synthetic classes, emulating behaviour in Java bytecode.
   */
  def getClassNameFromType(tpe: `Type`): String = {
    erasure(tpe).dealias.typeSymbol.asClass.fullName
  }

  /*
   * Retrieves the runtime class corresponding to the provided type.
   */
  def getClassFromType(tpe: Type): Class[_] =
    mirror.runtimeClass(erasure(tpe).dealias.typeSymbol.asClass)

  case class Schema(dataType: DataType, nullable: Boolean)

  /** Returns a Sequence of attributes for the given case class type. */
  def attributesFor[T: TypeTag]: Seq[Attribute] = schemaFor[T] match {
    case Schema(s: StructType, _) =>
      s.toAttributes
    case others => throw QueryExecutionErrors.attributesForTypeUnsupportedError(others)
  }

  /** Returns a catalyst DataType and its nullability for the given Scala Type using reflection. */
  def schemaFor[T: TypeTag]: Schema = schemaFor(localTypeOf[T])

  /** Returns a catalyst DataType and its nullability for the given Scala Type using reflection. */
  def schemaFor(tpe: `Type`): Schema = cleanUpReflectionObjects {
    baseType(tpe) match {
      // this must be the first case, since all objects in scala are instances of Null, therefore
      // Null type would wrongly match the first of them, which is Option as of now
      case t if isSubtype(t, definitions.NullTpe) => Schema(NullType, nullable = true)
      case t if t.typeSymbol.annotations.exists(_.tree.tpe =:= typeOf[SQLUserDefinedType]) =>
        val udt = getClassFromType(t).getAnnotation(classOf[SQLUserDefinedType]).udt().
          getConstructor().newInstance()
        Schema(udt, nullable = true)
      case t if UDTRegistration.exists(getClassNameFromType(t)) =>
        val udt = UDTRegistration.getUDTFor(getClassNameFromType(t)).get.getConstructor().
          newInstance().asInstanceOf[UserDefinedType[_]]
        Schema(udt, nullable = true)
      case t if isSubtype(t, localTypeOf[Option[_]]) =>
        val TypeRef(_, _, Seq(optType)) = t
        Schema(schemaFor(optType).dataType, nullable = true)
      case t if isSubtype(t, localTypeOf[Array[Byte]]) => Schema(BinaryType, nullable = true)
      case t if isSubtype(t, localTypeOf[Array[_]]) =>
        val TypeRef(_, _, Seq(elementType)) = t
        val Schema(dataType, nullable) = schemaFor(elementType)
        Schema(ArrayType(dataType, containsNull = nullable), nullable = true)
      case t if isSubtype(t, localTypeOf[scala.collection.Seq[_]]) =>
        val TypeRef(_, _, Seq(elementType)) = t
        val Schema(dataType, nullable) = schemaFor(elementType)
        Schema(ArrayType(dataType, containsNull = nullable), nullable = true)
      case t if isSubtype(t, localTypeOf[Map[_, _]]) =>
        val TypeRef(_, _, Seq(keyType, valueType)) = t
        val Schema(valueDataType, valueNullable) = schemaFor(valueType)
        Schema(MapType(schemaFor(keyType).dataType,
          valueDataType, valueContainsNull = valueNullable), nullable = true)
      case t if isSubtype(t, localTypeOf[Set[_]]) =>
        val TypeRef(_, _, Seq(elementType)) = t
        val Schema(dataType, nullable) = schemaFor(elementType)
        Schema(ArrayType(dataType, containsNull = nullable), nullable = true)
      case t if isSubtype(t, localTypeOf[String]) => Schema(StringType, nullable = true)
      case t if isSubtype(t, localTypeOf[java.time.Instant]) =>
        Schema(TimestampType, nullable = true)
      case t if isSubtype(t, localTypeOf[java.sql.Timestamp]) =>
        Schema(TimestampType, nullable = true)
      case t if isSubtype(t, localTypeOf[java.time.LocalDateTime]) =>
        Schema(TimestampWithoutTZType, nullable = true)
      case t if isSubtype(t, localTypeOf[java.time.LocalDate]) => Schema(DateType, nullable = true)
      case t if isSubtype(t, localTypeOf[java.sql.Date]) => Schema(DateType, nullable = true)
      case t if isSubtype(t, localTypeOf[CalendarInterval]) =>
        Schema(CalendarIntervalType, nullable = true)
      case t if isSubtype(t, localTypeOf[java.time.Duration]) =>
        Schema(DayTimeIntervalType(), nullable = true)
      case t if isSubtype(t, localTypeOf[java.time.Period]) =>
        Schema(YearMonthIntervalType, nullable = true)
      case t if isSubtype(t, localTypeOf[BigDecimal]) =>
        Schema(DecimalType.SYSTEM_DEFAULT, nullable = true)
      case t if isSubtype(t, localTypeOf[java.math.BigDecimal]) =>
        Schema(DecimalType.SYSTEM_DEFAULT, nullable = true)
      case t if isSubtype(t, localTypeOf[java.math.BigInteger]) =>
        Schema(DecimalType.BigIntDecimal, nullable = true)
      case t if isSubtype(t, localTypeOf[scala.math.BigInt]) =>
        Schema(DecimalType.BigIntDecimal, nullable = true)
      case t if isSubtype(t, localTypeOf[Decimal]) =>
        Schema(DecimalType.SYSTEM_DEFAULT, nullable = true)
      case t if isSubtype(t, localTypeOf[java.lang.Integer]) => Schema(IntegerType, nullable = true)
      case t if isSubtype(t, localTypeOf[java.lang.Long]) => Schema(LongType, nullable = true)
      case t if isSubtype(t, localTypeOf[java.lang.Double]) => Schema(DoubleType, nullable = true)
      case t if isSubtype(t, localTypeOf[java.lang.Float]) => Schema(FloatType, nullable = true)
      case t if isSubtype(t, localTypeOf[java.lang.Short]) => Schema(ShortType, nullable = true)
      case t if isSubtype(t, localTypeOf[java.lang.Byte]) => Schema(ByteType, nullable = true)
      case t if isSubtype(t, localTypeOf[java.lang.Boolean]) => Schema(BooleanType, nullable = true)
      case t if isSubtype(t, localTypeOf[java.lang.Enum[_]]) => Schema(StringType, nullable = true)
      case t if isSubtype(t, definitions.IntTpe) => Schema(IntegerType, nullable = false)
      case t if isSubtype(t, definitions.LongTpe) => Schema(LongType, nullable = false)
      case t if isSubtype(t, definitions.DoubleTpe) => Schema(DoubleType, nullable = false)
      case t if isSubtype(t, definitions.FloatTpe) => Schema(FloatType, nullable = false)
      case t if isSubtype(t, definitions.ShortTpe) => Schema(ShortType, nullable = false)
      case t if isSubtype(t, definitions.ByteTpe) => Schema(ByteType, nullable = false)
      case t if isSubtype(t, definitions.BooleanTpe) => Schema(BooleanType, nullable = false)
      case t if definedByConstructorParams(t) =>
        val params = getConstructorParameters(t)
        Schema(StructType(
          params.map { case (fieldName, fieldType) =>
            val Schema(dataType, nullable) = schemaFor(fieldType)
            StructField(fieldName, dataType, nullable)
          }), nullable = true)
      case t if isSubtype(t, localTypeOf[Enumeration#Value]) =>
        Schema(StringType, nullable = true)
      case other =>
        throw QueryExecutionErrors.schemaForTypeUnsupportedError(other.toString)
    }
  }

  /**
   * Finds an accessible constructor with compatible parameters. This is a more flexible search than
   * the exact matching algorithm in `Class.getConstructor`. The first assignment-compatible
   * matching constructor is returned if it exists. Otherwise, we check for additional compatible
   * constructors defined in the companion object as `apply` methods. Otherwise, it returns `None`.
   */
  def findConstructor[T](cls: Class[T], paramTypes: Seq[Class[_]]): Option[Seq[AnyRef] => T] = {
    Option(ConstructorUtils.getMatchingAccessibleConstructor(cls, paramTypes: _*)) match {
      case Some(c) => Some(x => c.newInstance(x: _*).asInstanceOf[T])
      case None =>
        val companion = mirror.staticClass(cls.getName).companion
        val moduleMirror = mirror.reflectModule(companion.asModule)
        val applyMethods = companion.asTerm.typeSignature
          .member(universe.TermName("apply")).asTerm.alternatives
        applyMethods.find { method =>
          val params = method.typeSignature.paramLists.head
          // Check that the needed params are the same length and of matching types
          params.size == paramTypes.tail.size &&
          params.zip(paramTypes.tail).forall { case(ps, pc) =>
            ps.typeSignature.typeSymbol == mirror.classSymbol(pc)
          }
        }.map { applyMethodSymbol =>
          val expectedArgsCount = applyMethodSymbol.typeSignature.paramLists.head.size
          val instanceMirror = mirror.reflect(moduleMirror.instance)
          val method = instanceMirror.reflectMethod(applyMethodSymbol.asMethod)
          (_args: Seq[AnyRef]) => {
            // Drop the "outer" argument if it is provided
            val args = if (_args.size == expectedArgsCount) _args else _args.tail
            method.apply(args: _*).asInstanceOf[T]
          }
        }
    }
  }

  /**
   * Whether the fields of the given type is defined entirely by its constructor parameters.
   */
  def definedByConstructorParams(tpe: Type): Boolean = cleanUpReflectionObjects {
    tpe.dealias match {
      // `Option` is a `Product`, but we don't wanna treat `Option[Int]` as a struct type.
      case t if isSubtype(t, localTypeOf[Option[_]]) => definedByConstructorParams(t.typeArgs.head)
      case _ => isSubtype(tpe.dealias, localTypeOf[Product]) ||
        isSubtype(tpe.dealias, localTypeOf[DefinedByConstructorParams])
    }
  }

  val typeJavaMapping = Map[DataType, Class[_]](
    BooleanType -> classOf[Boolean],
    ByteType -> classOf[Byte],
    ShortType -> classOf[Short],
    IntegerType -> classOf[Int],
    LongType -> classOf[Long],
    FloatType -> classOf[Float],
    DoubleType -> classOf[Double],
    StringType -> classOf[UTF8String],
    DateType -> classOf[DateType.InternalType],
    TimestampType -> classOf[TimestampType.InternalType],
    TimestampWithoutTZType -> classOf[TimestampWithoutTZType.InternalType],
    BinaryType -> classOf[BinaryType.InternalType],
    CalendarIntervalType -> classOf[CalendarInterval],
    YearMonthIntervalType -> classOf[YearMonthIntervalType.InternalType]
  ) ++ dayTimeIntervalTypes().map(it => it -> classOf[it.InternalType]).toMap

  val typeBoxedJavaMapping = Map[DataType, Class[_]](
    BooleanType -> classOf[java.lang.Boolean],
    ByteType -> classOf[java.lang.Byte],
    ShortType -> classOf[java.lang.Short],
    IntegerType -> classOf[java.lang.Integer],
    LongType -> classOf[java.lang.Long],
    FloatType -> classOf[java.lang.Float],
    DoubleType -> classOf[java.lang.Double],
    DateType -> classOf[java.lang.Integer],
    TimestampType -> classOf[java.lang.Long],
<<<<<<< HEAD
=======
    TimestampWithoutTZType -> classOf[java.lang.Long],
    DayTimeIntervalType -> classOf[java.lang.Long],
>>>>>>> 74b3df86
    YearMonthIntervalType -> classOf[java.lang.Integer]
  ) ++ dayTimeIntervalTypes().map(_ -> classOf[java.lang.Long]).toMap

  def dataTypeJavaClass(dt: DataType): Class[_] = {
    dt match {
      case _: DecimalType => classOf[Decimal]
      case _: StructType => classOf[InternalRow]
      case _: ArrayType => classOf[ArrayData]
      case _: MapType => classOf[MapData]
      case ObjectType(cls) => cls
      case _ => typeJavaMapping.getOrElse(dt, classOf[java.lang.Object])
    }
  }

  def javaBoxedType(dt: DataType): Class[_] = dt match {
    case _: DecimalType => classOf[Decimal]
    case BinaryType => classOf[Array[Byte]]
    case StringType => classOf[UTF8String]
    case CalendarIntervalType => classOf[CalendarInterval]
    case _: StructType => classOf[InternalRow]
    case _: ArrayType => classOf[ArrayType]
    case _: MapType => classOf[MapType]
    case udt: UserDefinedType[_] => javaBoxedType(udt.sqlType)
    case ObjectType(cls) => cls
    case _ => ScalaReflection.typeBoxedJavaMapping.getOrElse(dt, classOf[java.lang.Object])
  }

  def expressionJavaClasses(arguments: Seq[Expression]): Seq[Class[_]] = {
    if (arguments != Nil) {
      arguments.map(e => dataTypeJavaClass(e.dataType))
    } else {
      Seq.empty
    }
  }

  def encodeFieldNameToIdentifier(fieldName: String): String = {
    TermName(fieldName).encodedName.toString
  }
}

/**
 * Support for generating catalyst schemas for scala objects.  Note that unlike its companion
 * object, this trait able to work in both the runtime and the compile time (macro) universe.
 */
trait ScalaReflection extends Logging {
  /** The universe we work in (runtime or macro) */
  val universe: scala.reflect.api.Universe

  /** The mirror used to access types in the universe */
  def mirror: universe.Mirror

  import universe._

  /**
   * Any codes calling `scala.reflect.api.Types.TypeApi.<:<` should be wrapped by this method to
   * clean up the Scala reflection garbage automatically. Otherwise, it will leak some objects to
   * `scala.reflect.runtime.JavaUniverse.undoLog`.
   *
   * @see https://github.com/scala/bug/issues/8302
   */
  def cleanUpReflectionObjects[T](func: => T): T = {
    universe.asInstanceOf[scala.reflect.runtime.JavaUniverse].undoLog.undo(func)
  }

  /**
   * Return the Scala Type for `T` in the current classloader mirror.
   *
   * Use this method instead of the convenience method `universe.typeOf`, which
   * assumes that all types can be found in the classloader that loaded scala-reflect classes.
   * That's not necessarily the case when running using Eclipse launchers or even
   * Sbt console or test (without `fork := true`).
   *
   * @see SPARK-5281
   */
  def localTypeOf[T: TypeTag]: `Type` = {
    val tag = implicitly[TypeTag[T]]
    tag.in(mirror).tpe.dealias
  }

  /**
   * Returns the parameter names and types for the primary constructor of this type.
   *
   * Note that it only works for scala classes with primary constructor, and currently doesn't
   * support inner class.
   */
  def getConstructorParameters(tpe: Type): Seq[(String, Type)] = {
    val dealiasedTpe = tpe.dealias
    val formalTypeArgs = dealiasedTpe.typeSymbol.asClass.typeParams
    val TypeRef(_, _, actualTypeArgs) = dealiasedTpe
    val params = constructParams(dealiasedTpe)
    // if there are type variables to fill in, do the substitution (SomeClass[T] -> SomeClass[Int])
    if (actualTypeArgs.nonEmpty) {
      params.map { p =>
        p.name.decodedName.toString ->
          p.typeSignature.substituteTypes(formalTypeArgs, actualTypeArgs)
      }
    } else {
      params.map { p =>
        p.name.decodedName.toString -> p.typeSignature
      }
    }
  }

  /**
   * If our type is a Scala trait it may have a companion object that
   * only defines a constructor via `apply` method.
   */
  private def getCompanionConstructor(tpe: Type): Symbol = {
    def throwUnsupportedOperation = {
      throw QueryExecutionErrors.cannotFindConstructorForTypeError(tpe.toString)
    }
    tpe.typeSymbol.asClass.companion match {
      case NoSymbol => throwUnsupportedOperation
      case sym => sym.asTerm.typeSignature.member(universe.TermName("apply")) match {
        case NoSymbol => throwUnsupportedOperation
        case constructorSym => constructorSym
      }
    }
  }

  protected def constructParams(tpe: Type): Seq[Symbol] = {
    val constructorSymbol = tpe.member(termNames.CONSTRUCTOR) match {
      case NoSymbol => getCompanionConstructor(tpe)
      case sym => sym
    }
    val params = if (constructorSymbol.isMethod) {
      constructorSymbol.asMethod.paramLists
    } else {
      // Find the primary constructor, and use its parameter ordering.
      val primaryConstructorSymbol: Option[Symbol] = constructorSymbol.asTerm.alternatives.find(
        s => s.isMethod && s.asMethod.isPrimaryConstructor)
      if (primaryConstructorSymbol.isEmpty) {
        throw QueryExecutionErrors.primaryConstructorNotFoundError(tpe.getClass)
      } else {
        primaryConstructorSymbol.get.asMethod.paramLists
      }
    }
    params.flatten
  }

}<|MERGE_RESOLUTION|>--- conflicted
+++ resolved
@@ -875,11 +875,7 @@
     DoubleType -> classOf[java.lang.Double],
     DateType -> classOf[java.lang.Integer],
     TimestampType -> classOf[java.lang.Long],
-<<<<<<< HEAD
-=======
     TimestampWithoutTZType -> classOf[java.lang.Long],
-    DayTimeIntervalType -> classOf[java.lang.Long],
->>>>>>> 74b3df86
     YearMonthIntervalType -> classOf[java.lang.Integer]
   ) ++ dayTimeIntervalTypes().map(_ -> classOf[java.lang.Long]).toMap
 
