/*
 * Licensed to the Apache Software Foundation (ASF) under one or more
 * contributor license agreements.  See the NOTICE file distributed with
 * this work for additional information regarding copyright ownership.
 * The ASF licenses this file to You under the Apache License, Version 2.0
 * (the "License"); you may not use this file except in compliance with
 * the License.  You may obtain a copy of the License at
 *
 *    http://www.apache.org/licenses/LICENSE-2.0
 *
 * Unless required by applicable law or agreed to in writing, software
 * distributed under the License is distributed on an "AS IS" BASIS,
 * WITHOUT WARRANTIES OR CONDITIONS OF ANY KIND, either express or implied.
 * See the License for the specific language governing permissions and
 * limitations under the License.
 */

package org.apache.spark.sql.catalyst.util

import java.nio.charset.StandardCharsets
import java.sql.{Date, Timestamp}
import java.time._
import java.time.temporal.{ChronoField, ChronoUnit, IsoFields}
import java.util.{Locale, TimeZone}
import java.util.concurrent.TimeUnit._

import scala.util.control.NonFatal

import org.apache.spark.sql.catalyst.util.DateTimeConstants._
import org.apache.spark.sql.types.Decimal
import org.apache.spark.unsafe.types.{CalendarInterval, UTF8String}

/**
 * Helper functions for converting between internal and external date and time representations.
 * Dates are exposed externally as java.sql.Date and are represented internally as the number of
 * dates since the Unix epoch (1970-01-01). Timestamps are exposed externally as java.sql.Timestamp
 * and are stored internally as longs, which are capable of storing timestamps with microsecond
 * precision.
 */
object DateTimeUtils {

  // we use Int and Long internally to represent [[DateType]] and [[TimestampType]]
  type SQLDate = Int
  type SQLTimestamp = Long

  // see http://stackoverflow.com/questions/466321/convert-unix-timestamp-to-julian
  // it's 2440587.5, rounding up to compatible with Hive
  final val JULIAN_DAY_OF_EPOCH = 2440588

  // number of days between 1.1.1970 and 1.1.2001
  final val to2001 = -11323

  // this is year -17999, calculation: 50 * daysIn400Year
  final val YearZero = -17999
  final val toYearZero = to2001 + 7304850
  final val TimeZoneGMT = TimeZone.getTimeZone("GMT")
  final val TimeZoneUTC = TimeZone.getTimeZone("UTC")

  val TIMEZONE_OPTION = "timeZone"

  def defaultTimeZone(): TimeZone = TimeZone.getDefault()

  def getZoneId(timeZoneId: String): ZoneId = ZoneId.of(timeZoneId, ZoneId.SHORT_IDS)
  def getTimeZone(timeZoneId: String): TimeZone = {
    TimeZone.getTimeZone(getZoneId(timeZoneId))
  }

  // we should use the exact day as Int, for example, (year, month, day) -> day
  def millisToDays(millisUtc: Long): SQLDate = {
    millisToDays(millisUtc, defaultTimeZone().toZoneId)
  }

  def millisToDays(millisUtc: Long, zoneId: ZoneId): SQLDate = {
    val instant = microsToInstant(Math.multiplyExact(millisUtc, MICROS_PER_MILLIS))
    localDateToDays(LocalDateTime.ofInstant(instant, zoneId).toLocalDate)
  }

  // reverse of millisToDays
  def daysToMillis(days: SQLDate): Long = {
    daysToMillis(days, defaultTimeZone().toZoneId)
  }

  def daysToMillis(days: SQLDate, zoneId: ZoneId): Long = {
    val instant = daysToLocalDate(days).atStartOfDay(zoneId).toInstant
    instantToMicros(instant) / MICROS_PER_MILLIS
  }

  // Converts Timestamp to string according to Hive TimestampWritable convention.
  def timestampToString(tf: TimestampFormatter, us: SQLTimestamp): String = {
    tf.format(us)
  }

  /**
   * Returns the number of days since epoch from java.sql.Date.
   */
  def fromJavaDate(date: Date): SQLDate = {
    millisToDays(date.getTime)
  }

  /**
   * Returns a java.sql.Date from number of days since epoch.
   */
  def toJavaDate(daysSinceEpoch: SQLDate): Date = {
    new Date(daysToMillis(daysSinceEpoch))
  }

  /**
   * Returns a java.sql.Timestamp from number of micros since epoch.
   */
  def toJavaTimestamp(us: SQLTimestamp): Timestamp = {
    Timestamp.from(microsToInstant(us))
  }

  /**
   * Returns the number of micros since epoch from java.sql.Timestamp.
   */
  def fromJavaTimestamp(t: Timestamp): SQLTimestamp = {
    instantToMicros(t.toInstant)
  }

  /**
   * Returns the number of microseconds since epoch from Julian day
   * and nanoseconds in a day
   */
  def fromJulianDay(day: Int, nanoseconds: Long): SQLTimestamp = {
    // use Long to avoid rounding errors
    val seconds = (day - JULIAN_DAY_OF_EPOCH).toLong * SECONDS_PER_DAY
    SECONDS.toMicros(seconds) + NANOSECONDS.toMicros(nanoseconds)
  }

  /**
   * Returns Julian day and nanoseconds in a day from the number of microseconds
   *
   * Note: support timestamp since 4717 BC (without negative nanoseconds, compatible with Hive).
   */
  def toJulianDay(us: SQLTimestamp): (Int, Long) = {
    val julian_us = us + JULIAN_DAY_OF_EPOCH * MICROS_PER_DAY
    val day = julian_us / MICROS_PER_DAY
    val micros = julian_us % MICROS_PER_DAY
    (day.toInt, MICROSECONDS.toNanos(micros))
  }

  /*
   * Converts the timestamp to milliseconds since epoch. In spark timestamp values have microseconds
   * precision, so this conversion is lossy.
   */
  def toMillis(us: SQLTimestamp): Long = {
    // When the timestamp is negative i.e before 1970, we need to adjust the millseconds portion.
    // Example - 1965-01-01 10:11:12.123456 is represented as (-157700927876544) in micro precision.
    // In millis precision the above needs to be represented as (-157700927877).
    Math.floorDiv(us, MICROS_PER_MILLIS)
  }

  /*
   * Converts milliseconds since epoch to SQLTimestamp.
   */
  def fromMillis(millis: Long): SQLTimestamp = {
    MILLISECONDS.toMicros(millis)
  }

  def microsToEpochDays(epochMicros: SQLTimestamp, zoneId: ZoneId): SQLDate = {
    localDateToDays(microsToInstant(epochMicros).atZone(zoneId).toLocalDate)
  }

  def epochDaysToMicros(epochDays: SQLDate, zoneId: ZoneId): SQLTimestamp = {
    val localDate = LocalDate.ofEpochDay(epochDays)
    val zeroLocalTime = LocalTime.MIDNIGHT
    val localDateTime = LocalDateTime.of(localDate, zeroLocalTime)
    instantToMicros(localDateTime.atZone(zoneId).toInstant)
  }

  /**
   * Trim and parse a given UTF8 date string to the corresponding a corresponding [[Long]] value.
   * The return type is [[Option]] in order to distinguish between 0L and null. The following
   * formats are allowed:
   *
   * `yyyy`
   * `yyyy-[m]m`
   * `yyyy-[m]m-[d]d`
   * `yyyy-[m]m-[d]d `
   * `yyyy-[m]m-[d]d [h]h:[m]m:[s]s.[ms][ms][ms][us][us][us]`
   * `yyyy-[m]m-[d]d [h]h:[m]m:[s]s.[ms][ms][ms][us][us][us]Z`
   * `yyyy-[m]m-[d]d [h]h:[m]m:[s]s.[ms][ms][ms][us][us][us]-[h]h:[m]m`
   * `yyyy-[m]m-[d]d [h]h:[m]m:[s]s.[ms][ms][ms][us][us][us]+[h]h:[m]m`
   * `yyyy-[m]m-[d]dT[h]h:[m]m:[s]s.[ms][ms][ms][us][us][us]`
   * `yyyy-[m]m-[d]dT[h]h:[m]m:[s]s.[ms][ms][ms][us][us][us]Z`
   * `yyyy-[m]m-[d]dT[h]h:[m]m:[s]s.[ms][ms][ms][us][us][us]-[h]h:[m]m`
   * `yyyy-[m]m-[d]dT[h]h:[m]m:[s]s.[ms][ms][ms][us][us][us]+[h]h:[m]m`
   * `[h]h:[m]m:[s]s.[ms][ms][ms][us][us][us]`
   * `[h]h:[m]m:[s]s.[ms][ms][ms][us][us][us]Z`
   * `[h]h:[m]m:[s]s.[ms][ms][ms][us][us][us]-[h]h:[m]m`
   * `[h]h:[m]m:[s]s.[ms][ms][ms][us][us][us]+[h]h:[m]m`
   * `T[h]h:[m]m:[s]s.[ms][ms][ms][us][us][us]`
   * `T[h]h:[m]m:[s]s.[ms][ms][ms][us][us][us]Z`
   * `T[h]h:[m]m:[s]s.[ms][ms][ms][us][us][us]-[h]h:[m]m`
   * `T[h]h:[m]m:[s]s.[ms][ms][ms][us][us][us]+[h]h:[m]m`
   */
  def stringToTimestamp(s: UTF8String, timeZoneId: ZoneId): Option[SQLTimestamp] = {
    if (s == null) {
      return None
    }
    var tz: Option[Byte] = None
    val segments: Array[Int] = Array[Int](1, 1, 1, 0, 0, 0, 0, 0, 0)
    var i = 0
    var currentSegmentValue = 0
    val bytes = s.trimAll().getBytes
    val specialTimestamp = convertSpecialTimestamp(bytes, timeZoneId)
    if (specialTimestamp.isDefined) return specialTimestamp
    var j = 0
    var digitsMilli = 0
    var justTime = false
    while (j < bytes.length) {
      val b = bytes(j)
      val parsedValue = b - '0'.toByte
      if (parsedValue < 0 || parsedValue > 9) {
        if (j == 0 && b == 'T') {
          justTime = true
          i += 3
        } else if (i < 2) {
          if (b == '-') {
            if (i == 0 && j != 4) {
              // year should have exact four digits
              return None
            }
            segments(i) = currentSegmentValue
            currentSegmentValue = 0
            i += 1
          } else if (i == 0 && b == ':') {
            justTime = true
            segments(3) = currentSegmentValue
            currentSegmentValue = 0
            i = 4
          } else {
            return None
          }
        } else if (i == 2) {
          if (b == ' ' || b == 'T') {
            segments(i) = currentSegmentValue
            currentSegmentValue = 0
            i += 1
          } else {
            return None
          }
        } else if (i == 3 || i == 4) {
          if (b == ':') {
            segments(i) = currentSegmentValue
            currentSegmentValue = 0
            i += 1
          } else {
            return None
          }
        } else if (i == 5 || i == 6) {
          if (b == 'Z') {
            segments(i) = currentSegmentValue
            currentSegmentValue = 0
            i += 1
            tz = Some(43)
          } else if (b == '-' || b == '+') {
            segments(i) = currentSegmentValue
            currentSegmentValue = 0
            i += 1
            tz = Some(b)
          } else if (b == '.' && i == 5) {
            segments(i) = currentSegmentValue
            currentSegmentValue = 0
            i += 1
          } else {
            return None
          }
          if (i == 6  && b != '.') {
            i += 1
          }
        } else {
          if (i < segments.length && (b == ':' || b == ' ')) {
            segments(i) = currentSegmentValue
            currentSegmentValue = 0
            i += 1
          } else {
            return None
          }
        }
      } else {
        if (i == 6) {
          digitsMilli += 1
        }
        currentSegmentValue = currentSegmentValue * 10 + parsedValue
      }
      j += 1
    }

    segments(i) = currentSegmentValue
    if (!justTime && i == 0 && j != 4) {
      // year should have exact four digits
      return None
    }

    while (digitsMilli < 6) {
      segments(6) *= 10
      digitsMilli += 1
    }

    // We are truncating the nanosecond part, which results in loss of precision
    while (digitsMilli > 6) {
      segments(6) /= 10
      digitsMilli -= 1
    }
    try {
      val zoneId = if (tz.isEmpty) {
        timeZoneId
      } else {
        val sign = if (tz.get.toChar == '-') -1 else 1
        ZoneOffset.ofHoursMinutes(sign * segments(7), sign * segments(8))
      }
      val nanoseconds = MICROSECONDS.toNanos(segments(6))
      val localTime = LocalTime.of(segments(3), segments(4), segments(5), nanoseconds.toInt)
      val localDate = if (justTime) {
        LocalDate.now(zoneId)
      } else {
        LocalDate.of(segments(0), segments(1), segments(2))
      }
      val localDateTime = LocalDateTime.of(localDate, localTime)
      val zonedDateTime = ZonedDateTime.of(localDateTime, zoneId)
      val instant = Instant.from(zonedDateTime)
      Some(instantToMicros(instant))
    } catch {
      case NonFatal(_) => None
    }
  }

  def instantToMicros(instant: Instant): Long = {
    val us = Math.multiplyExact(instant.getEpochSecond, MICROS_PER_SECOND)
    val result = Math.addExact(us, NANOSECONDS.toMicros(instant.getNano))
    result
  }

  def microsToInstant(us: Long): Instant = {
    val secs = Math.floorDiv(us, MICROS_PER_SECOND)
    // Unfolded Math.floorMod(us, MICROS_PER_SECOND) to reuse the result of
    // the above calculation of `secs` via `floorDiv`.
    val mos = us - secs * MICROS_PER_SECOND
    Instant.ofEpochSecond(secs, mos * NANOS_PER_MICROS)
  }

  def instantToDays(instant: Instant): Int = {
    val seconds = instant.getEpochSecond
    val days = Math.floorDiv(seconds, SECONDS_PER_DAY)
    days.toInt
  }

  def localDateToDays(localDate: LocalDate): Int = {
    Math.toIntExact(localDate.toEpochDay)
  }

  def daysToLocalDate(days: Int): LocalDate = LocalDate.ofEpochDay(days)

  /**
   * Trim and parse a given UTF8 date string to a corresponding [[Int]] value.
   * The return type is [[Option]] in order to distinguish between 0 and null. The following
   * formats are allowed:
   *
   * `yyyy`
   * `yyyy-[m]m`
   * `yyyy-[m]m-[d]d`
   * `yyyy-[m]m-[d]d `
   * `yyyy-[m]m-[d]d *`
   * `yyyy-[m]m-[d]dT*`
   */
  def stringToDate(s: UTF8String, zoneId: ZoneId): Option[SQLDate] = {
    if (s == null) {
      return None
    }
    val segments: Array[Int] = Array[Int](1, 1, 1)
    var i = 0
    var currentSegmentValue = 0
    val bytes = s.trimAll().getBytes
    val specialDate = convertSpecialDate(bytes, zoneId)
    if (specialDate.isDefined) return specialDate
    var j = 0
    while (j < bytes.length && (i < 3 && !(bytes(j) == ' ' || bytes(j) == 'T'))) {
      val b = bytes(j)
      if (i < 2 && b == '-') {
        if (i == 0 && j != 4) {
          // year should have exact four digits
          return None
        }
        segments(i) = currentSegmentValue
        currentSegmentValue = 0
        i += 1
      } else {
        val parsedValue = b - '0'.toByte
        if (parsedValue < 0 || parsedValue > 9) {
          return None
        } else {
          currentSegmentValue = currentSegmentValue * 10 + parsedValue
        }
      }
      j += 1
    }
    if (i == 0 && j != 4) {
      // year should have exact four digits
      return None
    }
    if (i < 2 && j < bytes.length) {
      // For the `yyyy` and `yyyy-[m]m` formats, entire input must be consumed.
      return None
    }
    segments(i) = currentSegmentValue
    try {
      val localDate = LocalDate.of(segments(0), segments(1), segments(2))
      Some(localDateToDays(localDate))
    } catch {
      case NonFatal(_) => None
    }
  }

  /**
   * Returns the microseconds since year zero (-17999) from microseconds since epoch.
   */
  private def absoluteMicroSecond(microsec: SQLTimestamp): SQLTimestamp = {
    microsec + toYearZero * MICROS_PER_DAY
  }

  private def localTimestamp(microsec: SQLTimestamp, timeZone: TimeZone): SQLTimestamp = {
    val zoneOffsetUs = MILLISECONDS.toMicros(timeZone.getOffset(MICROSECONDS.toMillis(microsec)))
    absoluteMicroSecond(microsec) + zoneOffsetUs
  }

  /**
   * Returns the hour value of a given timestamp value. The timestamp is expressed in microseconds.
   */
  def getHours(microsec: SQLTimestamp, timeZone: TimeZone): Int = {
    (MICROSECONDS.toHours(localTimestamp(microsec, timeZone)) % 24).toInt
  }

  /**
   * Returns the minute value of a given timestamp value. The timestamp is expressed in
   * microseconds.
   */
  def getMinutes(microsec: SQLTimestamp, timeZone: TimeZone): Int = {
    (MICROSECONDS.toMinutes(localTimestamp(microsec, timeZone)) % 60).toInt
  }

  /**
   * Returns the second value of a given timestamp value. The timestamp is expressed in
   * microseconds.
   */
  def getSeconds(microsec: SQLTimestamp, timeZone: TimeZone): Int = {
    (MICROSECONDS.toSeconds(localTimestamp(microsec, timeZone)) % 60).toInt
  }

  /**
   * Returns the seconds part and its fractional part with microseconds.
   */
  def getSecondsWithFraction(microsec: SQLTimestamp, timeZone: TimeZone): Decimal = {
    val secFrac = localTimestamp(microsec, timeZone) % (MILLIS_PER_MINUTE * MICROS_PER_MILLIS)
    Decimal(secFrac, 8, 6)
  }

  /**
   * Returns seconds, including fractional parts, multiplied by 1000. The timestamp
   * is expressed in microseconds since the epoch.
   */
  def getMilliseconds(timestamp: SQLTimestamp, timeZone: TimeZone): Decimal = {
    Decimal(getMicroseconds(timestamp, timeZone), 8, 3)
  }

  /**
   * Returns seconds, including fractional parts, multiplied by 1000000. The timestamp
   * is expressed in microseconds since the epoch.
   */
  def getMicroseconds(timestamp: SQLTimestamp, timeZone: TimeZone): Int = {
    Math.floorMod(localTimestamp(timestamp, timeZone), MICROS_PER_SECOND * 60).toInt
  }

  /**
   * Returns the 'day in year' value for the given date. The date is expressed in days
   * since 1.1.1970.
   */
  def getDayInYear(date: SQLDate): Int = {
    LocalDate.ofEpochDay(date).getDayOfYear
  }

  private def extractFromYear(date: SQLDate, divider: Int): Int = {
    val localDate = daysToLocalDate(date)
    val yearOfEra = localDate.get(ChronoField.YEAR_OF_ERA)
    var result = yearOfEra / divider
    if ((yearOfEra % divider) != 0 || yearOfEra <= 1) result += 1
    if (localDate.get(ChronoField.ERA) == 0) result = -result
    result
  }

  /** Returns the millennium for the given date. The date is expressed in days since 1.1.1970. */
  def getMillennium(date: SQLDate): Int = extractFromYear(date, 1000)

  /** Returns the century for the given date. The date is expressed in days since 1.1.1970. */
  def getCentury(date: SQLDate): Int = extractFromYear(date, 100)

  /** Returns the decade for the given date. The date is expressed in days since 1.1.1970. */
  def getDecade(date: SQLDate): Int = Math.floorDiv(getYear(date), 10)

  /**
   * Returns the year value for the given date. The date is expressed in days
   * since 1.1.1970.
   */
  def getYear(date: SQLDate): Int = {
    LocalDate.ofEpochDay(date).getYear
  }

  /**
   * Returns the year which conforms to ISO 8601. Each ISO 8601 week-numbering
   * year begins with the Monday of the week containing the 4th of January.
   */
  def getIsoYear(date: SQLDate): Int = {
    daysToLocalDate(date).get(IsoFields.WEEK_BASED_YEAR)
  }

  /**
   * Returns the quarter for the given date. The date is expressed in days
   * since 1.1.1970.
   */
  def getQuarter(date: SQLDate): Int = {
    LocalDate.ofEpochDay(date).get(IsoFields.QUARTER_OF_YEAR)
  }

  /**
   * Split date (expressed in days since 1.1.1970) into four fields:
   * year, month (Jan is Month 1), dayInMonth, daysToMonthEnd (0 if it's last day of month).
   */
  def splitDate(date: SQLDate): (Int, Int, Int, Int) = {
    val ld = LocalDate.ofEpochDay(date)
    (ld.getYear, ld.getMonthValue, ld.getDayOfMonth, ld.lengthOfMonth() - ld.getDayOfMonth)
  }

  /**
   * Returns the month value for the given date. The date is expressed in days
   * since 1.1.1970. January is month 1.
   */
  def getMonth(date: SQLDate): Int = {
    LocalDate.ofEpochDay(date).getMonthValue
  }

  /**
   * Returns the 'day of month' value for the given date. The date is expressed in days
   * since 1.1.1970.
   */
  def getDayOfMonth(date: SQLDate): Int = {
    LocalDate.ofEpochDay(date).getDayOfMonth
  }

  /**
   * Add date and year-month interval.
   * Returns a date value, expressed in days since 1.1.1970.
   */
  def dateAddMonths(days: SQLDate, months: Int): SQLDate = {
    LocalDate.ofEpochDay(days).plusMonths(months).toEpochDay.toInt
  }

  /**
   * Add timestamp and full interval.
   * Returns a timestamp value, expressed in microseconds since 1.1.1970 00:00:00.
   */
  def timestampAddInterval(
      start: SQLTimestamp,
      months: Int,
      days: Int,
      microseconds: Long,
      zoneId: ZoneId): SQLTimestamp = {
    val resultTimestamp = microsToInstant(start)
      .atZone(zoneId)
      .plusMonths(months)
      .plusDays(days)
      .plus(microseconds, ChronoUnit.MICROS)
    instantToMicros(resultTimestamp.toInstant)
  }

  /**
   * Returns number of months between time1 and time2. time1 and time2 are expressed in
   * microseconds since 1.1.1970. If time1 is later than time2, the result is positive.
   *
   * If time1 and time2 are on the same day of month, or both are the last day of month,
   * returns, time of day will be ignored.
   *
   * Otherwise, the difference is calculated based on 31 days per month.
   * The result is rounded to 8 decimal places if `roundOff` is set to true.
   */
  def monthsBetween(
      time1: SQLTimestamp,
      time2: SQLTimestamp,
      roundOff: Boolean,
      zoneId: ZoneId): Double = {
    val millis1 = MICROSECONDS.toMillis(time1)
    val millis2 = MICROSECONDS.toMillis(time2)
    val date1 = millisToDays(millis1, zoneId)
    val date2 = millisToDays(millis2, zoneId)
    val (year1, monthInYear1, dayInMonth1, daysToMonthEnd1) = splitDate(date1)
    val (year2, monthInYear2, dayInMonth2, daysToMonthEnd2) = splitDate(date2)

    val months1 = year1 * 12 + monthInYear1
    val months2 = year2 * 12 + monthInYear2

    val monthDiff = (months1 - months2).toDouble

    if (dayInMonth1 == dayInMonth2 || ((daysToMonthEnd1 == 0) && (daysToMonthEnd2 == 0))) {
      return monthDiff
    }
    // using milliseconds can cause precision loss with more than 8 digits
    // we follow Hive's implementation which uses seconds
    val secondsInDay1 = MILLISECONDS.toSeconds(millis1 - daysToMillis(date1, zoneId))
    val secondsInDay2 = MILLISECONDS.toSeconds(millis2 - daysToMillis(date2, zoneId))
    val secondsDiff = (dayInMonth1 - dayInMonth2) * SECONDS_PER_DAY + secondsInDay1 - secondsInDay2
    val secondsInMonth = DAYS.toSeconds(31)
    val diff = monthDiff + secondsDiff / secondsInMonth.toDouble
    if (roundOff) {
      // rounding to 8 digits
      math.round(diff * 1e8) / 1e8
    } else {
      diff
    }
  }

  // Thursday = 0 since 1970/Jan/01 => Thursday
  private val SUNDAY = 3
  private val MONDAY = 4
  private val TUESDAY = 5
  private val WEDNESDAY = 6
  private val THURSDAY = 0
  private val FRIDAY = 1
  private val SATURDAY = 2

  /*
   * Returns day of week from String. Starting from Thursday, marked as 0.
   * (Because 1970-01-01 is Thursday).
   */
  def getDayOfWeekFromString(string: UTF8String): Int = {
    val dowString = string.toString.toUpperCase(Locale.ROOT)
    dowString match {
      case "SU" | "SUN" | "SUNDAY" => SUNDAY
      case "MO" | "MON" | "MONDAY" => MONDAY
      case "TU" | "TUE" | "TUESDAY" => TUESDAY
      case "WE" | "WED" | "WEDNESDAY" => WEDNESDAY
      case "TH" | "THU" | "THURSDAY" => THURSDAY
      case "FR" | "FRI" | "FRIDAY" => FRIDAY
      case "SA" | "SAT" | "SATURDAY" => SATURDAY
      case _ => -1
    }
  }

  /**
   * Returns the first date which is later than startDate and is of the given dayOfWeek.
   * dayOfWeek is an integer ranges in [0, 6], and 0 is Thu, 1 is Fri, etc,.
   */
  def getNextDateForDayOfWeek(startDate: SQLDate, dayOfWeek: Int): SQLDate = {
    startDate + 1 + ((dayOfWeek - 1 - startDate) % 7 + 7) % 7
  }

  /**
   * Returns last day of the month for the given date. The date is expressed in days
   * since 1.1.1970.
   */
  def getLastDayOfMonth(date: SQLDate): SQLDate = {
    val localDate = LocalDate.ofEpochDay(date)
    (date - localDate.getDayOfMonth) + localDate.lengthOfMonth()
  }

  // The constants are visible for testing purpose only.
  private[sql] val TRUNC_INVALID = -1
  // The levels from TRUNC_TO_MICROSECOND to TRUNC_TO_DAY are used in truncations
  // of TIMESTAMP values only.
  private[sql] val TRUNC_TO_MICROSECOND = 0
  private[sql] val MIN_LEVEL_OF_TIMESTAMP_TRUNC = TRUNC_TO_MICROSECOND
  private[sql] val TRUNC_TO_MILLISECOND = 1
  private[sql] val TRUNC_TO_SECOND = 2
  private[sql] val TRUNC_TO_MINUTE = 3
  private[sql] val TRUNC_TO_HOUR = 4
  private[sql] val TRUNC_TO_DAY = 5
  // The levels from TRUNC_TO_WEEK to TRUNC_TO_MILLENNIUM are used in truncations
  // of DATE and TIMESTAMP values.
  private[sql] val TRUNC_TO_WEEK = 6
  private[sql] val MIN_LEVEL_OF_DATE_TRUNC = TRUNC_TO_WEEK
  private[sql] val TRUNC_TO_MONTH = 7
  private[sql] val TRUNC_TO_QUARTER = 8
  private[sql] val TRUNC_TO_YEAR = 9
  private[sql] val TRUNC_TO_DECADE = 10
  private[sql] val TRUNC_TO_CENTURY = 11
  private[sql] val TRUNC_TO_MILLENNIUM = 12

  /**
   * Returns the trunc date from original date and trunc level.
   * Trunc level should be generated using `parseTruncLevel()`, should be between 0 and 6.
   */
  def truncDate(d: SQLDate, level: Int): SQLDate = {
    def truncToYearLevel(divider: Int, adjust: Int): SQLDate = {
      val oldYear = getYear(d)
      var newYear = Math.floorDiv(oldYear, divider) * divider
      if (adjust > 0 && newYear == oldYear) {
        newYear -= divider
      }
      newYear += adjust
      localDateToDays(LocalDate.of(newYear, 1, 1))
    }
    level match {
      case TRUNC_TO_WEEK => getNextDateForDayOfWeek(d - 7, MONDAY)
      case TRUNC_TO_MONTH => d - DateTimeUtils.getDayOfMonth(d) + 1
      case TRUNC_TO_QUARTER =>
        localDateToDays(daysToLocalDate(d).`with`(IsoFields.DAY_OF_QUARTER, 1L))
      case TRUNC_TO_YEAR => d - DateTimeUtils.getDayInYear(d) + 1
      case TRUNC_TO_DECADE => truncToYearLevel(10, 0)
      case TRUNC_TO_CENTURY => truncToYearLevel(100, 1)
      case TRUNC_TO_MILLENNIUM => truncToYearLevel(1000, 1)
      case _ =>
        // caller make sure that this should never be reached
        sys.error(s"Invalid trunc level: $level")
    }
  }

  private def truncToUnit(t: SQLTimestamp, zoneId: ZoneId, unit: ChronoUnit): SQLTimestamp = {
    val truncated = microsToInstant(t).atZone(zoneId).truncatedTo(unit)
    instantToMicros(truncated.toInstant)
  }

  /**
   * Returns the trunc date time from original date time and trunc level.
   * Trunc level should be generated using `parseTruncLevel()`, should be between 0 and 12.
   */
<<<<<<< HEAD
  def truncTimestamp(t: SQLTimestamp, level: Int, timeZone: TimeZone): SQLTimestamp = {
    if (level == TRUNC_TO_MICROSECOND) return t
    var millis = MICROSECONDS.toMillis(t)
    val truncated = level match {
      case TRUNC_TO_MILLISECOND => millis
      case TRUNC_TO_SECOND =>
        millis - Math.floorMod(millis, MILLIS_PER_SECOND)
      case TRUNC_TO_MINUTE =>
        millis - Math.floorMod(millis, MILLIS_PER_MINUTE)
      case TRUNC_TO_HOUR =>
        val offset = timeZone.getOffset(millis)
        millis += offset
        millis - millis % MILLIS_PER_HOUR - offset
      case TRUNC_TO_DAY =>
        val offset = timeZone.getOffset(millis)
        millis += offset
        millis - millis % MILLIS_PER_DAY - offset
      case _ => // Try to truncate date levels
        val dDays = millisToDays(millis, timeZone)
        daysToMillis(truncDate(dDays, level), timeZone)
=======
  def truncTimestamp(t: SQLTimestamp, level: Int, zoneId: ZoneId): SQLTimestamp = {
    level match {
      case TRUNC_TO_MICROSECOND => t
      case TRUNC_TO_HOUR => truncToUnit(t, zoneId, ChronoUnit.HOURS)
      case TRUNC_TO_DAY => truncToUnit(t, zoneId, ChronoUnit.DAYS)
      case _ =>
        val millis = MICROSECONDS.toMillis(t)
        val truncated = level match {
          case TRUNC_TO_MILLISECOND => millis
          case TRUNC_TO_SECOND =>
            millis - millis % MILLIS_PER_SECOND
          case TRUNC_TO_MINUTE =>
            millis - millis % MILLIS_PER_MINUTE
          case _ => // Try to truncate date levels
            val dDays = millisToDays(millis, zoneId)
            daysToMillis(truncDate(dDays, level), zoneId)
        }
        truncated * MICROS_PER_MILLIS
>>>>>>> 7137a6d0
    }
  }

  /**
   * Returns the truncate level, could be from TRUNC_TO_MICROSECOND to TRUNC_TO_MILLENNIUM,
   * or TRUNC_INVALID, TRUNC_INVALID means unsupported truncate level.
   */
  def parseTruncLevel(format: UTF8String): Int = {
    if (format == null) {
      TRUNC_INVALID
    } else {
      format.toString.toUpperCase(Locale.ROOT) match {
        case "MICROSECOND" => TRUNC_TO_MICROSECOND
        case "MILLISECOND" => TRUNC_TO_MILLISECOND
        case "SECOND" => TRUNC_TO_SECOND
        case "MINUTE" => TRUNC_TO_MINUTE
        case "HOUR" => TRUNC_TO_HOUR
        case "DAY" | "DD" => TRUNC_TO_DAY
        case "WEEK" => TRUNC_TO_WEEK
        case "MON" | "MONTH" | "MM" => TRUNC_TO_MONTH
        case "QUARTER" => TRUNC_TO_QUARTER
        case "YEAR" | "YYYY" | "YY" => TRUNC_TO_YEAR
        case "DECADE" => TRUNC_TO_DECADE
        case "CENTURY" => TRUNC_TO_CENTURY
        case "MILLENNIUM" => TRUNC_TO_MILLENNIUM
        case _ => TRUNC_INVALID
      }
    }
  }

  /**
   * Convert the timestamp `ts` from one timezone to another.
   *
   * TODO: Because of DST, the conversion between UTC and human time is not exactly one-to-one
   * mapping, the conversion here may return wrong result, we should make the timestamp
   * timezone-aware.
   */
  def convertTz(ts: SQLTimestamp, fromZone: ZoneId, toZone: ZoneId): SQLTimestamp = {
    val rebasedDateTime = microsToInstant(ts).atZone(toZone).toLocalDateTime.atZone(fromZone)
    instantToMicros(rebasedDateTime.toInstant)
  }

  /**
   * Returns a timestamp of given timezone from utc timestamp, with the same string
   * representation in their timezone.
   */
  def fromUTCTime(time: SQLTimestamp, timeZone: String): SQLTimestamp = {
    convertTz(time, ZoneOffset.UTC, getZoneId(timeZone))
  }

  /**
   * Returns a utc timestamp from a given timestamp from a given timezone, with the same
   * string representation in their timezone.
   */
  def toUTCTime(time: SQLTimestamp, timeZone: String): SQLTimestamp = {
    convertTz(time, getZoneId(timeZone), ZoneOffset.UTC)
  }

  /**
   * Returns the number of seconds with fractional part in microsecond precision
   * since 1970-01-01 00:00:00 local time.
   */
  def getEpoch(timestamp: SQLTimestamp, zoneId: ZoneId): Decimal = {
    val offset = SECONDS.toMicros(
      zoneId.getRules.getOffset(microsToInstant(timestamp)).getTotalSeconds)
    val sinceEpoch = timestamp + offset
    Decimal(sinceEpoch, 20, 6)
  }

  def currentTimestamp(): SQLTimestamp = instantToMicros(Instant.now())

  def currentDate(zoneId: ZoneId): SQLDate = localDateToDays(LocalDate.now(zoneId))

  private def today(zoneId: ZoneId): ZonedDateTime = {
    Instant.now().atZone(zoneId).`with`(LocalTime.MIDNIGHT)
  }

  private val specialValueRe = """(\p{Alpha}+)\p{Blank}*(.*)""".r

  /**
   * Extracts special values from an input string ignoring case.
   * @param input - a trimmed string
   * @param zoneId - zone identifier used to get the current date.
   * @return some special value in lower case or None.
   */
  private def extractSpecialValue(input: String, zoneId: ZoneId): Option[String] = {
    def isValid(value: String, timeZoneId: String): Boolean = {
      // Special value can be without any time zone
      if (timeZoneId.isEmpty) return true
      // "now" must not have the time zone field
      if (value.compareToIgnoreCase("now") == 0) return false
      // If the time zone field presents in the input, it must be resolvable
      try {
        getZoneId(timeZoneId)
        true
      } catch {
        case NonFatal(_) => false
      }
    }

    assert(input.trim.length == input.length)
    if (input.length < 3 || !input(0).isLetter) return None
    input match {
      case specialValueRe(v, z) if isValid(v, z) => Some(v.toLowerCase(Locale.US))
      case _ => None
    }
  }

  /**
   * Converts notational shorthands that are converted to ordinary timestamps.
   * @param input - a trimmed string
   * @param zoneId - zone identifier used to get the current date.
   * @return some of microseconds since the epoch if the conversion completed
   *         successfully otherwise None.
   */
  def convertSpecialTimestamp(input: String, zoneId: ZoneId): Option[SQLTimestamp] = {
    extractSpecialValue(input, zoneId).flatMap {
      case "epoch" => Some(0)
      case "now" => Some(currentTimestamp())
      case "today" => Some(instantToMicros(today(zoneId).toInstant))
      case "tomorrow" => Some(instantToMicros(today(zoneId).plusDays(1).toInstant))
      case "yesterday" => Some(instantToMicros(today(zoneId).minusDays(1).toInstant))
      case _ => None
    }
  }

  private def convertSpecialTimestamp(bytes: Array[Byte], zoneId: ZoneId): Option[SQLTimestamp] = {
    if (bytes.length > 0 && Character.isAlphabetic(bytes(0))) {
      convertSpecialTimestamp(new String(bytes, StandardCharsets.UTF_8), zoneId)
    } else {
      None
    }
  }

  /**
   * Converts notational shorthands that are converted to ordinary dates.
   * @param input - a trimmed string
   * @param zoneId - zone identifier used to get the current date.
   * @return some of days since the epoch if the conversion completed successfully otherwise None.
   */
  def convertSpecialDate(input: String, zoneId: ZoneId): Option[SQLDate] = {
    extractSpecialValue(input, zoneId).flatMap {
      case "epoch" => Some(0)
      case "now" | "today" => Some(currentDate(zoneId))
      case "tomorrow" => Some(Math.addExact(currentDate(zoneId), 1))
      case "yesterday" => Some(Math.subtractExact(currentDate(zoneId), 1))
      case _ => None
    }
  }

  private def convertSpecialDate(bytes: Array[Byte], zoneId: ZoneId): Option[SQLDate] = {
    if (bytes.length > 0 && Character.isAlphabetic(bytes(0))) {
      convertSpecialDate(new String(bytes, StandardCharsets.UTF_8), zoneId)
    } else {
      None
    }
  }

  /**
   * Subtracts two dates.
   * @param endDate - the end date, exclusive
   * @param startDate - the start date, inclusive
   * @return an interval between two dates. The interval can be negative
   *         if the end date is before the start date.
   */
  def subtractDates(endDate: SQLDate, startDate: SQLDate): CalendarInterval = {
    val period = Period.between(
      LocalDate.ofEpochDay(startDate),
      LocalDate.ofEpochDay(endDate))
    val months = period.getMonths + 12 * period.getYears
    val days = period.getDays
    new CalendarInterval(months, days, 0)
  }
}<|MERGE_RESOLUTION|>--- conflicted
+++ resolved
@@ -722,28 +722,6 @@
    * Returns the trunc date time from original date time and trunc level.
    * Trunc level should be generated using `parseTruncLevel()`, should be between 0 and 12.
    */
-<<<<<<< HEAD
-  def truncTimestamp(t: SQLTimestamp, level: Int, timeZone: TimeZone): SQLTimestamp = {
-    if (level == TRUNC_TO_MICROSECOND) return t
-    var millis = MICROSECONDS.toMillis(t)
-    val truncated = level match {
-      case TRUNC_TO_MILLISECOND => millis
-      case TRUNC_TO_SECOND =>
-        millis - Math.floorMod(millis, MILLIS_PER_SECOND)
-      case TRUNC_TO_MINUTE =>
-        millis - Math.floorMod(millis, MILLIS_PER_MINUTE)
-      case TRUNC_TO_HOUR =>
-        val offset = timeZone.getOffset(millis)
-        millis += offset
-        millis - millis % MILLIS_PER_HOUR - offset
-      case TRUNC_TO_DAY =>
-        val offset = timeZone.getOffset(millis)
-        millis += offset
-        millis - millis % MILLIS_PER_DAY - offset
-      case _ => // Try to truncate date levels
-        val dDays = millisToDays(millis, timeZone)
-        daysToMillis(truncDate(dDays, level), timeZone)
-=======
   def truncTimestamp(t: SQLTimestamp, level: Int, zoneId: ZoneId): SQLTimestamp = {
     level match {
       case TRUNC_TO_MICROSECOND => t
@@ -754,15 +732,14 @@
         val truncated = level match {
           case TRUNC_TO_MILLISECOND => millis
           case TRUNC_TO_SECOND =>
-            millis - millis % MILLIS_PER_SECOND
+            millis - Math.floorMod(millis, MILLIS_PER_SECOND)
           case TRUNC_TO_MINUTE =>
-            millis - millis % MILLIS_PER_MINUTE
+            millis - Math.floorMod(millis, MILLIS_PER_MINUTE)
           case _ => // Try to truncate date levels
             val dDays = millisToDays(millis, zoneId)
             daysToMillis(truncDate(dDays, level), zoneId)
         }
         truncated * MICROS_PER_MILLIS
->>>>>>> 7137a6d0
     }
   }
 
