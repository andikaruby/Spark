--- conflicted
+++ resolved
@@ -855,15 +855,13 @@
     new Decimal().set(sinceEpoch, 20, 6)
   }
 
-<<<<<<< HEAD
+  def currentTimestamp(): SQLTimestamp = instantToMicros(Instant.now())
+
   def currentDate(zoneId: ZoneId): SQLDate = localDateToDays(LocalDate.now(zoneId))
-=======
-  def currentTimestamp(): SQLTimestamp = instantToMicros(Instant.now())
 
   private def today(zoneId: ZoneId): ZonedDateTime = {
     Instant.now().atZone(zoneId).`with`(LocalTime.MIDNIGHT)
   }
->>>>>>> d74fc6bb
 
   private val specialValueRe = """(\p{Alpha}+)\p{Blank}*(.*)""".r
 
@@ -897,19 +895,6 @@
   }
 
   /**
-<<<<<<< HEAD
-   * Converts notational shorthands that are converted to ordinary dates.
-   * @param input - a trimmed string
-   * @param zoneId - zone identifier used to get the current date.
-   * @return some of days since the epoch if the conversion completed successfully otherwise None.
-   */
-  def convertSpecialDate(input: String, zoneId: ZoneId): Option[SQLDate] = {
-    extractSpecialValue(input, zoneId).flatMap {
-      case "epoch" => Some(0)
-      case "now" | "today" => Some(currentDate(zoneId))
-      case "tomorrow" => Some(Math.addExact(currentDate(zoneId), 1))
-      case "yesterday" => Some(Math.subtractExact(currentDate(zoneId), 1))
-=======
    * Converts notational shorthands that are converted to ordinary timestamps.
    * @param input - a trimmed string
    * @param zoneId - zone identifier used to get the current date.
@@ -923,20 +908,37 @@
       case "today" => Some(instantToMicros(today(zoneId).toInstant))
       case "tomorrow" => Some(instantToMicros(today(zoneId).plusDays(1).toInstant))
       case "yesterday" => Some(instantToMicros(today(zoneId).minusDays(1).toInstant))
->>>>>>> d74fc6bb
       case _ => None
     }
   }
 
-<<<<<<< HEAD
+  private def convertSpecialTimestamp(bytes: Array[Byte], zoneId: ZoneId): Option[SQLTimestamp] = {
+    if (bytes.length > 0 && Character.isAlphabetic(bytes(0))) {
+      convertSpecialTimestamp(new String(bytes, StandardCharsets.UTF_8), zoneId)
+    } else {
+      None
+    }
+  }
+
+  /**
+   * Converts notational shorthands that are converted to ordinary dates.
+   * @param input - a trimmed string
+   * @param zoneId - zone identifier used to get the current date.
+   * @return some of days since the epoch if the conversion completed successfully otherwise None.
+   */
+  def convertSpecialDate(input: String, zoneId: ZoneId): Option[SQLDate] = {
+    extractSpecialValue(input, zoneId).flatMap {
+      case "epoch" => Some(0)
+      case "now" | "today" => Some(currentDate(zoneId))
+      case "tomorrow" => Some(Math.addExact(currentDate(zoneId), 1))
+      case "yesterday" => Some(Math.subtractExact(currentDate(zoneId), 1))
+      case _ => None
+    }
+  }
+
   private def convertSpecialDate(bytes: Array[Byte], zoneId: ZoneId): Option[SQLDate] = {
     if (bytes.length > 0 && Character.isAlphabetic(bytes(0))) {
       convertSpecialDate(new String(bytes, StandardCharsets.UTF_8), zoneId)
-=======
-  private def convertSpecialTimestamp(bytes: Array[Byte], zoneId: ZoneId): Option[SQLTimestamp] = {
-    if (bytes.length > 0 && Character.isAlphabetic(bytes(0))) {
-      convertSpecialTimestamp(new String(bytes, StandardCharsets.UTF_8), zoneId)
->>>>>>> d74fc6bb
     } else {
       None
     }
