/*
 * Licensed to the Apache Software Foundation (ASF) under one or more
 * contributor license agreements.  See the NOTICE file distributed with
 * this work for additional information regarding copyright ownership.
 * The ASF licenses this file to You under the Apache License, Version 2.0
 * (the "License"); you may not use this file except in compliance with
 * the License.  You may obtain a copy of the License at
 *
 *    http://www.apache.org/licenses/LICENSE-2.0
 *
 * Unless required by applicable law or agreed to in writing, software
 * distributed under the License is distributed on an "AS IS" BASIS,
 * WITHOUT WARRANTIES OR CONDITIONS OF ANY KIND, either express or implied.
 * See the License for the specific language governing permissions and
 * limitations under the License.
 */

package org.apache.spark.sql.catalyst.util

import java.sql.{Date, Timestamp}
import java.text.{DateFormat, SimpleDateFormat}
import java.time.{Instant, LocalDate, LocalDateTime, LocalTime, ZonedDateTime}
import java.time.Year.isLeap
import java.time.temporal.IsoFields
import java.util.{Calendar, Locale, TimeZone}
import java.util.concurrent.{ConcurrentHashMap, TimeUnit}
import java.util.function.{Function => JFunction}

import org.apache.spark.unsafe.types.UTF8String

/**
 * Helper functions for converting between internal and external date and time representations.
 * Dates are exposed externally as java.sql.Date and are represented internally as the number of
 * dates since the Unix epoch (1970-01-01). Timestamps are exposed externally as java.sql.Timestamp
 * and are stored internally as longs, which are capable of storing timestamps with microsecond
 * precision.
 */
object DateTimeUtils {

  // we use Int and Long internally to represent [[DateType]] and [[TimestampType]]
  type SQLDate = Int
  type SQLTimestamp = Long

  // see http://stackoverflow.com/questions/466321/convert-unix-timestamp-to-julian
  // it's 2440587.5, rounding up to compatible with Hive
  final val JULIAN_DAY_OF_EPOCH = 2440588
  final val SECONDS_PER_DAY = 60 * 60 * 24L
  final val MICROS_PER_MILLIS = 1000L
  final val MICROS_PER_SECOND = MICROS_PER_MILLIS * MILLIS_PER_SECOND
  final val MILLIS_PER_SECOND = 1000L
  final val NANOS_PER_SECOND = MICROS_PER_SECOND * 1000L
  final val MICROS_PER_DAY = MICROS_PER_SECOND * SECONDS_PER_DAY
  final val NANOS_PER_MICROS = 1000L
  final val MILLIS_PER_DAY = SECONDS_PER_DAY * 1000L

  // number of days between 1.1.1970 and 1.1.2001
  final val to2001 = -11323

  // this is year -17999, calculation: 50 * daysIn400Year
  final val YearZero = -17999
  final val toYearZero = to2001 + 7304850
  final val TimeZoneGMT = TimeZone.getTimeZone("GMT")
  final val TimeZoneUTC = TimeZone.getTimeZone("UTC")
  final val MonthOf31Days = Set(1, 3, 5, 7, 8, 10, 12)

  val TIMEZONE_OPTION = "timeZone"

  def defaultTimeZone(): TimeZone = TimeZone.getDefault()

<<<<<<< HEAD
  // `SimpleDateFormat` is not thread-safe.
  private val threadLocalTimestampFormat = new ThreadLocal[DateFormat] {
    override def initialValue(): SimpleDateFormat = {
      new SimpleDateFormat("yyyy-MM-dd HH:mm:ss", Locale.US)
    }
  }

  def getThreadLocalTimestampFormat(timeZone: TimeZone): DateFormat = {
    val sdf = threadLocalTimestampFormat.get()
    sdf.setTimeZone(timeZone)
    sdf
  }

  // `SimpleDateFormat` is not thread-safe.
  private val threadLocalDateFormat = new ThreadLocal[DateFormat] {
    override def initialValue(): SimpleDateFormat = {
      new SimpleDateFormat("yyyy-MM-dd", Locale.US)
    }
  }

  def getThreadLocalDateFormat(timeZone: TimeZone): DateFormat = {
    val sdf = threadLocalDateFormat.get()
    sdf.setTimeZone(timeZone)
    sdf
  }

=======
  // Reuse the Calendar object in each thread as it is expensive to create in each method call.
  private val threadLocalGmtCalendar = new ThreadLocal[Calendar] {
    override protected def initialValue: Calendar = {
      Calendar.getInstance(TimeZoneGMT)
    }
  }

>>>>>>> bafc7ac0
  private val computedTimeZones = new ConcurrentHashMap[String, TimeZone]
  private val computeTimeZone = new JFunction[String, TimeZone] {
    override def apply(timeZoneId: String): TimeZone = TimeZone.getTimeZone(timeZoneId)
  }

  def getTimeZone(timeZoneId: String): TimeZone = {
    computedTimeZones.computeIfAbsent(timeZoneId, computeTimeZone)
  }

  // we should use the exact day as Int, for example, (year, month, day) -> day
  def millisToDays(millisUtc: Long): SQLDate = {
    millisToDays(millisUtc, defaultTimeZone())
  }

  def millisToDays(millisUtc: Long, timeZone: TimeZone): SQLDate = {
    // SPARK-6785: use Math.floor so negative number of days (dates before 1970)
    // will correctly work as input for function toJavaDate(Int)
    val millisLocal = millisUtc + timeZone.getOffset(millisUtc)
    Math.floor(millisLocal.toDouble / MILLIS_PER_DAY).toInt
  }

  // reverse of millisToDays
  def daysToMillis(days: SQLDate): Long = {
    daysToMillis(days, defaultTimeZone())
  }

  def daysToMillis(days: SQLDate, timeZone: TimeZone): Long = {
    val millisLocal = days.toLong * MILLIS_PER_DAY
    millisLocal - getOffsetFromLocalMillis(millisLocal, timeZone)
  }

  // Converts Timestamp to string according to Hive TimestampWritable convention.
  def timestampToString(tf: TimestampFormatter, us: SQLTimestamp): String = {
    val ts = toJavaTimestamp(us)
    val timestampString = ts.toString
    val formatted = tf.format(us)

    if (timestampString.length > 19 && timestampString.substring(19) != ".0") {
      formatted + timestampString.substring(19)
    } else {
      formatted
    }
  }

  /**
   * Returns the number of days since epoch from java.sql.Date.
   */
  def fromJavaDate(date: Date): SQLDate = {
    millisToDays(date.getTime)
  }

  /**
   * Returns a java.sql.Date from number of days since epoch.
   */
  def toJavaDate(daysSinceEpoch: SQLDate): Date = {
    new Date(daysToMillis(daysSinceEpoch))
  }

  /**
   * Returns a java.sql.Timestamp from number of micros since epoch.
   */
  def toJavaTimestamp(us: SQLTimestamp): Timestamp = {
    // setNanos() will overwrite the millisecond part, so the milliseconds should be
    // cut off at seconds
    var seconds = us / MICROS_PER_SECOND
    var micros = us % MICROS_PER_SECOND
    // setNanos() can not accept negative value
    if (micros < 0) {
      micros += MICROS_PER_SECOND
      seconds -= 1
    }
    val t = new Timestamp(seconds * 1000)
    t.setNanos(micros.toInt * 1000)
    t
  }

  /**
   * Returns the number of micros since epoch from java.sql.Timestamp.
   */
  def fromJavaTimestamp(t: Timestamp): SQLTimestamp = {
    if (t != null) {
      t.getTime() * 1000L + (t.getNanos().toLong / 1000) % 1000L
    } else {
      0L
    }
  }

  /**
   * Returns the number of microseconds since epoch from Julian day
   * and nanoseconds in a day
   */
  def fromJulianDay(day: Int, nanoseconds: Long): SQLTimestamp = {
    // use Long to avoid rounding errors
    val seconds = (day - JULIAN_DAY_OF_EPOCH).toLong * SECONDS_PER_DAY
    seconds * MICROS_PER_SECOND + nanoseconds / 1000L
  }

  /**
   * Returns Julian day and nanoseconds in a day from the number of microseconds
   *
   * Note: support timestamp since 4717 BC (without negative nanoseconds, compatible with Hive).
   */
  def toJulianDay(us: SQLTimestamp): (Int, Long) = {
    val julian_us = us + JULIAN_DAY_OF_EPOCH * MICROS_PER_DAY
    val day = julian_us / MICROS_PER_DAY
    val micros = julian_us % MICROS_PER_DAY
    (day.toInt, micros * 1000L)
  }

  /*
   * Converts the timestamp to milliseconds since epoch. In spark timestamp values have microseconds
   * precision, so this conversion is lossy.
   */
  def toMillis(us: SQLTimestamp): Long = {
    // When the timestamp is negative i.e before 1970, we need to adjust the millseconds portion.
    // Example - 1965-01-01 10:11:12.123456 is represented as (-157700927876544) in micro precision.
    // In millis precision the above needs to be represented as (-157700927877).
    Math.floor(us.toDouble / MILLIS_PER_SECOND).toLong
  }

  /*
   * Converts millseconds since epoch to SQLTimestamp.
   */
  def fromMillis(millis: Long): SQLTimestamp = {
    millis * 1000L
  }

  /**
   * Trim and parse a given UTF8 date string to the corresponding a corresponding [[Long]] value.
   * The return type is [[Option]] in order to distinguish between 0L and null. The following
   * formats are allowed:
   *
   * `yyyy`
   * `yyyy-[m]m`
   * `yyyy-[m]m-[d]d`
   * `yyyy-[m]m-[d]d `
   * `yyyy-[m]m-[d]d [h]h:[m]m:[s]s.[ms][ms][ms][us][us][us]`
   * `yyyy-[m]m-[d]d [h]h:[m]m:[s]s.[ms][ms][ms][us][us][us]Z`
   * `yyyy-[m]m-[d]d [h]h:[m]m:[s]s.[ms][ms][ms][us][us][us]-[h]h:[m]m`
   * `yyyy-[m]m-[d]d [h]h:[m]m:[s]s.[ms][ms][ms][us][us][us]+[h]h:[m]m`
   * `yyyy-[m]m-[d]dT[h]h:[m]m:[s]s.[ms][ms][ms][us][us][us]`
   * `yyyy-[m]m-[d]dT[h]h:[m]m:[s]s.[ms][ms][ms][us][us][us]Z`
   * `yyyy-[m]m-[d]dT[h]h:[m]m:[s]s.[ms][ms][ms][us][us][us]-[h]h:[m]m`
   * `yyyy-[m]m-[d]dT[h]h:[m]m:[s]s.[ms][ms][ms][us][us][us]+[h]h:[m]m`
   * `[h]h:[m]m:[s]s.[ms][ms][ms][us][us][us]`
   * `[h]h:[m]m:[s]s.[ms][ms][ms][us][us][us]Z`
   * `[h]h:[m]m:[s]s.[ms][ms][ms][us][us][us]-[h]h:[m]m`
   * `[h]h:[m]m:[s]s.[ms][ms][ms][us][us][us]+[h]h:[m]m`
   * `T[h]h:[m]m:[s]s.[ms][ms][ms][us][us][us]`
   * `T[h]h:[m]m:[s]s.[ms][ms][ms][us][us][us]Z`
   * `T[h]h:[m]m:[s]s.[ms][ms][ms][us][us][us]-[h]h:[m]m`
   * `T[h]h:[m]m:[s]s.[ms][ms][ms][us][us][us]+[h]h:[m]m`
   */
  def stringToTimestamp(s: UTF8String): Option[SQLTimestamp] = {
    stringToTimestamp(s, defaultTimeZone())
  }

  def stringToTimestamp(s: UTF8String, timeZone: TimeZone): Option[SQLTimestamp] = {
    if (s == null) {
      return None
    }
    var tz: Option[Byte] = None
    val segments: Array[Int] = Array[Int](1, 1, 1, 0, 0, 0, 0, 0, 0)
    var i = 0
    var currentSegmentValue = 0
    val bytes = s.trim.getBytes
    var j = 0
    var digitsMilli = 0
    var justTime = false
    while (j < bytes.length) {
      val b = bytes(j)
      val parsedValue = b - '0'.toByte
      if (parsedValue < 0 || parsedValue > 9) {
        if (j == 0 && b == 'T') {
          justTime = true
          i += 3
        } else if (i < 2) {
          if (b == '-') {
            if (i == 0 && j != 4) {
              // year should have exact four digits
              return None
            }
            segments(i) = currentSegmentValue
            currentSegmentValue = 0
            i += 1
          } else if (i == 0 && b == ':') {
            justTime = true
            segments(3) = currentSegmentValue
            currentSegmentValue = 0
            i = 4
          } else {
            return None
          }
        } else if (i == 2) {
          if (b == ' ' || b == 'T') {
            segments(i) = currentSegmentValue
            currentSegmentValue = 0
            i += 1
          } else {
            return None
          }
        } else if (i == 3 || i == 4) {
          if (b == ':') {
            segments(i) = currentSegmentValue
            currentSegmentValue = 0
            i += 1
          } else {
            return None
          }
        } else if (i == 5 || i == 6) {
          if (b == 'Z') {
            segments(i) = currentSegmentValue
            currentSegmentValue = 0
            i += 1
            tz = Some(43)
          } else if (b == '-' || b == '+') {
            segments(i) = currentSegmentValue
            currentSegmentValue = 0
            i += 1
            tz = Some(b)
          } else if (b == '.' && i == 5) {
            segments(i) = currentSegmentValue
            currentSegmentValue = 0
            i += 1
          } else {
            return None
          }
          if (i == 6  && b != '.') {
            i += 1
          }
        } else {
          if (b == ':' || b == ' ') {
            segments(i) = currentSegmentValue
            currentSegmentValue = 0
            i += 1
          } else {
            return None
          }
        }
      } else {
        if (i == 6) {
          digitsMilli += 1
        }
        currentSegmentValue = currentSegmentValue * 10 + parsedValue
      }
      j += 1
    }

    segments(i) = currentSegmentValue
    if (!justTime && i == 0 && j != 4) {
      // year should have exact four digits
      return None
    }

    while (digitsMilli < 6) {
      segments(6) *= 10
      digitsMilli += 1
    }

    // We are truncating the nanosecond part, which results in loss of precision
    while (digitsMilli > 6) {
      segments(6) /= 10
      digitsMilli -= 1
    }

    if (!justTime && isInvalidDate(segments(0), segments(1), segments(2))) {
      return None
    }

    if (segments(3) < 0 || segments(3) > 23 || segments(4) < 0 || segments(4) > 59 ||
        segments(5) < 0 || segments(5) > 59 || segments(6) < 0 || segments(6) > 999999 ||
        segments(7) < 0 || segments(7) > 23 || segments(8) < 0 || segments(8) > 59) {
      return None
    }

    val zoneId = if (tz.isEmpty) {
      timeZone.toZoneId
    } else {
      getTimeZone(f"GMT${tz.get.toChar}${segments(7)}%02d:${segments(8)}%02d").toZoneId
    }
    val nanoseconds = TimeUnit.MICROSECONDS.toNanos(segments(6))
    val localTime = LocalTime.of(segments(3), segments(4), segments(5), nanoseconds.toInt)
    val localDate = if (justTime) {
      LocalDate.now(zoneId)
    } else {
      LocalDate.of(segments(0), segments(1), segments(2))
    }
    val localDateTime = LocalDateTime.of(localDate, localTime)
    val zonedDateTime = ZonedDateTime.of(localDateTime, zoneId)
    val instant = Instant.from(zonedDateTime)

    Some(instantToMicros(instant))
  }

  def instantToMicros(instant: Instant): Long = {
    val sec = Math.multiplyExact(instant.getEpochSecond, MICROS_PER_SECOND)
    val result = Math.addExact(sec, instant.getNano / NANOS_PER_MICROS)
    result
  }

  def instantToDays(instant: Instant): Int = {
    val seconds = instant.getEpochSecond
    val days = Math.floorDiv(seconds, DateTimeUtils.SECONDS_PER_DAY)
    days.toInt
  }

  /**
   * Trim and parse a given UTF8 date string to a corresponding [[Int]] value.
   * The return type is [[Option]] in order to distinguish between 0 and null. The following
   * formats are allowed:
   *
   * `yyyy`
   * `yyyy-[m]m`
   * `yyyy-[m]m-[d]d`
   * `yyyy-[m]m-[d]d `
   * `yyyy-[m]m-[d]d *`
   * `yyyy-[m]m-[d]dT*`
   */
  def stringToDate(s: UTF8String): Option[SQLDate] = {
    if (s == null) {
      return None
    }
    val segments: Array[Int] = Array[Int](1, 1, 1)
    var i = 0
    var currentSegmentValue = 0
    val bytes = s.trim.getBytes
    var j = 0
    while (j < bytes.length && (i < 3 && !(bytes(j) == ' ' || bytes(j) == 'T'))) {
      val b = bytes(j)
      if (i < 2 && b == '-') {
        if (i == 0 && j != 4) {
          // year should have exact four digits
          return None
        }
        segments(i) = currentSegmentValue
        currentSegmentValue = 0
        i += 1
      } else {
        val parsedValue = b - '0'.toByte
        if (parsedValue < 0 || parsedValue > 9) {
          return None
        } else {
          currentSegmentValue = currentSegmentValue * 10 + parsedValue
        }
      }
      j += 1
    }
    if (i == 0 && j != 4) {
      // year should have exact four digits
      return None
    }
    segments(i) = currentSegmentValue
    if (isInvalidDate(segments(0), segments(1), segments(2))) {
      return None
    }

    val localDate = LocalDate.of(segments(0), segments(1), segments(2))
    val instant = localDate.atStartOfDay(TimeZoneUTC.toZoneId).toInstant
    Some(instantToDays(instant))
  }

  /**
   * Return true if the date is invalid.
   */
  private def isInvalidDate(year: Int, month: Int, day: Int): Boolean = {
    if (year < 0 || year > 9999 || month < 1 || month > 12 || day < 1 || day > 31) {
      return true
    }
    if (month == 2) {
      if (isLeap(year) && day > 29) {
        return true
      } else if (!isLeap(year) && day > 28) {
        return true
      }
    } else if (!MonthOf31Days.contains(month) && day > 30) {
      return true
    }
    false
  }

  /**
   * Returns the microseconds since year zero (-17999) from microseconds since epoch.
   */
  private def absoluteMicroSecond(microsec: SQLTimestamp): SQLTimestamp = {
    microsec + toYearZero * MICROS_PER_DAY
  }

  private def localTimestamp(microsec: SQLTimestamp): SQLTimestamp = {
    localTimestamp(microsec, defaultTimeZone())
  }

  private def localTimestamp(microsec: SQLTimestamp, timeZone: TimeZone): SQLTimestamp = {
    absoluteMicroSecond(microsec) + timeZone.getOffset(microsec / 1000) * 1000L
  }

  /**
   * Returns the hour value of a given timestamp value. The timestamp is expressed in microseconds.
   */
  def getHours(microsec: SQLTimestamp): Int = {
    ((localTimestamp(microsec) / MICROS_PER_SECOND / 3600) % 24).toInt
  }

  /**
   * Returns the hour value of a given timestamp value. The timestamp is expressed in microseconds.
   */
  def getHours(microsec: SQLTimestamp, timeZone: TimeZone): Int = {
    ((localTimestamp(microsec, timeZone) / MICROS_PER_SECOND / 3600) % 24).toInt
  }

  /**
   * Returns the minute value of a given timestamp value. The timestamp is expressed in
   * microseconds.
   */
  def getMinutes(microsec: SQLTimestamp): Int = {
    ((localTimestamp(microsec) / MICROS_PER_SECOND / 60) % 60).toInt
  }

  /**
   * Returns the minute value of a given timestamp value. The timestamp is expressed in
   * microseconds.
   */
  def getMinutes(microsec: SQLTimestamp, timeZone: TimeZone): Int = {
    ((localTimestamp(microsec, timeZone) / MICROS_PER_SECOND / 60) % 60).toInt
  }

  /**
   * Returns the second value of a given timestamp value. The timestamp is expressed in
   * microseconds.
   */
  def getSeconds(microsec: SQLTimestamp): Int = {
    ((localTimestamp(microsec) / MICROS_PER_SECOND) % 60).toInt
  }

  /**
   * Returns the second value of a given timestamp value. The timestamp is expressed in
   * microseconds.
   */
  def getSeconds(microsec: SQLTimestamp, timeZone: TimeZone): Int = {
    ((localTimestamp(microsec, timeZone) / MICROS_PER_SECOND) % 60).toInt
  }

  /**
   * Returns the 'day in year' value for the given date. The date is expressed in days
   * since 1.1.1970.
   */
  def getDayInYear(date: SQLDate): Int = {
    LocalDate.ofEpochDay(date).getDayOfYear
  }

  /**
   * Returns the year value for the given date. The date is expressed in days
   * since 1.1.1970.
   */
  def getYear(date: SQLDate): Int = {
    LocalDate.ofEpochDay(date).getYear
  }

  /**
   * Returns the quarter for the given date. The date is expressed in days
   * since 1.1.1970.
   */
  def getQuarter(date: SQLDate): Int = {
    LocalDate.ofEpochDay(date).get(IsoFields.QUARTER_OF_YEAR)
  }

  /**
   * Split date (expressed in days since 1.1.1970) into four fields:
   * year, month (Jan is Month 1), dayInMonth, daysToMonthEnd (0 if it's last day of month).
   */
  def splitDate(date: SQLDate): (Int, Int, Int, Int) = {
    val ld = LocalDate.ofEpochDay(date)
    (ld.getYear, ld.getMonthValue, ld.getDayOfMonth, ld.lengthOfMonth() - ld.getDayOfMonth)
  }

  /**
   * Returns the month value for the given date. The date is expressed in days
   * since 1.1.1970. January is month 1.
   */
  def getMonth(date: SQLDate): Int = {
    LocalDate.ofEpochDay(date).getMonthValue
  }

  /**
   * Returns the 'day of month' value for the given date. The date is expressed in days
   * since 1.1.1970.
   */
  def getDayOfMonth(date: SQLDate): Int = {
    LocalDate.ofEpochDay(date).getDayOfMonth
  }

  /**
   * The number of days for each month (not leap year)
   */
  private val monthDays = Array(31, 28, 31, 30, 31, 30, 31, 31, 30, 31, 30, 31)

  /**
   * Returns the date value for the first day of the given month.
   * The month is expressed in months since year zero (17999 BC), starting from 0.
   */
  private def firstDayOfMonth(absoluteMonth: Int): SQLDate = {
    val absoluteYear = absoluteMonth / 12
    var monthInYear = absoluteMonth - absoluteYear * 12
    var date = getDateFromYear(absoluteYear)
    if (monthInYear >= 2 && isLeap(absoluteYear + YearZero)) {
      date += 1
    }
    while (monthInYear > 0) {
      date += monthDays(monthInYear - 1)
      monthInYear -= 1
    }
    date
  }

  /**
   * Returns the date value for January 1 of the given year.
   * The year is expressed in years since year zero (17999 BC), starting from 0.
   */
  private def getDateFromYear(absoluteYear: Int): SQLDate = {
    val absoluteDays = (absoluteYear * 365 + absoluteYear / 400 - absoluteYear / 100
      + absoluteYear / 4)
    absoluteDays - toYearZero
  }

  /**
   * Add date and year-month interval.
   * Returns a date value, expressed in days since 1.1.1970.
   */
  def dateAddMonths(days: SQLDate, months: Int): SQLDate = {
    val (year, monthInYear, dayOfMonth, daysToMonthEnd) = splitDate(days)
    val absoluteMonth = (year - YearZero) * 12 + monthInYear - 1 + months
    val nonNegativeMonth = if (absoluteMonth >= 0) absoluteMonth else 0
    val currentMonthInYear = nonNegativeMonth % 12
    val currentYear = nonNegativeMonth / 12

    val leapDay = if (currentMonthInYear == 1 && isLeap(currentYear + YearZero)) 1 else 0
    val lastDayOfMonth = monthDays(currentMonthInYear) + leapDay

    val currentDayInMonth = if (daysToMonthEnd == 0 || dayOfMonth >= lastDayOfMonth) {
      // last day of the month
      lastDayOfMonth
    } else {
      dayOfMonth
    }
    firstDayOfMonth(nonNegativeMonth) + currentDayInMonth - 1
  }

  /**
   * Add timestamp and full interval.
   * Returns a timestamp value, expressed in microseconds since 1.1.1970 00:00:00.
   */
  def timestampAddInterval(start: SQLTimestamp, months: Int, microseconds: Long): SQLTimestamp = {
    timestampAddInterval(start, months, microseconds, defaultTimeZone())
  }

  /**
   * Add timestamp and full interval.
   * Returns a timestamp value, expressed in microseconds since 1.1.1970 00:00:00.
   */
  def timestampAddInterval(
      start: SQLTimestamp,
      months: Int,
      microseconds: Long,
      timeZone: TimeZone): SQLTimestamp = {
    val days = millisToDays(start / 1000L, timeZone)
    val newDays = dateAddMonths(days, months)
    start +
      daysToMillis(newDays, timeZone) * 1000L - daysToMillis(days, timeZone) * 1000L +
      microseconds
  }

  /**
   * Returns number of months between time1 and time2. time1 and time2 are expressed in
   * microseconds since 1.1.1970. If time1 is later than time2, the result is positive.
   *
   * If time1 and time2 are on the same day of month, or both are the last day of month,
   * returns, time of day will be ignored.
   *
   * Otherwise, the difference is calculated based on 31 days per month.
   * The result is rounded to 8 decimal places if `roundOff` is set to true.
   */
  def monthsBetween(
      time1: SQLTimestamp,
      time2: SQLTimestamp,
      roundOff: Boolean,
      timeZone: TimeZone): Double = {
    val millis1 = time1 / 1000L
    val millis2 = time2 / 1000L
    val date1 = millisToDays(millis1, timeZone)
    val date2 = millisToDays(millis2, timeZone)
    val (year1, monthInYear1, dayInMonth1, daysToMonthEnd1) = splitDate(date1)
    val (year2, monthInYear2, dayInMonth2, daysToMonthEnd2) = splitDate(date2)

    val months1 = year1 * 12 + monthInYear1
    val months2 = year2 * 12 + monthInYear2

    val monthDiff = (months1 - months2).toDouble

    if (dayInMonth1 == dayInMonth2 || ((daysToMonthEnd1 == 0) && (daysToMonthEnd2 == 0))) {
      return monthDiff
    }
    // using milliseconds can cause precision loss with more than 8 digits
    // we follow Hive's implementation which uses seconds
    val secondsInDay1 = (millis1 - daysToMillis(date1, timeZone)) / 1000L
    val secondsInDay2 = (millis2 - daysToMillis(date2, timeZone)) / 1000L
    val secondsDiff = (dayInMonth1 - dayInMonth2) * SECONDS_PER_DAY + secondsInDay1 - secondsInDay2
    // 2678400D is the number of seconds in 31 days
    // every month is considered to be 31 days long in this function
    val diff = monthDiff + secondsDiff / 2678400D
    if (roundOff) {
      // rounding to 8 digits
      math.round(diff * 1e8) / 1e8
    } else {
      diff
    }
  }

  // Thursday = 0 since 1970/Jan/01 => Thursday
  private val SUNDAY = 3
  private val MONDAY = 4
  private val TUESDAY = 5
  private val WEDNESDAY = 6
  private val THURSDAY = 0
  private val FRIDAY = 1
  private val SATURDAY = 2

  /*
   * Returns day of week from String. Starting from Thursday, marked as 0.
   * (Because 1970-01-01 is Thursday).
   */
  def getDayOfWeekFromString(string: UTF8String): Int = {
    val dowString = string.toString.toUpperCase(Locale.ROOT)
    dowString match {
      case "SU" | "SUN" | "SUNDAY" => SUNDAY
      case "MO" | "MON" | "MONDAY" => MONDAY
      case "TU" | "TUE" | "TUESDAY" => TUESDAY
      case "WE" | "WED" | "WEDNESDAY" => WEDNESDAY
      case "TH" | "THU" | "THURSDAY" => THURSDAY
      case "FR" | "FRI" | "FRIDAY" => FRIDAY
      case "SA" | "SAT" | "SATURDAY" => SATURDAY
      case _ => -1
    }
  }

  /**
   * Returns the first date which is later than startDate and is of the given dayOfWeek.
   * dayOfWeek is an integer ranges in [0, 6], and 0 is Thu, 1 is Fri, etc,.
   */
  def getNextDateForDayOfWeek(startDate: SQLDate, dayOfWeek: Int): SQLDate = {
    startDate + 1 + ((dayOfWeek - 1 - startDate) % 7 + 7) % 7
  }

  /**
   * Returns last day of the month for the given date. The date is expressed in days
   * since 1.1.1970.
   */
  def getLastDayOfMonth(date: SQLDate): SQLDate = {
    val localDate = LocalDate.ofEpochDay(date)
    (date - localDate.getDayOfMonth) + localDate.lengthOfMonth()
  }

  // Visible for testing.
  private[sql] val TRUNC_TO_YEAR = 1
  private[sql] val TRUNC_TO_MONTH = 2
  private[sql] val TRUNC_TO_QUARTER = 3
  private[sql] val TRUNC_TO_WEEK = 4
  private[sql] val TRUNC_TO_DAY = 5
  private[sql] val TRUNC_TO_HOUR = 6
  private[sql] val TRUNC_TO_MINUTE = 7
  private[sql] val TRUNC_TO_SECOND = 8
  private[sql] val TRUNC_INVALID = -1

  /**
   * Returns the trunc date from original date and trunc level.
   * Trunc level should be generated using `parseTruncLevel()`, should only be 1 or 2.
   */
  def truncDate(d: SQLDate, level: Int): SQLDate = {
    if (level == TRUNC_TO_YEAR) {
      d - DateTimeUtils.getDayInYear(d) + 1
    } else if (level == TRUNC_TO_MONTH) {
      d - DateTimeUtils.getDayOfMonth(d) + 1
    } else {
      // caller make sure that this should never be reached
      sys.error(s"Invalid trunc level: $level")
    }
  }

  /**
   * Returns the trunc date time from original date time and trunc level.
   * Trunc level should be generated using `parseTruncLevel()`, should be between 1 and 8
   */
  def truncTimestamp(t: SQLTimestamp, level: Int, timeZone: TimeZone): SQLTimestamp = {
    var millis = t / MICROS_PER_MILLIS
    val truncated = level match {
      case TRUNC_TO_YEAR =>
        val dDays = millisToDays(millis, timeZone)
        daysToMillis(truncDate(dDays, level), timeZone)
      case TRUNC_TO_MONTH =>
        val dDays = millisToDays(millis, timeZone)
        daysToMillis(truncDate(dDays, level), timeZone)
      case TRUNC_TO_DAY =>
        val offset = timeZone.getOffset(millis)
        millis += offset
        millis - millis % (MILLIS_PER_SECOND * SECONDS_PER_DAY) - offset
      case TRUNC_TO_HOUR =>
        val offset = timeZone.getOffset(millis)
        millis += offset
        millis - millis % (60 * 60 * MILLIS_PER_SECOND) - offset
      case TRUNC_TO_MINUTE =>
        millis - millis % (60 * MILLIS_PER_SECOND)
      case TRUNC_TO_SECOND =>
        millis - millis % MILLIS_PER_SECOND
      case TRUNC_TO_WEEK =>
        val dDays = millisToDays(millis, timeZone)
        val prevMonday = getNextDateForDayOfWeek(dDays - 7, MONDAY)
        daysToMillis(prevMonday, timeZone)
      case TRUNC_TO_QUARTER =>
        val dDays = millisToDays(millis, timeZone)
        millis = daysToMillis(truncDate(dDays, TRUNC_TO_MONTH), timeZone)
        val cal = Calendar.getInstance()
        cal.setTimeInMillis(millis)
        val quarter = getQuarter(dDays)
        val month = quarter match {
          case 1 => Calendar.JANUARY
          case 2 => Calendar.APRIL
          case 3 => Calendar.JULY
          case 4 => Calendar.OCTOBER
        }
        cal.set(Calendar.MONTH, month)
        cal.getTimeInMillis()
      case _ =>
        // caller make sure that this should never be reached
        sys.error(s"Invalid trunc level: $level")
    }
    truncated * MICROS_PER_MILLIS
  }

  def truncTimestamp(d: SQLTimestamp, level: Int): SQLTimestamp = {
    truncTimestamp(d, level, defaultTimeZone())
  }

  /**
   * Returns the truncate level, could be TRUNC_YEAR, TRUNC_MONTH, TRUNC_TO_DAY, TRUNC_TO_HOUR,
   * TRUNC_TO_MINUTE, TRUNC_TO_SECOND, TRUNC_TO_WEEK, TRUNC_TO_QUARTER or TRUNC_INVALID,
   * TRUNC_INVALID means unsupported truncate level.
   */
  def parseTruncLevel(format: UTF8String): Int = {
    if (format == null) {
      TRUNC_INVALID
    } else {
      format.toString.toUpperCase(Locale.ROOT) match {
        case "YEAR" | "YYYY" | "YY" => TRUNC_TO_YEAR
        case "MON" | "MONTH" | "MM" => TRUNC_TO_MONTH
        case "DAY" | "DD" => TRUNC_TO_DAY
        case "HOUR" => TRUNC_TO_HOUR
        case "MINUTE" => TRUNC_TO_MINUTE
        case "SECOND" => TRUNC_TO_SECOND
        case "WEEK" => TRUNC_TO_WEEK
        case "QUARTER" => TRUNC_TO_QUARTER
        case _ => TRUNC_INVALID
      }
    }
  }

  /**
   * Lookup the offset for given millis seconds since 1970-01-01 00:00:00 in given timezone.
   * TODO: Improve handling of normalization differences.
   * TODO: Replace with JSR-310 or similar system - see SPARK-16788
   */
  private[sql] def getOffsetFromLocalMillis(millisLocal: Long, tz: TimeZone): Long = {
    var guess = tz.getRawOffset
    // the actual offset should be calculated based on milliseconds in UTC
    val offset = tz.getOffset(millisLocal - guess)
    if (offset != guess) {
      guess = tz.getOffset(millisLocal - offset)
      if (guess != offset) {
        // fallback to do the reverse lookup using java.sql.Timestamp
        // this should only happen near the start or end of DST
        val days = Math.floor(millisLocal.toDouble / MILLIS_PER_DAY).toInt
        val year = getYear(days)
        val month = getMonth(days)
        val day = getDayOfMonth(days)

        var millisOfDay = (millisLocal % MILLIS_PER_DAY).toInt
        if (millisOfDay < 0) {
          millisOfDay += MILLIS_PER_DAY.toInt
        }
        val seconds = (millisOfDay / 1000L).toInt
        val hh = seconds / 3600
        val mm = seconds / 60 % 60
        val ss = seconds % 60
        val ms = millisOfDay % 1000
        val calendar = Calendar.getInstance(tz)
        calendar.set(year, month - 1, day, hh, mm, ss)
        calendar.set(Calendar.MILLISECOND, ms)
        guess = (millisLocal - calendar.getTimeInMillis()).toInt
      }
    }
    guess
  }

  /**
   * Convert the timestamp `ts` from one timezone to another.
   *
   * TODO: Because of DST, the conversion between UTC and human time is not exactly one-to-one
   * mapping, the conversion here may return wrong result, we should make the timestamp
   * timezone-aware.
   */
  def convertTz(ts: SQLTimestamp, fromZone: TimeZone, toZone: TimeZone): SQLTimestamp = {
    // We always use local timezone to parse or format a timestamp
    val localZone = defaultTimeZone()
    val utcTs = if (fromZone.getID == localZone.getID) {
      ts
    } else {
      // get the human time using local time zone, that actually is in fromZone.
      val localTs = ts + localZone.getOffset(ts / 1000L) * 1000L  // in fromZone
      localTs - getOffsetFromLocalMillis(localTs / 1000L, fromZone) * 1000L
    }
    if (toZone.getID == localZone.getID) {
      utcTs
    } else {
      val localTs = utcTs + toZone.getOffset(utcTs / 1000L) * 1000L  // in toZone
      // treat it as local timezone, convert to UTC (we could get the expected human time back)
      localTs - getOffsetFromLocalMillis(localTs / 1000L, localZone) * 1000L
    }
  }

  /**
   * Returns a timestamp of given timezone from utc timestamp, with the same string
   * representation in their timezone.
   */
  def fromUTCTime(time: SQLTimestamp, timeZone: String): SQLTimestamp = {
    convertTz(time, TimeZoneGMT, getTimeZone(timeZone))
  }

  /**
   * Returns a utc timestamp from a given timestamp from a given timezone, with the same
   * string representation in their timezone.
   */
  def toUTCTime(time: SQLTimestamp, timeZone: String): SQLTimestamp = {
    convertTz(time, getTimeZone(timeZone), TimeZoneGMT)
  }

  /**
   * Re-initialize the current thread's thread locals. Exposed for testing.
   */
  private[util] def resetThreadLocals(): Unit = {
<<<<<<< HEAD
    threadLocalTimestampFormat.remove()
    threadLocalDateFormat.remove()
=======
    threadLocalGmtCalendar.remove()
>>>>>>> bafc7ac0
  }
}<|MERGE_RESOLUTION|>--- conflicted
+++ resolved
@@ -67,7 +67,6 @@
 
   def defaultTimeZone(): TimeZone = TimeZone.getDefault()
 
-<<<<<<< HEAD
   // `SimpleDateFormat` is not thread-safe.
   private val threadLocalTimestampFormat = new ThreadLocal[DateFormat] {
     override def initialValue(): SimpleDateFormat = {
@@ -94,7 +93,6 @@
     sdf
   }
 
-=======
   // Reuse the Calendar object in each thread as it is expensive to create in each method call.
   private val threadLocalGmtCalendar = new ThreadLocal[Calendar] {
     override protected def initialValue: Calendar = {
@@ -102,7 +100,6 @@
     }
   }
 
->>>>>>> bafc7ac0
   private val computedTimeZones = new ConcurrentHashMap[String, TimeZone]
   private val computeTimeZone = new JFunction[String, TimeZone] {
     override def apply(timeZoneId: String): TimeZone = TimeZone.getTimeZone(timeZoneId)
@@ -949,11 +946,8 @@
    * Re-initialize the current thread's thread locals. Exposed for testing.
    */
   private[util] def resetThreadLocals(): Unit = {
-<<<<<<< HEAD
     threadLocalTimestampFormat.remove()
     threadLocalDateFormat.remove()
-=======
     threadLocalGmtCalendar.remove()
->>>>>>> bafc7ac0
   }
 }