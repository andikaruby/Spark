--- conflicted
+++ resolved
@@ -155,17 +155,10 @@
     case StructType(fields) =>
       val nonNullOutput = CreateNamedStruct(fields.zipWithIndex.flatMap { case (field, index) =>
         val fieldValue = serializerFor(
-<<<<<<< HEAD
           ValidateExternalType(
             GetExternalRowField(inputObject, index, field.name),
             field.dataType),
-          field.dataType
-        )
-=======
-          GetExternalRowField(
-            inputObject, index, field.name, externalDataTypeForInput(field.dataType)),
           field.dataType)
->>>>>>> b1cc7da3
         val convertedField = if (field.nullable) {
           If(
             Invoke(inputObject, "isNullAt", BooleanType, Literal(index) :: Nil),
