/*
 * Licensed to the Apache Software Foundation (ASF) under one or more
 * contributor license agreements.  See the NOTICE file distributed with
 * this work for additional information regarding copyright ownership.
 * The ASF licenses this file to You under the Apache License, Version 2.0
 * (the "License"); you may not use this file except in compliance with
 * the License.  You may obtain a copy of the License at
 *
 *    http://www.apache.org/licenses/LICENSE-2.0
 *
 * Unless required by applicable law or agreed to in writing, software
 * distributed under the License is distributed on an "AS IS" BASIS,
 * WITHOUT WARRANTIES OR CONDITIONS OF ANY KIND, either express or implied.
 * See the License for the specific language governing permissions and
 * limitations under the License.
 */

package org.apache.spark.sql.catalyst.expressions

import java.net.{URI, URISyntaxException}
import java.text.{BreakIterator, DecimalFormat, DecimalFormatSymbols}
import java.util.{HashMap, Locale, Map => JMap}
import java.util.regex.Pattern

import scala.collection.mutable.ArrayBuffer

import org.apache.commons.codec.binary.{Base64 => CommonsBase64}

import org.apache.spark.sql.catalyst.InternalRow
import org.apache.spark.sql.catalyst.analysis.{FunctionRegistry, TypeCheckResult}
import org.apache.spark.sql.catalyst.expressions.codegen._
import org.apache.spark.sql.catalyst.expressions.codegen.Block._
import org.apache.spark.sql.catalyst.util.{ArrayData, GenericArrayData, TypeUtils}
import org.apache.spark.sql.internal.SQLConf
import org.apache.spark.sql.types._
import org.apache.spark.unsafe.UTF8StringBuilder
import org.apache.spark.unsafe.types.{ByteArray, UTF8String}

////////////////////////////////////////////////////////////////////////////////////////////////////
// This file defines expressions for string operations.
////////////////////////////////////////////////////////////////////////////////////////////////////


/**
 * An expression that concatenates multiple input strings or array of strings into a single string,
 * using a given separator (the first child).
 *
 * Returns null if the separator is null. Otherwise, concat_ws skips all null values.
 */
// scalastyle:off line.size.limit
@ExpressionDescription(
  usage = "_FUNC_(sep, [str | array(str)]+) - Returns the concatenation of the strings separated by `sep`.",
  examples = """
    Examples:
      > SELECT _FUNC_(' ', 'Spark', 'SQL');
        Spark SQL
  """,
  since = "1.5.0",
  group = "string_funcs")
// scalastyle:on line.size.limit
case class ConcatWs(children: Seq[Expression])
  extends Expression with ImplicitCastInputTypes {

  require(children.nonEmpty, s"$prettyName requires at least one argument.")

  override def prettyName: String = "concat_ws"

  /** The 1st child (separator) is str, and rest are either str or array of str. */
  override def inputTypes: Seq[AbstractDataType] = {
    val arrayOrStr = TypeCollection(ArrayType(StringType), StringType)
    StringType +: Seq.fill(children.size - 1)(arrayOrStr)
  }

  override def dataType: DataType = StringType

  override def nullable: Boolean = children.head.nullable
  override def foldable: Boolean = children.forall(_.foldable)

  override def eval(input: InternalRow): Any = {
    val flatInputs = children.flatMap { child =>
      child.eval(input) match {
        case s: UTF8String => Iterator(s)
        case arr: ArrayData => arr.toArray[UTF8String](StringType)
        case null => Iterator(null.asInstanceOf[UTF8String])
      }
    }
    UTF8String.concatWs(flatInputs.head, flatInputs.tail : _*)
  }

  override protected def doGenCode(ctx: CodegenContext, ev: ExprCode): ExprCode = {
    if (children.forall(_.dataType == StringType)) {
      // All children are strings. In that case we can construct a fixed size array.
      val evals = children.map(_.genCode(ctx))
      val separator = evals.head
      val strings = evals.tail
      val numArgs = strings.length
      val args = ctx.freshName("args")

      val inputs = strings.zipWithIndex.map { case (eval, index) =>
        if (eval.isNull != TrueLiteral) {
          s"""
             ${eval.code}
             if (!${eval.isNull}) {
               $args[$index] = ${eval.value};
             }
           """
        } else {
          ""
        }
      }
      val codes = ctx.splitExpressionsWithCurrentInputs(
          expressions = inputs,
          funcName = "valueConcatWs",
          extraArguments = ("UTF8String[]", args) :: Nil)
      ev.copy(code"""
        UTF8String[] $args = new UTF8String[$numArgs];
        ${separator.code}
        $codes
        UTF8String ${ev.value} = UTF8String.concatWs(${separator.value}, $args);
        boolean ${ev.isNull} = ${ev.value} == null;
      """)
    } else {
      val isNullArgs = ctx.freshName("isNullArgs")
      val valueArgs = ctx.freshName("valueArgs")

      val array = ctx.freshName("array")
      val varargNum = ctx.freshName("varargNum")
      val idxVararg = ctx.freshName("idxInVararg")

      val evals = children.map(_.genCode(ctx))
      val (argBuild, varargCount, varargBuild) = children.tail.zip(evals.tail)
        .zipWithIndex.map { case ((child, eval), idx) =>
        val reprForIsNull = s"$isNullArgs[$idx]"
        val reprForValue = s"$valueArgs[$idx]"

        val arg =
          s"""
           ${eval.code}
           $reprForIsNull = ${eval.isNull};
           $reprForValue = ${eval.value};
           """

        val (varCount, varBuild) = child.dataType match {
          case StringType =>
            val reprForValueCast = s"((UTF8String) $reprForValue)"
            ("", // we count all the StringType arguments num at once below.
              if (eval.isNull == TrueLiteral) {
                ""
              } else {
                s"$array[$idxVararg ++] = $reprForIsNull ? (UTF8String) null : $reprForValueCast;"
              })
          case _: ArrayType =>
            val reprForValueCast = s"((ArrayData) $reprForValue)"
            val size = ctx.freshName("n")
            if (eval.isNull == TrueLiteral) {
              ("", "")
            } else {
              // scalastyle:off line.size.limit
              (s"""
                if (!$reprForIsNull) {
                  $varargNum += $reprForValueCast.numElements();
                }
                """,
                s"""
                if (!$reprForIsNull) {
                  final int $size = $reprForValueCast.numElements();
                  for (int j = 0; j < $size; j ++) {
                    $array[$idxVararg ++] = ${CodeGenerator.getValue(reprForValueCast, StringType, "j")};
                  }
                }
                """)
              // scalastyle:on line.size.limit
            }
        }

        (arg, varCount, varBuild)
      }.unzip3

      val argBuilds = ctx.splitExpressionsWithCurrentInputs(
        expressions = argBuild,
        funcName = "initializeArgsArrays",
        extraArguments = ("boolean []", isNullArgs) :: ("Object []", valueArgs) :: Nil
      )

      val varargCounts = ctx.splitExpressionsWithCurrentInputs(
        expressions = varargCount,
        funcName = "varargCountsConcatWs",
        extraArguments = ("boolean []", isNullArgs) :: ("Object []", valueArgs) :: Nil,
        returnType = "int",
        makeSplitFunction = body =>
          s"""
             |int $varargNum = 0;
             |$body
             |return $varargNum;
           """.stripMargin,
        foldFunctions = _.map(funcCall => s"$varargNum += $funcCall;").mkString("\n"))

      val varargBuilds = ctx.splitExpressionsWithCurrentInputs(
        expressions = varargBuild,
        funcName = "varargBuildsConcatWs",
        extraArguments = ("UTF8String []", array) :: ("int", idxVararg) ::
          ("boolean []", isNullArgs) :: ("Object []", valueArgs) :: Nil,
        returnType = "int",
        makeSplitFunction = body =>
          s"""
             |$body
             |return $idxVararg;
           """.stripMargin,
        foldFunctions = _.map(funcCall => s"$idxVararg = $funcCall;").mkString("\n"))

      ev.copy(
        code"""
        boolean[] $isNullArgs = new boolean[${children.length - 1}];
        Object[] $valueArgs = new Object[${children.length - 1}];
        $argBuilds
        int $varargNum = ${children.count(_.dataType == StringType) - 1};
        int $idxVararg = 0;
        $varargCounts
        UTF8String[] $array = new UTF8String[$varargNum];
        $varargBuilds
        ${evals.head.code}
        UTF8String ${ev.value} = UTF8String.concatWs(${evals.head.value}, $array);
        boolean ${ev.isNull} = ${ev.value} == null;
      """)
    }
  }
}

/**
 * An expression that returns the `n`-th input in given inputs.
 * If all inputs are binary, `elt` returns an output as binary. Otherwise, it returns as string.
 * If any input is null, `elt` returns null.
 */
// scalastyle:off line.size.limit
@ExpressionDescription(
  usage = """
    _FUNC_(n, input1, input2, ...) - Returns the `n`-th input, e.g., returns `input2` when `n` is 2.
    The function returns NULL if the index exceeds the length of the array
    and `spark.sql.ansi.enabled` is set to false. If `spark.sql.ansi.enabled` is set to true,
    it throws ArrayIndexOutOfBoundsException for invalid indices.
  """,
  examples = """
    Examples:
      > SELECT _FUNC_(1, 'scala', 'java');
       scala
  """,
  since = "2.0.0",
  group = "conditional_funcs")
// scalastyle:on line.size.limit
case class Elt(
    children: Seq[Expression],
    failOnError: Boolean = SQLConf.get.ansiEnabled) extends Expression {

  def this(children: Seq[Expression]) = this(children, SQLConf.get.ansiEnabled)

  private lazy val indexExpr = children.head
  private lazy val inputExprs = children.tail.toArray

  /** This expression is always nullable because it returns null if index is out of range. */
  override def nullable: Boolean = true

  override def dataType: DataType = inputExprs.map(_.dataType).headOption.getOrElse(StringType)

  override def checkInputDataTypes(): TypeCheckResult = {
    if (children.size < 2) {
      TypeCheckResult.TypeCheckFailure("elt function requires at least two arguments")
    } else {
      val (indexType, inputTypes) = (indexExpr.dataType, inputExprs.map(_.dataType))
      if (indexType != IntegerType) {
        return TypeCheckResult.TypeCheckFailure(s"first input to function $prettyName should " +
          s"have ${IntegerType.catalogString}, but it's ${indexType.catalogString}")
      }
      if (inputTypes.exists(tpe => !Seq(StringType, BinaryType).contains(tpe))) {
        return TypeCheckResult.TypeCheckFailure(
          s"input to function $prettyName should have ${StringType.catalogString} or " +
            s"${BinaryType.catalogString}, but it's " +
            inputTypes.map(_.catalogString).mkString("[", ", ", "]"))
      }
      TypeUtils.checkForSameTypeInputExpr(inputTypes, s"function $prettyName")
    }
  }

  override def eval(input: InternalRow): Any = {
    val indexObj = indexExpr.eval(input)
    if (indexObj == null) {
      null
    } else {
      val index = indexObj.asInstanceOf[Int]
      if (index <= 0 || index > inputExprs.length) {
        if (failOnError) {
          throw new ArrayIndexOutOfBoundsException(
            s"Invalid index: $index, numElements: ${inputExprs.length}")
        } else {
          null
        }
      } else {
        inputExprs(index - 1).eval(input)
      }
    }
  }

  override protected def doGenCode(ctx: CodegenContext, ev: ExprCode): ExprCode = {
    val index = indexExpr.genCode(ctx)
    val inputs = inputExprs.map(_.genCode(ctx))
    val indexVal = ctx.freshName("index")
    val indexMatched = ctx.freshName("eltIndexMatched")

    val inputVal = ctx.addMutableState(CodeGenerator.javaType(dataType), "inputVal")

    val assignInputValue = inputs.zipWithIndex.map { case (eval, index) =>
      s"""
         |if ($indexVal == ${index + 1}) {
         |  ${eval.code}
         |  $inputVal = ${eval.isNull} ? null : ${eval.value};
         |  $indexMatched = true;
         |  continue;
         |}
      """.stripMargin
    }

    val codes = ctx.splitExpressionsWithCurrentInputs(
      expressions = assignInputValue,
      funcName = "eltFunc",
      extraArguments = ("int", indexVal) :: Nil,
      returnType = CodeGenerator.JAVA_BOOLEAN,
      makeSplitFunction = body =>
        s"""
           |${CodeGenerator.JAVA_BOOLEAN} $indexMatched = false;
           |do {
           |  $body
           |} while (false);
           |return $indexMatched;
         """.stripMargin,
      foldFunctions = _.map { funcCall =>
        s"""
           |$indexMatched = $funcCall;
           |if ($indexMatched) {
           |  continue;
           |}
         """.stripMargin
      }.mkString)

    val indexOutOfBoundBranch = if (failOnError) {
      s"""
         |if (!$indexMatched) {
         |  throw new ArrayIndexOutOfBoundsException(
         |    "Invalid index: " + ${index.value} + ", numElements: " + ${inputExprs.length});
         |}
       """.stripMargin
    } else {
      ""
    }

    ev.copy(
      code"""
         |${index.code}
         |final int $indexVal = ${index.value};
         |${CodeGenerator.JAVA_BOOLEAN} $indexMatched = false;
         |$inputVal = null;
         |do {
         |  $codes
         |} while (false);
         |$indexOutOfBoundBranch
         |final ${CodeGenerator.javaType(dataType)} ${ev.value} = $inputVal;
         |final boolean ${ev.isNull} = ${ev.value} == null;
       """.stripMargin)
  }
}


trait String2StringExpression extends ImplicitCastInputTypes {
  self: UnaryExpression =>

  def convert(v: UTF8String): UTF8String

  override def dataType: DataType = StringType
  override def inputTypes: Seq[DataType] = Seq(StringType)

  protected override def nullSafeEval(input: Any): Any =
    convert(input.asInstanceOf[UTF8String])
}

/**
 * A function that converts the characters of a string to uppercase.
 */
@ExpressionDescription(
  usage = "_FUNC_(str) - Returns `str` with all characters changed to uppercase.",
  examples = """
    Examples:
      > SELECT _FUNC_('SparkSql');
       SPARKSQL
  """,
  since = "1.0.1",
  group = "string_funcs")
case class Upper(child: Expression)
  extends UnaryExpression with String2StringExpression with NullIntolerant {

  // scalastyle:off caselocale
  override def convert(v: UTF8String): UTF8String = v.toUpperCase
  // scalastyle:on caselocale

  override def doGenCode(ctx: CodegenContext, ev: ExprCode): ExprCode = {
    defineCodeGen(ctx, ev, c => s"($c).toUpperCase()")
  }
}

/**
 * A function that converts the characters of a string to lowercase.
 */
@ExpressionDescription(
  usage = "_FUNC_(str) - Returns `str` with all characters changed to lowercase.",
  examples = """
    Examples:
      > SELECT _FUNC_('SparkSql');
       sparksql
  """,
  since = "1.0.1",
  group = "string_funcs")
case class Lower(child: Expression)
  extends UnaryExpression with String2StringExpression with NullIntolerant {

  // scalastyle:off caselocale
  override def convert(v: UTF8String): UTF8String = v.toLowerCase
  // scalastyle:on caselocale

  override def doGenCode(ctx: CodegenContext, ev: ExprCode): ExprCode = {
    defineCodeGen(ctx, ev, c => s"($c).toLowerCase()")
  }

  override def prettyName: String =
    getTagValue(FunctionRegistry.FUNC_ALIAS).getOrElse("lower")
}

/** A base trait for functions that compare two strings, returning a boolean. */
abstract class StringPredicate extends BinaryExpression
  with Predicate with ImplicitCastInputTypes with NullIntolerant {

  def compare(l: UTF8String, r: UTF8String): Boolean

  override def inputTypes: Seq[DataType] = Seq(StringType, StringType)

  protected override def nullSafeEval(input1: Any, input2: Any): Any =
    compare(input1.asInstanceOf[UTF8String], input2.asInstanceOf[UTF8String])

  override def toString: String = s"$nodeName($left, $right)"
}

/**
 * A function that returns true if the string `left` contains the string `right`.
 */
case class Contains(left: Expression, right: Expression) extends StringPredicate {
  override def compare(l: UTF8String, r: UTF8String): Boolean = l.contains(r)
  override def doGenCode(ctx: CodegenContext, ev: ExprCode): ExprCode = {
    defineCodeGen(ctx, ev, (c1, c2) => s"($c1).contains($c2)")
  }
}

/**
 * A function that returns true if the string `left` starts with the string `right`.
 */
case class StartsWith(left: Expression, right: Expression) extends StringPredicate {
  override def compare(l: UTF8String, r: UTF8String): Boolean = l.startsWith(r)
  override def doGenCode(ctx: CodegenContext, ev: ExprCode): ExprCode = {
    defineCodeGen(ctx, ev, (c1, c2) => s"($c1).startsWith($c2)")
  }
}

/**
 * A function that returns true if the string `left` ends with the string `right`.
 */
case class EndsWith(left: Expression, right: Expression) extends StringPredicate {
  override def compare(l: UTF8String, r: UTF8String): Boolean = l.endsWith(r)
  override def doGenCode(ctx: CodegenContext, ev: ExprCode): ExprCode = {
    defineCodeGen(ctx, ev, (c1, c2) => s"($c1).endsWith($c2)")
  }
}

/**
 * Replace all occurrences with string.
 */
// scalastyle:off line.size.limit
@ExpressionDescription(
  usage = "_FUNC_(str, search[, replace]) - Replaces all occurrences of `search` with `replace`.",
  arguments = """
    Arguments:
      * str - a string expression
      * search - a string expression. If `search` is not found in `str`, `str` is returned unchanged.
      * replace - a string expression. If `replace` is not specified or is an empty string, nothing replaces
          the string that is removed from `str`.
  """,
  examples = """
    Examples:
      > SELECT _FUNC_('ABCabc', 'abc', 'DEF');
       ABCDEF
  """,
  since = "2.3.0",
  group = "string_funcs")
// scalastyle:on line.size.limit
case class StringReplace(srcExpr: Expression, searchExpr: Expression, replaceExpr: Expression)
  extends TernaryExpression with ImplicitCastInputTypes with NullIntolerant {

  def this(srcExpr: Expression, searchExpr: Expression) = {
    this(srcExpr, searchExpr, Literal(""))
  }

  override def nullSafeEval(srcEval: Any, searchEval: Any, replaceEval: Any): Any = {
    srcEval.asInstanceOf[UTF8String].replace(
      searchEval.asInstanceOf[UTF8String], replaceEval.asInstanceOf[UTF8String])
  }

  override def doGenCode(ctx: CodegenContext, ev: ExprCode): ExprCode = {
    nullSafeCodeGen(ctx, ev, (src, search, replace) => {
      s"""${ev.value} = $src.replace($search, $replace);"""
    })
  }

  override def dataType: DataType = StringType
  override def inputTypes: Seq[DataType] = Seq(StringType, StringType, StringType)
  override def children: Seq[Expression] = srcExpr :: searchExpr :: replaceExpr :: Nil
  override def prettyName: String = "replace"
}

object Overlay {

  def calculate(input: UTF8String, replace: UTF8String, pos: Int, len: Int): UTF8String = {
    val builder = new UTF8StringBuilder
    builder.append(input.substringSQL(1, pos - 1))
    builder.append(replace)
    // If you specify length, it must be a positive whole number or zero.
    // Otherwise it will be ignored.
    // The default value for length is the length of replace.
    val length = if (len >= 0) {
      len
    } else {
      replace.numChars
    }
    builder.append(input.substringSQL(pos + length, Int.MaxValue))
    builder.build()
  }

  def calculate(input: Array[Byte], replace: Array[Byte], pos: Int, len: Int): Array[Byte] = {
    // If you specify length, it must be a positive whole number or zero.
    // Otherwise it will be ignored.
    // The default value for length is the length of replace.
    val length = if (len >= 0) {
      len
    } else {
      replace.length
    }
    ByteArray.concat(ByteArray.subStringSQL(input, 1, pos - 1),
      replace, ByteArray.subStringSQL(input, pos + length, Int.MaxValue))
  }
}

// scalastyle:off line.size.limit
@ExpressionDescription(
  usage = "_FUNC_(input, replace, pos[, len]) - Replace `input` with `replace` that starts at `pos` and is of length `len`.",
  examples = """
    Examples:
      > SELECT _FUNC_('Spark SQL' PLACING '_' FROM 6);
       Spark_SQL
      > SELECT _FUNC_('Spark SQL' PLACING 'CORE' FROM 7);
       Spark CORE
      > SELECT _FUNC_('Spark SQL' PLACING 'ANSI ' FROM 7 FOR 0);
       Spark ANSI SQL
      > SELECT _FUNC_('Spark SQL' PLACING 'tructured' FROM 2 FOR 4);
       Structured SQL
      > SELECT _FUNC_(encode('Spark SQL', 'utf-8') PLACING encode('_', 'utf-8') FROM 6);
       Spark_SQL
      > SELECT _FUNC_(encode('Spark SQL', 'utf-8') PLACING encode('CORE', 'utf-8') FROM 7);
       Spark CORE
      > SELECT _FUNC_(encode('Spark SQL', 'utf-8') PLACING encode('ANSI ', 'utf-8') FROM 7 FOR 0);
       Spark ANSI SQL
      > SELECT _FUNC_(encode('Spark SQL', 'utf-8') PLACING encode('tructured', 'utf-8') FROM 2 FOR 4);
       Structured SQL
  """,
  since = "3.0.0",
  group = "string_funcs")
// scalastyle:on line.size.limit
case class Overlay(input: Expression, replace: Expression, pos: Expression, len: Expression)
  extends QuaternaryExpression with ImplicitCastInputTypes with NullIntolerant {

  def this(str: Expression, replace: Expression, pos: Expression) = {
    this(str, replace, pos, Literal.create(-1, IntegerType))
  }

  override def dataType: DataType = input.dataType

  override def inputTypes: Seq[AbstractDataType] = Seq(TypeCollection(StringType, BinaryType),
    TypeCollection(StringType, BinaryType), IntegerType, IntegerType)

  override def children: Seq[Expression] = input :: replace :: pos :: len :: Nil

  override def checkInputDataTypes(): TypeCheckResult = {
    val inputTypeCheck = super.checkInputDataTypes()
    if (inputTypeCheck.isSuccess) {
      TypeUtils.checkForSameTypeInputExpr(
        input.dataType :: replace.dataType :: Nil, s"function $prettyName")
    } else {
      inputTypeCheck
    }
  }

  private lazy val replaceFunc = input.dataType match {
    case StringType =>
      (inputEval: Any, replaceEval: Any, posEval: Int, lenEval: Int) => {
        Overlay.calculate(
          inputEval.asInstanceOf[UTF8String],
          replaceEval.asInstanceOf[UTF8String],
          posEval, lenEval)
      }
    case BinaryType =>
      (inputEval: Any, replaceEval: Any, posEval: Int, lenEval: Int) => {
        Overlay.calculate(
          inputEval.asInstanceOf[Array[Byte]],
          replaceEval.asInstanceOf[Array[Byte]],
          posEval, lenEval)
      }
  }

  override def nullSafeEval(inputEval: Any, replaceEval: Any, posEval: Any, lenEval: Any): Any = {
    replaceFunc(inputEval, replaceEval, posEval.asInstanceOf[Int], lenEval.asInstanceOf[Int])
  }

  override def doGenCode(ctx: CodegenContext, ev: ExprCode): ExprCode = {
    defineCodeGen(ctx, ev, (input, replace, pos, len) =>
      "org.apache.spark.sql.catalyst.expressions.Overlay" +
        s".calculate($input, $replace, $pos, $len);")
  }
}

object StringTranslate {

  def buildDict(matchingString: UTF8String, replaceString: UTF8String)
    : JMap[Character, Character] = {
    val matching = matchingString.toString()
    val replace = replaceString.toString()
    val dict = new HashMap[Character, Character]()
    var i = 0
    while (i < matching.length()) {
      val rep = if (i < replace.length()) replace.charAt(i) else '\u0000'
      if (null == dict.get(matching.charAt(i))) {
        dict.put(matching.charAt(i), rep)
      }
      i += 1
    }
    dict
  }
}

/**
 * A function translate any character in the `srcExpr` by a character in `replaceExpr`.
 * The characters in `replaceExpr` is corresponding to the characters in `matchingExpr`.
 * The translate will happen when any character in the string matching with the character
 * in the `matchingExpr`.
 */
// scalastyle:off line.size.limit
@ExpressionDescription(
  usage = "_FUNC_(input, from, to) - Translates the `input` string by replacing the characters present in the `from` string with the corresponding characters in the `to` string.",
  examples = """
    Examples:
      > SELECT _FUNC_('AaBbCc', 'abc', '123');
       A1B2C3
  """,
  since = "1.5.0",
  group = "string_funcs")
// scalastyle:on line.size.limit
case class StringTranslate(srcExpr: Expression, matchingExpr: Expression, replaceExpr: Expression)
  extends TernaryExpression with ImplicitCastInputTypes with NullIntolerant {

  @transient private var lastMatching: UTF8String = _
  @transient private var lastReplace: UTF8String = _
  @transient private var dict: JMap[Character, Character] = _

  override def nullSafeEval(srcEval: Any, matchingEval: Any, replaceEval: Any): Any = {
    if (matchingEval != lastMatching || replaceEval != lastReplace) {
      lastMatching = matchingEval.asInstanceOf[UTF8String].clone()
      lastReplace = replaceEval.asInstanceOf[UTF8String].clone()
      dict = StringTranslate.buildDict(lastMatching, lastReplace)
    }
    srcEval.asInstanceOf[UTF8String].translate(dict)
  }

  override def doGenCode(ctx: CodegenContext, ev: ExprCode): ExprCode = {
    val classNameDict = classOf[JMap[Character, Character]].getCanonicalName

    val termLastMatching = ctx.addMutableState("UTF8String", "lastMatching")
    val termLastReplace = ctx.addMutableState("UTF8String", "lastReplace")
    val termDict = ctx.addMutableState(classNameDict, "dict")

    nullSafeCodeGen(ctx, ev, (src, matching, replace) => {
      val check = if (matchingExpr.foldable && replaceExpr.foldable) {
        s"$termDict == null"
      } else {
        s"!$matching.equals($termLastMatching) || !$replace.equals($termLastReplace)"
      }
      s"""if ($check) {
        // Not all of them is literal or matching or replace value changed
        $termLastMatching = $matching.clone();
        $termLastReplace = $replace.clone();
        $termDict = org.apache.spark.sql.catalyst.expressions.StringTranslate
          .buildDict($termLastMatching, $termLastReplace);
      }
      ${ev.value} = $src.translate($termDict);
      """
    })
  }

  override def dataType: DataType = StringType
  override def inputTypes: Seq[DataType] = Seq(StringType, StringType, StringType)
  override def children: Seq[Expression] = srcExpr :: matchingExpr :: replaceExpr :: Nil
  override def prettyName: String = "translate"
}

/**
 * A function that returns the index (1-based) of the given string (left) in the comma-
 * delimited list (right). Returns 0, if the string wasn't found or if the given
 * string (left) contains a comma.
 */
// scalastyle:off line.size.limit
@ExpressionDescription(
  usage = """
    _FUNC_(str, str_array) - Returns the index (1-based) of the given string (`str`) in the comma-delimited list (`str_array`).
      Returns 0, if the string was not found or if the given string (`str`) contains a comma.
  """,
  examples = """
    Examples:
      > SELECT _FUNC_('ab','abc,b,ab,c,def');
       3
  """,
  since = "1.5.0",
  group = "string_funcs")
// scalastyle:on line.size.limit
case class FindInSet(left: Expression, right: Expression) extends BinaryExpression
    with ImplicitCastInputTypes with NullIntolerant {

  override def inputTypes: Seq[AbstractDataType] = Seq(StringType, StringType)

  override protected def nullSafeEval(word: Any, set: Any): Any =
    set.asInstanceOf[UTF8String].findInSet(word.asInstanceOf[UTF8String])

  override def doGenCode(ctx: CodegenContext, ev: ExprCode): ExprCode = {
    nullSafeCodeGen(ctx, ev, (word, set) =>
      s"${ev.value} = $set.findInSet($word);"
    )
  }

  override def dataType: DataType = IntegerType

  override def prettyName: String = "find_in_set"
}

trait String2TrimExpression extends Expression with ImplicitCastInputTypes {

  protected def srcStr: Expression
  protected def trimStr: Option[Expression]
  protected def direction: String

  override def children: Seq[Expression] = srcStr +: trimStr.toSeq
  override def dataType: DataType = StringType
  override def inputTypes: Seq[AbstractDataType] = Seq.fill(children.size)(StringType)

  override def nullable: Boolean = children.exists(_.nullable)
  override def foldable: Boolean = children.forall(_.foldable)

  override def sql: String = if (trimStr.isDefined) {
    s"TRIM($direction ${trimStr.get.sql} FROM ${srcStr.sql})"
  } else {
    super.sql
  }
}

object StringTrim {
  def apply(str: Expression, trimStr: Expression) : StringTrim = StringTrim(str, Some(trimStr))
  def apply(str: Expression) : StringTrim = StringTrim(str, None)
}

/**
 * A function that takes a character string, removes the leading and trailing characters matching
 * with any character in the trim string, returns the new string.
 * If BOTH and trimStr keywords are not specified, it defaults to remove space character from both
 * ends. The trim function will have one argument, which contains the source string.
 * If BOTH and trimStr keywords are specified, it trims the characters from both ends, and the trim
 * function will have two arguments, the first argument contains trimStr, the second argument
 * contains the source string.
 * trimStr: A character string to be trimmed from the source string, if it has multiple characters,
 * the function searches for each character in the source string, removes the characters from the
 * source string until it encounters the first non-match character.
 * BOTH: removes any character from both ends of the source string that matches characters in the
 * trim string.
 */
@ExpressionDescription(
  usage = """
    _FUNC_(str) - Removes the leading and trailing space characters from `str`.

    _FUNC_(BOTH FROM str) - Removes the leading and trailing space characters from `str`.

    _FUNC_(LEADING FROM str) - Removes the leading space characters from `str`.

    _FUNC_(TRAILING FROM str) - Removes the trailing space characters from `str`.

    _FUNC_(trimStr FROM str) - Remove the leading and trailing `trimStr` characters from `str`.

    _FUNC_(BOTH trimStr FROM str) - Remove the leading and trailing `trimStr` characters from `str`.

    _FUNC_(LEADING trimStr FROM str) - Remove the leading `trimStr` characters from `str`.

    _FUNC_(TRAILING trimStr FROM str) - Remove the trailing `trimStr` characters from `str`.
  """,
  arguments = """
    Arguments:
      * str - a string expression
      * trimStr - the trim string characters to trim, the default value is a single space
      * BOTH, FROM - these are keywords to specify trimming string characters from both ends of
          the string
      * LEADING, FROM - these are keywords to specify trimming string characters from the left
          end of the string
      * TRAILING, FROM - these are keywords to specify trimming string characters from the right
          end of the string
  """,
  examples = """
    Examples:
      > SELECT _FUNC_('    SparkSQL   ');
       SparkSQL
      > SELECT _FUNC_(BOTH FROM '    SparkSQL   ');
       SparkSQL
      > SELECT _FUNC_(LEADING FROM '    SparkSQL   ');
       SparkSQL
      > SELECT _FUNC_(TRAILING FROM '    SparkSQL   ');
           SparkSQL
      > SELECT _FUNC_('SL' FROM 'SSparkSQLS');
       parkSQ
      > SELECT _FUNC_(BOTH 'SL' FROM 'SSparkSQLS');
       parkSQ
      > SELECT _FUNC_(LEADING 'SL' FROM 'SSparkSQLS');
       parkSQLS
      > SELECT _FUNC_(TRAILING 'SL' FROM 'SSparkSQLS');
       SSparkSQ
  """,
  since = "1.5.0",
  group = "string_funcs")
case class StringTrim(
    srcStr: Expression,
    trimStr: Option[Expression] = None)
  extends String2TrimExpression {

  def this(trimStr: Expression, srcStr: Expression) = this(srcStr, Option(trimStr))

  def this(srcStr: Expression) = this(srcStr, None)

  override def prettyName: String = "trim"

  override protected def direction: String = "BOTH"

  override def eval(input: InternalRow): Any = {
    val srcString = srcStr.eval(input).asInstanceOf[UTF8String]
    if (srcString == null) {
      null
    } else {
      if (trimStr.isDefined) {
        srcString.trim(trimStr.get.eval(input).asInstanceOf[UTF8String])
      } else {
        srcString.trim()
      }
    }
  }

  override def doGenCode(ctx: CodegenContext, ev: ExprCode): ExprCode = {
    val evals = children.map(_.genCode(ctx))
    val srcString = evals(0)

    if (evals.length == 1) {
      ev.copy(evals.map(_.code) :+ code"""
        boolean ${ev.isNull} = false;
        UTF8String ${ev.value} = null;
        if (${srcString.isNull}) {
          ${ev.isNull} = true;
        } else {
          ${ev.value} = ${srcString.value}.trim();
        }""")
    } else {
      val trimString = evals(1)
      val getTrimFunction =
        s"""
        if (${trimString.isNull}) {
          ${ev.isNull} = true;
        } else {
          ${ev.value} = ${srcString.value}.trim(${trimString.value});
        }"""
      ev.copy(evals.map(_.code) :+ code"""
        boolean ${ev.isNull} = false;
        UTF8String ${ev.value} = null;
        if (${srcString.isNull}) {
          ${ev.isNull} = true;
        } else {
          $getTrimFunction
        }""")
    }
  }
}

object StringTrimLeft {
  def apply(str: Expression, trimStr: Expression): StringTrimLeft =
    StringTrimLeft(str, Some(trimStr))
  def apply(str: Expression): StringTrimLeft = StringTrimLeft(str, None)
}

/**
 * A function that trims the characters from left end for a given string.
 * If LEADING and trimStr keywords are not specified, it defaults to remove space character from
 * the left end. The ltrim function will have one argument, which contains the source string.
 * If LEADING and trimStr keywords are not specified, it trims the characters from left end. The
 * ltrim function will have two arguments, the first argument contains trimStr, the second argument
 * contains the source string.
 * trimStr: the function removes any character from the left end of the source string which matches
 * with the characters from trimStr, it stops at the first non-match character.
 * LEADING: removes any character from the left end of the source string that matches characters in
 * the trim string.
 */
@ExpressionDescription(
  usage = """
    _FUNC_(str) - Removes the leading space characters from `str`.
  """,
  arguments = """
    Arguments:
      * str - a string expression
      * trimStr - the trim string characters to trim, the default value is a single space
  """,
  examples = """
    Examples:
      > SELECT _FUNC_('    SparkSQL   ');
       SparkSQL
  """,
  since = "1.5.0",
  group = "string_funcs")
case class StringTrimLeft(
    srcStr: Expression,
    trimStr: Option[Expression] = None)
  extends String2TrimExpression {

  def this(trimStr: Expression, srcStr: Expression) = this(srcStr, Option(trimStr))

  def this(srcStr: Expression) = this(srcStr, None)

  override def prettyName: String = "ltrim"

  override protected def direction: String = "LEADING"

  override def eval(input: InternalRow): Any = {
    val srcString = srcStr.eval(input).asInstanceOf[UTF8String]
    if (srcString == null) {
      null
    } else {
      if (trimStr.isDefined) {
        srcString.trimLeft(trimStr.get.eval(input).asInstanceOf[UTF8String])
      } else {
        srcString.trimLeft()
      }
    }
  }

  override protected def doGenCode(ctx: CodegenContext, ev: ExprCode): ExprCode = {
    val evals = children.map(_.genCode(ctx))
    val srcString = evals(0)

    if (evals.length == 1) {
      ev.copy(evals.map(_.code) :+ code"""
        boolean ${ev.isNull} = false;
        UTF8String ${ev.value} = null;
        if (${srcString.isNull}) {
          ${ev.isNull} = true;
        } else {
          ${ev.value} = ${srcString.value}.trimLeft();
        }""")
    } else {
      val trimString = evals(1)
      val getTrimLeftFunction =
        s"""
        if (${trimString.isNull}) {
          ${ev.isNull} = true;
        } else {
          ${ev.value} = ${srcString.value}.trimLeft(${trimString.value});
        }"""
      ev.copy(evals.map(_.code) :+ code"""
        boolean ${ev.isNull} = false;
        UTF8String ${ev.value} = null;
        if (${srcString.isNull}) {
          ${ev.isNull} = true;
        } else {
          $getTrimLeftFunction
        }""")
    }
  }
}

object StringTrimRight {
  def apply(str: Expression, trimStr: Expression): StringTrimRight =
    StringTrimRight(str, Some(trimStr))
  def apply(str: Expression) : StringTrimRight = StringTrimRight(str, None)
}

/**
 * A function that trims the characters from right end for a given string.
 * If TRAILING and trimStr keywords are not specified, it defaults to remove space character
 * from the right end. The rtrim function will have one argument, which contains the source string.
 * If TRAILING and trimStr keywords are specified, it trims the characters from right end. The
 * rtrim function will have two arguments, the first argument contains trimStr, the second argument
 * contains the source string.
 * trimStr: the function removes any character from the right end of source string which matches
 * with the characters from trimStr, it stops at the first non-match character.
 * TRAILING: removes any character from the right end of the source string that matches characters
 * in the trim string.
 */
// scalastyle:off line.size.limit
@ExpressionDescription(
  usage = """
    _FUNC_(str) - Removes the trailing space characters from `str`.
  """,
  arguments = """
    Arguments:
      * str - a string expression
      * trimStr - the trim string characters to trim, the default value is a single space
  """,
  examples = """
    Examples:
      > SELECT _FUNC_('    SparkSQL   ');
       SparkSQL
  """,
  since = "1.5.0",
  group = "string_funcs")
// scalastyle:on line.size.limit
case class StringTrimRight(
    srcStr: Expression,
    trimStr: Option[Expression] = None)
  extends String2TrimExpression {

  def this(trimStr: Expression, srcStr: Expression) = this(srcStr, Option(trimStr))

  def this(srcStr: Expression) = this(srcStr, None)

  override def prettyName: String = "rtrim"

  override protected def direction: String = "TRAILING"

  override def eval(input: InternalRow): Any = {
    val srcString = srcStr.eval(input).asInstanceOf[UTF8String]
    if (srcString == null) {
      null
    } else {
      if (trimStr.isDefined) {
        srcString.trimRight(trimStr.get.eval(input).asInstanceOf[UTF8String])
      } else {
        srcString.trimRight()
      }
    }
  }

  override protected def doGenCode(ctx: CodegenContext, ev: ExprCode): ExprCode = {
    val evals = children.map(_.genCode(ctx))
    val srcString = evals(0)

    if (evals.length == 1) {
      ev.copy(evals.map(_.code) :+ code"""
        boolean ${ev.isNull} = false;
        UTF8String ${ev.value} = null;
        if (${srcString.isNull}) {
          ${ev.isNull} = true;
        } else {
          ${ev.value} = ${srcString.value}.trimRight();
        }""")
    } else {
      val trimString = evals(1)
      val getTrimRightFunction =
        s"""
        if (${trimString.isNull}) {
          ${ev.isNull} = true;
        } else {
          ${ev.value} = ${srcString.value}.trimRight(${trimString.value});
        }"""
      ev.copy(evals.map(_.code) :+ code"""
        boolean ${ev.isNull} = false;
        UTF8String ${ev.value} = null;
        if (${srcString.isNull}) {
          ${ev.isNull} = true;
        } else {
          $getTrimRightFunction
        }""")
    }
  }
}

/**
 * A function that returns the position of the first occurrence of substr in the given string.
 * Returns null if either of the arguments are null and
 * returns 0 if substr could not be found in str.
 *
 * NOTE: that this is not zero based, but 1-based index. The first character in str has index 1.
 */
// scalastyle:off line.size.limit
@ExpressionDescription(
  usage = "_FUNC_(str, substr) - Returns the (1-based) index of the first occurrence of `substr` in `str`.",
  examples = """
    Examples:
      > SELECT _FUNC_('SparkSQL', 'SQL');
       6
  """,
  since = "1.5.0",
  group = "string_funcs")
// scalastyle:on line.size.limit
case class StringInstr(str: Expression, substr: Expression)
  extends BinaryExpression with ImplicitCastInputTypes with NullIntolerant {

  override def left: Expression = str
  override def right: Expression = substr
  override def dataType: DataType = IntegerType
  override def inputTypes: Seq[DataType] = Seq(StringType, StringType)

  override def nullSafeEval(string: Any, sub: Any): Any = {
    string.asInstanceOf[UTF8String].indexOf(sub.asInstanceOf[UTF8String], 0) + 1
  }

  override def prettyName: String = "instr"

  override def doGenCode(ctx: CodegenContext, ev: ExprCode): ExprCode = {
    defineCodeGen(ctx, ev, (l, r) =>
      s"($l).indexOf($r, 0) + 1")
  }
}

/**
 * Returns the substring from string str before count occurrences of the delimiter delim.
 * If count is positive, everything the left of the final delimiter (counting from left) is
 * returned. If count is negative, every to the right of the final delimiter (counting from the
 * right) is returned. substring_index performs a case-sensitive match when searching for delim.
 */
// scalastyle:off line.size.limit
@ExpressionDescription(
  usage = """
    _FUNC_(str, delim, count) - Returns the substring from `str` before `count` occurrences of the delimiter `delim`.
      If `count` is positive, everything to the left of the final delimiter (counting from the
      left) is returned. If `count` is negative, everything to the right of the final delimiter
      (counting from the right) is returned. The function substring_index performs a case-sensitive match
      when searching for `delim`.
  """,
  examples = """
    Examples:
      > SELECT _FUNC_('www.apache.org', '.', 2);
       www.apache
  """,
  since = "1.5.0",
  group = "string_funcs")
// scalastyle:on line.size.limit
case class SubstringIndex(strExpr: Expression, delimExpr: Expression, countExpr: Expression)
 extends TernaryExpression with ImplicitCastInputTypes with NullIntolerant {

  override def dataType: DataType = StringType
  override def inputTypes: Seq[DataType] = Seq(StringType, StringType, IntegerType)
  override def children: Seq[Expression] = Seq(strExpr, delimExpr, countExpr)
  override def prettyName: String = "substring_index"

  override def nullSafeEval(str: Any, delim: Any, count: Any): Any = {
    str.asInstanceOf[UTF8String].subStringIndex(
      delim.asInstanceOf[UTF8String],
      count.asInstanceOf[Int])
  }

  override def doGenCode(ctx: CodegenContext, ev: ExprCode): ExprCode = {
    defineCodeGen(ctx, ev, (str, delim, count) => s"$str.subStringIndex($delim, $count)")
  }
}

/**
 * A function that returns the position of the first occurrence of substr
 * in given string after position pos.
 */
// scalastyle:off line.size.limit
@ExpressionDescription(
  usage = """
    _FUNC_(substr, str[, pos]) - Returns the position of the first occurrence of `substr` in `str` after position `pos`.
      The given `pos` and return value are 1-based.
  """,
  examples = """
    Examples:
      > SELECT _FUNC_('bar', 'foobarbar');
       4
      > SELECT _FUNC_('bar', 'foobarbar', 5);
       7
      > SELECT POSITION('bar' IN 'foobarbar');
       4
  """,
  since = "1.5.0",
  group = "string_funcs")
// scalastyle:on line.size.limit
case class StringLocate(substr: Expression, str: Expression, start: Expression)
  extends TernaryExpression with ImplicitCastInputTypes {

  def this(substr: Expression, str: Expression) = {
    this(substr, str, Literal(1))
  }

  override def children: Seq[Expression] = substr :: str :: start :: Nil
  override def nullable: Boolean = substr.nullable || str.nullable
  override def dataType: DataType = IntegerType
  override def inputTypes: Seq[DataType] = Seq(StringType, StringType, IntegerType)

  override def eval(input: InternalRow): Any = {
    val s = start.eval(input)
    if (s == null) {
      // if the start position is null, we need to return 0, (conform to Hive)
      0
    } else {
      val r = substr.eval(input)
      if (r == null) {
        null
      } else {
        val l = str.eval(input)
        if (l == null) {
          null
        } else {
          val sVal = s.asInstanceOf[Int]
          if (sVal < 1) {
            0
          } else {
            l.asInstanceOf[UTF8String].indexOf(
              r.asInstanceOf[UTF8String],
              s.asInstanceOf[Int] - 1) + 1
          }
        }
      }
    }
  }

  override protected def doGenCode(ctx: CodegenContext, ev: ExprCode): ExprCode = {
    val substrGen = substr.genCode(ctx)
    val strGen = str.genCode(ctx)
    val startGen = start.genCode(ctx)
    ev.copy(code = code"""
      int ${ev.value} = 0;
      boolean ${ev.isNull} = false;
      ${startGen.code}
      if (!${startGen.isNull}) {
        ${substrGen.code}
        if (!${substrGen.isNull}) {
          ${strGen.code}
          if (!${strGen.isNull}) {
            if (${startGen.value} > 0) {
              ${ev.value} = ${strGen.value}.indexOf(${substrGen.value},
                ${startGen.value} - 1) + 1;
            }
          } else {
            ${ev.isNull} = true;
          }
        } else {
          ${ev.isNull} = true;
        }
      }
     """)
  }

  override def prettyName: String =
    getTagValue(FunctionRegistry.FUNC_ALIAS).getOrElse("locate")
}

/**
 * Returns str, left-padded with pad to a length of len.
 */
@ExpressionDescription(
  usage = """
    _FUNC_(str, len[, pad]) - Returns `str`, left-padded with `pad` to a length of `len`.
      If `str` is longer than `len`, the return value is shortened to `len` characters.
      If `pad` is not specified, `str` will be padded to the left with space characters.
  """,
  examples = """
    Examples:
      > SELECT _FUNC_('hi', 5, '??');
       ???hi
      > SELECT _FUNC_('hi', 1, '??');
       h
      > SELECT _FUNC_('hi', 5);
          hi
  """,
  since = "1.5.0",
  group = "string_funcs")
case class StringLPad(str: Expression, len: Expression, pad: Expression = Literal(" "))
  extends TernaryExpression with ImplicitCastInputTypes with NullIntolerant {

  def this(str: Expression, len: Expression) = {
    this(str, len, Literal(" "))
  }

  override def children: Seq[Expression] = str :: len :: pad :: Nil
  override def dataType: DataType = StringType
  override def inputTypes: Seq[DataType] = Seq(StringType, IntegerType, StringType)

  override def nullSafeEval(str: Any, len: Any, pad: Any): Any = {
    str.asInstanceOf[UTF8String].lpad(len.asInstanceOf[Int], pad.asInstanceOf[UTF8String])
  }

  override protected def doGenCode(ctx: CodegenContext, ev: ExprCode): ExprCode = {
    defineCodeGen(ctx, ev, (str, len, pad) => s"$str.lpad($len, $pad)")
  }

  override def prettyName: String = "lpad"
}

/**
 * Returns str, right-padded with pad to a length of len.
 */
@ExpressionDescription(
  usage = """
    _FUNC_(str, len[, pad]) - Returns `str`, right-padded with `pad` to a length of `len`.
      If `str` is longer than `len`, the return value is shortened to `len` characters.
      If `pad` is not specified, `str` will be padded to the right with space characters.
  """,
  examples = """
    Examples:
      > SELECT _FUNC_('hi', 5, '??');
       hi???
      > SELECT _FUNC_('hi', 1, '??');
       h
      > SELECT _FUNC_('hi', 5);
       hi
  """,
  since = "1.5.0",
  group = "string_funcs")
case class StringRPad(str: Expression, len: Expression, pad: Expression = Literal(" "))
  extends TernaryExpression with ImplicitCastInputTypes with NullIntolerant {

  def this(str: Expression, len: Expression) = {
    this(str, len, Literal(" "))
  }

  override def children: Seq[Expression] = str :: len :: pad :: Nil
  override def dataType: DataType = StringType
  override def inputTypes: Seq[DataType] = Seq(StringType, IntegerType, StringType)

  override def nullSafeEval(str: Any, len: Any, pad: Any): Any = {
    str.asInstanceOf[UTF8String].rpad(len.asInstanceOf[Int], pad.asInstanceOf[UTF8String])
  }

  override protected def doGenCode(ctx: CodegenContext, ev: ExprCode): ExprCode = {
    defineCodeGen(ctx, ev, (str, len, pad) => s"$str.rpad($len, $pad)")
  }

  override def prettyName: String = "rpad"
}

object ParseUrl {
  private val HOST = UTF8String.fromString("HOST")
  private val PATH = UTF8String.fromString("PATH")
  private val QUERY = UTF8String.fromString("QUERY")
  private val REF = UTF8String.fromString("REF")
  private val PROTOCOL = UTF8String.fromString("PROTOCOL")
  private val FILE = UTF8String.fromString("FILE")
  private val AUTHORITY = UTF8String.fromString("AUTHORITY")
  private val USERINFO = UTF8String.fromString("USERINFO")
  private val REGEXPREFIX = "(&|^)"
  private val REGEXSUBFIX = "=([^&]*)"
}

/**
 * Extracts a part from a URL
 */
@ExpressionDescription(
  usage = "_FUNC_(url, partToExtract[, key]) - Extracts a part from a URL.",
  examples = """
    Examples:
      > SELECT _FUNC_('http://spark.apache.org/path?query=1', 'HOST');
       spark.apache.org
      > SELECT _FUNC_('http://spark.apache.org/path?query=1', 'QUERY');
       query=1
      > SELECT _FUNC_('http://spark.apache.org/path?query=1', 'QUERY', 'query');
       1
  """,
<<<<<<< HEAD
  since = "2.0.0",
  group = "string_funcs")
case class ParseUrl(children: Seq[Expression])
=======
  since = "2.0.0")
case class ParseUrl(children: Seq[Expression], failOnError: Boolean = SQLConf.get.ansiEnabled)
>>>>>>> ba178f85
  extends Expression with ExpectsInputTypes with CodegenFallback {
  def this(children: Seq[Expression]) = this(children, SQLConf.get.ansiEnabled)

  override def nullable: Boolean = true
  override def inputTypes: Seq[DataType] = Seq.fill(children.size)(StringType)
  override def dataType: DataType = StringType
  override def prettyName: String = "parse_url"

  // If the url is a constant, cache the URL object so that we don't need to convert url
  // from UTF8String to String to URL for every row.
  @transient private lazy val cachedUrl = children(0) match {
    case Literal(url: UTF8String, _) if url ne null => getUrl(url)
    case _ => null
  }

  // If the key is a constant, cache the Pattern object so that we don't need to convert key
  // from UTF8String to String to StringBuilder to String to Pattern for every row.
  @transient private lazy val cachedPattern = children(2) match {
    case Literal(key: UTF8String, _) if key ne null => getPattern(key)
    case _ => null
  }

  // If the partToExtract is a constant, cache the Extract part function so that we don't need
  // to check the partToExtract for every row.
  @transient private lazy val cachedExtractPartFunc = children(1) match {
    case Literal(part: UTF8String, _) => getExtractPartFunc(part)
    case _ => null
  }

  import ParseUrl._

  override def checkInputDataTypes(): TypeCheckResult = {
    if (children.size > 3 || children.size < 2) {
      TypeCheckResult.TypeCheckFailure(s"$prettyName function requires two or three arguments")
    } else {
      super[ExpectsInputTypes].checkInputDataTypes()
    }
  }

  private def getPattern(key: UTF8String): Pattern = {
    Pattern.compile(REGEXPREFIX + key.toString + REGEXSUBFIX)
  }

  private def getUrl(url: UTF8String): URI = {
    try {
      new URI(url.toString)
    } catch {
      case e: URISyntaxException if failOnError =>
        throw new IllegalArgumentException(s"Find an invaild url string ${url.toString}", e)
      case _: URISyntaxException => null
    }
  }

  private def getExtractPartFunc(partToExtract: UTF8String): URI => String = {

    // partToExtract match {
    //   case HOST => _.toURL().getHost
    //   case PATH => _.toURL().getPath
    //   case QUERY => _.toURL().getQuery
    //   case REF => _.toURL().getRef
    //   case PROTOCOL => _.toURL().getProtocol
    //   case FILE => _.toURL().getFile
    //   case AUTHORITY => _.toURL().getAuthority
    //   case USERINFO => _.toURL().getUserInfo
    //   case _ => (url: URI) => null
    // }

    partToExtract match {
      case HOST => _.getHost
      case PATH => _.getRawPath
      case QUERY => _.getRawQuery
      case REF => _.getRawFragment
      case PROTOCOL => _.getScheme
      case FILE =>
        (url: URI) =>
          if (url.getRawQuery ne null) {
            url.getRawPath + "?" + url.getRawQuery
          } else {
            url.getRawPath
          }
      case AUTHORITY => _.getRawAuthority
      case USERINFO => _.getRawUserInfo
      case _ => (url: URI) => null
    }
  }

  private def extractValueFromQuery(query: UTF8String, pattern: Pattern): UTF8String = {
    val m = pattern.matcher(query.toString)
    if (m.find()) {
      UTF8String.fromString(m.group(2))
    } else {
      null
    }
  }

  private def extractFromUrl(url: URI, partToExtract: UTF8String): UTF8String = {
    if (cachedExtractPartFunc ne null) {
      UTF8String.fromString(cachedExtractPartFunc.apply(url))
    } else {
      UTF8String.fromString(getExtractPartFunc(partToExtract).apply(url))
    }
  }

  private def parseUrlWithoutKey(url: UTF8String, partToExtract: UTF8String): UTF8String = {
    if (cachedUrl ne null) {
      extractFromUrl(cachedUrl, partToExtract)
    } else {
      val currentUrl = getUrl(url)
      if (currentUrl ne null) {
        extractFromUrl(currentUrl, partToExtract)
      } else {
        null
      }
    }
  }

  override def eval(input: InternalRow): Any = {
    val evaluated = children.map{e => e.eval(input).asInstanceOf[UTF8String]}
    if (evaluated.contains(null)) return null
    if (evaluated.size == 2) {
      parseUrlWithoutKey(evaluated(0), evaluated(1))
    } else {
      // 3-arg, i.e. QUERY with key
      assert(evaluated.size == 3)
      if (evaluated(1) != QUERY) {
        return null
      }

      val query = parseUrlWithoutKey(evaluated(0), evaluated(1))
      if (query eq null) {
        return null
      }

      if (cachedPattern ne null) {
        extractValueFromQuery(query, cachedPattern)
      } else {
        extractValueFromQuery(query, getPattern(evaluated(2)))
      }
    }
  }
}

/**
 * Returns the input formatted according do printf-style format strings
 */
// scalastyle:off line.size.limit
@ExpressionDescription(
  usage = "_FUNC_(strfmt, obj, ...) - Returns a formatted string from printf-style format strings.",
  examples = """
    Examples:
      > SELECT _FUNC_("Hello World %d %s", 100, "days");
       Hello World 100 days
  """,
  since = "1.5.0",
  group = "string_funcs")
// scalastyle:on line.size.limit
case class FormatString(children: Expression*) extends Expression with ImplicitCastInputTypes {

  require(children.nonEmpty, s"$prettyName() should take at least 1 argument")

  override def foldable: Boolean = children.forall(_.foldable)
  override def nullable: Boolean = children(0).nullable
  override def dataType: DataType = StringType

  override def inputTypes: Seq[AbstractDataType] =
    StringType :: List.fill(children.size - 1)(AnyDataType)

  override def eval(input: InternalRow): Any = {
    val pattern = children(0).eval(input)
    if (pattern == null) {
      null
    } else {
      val sb = new StringBuffer()
      val formatter = new java.util.Formatter(sb, Locale.US)

      val arglist = children.tail.map(_.eval(input).asInstanceOf[AnyRef])
      formatter.format(pattern.asInstanceOf[UTF8String].toString, arglist: _*)

      UTF8String.fromString(sb.toString)
    }
  }

  override def doGenCode(ctx: CodegenContext, ev: ExprCode): ExprCode = {
    val pattern = children.head.genCode(ctx)

    val argListGen = children.tail.map(x => (x.dataType, x.genCode(ctx)))
    val argList = ctx.freshName("argLists")
    val numArgLists = argListGen.length
    val argListCode = argListGen.zipWithIndex.map { case(v, index) =>
      val value =
        if (CodeGenerator.boxedType(v._1) != CodeGenerator.javaType(v._1)) {
          // Java primitives get boxed in order to allow null values.
          s"(${v._2.isNull}) ? (${CodeGenerator.boxedType(v._1)}) null : " +
            s"new ${CodeGenerator.boxedType(v._1)}(${v._2.value})"
        } else {
          s"(${v._2.isNull}) ? null : ${v._2.value}"
        }
      s"""
         ${v._2.code}
         $argList[$index] = $value;
       """
    }
    val argListCodes = ctx.splitExpressionsWithCurrentInputs(
      expressions = argListCode,
      funcName = "valueFormatString",
      extraArguments = ("Object[]", argList) :: Nil)

    val form = ctx.freshName("formatter")
    val formatter = classOf[java.util.Formatter].getName
    val sb = ctx.freshName("sb")
    val stringBuffer = classOf[StringBuffer].getName
    ev.copy(code = code"""
      ${pattern.code}
      boolean ${ev.isNull} = ${pattern.isNull};
      ${CodeGenerator.javaType(dataType)} ${ev.value} = ${CodeGenerator.defaultValue(dataType)};
      if (!${ev.isNull}) {
        $stringBuffer $sb = new $stringBuffer();
        $formatter $form = new $formatter($sb, ${classOf[Locale].getName}.US);
        Object[] $argList = new Object[$numArgLists];
        $argListCodes
        $form.format(${pattern.value}.toString(), $argList);
        ${ev.value} = UTF8String.fromString($sb.toString());
      }""")
  }

  override def prettyName: String = getTagValue(
    FunctionRegistry.FUNC_ALIAS).getOrElse("format_string")
}

/**
 * Returns string, with the first letter of each word in uppercase, all other letters in lowercase.
 * Words are delimited by whitespace.
 */
@ExpressionDescription(
  usage = """
    _FUNC_(str) - Returns `str` with the first letter of each word in uppercase.
      All other letters are in lowercase. Words are delimited by white space.
  """,
  examples = """
    Examples:
      > SELECT _FUNC_('sPark sql');
       Spark Sql
  """,
  since = "1.5.0",
  group = "string_funcs")
case class InitCap(child: Expression)
  extends UnaryExpression with ImplicitCastInputTypes with NullIntolerant {

  override def inputTypes: Seq[DataType] = Seq(StringType)
  override def dataType: DataType = StringType

  override def nullSafeEval(string: Any): Any = {
    // scalastyle:off caselocale
    string.asInstanceOf[UTF8String].toLowerCase.toTitleCase
    // scalastyle:on caselocale
  }
  override def doGenCode(ctx: CodegenContext, ev: ExprCode): ExprCode = {
    defineCodeGen(ctx, ev, str => s"$str.toLowerCase().toTitleCase()")
  }
}

/**
 * Returns the string which repeat the given string value n times.
 */
@ExpressionDescription(
  usage = "_FUNC_(str, n) - Returns the string which repeats the given string value n times.",
  examples = """
    Examples:
      > SELECT _FUNC_('123', 2);
       123123
  """,
  since = "1.5.0",
  group = "string_funcs")
case class StringRepeat(str: Expression, times: Expression)
  extends BinaryExpression with ImplicitCastInputTypes with NullIntolerant {

  override def left: Expression = str
  override def right: Expression = times
  override def dataType: DataType = StringType
  override def inputTypes: Seq[DataType] = Seq(StringType, IntegerType)

  override def nullSafeEval(string: Any, n: Any): Any = {
    string.asInstanceOf[UTF8String].repeat(n.asInstanceOf[Integer])
  }

  override def prettyName: String = "repeat"

  override def doGenCode(ctx: CodegenContext, ev: ExprCode): ExprCode = {
    defineCodeGen(ctx, ev, (l, r) => s"($l).repeat($r)")
  }
}

/**
 * Returns a string consisting of n spaces.
 */
@ExpressionDescription(
  usage = "_FUNC_(n) - Returns a string consisting of `n` spaces.",
  examples = """
    Examples:
      > SELECT concat(_FUNC_(2), '1');
         1
  """,
  since = "1.5.0",
  group = "string_funcs")
case class StringSpace(child: Expression)
  extends UnaryExpression with ImplicitCastInputTypes with NullIntolerant {

  override def dataType: DataType = StringType
  override def inputTypes: Seq[DataType] = Seq(IntegerType)

  override def nullSafeEval(s: Any): Any = {
    val length = s.asInstanceOf[Int]
    UTF8String.blankString(if (length < 0) 0 else length)
  }

  override def doGenCode(ctx: CodegenContext, ev: ExprCode): ExprCode = {
    nullSafeCodeGen(ctx, ev, (length) =>
      s"""${ev.value} = UTF8String.blankString(($length < 0) ? 0 : $length);""")
  }

  override def prettyName: String = "space"
}

/**
 * A function that takes a substring of its first argument starting at a given position.
 * Defined for String and Binary types.
 *
 * NOTE: that this is not zero based, but 1-based index. The first character in str has index 1.
 */
// scalastyle:off line.size.limit
@ExpressionDescription(
  usage = """
    _FUNC_(str, pos[, len]) - Returns the substring of `str` that starts at `pos` and is of length `len`, or the slice of byte array that starts at `pos` and is of length `len`.

    _FUNC_(str FROM pos[ FOR len]]) - Returns the substring of `str` that starts at `pos` and is of length `len`, or the slice of byte array that starts at `pos` and is of length `len`.
  """,
  examples = """
    Examples:
      > SELECT _FUNC_('Spark SQL', 5);
       k SQL
      > SELECT _FUNC_('Spark SQL', -3);
       SQL
      > SELECT _FUNC_('Spark SQL', 5, 1);
       k
      > SELECT _FUNC_('Spark SQL' FROM 5);
       k SQL
      > SELECT _FUNC_('Spark SQL' FROM -3);
       SQL
      > SELECT _FUNC_('Spark SQL' FROM 5 FOR 1);
       k
  """,
  since = "1.5.0",
  group = "string_funcs")
// scalastyle:on line.size.limit
case class Substring(str: Expression, pos: Expression, len: Expression)
  extends TernaryExpression with ImplicitCastInputTypes with NullIntolerant {

  def this(str: Expression, pos: Expression) = {
    this(str, pos, Literal(Integer.MAX_VALUE))
  }

  override def dataType: DataType = str.dataType

  override def inputTypes: Seq[AbstractDataType] =
    Seq(TypeCollection(StringType, BinaryType), IntegerType, IntegerType)

  override def children: Seq[Expression] = str :: pos :: len :: Nil

  override def nullSafeEval(string: Any, pos: Any, len: Any): Any = {
    str.dataType match {
      case StringType => string.asInstanceOf[UTF8String]
        .substringSQL(pos.asInstanceOf[Int], len.asInstanceOf[Int])
      case BinaryType => ByteArray.subStringSQL(string.asInstanceOf[Array[Byte]],
        pos.asInstanceOf[Int], len.asInstanceOf[Int])
    }
  }

  override def doGenCode(ctx: CodegenContext, ev: ExprCode): ExprCode = {

    defineCodeGen(ctx, ev, (string, pos, len) => {
      str.dataType match {
        case StringType => s"$string.substringSQL($pos, $len)"
        case BinaryType => s"${classOf[ByteArray].getName}.subStringSQL($string, $pos, $len)"
      }
    })
  }
}

/**
 * Returns the rightmost n characters from the string.
 */
// scalastyle:off line.size.limit
@ExpressionDescription(
  usage = "_FUNC_(str, len) - Returns the rightmost `len`(`len` can be string type) characters from the string `str`,if `len` is less or equal than 0 the result is an empty string.",
  examples = """
    Examples:
      > SELECT _FUNC_('Spark SQL', 3);
       SQL
  """,
  since = "2.3.0",
  group = "string_funcs")
// scalastyle:on line.size.limit
case class Right(str: Expression, len: Expression, child: Expression) extends RuntimeReplaceable {
  def this(str: Expression, len: Expression) = {
    this(str, len, If(IsNull(str), Literal(null, StringType), If(LessThanOrEqual(len, Literal(0)),
      Literal(UTF8String.EMPTY_UTF8, StringType), new Substring(str, UnaryMinus(len)))))
  }

  override def flatArguments: Iterator[Any] = Iterator(str, len)
  override def exprsReplaced: Seq[Expression] = Seq(str, len)
}

/**
 * Returns the leftmost n characters from the string.
 */
// scalastyle:off line.size.limit
@ExpressionDescription(
  usage = "_FUNC_(str, len) - Returns the leftmost `len`(`len` can be string type) characters from the string `str`,if `len` is less or equal than 0 the result is an empty string.",
  examples = """
    Examples:
      > SELECT _FUNC_('Spark SQL', 3);
       Spa
  """,
  since = "2.3.0",
  group = "string_funcs")
// scalastyle:on line.size.limit
case class Left(str: Expression, len: Expression, child: Expression) extends RuntimeReplaceable {
  def this(str: Expression, len: Expression) = {
    this(str, len, Substring(str, Literal(1), len))
  }

  override def flatArguments: Iterator[Any] = Iterator(str, len)
  override def exprsReplaced: Seq[Expression] = Seq(str, len)
}

/**
 * A function that returns the char length of the given string expression or
 * number of bytes of the given binary expression.
 */
// scalastyle:off line.size.limit
@ExpressionDescription(
  usage = "_FUNC_(expr) - Returns the character length of string data or number of bytes of binary data. The length of string data includes the trailing spaces. The length of binary data includes binary zeros.",
  examples = """
    Examples:
      > SELECT _FUNC_('Spark SQL ');
       10
      > SELECT CHAR_LENGTH('Spark SQL ');
       10
      > SELECT CHARACTER_LENGTH('Spark SQL ');
       10
  """,
  since = "1.5.0",
  group = "string_funcs")
// scalastyle:on line.size.limit
case class Length(child: Expression)
  extends UnaryExpression with ImplicitCastInputTypes with NullIntolerant {
  override def dataType: DataType = IntegerType
  override def inputTypes: Seq[AbstractDataType] = Seq(TypeCollection(StringType, BinaryType))

  protected override def nullSafeEval(value: Any): Any = child.dataType match {
    case StringType => value.asInstanceOf[UTF8String].numChars
    case BinaryType => value.asInstanceOf[Array[Byte]].length
  }

  override def doGenCode(ctx: CodegenContext, ev: ExprCode): ExprCode = {
    child.dataType match {
      case StringType => defineCodeGen(ctx, ev, c => s"($c).numChars()")
      case BinaryType => defineCodeGen(ctx, ev, c => s"($c).length")
    }
  }
}

/**
 * A function that returns the bit length of the given string or binary expression.
 */
@ExpressionDescription(
  usage = "_FUNC_(expr) - Returns the bit length of string data or number of bits of binary data.",
  examples = """
    Examples:
      > SELECT _FUNC_('Spark SQL');
       72
  """,
  since = "2.3.0",
  group = "string_funcs")
case class BitLength(child: Expression)
  extends UnaryExpression with ImplicitCastInputTypes with NullIntolerant {
  override def dataType: DataType = IntegerType
  override def inputTypes: Seq[AbstractDataType] = Seq(TypeCollection(StringType, BinaryType))

  protected override def nullSafeEval(value: Any): Any = child.dataType match {
    case StringType => value.asInstanceOf[UTF8String].numBytes * 8
    case BinaryType => value.asInstanceOf[Array[Byte]].length * 8
  }

  override def doGenCode(ctx: CodegenContext, ev: ExprCode): ExprCode = {
    child.dataType match {
      case StringType => defineCodeGen(ctx, ev, c => s"($c).numBytes() * 8")
      case BinaryType => defineCodeGen(ctx, ev, c => s"($c).length * 8")
    }
  }

  override def prettyName: String = "bit_length"
}

/**
 * A function that returns the byte length of the given string or binary expression.
 */
@ExpressionDescription(
  usage = "_FUNC_(expr) - Returns the byte length of string data or number of bytes of binary " +
    "data.",
  examples = """
    Examples:
      > SELECT _FUNC_('Spark SQL');
       9
  """,
  since = "2.3.0",
  group = "string_funcs")
case class OctetLength(child: Expression)
  extends UnaryExpression with ImplicitCastInputTypes with NullIntolerant {
  override def dataType: DataType = IntegerType
  override def inputTypes: Seq[AbstractDataType] = Seq(TypeCollection(StringType, BinaryType))

  protected override def nullSafeEval(value: Any): Any = child.dataType match {
    case StringType => value.asInstanceOf[UTF8String].numBytes
    case BinaryType => value.asInstanceOf[Array[Byte]].length
  }

  override def doGenCode(ctx: CodegenContext, ev: ExprCode): ExprCode = {
    child.dataType match {
      case StringType => defineCodeGen(ctx, ev, c => s"($c).numBytes()")
      case BinaryType => defineCodeGen(ctx, ev, c => s"($c).length")
    }
  }

  override def prettyName: String = "octet_length"
}

/**
 * A function that return the Levenshtein distance between the two given strings.
 */
@ExpressionDescription(
  usage = "_FUNC_(str1, str2) - Returns the Levenshtein distance between the two given strings.",
  examples = """
    Examples:
      > SELECT _FUNC_('kitten', 'sitting');
       3
  """,
  since = "1.5.0",
  group = "string_funcs")
case class Levenshtein(left: Expression, right: Expression) extends BinaryExpression
    with ImplicitCastInputTypes with NullIntolerant {

  override def inputTypes: Seq[AbstractDataType] = Seq(StringType, StringType)

  override def dataType: DataType = IntegerType
  protected override def nullSafeEval(leftValue: Any, rightValue: Any): Any =
    leftValue.asInstanceOf[UTF8String].levenshteinDistance(rightValue.asInstanceOf[UTF8String])

  override def doGenCode(ctx: CodegenContext, ev: ExprCode): ExprCode = {
    nullSafeCodeGen(ctx, ev, (left, right) =>
      s"${ev.value} = $left.levenshteinDistance($right);")
  }
}

/**
 * A function that return Soundex code of the given string expression.
 */
@ExpressionDescription(
  usage = "_FUNC_(str) - Returns Soundex code of the string.",
  examples = """
    Examples:
      > SELECT _FUNC_('Miller');
       M460
  """,
  since = "1.5.0",
  group = "string_funcs")
case class SoundEx(child: Expression)
  extends UnaryExpression with ExpectsInputTypes with NullIntolerant {

  override def dataType: DataType = StringType

  override def inputTypes: Seq[DataType] = Seq(StringType)

  override def nullSafeEval(input: Any): Any = input.asInstanceOf[UTF8String].soundex()

  override def doGenCode(ctx: CodegenContext, ev: ExprCode): ExprCode = {
    defineCodeGen(ctx, ev, c => s"$c.soundex()")
  }
}

/**
 * Returns the numeric value of the first character of str.
 */
@ExpressionDescription(
  usage = "_FUNC_(str) - Returns the numeric value of the first character of `str`.",
  examples = """
    Examples:
      > SELECT _FUNC_('222');
       50
      > SELECT _FUNC_(2);
       50
  """,
  since = "1.5.0",
  group = "string_funcs")
case class Ascii(child: Expression)
  extends UnaryExpression with ImplicitCastInputTypes with NullIntolerant {

  override def dataType: DataType = IntegerType
  override def inputTypes: Seq[DataType] = Seq(StringType)

  protected override def nullSafeEval(string: Any): Any = {
    val bytes = string.asInstanceOf[UTF8String].getBytes
    if (bytes.length > 0) {
      bytes(0).asInstanceOf[Int]
    } else {
      0
    }
  }

  override def doGenCode(ctx: CodegenContext, ev: ExprCode): ExprCode = {
    nullSafeCodeGen(ctx, ev, (child) => {
      val bytes = ctx.freshName("bytes")
      s"""
        byte[] $bytes = $child.getBytes();
        if ($bytes.length > 0) {
          ${ev.value} = (int) $bytes[0];
        } else {
          ${ev.value} = 0;
        }
       """})
  }
}

/**
 * Returns the ASCII character having the binary equivalent to n.
 * If n is larger than 256 the result is equivalent to chr(n % 256)
 */
// scalastyle:off line.size.limit
@ExpressionDescription(
  usage = "_FUNC_(expr) - Returns the ASCII character having the binary equivalent to `expr`. If n is larger than 256 the result is equivalent to chr(n % 256)",
  examples = """
    Examples:
      > SELECT _FUNC_(65);
       A
  """,
  since = "2.3.0",
  group = "string_funcs")
// scalastyle:on line.size.limit
case class Chr(child: Expression)
  extends UnaryExpression with ImplicitCastInputTypes with NullIntolerant {

  override def dataType: DataType = StringType
  override def inputTypes: Seq[DataType] = Seq(LongType)

  protected override def nullSafeEval(lon: Any): Any = {
    val longVal = lon.asInstanceOf[Long]
    if (longVal < 0) {
      UTF8String.EMPTY_UTF8
    } else if ((longVal & 0xFF) == 0) {
      UTF8String.fromString(Character.MIN_VALUE.toString)
    } else {
      UTF8String.fromString((longVal & 0xFF).toChar.toString)
    }
  }

  override def doGenCode(ctx: CodegenContext, ev: ExprCode): ExprCode = {
    nullSafeCodeGen(ctx, ev, lon => {
      s"""
        if ($lon < 0) {
          ${ev.value} = UTF8String.EMPTY_UTF8;
        } else if (($lon & 0xFF) == 0) {
          ${ev.value} = UTF8String.fromString(String.valueOf(Character.MIN_VALUE));
        } else {
          char c = (char)($lon & 0xFF);
          ${ev.value} = UTF8String.fromString(String.valueOf(c));
        }
      """
    })
  }
}

/**
 * Converts the argument from binary to a base 64 string.
 */
@ExpressionDescription(
  usage = "_FUNC_(bin) - Converts the argument from a binary `bin` to a base 64 string.",
  examples = """
    Examples:
      > SELECT _FUNC_('Spark SQL');
       U3BhcmsgU1FM
  """,
  since = "1.5.0",
  group = "string_funcs")
case class Base64(child: Expression)
  extends UnaryExpression with ImplicitCastInputTypes with NullIntolerant {

  override def dataType: DataType = StringType
  override def inputTypes: Seq[DataType] = Seq(BinaryType)

  protected override def nullSafeEval(bytes: Any): Any = {
    UTF8String.fromBytes(CommonsBase64.encodeBase64(bytes.asInstanceOf[Array[Byte]]))
  }

  override def doGenCode(ctx: CodegenContext, ev: ExprCode): ExprCode = {
    nullSafeCodeGen(ctx, ev, (child) => {
      s"""${ev.value} = UTF8String.fromBytes(
            ${classOf[CommonsBase64].getName}.encodeBase64($child));
       """})
  }
}

/**
 * Converts the argument from a base 64 string to BINARY.
 */
@ExpressionDescription(
  usage = "_FUNC_(str) - Converts the argument from a base 64 string `str` to a binary.",
  examples = """
    Examples:
      > SELECT _FUNC_('U3BhcmsgU1FM');
       Spark SQL
  """,
  since = "1.5.0",
  group = "string_funcs")
case class UnBase64(child: Expression)
  extends UnaryExpression with ImplicitCastInputTypes with NullIntolerant {

  override def dataType: DataType = BinaryType
  override def inputTypes: Seq[DataType] = Seq(StringType)

  protected override def nullSafeEval(string: Any): Any =
    CommonsBase64.decodeBase64(string.asInstanceOf[UTF8String].toString)

  override def doGenCode(ctx: CodegenContext, ev: ExprCode): ExprCode = {
    nullSafeCodeGen(ctx, ev, (child) => {
      s"""
         ${ev.value} = ${classOf[CommonsBase64].getName}.decodeBase64($child.toString());
       """})
  }
}

/**
 * Decodes the first argument into a String using the provided character set
 * (one of 'US-ASCII', 'ISO-8859-1', 'UTF-8', 'UTF-16BE', 'UTF-16LE', 'UTF-16').
 * If either argument is null, the result will also be null.
 */
// scalastyle:off line.size.limit
@ExpressionDescription(
  usage = "_FUNC_(bin, charset) - Decodes the first argument using the second argument character set.",
  examples = """
    Examples:
      > SELECT _FUNC_(encode('abc', 'utf-8'), 'utf-8');
       abc
  """,
  since = "1.5.0",
  group = "string_funcs")
// scalastyle:on line.size.limit
case class Decode(bin: Expression, charset: Expression)
  extends BinaryExpression with ImplicitCastInputTypes with NullIntolerant {

  override def left: Expression = bin
  override def right: Expression = charset
  override def dataType: DataType = StringType
  override def inputTypes: Seq[DataType] = Seq(BinaryType, StringType)

  protected override def nullSafeEval(input1: Any, input2: Any): Any = {
    val fromCharset = input2.asInstanceOf[UTF8String].toString
    UTF8String.fromString(new String(input1.asInstanceOf[Array[Byte]], fromCharset))
  }

  override def doGenCode(ctx: CodegenContext, ev: ExprCode): ExprCode = {
    nullSafeCodeGen(ctx, ev, (bytes, charset) =>
      s"""
        try {
          ${ev.value} = UTF8String.fromString(new String($bytes, $charset.toString()));
        } catch (java.io.UnsupportedEncodingException e) {
          org.apache.spark.unsafe.Platform.throwException(e);
        }
      """)
  }
}

/**
 * Encodes the first argument into a BINARY using the provided character set
 * (one of 'US-ASCII', 'ISO-8859-1', 'UTF-8', 'UTF-16BE', 'UTF-16LE', 'UTF-16').
 * If either argument is null, the result will also be null.
 */
// scalastyle:off line.size.limit
@ExpressionDescription(
  usage = "_FUNC_(str, charset) - Encodes the first argument using the second argument character set.",
  examples = """
    Examples:
      > SELECT _FUNC_('abc', 'utf-8');
       abc
  """,
  since = "1.5.0",
  group = "string_funcs")
// scalastyle:on line.size.limit
case class Encode(value: Expression, charset: Expression)
  extends BinaryExpression with ImplicitCastInputTypes with NullIntolerant {

  override def left: Expression = value
  override def right: Expression = charset
  override def dataType: DataType = BinaryType
  override def inputTypes: Seq[DataType] = Seq(StringType, StringType)

  protected override def nullSafeEval(input1: Any, input2: Any): Any = {
    val toCharset = input2.asInstanceOf[UTF8String].toString
    input1.asInstanceOf[UTF8String].toString.getBytes(toCharset)
  }

  override def doGenCode(ctx: CodegenContext, ev: ExprCode): ExprCode = {
    nullSafeCodeGen(ctx, ev, (string, charset) =>
      s"""
        try {
          ${ev.value} = $string.toString().getBytes($charset.toString());
        } catch (java.io.UnsupportedEncodingException e) {
          org.apache.spark.unsafe.Platform.throwException(e);
        }""")
  }
}

/**
 * Formats the number X to a format like '#,###,###.##', rounded to D decimal places,
 * and returns the result as a string. If D is 0, the result has no decimal point or
 * fractional part.
 */
@ExpressionDescription(
  usage = """
    _FUNC_(expr1, expr2) - Formats the number `expr1` like '#,###,###.##', rounded to `expr2`
      decimal places. If `expr2` is 0, the result has no decimal point or fractional part.
      `expr2` also accept a user specified format.
      This is supposed to function like MySQL's FORMAT.
  """,
  examples = """
    Examples:
      > SELECT _FUNC_(12332.123456, 4);
       12,332.1235
      > SELECT _FUNC_(12332.123456, '##################.###');
       12332.123
  """,
  since = "1.5.0",
  group = "string_funcs")
case class FormatNumber(x: Expression, d: Expression)
  extends BinaryExpression with ExpectsInputTypes with NullIntolerant {

  override def left: Expression = x
  override def right: Expression = d
  override def dataType: DataType = StringType
  override def nullable: Boolean = true
  override def inputTypes: Seq[AbstractDataType] =
    Seq(NumericType, TypeCollection(IntegerType, StringType))

  private val defaultFormat = "#,###,###,###,###,###,##0"

  // Associated with the pattern, for the last d value, and we will update the
  // pattern (DecimalFormat) once the new coming d value differ with the last one.
  // This is an Option to distinguish between 0 (numberFormat is valid) and uninitialized after
  // serialization (numberFormat has not been updated for dValue = 0).
  @transient
  private var lastDIntValue: Option[Int] = None

  @transient
  private var lastDStringValue: Option[String] = None

  // A cached DecimalFormat, for performance concern, we will change it
  // only if the d value changed.
  @transient
  private lazy val pattern: StringBuffer = new StringBuffer()

  // SPARK-13515: US Locale configures the DecimalFormat object to use a dot ('.')
  // as a decimal separator.
  @transient
  private lazy val numberFormat = new DecimalFormat("", new DecimalFormatSymbols(Locale.US))

  override protected def nullSafeEval(xObject: Any, dObject: Any): Any = {
    right.dataType match {
      case IntegerType =>
        val dValue = dObject.asInstanceOf[Int]
        if (dValue < 0) {
          return null
        }

        lastDIntValue match {
          case Some(last) if last == dValue =>
          // use the current pattern
          case _ =>
            // construct a new DecimalFormat only if a new dValue
            pattern.delete(0, pattern.length)
            pattern.append(defaultFormat)

            // decimal place
            if (dValue > 0) {
              pattern.append(".")

              var i = 0
              while (i < dValue) {
                i += 1
                pattern.append("0")
              }
            }

            lastDIntValue = Some(dValue)

            numberFormat.applyLocalizedPattern(pattern.toString)
        }
      case StringType =>
        val dValue = dObject.asInstanceOf[UTF8String].toString
        lastDStringValue match {
          case Some(last) if last == dValue =>
          case _ =>
            pattern.delete(0, pattern.length)
            lastDStringValue = Some(dValue)
            if (dValue.isEmpty) {
              numberFormat.applyLocalizedPattern(defaultFormat)
            } else {
              numberFormat.applyLocalizedPattern(dValue)
            }
        }
    }

    x.dataType match {
      case ByteType => UTF8String.fromString(numberFormat.format(xObject.asInstanceOf[Byte]))
      case ShortType => UTF8String.fromString(numberFormat.format(xObject.asInstanceOf[Short]))
      case FloatType => UTF8String.fromString(numberFormat.format(xObject.asInstanceOf[Float]))
      case IntegerType => UTF8String.fromString(numberFormat.format(xObject.asInstanceOf[Int]))
      case LongType => UTF8String.fromString(numberFormat.format(xObject.asInstanceOf[Long]))
      case DoubleType => UTF8String.fromString(numberFormat.format(xObject.asInstanceOf[Double]))
      case _: DecimalType =>
        UTF8String.fromString(numberFormat.format(xObject.asInstanceOf[Decimal].toJavaBigDecimal))
    }
  }

  override def doGenCode(ctx: CodegenContext, ev: ExprCode): ExprCode = {
    nullSafeCodeGen(ctx, ev, (num, d) => {

      def typeHelper(p: String): String = {
        x.dataType match {
          case _ : DecimalType => s"""$p.toJavaBigDecimal()"""
          case _ => s"$p"
        }
      }

      val sb = classOf[StringBuffer].getName
      val df = classOf[DecimalFormat].getName
      val dfs = classOf[DecimalFormatSymbols].getName
      val l = classOf[Locale].getName
      // SPARK-13515: US Locale configures the DecimalFormat object to use a dot ('.')
      // as a decimal separator.
      val usLocale = "US"
      val numberFormat = ctx.addMutableState(df, "numberFormat",
        v => s"""$v = new $df("", new $dfs($l.$usLocale));""")

      right.dataType match {
        case IntegerType =>
          val pattern = ctx.addMutableState(sb, "pattern", v => s"$v = new $sb();")
          val i = ctx.freshName("i")
          val lastDValue =
            ctx.addMutableState(CodeGenerator.JAVA_INT, "lastDValue", v => s"$v = -100;")
          s"""
            if ($d >= 0) {
              $pattern.delete(0, $pattern.length());
              if ($d != $lastDValue) {
                $pattern.append("$defaultFormat");

                if ($d > 0) {
                  $pattern.append(".");
                  for (int $i = 0; $i < $d; $i++) {
                    $pattern.append("0");
                  }
                }
                $lastDValue = $d;
                $numberFormat.applyLocalizedPattern($pattern.toString());
              }
              ${ev.value} = UTF8String.fromString($numberFormat.format(${typeHelper(num)}));
            } else {
              ${ev.value} = null;
              ${ev.isNull} = true;
            }
           """
        case StringType =>
          val lastDValue = ctx.addMutableState("String", "lastDValue", v => s"""$v = null;""")
          val dValue = ctx.freshName("dValue")
          s"""
            String $dValue = $d.toString();
            if (!$dValue.equals($lastDValue)) {
              $lastDValue = $dValue;
              if ($dValue.isEmpty()) {
                $numberFormat.applyLocalizedPattern("$defaultFormat");
              } else {
                $numberFormat.applyLocalizedPattern($dValue);
              }
            }
            ${ev.value} = UTF8String.fromString($numberFormat.format(${typeHelper(num)}));
           """
      }
    })
  }

  override def prettyName: String = "format_number"
}

/**
 * Splits a string into arrays of sentences, where each sentence is an array of words.
 * The 'lang' and 'country' arguments are optional, and if omitted, the default locale is used.
 */
@ExpressionDescription(
  usage = "_FUNC_(str[, lang, country]) - Splits `str` into an array of array of words.",
  examples = """
    Examples:
      > SELECT _FUNC_('Hi there! Good morning.');
       [["Hi","there"],["Good","morning"]]
  """,
  since = "2.0.0",
  group = "string_funcs")
case class Sentences(
    str: Expression,
    language: Expression = Literal(""),
    country: Expression = Literal(""))
  extends Expression with ImplicitCastInputTypes with CodegenFallback {

  def this(str: Expression) = this(str, Literal(""), Literal(""))
  def this(str: Expression, language: Expression) = this(str, language, Literal(""))

  override def nullable: Boolean = true
  override def dataType: DataType =
    ArrayType(ArrayType(StringType, containsNull = false), containsNull = false)
  override def inputTypes: Seq[AbstractDataType] = Seq(StringType, StringType, StringType)
  override def children: Seq[Expression] = str :: language :: country :: Nil

  override def eval(input: InternalRow): Any = {
    val string = str.eval(input)
    if (string == null) {
      null
    } else {
      val languageStr = language.eval(input).asInstanceOf[UTF8String]
      val countryStr = country.eval(input).asInstanceOf[UTF8String]
      val locale = if (languageStr != null && countryStr != null) {
        new Locale(languageStr.toString, countryStr.toString)
      } else {
        Locale.US
      }
      getSentences(string.asInstanceOf[UTF8String].toString, locale)
    }
  }

  private def getSentences(sentences: String, locale: Locale) = {
    val bi = BreakIterator.getSentenceInstance(locale)
    bi.setText(sentences)
    var idx = 0
    val result = new ArrayBuffer[GenericArrayData]
    while (bi.next != BreakIterator.DONE) {
      val sentence = sentences.substring(idx, bi.current)
      idx = bi.current

      val wi = BreakIterator.getWordInstance(locale)
      var widx = 0
      wi.setText(sentence)
      val words = new ArrayBuffer[UTF8String]
      while (wi.next != BreakIterator.DONE) {
        val word = sentence.substring(widx, wi.current)
        widx = wi.current
        if (Character.isLetterOrDigit(word.charAt(0))) words += UTF8String.fromString(word)
      }
      result += new GenericArrayData(words.toSeq)
    }
    new GenericArrayData(result.toSeq)
  }
}<|MERGE_RESOLUTION|>--- conflicted
+++ resolved
@@ -1372,14 +1372,9 @@
       > SELECT _FUNC_('http://spark.apache.org/path?query=1', 'QUERY', 'query');
        1
   """,
-<<<<<<< HEAD
   since = "2.0.0",
   group = "string_funcs")
-case class ParseUrl(children: Seq[Expression])
-=======
-  since = "2.0.0")
 case class ParseUrl(children: Seq[Expression], failOnError: Boolean = SQLConf.get.ansiEnabled)
->>>>>>> ba178f85
   extends Expression with ExpectsInputTypes with CodegenFallback {
   def this(children: Seq[Expression]) = this(children, SQLConf.get.ansiEnabled)
 
