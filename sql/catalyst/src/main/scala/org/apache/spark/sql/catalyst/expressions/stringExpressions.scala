--- conflicted
+++ resolved
@@ -2045,26 +2045,6 @@
       // SPARK-13515: US Locale configures the DecimalFormat object to use a dot ('.')
       // as a decimal separator.
       val usLocale = "US"
-<<<<<<< HEAD
-      val i = JavaCode.variable(ctx.freshName("i"), IntegerType)
-      val lastDValue = JavaCode.global(
-        ctx.addMutableState(CodeGenerator.JAVA_INT, "lastDValue", v => s"$v = -100;"), IntegerType)
-      val pattern = JavaCode.global(ctx.addMutableState(sb, "pattern", v => s"$v = new $sb();"),
-        IntegerType)
-      val numberFormat = JavaCode.global(ctx.addMutableState(df, "numberFormat",
-        v => s"""$v = new $df("", new $dfs($l.$usLocale));"""), classOf[DecimalFormat])
-
-      code"""
-        if ($d >= 0) {
-          $pattern.delete(0, $pattern.length());
-          if ($d != $lastDValue) {
-            $pattern.append("#,###,###,###,###,###,##0");
-
-            if ($d > 0) {
-              $pattern.append(".");
-              for (int $i = 0; $i < $d; $i++) {
-                $pattern.append("0");
-=======
       val numberFormat = ctx.addMutableState(df, "numberFormat",
         v => s"""$v = new $df("", new $dfs($l.$usLocale));""")
 
@@ -2088,7 +2068,6 @@
                 }
                 $lastDValue = $d;
                 $numberFormat.applyLocalizedPattern($pattern.toString());
->>>>>>> f07c5064
               }
               ${ev.value} = UTF8String.fromString($numberFormat.format(${typeHelper(num)}));
             } else {
