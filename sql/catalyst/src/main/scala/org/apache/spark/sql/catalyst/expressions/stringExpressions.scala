--- conflicted
+++ resolved
@@ -505,22 +505,11 @@
     Seq(StringTypeAnyCollation, StringTypeAnyCollation)
 
   override def checkInputDataTypes(): TypeCheckResult = {
-<<<<<<< HEAD
-    val checkResult = super.checkInputDataTypes()
-    if (checkResult.isFailure) {
-      return checkResult
-    }
-    // Additional check needed for collation compatibility
-    val outputCollationId: Int = CollationTypeCasts
-      .getOutputCollation(Seq(left, right))
-    TypeCheckResult.TypeCheckSuccess
-=======
     val defaultCheck = super.checkInputDataTypes()
     if (defaultCheck.isFailure) {
       return defaultCheck
     }
     CollationTypeConstraints.checkCollationCompatibility(collationId, children.map(_.dataType))
->>>>>>> 3a1609af
   }
 
   protected override def nullSafeEval(input1: Any, input2: Any): Any =
