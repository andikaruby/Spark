--- conflicted
+++ resolved
@@ -82,19 +82,12 @@
   /** The 1st child (separator) is str, and rest are either str or array of str. */
   override def inputTypes: Seq[AbstractDataType] = {
     val arrayOrStr =
-<<<<<<< HEAD
       TypeCollection(AbstractArrayType(
-        StringTypeWithCaseAccentSensitivity(supportsTrimCollation = true)),
-        StringTypeWithCaseAccentSensitivity(supportsTrimCollation = true)
+        StringTypeWithCollation(supportsTrimCollation = true)),
+        StringTypeWithCollation(supportsTrimCollation = true)
       )
-    StringTypeWithCaseAccentSensitivity(supportsTrimCollation = true) +:
+    StringTypeWithCollation(supportsTrimCollation = true) +:
       Seq.fill(children.size - 1)(arrayOrStr)
-=======
-      TypeCollection(AbstractArrayType(StringTypeWithCollation),
-      StringTypeWithCollation
-      )
-    StringTypeWithCollation +: Seq.fill(children.size - 1)(arrayOrStr)
->>>>>>> fae0c12f
   }
 
   override def dataType: DataType = children.head.dataType
@@ -445,12 +438,8 @@
   def convert(v: UTF8String): UTF8String
 
   override def dataType: DataType = child.dataType
-<<<<<<< HEAD
   override def inputTypes: Seq[AbstractDataType] =
-    Seq(StringTypeWithCaseAccentSensitivity(supportsTrimCollation = true))
-=======
-  override def inputTypes: Seq[AbstractDataType] = Seq(StringTypeWithCollation)
->>>>>>> fae0c12f
+    Seq(StringTypeWithCollation(supportsTrimCollation = true))
 
   protected override def nullSafeEval(input: Any): Any =
     convert(input.asInstanceOf[UTF8String])
@@ -532,12 +521,8 @@
   def compare(l: UTF8String, r: UTF8String): Boolean
 
   override def inputTypes: Seq[AbstractDataType] =
-<<<<<<< HEAD
-    Seq(StringTypeWithCaseAccentSensitivity(supportsTrimCollation = true),
-      StringTypeWithCaseAccentSensitivity(supportsTrimCollation = true))
-=======
-    Seq(StringTypeWithCollation, StringTypeWithCollation)
->>>>>>> fae0c12f
+    Seq(StringTypeWithCollation(supportsTrimCollation = true),
+      StringTypeWithCollation(supportsTrimCollation = true))
 
   protected override def nullSafeEval(input1: Any, input2: Any): Any =
     compare(input1.asInstanceOf[UTF8String], input2.asInstanceOf[UTF8String])
@@ -764,12 +749,8 @@
 
   override lazy val replacement: Expression = Invoke(input, "isValid", BooleanType)
 
-<<<<<<< HEAD
   override def inputTypes: Seq[AbstractDataType] =
-    Seq(StringTypeWithCaseAccentSensitivity(supportsTrimCollation = true))
-=======
-  override def inputTypes: Seq[AbstractDataType] = Seq(StringTypeWithCollation)
->>>>>>> fae0c12f
+    Seq(StringTypeWithCollation(supportsTrimCollation = true))
 
   override def nodeName: String = "is_valid_utf8"
 
@@ -816,12 +797,8 @@
 
   override lazy val replacement: Expression = Invoke(input, "makeValid", input.dataType)
 
-<<<<<<< HEAD
   override def inputTypes: Seq[AbstractDataType] =
-    Seq(StringTypeWithCaseAccentSensitivity(supportsTrimCollation = true))
-=======
-  override def inputTypes: Seq[AbstractDataType] = Seq(StringTypeWithCollation)
->>>>>>> fae0c12f
+    Seq(StringTypeWithCollation(supportsTrimCollation = true))
 
   override def nodeName: String = "make_valid_utf8"
 
@@ -866,12 +843,8 @@
     Seq(input),
     inputTypes)
 
-<<<<<<< HEAD
   override def inputTypes: Seq[AbstractDataType] =
-    Seq(StringTypeWithCaseAccentSensitivity)
-=======
-  override def inputTypes: Seq[AbstractDataType] = Seq(StringTypeWithCollation)
->>>>>>> fae0c12f
+    Seq(StringTypeWithCollation)
 
   override def nodeName: String = "validate_utf8"
 
@@ -1059,19 +1032,14 @@
   override def dataType: DataType = input.dataType
 
   override def inputTypes: Seq[AbstractDataType] = Seq(
-<<<<<<< HEAD
     TypeCollection(
-      StringTypeWithCaseAccentSensitivity(supportsTrimCollation = true), BinaryType
+      StringTypeWithCollation(supportsTrimCollation = true), BinaryType
     ),
     TypeCollection(
-      StringTypeWithCaseAccentSensitivity(supportsTrimCollation = true), BinaryType
+      StringTypeWithCollation(supportsTrimCollation = true), BinaryType
     ),
     IntegerType,
     IntegerType)
-=======
-    TypeCollection(StringTypeWithCollation, BinaryType),
-    TypeCollection(StringTypeWithCollation, BinaryType), IntegerType, IntegerType)
->>>>>>> fae0c12f
 
   override def checkInputDataTypes(): TypeCheckResult = {
     val inputTypeCheck = super.checkInputDataTypes()
@@ -1278,14 +1246,10 @@
   final lazy val collationId: Int = left.dataType.asInstanceOf[StringType].collationId
 
   override def inputTypes: Seq[AbstractDataType] =
-<<<<<<< HEAD
     Seq(
-      StringTypeWithCaseAccentSensitivity(supportsTrimCollation = true),
-      StringTypeWithCaseAccentSensitivity(supportsTrimCollation = true)
+      StringTypeWithCollation(supportsTrimCollation = true),
+      StringTypeWithCollation(supportsTrimCollation = true)
     )
-=======
-    Seq(StringTypeWithCollation, StringTypeWithCollation)
->>>>>>> fae0c12f
 
   override protected def nullSafeEval(word: Any, set: Any): Any = {
     CollationSupport.FindInSet.
@@ -1314,11 +1278,7 @@
   override def children: Seq[Expression] = srcStr +: trimStr.toSeq
   override def dataType: DataType = srcStr.dataType
   override def inputTypes: Seq[AbstractDataType] =
-<<<<<<< HEAD
-    Seq.fill(children.size)(StringTypeWithCaseAccentSensitivity(supportsTrimCollation = true))
-=======
-    Seq.fill(children.size)(StringTypeWithCollation)
->>>>>>> fae0c12f
+    Seq.fill(children.size)(StringTypeWithCollation(supportsTrimCollation = true))
 
   final lazy val collationId: Int = srcStr.dataType.asInstanceOf[StringType].collationId
 
@@ -1943,15 +1903,11 @@
 
   override def dataType: DataType = str.dataType
   override def inputTypes: Seq[AbstractDataType] =
-<<<<<<< HEAD
     Seq(
-      StringTypeWithCaseAccentSensitivity(supportsTrimCollation = true),
+      StringTypeWithCollation(supportsTrimCollation = true),
       IntegerType,
-      StringTypeWithCaseAccentSensitivity(supportsTrimCollation = true)
+      StringTypeWithCollation(supportsTrimCollation = true)
     )
-=======
-    Seq(StringTypeWithCollation, IntegerType, StringTypeWithCollation)
->>>>>>> fae0c12f
 
   override def nullSafeEval(string: Any, len: Any, pad: Any): Any = {
     string.asInstanceOf[UTF8String].lpad(len.asInstanceOf[Int], pad.asInstanceOf[UTF8String])
@@ -2031,15 +1987,11 @@
 
   override def dataType: DataType = str.dataType
   override def inputTypes: Seq[AbstractDataType] =
-<<<<<<< HEAD
     Seq(
-      StringTypeWithCaseAccentSensitivity(supportsTrimCollation = true),
+      StringTypeWithCollation(supportsTrimCollation = true),
       IntegerType,
-      StringTypeWithCaseAccentSensitivity(supportsTrimCollation = true)
+      StringTypeWithCollation(supportsTrimCollation = true)
     )
-=======
-    Seq(StringTypeWithCollation, IntegerType, StringTypeWithCollation)
->>>>>>> fae0c12f
 
   override def nullSafeEval(string: Any, len: Any, pad: Any): Any = {
     string.asInstanceOf[UTF8String].rpad(len.asInstanceOf[Int], pad.asInstanceOf[UTF8String])
@@ -2084,12 +2036,8 @@
   override def dataType: DataType = children(0).dataType
 
   override def inputTypes: Seq[AbstractDataType] =
-<<<<<<< HEAD
-    StringTypeWithCaseAccentSensitivity(supportsTrimCollation = true) ::
+    StringTypeWithCollation(supportsTrimCollation = true) ::
       List.fill(children.size - 1)(AnyDataType)
-=======
-    StringTypeWithCollation :: List.fill(children.size - 1)(AnyDataType)
->>>>>>> fae0c12f
 
   override def checkInputDataTypes(): TypeCheckResult = {
     if (children.isEmpty) {
@@ -2200,12 +2148,8 @@
   // Flag to indicate whether to use ICU instead of JVM case mappings for UTF8_BINARY collation.
   private final lazy val useICU = SQLConf.get.getConf(SQLConf.ICU_CASE_MAPPINGS_ENABLED)
 
-<<<<<<< HEAD
   override def inputTypes: Seq[AbstractDataType] =
-    Seq(StringTypeWithCaseAccentSensitivity(supportsTrimCollation = true))
-=======
-  override def inputTypes: Seq[AbstractDataType] = Seq(StringTypeWithCollation)
->>>>>>> fae0c12f
+    Seq(StringTypeWithCollation(supportsTrimCollation = true))
   override def dataType: DataType = child.dataType
 
   override def nullSafeEval(string: Any): Any = {
@@ -2238,14 +2182,10 @@
   override def right: Expression = times
   override def dataType: DataType = str.dataType
   override def inputTypes: Seq[AbstractDataType] =
-<<<<<<< HEAD
     Seq(
-      StringTypeWithCaseAccentSensitivity(supportsTrimCollation = true),
+      StringTypeWithCollation(supportsTrimCollation = true),
       IntegerType
     )
-=======
-    Seq(StringTypeWithCollation, IntegerType)
->>>>>>> fae0c12f
 
   override def nullSafeEval(string: Any, n: Any): Any = {
     string.asInstanceOf[UTF8String].repeat(n.asInstanceOf[Integer])
@@ -2338,15 +2278,11 @@
   override def dataType: DataType = str.dataType
 
   override def inputTypes: Seq[AbstractDataType] =
-<<<<<<< HEAD
     Seq(
-      TypeCollection(StringTypeWithCaseAccentSensitivity(supportsTrimCollation = true), BinaryType),
+      TypeCollection(StringTypeWithCollation(supportsTrimCollation = true), BinaryType),
       IntegerType,
       IntegerType
     )
-=======
-    Seq(TypeCollection(StringTypeWithCollation, BinaryType), IntegerType, IntegerType)
->>>>>>> fae0c12f
 
   override def first: Expression = str
   override def second: Expression = pos
@@ -2405,14 +2341,10 @@
   )
 
   override def inputTypes: Seq[AbstractDataType] =
-<<<<<<< HEAD
     Seq(
-      StringTypeWithCaseAccentSensitivity(supportsTrimCollation = true),
+      StringTypeWithCollation(supportsTrimCollation = true),
       IntegerType
     )
-=======
-    Seq(StringTypeWithCollation, IntegerType)
->>>>>>> fae0c12f
   override def left: Expression = str
   override def right: Expression = len
   override protected def withNewChildrenInternal(
@@ -2443,16 +2375,12 @@
   override lazy val replacement: Expression = Substring(str, Literal(1), len)
 
   override def inputTypes: Seq[AbstractDataType] = {
-<<<<<<< HEAD
     Seq(
       TypeCollection(
-        StringTypeWithCaseAccentSensitivity(supportsTrimCollation = true),
+        StringTypeWithCollation(supportsTrimCollation = true),
         BinaryType)
       , IntegerType
     )
-=======
-    Seq(TypeCollection(StringTypeWithCollation, BinaryType), IntegerType)
->>>>>>> fae0c12f
   }
 
   override def left: Expression = str
@@ -2488,16 +2416,12 @@
   extends UnaryExpression with ImplicitCastInputTypes with NullIntolerant {
   override def dataType: DataType = IntegerType
   override def inputTypes: Seq[AbstractDataType] =
-<<<<<<< HEAD
     Seq(
       TypeCollection(
-        StringTypeWithCaseAccentSensitivity(supportsTrimCollation = true),
+        StringTypeWithCollation(supportsTrimCollation = true),
         BinaryType
       )
     )
-=======
-    Seq(TypeCollection(StringTypeWithCollation, BinaryType))
->>>>>>> fae0c12f
 
   protected override def nullSafeEval(value: Any): Any = child.dataType match {
     case _: StringType => value.asInstanceOf[UTF8String].numChars
@@ -2532,17 +2456,12 @@
   extends UnaryExpression with ImplicitCastInputTypes with NullIntolerant {
   override def dataType: DataType = IntegerType
   override def inputTypes: Seq[AbstractDataType] =
-<<<<<<< HEAD
     Seq(
       TypeCollection(
-        StringTypeWithCaseAccentSensitivity(supportsTrimCollation = true),
+        StringTypeWithCollation(supportsTrimCollation = true),
         BinaryType
       )
     )
-=======
-    Seq(TypeCollection(StringTypeWithCollation, BinaryType))
-
->>>>>>> fae0c12f
   protected override def nullSafeEval(value: Any): Any = child.dataType match {
     case _: StringType => value.asInstanceOf[UTF8String].numBytes * 8
     case BinaryType => value.asInstanceOf[Array[Byte]].length * 8
@@ -2580,16 +2499,12 @@
   extends UnaryExpression with ImplicitCastInputTypes with NullIntolerant {
   override def dataType: DataType = IntegerType
   override def inputTypes: Seq[AbstractDataType] =
-<<<<<<< HEAD
     Seq(
       TypeCollection(
-        StringTypeWithCaseAccentSensitivity(supportsTrimCollation = true),
+        StringTypeWithCollation(supportsTrimCollation = true),
         BinaryType
       )
     )
-=======
-    Seq(TypeCollection(StringTypeWithCollation, BinaryType))
->>>>>>> fae0c12f
 
   protected override def nullSafeEval(value: Any): Any = child.dataType match {
     case _: StringType => value.asInstanceOf[UTF8String].numBytes
@@ -2650,21 +2565,16 @@
 
   override def inputTypes: Seq[AbstractDataType] = threshold match {
       case Some(_) =>
-<<<<<<< HEAD
         Seq(
-          StringTypeWithCaseAccentSensitivity(supportsTrimCollation = true),
-          StringTypeWithCaseAccentSensitivity(supportsTrimCollation = true),
+          StringTypeWithCollation(supportsTrimCollation = true),
+          StringTypeWithCollation(supportsTrimCollation = true),
           IntegerType
         )
       case _ =>
         Seq(
-          StringTypeWithCaseAccentSensitivity(supportsTrimCollation = true),
-          StringTypeWithCaseAccentSensitivity(supportsTrimCollation = true)
+          StringTypeWithCollation(supportsTrimCollation = true),
+          StringTypeWithCollation(supportsTrimCollation = true)
         )
-=======
-        Seq(StringTypeWithCollation, StringTypeWithCollation, IntegerType)
-      case _ => Seq(StringTypeWithCollation, StringTypeWithCollation)
->>>>>>> fae0c12f
   }
 
   override def children: Seq[Expression] = threshold match {
@@ -2789,12 +2699,8 @@
 
   override def dataType: DataType = SQLConf.get.defaultStringType
 
-<<<<<<< HEAD
   override def inputTypes: Seq[AbstractDataType] =
-    Seq(StringTypeWithCaseAccentSensitivity(supportsTrimCollation = true))
-=======
-  override def inputTypes: Seq[AbstractDataType] = Seq(StringTypeWithCollation)
->>>>>>> fae0c12f
+    Seq(StringTypeWithCollation(supportsTrimCollation = true))
 
   override def nullSafeEval(input: Any): Any = input.asInstanceOf[UTF8String].soundex()
 
@@ -2824,12 +2730,8 @@
   extends UnaryExpression with ImplicitCastInputTypes with NullIntolerant {
 
   override def dataType: DataType = IntegerType
-<<<<<<< HEAD
   override def inputTypes: Seq[AbstractDataType] =
-    Seq(StringTypeWithCaseAccentSensitivity(supportsTrimCollation = true))
-=======
-  override def inputTypes: Seq[AbstractDataType] = Seq(StringTypeWithCollation)
->>>>>>> fae0c12f
+    Seq(StringTypeWithCollation(supportsTrimCollation = true))
 
   protected override def nullSafeEval(string: Any): Any = {
     // only pick the first character to reduce the `toString` cost
@@ -2974,12 +2876,8 @@
   extends UnaryExpression with ImplicitCastInputTypes with NullIntolerant {
 
   override def dataType: DataType = BinaryType
-<<<<<<< HEAD
   override def inputTypes: Seq[AbstractDataType] =
-    Seq(StringTypeWithCaseAccentSensitivity(supportsTrimCollation = true))
-=======
-  override def inputTypes: Seq[AbstractDataType] = Seq(StringTypeWithCollation)
->>>>>>> fae0c12f
+    Seq(StringTypeWithCollation(supportsTrimCollation = true))
 
   def this(expr: Expression) = this(expr, false)
 
@@ -3158,15 +3056,10 @@
     this(bin, charset, SQLConf.get.legacyJavaCharsets, SQLConf.get.legacyCodingErrorAction)
 
   override val dataType: DataType = SQLConf.get.defaultStringType
-<<<<<<< HEAD
   override def inputTypes: Seq[AbstractDataType] = Seq(
       BinaryType,
-      StringTypeWithCaseAccentSensitivity
+      StringTypeWithCollation
     )
-=======
-  override def inputTypes: Seq[AbstractDataType] =
-    Seq(BinaryType, StringTypeWithCollation)
->>>>>>> fae0c12f
   override def prettyName: String = "decode"
   override def toString: String = s"$prettyName($bin, $charset)"
 
@@ -3175,17 +3068,13 @@
     SQLConf.get.defaultStringType,
     "decode",
     Seq(bin, charset, Literal(legacyCharsets), Literal(legacyErrorAction)),
-<<<<<<< HEAD
     Seq(
       BinaryType,
-      StringTypeWithCaseAccentSensitivity,
+      StringTypeWithCollation,
       BooleanType,
       BooleanType
     )
   )
-=======
-    Seq(BinaryType, StringTypeWithCollation, BooleanType, BooleanType))
->>>>>>> fae0c12f
 
   override def children: Seq[Expression] = Seq(bin, charset)
   override protected def withNewChildrenInternal(newChildren: IndexedSeq[Expression]): Expression =
@@ -3427,16 +3316,12 @@
   override def dataType: DataType = SQLConf.get.defaultStringType
   override def nullable: Boolean = true
   override def inputTypes: Seq[AbstractDataType] =
-<<<<<<< HEAD
     Seq(
       NumericType,
       TypeCollection(IntegerType,
-        StringTypeWithCaseAccentSensitivity(supportsTrimCollation = true)
+        StringTypeWithCollation(supportsTrimCollation = true)
       )
     )
-=======
-    Seq(NumericType, TypeCollection(IntegerType, StringTypeWithCollation))
->>>>>>> fae0c12f
 
   private val defaultFormat = "#,###,###,###,###,###,##0"
 
@@ -3642,15 +3527,10 @@
     ArrayType(ArrayType(str.dataType, containsNull = false), containsNull = false)
   override def inputTypes: Seq[AbstractDataType] =
     Seq(
-<<<<<<< HEAD
-      StringTypeWithCaseAccentSensitivity,
-      StringTypeWithCaseAccentSensitivity,
-      StringTypeWithCaseAccentSensitivity
+      StringTypeWithCollation,
+      StringTypeWithCollation,
+      StringTypeWithCollation
     )
-=======
-      StringTypeWithCollation,
-      StringTypeWithCollation, StringTypeWithCollation)
->>>>>>> fae0c12f
   override def first: Expression = str
   override def second: Expression = language
   override def third: Expression = country
