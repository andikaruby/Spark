/*
 * Licensed to the Apache Software Foundation (ASF) under one or more
 * contributor license agreements.  See the NOTICE file distributed with
 * this work for additional information regarding copyright ownership.
 * The ASF licenses this file to You under the Apache License, Version 2.0
 * (the "License"); you may not use this file except in compliance with
 * the License.  You may obtain a copy of the License at
 *
 *    http://www.apache.org/licenses/LICENSE-2.0
 *
 * Unless required by applicable law or agreed to in writing, software
 * distributed under the License is distributed on an "AS IS" BASIS,
 * WITHOUT WARRANTIES OR CONDITIONS OF ANY KIND, either express or implied.
 * See the License for the specific language governing permissions and
 * limitations under the License.
 */

package org.apache.spark.sql.catalyst.analysis

import scala.collection.mutable

import org.apache.spark.sql.catalyst.expressions._
import org.apache.spark.sql.catalyst.expressions.objects.AssertNotNull
import org.apache.spark.sql.catalyst.plans.logical.{LogicalPlan, Project}
import org.apache.spark.sql.catalyst.types.DataTypeUtils
import org.apache.spark.sql.catalyst.util.CharVarcharUtils
<<<<<<< HEAD
import org.apache.spark.sql.catalyst.util.TypeUtils.toSQLId
=======
import org.apache.spark.sql.catalyst.util.ResolveDefaultColumns.getDefaultValueExprOrNullLit
>>>>>>> c9734008
import org.apache.spark.sql.connector.catalog.CatalogV2Implicits._
import org.apache.spark.sql.errors.QueryCompilationErrors
import org.apache.spark.sql.internal.SQLConf
import org.apache.spark.sql.internal.SQLConf.StoreAssignmentPolicy
import org.apache.spark.sql.types.{ArrayType, DataType, DecimalType, IntegralType, MapType, StructType}

object TableOutputResolver {
  def resolveOutputColumns(
      tableName: String,
      expected: Seq[Attribute],
      query: LogicalPlan,
      byName: Boolean,
      conf: SQLConf,
      // TODO: Only DS v1 writing will set it to true. We should enable in for DS v2 as well.
      supportColDefaultValue: Boolean = false): LogicalPlan = {

    val actualExpectedCols = expected.map { attr =>
      attr.withDataType(CharVarcharUtils.getRawType(attr.metadata).getOrElse(attr.dataType))
    }

    if (actualExpectedCols.size < query.output.size) {
      throw QueryCompilationErrors.cannotWriteTooManyColumnsToTableError(
        tableName, actualExpectedCols.map(_.name), query)
    }

    val errors = new mutable.ArrayBuffer[String]()
    val resolved: Seq[NamedExpression] = if (byName) {
<<<<<<< HEAD
      reorderColumnsByName(tableName, query.output, actualExpectedCols, conf, errors += _)
=======
      // If a top-level column does not have a corresponding value in the input query, fill with
      // the column's default value. We need to pass `fillDefaultValue` as true here, if the
      // `supportColDefaultValue` parameter is also true.
      reorderColumnsByName(
        query.output,
        actualExpectedCols,
        conf,
        errors += _,
        fillDefaultValue = supportColDefaultValue)
>>>>>>> c9734008
    } else {
      // If the target table needs more columns than the input query, fill them with
      // the columns' default values, if the `supportColDefaultValue` parameter is true.
      val fillDefaultValue = supportColDefaultValue && actualExpectedCols.size > query.output.size
      val queryOutputCols = if (fillDefaultValue) {
        query.output ++ actualExpectedCols.drop(query.output.size).flatMap { expectedCol =>
          getDefaultValueExprOrNullLit(expectedCol, conf.useNullsForMissingDefaultColumnValues)
        }
      } else {
        query.output
      }
      if (actualExpectedCols.size > queryOutputCols.size) {
        throw QueryCompilationErrors.cannotWriteNotEnoughColumnsToTableError(
          tableName, actualExpectedCols.map(_.name), query)
      }

<<<<<<< HEAD
      resolveColumnsByPosition(tableName, query.output, actualExpectedCols, conf, errors += _)
=======
      resolveColumnsByPosition(queryOutputCols, actualExpectedCols, conf, errors += _)
    }

    if (errors.nonEmpty) {
      throw QueryCompilationErrors.cannotWriteIncompatibleDataToTableError(tableName, errors.toSeq)
>>>>>>> c9734008
    }

    if (resolved == query.output) {
      query
    } else {
      Project(resolved, query)
    }
  }

  def resolveUpdate(
      value: Expression,
      col: Attribute,
      conf: SQLConf,
      addError: String => Unit,
      colPath: Seq[String]): Expression = {

    (value.dataType, col.dataType) match {
      // no need to reorder inner fields or cast if types are already compatible
      case (valueType, colType) if DataType.equalsIgnoreCompatibleNullability(valueType, colType) =>
        val canWriteExpr = canWrite(valueType, colType, byName = true, conf, addError, colPath)
        if (canWriteExpr) checkNullability(value, col, conf, colPath) else value
      case (valueType: StructType, colType: StructType) =>
        val resolvedValue = resolveStructType(
          value, valueType, col, colType,
          byName = true, conf, addError, colPath)
        resolvedValue.getOrElse(value)
      case (valueType: ArrayType, colType: ArrayType) =>
        val resolvedValue = resolveArrayType(
          value, valueType, col, colType,
          byName = true, conf, addError, colPath)
        resolvedValue.getOrElse(value)
      case (valueType: MapType, colType: MapType) =>
        val resolvedValue = resolveMapType(
          value, valueType, col, colType,
          byName = true, conf, addError, colPath)
        resolvedValue.getOrElse(value)
      case _ =>
        checkUpdate(value, col, conf, addError, colPath)
    }
  }

  private def checkUpdate(
      value: Expression,
      attr: Attribute,
      conf: SQLConf,
      addError: String => Unit,
      colPath: Seq[String]): Expression = {

    val attrTypeHasCharVarchar = CharVarcharUtils.hasCharVarchar(attr.dataType)
    val attrTypeWithoutCharVarchar = if (attrTypeHasCharVarchar) {
      CharVarcharUtils.replaceCharVarcharWithString(attr.dataType)
    } else {
      attr.dataType
    }

    val canWriteValue = canWrite(
      value.dataType, attrTypeWithoutCharVarchar,
      byName = true, conf, addError, colPath)

    if (canWriteValue) {
      val nullCheckedValue = checkNullability(value, attr, conf, colPath)
      val casted = cast(nullCheckedValue, attrTypeWithoutCharVarchar, conf, colPath.quoted)
      val exprWithStrLenCheck = if (conf.charVarcharAsString || !attrTypeHasCharVarchar) {
        casted
      } else {
        CharVarcharUtils.stringLengthCheck(casted, attr.dataType)
      }
      Alias(exprWithStrLenCheck, attr.name)(explicitMetadata = Some(attr.metadata))
    } else {
      value
    }
  }

  private def canWrite(
      valueType: DataType,
      expectedType: DataType,
      byName: Boolean,
      conf: SQLConf,
      addError: String => Unit,
      colPath: Seq[String]): Boolean = {
    conf.storeAssignmentPolicy match {
      case StoreAssignmentPolicy.STRICT | StoreAssignmentPolicy.ANSI =>
        DataTypeUtils.canWrite(
          valueType, expectedType, byName, conf.resolver, colPath.quoted,
          conf.storeAssignmentPolicy, addError)
      case _ =>
        true
    }
  }

  private def reorderColumnsByName(
      tableName: String,
      inputCols: Seq[NamedExpression],
      expectedCols: Seq[Attribute],
      conf: SQLConf,
      addError: String => Unit,
      colPath: Seq[String] = Nil,
      fillDefaultValue: Boolean = false): Seq[NamedExpression] = {
    val matchedCols = mutable.HashSet.empty[String]
    val reordered = expectedCols.flatMap { expectedCol =>
      val matched = inputCols.filter(col => conf.resolver(col.name, expectedCol.name))
      val newColPath = colPath :+ expectedCol.name
      if (matched.isEmpty) {
<<<<<<< HEAD
        throw QueryCompilationErrors.incompatibleDataToTableCannotFindDataError(
          tableName, newColPath.quoted
        )
=======
        val defaultExpr = if (fillDefaultValue) {
          getDefaultValueExprOrNullLit(expectedCol, conf.useNullsForMissingDefaultColumnValues)
        } else {
          None
        }
        if (defaultExpr.isEmpty) {
          addError(s"Cannot find data for output column '${newColPath.quoted}'")
        }
        defaultExpr
>>>>>>> c9734008
      } else if (matched.length > 1) {
        throw QueryCompilationErrors.incompatibleDataToTableAmbiguousColumnNameError(
          tableName, newColPath.quoted
        )
      } else {
        matchedCols += matched.head.name
        val expectedName = expectedCol.name
        val matchedCol = matched.head match {
          // Save an Alias if we can change the name directly.
          case a: Attribute => a.withName(expectedName)
          case a: Alias => a.withName(expectedName)
          case other => other
        }
        (matchedCol.dataType, expectedCol.dataType) match {
          case (matchedType: StructType, expectedType: StructType) =>
            resolveStructType(
              tableName, matchedCol, matchedType, expectedCol, expectedType,
              byName = true, conf, addError, newColPath)
          case (matchedType: ArrayType, expectedType: ArrayType) =>
            resolveArrayType(
              tableName, matchedCol, matchedType, expectedCol, expectedType,
              byName = true, conf, addError, newColPath)
          case (matchedType: MapType, expectedType: MapType) =>
            resolveMapType(
              tableName, matchedCol, matchedType, expectedCol, expectedType,
              byName = true, conf, addError, newColPath)
          case _ =>
            checkField(
              tableName, expectedCol, matchedCol, byName = true, conf, addError, newColPath)
        }
      }
    }

    if (reordered.length == expectedCols.length) {
      if (matchedCols.size < inputCols.length) {
        val extraCols = inputCols.filterNot(col => matchedCols.contains(col.name))
          .map(col => s"${toSQLId(col.name)}").mkString(", ")
        throw QueryCompilationErrors.incompatibleDataToTableExtraStructFieldsError(
          tableName, colPath.quoted, extraCols
        )
      } else {
        reordered
      }
    } else {
      Nil
    }
  }

  private def resolveColumnsByPosition(
      tableName: String,
      inputCols: Seq[NamedExpression],
      expectedCols: Seq[Attribute],
      conf: SQLConf,
      addError: String => Unit,
      colPath: Seq[String] = Nil): Seq[NamedExpression] = {

    if (inputCols.size > expectedCols.size) {
      val extraColsStr = inputCols.takeRight(inputCols.size - expectedCols.size)
        .map(col => s"${toSQLId(col.name)}")
        .mkString(", ")
      throw QueryCompilationErrors.incompatibleDataToTableExtraStructFieldsError(
        tableName, colPath.quoted, extraColsStr
      )
    } else if (inputCols.size < expectedCols.size) {
      val missingColsStr = expectedCols.takeRight(expectedCols.size - inputCols.size)
        .map(col => s"${toSQLId(col.name)}")
        .mkString(", ")
      throw QueryCompilationErrors.incompatibleDataToTableStructMissingFieldsError(
        tableName, colPath.quoted, missingColsStr
      )
    }

    inputCols.zip(expectedCols).flatMap { case (inputCol, expectedCol) =>
      val newColPath = colPath :+ expectedCol.name
      (inputCol.dataType, expectedCol.dataType) match {
        case (inputType: StructType, expectedType: StructType) =>
          resolveStructType(
            tableName, inputCol, inputType, expectedCol, expectedType,
            byName = false, conf, addError, newColPath)
        case (inputType: ArrayType, expectedType: ArrayType) =>
          resolveArrayType(
            tableName, inputCol, inputType, expectedCol, expectedType,
            byName = false, conf, addError, newColPath)
        case (inputType: MapType, expectedType: MapType) =>
          resolveMapType(
            tableName, inputCol, inputType, expectedCol, expectedType,
            byName = false, conf, addError, newColPath)
        case _ =>
          checkField(tableName, expectedCol, inputCol, byName = false, conf, addError, newColPath)
      }
    }
  }

  private[sql] def checkNullability(
      input: Expression,
      expected: Attribute,
      conf: SQLConf,
      colPath: Seq[String]): Expression = {
    if (requiresNullChecks(input, expected, conf)) {
      AssertNotNull(input, colPath)
    } else {
      input
    }
  }

  private def requiresNullChecks(
      input: Expression,
      attr: Attribute,
      conf: SQLConf): Boolean = {
    input.nullable && !attr.nullable && conf.storeAssignmentPolicy != StoreAssignmentPolicy.LEGACY
  }

  private def resolveStructType(
<<<<<<< HEAD
      tableName: String,
      input: NamedExpression,
=======
      input: Expression,
>>>>>>> c9734008
      inputType: StructType,
      expected: Attribute,
      expectedType: StructType,
      byName: Boolean,
      conf: SQLConf,
      addError: String => Unit,
      colPath: Seq[String]): Option[NamedExpression] = {
    val nullCheckedInput = checkNullability(input, expected, conf, colPath)
    val fields = inputType.zipWithIndex.map { case (f, i) =>
      Alias(GetStructField(nullCheckedInput, i, Some(f.name)), f.name)()
    }
    val resolved = if (byName) {
      reorderColumnsByName(tableName, fields, expectedType.toAttributes, conf, addError, colPath)
    } else {
      resolveColumnsByPosition(
        tableName, fields, expectedType.toAttributes, conf, addError, colPath)
    }
    if (resolved.length == expectedType.length) {
      val struct = CreateStruct(resolved)
      val res = if (nullCheckedInput.nullable) {
        If(IsNull(nullCheckedInput), Literal(null, struct.dataType), struct)
      } else {
        struct
      }
      Some(Alias(res, expected.name)())
    } else {
      None
    }
  }

  private def resolveArrayType(
<<<<<<< HEAD
      tableName: String,
      input: NamedExpression,
=======
      input: Expression,
>>>>>>> c9734008
      inputType: ArrayType,
      expected: Attribute,
      expectedType: ArrayType,
      byName: Boolean,
      conf: SQLConf,
      addError: String => Unit,
      colPath: Seq[String]): Option[NamedExpression] = {
    val nullCheckedInput = checkNullability(input, expected, conf, colPath)
    val param = NamedLambdaVariable("element", inputType.elementType, inputType.containsNull)
    val fakeAttr =
      AttributeReference("element", expectedType.elementType, expectedType.containsNull)()
    val res = if (byName) {
      reorderColumnsByName(tableName, Seq(param), Seq(fakeAttr), conf, addError, colPath)
    } else {
      resolveColumnsByPosition(tableName, Seq(param), Seq(fakeAttr), conf, addError, colPath)
    }
    if (res.length == 1) {
      val func = LambdaFunction(res.head, Seq(param))
      Some(Alias(ArrayTransform(nullCheckedInput, func), expected.name)())
    } else {
      None
    }
  }

  private def resolveMapType(
<<<<<<< HEAD
      tableName: String,
      input: NamedExpression,
=======
      input: Expression,
>>>>>>> c9734008
      inputType: MapType,
      expected: Attribute,
      expectedType: MapType,
      byName: Boolean,
      conf: SQLConf,
      addError: String => Unit,
      colPath: Seq[String]): Option[NamedExpression] = {
    val nullCheckedInput = checkNullability(input, expected, conf, colPath)

    val keyParam = NamedLambdaVariable("key", inputType.keyType, nullable = false)
    val fakeKeyAttr = AttributeReference("key", expectedType.keyType, nullable = false)()
    val resKey = if (byName) {
      reorderColumnsByName(tableName, Seq(keyParam), Seq(fakeKeyAttr), conf, addError, colPath)
    } else {
      resolveColumnsByPosition(tableName, Seq(keyParam), Seq(fakeKeyAttr), conf, addError, colPath)
    }

    val valueParam =
      NamedLambdaVariable("value", inputType.valueType, inputType.valueContainsNull)
    val fakeValueAttr =
      AttributeReference("value", expectedType.valueType, expectedType.valueContainsNull)()
    val resValue = if (byName) {
      reorderColumnsByName(tableName, Seq(valueParam), Seq(fakeValueAttr), conf, addError, colPath)
    } else {
      resolveColumnsByPosition(
        tableName, Seq(valueParam), Seq(fakeValueAttr), conf, addError, colPath)
    }

    if (resKey.length == 1 && resValue.length == 1) {
      val keyFunc = LambdaFunction(resKey.head, Seq(keyParam))
      val valueFunc = LambdaFunction(resValue.head, Seq(valueParam))
      val newKeys = ArrayTransform(MapKeys(nullCheckedInput), keyFunc)
      val newValues = ArrayTransform(MapValues(nullCheckedInput), valueFunc)
      Some(Alias(MapFromArrays(newKeys, newValues), expected.name)())
    } else {
      None
    }
  }

  // For table insertions, capture the overflow errors and show proper message.
  // Without this method, the overflow errors of castings will show hints for turning off ANSI SQL
  // mode, which are not helpful since the behavior is controlled by the store assignment policy.
  def checkCastOverflowInTableInsert(cast: Cast, columnName: String): Expression = {
    if (canCauseCastOverflow(cast)) {
      CheckOverflowInTableInsert(cast, columnName)
    } else {
      cast
    }
  }

  private def containsIntegralOrDecimalType(dt: DataType): Boolean = dt match {
    case _: IntegralType | _: DecimalType => true
    case a: ArrayType => containsIntegralOrDecimalType(a.elementType)
    case m: MapType =>
      containsIntegralOrDecimalType(m.keyType) || containsIntegralOrDecimalType(m.valueType)
    case s: StructType =>
      s.fields.exists(sf => containsIntegralOrDecimalType(sf.dataType))
    case _ => false
  }

  private def canCauseCastOverflow(cast: Cast): Boolean = {
    containsIntegralOrDecimalType(cast.dataType) &&
      !Cast.canUpCast(cast.child.dataType, cast.dataType)
  }

  private def isCompatible(tableAttr: Attribute, queryExpr: NamedExpression): Boolean = {
    DataTypeUtils.sameType(tableAttr.dataType, queryExpr.dataType) &&
      tableAttr.name == queryExpr.name &&
      tableAttr.metadata == queryExpr.metadata
  }

  private def checkField(
      tableName: String,
      tableAttr: Attribute,
      queryExpr: NamedExpression,
      byName: Boolean,
      conf: SQLConf,
      addError: String => Unit,
      colPath: Seq[String]): Option[NamedExpression] = {

    val attrTypeHasCharVarchar = CharVarcharUtils.hasCharVarchar(tableAttr.dataType)
    val attrTypeWithoutCharVarchar = if (attrTypeHasCharVarchar) {
      CharVarcharUtils.replaceCharVarcharWithString(tableAttr.dataType)
    } else {
      tableAttr.dataType
    }
    lazy val outputField = if (isCompatible(tableAttr, queryExpr)) {
      if (requiresNullChecks(queryExpr, tableAttr, conf)) {
        val assert = AssertNotNull(queryExpr, colPath)
        Some(Alias(assert, tableAttr.name)(explicitMetadata = Some(tableAttr.metadata)))
      } else {
        Some(queryExpr)
      }
    } else {
      val nullCheckedQueryExpr = checkNullability(queryExpr, tableAttr, conf, colPath)
      val casted = cast(nullCheckedQueryExpr, attrTypeWithoutCharVarchar, conf, colPath.quoted)
      val exprWithStrLenCheck = if (conf.charVarcharAsString || !attrTypeHasCharVarchar) {
        casted
      } else {
        CharVarcharUtils.stringLengthCheck(casted, tableAttr.dataType)
      }
      // Renaming is needed for handling the following cases like
      // 1) Column names/types do not match, e.g., INSERT INTO TABLE tab1 SELECT 1, 2
      // 2) Target tables have column metadata
      Some(Alias(exprWithStrLenCheck, tableAttr.name)(explicitMetadata = Some(tableAttr.metadata)))
    }

<<<<<<< HEAD
    storeAssignmentPolicy match {
      case StoreAssignmentPolicy.LEGACY =>
        outputField

      case StoreAssignmentPolicy.STRICT | StoreAssignmentPolicy.ANSI =>
        // run the type check first to ensure type errors are present
        val canWrite = DataType.canWrite(
          tableName, queryExpr.dataType, attrTypeWithoutCharVarchar, byName, conf.resolver,
          colPath.quoted, storeAssignmentPolicy, addError)
=======
    val canWriteExpr = canWrite(
      queryExpr.dataType, attrTypeWithoutCharVarchar,
      byName, conf, addError, colPath)
>>>>>>> c9734008

    if (canWriteExpr) outputField else None
  }

  private def cast(
      expr: Expression,
      expectedType: DataType,
      conf: SQLConf,
      colName: String): Expression = {

    conf.storeAssignmentPolicy match {
      case StoreAssignmentPolicy.ANSI =>
        val cast = Cast(expr, expectedType, Option(conf.sessionLocalTimeZone), ansiEnabled = true)
        cast.setTagValue(Cast.BY_TABLE_INSERTION, ())
        checkCastOverflowInTableInsert(cast, colName)

      case StoreAssignmentPolicy.LEGACY =>
        Cast(expr, expectedType, Option(conf.sessionLocalTimeZone), ansiEnabled = false)

      case _ =>
        Cast(expr, expectedType, Option(conf.sessionLocalTimeZone))
    }
  }
}<|MERGE_RESOLUTION|>--- conflicted
+++ resolved
@@ -24,11 +24,8 @@
 import org.apache.spark.sql.catalyst.plans.logical.{LogicalPlan, Project}
 import org.apache.spark.sql.catalyst.types.DataTypeUtils
 import org.apache.spark.sql.catalyst.util.CharVarcharUtils
-<<<<<<< HEAD
+import org.apache.spark.sql.catalyst.util.ResolveDefaultColumns.getDefaultValueExprOrNullLit
 import org.apache.spark.sql.catalyst.util.TypeUtils.toSQLId
-=======
-import org.apache.spark.sql.catalyst.util.ResolveDefaultColumns.getDefaultValueExprOrNullLit
->>>>>>> c9734008
 import org.apache.spark.sql.connector.catalog.CatalogV2Implicits._
 import org.apache.spark.sql.errors.QueryCompilationErrors
 import org.apache.spark.sql.internal.SQLConf
@@ -56,19 +53,16 @@
 
     val errors = new mutable.ArrayBuffer[String]()
     val resolved: Seq[NamedExpression] = if (byName) {
-<<<<<<< HEAD
-      reorderColumnsByName(tableName, query.output, actualExpectedCols, conf, errors += _)
-=======
       // If a top-level column does not have a corresponding value in the input query, fill with
       // the column's default value. We need to pass `fillDefaultValue` as true here, if the
       // `supportColDefaultValue` parameter is also true.
       reorderColumnsByName(
+        tableName,
         query.output,
         actualExpectedCols,
         conf,
         errors += _,
         fillDefaultValue = supportColDefaultValue)
->>>>>>> c9734008
     } else {
       // If the target table needs more columns than the input query, fill them with
       // the columns' default values, if the `supportColDefaultValue` parameter is true.
@@ -85,15 +79,11 @@
           tableName, actualExpectedCols.map(_.name), query)
       }
 
-<<<<<<< HEAD
-      resolveColumnsByPosition(tableName, query.output, actualExpectedCols, conf, errors += _)
-=======
-      resolveColumnsByPosition(queryOutputCols, actualExpectedCols, conf, errors += _)
+      resolveColumnsByPosition(tableName, queryOutputCols, actualExpectedCols, conf, errors += _)
     }
 
     if (errors.nonEmpty) {
       throw QueryCompilationErrors.cannotWriteIncompatibleDataToTableError(tableName, errors.toSeq)
->>>>>>> c9734008
     }
 
     if (resolved == query.output) {
@@ -197,21 +187,17 @@
       val matched = inputCols.filter(col => conf.resolver(col.name, expectedCol.name))
       val newColPath = colPath :+ expectedCol.name
       if (matched.isEmpty) {
-<<<<<<< HEAD
-        throw QueryCompilationErrors.incompatibleDataToTableCannotFindDataError(
-          tableName, newColPath.quoted
-        )
-=======
         val defaultExpr = if (fillDefaultValue) {
           getDefaultValueExprOrNullLit(expectedCol, conf.useNullsForMissingDefaultColumnValues)
         } else {
           None
         }
         if (defaultExpr.isEmpty) {
-          addError(s"Cannot find data for output column '${newColPath.quoted}'")
+          throw QueryCompilationErrors.incompatibleDataToTableCannotFindDataError(
+            tableName, newColPath.quoted
+          )
         }
         defaultExpr
->>>>>>> c9734008
       } else if (matched.length > 1) {
         throw QueryCompilationErrors.incompatibleDataToTableAmbiguousColumnNameError(
           tableName, newColPath.quoted
@@ -325,12 +311,8 @@
   }
 
   private def resolveStructType(
-<<<<<<< HEAD
-      tableName: String,
-      input: NamedExpression,
-=======
+      tableName: String,
       input: Expression,
->>>>>>> c9734008
       inputType: StructType,
       expected: Attribute,
       expectedType: StructType,
@@ -362,12 +344,8 @@
   }
 
   private def resolveArrayType(
-<<<<<<< HEAD
-      tableName: String,
-      input: NamedExpression,
-=======
+      tableName: String,
       input: Expression,
->>>>>>> c9734008
       inputType: ArrayType,
       expected: Attribute,
       expectedType: ArrayType,
@@ -393,12 +371,8 @@
   }
 
   private def resolveMapType(
-<<<<<<< HEAD
-      tableName: String,
-      input: NamedExpression,
-=======
+      tableName: String,
       input: Expression,
->>>>>>> c9734008
       inputType: MapType,
       expected: Attribute,
       expectedType: MapType,
@@ -506,21 +480,9 @@
       Some(Alias(exprWithStrLenCheck, tableAttr.name)(explicitMetadata = Some(tableAttr.metadata)))
     }
 
-<<<<<<< HEAD
-    storeAssignmentPolicy match {
-      case StoreAssignmentPolicy.LEGACY =>
-        outputField
-
-      case StoreAssignmentPolicy.STRICT | StoreAssignmentPolicy.ANSI =>
-        // run the type check first to ensure type errors are present
-        val canWrite = DataType.canWrite(
-          tableName, queryExpr.dataType, attrTypeWithoutCharVarchar, byName, conf.resolver,
-          colPath.quoted, storeAssignmentPolicy, addError)
-=======
     val canWriteExpr = canWrite(
-      queryExpr.dataType, attrTypeWithoutCharVarchar,
+      tableName, queryExpr.dataType, attrTypeWithoutCharVarchar,
       byName, conf, addError, colPath)
->>>>>>> c9734008
 
     if (canWriteExpr) outputField else None
   }
