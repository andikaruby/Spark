/*
 * Licensed to the Apache Software Foundation (ASF) under one or more
 * contributor license agreements.  See the NOTICE file distributed with
 * this work for additional information regarding copyright ownership.
 * The ASF licenses this file to You under the Apache License, Version 2.0
 * (the "License"); you may not use this file except in compliance with
 * the License.  You may obtain a copy of the License at
 *
 *    http://www.apache.org/licenses/LICENSE-2.0
 *
 * Unless required by applicable law or agreed to in writing, software
 * distributed under the License is distributed on an "AS IS" BASIS,
 * WITHOUT WARRANTIES OR CONDITIONS OF ANY KIND, either express or implied.
 * See the License for the specific language governing permissions and
 * limitations under the License.
 */

package org.apache.spark.sql.catalyst.expressions

import java.util.concurrent.atomic.AtomicReference

import scala.collection.mutable

import org.apache.spark.sql.catalyst.InternalRow
import org.apache.spark.sql.catalyst.analysis.{TypeCheckResult, UnresolvedAttribute}
import org.apache.spark.sql.catalyst.expressions.codegen._
import org.apache.spark.sql.catalyst.expressions.codegen.Block._
import org.apache.spark.sql.catalyst.util.{ArrayBasedMapData, ArrayData, GenericArrayData, MapData}
import org.apache.spark.sql.types._

/**
 * A named lambda variable.
 */
case class NamedLambdaVariable(
    name: String,
    dataType: DataType,
    nullable: Boolean,
    value: AtomicReference[Any] = new AtomicReference(),
    exprId: ExprId = NamedExpression.newExprId)
  extends LeafExpression
  with NamedExpression
  with CodegenFallback {

  override def qualifier: Option[String] = None

  override def newInstance(): NamedExpression =
    copy(value = new AtomicReference(), exprId = NamedExpression.newExprId)

  override def toAttribute: Attribute = {
    AttributeReference(name, dataType, nullable, Metadata.empty)(exprId, None)
  }

  override def eval(input: InternalRow): Any = value.get

  override def toString: String = s"lambda $name#${exprId.id}$typeSuffix"

  override def simpleString: String = s"lambda $name#${exprId.id}: ${dataType.simpleString}"
}

/**
 * A lambda function and its arguments. A lambda function can be hidden when a user wants to
 * process an completely independent expression in a [[HigherOrderFunction]], the lambda function
 * and its variables are then only used for internal bookkeeping within the higher order function.
 */
case class LambdaFunction(
    function: Expression,
    arguments: Seq[NamedExpression],
    hidden: Boolean = false)
  extends Expression with CodegenFallback {

  override def children: Seq[Expression] = function +: arguments
  override def dataType: DataType = function.dataType
  override def nullable: Boolean = function.nullable

  lazy val bound: Boolean = arguments.forall(_.resolved)

  override def eval(input: InternalRow): Any = function.eval(input)
}

object LambdaFunction {
  val identity: LambdaFunction = {
    val id = UnresolvedAttribute.quoted("id")
    LambdaFunction(id, Seq(id))
  }
}

/**
 * A higher order function takes one or more (lambda) functions and applies these to some objects.
 * The function produces a number of variables which can be consumed by some lambda function.
 */
trait HigherOrderFunction extends Expression {

  override def children: Seq[Expression] = inputs ++ functions

  /**
   * Inputs to the higher ordered function.
   */
  def inputs: Seq[Expression]

  /**
   * All inputs have been resolved. This means that the types and nullabilty of (most of) the
   * lambda function arguments is known, and that we can start binding the lambda functions.
   */
  lazy val inputResolved: Boolean = inputs.forall(_.resolved)

  /**
   * Functions applied by the higher order function.
   */
  def functions: Seq[Expression]

  /**
   * All inputs must be resolved and all functions must be resolved lambda functions.
   */
  override lazy val resolved: Boolean = inputResolved && functions.forall {
    case l: LambdaFunction => l.resolved
    case _ => false
  }

  /**
   * Bind the lambda functions to the [[HigherOrderFunction]] using the given bind function. The
   * bind function takes the potential lambda and it's (partial) arguments and converts this into
   * a bound lambda function.
   */
  def bind(f: (Expression, Seq[(DataType, Boolean)]) => LambdaFunction): HigherOrderFunction

  @transient lazy val functionsForEval: Seq[Expression] = functions.map {
    case LambdaFunction(function, arguments, hidden) =>
      val argumentMap = arguments.map { arg => arg.exprId -> arg }.toMap
      function.transformUp {
        case variable: NamedLambdaVariable if argumentMap.contains(variable.exprId) =>
          argumentMap(variable.exprId)
      }
  }
}

/**
 * Trait for functions having as input one argument and one function.
 */
trait UnaryHigherOrderFunction extends HigherOrderFunction with ExpectsInputTypes {

  def input: Expression

  override def inputs: Seq[Expression] = input :: Nil

  def function: Expression

  override def functions: Seq[Expression] = function :: Nil

  def expectingFunctionType: AbstractDataType = AnyDataType

  @transient lazy val functionForEval: Expression = functionsForEval.head

  /**
   * Called by [[eval]]. If a subclass keeps the default nullability, it can override this method
   * in order to save null-check code.
   */
  protected def nullSafeEval(inputRow: InternalRow, input: Any): Any =
    sys.error(s"UnaryHigherOrderFunction must override either eval or nullSafeEval")

  override def eval(inputRow: InternalRow): Any = {
    val value = input.eval(inputRow)
    if (value == null) {
      null
    } else {
      nullSafeEval(inputRow, value)
    }
  }
}

trait ArrayBasedUnaryHigherOrderFunction extends UnaryHigherOrderFunction {
  override def inputTypes: Seq[AbstractDataType] = Seq(ArrayType, expectingFunctionType)
}

trait MapBasedUnaryHigherOrderFunction extends UnaryHigherOrderFunction {
  override def inputTypes: Seq[AbstractDataType] = Seq(MapType, expectingFunctionType)
}

object ArrayBasedHigherOrderFunction {

  def elementArgumentType(dt: DataType): (DataType, Boolean) = {
    dt match {
      case ArrayType(elementType, containsNull) => (elementType, containsNull)
      case _ =>
        val ArrayType(elementType, containsNull) = ArrayType.defaultConcreteType
        (elementType, containsNull)
    }
  }
}

/**
 * Transform elements in an array using the transform function. This is similar to
 * a `map` in functional programming.
 */
@ExpressionDescription(
  usage = "_FUNC_(expr, func) - Transforms elements in an array using the function.",
  examples = """
    Examples:
      > SELECT _FUNC_(array(1, 2, 3), x -> x + 1);
       array(2, 3, 4)
      > SELECT _FUNC_(array(1, 2, 3), (x, i) -> x + i);
       array(1, 3, 5)
  """,
  since = "2.4.0")
case class ArrayTransform(
    input: Expression,
    function: Expression)
  extends ArrayBasedUnaryHigherOrderFunction with CodegenFallback {

  override def nullable: Boolean = input.nullable

  override def dataType: ArrayType = ArrayType(function.dataType, function.nullable)

  override def bind(f: (Expression, Seq[(DataType, Boolean)]) => LambdaFunction): ArrayTransform = {
    val elem = ArrayBasedHigherOrderFunction.elementArgumentType(input.dataType)
    function match {
      case LambdaFunction(_, arguments, _) if arguments.size == 2 =>
        copy(function = f(function, elem :: (IntegerType, false) :: Nil))
      case _ =>
        copy(function = f(function, elem :: Nil))
    }
  }

  @transient lazy val (elementVar, indexVar) = {
    val LambdaFunction(_, (elementVar: NamedLambdaVariable) +: tail, _) = function
    val indexVar = if (tail.nonEmpty) {
      Some(tail.head.asInstanceOf[NamedLambdaVariable])
    } else {
      None
    }
    (elementVar, indexVar)
  }

  override def nullSafeEval(inputRow: InternalRow, inputValue: Any): Any = {
    val arr = inputValue.asInstanceOf[ArrayData]
    val f = functionForEval
    val result = new GenericArrayData(new Array[Any](arr.numElements))
    var i = 0
    while (i < arr.numElements) {
      elementVar.value.set(arr.get(i, elementVar.dataType))
      if (indexVar.isDefined) {
        indexVar.get.value.set(i)
      }
      result.update(i, f.eval(inputRow))
      i += 1
    }
    result
  }

  override def prettyName: String = "transform"
}

/**
<<<<<<< HEAD
 * Filters entries in a map using the provided function.
 */
@ExpressionDescription(
usage = "_FUNC_(expr, func) - Filters entries in a map using the function.",
examples = """
    Examples:
      > SELECT _FUNC_(map(1, 0, 2, 2, 3, -1), (k, v) -> k > v);
       [1 -> 0, 3 -> -1]
  """,
since = "2.4.0")
case class MapFilter(
    input: Expression,
    function: Expression)
  extends MapBasedUnaryHigherOrderFunction with CodegenFallback {

  @transient val (keyType, valueType, valueContainsNull) = input.dataType match {
    case MapType(kType, vType, vContainsNull) => (kType, vType, vContainsNull)
    case _ =>
      val MapType(kType, vType, vContainsNull) = MapType.defaultConcreteType
      (kType, vType, vContainsNull)
  }

  @transient lazy val (keyVar, valueVar) = {
    val args = function.asInstanceOf[LambdaFunction].arguments
    (args.head.asInstanceOf[NamedLambdaVariable], args.tail.head.asInstanceOf[NamedLambdaVariable])
  }

  override def bind(f: (Expression, Seq[(DataType, Boolean)]) => LambdaFunction): MapFilter = {
    function match {
      case LambdaFunction(_, _, _) =>
        copy(function = f(function, (keyType, false) :: (valueType, valueContainsNull) :: Nil))
    }
  }

  override def nullable: Boolean = input.nullable

  override def nullSafeEval(inputRow: InternalRow, value: Any): Any = {
    val m = value.asInstanceOf[MapData]
    val f = functionForEval
    val retKeys = new mutable.ListBuffer[Any]
    val retValues = new mutable.ListBuffer[Any]
    m.foreach(keyType, valueType, (k, v) => {
      keyVar.value.set(k)
      valueVar.value.set(v)
      if (f.eval(inputRow).asInstanceOf[Boolean]) {
        retKeys += k
        retValues += v
      }
    })
    ArrayBasedMapData(retKeys.toArray, retValues.toArray)
  }

  override def dataType: DataType = input.dataType

  override def expectingFunctionType: AbstractDataType = BooleanType

  override def prettyName: String = "map_filter"
=======
 * Filters the input array using the given lambda function.
 */
@ExpressionDescription(
  usage = "_FUNC_(expr, func) - Filters the input array using the given predicate.",
  examples = """
    Examples:
      > SELECT _FUNC_(array(1, 2, 3), x -> x % 2 == 1);
       array(1, 3)
  """,
  since = "2.4.0")
case class ArrayFilter(
    input: Expression,
    function: Expression)
  extends ArrayBasedHigherOrderFunction with CodegenFallback {

  override def nullable: Boolean = input.nullable

  override def dataType: DataType = input.dataType

  override def expectingFunctionType: AbstractDataType = BooleanType

  override def bind(f: (Expression, Seq[(DataType, Boolean)]) => LambdaFunction): ArrayFilter = {
    val elem = ArrayBasedHigherOrderFunction.elementArgumentType(input.dataType)
    copy(function = f(function, elem :: Nil))
  }

  @transient lazy val LambdaFunction(_, Seq(elementVar: NamedLambdaVariable), _) = function

  override def eval(input: InternalRow): Any = {
    val arr = this.input.eval(input).asInstanceOf[ArrayData]
    if (arr == null) {
      null
    } else {
      val f = functionForEval
      val buffer = new mutable.ArrayBuffer[Any](arr.numElements)
      var i = 0
      while (i < arr.numElements) {
        elementVar.value.set(arr.get(i, elementVar.dataType))
        if (f.eval(input).asInstanceOf[Boolean]) {
          buffer += elementVar.value.get
        }
        i += 1
      }
      new GenericArrayData(buffer)
    }
  }

  override def prettyName: String = "filter"
}

/**
 * Applies a binary operator to a start value and all elements in the array.
 */
@ExpressionDescription(
  usage =
    """
      _FUNC_(expr, start, merge, finish) - Applies a binary operator to an initial state and all
      elements in the array, and reduces this to a single state. The final state is converted
      into the final result by applying a finish function.
    """,
  examples = """
    Examples:
      > SELECT _FUNC_(array(1, 2, 3), (acc, x) -> acc + x);
       6
      > SELECT _FUNC_(array(1, 2, 3), (acc, x) -> acc + x, acc -> acc * 10);
       60
  """,
  since = "2.4.0")
case class ArrayAggregate(
    input: Expression,
    zero: Expression,
    merge: Expression,
    finish: Expression)
  extends HigherOrderFunction with CodegenFallback {

  def this(input: Expression, zero: Expression, merge: Expression) = {
    this(input, zero, merge, LambdaFunction.identity)
  }

  override def inputs: Seq[Expression] = input :: zero :: Nil

  override def functions: Seq[Expression] = merge :: finish :: Nil

  override def nullable: Boolean = input.nullable || finish.nullable

  override def dataType: DataType = finish.dataType

  override def checkInputDataTypes(): TypeCheckResult = {
    if (!ArrayType.acceptsType(input.dataType)) {
      TypeCheckResult.TypeCheckFailure(
        s"argument 1 requires ${ArrayType.simpleString} type, " +
          s"however, '${input.sql}' is of ${input.dataType.catalogString} type.")
    } else if (!DataType.equalsStructurally(
        zero.dataType, merge.dataType, ignoreNullability = true)) {
      TypeCheckResult.TypeCheckFailure(
        s"argument 3 requires ${zero.dataType.simpleString} type, " +
          s"however, '${merge.sql}' is of ${merge.dataType.catalogString} type.")
    } else {
      TypeCheckResult.TypeCheckSuccess
    }
  }

  override def bind(f: (Expression, Seq[(DataType, Boolean)]) => LambdaFunction): ArrayAggregate = {
    // Be very conservative with nullable. We cannot be sure that the accumulator does not
    // evaluate to null. So we always set nullable to true here.
    val elem = ArrayBasedHigherOrderFunction.elementArgumentType(input.dataType)
    val acc = zero.dataType -> true
    val newMerge = f(merge, acc :: elem :: Nil)
    val newFinish = f(finish, acc :: Nil)
    copy(merge = newMerge, finish = newFinish)
  }

  @transient lazy val LambdaFunction(_,
    Seq(accForMergeVar: NamedLambdaVariable, elementVar: NamedLambdaVariable), _) = merge
  @transient lazy val LambdaFunction(_, Seq(accForFinishVar: NamedLambdaVariable), _) = finish

  override def eval(input: InternalRow): Any = {
    val arr = this.input.eval(input).asInstanceOf[ArrayData]
    if (arr == null) {
      null
    } else {
      val Seq(mergeForEval, finishForEval) = functionsForEval
      accForMergeVar.value.set(zero.eval(input))
      var i = 0
      while (i < arr.numElements()) {
        elementVar.value.set(arr.get(i, elementVar.dataType))
        accForMergeVar.value.set(mergeForEval.eval(input))
        i += 1
      }
      accForFinishVar.value.set(accForMergeVar.value.get)
      finishForEval.eval(input)
    }
  }

  override def prettyName: String = "aggregate"
>>>>>>> ac527b52
}<|MERGE_RESOLUTION|>--- conflicted
+++ resolved
@@ -250,7 +250,6 @@
 }
 
 /**
-<<<<<<< HEAD
  * Filters entries in a map using the provided function.
  */
 @ExpressionDescription(
@@ -308,7 +307,9 @@
   override def expectingFunctionType: AbstractDataType = BooleanType
 
   override def prettyName: String = "map_filter"
-=======
+}
+
+/**
  * Filters the input array using the given lambda function.
  */
 @ExpressionDescription(
@@ -322,7 +323,7 @@
 case class ArrayFilter(
     input: Expression,
     function: Expression)
-  extends ArrayBasedHigherOrderFunction with CodegenFallback {
+  extends ArrayBasedUnaryHigherOrderFunction with CodegenFallback {
 
   override def nullable: Boolean = input.nullable
 
@@ -337,23 +338,19 @@
 
   @transient lazy val LambdaFunction(_, Seq(elementVar: NamedLambdaVariable), _) = function
 
-  override def eval(input: InternalRow): Any = {
-    val arr = this.input.eval(input).asInstanceOf[ArrayData]
-    if (arr == null) {
-      null
-    } else {
-      val f = functionForEval
-      val buffer = new mutable.ArrayBuffer[Any](arr.numElements)
-      var i = 0
-      while (i < arr.numElements) {
-        elementVar.value.set(arr.get(i, elementVar.dataType))
-        if (f.eval(input).asInstanceOf[Boolean]) {
-          buffer += elementVar.value.get
-        }
-        i += 1
+  override def nullSafeEval(inputRow: InternalRow, value: Any): Any = {
+    val arr = value.asInstanceOf[ArrayData]
+    val f = functionForEval
+    val buffer = new mutable.ArrayBuffer[Any](arr.numElements)
+    var i = 0
+    while (i < arr.numElements) {
+      elementVar.value.set(arr.get(i, elementVar.dataType))
+      if (f.eval(inputRow).asInstanceOf[Boolean]) {
+        buffer += elementVar.value.get
       }
-      new GenericArrayData(buffer)
-    }
+      i += 1
+    }
+    new GenericArrayData(buffer)
   }
 
   override def prettyName: String = "filter"
@@ -444,5 +441,4 @@
   }
 
   override def prettyName: String = "aggregate"
->>>>>>> ac527b52
 }