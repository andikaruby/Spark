/*
 * Licensed to the Apache Software Foundation (ASF) under one or more
 * contributor license agreements.  See the NOTICE file distributed with
 * this work for additional information regarding copyright ownership.
 * The ASF licenses this file to You under the Apache License, Version 2.0
 * (the "License"); you may not use this file except in compliance with
 * the License.  You may obtain a copy of the License at
 *
 *    http://www.apache.org/licenses/LICENSE-2.0
 *
 * Unless required by applicable law or agreed to in writing, software
 * distributed under the License is distributed on an "AS IS" BASIS,
 * WITHOUT WARRANTIES OR CONDITIONS OF ANY KIND, either express or implied.
 * See the License for the specific language governing permissions and
 * limitations under the License.
 */

package org.apache.spark.sql.catalyst.plans.logical

import org.apache.spark.sql.catalyst.expressions.Attribute

/**
 * A logical node that represents a non-query command to be executed by the system.  For example,
 * commands can be used by parsers to represent DDL operations.
 */
abstract class Command extends LeafNode {
  self: Product =>
  def output: Seq[Attribute] = Seq.empty
<<<<<<< HEAD
}

/**
 *
 * Commands of the form "SET [key [= value] ]".
 */
case class SetCommand(kv: Option[(String, Option[String])]) extends Command {
  override def output = Seq(
    AttributeReference("", StringType, nullable = false)())
}

/**
 * Returned by a parser when the users only wants to see what query plan would be executed, without
 * actually performing the execution.
 */
case class ExplainCommand(plan: LogicalPlan, extended: Boolean = false) extends Command {
  override def output =
    Seq(AttributeReference("plan", StringType, nullable = false)())
}

/**
 * Returned for the "CACHE TABLE tableName [AS SELECT ...]" command.
 */
case class CacheTableCommand(tableName: String, plan: Option[LogicalPlan], isLazy: Boolean)
  extends Command

/**
 * Returned for the "UNCACHE TABLE tableName" command.
 */
case class UncacheTableCommand(tableName: String) extends Command

/**
 * Returned for the "DESCRIBE [EXTENDED] [dbName.]tableName" command.
 * @param table The table to be described.
 * @param isExtended True if "DESCRIBE EXTENDED" is used. Otherwise, false.
 *                   It is effective only when the table is a Hive table.
 */
case class DescribeCommand(
    table: LogicalPlan,
    isExtended: Boolean) extends Command {
  override def output = Seq(
    // Column names are based on Hive.
    AttributeReference("col_name", StringType, nullable = false)(),
    AttributeReference("data_type", StringType, nullable = false)(),
    AttributeReference("comment", StringType, nullable = false)())
=======
>>>>>>> ae7c1396
}<|MERGE_RESOLUTION|>--- conflicted
+++ resolved
@@ -26,52 +26,4 @@
 abstract class Command extends LeafNode {
   self: Product =>
   def output: Seq[Attribute] = Seq.empty
-<<<<<<< HEAD
-}
-
-/**
- *
- * Commands of the form "SET [key [= value] ]".
- */
-case class SetCommand(kv: Option[(String, Option[String])]) extends Command {
-  override def output = Seq(
-    AttributeReference("", StringType, nullable = false)())
-}
-
-/**
- * Returned by a parser when the users only wants to see what query plan would be executed, without
- * actually performing the execution.
- */
-case class ExplainCommand(plan: LogicalPlan, extended: Boolean = false) extends Command {
-  override def output =
-    Seq(AttributeReference("plan", StringType, nullable = false)())
-}
-
-/**
- * Returned for the "CACHE TABLE tableName [AS SELECT ...]" command.
- */
-case class CacheTableCommand(tableName: String, plan: Option[LogicalPlan], isLazy: Boolean)
-  extends Command
-
-/**
- * Returned for the "UNCACHE TABLE tableName" command.
- */
-case class UncacheTableCommand(tableName: String) extends Command
-
-/**
- * Returned for the "DESCRIBE [EXTENDED] [dbName.]tableName" command.
- * @param table The table to be described.
- * @param isExtended True if "DESCRIBE EXTENDED" is used. Otherwise, false.
- *                   It is effective only when the table is a Hive table.
- */
-case class DescribeCommand(
-    table: LogicalPlan,
-    isExtended: Boolean) extends Command {
-  override def output = Seq(
-    // Column names are based on Hive.
-    AttributeReference("col_name", StringType, nullable = false)(),
-    AttributeReference("data_type", StringType, nullable = false)(),
-    AttributeReference("comment", StringType, nullable = false)())
-=======
->>>>>>> ae7c1396
 }