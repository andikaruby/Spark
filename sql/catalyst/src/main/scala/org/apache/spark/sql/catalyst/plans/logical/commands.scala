--- conflicted
+++ resolved
@@ -17,12 +17,9 @@
 
 package org.apache.spark.sql.catalyst.plans.logical
 
-<<<<<<< HEAD
-=======
 import org.apache.spark.sql.catalyst.expressions.{AttributeReference, Attribute}
 import org.apache.spark.sql.types.StringType
 
->>>>>>> 15724fac
 /**
  * A logical node that represents a non-query command to be executed by the system.  For example,
  * commands can be used by parsers to represent DDL operations.  Commands, unlike queries, are
