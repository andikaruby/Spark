/*
 * Licensed to the Apache Software Foundation (ASF) under one or more
 * contributor license agreements.  See the NOTICE file distributed with
 * this work for additional information regarding copyright ownership.
 * The ASF licenses this file to You under the Apache License, Version 2.0
 * (the "License"); you may not use this file except in compliance with
 * the License.  You may obtain a copy of the License at
 *
 *    http://www.apache.org/licenses/LICENSE-2.0
 *
 * Unless required by applicable law or agreed to in writing, software
 * distributed under the License is distributed on an "AS IS" BASIS,
 * WITHOUT WARRANTIES OR CONDITIONS OF ANY KIND, either express or implied.
 * See the License for the specific language governing permissions and
 * limitations under the License.
 */

package org.apache.spark.sql.catalyst.analysis

import javax.annotation.Nullable

import scala.annotation.tailrec

import org.apache.spark.sql.catalyst.analysis.TypeCoercion.{hasStringType, haveSameType}
<<<<<<< HEAD
import org.apache.spark.sql.catalyst.expressions.{ArrayJoin, BinaryExpression, CaseWhen, Cast, Coalesce, Collate, Concat, ConcatWs, CreateArray, Expression, Greatest, If, In, InSubquery, Least, StringLocate}
=======
import org.apache.spark.sql.catalyst.expressions.{ArrayJoin, BinaryExpression, CaseWhen, Cast, Coalesce, Collate, Concat, ConcatWs, CreateArray, Elt, Expression, Greatest, If, In, InSubquery, Least}
>>>>>>> 6fb2f7c3
import org.apache.spark.sql.errors.QueryCompilationErrors
import org.apache.spark.sql.internal.SQLConf
import org.apache.spark.sql.types.{ArrayType, DataType, StringType}

object CollationTypeCasts extends TypeCoercionRule {
  override val transform: PartialFunction[Expression, Expression] = {
    case e if !e.childrenResolved => e

    case ifExpr: If =>
      ifExpr.withNewChildren(
        ifExpr.predicate +: collateToSingleType(Seq(ifExpr.trueValue, ifExpr.falseValue)))

    case caseWhenExpr: CaseWhen if !haveSameType(caseWhenExpr.inputTypesForMerging) =>
      val outputStringType =
        getOutputCollation(caseWhenExpr.branches.map(_._2) ++ caseWhenExpr.elseValue)
        val newBranches = caseWhenExpr.branches.map { case (condition, value) =>
          (condition, castStringType(value, outputStringType).getOrElse(value))
        }
        val newElseValue =
          caseWhenExpr.elseValue.map(e => castStringType(e, outputStringType).getOrElse(e))
        CaseWhen(newBranches, newElseValue)

<<<<<<< HEAD
    case stringLocate: StringLocate =>
      stringLocate.withNewChildren(collateToSingleType(
        Seq(stringLocate.first, stringLocate.second)) :+ stringLocate.third)
=======
    case eltExpr: Elt =>
      eltExpr.withNewChildren(eltExpr.children.head +: collateToSingleType(eltExpr.children.tail))
>>>>>>> 6fb2f7c3

    case otherExpr @ (
      _: In | _: InSubquery | _: CreateArray | _: ArrayJoin | _: Concat | _: Greatest | _: Least |
      _: Coalesce | _: BinaryExpression | _: ConcatWs) =>
      val newChildren = collateToSingleType(otherExpr.children)
      otherExpr.withNewChildren(newChildren)
  }
  /**
   * Extracts StringTypes from filtered hasStringType
   */
  @tailrec
  private def extractStringType(dt: DataType): StringType = dt match {
    case st: StringType => st
    case ArrayType(et, _) => extractStringType(et)
  }

  /**
   * Casts given expression to collated StringType with id equal to collationId only
   * if expression has StringType in the first place.
   * @param expr
   * @param collationId
   * @return
   */
  def castStringType(expr: Expression, st: StringType): Option[Expression] =
    castStringType(expr.dataType, st).map { dt => Cast(expr, dt)}

  private def castStringType(inType: DataType, castType: StringType): Option[DataType] = {
    @Nullable val ret: DataType = inType match {
      case st: StringType if st.collationId != castType.collationId => castType
      case ArrayType(arrType, nullable) =>
        castStringType(arrType, castType).map(ArrayType(_, nullable)).orNull
      case _ => null
    }
    Option(ret)
  }

  /**
   * Collates input expressions to a single collation.
   */
  def collateToSingleType(exprs: Seq[Expression]): Seq[Expression] = {
    val st = getOutputCollation(exprs)

    exprs.map(e => castStringType(e, st).getOrElse(e))
  }

  /**
   * Based on the data types of the input expressions this method determines
   * a collation type which the output will have. This function accepts Seq of
   * any expressions, but will only be affected by collated StringTypes or
   * complex DataTypes with collated StringTypes (e.g. ArrayType)
   */
  def getOutputCollation(expr: Seq[Expression]): StringType = {
    val explicitTypes = expr.filter(_.isInstanceOf[Collate])
      .map(_.dataType.asInstanceOf[StringType].collationId)
      .distinct

    explicitTypes.size match {
      // We have 1 explicit collation
      case 1 => StringType(explicitTypes.head)
      // Multiple explicit collations occurred
      case size if size > 1 =>
        throw QueryCompilationErrors
          .explicitCollationMismatchError(
            explicitTypes.map(t => StringType(t).typeName)
          )
      // Only implicit or default collations present
      case 0 =>
        val implicitTypes = expr.map(_.dataType)
          .filter(hasStringType)
          .map(extractStringType)
          .filter(dt => dt.collationId != SQLConf.get.defaultStringType.collationId)
          .distinctBy(_.collationId)

        if (implicitTypes.length > 1) {
          throw QueryCompilationErrors.implicitCollationMismatchError()
        }
        else {
          implicitTypes.headOption.getOrElse(SQLConf.get.defaultStringType)
        }
    }
  }
}<|MERGE_RESOLUTION|>--- conflicted
+++ resolved
@@ -22,11 +22,7 @@
 import scala.annotation.tailrec
 
 import org.apache.spark.sql.catalyst.analysis.TypeCoercion.{hasStringType, haveSameType}
-<<<<<<< HEAD
-import org.apache.spark.sql.catalyst.expressions.{ArrayJoin, BinaryExpression, CaseWhen, Cast, Coalesce, Collate, Concat, ConcatWs, CreateArray, Expression, Greatest, If, In, InSubquery, Least, StringLocate}
-=======
-import org.apache.spark.sql.catalyst.expressions.{ArrayJoin, BinaryExpression, CaseWhen, Cast, Coalesce, Collate, Concat, ConcatWs, CreateArray, Elt, Expression, Greatest, If, In, InSubquery, Least}
->>>>>>> 6fb2f7c3
+import org.apache.spark.sql.catalyst.expressions.{ArrayJoin, BinaryExpression, CaseWhen, Cast, Coalesce, Collate, Concat, ConcatWs, CreateArray, Elt, Expression, Greatest, If, In, InSubquery, Least, StringLocate}
 import org.apache.spark.sql.errors.QueryCompilationErrors
 import org.apache.spark.sql.internal.SQLConf
 import org.apache.spark.sql.types.{ArrayType, DataType, StringType}
@@ -49,14 +45,12 @@
           caseWhenExpr.elseValue.map(e => castStringType(e, outputStringType).getOrElse(e))
         CaseWhen(newBranches, newElseValue)
 
-<<<<<<< HEAD
     case stringLocate: StringLocate =>
       stringLocate.withNewChildren(collateToSingleType(
         Seq(stringLocate.first, stringLocate.second)) :+ stringLocate.third)
-=======
+
     case eltExpr: Elt =>
       eltExpr.withNewChildren(eltExpr.children.head +: collateToSingleType(eltExpr.children.tail))
->>>>>>> 6fb2f7c3
 
     case otherExpr @ (
       _: In | _: InSubquery | _: CreateArray | _: ArrayJoin | _: Concat | _: Greatest | _: Least |
