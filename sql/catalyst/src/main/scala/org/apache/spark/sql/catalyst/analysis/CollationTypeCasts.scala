--- conflicted
+++ resolved
@@ -64,11 +64,7 @@
 
     case otherExpr @ (
       _: In | _: InSubquery | _: CreateArray | _: ArrayJoin | _: Concat | _: Greatest | _: Least |
-<<<<<<< HEAD
-      _: Coalesce | _: BinaryExpression | _: ConcatWs | _: StringReplace) =>
-=======
-      _: Coalesce | _: BinaryExpression | _: ConcatWs | _: Mask) =>
->>>>>>> afe310d6
+      _: Coalesce | _: BinaryExpression | _: ConcatWs | _: Mask | _: StringReplace) =>
       val newChildren = collateToSingleType(otherExpr.children)
       otherExpr.withNewChildren(newChildren)
   }
