--- conflicted
+++ resolved
@@ -58,19 +58,6 @@
     }
   }
 
-<<<<<<< HEAD
-=======
-  override def name: String = s"i[$ordinal]"
-
-  override def toAttribute: Attribute = throw new UnsupportedOperationException
-
-  override def qualifiers: Seq[String] = throw new UnsupportedOperationException
-
-  override def exprId: ExprId = throw new UnsupportedOperationException
-
-  override def newInstance(): NamedExpression = this
-
->>>>>>> 591c88c9
   override def genCode(ctx: CodeGenContext, ev: GeneratedExpressionCode): String = {
     val javaType = ctx.javaType(dataType)
     val value = ctx.getValue(ctx.INPUT_ROW, dataType, ordinal.toString)
