--- conflicted
+++ resolved
@@ -1625,14 +1625,6 @@
         "a SparkConf entry.")
       .booleanConf
       .createWithDefault(true)
-<<<<<<< HEAD
-
-  val LEGACY_TIME_PARSER_ENABLED = buildConf("spark.sql.legacy.timeParser.enabled")
-    .doc("When set to true, java.text.SimpleDateFormat is used for formatting and parsing " +
-      " dates/timestamps in a locale-sensitive manner. When set to false, classes from " +
-      "java.time.* packages are used for the same purpose.")
-    .booleanConf
-    .createWithDefault(false)
 
   val VERIFY_DATASOURCE_OPTIONS = buildConf("spark.sql.verifyDataSourceOptions")
     .doc("Options passed to datasource are checked that rather they could be applied in read or " +
@@ -1641,8 +1633,6 @@
       "To disable the verification, set it to false.")
     .booleanConf
     .createWithDefault(true)
-=======
->>>>>>> ae382c94
 }
 
 /**
