/*
 * Licensed to the Apache Software Foundation (ASF) under one or more
 * contributor license agreements.  See the NOTICE file distributed with
 * this work for additional information regarding copyright ownership.
 * The ASF licenses this file to You under the Apache License, Version 2.0
 * (the "License"); you may not use this file except in compliance with
 * the License.  You may obtain a copy of the License at
 *
 *    http://www.apache.org/licenses/LICENSE-2.0
 *
 * Unless required by applicable law or agreed to in writing, software
 * distributed under the License is distributed on an "AS IS" BASIS,
 * WITHOUT WARRANTIES OR CONDITIONS OF ANY KIND, either express or implied.
 * See the License for the specific language governing permissions and
 * limitations under the License.
 */

package org.apache.spark.sql.internal

import java.util.{Locale, NoSuchElementException, Properties, TimeZone}
import java.util.concurrent.TimeUnit
import java.util.concurrent.atomic.AtomicReference
import java.util.zip.Deflater

import scala.collection.JavaConverters._
import scala.collection.immutable
import scala.util.matching.Regex

import org.apache.hadoop.fs.Path

import org.apache.spark.{SparkContext, TaskContext}
import org.apache.spark.internal.Logging
import org.apache.spark.internal.config._
import org.apache.spark.network.util.ByteUnit
import org.apache.spark.sql.catalyst.analysis.{HintErrorLogger, Resolver}
import org.apache.spark.sql.catalyst.expressions.CodegenObjectFactoryMode
import org.apache.spark.sql.catalyst.expressions.codegen.CodeGenerator
import org.apache.spark.sql.catalyst.plans.logical.HintErrorHandler
import org.apache.spark.sql.connector.catalog.CatalogManager.SESSION_CATALOG_NAME
import org.apache.spark.unsafe.array.ByteArrayMethods
import org.apache.spark.util.Utils

////////////////////////////////////////////////////////////////////////////////////////////////////
// This file defines the configuration options for Spark SQL.
////////////////////////////////////////////////////////////////////////////////////////////////////


object SQLConf {

  private[sql] val sqlConfEntries = java.util.Collections.synchronizedMap(
    new java.util.HashMap[String, ConfigEntry[_]]())

  val staticConfKeys: java.util.Set[String] =
    java.util.Collections.synchronizedSet(new java.util.HashSet[String]())

  private def register(entry: ConfigEntry[_]): Unit = sqlConfEntries.synchronized {
    require(!sqlConfEntries.containsKey(entry.key),
      s"Duplicate SQLConfigEntry. ${entry.key} has been registered")
    sqlConfEntries.put(entry.key, entry)
  }

  // For testing only
  private[sql] def unregister(entry: ConfigEntry[_]): Unit = sqlConfEntries.synchronized {
    sqlConfEntries.remove(entry.key)
  }

  def buildConf(key: String): ConfigBuilder = ConfigBuilder(key).onCreate(register)

  def buildStaticConf(key: String): ConfigBuilder = {
    ConfigBuilder(key).onCreate { entry =>
      staticConfKeys.add(entry.key)
      SQLConf.register(entry)
    }
  }

  /**
   * Default config. Only used when there is no active SparkSession for the thread.
   * See [[get]] for more information.
   */
  private lazy val fallbackConf = new ThreadLocal[SQLConf] {
    override def initialValue: SQLConf = new SQLConf
  }

  /** See [[get]] for more information. */
  def getFallbackConf: SQLConf = fallbackConf.get()

  private lazy val existingConf = new ThreadLocal[SQLConf] {
    override def initialValue: SQLConf = null
  }

  def withExistingConf[T](conf: SQLConf)(f: => T): T = {
    val old = existingConf.get()
    existingConf.set(conf)
    try {
      f
    } finally {
      if (old != null) {
        existingConf.set(old)
      } else {
        existingConf.remove()
      }
    }
  }

  /**
   * Defines a getter that returns the SQLConf within scope.
   * See [[get]] for more information.
   */
  private val confGetter = new AtomicReference[() => SQLConf](() => fallbackConf.get())

  /**
   * Sets the active config object within the current scope.
   * See [[get]] for more information.
   */
  def setSQLConfGetter(getter: () => SQLConf): Unit = {
    confGetter.set(getter)
  }

  /**
   * Returns the active config object within the current scope. If there is an active SparkSession,
   * the proper SQLConf associated with the thread's active session is used. If it's called from
   * tasks in the executor side, a SQLConf will be created from job local properties, which are set
   * and propagated from the driver side, unless a `SQLConf` has been set in the scope by
   * `withExistingConf` as done for propagating SQLConf for operations performed on RDDs created
   * from DataFrames.
   *
   * The way this works is a little bit convoluted, due to the fact that config was added initially
   * only for physical plans (and as a result not in sql/catalyst module).
   *
   * The first time a SparkSession is instantiated, we set the [[confGetter]] to return the
   * active SparkSession's config. If there is no active SparkSession, it returns using the thread
   * local [[fallbackConf]]. The reason [[fallbackConf]] is a thread local (rather than just a conf)
   * is to support setting different config options for different threads so we can potentially
   * run tests in parallel. At the time this feature was implemented, this was a no-op since we
   * run unit tests (that does not involve SparkSession) in serial order.
   */
  def get: SQLConf = {
    if (TaskContext.get != null) {
      val conf = existingConf.get()
      if (conf != null) {
        conf
      } else {
        new ReadOnlySQLConf(TaskContext.get())
      }
    } else {
      val isSchedulerEventLoopThread = SparkContext.getActive
        .flatMap { sc => Option(sc.dagScheduler) }
        .map(_.eventProcessLoop.eventThread)
        .exists(_.getId == Thread.currentThread().getId)
      if (isSchedulerEventLoopThread) {
        // DAGScheduler event loop thread does not have an active SparkSession, the `confGetter`
        // will return `fallbackConf` which is unexpected. Here we require the caller to get the
        // conf within `withExistingConf`, otherwise fail the query.
        val conf = existingConf.get()
        if (conf != null) {
          conf
        } else if (Utils.isTesting) {
          throw new RuntimeException("Cannot get SQLConf inside scheduler event loop thread.")
        } else {
          confGetter.get()()
        }
      } else {
        confGetter.get()()
      }
    }
  }

  val OPTIMIZER_EXCLUDED_RULES = buildConf("spark.sql.optimizer.excludedRules")
    .doc("Configures a list of rules to be disabled in the optimizer, in which the rules are " +
      "specified by their rule names and separated by comma. It is not guaranteed that all the " +
      "rules in this configuration will eventually be excluded, as some rules are necessary " +
      "for correctness. The optimizer will log the rules that have indeed been excluded.")
    .stringConf
    .createOptional

  val OPTIMIZER_MAX_ITERATIONS = buildConf("spark.sql.optimizer.maxIterations")
    .internal()
    .doc("The max number of iterations the optimizer and analyzer runs.")
    .intConf
    .createWithDefault(100)

  val OPTIMIZER_INSET_CONVERSION_THRESHOLD =
    buildConf("spark.sql.optimizer.inSetConversionThreshold")
      .internal()
      .doc("The threshold of set size for InSet conversion.")
      .intConf
      .createWithDefault(10)

  val OPTIMIZER_INSET_SWITCH_THRESHOLD =
    buildConf("spark.sql.optimizer.inSetSwitchThreshold")
      .internal()
      .doc("Configures the max set size in InSet for which Spark will generate code with " +
        "switch statements. This is applicable only to bytes, shorts, ints, dates.")
      .intConf
      .checkValue(threshold => threshold >= 0 && threshold <= 600, "The max set size " +
        "for using switch statements in InSet must be non-negative and less than or equal to 600")
      .createWithDefault(400)

  val OPTIMIZER_PLAN_CHANGE_LOG_LEVEL = buildConf("spark.sql.optimizer.planChangeLog.level")
    .internal()
    .doc("Configures the log level for logging the change from the original plan to the new " +
      "plan after a rule or batch is applied. The value can be 'trace', 'debug', 'info', " +
      "'warn', or 'error'. The default log level is 'trace'.")
    .stringConf
    .transform(_.toUpperCase(Locale.ROOT))
    .checkValue(logLevel => Set("TRACE", "DEBUG", "INFO", "WARN", "ERROR").contains(logLevel),
      "Invalid value for 'spark.sql.optimizer.planChangeLog.level'. Valid values are " +
        "'trace', 'debug', 'info', 'warn' and 'error'.")
    .createWithDefault("trace")

  val OPTIMIZER_PLAN_CHANGE_LOG_RULES = buildConf("spark.sql.optimizer.planChangeLog.rules")
    .internal()
    .doc("Configures a list of rules to be logged in the optimizer, in which the rules are " +
      "specified by their rule names and separated by comma.")
    .stringConf
    .createOptional

  val OPTIMIZER_PLAN_CHANGE_LOG_BATCHES = buildConf("spark.sql.optimizer.planChangeLog.batches")
    .internal()
    .doc("Configures a list of batches to be logged in the optimizer, in which the batches " +
      "are specified by their batch names and separated by comma.")
    .stringConf
    .createOptional

  val OPTIMIZER_REASSIGN_LAMBDA_VARIABLE_ID =
    buildConf("spark.sql.optimizer.reassignLambdaVariableID")
      .doc("When true, Spark optimizer reassigns per-query unique IDs to LambdaVariable, so that " +
        "it's more likely to hit codegen cache.")
    .booleanConf
    .createWithDefault(true)

  val DYNAMIC_PARTITION_PRUNING_ENABLED =
    buildConf("spark.sql.optimizer.dynamicPartitionPruning.enabled")
      .doc("When true, we will generate predicate for partition column when it's used as join key")
      .booleanConf
      .createWithDefault(true)

  val DYNAMIC_PARTITION_PRUNING_USE_STATS =
    buildConf("spark.sql.optimizer.dynamicPartitionPruning.useStats")
      .internal()
      .doc("When true, distinct count statistics will be used for computing the data size of the " +
        "partitioned table after dynamic partition pruning, in order to evaluate if it is worth " +
        "adding an extra subquery as the pruning filter if broadcast reuse is not applicable.")
      .booleanConf
      .createWithDefault(true)

  val DYNAMIC_PARTITION_PRUNING_FALLBACK_FILTER_RATIO = buildConf(
    "spark.sql.optimizer.dynamicPartitionPruning.fallbackFilterRatio")
    .internal()
    .doc("When statistics are not available or configured not to be used, this config will be " +
      "used as the fallback filter ratio for computing the data size of the partitioned table " +
      "after dynamic partition pruning, in order to evaluate if it is worth adding an extra " +
      "subquery as the pruning filter if broadcast reuse is not applicable.")
    .doubleConf
    .createWithDefault(0.5)

  val DYNAMIC_PARTITION_PRUNING_REUSE_BROADCAST =
    buildConf("spark.sql.optimizer.dynamicPartitionPruning.reuseBroadcast")
      .internal()
      .doc("When true, dynamic partition pruning will seek to reuse the broadcast results from " +
        "a broadcast hash join operation.")
      .booleanConf
      .createWithDefault(true)

  val COMPRESS_CACHED = buildConf("spark.sql.inMemoryColumnarStorage.compressed")
    .doc("When set to true Spark SQL will automatically select a compression codec for each " +
      "column based on statistics of the data.")
    .booleanConf
    .createWithDefault(true)

  val COLUMN_BATCH_SIZE = buildConf("spark.sql.inMemoryColumnarStorage.batchSize")
    .doc("Controls the size of batches for columnar caching.  Larger batch sizes can improve " +
      "memory utilization and compression, but risk OOMs when caching data.")
    .intConf
    .createWithDefault(10000)

  val IN_MEMORY_PARTITION_PRUNING =
    buildConf("spark.sql.inMemoryColumnarStorage.partitionPruning")
      .internal()
      .doc("When true, enable partition pruning for in-memory columnar tables.")
      .booleanConf
      .createWithDefault(true)

  val IN_MEMORY_TABLE_SCAN_STATISTICS_ENABLED =
    buildConf("spark.sql.inMemoryTableScanStatistics.enable")
      .internal()
      .doc("When true, enable in-memory table scan accumulators.")
      .booleanConf
      .createWithDefault(false)

  val CACHE_VECTORIZED_READER_ENABLED =
    buildConf("spark.sql.inMemoryColumnarStorage.enableVectorizedReader")
      .doc("Enables vectorized reader for columnar caching.")
      .booleanConf
      .createWithDefault(true)

  val COLUMN_VECTOR_OFFHEAP_ENABLED =
    buildConf("spark.sql.columnVector.offheap.enabled")
      .internal()
      .doc("When true, use OffHeapColumnVector in ColumnarBatch.")
      .booleanConf
      .createWithDefault(false)

  val PREFER_SORTMERGEJOIN = buildConf("spark.sql.join.preferSortMergeJoin")
    .internal()
    .doc("When true, prefer sort merge join over shuffle hash join.")
    .booleanConf
    .createWithDefault(true)

  val RADIX_SORT_ENABLED = buildConf("spark.sql.sort.enableRadixSort")
    .internal()
    .doc("When true, enable use of radix sort when possible. Radix sort is much faster but " +
      "requires additional memory to be reserved up-front. The memory overhead may be " +
      "significant when sorting very small rows (up to 50% more in this case).")
    .booleanConf
    .createWithDefault(true)

  val AUTO_BROADCASTJOIN_THRESHOLD = buildConf("spark.sql.autoBroadcastJoinThreshold")
    .doc("Configures the maximum size in bytes for a table that will be broadcast to all worker " +
      "nodes when performing a join.  By setting this value to -1 broadcasting can be disabled. " +
      "Note that currently statistics are only supported for Hive Metastore tables where the " +
      "command <code>ANALYZE TABLE &lt;tableName&gt; COMPUTE STATISTICS noscan</code> has been " +
      "run, and file-based data source tables where the statistics are computed directly on " +
      "the files of data.")
    .bytesConf(ByteUnit.BYTE)
    .createWithDefault(10L * 1024 * 1024)

  val LIMIT_SCALE_UP_FACTOR = buildConf("spark.sql.limit.scaleUpFactor")
    .internal()
    .doc("Minimal increase rate in number of partitions between attempts when executing a take " +
      "on a query. Higher values lead to more partitions read. Lower values might lead to " +
      "longer execution times as more jobs will be run")
    .intConf
    .createWithDefault(4)

  val ADVANCED_PARTITION_PREDICATE_PUSHDOWN =
    buildConf("spark.sql.hive.advancedPartitionPredicatePushdown.enabled")
      .internal()
      .doc("When true, advanced partition predicate pushdown into Hive metastore is enabled.")
      .booleanConf
      .createWithDefault(true)

  val SHUFFLE_PARTITIONS = buildConf("spark.sql.shuffle.partitions")
    .doc("The default number of partitions to use when shuffling data for joins or aggregations. " +
      "Note: For structured streaming, this configuration cannot be changed between query " +
      "restarts from the same checkpoint location.")
    .intConf
    .checkValue(_ > 0, "The value of spark.sql.shuffle.partitions must be positive")
    .createWithDefault(200)

  val ADAPTIVE_EXECUTION_ENABLED = buildConf("spark.sql.adaptive.enabled")
    .doc("When true, enable adaptive query execution.")
    .booleanConf
    .createWithDefault(false)

  val SHUFFLE_TARGET_POSTSHUFFLE_INPUT_SIZE =
    buildConf("spark.sql.adaptive.shuffle.targetPostShuffleInputSize")
      .doc("The target post-shuffle input size in bytes of a task.")
      .bytesConf(ByteUnit.BYTE)
      .createWithDefault(64 * 1024 * 1024)

  val FETCH_SHUFFLE_BLOCKS_IN_BATCH_ENABLED =
    buildConf("spark.sql.adaptive.shuffle.fetchShuffleBlocksInBatch.enabled")
      .doc("Whether to fetch the continuous shuffle blocks in batch. Instead of fetching blocks " +
        "one by one, fetching continuous shuffle blocks for the same map task in batch can " +
        "reduce IO and improve performance. Note, this feature also depends on a relocatable " +
        "serializer and the concatenation support codec in use.")
      .booleanConf
      .createWithDefault(true)

  val REDUCE_POST_SHUFFLE_PARTITIONS_ENABLED =
    buildConf("spark.sql.adaptive.shuffle.reducePostShufflePartitions.enabled")
    .doc("When true and adaptive execution is enabled, this enables reducing the number of " +
      "post-shuffle partitions based on map output statistics.")
    .booleanConf
    .createWithDefault(true)

  val SHUFFLE_MIN_NUM_POSTSHUFFLE_PARTITIONS =
    buildConf("spark.sql.adaptive.shuffle.minNumPostShufflePartitions")
      .doc("The advisory minimum number of post-shuffle partitions used in adaptive execution.")
      .intConf
      .checkValue(_ > 0, "The minimum shuffle partition number " +
        "must be a positive integer.")
      .createWithDefault(1)

  val SHUFFLE_MAX_NUM_POSTSHUFFLE_PARTITIONS =
    buildConf("spark.sql.adaptive.shuffle.maxNumPostShufflePartitions")
      .doc("The advisory maximum number of post-shuffle partitions used in adaptive execution. " +
        "This is used as the initial number of pre-shuffle partitions. By default it equals to " +
        "spark.sql.shuffle.partitions")
      .intConf
      .checkValue(_ > 0, "The maximum shuffle partition number " +
        "must be a positive integer.")
      .createOptional

  val OPTIMIZE_LOCAL_SHUFFLE_READER_ENABLED =
    buildConf("spark.sql.adaptive.shuffle.optimizedLocalShuffleReader.enabled")
    .doc("When true and adaptive execution is enabled, this enables the optimization of" +
      " converting the shuffle reader to local shuffle reader for the shuffle exchange" +
      " of the broadcast hash join in probe side.")
    .booleanConf
    .createWithDefault(true)

  val NON_EMPTY_PARTITION_RATIO_FOR_BROADCAST_JOIN =
    buildConf("spark.sql.adaptive.nonEmptyPartitionRatioForBroadcastJoin")
      .doc("The relation with a non-empty partition ratio lower than this config will not be " +
        "considered as the build side of a broadcast-hash join in adaptive execution regardless " +
        "of its size.")
      .doubleConf
      .checkValue(_ >= 0, "The non-empty partition ratio must be positive number.")
      .createWithDefault(0.2)

  val SUBEXPRESSION_ELIMINATION_ENABLED =
    buildConf("spark.sql.subexpressionElimination.enabled")
      .internal()
      .doc("When true, common subexpressions will be eliminated.")
      .booleanConf
      .createWithDefault(true)

  val CASE_SENSITIVE = buildConf("spark.sql.caseSensitive")
    .internal()
    .doc("Whether the query analyzer should be case sensitive or not. " +
      "Default to case insensitive. It is highly discouraged to turn on case sensitive mode.")
    .booleanConf
    .createWithDefault(false)

  val CONSTRAINT_PROPAGATION_ENABLED = buildConf("spark.sql.constraintPropagation.enabled")
    .internal()
    .doc("When true, the query optimizer will infer and propagate data constraints in the query " +
      "plan to optimize them. Constraint propagation can sometimes be computationally expensive " +
      "for certain kinds of query plans (such as those with a large number of predicates and " +
      "aliases) which might negatively impact overall runtime.")
    .booleanConf
    .createWithDefault(true)

  val ESCAPED_STRING_LITERALS = buildConf("spark.sql.parser.escapedStringLiterals")
    .internal()
    .doc("When true, string literals (including regex patterns) remain escaped in our SQL " +
      "parser. The default is false since Spark 2.0. Setting it to true can restore the behavior " +
      "prior to Spark 2.0.")
    .booleanConf
    .createWithDefault(false)

  val FILE_COMPRESSION_FACTOR = buildConf("spark.sql.sources.fileCompressionFactor")
    .internal()
    .doc("When estimating the output data size of a table scan, multiply the file size with this " +
      "factor as the estimated data size, in case the data is compressed in the file and lead to" +
      " a heavily underestimated result.")
    .doubleConf
    .checkValue(_ > 0, "the value of fileDataSizeFactor must be greater than 0")
    .createWithDefault(1.0)

  val PARQUET_SCHEMA_MERGING_ENABLED = buildConf("spark.sql.parquet.mergeSchema")
    .doc("When true, the Parquet data source merges schemas collected from all data files, " +
         "otherwise the schema is picked from the summary file or a random data file " +
         "if no summary file is available.")
    .booleanConf
    .createWithDefault(false)

  val PARQUET_SCHEMA_RESPECT_SUMMARIES = buildConf("spark.sql.parquet.respectSummaryFiles")
    .doc("When true, we make assumption that all part-files of Parquet are consistent with " +
         "summary files and we will ignore them when merging schema. Otherwise, if this is " +
         "false, which is the default, we will merge all part-files. This should be considered " +
         "as expert-only option, and shouldn't be enabled before knowing what it means exactly.")
    .booleanConf
    .createWithDefault(false)

  val PARQUET_BINARY_AS_STRING = buildConf("spark.sql.parquet.binaryAsString")
    .doc("Some other Parquet-producing systems, in particular Impala and older versions of " +
      "Spark SQL, do not differentiate between binary data and strings when writing out the " +
      "Parquet schema. This flag tells Spark SQL to interpret binary data as a string to provide " +
      "compatibility with these systems.")
    .booleanConf
    .createWithDefault(false)

  val PARQUET_INT96_AS_TIMESTAMP = buildConf("spark.sql.parquet.int96AsTimestamp")
    .doc("Some Parquet-producing systems, in particular Impala, store Timestamp into INT96. " +
      "Spark would also store Timestamp as INT96 because we need to avoid precision lost of the " +
      "nanoseconds field. This flag tells Spark SQL to interpret INT96 data as a timestamp to " +
      "provide compatibility with these systems.")
    .booleanConf
    .createWithDefault(true)

  val PARQUET_INT96_TIMESTAMP_CONVERSION = buildConf("spark.sql.parquet.int96TimestampConversion")
    .doc("This controls whether timestamp adjustments should be applied to INT96 data when " +
      "converting to timestamps, for data written by Impala.  This is necessary because Impala " +
      "stores INT96 data with a different timezone offset than Hive & Spark.")
    .booleanConf
    .createWithDefault(false)

  object ParquetOutputTimestampType extends Enumeration {
    val INT96, TIMESTAMP_MICROS, TIMESTAMP_MILLIS = Value
  }

  val PARQUET_OUTPUT_TIMESTAMP_TYPE = buildConf("spark.sql.parquet.outputTimestampType")
    .doc("Sets which Parquet timestamp type to use when Spark writes data to Parquet files. " +
      "INT96 is a non-standard but commonly used timestamp type in Parquet. TIMESTAMP_MICROS " +
      "is a standard timestamp type in Parquet, which stores number of microseconds from the " +
      "Unix epoch. TIMESTAMP_MILLIS is also standard, but with millisecond precision, which " +
      "means Spark has to truncate the microsecond portion of its timestamp value.")
    .stringConf
    .transform(_.toUpperCase(Locale.ROOT))
    .checkValues(ParquetOutputTimestampType.values.map(_.toString))
    .createWithDefault(ParquetOutputTimestampType.TIMESTAMP_MICROS.toString)

  val PARQUET_INT64_AS_TIMESTAMP_MILLIS = buildConf("spark.sql.parquet.int64AsTimestampMillis")
    .doc(s"(Deprecated since Spark 2.3, please set ${PARQUET_OUTPUT_TIMESTAMP_TYPE.key}.) " +
      "When true, timestamp values will be stored as INT64 with TIMESTAMP_MILLIS as the " +
      "extended type. In this mode, the microsecond portion of the timestamp value will be" +
      "truncated.")
    .booleanConf
    .createWithDefault(false)

  val PARQUET_COMPRESSION = buildConf("spark.sql.parquet.compression.codec")
    .doc("Sets the compression codec used when writing Parquet files. If either `compression` or " +
      "`parquet.compression` is specified in the table-specific options/properties, the " +
      "precedence would be `compression`, `parquet.compression`, " +
      "`spark.sql.parquet.compression.codec`. Acceptable values include: none, uncompressed, " +
      "snappy, gzip, lzo, brotli, lz4, zstd.")
    .stringConf
    .transform(_.toLowerCase(Locale.ROOT))
    .checkValues(Set("none", "uncompressed", "snappy", "gzip", "lzo", "lz4", "brotli", "zstd"))
    .createWithDefault("snappy")

  val PARQUET_FILTER_PUSHDOWN_ENABLED = buildConf("spark.sql.parquet.filterPushdown")
    .doc("Enables Parquet filter push-down optimization when set to true.")
    .booleanConf
    .createWithDefault(true)

  val PARQUET_FILTER_PUSHDOWN_DATE_ENABLED = buildConf("spark.sql.parquet.filterPushdown.date")
    .doc("If true, enables Parquet filter push-down optimization for Date. " +
      s"This configuration only has an effect when '${PARQUET_FILTER_PUSHDOWN_ENABLED.key}' is " +
      "enabled.")
    .internal()
    .booleanConf
    .createWithDefault(true)

  val PARQUET_FILTER_PUSHDOWN_TIMESTAMP_ENABLED =
    buildConf("spark.sql.parquet.filterPushdown.timestamp")
      .doc("If true, enables Parquet filter push-down optimization for Timestamp. " +
        s"This configuration only has an effect when '${PARQUET_FILTER_PUSHDOWN_ENABLED.key}' is " +
        "enabled and Timestamp stored as TIMESTAMP_MICROS or TIMESTAMP_MILLIS type.")
    .internal()
    .booleanConf
    .createWithDefault(true)

  val PARQUET_FILTER_PUSHDOWN_DECIMAL_ENABLED =
    buildConf("spark.sql.parquet.filterPushdown.decimal")
      .doc("If true, enables Parquet filter push-down optimization for Decimal. " +
        s"This configuration only has an effect when '${PARQUET_FILTER_PUSHDOWN_ENABLED.key}' is " +
        "enabled.")
      .internal()
      .booleanConf
      .createWithDefault(true)

  val PARQUET_FILTER_PUSHDOWN_STRING_STARTSWITH_ENABLED =
    buildConf("spark.sql.parquet.filterPushdown.string.startsWith")
    .doc("If true, enables Parquet filter push-down optimization for string startsWith function. " +
      s"This configuration only has an effect when '${PARQUET_FILTER_PUSHDOWN_ENABLED.key}' is " +
      "enabled.")
    .internal()
    .booleanConf
    .createWithDefault(true)

  val PARQUET_FILTER_PUSHDOWN_INFILTERTHRESHOLD =
    buildConf("spark.sql.parquet.pushdown.inFilterThreshold")
      .doc("The maximum number of values to filter push-down optimization for IN predicate. " +
        "Large threshold won't necessarily provide much better performance. " +
        "The experiment argued that 300 is the limit threshold. " +
        "By setting this value to 0 this feature can be disabled. " +
        s"This configuration only has an effect when '${PARQUET_FILTER_PUSHDOWN_ENABLED.key}' is " +
        "enabled.")
      .internal()
      .intConf
      .checkValue(threshold => threshold >= 0, "The threshold must not be negative.")
      .createWithDefault(10)

  val PARQUET_WRITE_LEGACY_FORMAT = buildConf("spark.sql.parquet.writeLegacyFormat")
    .doc("If true, data will be written in a way of Spark 1.4 and earlier. For example, decimal " +
      "values will be written in Apache Parquet's fixed-length byte array format, which other " +
      "systems such as Apache Hive and Apache Impala use. If false, the newer format in Parquet " +
      "will be used. For example, decimals will be written in int-based format. If Parquet " +
      "output is intended for use with systems that do not support this newer format, set to true.")
    .booleanConf
    .createWithDefault(false)

  val PARQUET_OUTPUT_COMMITTER_CLASS = buildConf("spark.sql.parquet.output.committer.class")
    .doc("The output committer class used by Parquet. The specified class needs to be a " +
      "subclass of org.apache.hadoop.mapreduce.OutputCommitter. Typically, it's also a subclass " +
      "of org.apache.parquet.hadoop.ParquetOutputCommitter. If it is not, then metadata summaries" +
      "will never be created, irrespective of the value of parquet.summary.metadata.level")
    .internal()
    .stringConf
    .createWithDefault("org.apache.parquet.hadoop.ParquetOutputCommitter")

  val PARQUET_VECTORIZED_READER_ENABLED =
    buildConf("spark.sql.parquet.enableVectorizedReader")
      .doc("Enables vectorized parquet decoding.")
      .booleanConf
      .createWithDefault(true)

  val PARQUET_RECORD_FILTER_ENABLED = buildConf("spark.sql.parquet.recordLevelFilter.enabled")
    .doc("If true, enables Parquet's native record-level filtering using the pushed down " +
      "filters. " +
      s"This configuration only has an effect when '${PARQUET_FILTER_PUSHDOWN_ENABLED.key}' " +
      "is enabled and the vectorized reader is not used. You can ensure the vectorized reader " +
      s"is not used by setting '${PARQUET_VECTORIZED_READER_ENABLED.key}' to false.")
    .booleanConf
    .createWithDefault(false)

  val PARQUET_VECTORIZED_READER_BATCH_SIZE = buildConf("spark.sql.parquet.columnarReaderBatchSize")
    .doc("The number of rows to include in a parquet vectorized reader batch. The number should " +
      "be carefully chosen to minimize overhead and avoid OOMs in reading data.")
    .intConf
    .createWithDefault(4096)

  val ORC_COMPRESSION = buildConf("spark.sql.orc.compression.codec")
    .doc("Sets the compression codec used when writing ORC files. If either `compression` or " +
      "`orc.compress` is specified in the table-specific options/properties, the precedence " +
      "would be `compression`, `orc.compress`, `spark.sql.orc.compression.codec`." +
      "Acceptable values include: none, uncompressed, snappy, zlib, lzo.")
    .stringConf
    .transform(_.toLowerCase(Locale.ROOT))
    .checkValues(Set("none", "uncompressed", "snappy", "zlib", "lzo"))
    .createWithDefault("snappy")

  val ORC_IMPLEMENTATION = buildConf("spark.sql.orc.impl")
    .doc("When native, use the native version of ORC support instead of the ORC library in Hive." +
      "It is 'hive' by default prior to Spark 2.4.")
    .internal()
    .stringConf
    .checkValues(Set("hive", "native"))
    .createWithDefault("native")

  val ORC_VECTORIZED_READER_ENABLED = buildConf("spark.sql.orc.enableVectorizedReader")
    .doc("Enables vectorized orc decoding.")
    .booleanConf
    .createWithDefault(true)

  val ORC_VECTORIZED_READER_BATCH_SIZE = buildConf("spark.sql.orc.columnarReaderBatchSize")
    .doc("The number of rows to include in a orc vectorized reader batch. The number should " +
      "be carefully chosen to minimize overhead and avoid OOMs in reading data.")
    .intConf
    .createWithDefault(4096)

  val ORC_FILTER_PUSHDOWN_ENABLED = buildConf("spark.sql.orc.filterPushdown")
    .doc("When true, enable filter pushdown for ORC files.")
    .booleanConf
    .createWithDefault(true)

  val ORC_SCHEMA_MERGING_ENABLED = buildConf("spark.sql.orc.mergeSchema")
    .doc("When true, the Orc data source merges schemas collected from all data files, " +
      "otherwise the schema is picked from a random data file.")
    .booleanConf
    .createWithDefault(false)

  val HIVE_VERIFY_PARTITION_PATH = buildConf("spark.sql.hive.verifyPartitionPath")
    .doc("When true, check all the partition paths under the table\'s root directory " +
         "when reading data stored in HDFS. This configuration will be deprecated in the future " +
         "releases and replaced by spark.files.ignoreMissingFiles.")
    .booleanConf
    .createWithDefault(false)

  val HIVE_METASTORE_PARTITION_PRUNING =
    buildConf("spark.sql.hive.metastorePartitionPruning")
      .doc("When true, some predicates will be pushed down into the Hive metastore so that " +
           "unmatching partitions can be eliminated earlier. This only affects Hive tables " +
           "not converted to filesource relations (see HiveUtils.CONVERT_METASTORE_PARQUET and " +
           "HiveUtils.CONVERT_METASTORE_ORC for more information).")
      .booleanConf
      .createWithDefault(true)

  val HIVE_MANAGE_FILESOURCE_PARTITIONS =
    buildConf("spark.sql.hive.manageFilesourcePartitions")
      .doc("When true, enable metastore partition management for file source tables as well. " +
           "This includes both datasource and converted Hive tables. When partition management " +
           "is enabled, datasource tables store partition in the Hive metastore, and use the " +
           "metastore to prune partitions during query planning.")
      .booleanConf
      .createWithDefault(true)

  val HIVE_FILESOURCE_PARTITION_FILE_CACHE_SIZE =
    buildConf("spark.sql.hive.filesourcePartitionFileCacheSize")
      .doc("When nonzero, enable caching of partition file metadata in memory. All tables share " +
           "a cache that can use up to specified num bytes for file metadata. This conf only " +
           "has an effect when hive filesource partition management is enabled.")
      .longConf
      .createWithDefault(250 * 1024 * 1024)

  object HiveCaseSensitiveInferenceMode extends Enumeration {
    val INFER_AND_SAVE, INFER_ONLY, NEVER_INFER = Value
  }

  val HIVE_CASE_SENSITIVE_INFERENCE = buildConf("spark.sql.hive.caseSensitiveInferenceMode")
    .internal()
    .doc("Sets the action to take when a case-sensitive schema cannot be read from a Hive Serde " +
      "table's properties when reading the table with Spark native data sources. Valid options " +
      "include INFER_AND_SAVE (infer the case-sensitive schema from the underlying data files " +
      "and write it back to the table properties), INFER_ONLY (infer the schema but don't " +
      "attempt to write it to the table properties) and NEVER_INFER (the default mode-- fallback " +
      "to using the case-insensitive metastore schema instead of inferring).")
    .stringConf
    .transform(_.toUpperCase(Locale.ROOT))
    .checkValues(HiveCaseSensitiveInferenceMode.values.map(_.toString))
    .createWithDefault(HiveCaseSensitiveInferenceMode.NEVER_INFER.toString)

  val OPTIMIZER_METADATA_ONLY = buildConf("spark.sql.optimizer.metadataOnly")
    .internal()
    .doc("When true, enable the metadata-only query optimization that use the table's metadata " +
      "to produce the partition columns instead of table scans. It applies when all the columns " +
      "scanned are partition columns and the query has an aggregate operator that satisfies " +
      "distinct semantics. By default the optimization is disabled, since it may return " +
      "incorrect results when the files are empty.")
    .booleanConf
    .createWithDefault(false)

  val COLUMN_NAME_OF_CORRUPT_RECORD = buildConf("spark.sql.columnNameOfCorruptRecord")
    .doc("The name of internal column for storing raw/un-parsed JSON and CSV records that fail " +
      "to parse.")
    .stringConf
    .createWithDefault("_corrupt_record")

  val FROM_JSON_FORCE_NULLABLE_SCHEMA = buildConf("spark.sql.fromJsonForceNullableSchema")
    .internal()
    .doc("When true, force the output schema of the from_json() function to be nullable " +
      "(including all the fields). Otherwise, the schema might not be compatible with" +
      "actual data, which leads to corruptions. This config will be removed in Spark 3.0.")
    .booleanConf
    .createWithDefault(true)

  val BROADCAST_TIMEOUT = buildConf("spark.sql.broadcastTimeout")
    .doc("Timeout in seconds for the broadcast wait time in broadcast joins.")
    .timeConf(TimeUnit.SECONDS)
    .createWithDefault(5 * 60)

  // This is only used for the thriftserver
  val THRIFTSERVER_POOL = buildConf("spark.sql.thriftserver.scheduler.pool")
    .doc("Set a Fair Scheduler pool for a JDBC client session.")
    .stringConf
    .createOptional

  val THRIFTSERVER_INCREMENTAL_COLLECT =
    buildConf("spark.sql.thriftServer.incrementalCollect")
      .internal()
      .doc("When true, enable incremental collection for execution in Thrift Server.")
      .booleanConf
      .createWithDefault(false)

  val THRIFTSERVER_UI_STATEMENT_LIMIT =
    buildConf("spark.sql.thriftserver.ui.retainedStatements")
      .doc("The number of SQL statements kept in the JDBC/ODBC web UI history.")
      .intConf
      .createWithDefault(200)

  val THRIFTSERVER_UI_SESSION_LIMIT = buildConf("spark.sql.thriftserver.ui.retainedSessions")
    .doc("The number of SQL client sessions kept in the JDBC/ODBC web UI history.")
    .intConf
    .createWithDefault(200)

  // This is used to set the default data source
  val DEFAULT_DATA_SOURCE_NAME = buildConf("spark.sql.sources.default")
    .doc("The default data source to use in input/output.")
    .stringConf
    .createWithDefault("parquet")

  val CONVERT_CTAS = buildConf("spark.sql.hive.convertCTAS")
    .internal()
    .doc("When true, a table created by a Hive CTAS statement (no USING clause) " +
      "without specifying any storage property will be converted to a data source table, " +
      s"using the data source set by ${DEFAULT_DATA_SOURCE_NAME.key}.")
    .booleanConf
    .createWithDefault(false)

  val GATHER_FASTSTAT = buildConf("spark.sql.hive.gatherFastStats")
      .internal()
      .doc("When true, fast stats (number of files and total size of all files) will be gathered" +
        " in parallel while repairing table partitions to avoid the sequential listing in Hive" +
        " metastore.")
      .booleanConf
      .createWithDefault(true)

  val PARTITION_COLUMN_TYPE_INFERENCE =
    buildConf("spark.sql.sources.partitionColumnTypeInference.enabled")
      .doc("When true, automatically infer the data types for partitioned columns.")
      .booleanConf
      .createWithDefault(true)

  val BUCKETING_ENABLED = buildConf("spark.sql.sources.bucketing.enabled")
    .doc("When false, we will treat bucketed table as normal table")
    .booleanConf
    .createWithDefault(true)

  val BUCKETING_MAX_BUCKETS = buildConf("spark.sql.sources.bucketing.maxBuckets")
    .doc("The maximum number of buckets allowed. Defaults to 100000")
    .intConf
    .checkValue(_ > 0, "the value of spark.sql.sources.bucketing.maxBuckets must be greater than 0")
    .createWithDefault(100000)

  val CROSS_JOINS_ENABLED = buildConf("spark.sql.crossJoin.enabled")
    .internal()
    .doc("When false, we will throw an error if a query contains a cartesian product without " +
        "explicit CROSS JOIN syntax.")
    .booleanConf
    .createWithDefault(true)

  val ORDER_BY_ORDINAL = buildConf("spark.sql.orderByOrdinal")
    .doc("When true, the ordinal numbers are treated as the position in the select list. " +
         "When false, the ordinal numbers in order/sort by clause are ignored.")
    .booleanConf
    .createWithDefault(true)

  val GROUP_BY_ORDINAL = buildConf("spark.sql.groupByOrdinal")
    .doc("When true, the ordinal numbers in group by clauses are treated as the position " +
      "in the select list. When false, the ordinal numbers are ignored.")
    .booleanConf
    .createWithDefault(true)

  val GROUP_BY_ALIASES = buildConf("spark.sql.groupByAliases")
    .doc("When true, aliases in a select list can be used in group by clauses. When false, " +
      "an analysis exception is thrown in the case.")
    .booleanConf
    .createWithDefault(true)

  // The output committer class used by data sources. The specified class needs to be a
  // subclass of org.apache.hadoop.mapreduce.OutputCommitter.
  val OUTPUT_COMMITTER_CLASS = buildConf("spark.sql.sources.outputCommitterClass")
    .internal()
    .stringConf
    .createOptional

  val FILE_COMMIT_PROTOCOL_CLASS =
    buildConf("spark.sql.sources.commitProtocolClass")
      .internal()
      .stringConf
      .createWithDefault(
        "org.apache.spark.sql.execution.datasources.SQLHadoopMapReduceCommitProtocol")

  val PARALLEL_PARTITION_DISCOVERY_THRESHOLD =
    buildConf("spark.sql.sources.parallelPartitionDiscovery.threshold")
      .doc("The maximum number of paths allowed for listing files at driver side. If the number " +
        "of detected paths exceeds this value during partition discovery, it tries to list the " +
        "files with another Spark distributed job. This applies to Parquet, ORC, CSV, JSON and " +
        "LibSVM data sources.")
      .intConf
      .checkValue(parallel => parallel >= 0, "The maximum number of paths allowed for listing " +
        "files at driver side must not be negative")
      .createWithDefault(32)

  val PARALLEL_PARTITION_DISCOVERY_PARALLELISM =
    buildConf("spark.sql.sources.parallelPartitionDiscovery.parallelism")
      .doc("The number of parallelism to list a collection of path recursively, Set the " +
        "number to prevent file listing from generating too many tasks.")
      .internal()
      .intConf
      .createWithDefault(10000)

  val IGNORE_DATA_LOCALITY =
    buildConf("spark.sql.sources.ignoreDataLocality.enabled")
      .doc("If true, Spark will not fetch the block locations for each file on " +
        "listing files. This speeds up file listing, but the scheduler cannot " +
        "schedule tasks to take advantage of data locality. It can be particularly " +
        "useful if data is read from a remote cluster so the scheduler could never " +
        "take advantage of locality anyway.")
      .internal()
      .booleanConf
      .createWithDefault(false)

  // Whether to automatically resolve ambiguity in join conditions for self-joins.
  // See SPARK-6231.
  val DATAFRAME_SELF_JOIN_AUTO_RESOLVE_AMBIGUITY =
    buildConf("spark.sql.selfJoinAutoResolveAmbiguity")
      .internal()
      .booleanConf
      .createWithDefault(true)

  val FAIL_AMBIGUOUS_SELF_JOIN =
    buildConf("spark.sql.analyzer.failAmbiguousSelfJoin")
      .doc("When true, fail the Dataset query if it contains ambiguous self-join.")
      .internal()
      .booleanConf
      .createWithDefault(true)

  // Whether to retain group by columns or not in GroupedData.agg.
  val DATAFRAME_RETAIN_GROUP_COLUMNS = buildConf("spark.sql.retainGroupColumns")
    .internal()
    .booleanConf
    .createWithDefault(true)

  val DATAFRAME_PIVOT_MAX_VALUES = buildConf("spark.sql.pivotMaxValues")
    .doc("When doing a pivot without specifying values for the pivot column this is the maximum " +
      "number of (distinct) values that will be collected without error.")
    .intConf
    .createWithDefault(10000)

  val RUN_SQL_ON_FILES = buildConf("spark.sql.runSQLOnFiles")
    .internal()
    .doc("When true, we could use `datasource`.`path` as table in SQL query.")
    .booleanConf
    .createWithDefault(true)

  val WHOLESTAGE_CODEGEN_ENABLED = buildConf("spark.sql.codegen.wholeStage")
    .internal()
    .doc("When true, the whole stage (of multiple operators) will be compiled into single java" +
      " method.")
    .booleanConf
    .createWithDefault(true)

  val WHOLESTAGE_CODEGEN_USE_ID_IN_CLASS_NAME =
    buildConf("spark.sql.codegen.useIdInClassName")
    .internal()
    .doc("When true, embed the (whole-stage) codegen stage ID into " +
      "the class name of the generated class as a suffix")
    .booleanConf
    .createWithDefault(true)

  val WHOLESTAGE_MAX_NUM_FIELDS = buildConf("spark.sql.codegen.maxFields")
    .internal()
    .doc("The maximum number of fields (including nested fields) that will be supported before" +
      " deactivating whole-stage codegen.")
    .intConf
    .createWithDefault(100)

  val CODEGEN_FACTORY_MODE = buildConf("spark.sql.codegen.factoryMode")
    .doc("This config determines the fallback behavior of several codegen generators " +
      "during tests. `FALLBACK` means trying codegen first and then fallbacking to " +
      "interpreted if any compile error happens. Disabling fallback if `CODEGEN_ONLY`. " +
      "`NO_CODEGEN` skips codegen and goes interpreted path always. Note that " +
      "this config works only for tests.")
    .internal()
    .stringConf
    .checkValues(CodegenObjectFactoryMode.values.map(_.toString))
    .createWithDefault(CodegenObjectFactoryMode.FALLBACK.toString)

  val CODEGEN_FALLBACK = buildConf("spark.sql.codegen.fallback")
    .internal()
    .doc("When true, (whole stage) codegen could be temporary disabled for the part of query that" +
      " fail to compile generated code")
    .booleanConf
    .createWithDefault(true)

  val CODEGEN_LOGGING_MAX_LINES = buildConf("spark.sql.codegen.logging.maxLines")
    .internal()
    .doc("The maximum number of codegen lines to log when errors occur. Use -1 for unlimited.")
    .intConf
    .checkValue(maxLines => maxLines >= -1, "The maximum must be a positive integer, 0 to " +
      "disable logging or -1 to apply no limit.")
    .createWithDefault(1000)

  val WHOLESTAGE_HUGE_METHOD_LIMIT = buildConf("spark.sql.codegen.hugeMethodLimit")
    .internal()
    .doc("The maximum bytecode size of a single compiled Java function generated by whole-stage " +
      "codegen. When the compiled function exceeds this threshold, the whole-stage codegen is " +
      "deactivated for this subtree of the current query plan. The default value is 65535, which " +
      "is the largest bytecode size possible for a valid Java method. When running on HotSpot, " +
      s"it may be preferable to set the value to ${CodeGenerator.DEFAULT_JVM_HUGE_METHOD_LIMIT} " +
      "to match HotSpot's implementation.")
    .intConf
    .createWithDefault(65535)

  val CODEGEN_METHOD_SPLIT_THRESHOLD = buildConf("spark.sql.codegen.methodSplitThreshold")
    .internal()
    .doc("The threshold of source-code splitting in the codegen. When the number of characters " +
      "in a single Java function (without comment) exceeds the threshold, the function will be " +
      "automatically split to multiple smaller ones. We cannot know how many bytecode will be " +
      "generated, so use the code length as metric. When running on HotSpot, a function's " +
      "bytecode should not go beyond 8KB, otherwise it will not be JITted; it also should not " +
      "be too small, otherwise there will be many function calls.")
    .intConf
    .checkValue(threshold => threshold > 0, "The threshold must be a positive integer.")
    .createWithDefault(1024)

  val WHOLESTAGE_SPLIT_CONSUME_FUNC_BY_OPERATOR =
    buildConf("spark.sql.codegen.splitConsumeFuncByOperator")
      .internal()
      .doc("When true, whole stage codegen would put the logic of consuming rows of each " +
        "physical operator into individual methods, instead of a single big method. This can be " +
        "used to avoid oversized function that can miss the opportunity of JIT optimization.")
      .booleanConf
      .createWithDefault(true)

  val FILES_MAX_PARTITION_BYTES = buildConf("spark.sql.files.maxPartitionBytes")
    .doc("The maximum number of bytes to pack into a single partition when reading files. " +
      "This configuration is effective only when using file-based sources such as Parquet, JSON " +
      "and ORC.")
    .bytesConf(ByteUnit.BYTE)
    .createWithDefault(128 * 1024 * 1024) // parquet.block.size

  val FILES_OPEN_COST_IN_BYTES = buildConf("spark.sql.files.openCostInBytes")
    .internal()
    .doc("The estimated cost to open a file, measured by the number of bytes could be scanned in" +
      " the same time. This is used when putting multiple files into a partition. It's better to" +
      " over estimated, then the partitions with small files will be faster than partitions with" +
      " bigger files (which is scheduled first). This configuration is effective only when using" +
      " file-based sources such as Parquet, JSON and ORC.")
    .longConf
    .createWithDefault(4 * 1024 * 1024)

  val IGNORE_CORRUPT_FILES = buildConf("spark.sql.files.ignoreCorruptFiles")
    .doc("Whether to ignore corrupt files. If true, the Spark jobs will continue to run when " +
      "encountering corrupted files and the contents that have been read will still be returned. " +
      "This configuration is effective only when using file-based sources such as Parquet, JSON " +
      "and ORC.")
    .booleanConf
    .createWithDefault(false)

  val IGNORE_MISSING_FILES = buildConf("spark.sql.files.ignoreMissingFiles")
    .doc("Whether to ignore missing files. If true, the Spark jobs will continue to run when " +
      "encountering missing files and the contents that have been read will still be returned. " +
      "This configuration is effective only when using file-based sources such as Parquet, JSON " +
      "and ORC.")
    .booleanConf
    .createWithDefault(false)

  val MAX_RECORDS_PER_FILE = buildConf("spark.sql.files.maxRecordsPerFile")
    .doc("Maximum number of records to write out to a single file. " +
      "If this value is zero or negative, there is no limit.")
    .longConf
    .createWithDefault(0)

  val EXCHANGE_REUSE_ENABLED = buildConf("spark.sql.exchange.reuse")
    .internal()
    .doc("When true, the planner will try to find out duplicated exchanges and re-use them.")
    .booleanConf
    .createWithDefault(true)

  val SUBQUERY_REUSE_ENABLED = buildConf("spark.sql.subquery.reuse")
    .internal()
    .doc("When true, the planner will try to find out duplicated subqueries and re-use them.")
    .booleanConf
    .createWithDefault(true)

  val STATE_STORE_PROVIDER_CLASS =
    buildConf("spark.sql.streaming.stateStore.providerClass")
      .internal()
      .doc(
        "The class used to manage state data in stateful streaming queries. This class must " +
          "be a subclass of StateStoreProvider, and must have a zero-arg constructor. " +
          "Note: For structured streaming, this configuration cannot be changed between query " +
          "restarts from the same checkpoint location.")
      .stringConf
      .createWithDefault(
        "org.apache.spark.sql.execution.streaming.state.HDFSBackedStateStoreProvider")

  val STATE_STORE_MIN_DELTAS_FOR_SNAPSHOT =
    buildConf("spark.sql.streaming.stateStore.minDeltasForSnapshot")
      .internal()
      .doc("Minimum number of state store delta files that needs to be generated before they " +
        "consolidated into snapshots.")
      .intConf
      .createWithDefault(10)

  val FLATMAPGROUPSWITHSTATE_STATE_FORMAT_VERSION =
    buildConf("spark.sql.streaming.flatMapGroupsWithState.stateFormatVersion")
      .internal()
      .doc("State format version used by flatMapGroupsWithState operation in a streaming query")
      .intConf
      .checkValue(v => Set(1, 2).contains(v), "Valid versions are 1 and 2")
      .createWithDefault(2)

  val CHECKPOINT_LOCATION = buildConf("spark.sql.streaming.checkpointLocation")
    .doc("The default location for storing checkpoint data for streaming queries.")
    .stringConf
    .createOptional

  val FORCE_DELETE_TEMP_CHECKPOINT_LOCATION =
    buildConf("spark.sql.streaming.forceDeleteTempCheckpointLocation")
      .doc("When true, enable temporary checkpoint locations force delete.")
      .booleanConf
      .createWithDefault(false)

  val MIN_BATCHES_TO_RETAIN = buildConf("spark.sql.streaming.minBatchesToRetain")
    .internal()
    .doc("The minimum number of batches that must be retained and made recoverable.")
    .intConf
    .createWithDefault(100)

  val MAX_BATCHES_TO_RETAIN_IN_MEMORY = buildConf("spark.sql.streaming.maxBatchesToRetainInMemory")
    .internal()
    .doc("The maximum number of batches which will be retained in memory to avoid " +
      "loading from files. The value adjusts a trade-off between memory usage vs cache miss: " +
      "'2' covers both success and direct failure cases, '1' covers only success case, " +
      "and '0' covers extreme case - disable cache to maximize memory size of executors.")
    .intConf
    .createWithDefault(2)

  val STREAMING_AGGREGATION_STATE_FORMAT_VERSION =
    buildConf("spark.sql.streaming.aggregation.stateFormatVersion")
      .internal()
      .doc("State format version used by streaming aggregation operations in a streaming query. " +
        "State between versions are tend to be incompatible, so state format version shouldn't " +
        "be modified after running.")
      .intConf
      .checkValue(v => Set(1, 2).contains(v), "Valid versions are 1 and 2")
      .createWithDefault(2)

  val STREAMING_STOP_ACTIVE_RUN_ON_RESTART =
    buildConf("spark.sql.streaming.stopActiveRunOnRestart")
    .doc("Running multiple runs of the same streaming query concurrently is not supported. " +
      "If we find a concurrent active run for a streaming query (in the same or different " +
      "SparkSessions on the same cluster) and this flag is true, we will stop the old streaming " +
      "query run to start the new one.")
    .booleanConf
    .createWithDefault(true)

  val STREAMING_JOIN_STATE_FORMAT_VERSION =
    buildConf("spark.sql.streaming.join.stateFormatVersion")
      .internal()
      .doc("State format version used by streaming join operations in a streaming query. " +
        "State between versions are tend to be incompatible, so state format version shouldn't " +
        "be modified after running.")
      .intConf
      .checkValue(v => Set(1, 2).contains(v), "Valid versions are 1 and 2")
      .createWithDefault(2)

  val UNSUPPORTED_OPERATION_CHECK_ENABLED =
    buildConf("spark.sql.streaming.unsupportedOperationCheck")
      .internal()
      .doc("When true, the logical plan for streaming query will be checked for unsupported" +
        " operations.")
      .booleanConf
      .createWithDefault(true)

  val VARIABLE_SUBSTITUTE_ENABLED =
    buildConf("spark.sql.variable.substitute")
      .doc("This enables substitution using syntax like ${var} ${system:var} and ${env:var}.")
      .booleanConf
      .createWithDefault(true)

  val VARIABLE_SUBSTITUTE_DEPTH =
    buildConf("spark.sql.variable.substitute.depth")
      .internal()
      .doc("Deprecated: The maximum replacements the substitution engine will do.")
      .intConf
      .createWithDefault(40)

  val ENABLE_TWOLEVEL_AGG_MAP =
    buildConf("spark.sql.codegen.aggregate.map.twolevel.enabled")
      .internal()
      .doc("Enable two-level aggregate hash map. When enabled, records will first be " +
        "inserted/looked-up at a 1st-level, small, fast map, and then fallback to a " +
        "2nd-level, larger, slower map when 1st level is full or keys cannot be found. " +
        "When disabled, records go directly to the 2nd level. Defaults to true.")
      .booleanConf
      .createWithDefault(true)

  val ENABLE_VECTORIZED_HASH_MAP =
    buildConf("spark.sql.codegen.aggregate.map.vectorized.enable")
      .internal()
      .doc("Enable vectorized aggregate hash map. This is for testing/benchmarking only.")
      .booleanConf
      .createWithDefault(false)

  val CODEGEN_SPLIT_AGGREGATE_FUNC =
    buildConf("spark.sql.codegen.aggregate.splitAggregateFunc.enabled")
      .internal()
      .doc("When true, the code generator would split aggregate code into individual methods " +
        "instead of a single big method. This can be used to avoid oversized function that " +
        "can miss the opportunity of JIT optimization.")
      .booleanConf
      .createWithDefault(true)

  val MAX_NESTED_VIEW_DEPTH =
    buildConf("spark.sql.view.maxNestedViewDepth")
      .internal()
      .doc("The maximum depth of a view reference in a nested view. A nested view may reference " +
        "other nested views, the dependencies are organized in a directed acyclic graph (DAG). " +
        "However the DAG depth may become too large and cause unexpected behavior. This " +
        "configuration puts a limit on this: when the depth of a view exceeds this value during " +
        "analysis, we terminate the resolution to avoid potential errors.")
      .intConf
      .checkValue(depth => depth > 0, "The maximum depth of a view reference in a nested view " +
        "must be positive.")
      .createWithDefault(100)

  val STREAMING_FILE_COMMIT_PROTOCOL_CLASS =
    buildConf("spark.sql.streaming.commitProtocolClass")
      .internal()
      .stringConf
      .createWithDefault("org.apache.spark.sql.execution.streaming.ManifestFileCommitProtocol")

  val STREAMING_MULTIPLE_WATERMARK_POLICY =
    buildConf("spark.sql.streaming.multipleWatermarkPolicy")
      .doc("Policy to calculate the global watermark value when there are multiple watermark " +
        "operators in a streaming query. The default value is 'min' which chooses " +
        "the minimum watermark reported across multiple operators. Other alternative value is" +
        "'max' which chooses the maximum across multiple operators." +
        "Note: This configuration cannot be changed between query restarts from the same " +
        "checkpoint location.")
      .stringConf
      .transform(_.toLowerCase(Locale.ROOT))
      .checkValue(
        str => Set("min", "max").contains(str),
        "Invalid value for 'spark.sql.streaming.multipleWatermarkPolicy'. " +
          "Valid values are 'min' and 'max'")
      .createWithDefault("min") // must be same as MultipleWatermarkPolicy.DEFAULT_POLICY_NAME

  val OBJECT_AGG_SORT_BASED_FALLBACK_THRESHOLD =
    buildConf("spark.sql.objectHashAggregate.sortBased.fallbackThreshold")
      .internal()
      .doc("In the case of ObjectHashAggregateExec, when the size of the in-memory hash map " +
        "grows too large, we will fall back to sort-based aggregation. This option sets a row " +
        "count threshold for the size of the hash map.")
      .intConf
      // We are trying to be conservative and use a relatively small default count threshold here
      // since the state object of some TypedImperativeAggregate function can be quite large (e.g.
      // percentile_approx).
      .createWithDefault(128)

  val USE_OBJECT_HASH_AGG = buildConf("spark.sql.execution.useObjectHashAggregateExec")
    .internal()
    .doc("Decides if we use ObjectHashAggregateExec")
    .booleanConf
    .createWithDefault(true)

  val JSON_GENERATOR_IGNORE_NULL_FIELDS =
    buildConf("spark.sql.jsonGenerator.ignoreNullFields")
      .doc("Whether to ignore null fields when generating JSON objects in JSON data source and " +
        "JSON functions such as to_json. " +
        "If false, it generates null for null fields in JSON objects.")
      .booleanConf
      .createWithDefault(true)

  val FILE_SINK_LOG_DELETION = buildConf("spark.sql.streaming.fileSink.log.deletion")
    .internal()
    .doc("Whether to delete the expired log files in file stream sink.")
    .booleanConf
    .createWithDefault(true)

  val FILE_SINK_LOG_COMPACT_INTERVAL =
    buildConf("spark.sql.streaming.fileSink.log.compactInterval")
      .internal()
      .doc("Number of log files after which all the previous files " +
        "are compacted into the next log file.")
      .intConf
      .createWithDefault(10)

  val FILE_SINK_LOG_CLEANUP_DELAY =
    buildConf("spark.sql.streaming.fileSink.log.cleanupDelay")
      .internal()
      .doc("How long that a file is guaranteed to be visible for all readers.")
      .timeConf(TimeUnit.MILLISECONDS)
      .createWithDefault(TimeUnit.MINUTES.toMillis(10)) // 10 minutes

  val FILE_SOURCE_LOG_DELETION = buildConf("spark.sql.streaming.fileSource.log.deletion")
    .internal()
    .doc("Whether to delete the expired log files in file stream source.")
    .booleanConf
    .createWithDefault(true)

  val FILE_SOURCE_LOG_COMPACT_INTERVAL =
    buildConf("spark.sql.streaming.fileSource.log.compactInterval")
      .internal()
      .doc("Number of log files after which all the previous files " +
        "are compacted into the next log file.")
      .intConf
      .createWithDefault(10)

  val FILE_SOURCE_LOG_CLEANUP_DELAY =
    buildConf("spark.sql.streaming.fileSource.log.cleanupDelay")
      .internal()
      .doc("How long in milliseconds a file is guaranteed to be visible for all readers.")
      .timeConf(TimeUnit.MILLISECONDS)
      .createWithDefault(TimeUnit.MINUTES.toMillis(10)) // 10 minutes

  val FILE_SOURCE_SCHEMA_FORCE_NULLABLE =
    buildConf("spark.sql.streaming.fileSource.schema.forceNullable")
      .internal()
      .doc("When true, force the schema of streaming file source to be nullable (including all " +
        "the fields). Otherwise, the schema might not be compatible with actual data, which " +
        "leads to corruptions.")
      .booleanConf
      .createWithDefault(true)

  val STREAMING_SCHEMA_INFERENCE =
    buildConf("spark.sql.streaming.schemaInference")
      .internal()
      .doc("Whether file-based streaming sources will infer its own schema")
      .booleanConf
      .createWithDefault(false)

  val STREAMING_POLLING_DELAY =
    buildConf("spark.sql.streaming.pollingDelay")
      .internal()
      .doc("How long to delay polling new data when no data is available")
      .timeConf(TimeUnit.MILLISECONDS)
      .createWithDefault(10L)

  val STREAMING_NO_DATA_PROGRESS_EVENT_INTERVAL =
    buildConf("spark.sql.streaming.noDataProgressEventInterval")
      .internal()
      .doc("How long to wait between two progress events when there is no data")
      .timeConf(TimeUnit.MILLISECONDS)
      .createWithDefault(10000L)

  val STREAMING_NO_DATA_MICRO_BATCHES_ENABLED =
    buildConf("spark.sql.streaming.noDataMicroBatches.enabled")
      .doc(
        "Whether streaming micro-batch engine will execute batches without data " +
          "for eager state management for stateful streaming queries.")
      .booleanConf
      .createWithDefault(true)

  val STREAMING_METRICS_ENABLED =
    buildConf("spark.sql.streaming.metricsEnabled")
      .doc("Whether Dropwizard/Codahale metrics will be reported for active streaming queries.")
      .booleanConf
      .createWithDefault(false)

  val STREAMING_PROGRESS_RETENTION =
    buildConf("spark.sql.streaming.numRecentProgressUpdates")
      .doc("The number of progress updates to retain for a streaming query")
      .intConf
      .createWithDefault(100)

  val STREAMING_CHECKPOINT_FILE_MANAGER_CLASS =
    buildConf("spark.sql.streaming.checkpointFileManagerClass")
      .doc("The class used to write checkpoint files atomically. This class must be a subclass " +
        "of the interface CheckpointFileManager.")
      .internal()
      .stringConf

  val STREAMING_CHECKPOINT_ESCAPED_PATH_CHECK_ENABLED =
    buildConf("spark.sql.streaming.checkpoint.escapedPathCheck.enabled")
      .doc("Whether to detect a streaming query may pick up an incorrect checkpoint path due " +
        "to SPARK-26824.")
      .internal()
      .booleanConf
      .createWithDefault(true)

  val PARALLEL_FILE_LISTING_IN_STATS_COMPUTATION =
    buildConf("spark.sql.statistics.parallelFileListingInStatsComputation.enabled")
      .internal()
      .doc("When true, SQL commands use parallel file listing, " +
        "as opposed to single thread listing." +
        "This usually speeds up commands that need to list many directories.")
      .booleanConf
      .createWithDefault(true)

  val DEFAULT_SIZE_IN_BYTES = buildConf("spark.sql.defaultSizeInBytes")
    .internal()
    .doc("The default table size used in query planning. By default, it is set to Long.MaxValue " +
      s"which is larger than `${AUTO_BROADCASTJOIN_THRESHOLD.key}` to be more conservative. " +
      "That is to say by default the optimizer will not choose to broadcast a table unless it " +
      "knows for sure its size is small enough.")
    .bytesConf(ByteUnit.BYTE)
    .createWithDefault(Long.MaxValue)

  val ENABLE_FALL_BACK_TO_HDFS_FOR_STATS = buildConf("spark.sql.statistics.fallBackToHdfs")
    .doc("When true, it will fall back to HDFS if the table statistics are not available from " +
      "table metadata. This is useful in determining if a table is small enough to use " +
      "broadcast joins. This flag is effective only for non-partitioned Hive tables. " +
      "For non-partitioned data source tables, it will be automatically recalculated if table " +
      "statistics are not available. For partitioned data source and partitioned Hive tables, " +
      s"It is '${DEFAULT_SIZE_IN_BYTES.key}' if table statistics are not available.")
    .booleanConf
    .createWithDefault(false)

  val NDV_MAX_ERROR =
    buildConf("spark.sql.statistics.ndv.maxError")
      .internal()
      .doc("The maximum estimation error allowed in HyperLogLog++ algorithm when generating " +
        "column level statistics.")
      .doubleConf
      .createWithDefault(0.05)

  val HISTOGRAM_ENABLED =
    buildConf("spark.sql.statistics.histogram.enabled")
      .doc("Generates histograms when computing column statistics if enabled. Histograms can " +
        "provide better estimation accuracy. Currently, Spark only supports equi-height " +
        "histogram. Note that collecting histograms takes extra cost. For example, collecting " +
        "column statistics usually takes only one table scan, but generating equi-height " +
        "histogram will cause an extra table scan.")
      .booleanConf
      .createWithDefault(false)

  val HISTOGRAM_NUM_BINS =
    buildConf("spark.sql.statistics.histogram.numBins")
      .internal()
      .doc("The number of bins when generating histograms.")
      .intConf
      .checkValue(num => num > 1, "The number of bins must be greater than 1.")
      .createWithDefault(254)

  val PERCENTILE_ACCURACY =
    buildConf("spark.sql.statistics.percentile.accuracy")
      .internal()
      .doc("Accuracy of percentile approximation when generating equi-height histograms. " +
        "Larger value means better accuracy. The relative error can be deduced by " +
        "1.0 / PERCENTILE_ACCURACY.")
      .intConf
      .createWithDefault(10000)

  val AUTO_SIZE_UPDATE_ENABLED =
    buildConf("spark.sql.statistics.size.autoUpdate.enabled")
      .doc("Enables automatic update for table size once table's data is changed. Note that if " +
        "the total number of files of the table is very large, this can be expensive and slow " +
        "down data change commands.")
      .booleanConf
      .createWithDefault(false)

  val CBO_ENABLED =
    buildConf("spark.sql.cbo.enabled")
      .doc("Enables CBO for estimation of plan statistics when set true.")
      .booleanConf
      .createWithDefault(false)

  val JOIN_REORDER_ENABLED =
    buildConf("spark.sql.cbo.joinReorder.enabled")
      .doc("Enables join reorder in CBO.")
      .booleanConf
      .createWithDefault(false)

  val JOIN_REORDER_DP_THRESHOLD =
    buildConf("spark.sql.cbo.joinReorder.dp.threshold")
      .doc("The maximum number of joined nodes allowed in the dynamic programming algorithm.")
      .intConf
      .checkValue(number => number > 0, "The maximum number must be a positive integer.")
      .createWithDefault(12)

  val JOIN_REORDER_CARD_WEIGHT =
    buildConf("spark.sql.cbo.joinReorder.card.weight")
      .internal()
      .doc("The weight of cardinality (number of rows) for plan cost comparison in join reorder: " +
        "rows * weight + size * (1 - weight).")
      .doubleConf
      .checkValue(weight => weight >= 0 && weight <= 1, "The weight value must be in [0, 1].")
      .createWithDefault(0.7)

  val JOIN_REORDER_DP_STAR_FILTER =
    buildConf("spark.sql.cbo.joinReorder.dp.star.filter")
      .doc("Applies star-join filter heuristics to cost based join enumeration.")
      .booleanConf
      .createWithDefault(false)

  val STARSCHEMA_DETECTION = buildConf("spark.sql.cbo.starSchemaDetection")
    .doc("When true, it enables join reordering based on star schema detection. ")
    .booleanConf
    .createWithDefault(false)

  val STARSCHEMA_FACT_TABLE_RATIO = buildConf("spark.sql.cbo.starJoinFTRatio")
    .internal()
    .doc("Specifies the upper limit of the ratio between the largest fact tables" +
      " for a star join to be considered. ")
    .doubleConf
    .createWithDefault(0.9)

  val SESSION_LOCAL_TIMEZONE =
    buildConf("spark.sql.session.timeZone")
      .doc("""The ID of session local timezone, e.g. "GMT", "America/Los_Angeles", etc.""")
      .stringConf
      .createWithDefaultFunction(() => TimeZone.getDefault.getID)

  val WINDOW_EXEC_BUFFER_IN_MEMORY_THRESHOLD =
    buildConf("spark.sql.windowExec.buffer.in.memory.threshold")
      .internal()
      .doc("Threshold for number of rows guaranteed to be held in memory by the window operator")
      .intConf
      .createWithDefault(4096)

  val WINDOW_EXEC_BUFFER_SPILL_THRESHOLD =
    buildConf("spark.sql.windowExec.buffer.spill.threshold")
      .internal()
      .doc("Threshold for number of rows to be spilled by window operator")
      .intConf
      .createWithDefault(SHUFFLE_SPILL_NUM_ELEMENTS_FORCE_SPILL_THRESHOLD.defaultValue.get)

  val SORT_MERGE_JOIN_EXEC_BUFFER_IN_MEMORY_THRESHOLD =
    buildConf("spark.sql.sortMergeJoinExec.buffer.in.memory.threshold")
      .internal()
      .doc("Threshold for number of rows guaranteed to be held in memory by the sort merge " +
        "join operator")
      .intConf
      .createWithDefault(ByteArrayMethods.MAX_ROUNDED_ARRAY_LENGTH)

  val SORT_MERGE_JOIN_EXEC_BUFFER_SPILL_THRESHOLD =
    buildConf("spark.sql.sortMergeJoinExec.buffer.spill.threshold")
      .internal()
      .doc("Threshold for number of rows to be spilled by sort merge join operator")
      .intConf
      .createWithDefault(SHUFFLE_SPILL_NUM_ELEMENTS_FORCE_SPILL_THRESHOLD.defaultValue.get)

  val CARTESIAN_PRODUCT_EXEC_BUFFER_IN_MEMORY_THRESHOLD =
    buildConf("spark.sql.cartesianProductExec.buffer.in.memory.threshold")
      .internal()
      .doc("Threshold for number of rows guaranteed to be held in memory by the cartesian " +
        "product operator")
      .intConf
      .createWithDefault(4096)

  val CARTESIAN_PRODUCT_EXEC_BUFFER_SPILL_THRESHOLD =
    buildConf("spark.sql.cartesianProductExec.buffer.spill.threshold")
      .internal()
      .doc("Threshold for number of rows to be spilled by cartesian product operator")
      .intConf
      .createWithDefault(SHUFFLE_SPILL_NUM_ELEMENTS_FORCE_SPILL_THRESHOLD.defaultValue.get)

  val SUPPORT_QUOTED_REGEX_COLUMN_NAME = buildConf("spark.sql.parser.quotedRegexColumnNames")
    .doc("When true, quoted Identifiers (using backticks) in SELECT statement are interpreted" +
      " as regular expressions.")
    .booleanConf
    .createWithDefault(false)

  val RANGE_EXCHANGE_SAMPLE_SIZE_PER_PARTITION =
    buildConf("spark.sql.execution.rangeExchange.sampleSizePerPartition")
      .internal()
      .doc("Number of points to sample per partition in order to determine the range boundaries" +
          " for range partitioning, typically used in global sorting (without limit).")
      .intConf
      .createWithDefault(100)

  val ARROW_EXECUTION_ENABLED =
    buildConf("spark.sql.execution.arrow.enabled")
      .doc("(Deprecated since Spark 3.0, please set 'spark.sql.execution.arrow.pyspark.enabled'.)")
      .booleanConf
      .createWithDefault(false)

  val ARROW_PYSPARK_EXECUTION_ENABLED =
    buildConf("spark.sql.execution.arrow.pyspark.enabled")
      .doc("When true, make use of Apache Arrow for columnar data transfers in PySpark. " +
        "This optimization applies to: " +
        "1. pyspark.sql.DataFrame.toPandas " +
        "2. pyspark.sql.SparkSession.createDataFrame when its input is a Pandas DataFrame " +
        "The following data types are unsupported: " +
        "BinaryType, MapType, ArrayType of TimestampType, and nested StructType.")
      .fallbackConf(ARROW_EXECUTION_ENABLED)

  val ARROW_SPARKR_EXECUTION_ENABLED =
    buildConf("spark.sql.execution.arrow.sparkr.enabled")
      .doc("When true, make use of Apache Arrow for columnar data transfers in SparkR. " +
        "This optimization applies to: " +
        "1. createDataFrame when its input is an R DataFrame " +
        "2. collect " +
        "3. dapply " +
        "4. gapply " +
        "The following data types are unsupported: " +
        "FloatType, BinaryType, ArrayType, StructType and MapType.")
      .booleanConf
      .createWithDefault(false)

  val ARROW_FALLBACK_ENABLED =
    buildConf("spark.sql.execution.arrow.fallback.enabled")
      .doc("(Deprecated since Spark 3.0, please set " +
        "'spark.sql.execution.arrow.pyspark.fallback.enabled'.)")
      .booleanConf
      .createWithDefault(true)

  val ARROW_PYSPARK_FALLBACK_ENABLED =
    buildConf("spark.sql.execution.arrow.pyspark.fallback.enabled")
      .doc(s"When true, optimizations enabled by '${ARROW_PYSPARK_EXECUTION_ENABLED.key}' will " +
        "fallback automatically to non-optimized implementations if an error occurs.")
      .fallbackConf(ARROW_FALLBACK_ENABLED)

  val ARROW_EXECUTION_MAX_RECORDS_PER_BATCH =
    buildConf("spark.sql.execution.arrow.maxRecordsPerBatch")
      .doc("When using Apache Arrow, limit the maximum number of records that can be written " +
        "to a single ArrowRecordBatch in memory. If set to zero or negative there is no limit.")
      .intConf
      .createWithDefault(10000)

  val PANDAS_UDF_BUFFER_SIZE =
    buildConf("spark.sql.pandas.udf.buffer.size")
      .doc(
        s"Same as ${BUFFER_SIZE} but only applies to Pandas UDF executions. If it is not set, " +
        s"the fallback is ${BUFFER_SIZE}. Note that Pandas execution requires more than 4 bytes. " +
        "Lowering this value could make small Pandas UDF batch iterated and pipelined; however, " +
        "it might degrade performance. See SPARK-27870.")
      .fallbackConf(BUFFER_SIZE)

  val PANDAS_RESPECT_SESSION_LOCAL_TIMEZONE =
    buildConf("spark.sql.execution.pandas.respectSessionTimeZone")
      .internal()
      .doc("When true, make Pandas DataFrame with timestamp type respecting session local " +
        "timezone when converting to/from Pandas DataFrame. This configuration will be " +
        "deprecated in the future releases.")
      .booleanConf
      .createWithDefault(true)

  val PANDAS_GROUPED_MAP_ASSIGN_COLUMNS_BY_NAME =
    buildConf("spark.sql.legacy.execution.pandas.groupedMap.assignColumnsByName")
      .internal()
      .doc("When true, columns will be looked up by name if labeled with a string and fallback " +
        "to use position if not. When false, a grouped map Pandas UDF will assign columns from " +
        "the returned Pandas DataFrame based on position, regardless of column label type. " +
        "This configuration will be deprecated in future releases.")
      .booleanConf
      .createWithDefault(true)

  val PANDAS_ARROW_SAFE_TYPE_CONVERSION =
    buildConf("spark.sql.execution.pandas.arrowSafeTypeConversion")
      .internal()
      .doc("When true, Arrow will perform safe type conversion when converting " +
        "Pandas.Series to Arrow array during serialization. Arrow will raise errors " +
        "when detecting unsafe type conversion like overflow. When false, disabling Arrow's type " +
        "check and do type conversions anyway. This config only works for Arrow 0.11.0+.")
      .booleanConf
      .createWithDefault(false)

  val REPLACE_EXCEPT_WITH_FILTER = buildConf("spark.sql.optimizer.replaceExceptWithFilter")
    .internal()
    .doc("When true, the apply function of the rule verifies whether the right node of the" +
      " except operation is of type Filter or Project followed by Filter. If yes, the rule" +
      " further verifies 1) Excluding the filter operations from the right (as well as the" +
      " left node, if any) on the top, whether both the nodes evaluates to a same result." +
      " 2) The left and right nodes don't contain any SubqueryExpressions. 3) The output" +
      " column names of the left node are distinct. If all the conditions are met, the" +
      " rule will replace the except operation with a Filter by flipping the filter" +
      " condition(s) of the right node.")
    .booleanConf
    .createWithDefault(true)

  val DECIMAL_OPERATIONS_ALLOW_PREC_LOSS =
    buildConf("spark.sql.decimalOperations.allowPrecisionLoss")
      .internal()
      .doc("When true (default), establishing the result type of an arithmetic operation " +
        "happens according to Hive behavior and SQL ANSI 2011 specification, ie. rounding the " +
        "decimal part of the result if an exact representation is not possible. Otherwise, NULL " +
        "is returned in those cases, as previously.")
      .booleanConf
      .createWithDefault(true)

  val LITERAL_PICK_MINIMUM_PRECISION =
    buildConf("spark.sql.legacy.literal.pickMinimumPrecision")
      .internal()
      .doc("When integral literal is used in decimal operations, pick a minimum precision " +
        "required by the literal if this config is true, to make the resulting precision and/or " +
        "scale smaller. This can reduce the possibility of precision lose and/or overflow.")
      .booleanConf
      .createWithDefault(true)

  val SQL_OPTIONS_REDACTION_PATTERN =
    buildConf("spark.sql.redaction.options.regex")
      .doc("Regex to decide which keys in a Spark SQL command's options map contain sensitive " +
        "information. The values of options whose names that match this regex will be redacted " +
        "in the explain output. This redaction is applied on top of the global redaction " +
        s"configuration defined by ${SECRET_REDACTION_PATTERN.key}.")
    .regexConf
    .createWithDefault("(?i)url".r)

  val SQL_STRING_REDACTION_PATTERN =
    buildConf("spark.sql.redaction.string.regex")
      .doc("Regex to decide which parts of strings produced by Spark contain sensitive " +
        "information. When this regex matches a string part, that string part is replaced by a " +
        "dummy value. This is currently used to redact the output of SQL explain commands. " +
        "When this conf is not set, the value from `spark.redaction.string.regex` is used.")
      .fallbackConf(org.apache.spark.internal.config.STRING_REDACTION_PATTERN)

  val CONCAT_BINARY_AS_STRING = buildConf("spark.sql.function.concatBinaryAsString")
    .doc("When this option is set to false and all inputs are binary, `functions.concat` returns " +
      "an output as binary. Otherwise, it returns as a string. ")
    .booleanConf
    .createWithDefault(false)

  val ELT_OUTPUT_AS_STRING = buildConf("spark.sql.function.eltOutputAsString")
    .doc("When this option is set to false and all inputs are binary, `elt` returns " +
      "an output as binary. Otherwise, it returns as a string. ")
    .booleanConf
    .createWithDefault(false)

  object Dialect extends Enumeration {
    val SPARK, POSTGRESQL = Value
  }

  val DIALECT =
    buildConf("spark.sql.dialect")
      .doc("The specific features of the SQL language to be adopted, which are available when " +
        "accessing the given database. Currently, Spark supports two database dialects, `Spark` " +
        "and `PostgreSQL`. With `PostgreSQL` dialect, Spark will: " +
        "1. perform integral division with the / operator if both sides are integral types; " +
        "2. accept \"true\", \"yes\", \"1\", \"false\", \"no\", \"0\", and unique prefixes as " +
        "input and trim input for the boolean data type.")
      .stringConf
      .transform(_.toUpperCase(Locale.ROOT))
      .checkValues(Dialect.values.map(_.toString))
      .createWithDefault(Dialect.SPARK.toString)

  val ANSI_ENABLED = buildConf("spark.sql.ansi.enabled")
    .internal()
    .doc("This configuration is deprecated and will be removed in the future releases." +
      "It is replaced by spark.sql.dialect.spark.ansi.enabled.")
    .booleanConf
    .createWithDefault(false)

  val DIALECT_SPARK_ANSI_ENABLED = buildConf("spark.sql.dialect.spark.ansi.enabled")
    .doc("When true, Spark tries to conform to the ANSI SQL specification: 1. Spark will " +
      "throw a runtime exception if an overflow occurs in any operation on integral/decimal " +
      "field. 2. Spark will forbid using the reserved keywords of ANSI SQL as identifiers in " +
      "the SQL parser.")
    .fallbackConf(ANSI_ENABLED)

  val ALLOW_CREATING_MANAGED_TABLE_USING_NONEMPTY_LOCATION =
    buildConf("spark.sql.legacy.allowCreatingManagedTableUsingNonemptyLocation")
    .internal()
    .doc("When this option is set to true, creating managed tables with nonempty location " +
      "is allowed. Otherwise, an analysis exception is thrown. ")
    .booleanConf
    .createWithDefault(false)

  val VALIDATE_PARTITION_COLUMNS =
    buildConf("spark.sql.sources.validatePartitionColumns")
      .internal()
      .doc("When this option is set to true, partition column values will be validated with " +
        "user-specified schema. If the validation fails, a runtime exception is thrown." +
        "When this option is set to false, the partition column value will be converted to null " +
        "if it can not be casted to corresponding user-specified schema.")
      .booleanConf
      .createWithDefault(true)

  val CONTINUOUS_STREAMING_EPOCH_BACKLOG_QUEUE_SIZE =
    buildConf("spark.sql.streaming.continuous.epochBacklogQueueSize")
      .doc("The max number of entries to be stored in queue to wait for late epochs. " +
        "If this parameter is exceeded by the size of the queue, stream will stop with an error.")
      .intConf
      .createWithDefault(10000)

  val CONTINUOUS_STREAMING_EXECUTOR_QUEUE_SIZE =
    buildConf("spark.sql.streaming.continuous.executorQueueSize")
    .internal()
    .doc("The size (measured in number of rows) of the queue used in continuous execution to" +
      " buffer the results of a ContinuousDataReader.")
    .intConf
    .createWithDefault(1024)

  val CONTINUOUS_STREAMING_EXECUTOR_POLL_INTERVAL_MS =
    buildConf("spark.sql.streaming.continuous.executorPollIntervalMs")
      .internal()
      .doc("The interval at which continuous execution readers will poll to check whether" +
        " the epoch has advanced on the driver.")
      .timeConf(TimeUnit.MILLISECONDS)
      .createWithDefault(100)

  val USE_V1_SOURCE_LIST = buildConf("spark.sql.sources.useV1SourceList")
    .internal()
    .doc("A comma-separated list of data source short names or fully qualified data source " +
      "implementation class names for which Data Source V2 code path is disabled. These data " +
      "sources will fallback to Data Source V1 code path.")
    .stringConf
    .createWithDefault("kafka")

  val DISABLED_V2_STREAMING_WRITERS = buildConf("spark.sql.streaming.disabledV2Writers")
    .doc("A comma-separated list of fully qualified data source register class names for which" +
      " StreamWriteSupport is disabled. Writes to these sources will fall back to the V1 Sinks.")
    .stringConf
    .createWithDefault("")

  val DISABLED_V2_STREAMING_MICROBATCH_READERS =
    buildConf("spark.sql.streaming.disabledV2MicroBatchReaders")
      .internal()
      .doc(
        "A comma-separated list of fully qualified data source register class names for which " +
          "MicroBatchReadSupport is disabled. Reads from these sources will fall back to the " +
          "V1 Sources.")
      .stringConf
      .createWithDefault("")

  object PartitionOverwriteMode extends Enumeration {
    val STATIC, DYNAMIC = Value
  }

  val PARTITION_OVERWRITE_MODE =
    buildConf("spark.sql.sources.partitionOverwriteMode")
      .doc("When INSERT OVERWRITE a partitioned data source table, we currently support 2 modes: " +
        "static and dynamic. In static mode, Spark deletes all the partitions that match the " +
        "partition specification(e.g. PARTITION(a=1,b)) in the INSERT statement, before " +
        "overwriting. In dynamic mode, Spark doesn't delete partitions ahead, and only overwrite " +
        "those partitions that have data written into it at runtime. By default we use static " +
        "mode to keep the same behavior of Spark prior to 2.3. Note that this config doesn't " +
        "affect Hive serde tables, as they are always overwritten with dynamic mode. This can " +
        "also be set as an output option for a data source using key partitionOverwriteMode " +
        "(which takes precedence over this setting), e.g. " +
        "dataframe.write.option(\"partitionOverwriteMode\", \"dynamic\").save(path)."
      )
      .stringConf
      .transform(_.toUpperCase(Locale.ROOT))
      .checkValues(PartitionOverwriteMode.values.map(_.toString))
      .createWithDefault(PartitionOverwriteMode.STATIC.toString)

  object StoreAssignmentPolicy extends Enumeration {
    val ANSI, LEGACY, STRICT = Value
  }

  val STORE_ASSIGNMENT_POLICY =
    buildConf("spark.sql.storeAssignmentPolicy")
      .doc("When inserting a value into a column with different data type, Spark will perform " +
        "type coercion. Currently, we support 3 policies for the type coercion rules: ANSI, " +
        "legacy and strict. With ANSI policy, Spark performs the type coercion as per ANSI SQL. " +
        "In practice, the behavior is mostly the same as PostgreSQL. " +
        "It disallows certain unreasonable type conversions such as converting " +
        "`string` to `int` or `double` to `boolean`. " +
        "With legacy policy, Spark allows the type coercion as long as it is a valid `Cast`, " +
        "which is very loose. e.g. converting `string` to `int` or `double` to `boolean` is " +
        "allowed. It is also the only behavior in Spark 2.x and it is compatible with Hive. " +
        "With strict policy, Spark doesn't allow any possible precision loss or data truncation " +
        "in type coercion, e.g. converting `double` to `int` or `decimal` to `double` is " +
        "not allowed."
      )
      .stringConf
      .transform(_.toUpperCase(Locale.ROOT))
      .checkValues(StoreAssignmentPolicy.values.map(_.toString))
      .createWithDefault(StoreAssignmentPolicy.ANSI.toString)

<<<<<<< HEAD
  val ANSI_ENABLED = buildConf("spark.sql.ansi.enabled")
    .doc("When true, Spark tries to conform to the ANSI SQL specification: 1. Spark will " +
      "throw a runtime exception if an overflow occurs in any operation on integral/decimal " +
      "field. 2. Spark will forbid using the reserved keywords of ANSI SQL as identifiers in " +
      "the SQL parser.")
    .booleanConf
    .createWithDefault(false)

  object IntervalStyle extends Enumeration {
    type IntervalStyle = Value
    val SQL_STANDARD, ISO_8601, MULTI_UNITS = Value
  }

  val INTERVAL_STYLE = buildConf("spark.sql.intervalOutputStyle")
    .doc("When converting interval values to strings (i.e. for display), this config decides the" +
      " interval string format. The value SQL_STANDARD will produce output matching SQL standard" +
      " interval literals (i.e. '+3-2 +10 -00:00:01'). The value ISO_8601 will produce output" +
      " matching the ISO 8601 standard (i.e. 'P3Y2M10DT-1S'). The value MULTI_UNITS (which is the" +
      " default) will produce output in form of value unit pairs, (i.e. '3 year 2 months 10 days" +
      " -1 seconds'")
    .stringConf
    .transform(_.toUpperCase(Locale.ROOT))
    .checkValues(IntervalStyle.values.map(_.toString))
    .createWithDefault(IntervalStyle.MULTI_UNITS.toString)

=======
>>>>>>> 40ea4a11
  val SORT_BEFORE_REPARTITION =
    buildConf("spark.sql.execution.sortBeforeRepartition")
      .internal()
      .doc("When perform a repartition following a shuffle, the output row ordering would be " +
        "nondeterministic. If some downstream stages fail and some tasks of the repartition " +
        "stage retry, these tasks may generate different data, and that can lead to correctness " +
        "issues. Turn on this config to insert a local sort before actually doing repartition " +
        "to generate consistent repartition results. The performance of repartition() may go " +
        "down since we insert extra local sort before it.")
        .booleanConf
        .createWithDefault(true)

  val NESTED_SCHEMA_PRUNING_ENABLED =
    buildConf("spark.sql.optimizer.nestedSchemaPruning.enabled")
      .internal()
      .doc("Prune nested fields from a logical relation's output which are unnecessary in " +
        "satisfying a query. This optimization allows columnar file format readers to avoid " +
        "reading unnecessary nested column data. Currently Parquet and ORC are the " +
        "data sources that implement this optimization.")
      .booleanConf
      .createWithDefault(true)

  val SERIALIZER_NESTED_SCHEMA_PRUNING_ENABLED =
    buildConf("spark.sql.optimizer.serializer.nestedSchemaPruning.enabled")
      .internal()
      .doc("Prune nested fields from object serialization operator which are unnecessary in " +
        "satisfying a query. This optimization allows object serializers to avoid " +
        "executing unnecessary nested expressions.")
      .booleanConf
      .createWithDefault(true)

  val NESTED_PRUNING_ON_EXPRESSIONS =
    buildConf("spark.sql.optimizer.expression.nestedPruning.enabled")
      .internal()
      .doc("Prune nested fields from expressions in an operator which are unnecessary in " +
        "satisfying a query. Note that this optimization doesn't prune nested fields from " +
        "physical data source scanning. For pruning nested fields from scanning, please use " +
        "`spark.sql.optimizer.nestedSchemaPruning.enabled` config.")
      .booleanConf
      .createWithDefault(true)

  val TOP_K_SORT_FALLBACK_THRESHOLD =
    buildConf("spark.sql.execution.topKSortFallbackThreshold")
      .internal()
      .doc("In SQL queries with a SORT followed by a LIMIT like " +
          "'SELECT x FROM t ORDER BY y LIMIT m', if m is under this threshold, do a top-K sort" +
          " in memory, otherwise do a global sort which spills to disk if necessary.")
      .intConf
      .createWithDefault(ByteArrayMethods.MAX_ROUNDED_ARRAY_LENGTH)

  object Deprecated {
    val MAPRED_REDUCE_TASKS = "mapred.reduce.tasks"
  }

  object Replaced {
    val MAPREDUCE_JOB_REDUCES = "mapreduce.job.reduces"
  }

  val CSV_PARSER_COLUMN_PRUNING = buildConf("spark.sql.csv.parser.columnPruning.enabled")
    .internal()
    .doc("If it is set to true, column names of the requested schema are passed to CSV parser. " +
      "Other column values can be ignored during parsing even if they are malformed.")
    .booleanConf
    .createWithDefault(true)

  val REPL_EAGER_EVAL_ENABLED = buildConf("spark.sql.repl.eagerEval.enabled")
    .doc("Enables eager evaluation or not. When true, the top K rows of Dataset will be " +
      "displayed if and only if the REPL supports the eager evaluation. Currently, the " +
      "eager evaluation is supported in PySpark and SparkR. In PySpark, for the notebooks like " +
      "Jupyter, the HTML table (generated by _repr_html_) will be returned. For plain Python " +
      "REPL, the returned outputs are formatted like dataframe.show(). In SparkR, the returned " +
      "outputs are showed similar to R data.frame would.")
    .booleanConf
    .createWithDefault(false)

  val REPL_EAGER_EVAL_MAX_NUM_ROWS = buildConf("spark.sql.repl.eagerEval.maxNumRows")
    .doc("The max number of rows that are returned by eager evaluation. This only takes " +
      s"effect when ${REPL_EAGER_EVAL_ENABLED.key} is set to true. The valid range of this " +
      "config is from 0 to (Int.MaxValue - 1), so the invalid config like negative and " +
      "greater than (Int.MaxValue - 1) will be normalized to 0 and (Int.MaxValue - 1).")
    .intConf
    .createWithDefault(20)

  val REPL_EAGER_EVAL_TRUNCATE = buildConf("spark.sql.repl.eagerEval.truncate")
    .doc("The max number of characters for each cell that is returned by eager evaluation. " +
      s"This only takes effect when ${REPL_EAGER_EVAL_ENABLED.key} is set to true.")
    .intConf
    .createWithDefault(20)

  val FAST_HASH_AGGREGATE_MAX_ROWS_CAPACITY_BIT =
    buildConf("spark.sql.codegen.aggregate.fastHashMap.capacityBit")
      .internal()
      .doc("Capacity for the max number of rows to be held in memory " +
        "by the fast hash aggregate product operator. The bit is not for actual value, " +
        "but the actual numBuckets is determined by loadFactor " +
        "(e.g: default bit value 16 , the actual numBuckets is ((1 << 16) / 0.5).")
      .intConf
      .checkValue(bit => bit >= 10 && bit <= 30, "The bit value must be in [10, 30].")
      .createWithDefault(16)

  val AVRO_COMPRESSION_CODEC = buildConf("spark.sql.avro.compression.codec")
    .doc("Compression codec used in writing of AVRO files. Supported codecs: " +
      "uncompressed, deflate, snappy, bzip2 and xz. Default codec is snappy.")
    .stringConf
    .checkValues(Set("uncompressed", "deflate", "snappy", "bzip2", "xz"))
    .createWithDefault("snappy")

  val AVRO_DEFLATE_LEVEL = buildConf("spark.sql.avro.deflate.level")
    .doc("Compression level for the deflate codec used in writing of AVRO files. " +
      "Valid value must be in the range of from 1 to 9 inclusive or -1. " +
      "The default value is -1 which corresponds to 6 level in the current implementation.")
    .intConf
    .checkValues((1 to 9).toSet + Deflater.DEFAULT_COMPRESSION)
    .createWithDefault(Deflater.DEFAULT_COMPRESSION)

  val COMPARE_DATE_TIMESTAMP_IN_TIMESTAMP =
    buildConf("spark.sql.legacy.compareDateTimestampInTimestamp")
      .internal()
      .doc("When true (default), compare Date with Timestamp after converting both sides to " +
        "Timestamp. This behavior is compatible with Hive 2.2 or later. See HIVE-15236. " +
        "When false, restore the behavior prior to Spark 2.4. Compare Date with Timestamp after " +
        "converting both sides to string. This config will be removed in Spark 3.0.")
      .booleanConf
      .createWithDefault(true)

  val LEGACY_SIZE_OF_NULL = buildConf("spark.sql.legacy.sizeOfNull")
    .doc("If it is set to true, size of null returns -1. This behavior was inherited from Hive. " +
      "The size function returns null for null input if the flag is disabled.")
    .booleanConf
    .createWithDefault(false)

  val LEGACY_REPLACE_DATABRICKS_SPARK_AVRO_ENABLED =
    buildConf("spark.sql.legacy.replaceDatabricksSparkAvro.enabled")
      .doc("If it is set to true, the data source provider com.databricks.spark.avro is mapped " +
        "to the built-in but external Avro data source module for backward compatibility.")
      .booleanConf
      .createWithDefault(true)

  val LEGACY_SETOPS_PRECEDENCE_ENABLED =
    buildConf("spark.sql.legacy.setopsPrecedence.enabled")
      .internal()
      .doc("When set to true and the order of evaluation is not specified by parentheses, the " +
        "set operations are performed from left to right as they appear in the query. When set " +
        "to false and order of evaluation is not specified by parentheses, INTERSECT operations " +
        "are performed before any UNION, EXCEPT and MINUS operations.")
      .booleanConf
      .createWithDefault(false)

  val LEGACY_INTEGRALDIVIDE_RETURN_LONG = buildConf("spark.sql.legacy.integralDivide.returnBigint")
    .doc("If it is set to true, the div operator returns always a bigint. This behavior was " +
      "inherited from Hive. Otherwise, the return type is the data type of the operands.")
    .internal()
    .booleanConf
    .createWithDefault(false)

  val LEGACY_BUCKETED_TABLE_SCAN_OUTPUT_ORDERING =
    buildConf("spark.sql.legacy.bucketedTableScan.outputOrdering")
      .internal()
      .doc("When true, the bucketed table scan will list files during planning to figure out the " +
        "output ordering, which is expensive and may make the planning quite slow.")
    .booleanConf
    .createWithDefault(false)

  val LEGACY_HAVING_WITHOUT_GROUP_BY_AS_WHERE =
    buildConf("spark.sql.legacy.parser.havingWithoutGroupByAsWhere")
      .internal()
      .doc("If it is set to true, the parser will treat HAVING without GROUP BY as a normal " +
        "WHERE, which does not follow SQL standard.")
      .booleanConf
      .createWithDefault(false)

  val NAME_NON_STRUCT_GROUPING_KEY_AS_VALUE =
    buildConf("spark.sql.legacy.dataset.nameNonStructGroupingKeyAsValue")
      .internal()
      .doc("When set to true, the key attribute resulted from running `Dataset.groupByKey` " +
        "for non-struct key type, will be named as `value`, following the behavior of Spark " +
        "version 2.4 and earlier.")
      .booleanConf
      .createWithDefault(false)

  val MAX_TO_STRING_FIELDS = buildConf("spark.sql.debug.maxToStringFields")
    .doc("Maximum number of fields of sequence-like entries can be converted to strings " +
      "in debug output. Any elements beyond the limit will be dropped and replaced by a" +
      """ "... N more fields" placeholder.""")
    .intConf
    .createWithDefault(25)

  val MAX_PLAN_STRING_LENGTH = buildConf("spark.sql.maxPlanStringLength")
    .doc("Maximum number of characters to output for a plan string.  If the plan is " +
      "longer, further output will be truncated.  The default setting always generates a full " +
      "plan.  Set this to a lower value such as 8k if plan strings are taking up too much " +
      "memory or are causing OutOfMemory errors in the driver or UI processes.")
    .bytesConf(ByteUnit.BYTE)
    .checkValue(i => i >= 0 && i <= ByteArrayMethods.MAX_ROUNDED_ARRAY_LENGTH, "Invalid " +
      "value for 'spark.sql.maxPlanStringLength'.  Length must be a valid string length " +
      "(nonnegative and shorter than the maximum size).")
    .createWithDefault(ByteArrayMethods.MAX_ROUNDED_ARRAY_LENGTH)

  val SET_COMMAND_REJECTS_SPARK_CORE_CONFS =
    buildConf("spark.sql.legacy.setCommandRejectsSparkCoreConfs")
      .internal()
      .doc("If it is set to true, SET command will fail when the key is registered as " +
        "a SparkConf entry.")
      .booleanConf
      .createWithDefault(true)

  val DATETIME_JAVA8API_ENABLED = buildConf("spark.sql.datetime.java8API.enabled")
    .doc("If the configuration property is set to true, java.time.Instant and " +
      "java.time.LocalDate classes of Java 8 API are used as external types for " +
      "Catalyst's TimestampType and DateType. If it is set to false, java.sql.Timestamp " +
      "and java.sql.Date are used for the same purpose.")
    .booleanConf
    .createWithDefault(false)

  val UTC_TIMESTAMP_FUNC_ENABLED = buildConf("spark.sql.legacy.utcTimestampFunc.enabled")
    .doc("The configuration property enables the to_utc_timestamp() " +
         "and from_utc_timestamp() functions.")
    .booleanConf
    .createWithDefault(false)

  val SOURCES_BINARY_FILE_MAX_LENGTH = buildConf("spark.sql.sources.binaryFile.maxLength")
    .doc("The max length of a file that can be read by the binary file data source. " +
      "Spark will fail fast and not attempt to read the file if its length exceeds this value. " +
      "The theoretical max is Int.MaxValue, though VMs might implement a smaller max.")
    .internal()
    .intConf
    .createWithDefault(Int.MaxValue)

  val LEGACY_CAST_DATETIME_TO_STRING =
    buildConf("spark.sql.legacy.typeCoercion.datetimeToString")
      .doc("If it is set to true, date/timestamp will cast to string in binary comparisons " +
        "with String")
    .booleanConf
    .createWithDefault(false)

  val DEFAULT_CATALOG = buildConf("spark.sql.defaultCatalog")
    .doc("Name of the default catalog. This will be the current catalog if users have not " +
      "explicitly set the current catalog yet.")
    .stringConf
    .createWithDefault(SESSION_CATALOG_NAME)

  val V2_SESSION_CATALOG_IMPLEMENTATION =
    buildConf(s"spark.sql.catalog.$SESSION_CATALOG_NAME")
      .doc("A catalog implementation that will be used as the v2 interface to Spark's built-in " +
        s"v1 catalog: $SESSION_CATALOG_NAME. This catalog shares its identifier namespace with " +
        s"the $SESSION_CATALOG_NAME and must be consistent with it; for example, if a table can " +
        s"be loaded by the $SESSION_CATALOG_NAME, this catalog must also return the table " +
        s"metadata. To delegate operations to the $SESSION_CATALOG_NAME, implementations can " +
        "extend 'CatalogExtension'.")
      .stringConf
      .createOptional

  val LEGACY_LOOSE_UPCAST = buildConf("spark.sql.legacy.looseUpcast")
    .doc("When true, the upcast will be loose and allows string to atomic types.")
    .booleanConf
    .createWithDefault(false)

  val LEGACY_CTE_PRECEDENCE_ENABLED = buildConf("spark.sql.legacy.ctePrecedence.enabled")
    .internal()
    .doc("When true, outer CTE definitions takes precedence over inner definitions.")
    .booleanConf
    .createWithDefault(false)

  val LEGACY_ARRAY_EXISTS_FOLLOWS_THREE_VALUED_LOGIC =
    buildConf("spark.sql.legacy.arrayExistsFollowsThreeValuedLogic")
      .doc("When true, the ArrayExists will follow the three-valued boolean logic.")
      .booleanConf
      .createWithDefault(true)

  val ADDITIONAL_REMOTE_REPOSITORIES =
    buildConf("spark.sql.additionalRemoteRepositories")
      .doc("A comma-delimited string config of the optional additional remote Maven mirror " +
        "repositories. This is only used for downloading Hive jars in IsolatedClientLoader " +
        "if the default Maven Central repo is unreachable.")
      .stringConf
      .createWithDefault(
        "https://maven-central.storage-download.googleapis.com/repos/central/data/")
}

/**
 * A class that enables the setting and getting of mutable config parameters/hints.
 *
 * In the presence of a SQLContext, these can be set and queried by passing SET commands
 * into Spark SQL's query functions (i.e. sql()). Otherwise, users of this class can
 * modify the hints by programmatically calling the setters and getters of this class.
 *
 * SQLConf is thread-safe (internally synchronized, so safe to be used in multiple threads).
 */
class SQLConf extends Serializable with Logging {
  import SQLConf._

  /** Only low degree of contention is expected for conf, thus NOT using ConcurrentHashMap. */
  @transient protected[spark] val settings = java.util.Collections.synchronizedMap(
    new java.util.HashMap[String, String]())

  @transient protected val reader = new ConfigReader(settings)

  /** ************************ Spark SQL Params/Hints ******************* */

  def optimizerExcludedRules: Option[String] = getConf(OPTIMIZER_EXCLUDED_RULES)

  def optimizerMaxIterations: Int = getConf(OPTIMIZER_MAX_ITERATIONS)

  def optimizerInSetConversionThreshold: Int = getConf(OPTIMIZER_INSET_CONVERSION_THRESHOLD)

  def optimizerInSetSwitchThreshold: Int = getConf(OPTIMIZER_INSET_SWITCH_THRESHOLD)

  def optimizerPlanChangeLogLevel: String = getConf(OPTIMIZER_PLAN_CHANGE_LOG_LEVEL)

  def optimizerPlanChangeRules: Option[String] = getConf(OPTIMIZER_PLAN_CHANGE_LOG_RULES)

  def optimizerPlanChangeBatches: Option[String] = getConf(OPTIMIZER_PLAN_CHANGE_LOG_BATCHES)

  def dynamicPartitionPruningEnabled: Boolean = getConf(DYNAMIC_PARTITION_PRUNING_ENABLED)

  def dynamicPartitionPruningUseStats: Boolean = getConf(DYNAMIC_PARTITION_PRUNING_USE_STATS)

  def dynamicPartitionPruningFallbackFilterRatio: Double =
    getConf(DYNAMIC_PARTITION_PRUNING_FALLBACK_FILTER_RATIO)

  def dynamicPartitionPruningReuseBroadcast: Boolean =
    getConf(DYNAMIC_PARTITION_PRUNING_REUSE_BROADCAST)

  def stateStoreProviderClass: String = getConf(STATE_STORE_PROVIDER_CLASS)

  def stateStoreMinDeltasForSnapshot: Int = getConf(STATE_STORE_MIN_DELTAS_FOR_SNAPSHOT)

  def checkpointLocation: Option[String] = getConf(CHECKPOINT_LOCATION)

  def isUnsupportedOperationCheckEnabled: Boolean = getConf(UNSUPPORTED_OPERATION_CHECK_ENABLED)

  def streamingFileCommitProtocolClass: String = getConf(STREAMING_FILE_COMMIT_PROTOCOL_CLASS)

  def fileSinkLogDeletion: Boolean = getConf(FILE_SINK_LOG_DELETION)

  def fileSinkLogCompactInterval: Int = getConf(FILE_SINK_LOG_COMPACT_INTERVAL)

  def fileSinkLogCleanupDelay: Long = getConf(FILE_SINK_LOG_CLEANUP_DELAY)

  def fileSourceLogDeletion: Boolean = getConf(FILE_SOURCE_LOG_DELETION)

  def fileSourceLogCompactInterval: Int = getConf(FILE_SOURCE_LOG_COMPACT_INTERVAL)

  def fileSourceLogCleanupDelay: Long = getConf(FILE_SOURCE_LOG_CLEANUP_DELAY)

  def streamingSchemaInference: Boolean = getConf(STREAMING_SCHEMA_INFERENCE)

  def streamingPollingDelay: Long = getConf(STREAMING_POLLING_DELAY)

  def streamingNoDataProgressEventInterval: Long =
    getConf(STREAMING_NO_DATA_PROGRESS_EVENT_INTERVAL)

  def streamingNoDataMicroBatchesEnabled: Boolean =
    getConf(STREAMING_NO_DATA_MICRO_BATCHES_ENABLED)

  def streamingMetricsEnabled: Boolean = getConf(STREAMING_METRICS_ENABLED)

  def streamingProgressRetention: Int = getConf(STREAMING_PROGRESS_RETENTION)

  def filesMaxPartitionBytes: Long = getConf(FILES_MAX_PARTITION_BYTES)

  def filesOpenCostInBytes: Long = getConf(FILES_OPEN_COST_IN_BYTES)

  def ignoreCorruptFiles: Boolean = getConf(IGNORE_CORRUPT_FILES)

  def ignoreMissingFiles: Boolean = getConf(IGNORE_MISSING_FILES)

  def maxRecordsPerFile: Long = getConf(MAX_RECORDS_PER_FILE)

  def useCompression: Boolean = getConf(COMPRESS_CACHED)

  def orcCompressionCodec: String = getConf(ORC_COMPRESSION)

  def orcVectorizedReaderEnabled: Boolean = getConf(ORC_VECTORIZED_READER_ENABLED)

  def orcVectorizedReaderBatchSize: Int = getConf(ORC_VECTORIZED_READER_BATCH_SIZE)

  def parquetCompressionCodec: String = getConf(PARQUET_COMPRESSION)

  def parquetVectorizedReaderEnabled: Boolean = getConf(PARQUET_VECTORIZED_READER_ENABLED)

  def parquetVectorizedReaderBatchSize: Int = getConf(PARQUET_VECTORIZED_READER_BATCH_SIZE)

  def columnBatchSize: Int = getConf(COLUMN_BATCH_SIZE)

  def cacheVectorizedReaderEnabled: Boolean = getConf(CACHE_VECTORIZED_READER_ENABLED)

  def numShufflePartitions: Int = getConf(SHUFFLE_PARTITIONS)

  def adaptiveExecutionEnabled: Boolean = getConf(ADAPTIVE_EXECUTION_ENABLED)

  def targetPostShuffleInputSize: Long = getConf(SHUFFLE_TARGET_POSTSHUFFLE_INPUT_SIZE)

  def fetchShuffleBlocksInBatchEnabled: Boolean = getConf(FETCH_SHUFFLE_BLOCKS_IN_BATCH_ENABLED)

  def nonEmptyPartitionRatioForBroadcastJoin: Double =
    getConf(NON_EMPTY_PARTITION_RATIO_FOR_BROADCAST_JOIN)

  def reducePostShufflePartitionsEnabled: Boolean = getConf(REDUCE_POST_SHUFFLE_PARTITIONS_ENABLED)

  def minNumPostShufflePartitions: Int = getConf(SHUFFLE_MIN_NUM_POSTSHUFFLE_PARTITIONS)

  def maxNumPostShufflePartitions: Int =
    getConf(SHUFFLE_MAX_NUM_POSTSHUFFLE_PARTITIONS).getOrElse(numShufflePartitions)

  def minBatchesToRetain: Int = getConf(MIN_BATCHES_TO_RETAIN)

  def maxBatchesToRetainInMemory: Int = getConf(MAX_BATCHES_TO_RETAIN_IN_MEMORY)

  def parquetFilterPushDown: Boolean = getConf(PARQUET_FILTER_PUSHDOWN_ENABLED)

  def parquetFilterPushDownDate: Boolean = getConf(PARQUET_FILTER_PUSHDOWN_DATE_ENABLED)

  def parquetFilterPushDownTimestamp: Boolean = getConf(PARQUET_FILTER_PUSHDOWN_TIMESTAMP_ENABLED)

  def parquetFilterPushDownDecimal: Boolean = getConf(PARQUET_FILTER_PUSHDOWN_DECIMAL_ENABLED)

  def parquetFilterPushDownStringStartWith: Boolean =
    getConf(PARQUET_FILTER_PUSHDOWN_STRING_STARTSWITH_ENABLED)

  def parquetFilterPushDownInFilterThreshold: Int =
    getConf(PARQUET_FILTER_PUSHDOWN_INFILTERTHRESHOLD)

  def orcFilterPushDown: Boolean = getConf(ORC_FILTER_PUSHDOWN_ENABLED)

  def isOrcSchemaMergingEnabled: Boolean = getConf(ORC_SCHEMA_MERGING_ENABLED)

  def verifyPartitionPath: Boolean = getConf(HIVE_VERIFY_PARTITION_PATH)

  def metastorePartitionPruning: Boolean = getConf(HIVE_METASTORE_PARTITION_PRUNING)

  def manageFilesourcePartitions: Boolean = getConf(HIVE_MANAGE_FILESOURCE_PARTITIONS)

  def filesourcePartitionFileCacheSize: Long = getConf(HIVE_FILESOURCE_PARTITION_FILE_CACHE_SIZE)

  def caseSensitiveInferenceMode: HiveCaseSensitiveInferenceMode.Value =
    HiveCaseSensitiveInferenceMode.withName(getConf(HIVE_CASE_SENSITIVE_INFERENCE))

  def compareDateTimestampInTimestamp : Boolean = getConf(COMPARE_DATE_TIMESTAMP_IN_TIMESTAMP)

  def gatherFastStats: Boolean = getConf(GATHER_FASTSTAT)

  def optimizerMetadataOnly: Boolean = getConf(OPTIMIZER_METADATA_ONLY)

  def wholeStageEnabled: Boolean = getConf(WHOLESTAGE_CODEGEN_ENABLED)

  def wholeStageUseIdInClassName: Boolean = getConf(WHOLESTAGE_CODEGEN_USE_ID_IN_CLASS_NAME)

  def wholeStageMaxNumFields: Int = getConf(WHOLESTAGE_MAX_NUM_FIELDS)

  def codegenFallback: Boolean = getConf(CODEGEN_FALLBACK)

  def codegenComments: Boolean = getConf(StaticSQLConf.CODEGEN_COMMENTS)

  def loggingMaxLinesForCodegen: Int = getConf(CODEGEN_LOGGING_MAX_LINES)

  def hugeMethodLimit: Int = getConf(WHOLESTAGE_HUGE_METHOD_LIMIT)

  def methodSplitThreshold: Int = getConf(CODEGEN_METHOD_SPLIT_THRESHOLD)

  def wholeStageSplitConsumeFuncByOperator: Boolean =
    getConf(WHOLESTAGE_SPLIT_CONSUME_FUNC_BY_OPERATOR)

  def tableRelationCacheSize: Int =
    getConf(StaticSQLConf.FILESOURCE_TABLE_RELATION_CACHE_SIZE)

  def codegenCacheMaxEntries: Int = getConf(StaticSQLConf.CODEGEN_CACHE_MAX_ENTRIES)

  def exchangeReuseEnabled: Boolean = getConf(EXCHANGE_REUSE_ENABLED)

  def subqueryReuseEnabled: Boolean = getConf(SUBQUERY_REUSE_ENABLED)

  def caseSensitiveAnalysis: Boolean = getConf(SQLConf.CASE_SENSITIVE)

  def constraintPropagationEnabled: Boolean = getConf(CONSTRAINT_PROPAGATION_ENABLED)

  def escapedStringLiterals: Boolean = getConf(ESCAPED_STRING_LITERALS)

  def fileCompressionFactor: Double = getConf(FILE_COMPRESSION_FACTOR)

  def stringRedactionPattern: Option[Regex] = getConf(SQL_STRING_REDACTION_PATTERN)

  def sortBeforeRepartition: Boolean = getConf(SORT_BEFORE_REPARTITION)

  def topKSortFallbackThreshold: Int = getConf(TOP_K_SORT_FALLBACK_THRESHOLD)

  def fastHashAggregateRowMaxCapacityBit: Int = getConf(FAST_HASH_AGGREGATE_MAX_ROWS_CAPACITY_BIT)

  def datetimeJava8ApiEnabled: Boolean = getConf(DATETIME_JAVA8API_ENABLED)

  def utcTimestampFuncEnabled: Boolean = getConf(UTC_TIMESTAMP_FUNC_ENABLED)

  /**
   * Returns the [[Resolver]] for the current configuration, which can be used to determine if two
   * identifiers are equal.
   */
  def resolver: Resolver = {
    if (caseSensitiveAnalysis) {
      org.apache.spark.sql.catalyst.analysis.caseSensitiveResolution
    } else {
      org.apache.spark.sql.catalyst.analysis.caseInsensitiveResolution
    }
  }

  /**
   * Returns the error handler for handling hint errors.
   */
  def hintErrorHandler: HintErrorHandler = HintErrorLogger

  def subexpressionEliminationEnabled: Boolean =
    getConf(SUBEXPRESSION_ELIMINATION_ENABLED)

  def autoBroadcastJoinThreshold: Long = getConf(AUTO_BROADCASTJOIN_THRESHOLD)

  def limitScaleUpFactor: Int = getConf(LIMIT_SCALE_UP_FACTOR)

  def advancedPartitionPredicatePushdownEnabled: Boolean =
    getConf(ADVANCED_PARTITION_PREDICATE_PUSHDOWN)

  def preferSortMergeJoin: Boolean = getConf(PREFER_SORTMERGEJOIN)

  def enableRadixSort: Boolean = getConf(RADIX_SORT_ENABLED)

  def isParquetSchemaMergingEnabled: Boolean = getConf(PARQUET_SCHEMA_MERGING_ENABLED)

  def isParquetSchemaRespectSummaries: Boolean = getConf(PARQUET_SCHEMA_RESPECT_SUMMARIES)

  def parquetOutputCommitterClass: String = getConf(PARQUET_OUTPUT_COMMITTER_CLASS)

  def isParquetBinaryAsString: Boolean = getConf(PARQUET_BINARY_AS_STRING)

  def isParquetINT96AsTimestamp: Boolean = getConf(PARQUET_INT96_AS_TIMESTAMP)

  def isParquetINT96TimestampConversion: Boolean = getConf(PARQUET_INT96_TIMESTAMP_CONVERSION)

  def isParquetINT64AsTimestampMillis: Boolean = getConf(PARQUET_INT64_AS_TIMESTAMP_MILLIS)

  def parquetOutputTimestampType: ParquetOutputTimestampType.Value = {
    val isOutputTimestampTypeSet = settings.containsKey(PARQUET_OUTPUT_TIMESTAMP_TYPE.key)
    if (!isOutputTimestampTypeSet && isParquetINT64AsTimestampMillis) {
      // If PARQUET_OUTPUT_TIMESTAMP_TYPE is not set and PARQUET_INT64_AS_TIMESTAMP_MILLIS is set,
      // respect PARQUET_INT64_AS_TIMESTAMP_MILLIS and use TIMESTAMP_MILLIS. Otherwise,
      // PARQUET_OUTPUT_TIMESTAMP_TYPE has higher priority.
      ParquetOutputTimestampType.TIMESTAMP_MILLIS
    } else {
      ParquetOutputTimestampType.withName(getConf(PARQUET_OUTPUT_TIMESTAMP_TYPE))
    }
  }

  def writeLegacyParquetFormat: Boolean = getConf(PARQUET_WRITE_LEGACY_FORMAT)

  def parquetRecordFilterEnabled: Boolean = getConf(PARQUET_RECORD_FILTER_ENABLED)

  def inMemoryPartitionPruning: Boolean = getConf(IN_MEMORY_PARTITION_PRUNING)

  def inMemoryTableScanStatisticsEnabled: Boolean = getConf(IN_MEMORY_TABLE_SCAN_STATISTICS_ENABLED)

  def offHeapColumnVectorEnabled: Boolean = getConf(COLUMN_VECTOR_OFFHEAP_ENABLED)

  def columnNameOfCorruptRecord: String = getConf(COLUMN_NAME_OF_CORRUPT_RECORD)

  def broadcastTimeout: Long = {
    val timeoutValue = getConf(BROADCAST_TIMEOUT)
    if (timeoutValue < 0) Long.MaxValue else timeoutValue
  }

  def defaultDataSourceName: String = getConf(DEFAULT_DATA_SOURCE_NAME)

  def convertCTAS: Boolean = getConf(CONVERT_CTAS)

  def partitionColumnTypeInferenceEnabled: Boolean =
    getConf(SQLConf.PARTITION_COLUMN_TYPE_INFERENCE)

  def fileCommitProtocolClass: String = getConf(SQLConf.FILE_COMMIT_PROTOCOL_CLASS)

  def parallelPartitionDiscoveryThreshold: Int =
    getConf(SQLConf.PARALLEL_PARTITION_DISCOVERY_THRESHOLD)

  def parallelPartitionDiscoveryParallelism: Int =
    getConf(SQLConf.PARALLEL_PARTITION_DISCOVERY_PARALLELISM)

  def bucketingEnabled: Boolean = getConf(SQLConf.BUCKETING_ENABLED)

  def bucketingMaxBuckets: Int = getConf(SQLConf.BUCKETING_MAX_BUCKETS)

  def dataFrameSelfJoinAutoResolveAmbiguity: Boolean =
    getConf(DATAFRAME_SELF_JOIN_AUTO_RESOLVE_AMBIGUITY)

  def dataFrameRetainGroupColumns: Boolean = getConf(DATAFRAME_RETAIN_GROUP_COLUMNS)

  def dataFramePivotMaxValues: Int = getConf(DATAFRAME_PIVOT_MAX_VALUES)

  def runSQLonFile: Boolean = getConf(RUN_SQL_ON_FILES)

  def enableTwoLevelAggMap: Boolean = getConf(ENABLE_TWOLEVEL_AGG_MAP)

  def enableVectorizedHashMap: Boolean = getConf(ENABLE_VECTORIZED_HASH_MAP)

  def useObjectHashAggregation: Boolean = getConf(USE_OBJECT_HASH_AGG)

  def objectAggSortBasedFallbackThreshold: Int = getConf(OBJECT_AGG_SORT_BASED_FALLBACK_THRESHOLD)

  def variableSubstituteEnabled: Boolean = getConf(VARIABLE_SUBSTITUTE_ENABLED)

  def variableSubstituteDepth: Int = getConf(VARIABLE_SUBSTITUTE_DEPTH)

  def warehousePath: String = new Path(getConf(StaticSQLConf.WAREHOUSE_PATH)).toString

  def hiveThriftServerSingleSession: Boolean =
    getConf(StaticSQLConf.HIVE_THRIFT_SERVER_SINGLESESSION)

  def orderByOrdinal: Boolean = getConf(ORDER_BY_ORDINAL)

  def groupByOrdinal: Boolean = getConf(GROUP_BY_ORDINAL)

  def groupByAliases: Boolean = getConf(GROUP_BY_ALIASES)

  def crossJoinEnabled: Boolean = getConf(SQLConf.CROSS_JOINS_ENABLED)

  def sessionLocalTimeZone: String = getConf(SQLConf.SESSION_LOCAL_TIMEZONE)

  def jsonGeneratorIgnoreNullFields: Boolean = getConf(SQLConf.JSON_GENERATOR_IGNORE_NULL_FIELDS)

  def parallelFileListingInStatsComputation: Boolean =
    getConf(SQLConf.PARALLEL_FILE_LISTING_IN_STATS_COMPUTATION)

  def fallBackToHdfsForStatsEnabled: Boolean = getConf(ENABLE_FALL_BACK_TO_HDFS_FOR_STATS)

  def defaultSizeInBytes: Long = getConf(DEFAULT_SIZE_IN_BYTES)

  def ndvMaxError: Double = getConf(NDV_MAX_ERROR)

  def histogramEnabled: Boolean = getConf(HISTOGRAM_ENABLED)

  def histogramNumBins: Int = getConf(HISTOGRAM_NUM_BINS)

  def percentileAccuracy: Int = getConf(PERCENTILE_ACCURACY)

  def cboEnabled: Boolean = getConf(SQLConf.CBO_ENABLED)

  def autoSizeUpdateEnabled: Boolean = getConf(SQLConf.AUTO_SIZE_UPDATE_ENABLED)

  def joinReorderEnabled: Boolean = getConf(SQLConf.JOIN_REORDER_ENABLED)

  def joinReorderDPThreshold: Int = getConf(SQLConf.JOIN_REORDER_DP_THRESHOLD)

  def joinReorderCardWeight: Double = getConf(SQLConf.JOIN_REORDER_CARD_WEIGHT)

  def joinReorderDPStarFilter: Boolean = getConf(SQLConf.JOIN_REORDER_DP_STAR_FILTER)

  def windowExecBufferInMemoryThreshold: Int = getConf(WINDOW_EXEC_BUFFER_IN_MEMORY_THRESHOLD)

  def windowExecBufferSpillThreshold: Int = getConf(WINDOW_EXEC_BUFFER_SPILL_THRESHOLD)

  def sortMergeJoinExecBufferInMemoryThreshold: Int =
    getConf(SORT_MERGE_JOIN_EXEC_BUFFER_IN_MEMORY_THRESHOLD)

  def sortMergeJoinExecBufferSpillThreshold: Int =
    getConf(SORT_MERGE_JOIN_EXEC_BUFFER_SPILL_THRESHOLD)

  def cartesianProductExecBufferInMemoryThreshold: Int =
    getConf(CARTESIAN_PRODUCT_EXEC_BUFFER_IN_MEMORY_THRESHOLD)

  def cartesianProductExecBufferSpillThreshold: Int =
    getConf(CARTESIAN_PRODUCT_EXEC_BUFFER_SPILL_THRESHOLD)

  def codegenSplitAggregateFunc: Boolean = getConf(SQLConf.CODEGEN_SPLIT_AGGREGATE_FUNC)

  def maxNestedViewDepth: Int = getConf(SQLConf.MAX_NESTED_VIEW_DEPTH)

  def starSchemaDetection: Boolean = getConf(STARSCHEMA_DETECTION)

  def starSchemaFTRatio: Double = getConf(STARSCHEMA_FACT_TABLE_RATIO)

  def supportQuotedRegexColumnName: Boolean = getConf(SUPPORT_QUOTED_REGEX_COLUMN_NAME)

  def rangeExchangeSampleSizePerPartition: Int = getConf(RANGE_EXCHANGE_SAMPLE_SIZE_PER_PARTITION)

  def arrowPySparkEnabled: Boolean = getConf(ARROW_PYSPARK_EXECUTION_ENABLED)

  def arrowSparkREnabled: Boolean = getConf(ARROW_SPARKR_EXECUTION_ENABLED)

  def arrowPySparkFallbackEnabled: Boolean = getConf(ARROW_PYSPARK_FALLBACK_ENABLED)

  def arrowMaxRecordsPerBatch: Int = getConf(ARROW_EXECUTION_MAX_RECORDS_PER_BATCH)

  def pandasUDFBufferSize: Int = getConf(PANDAS_UDF_BUFFER_SIZE)

  def pandasRespectSessionTimeZone: Boolean = getConf(PANDAS_RESPECT_SESSION_LOCAL_TIMEZONE)

  def pandasGroupedMapAssignColumnsByName: Boolean =
    getConf(SQLConf.PANDAS_GROUPED_MAP_ASSIGN_COLUMNS_BY_NAME)

  def arrowSafeTypeConversion: Boolean = getConf(SQLConf.PANDAS_ARROW_SAFE_TYPE_CONVERSION)

  def replaceExceptWithFilter: Boolean = getConf(REPLACE_EXCEPT_WITH_FILTER)

  def decimalOperationsAllowPrecisionLoss: Boolean = getConf(DECIMAL_OPERATIONS_ALLOW_PREC_LOSS)

  def literalPickMinimumPrecision: Boolean = getConf(LITERAL_PICK_MINIMUM_PRECISION)

  def continuousStreamingEpochBacklogQueueSize: Int =
    getConf(CONTINUOUS_STREAMING_EPOCH_BACKLOG_QUEUE_SIZE)

  def continuousStreamingExecutorQueueSize: Int = getConf(CONTINUOUS_STREAMING_EXECUTOR_QUEUE_SIZE)

  def continuousStreamingExecutorPollIntervalMs: Long =
    getConf(CONTINUOUS_STREAMING_EXECUTOR_POLL_INTERVAL_MS)

  def disabledV2StreamingWriters: String = getConf(DISABLED_V2_STREAMING_WRITERS)

  def disabledV2StreamingMicroBatchReaders: String =
    getConf(DISABLED_V2_STREAMING_MICROBATCH_READERS)

  def concatBinaryAsString: Boolean = getConf(CONCAT_BINARY_AS_STRING)

  def eltOutputAsString: Boolean = getConf(ELT_OUTPUT_AS_STRING)

  def allowCreatingManagedTableUsingNonemptyLocation: Boolean =
    getConf(ALLOW_CREATING_MANAGED_TABLE_USING_NONEMPTY_LOCATION)

  def validatePartitionColumns: Boolean = getConf(VALIDATE_PARTITION_COLUMNS)

  def partitionOverwriteMode: PartitionOverwriteMode.Value =
    PartitionOverwriteMode.withName(getConf(PARTITION_OVERWRITE_MODE))

  def storeAssignmentPolicy: StoreAssignmentPolicy.Value =
    StoreAssignmentPolicy.withName(getConf(STORE_ASSIGNMENT_POLICY))

<<<<<<< HEAD
  def intervalOutputStyle: IntervalStyle.Value = IntervalStyle.withName(getConf(INTERVAL_STYLE))

  def ansiEnabled: Boolean = getConf(ANSI_ENABLED)
=======
  def usePostgreSQLDialect: Boolean = getConf(DIALECT) == Dialect.POSTGRESQL.toString

  def dialectSparkAnsiEnabled: Boolean = getConf(DIALECT_SPARK_ANSI_ENABLED)
>>>>>>> 40ea4a11

  def ansiEnabled: Boolean = usePostgreSQLDialect || dialectSparkAnsiEnabled

  def nestedSchemaPruningEnabled: Boolean = getConf(NESTED_SCHEMA_PRUNING_ENABLED)

  def serializerNestedSchemaPruningEnabled: Boolean =
    getConf(SERIALIZER_NESTED_SCHEMA_PRUNING_ENABLED)

  def nestedPruningOnExpressions: Boolean = getConf(NESTED_PRUNING_ON_EXPRESSIONS)

  def csvColumnPruning: Boolean = getConf(SQLConf.CSV_PARSER_COLUMN_PRUNING)

  def legacySizeOfNull: Boolean = getConf(SQLConf.LEGACY_SIZE_OF_NULL)

  def isReplEagerEvalEnabled: Boolean = getConf(SQLConf.REPL_EAGER_EVAL_ENABLED)

  def replEagerEvalMaxNumRows: Int = getConf(SQLConf.REPL_EAGER_EVAL_MAX_NUM_ROWS)

  def replEagerEvalTruncate: Int = getConf(SQLConf.REPL_EAGER_EVAL_TRUNCATE)

  def avroCompressionCodec: String = getConf(SQLConf.AVRO_COMPRESSION_CODEC)

  def avroDeflateLevel: Int = getConf(SQLConf.AVRO_DEFLATE_LEVEL)

  def replaceDatabricksSparkAvroEnabled: Boolean =
    getConf(SQLConf.LEGACY_REPLACE_DATABRICKS_SPARK_AVRO_ENABLED)

  def setOpsPrecedenceEnforced: Boolean = getConf(SQLConf.LEGACY_SETOPS_PRECEDENCE_ENABLED)

  def integralDivideReturnLong: Boolean = getConf(SQLConf.LEGACY_INTEGRALDIVIDE_RETURN_LONG)

  def nameNonStructGroupingKeyAsValue: Boolean =
    getConf(SQLConf.NAME_NON_STRUCT_GROUPING_KEY_AS_VALUE)

  def maxToStringFields: Int = getConf(SQLConf.MAX_TO_STRING_FIELDS)

  def maxPlanStringLength: Int = getConf(SQLConf.MAX_PLAN_STRING_LENGTH).toInt

  def setCommandRejectsSparkCoreConfs: Boolean =
    getConf(SQLConf.SET_COMMAND_REJECTS_SPARK_CORE_CONFS)

  def castDatetimeToString: Boolean = getConf(SQLConf.LEGACY_CAST_DATETIME_TO_STRING)

  def ignoreDataLocality: Boolean = getConf(SQLConf.IGNORE_DATA_LOCALITY)

  /** ********************** SQLConf functionality methods ************ */

  /** Set Spark SQL configuration properties. */
  def setConf(props: Properties): Unit = settings.synchronized {
    props.asScala.foreach { case (k, v) => setConfString(k, v) }
  }

  /** Set the given Spark SQL configuration property using a `string` value. */
  def setConfString(key: String, value: String): Unit = {
    require(key != null, "key cannot be null")
    require(value != null, s"value cannot be null for key: $key")
    val entry = sqlConfEntries.get(key)
    if (entry != null) {
      // Only verify configs in the SQLConf object
      entry.valueConverter(value)
    }
    setConfWithCheck(key, value)
  }

  /** Set the given Spark SQL configuration property. */
  def setConf[T](entry: ConfigEntry[T], value: T): Unit = {
    require(entry != null, "entry cannot be null")
    require(value != null, s"value cannot be null for key: ${entry.key}")
    require(sqlConfEntries.get(entry.key) == entry, s"$entry is not registered")
    setConfWithCheck(entry.key, entry.stringConverter(value))
  }

  /** Return the value of Spark SQL configuration property for the given key. */
  @throws[NoSuchElementException]("if key is not set")
  def getConfString(key: String): String = {
    Option(settings.get(key)).
      orElse {
        // Try to use the default value
        Option(sqlConfEntries.get(key)).map { e => e.stringConverter(e.readFrom(reader)) }
      }.
      getOrElse(throw new NoSuchElementException(key))
  }

  /**
   * Return the value of Spark SQL configuration property for the given key. If the key is not set
   * yet, return `defaultValue`. This is useful when `defaultValue` in ConfigEntry is not the
   * desired one.
   */
  def getConf[T](entry: ConfigEntry[T], defaultValue: T): T = {
    require(sqlConfEntries.get(entry.key) == entry, s"$entry is not registered")
    Option(settings.get(entry.key)).map(entry.valueConverter).getOrElse(defaultValue)
  }

  /**
   * Return the value of Spark SQL configuration property for the given key. If the key is not set
   * yet, return `defaultValue` in [[ConfigEntry]].
   */
  def getConf[T](entry: ConfigEntry[T]): T = {
    require(sqlConfEntries.get(entry.key) == entry, s"$entry is not registered")
    entry.readFrom(reader)
  }

  /**
   * Return the value of an optional Spark SQL configuration property for the given key. If the key
   * is not set yet, returns None.
   */
  def getConf[T](entry: OptionalConfigEntry[T]): Option[T] = {
    require(sqlConfEntries.get(entry.key) == entry, s"$entry is not registered")
    entry.readFrom(reader)
  }

  /**
   * Return the `string` value of Spark SQL configuration property for the given key. If the key is
   * not set yet, return `defaultValue`.
   */
  def getConfString(key: String, defaultValue: String): String = {
    if (defaultValue != null && defaultValue != ConfigEntry.UNDEFINED) {
      val entry = sqlConfEntries.get(key)
      if (entry != null) {
        // Only verify configs in the SQLConf object
        entry.valueConverter(defaultValue)
      }
    }
    Option(settings.get(key)).getOrElse {
      // If the key is not set, need to check whether the config entry is registered and is
      // a fallback conf, so that we can check its parent.
      sqlConfEntries.get(key) match {
        case e: FallbackConfigEntry[_] => getConfString(e.fallback.key, defaultValue)
        case _ => defaultValue
      }
    }
  }

  /**
   * Return all the configuration properties that have been set (i.e. not the default).
   * This creates a new copy of the config properties in the form of a Map.
   */
  def getAllConfs: immutable.Map[String, String] =
    settings.synchronized { settings.asScala.toMap }

  /**
   * Return all the configuration definitions that have been defined in [[SQLConf]]. Each
   * definition contains key, defaultValue and doc.
   */
  def getAllDefinedConfs: Seq[(String, String, String)] = sqlConfEntries.synchronized {
    sqlConfEntries.values.asScala.filter(_.isPublic).map { entry =>
      val displayValue = Option(getConfString(entry.key, null)).getOrElse(entry.defaultValueString)
      (entry.key, displayValue, entry.doc)
    }.toSeq
  }

  /**
   * Redacts the given option map according to the description of SQL_OPTIONS_REDACTION_PATTERN.
   */
  def redactOptions[K, V](options: Map[K, V]): Map[K, V] = {
    val regexes = Seq(
      getConf(SQL_OPTIONS_REDACTION_PATTERN),
      SECRET_REDACTION_PATTERN.readFrom(reader))

    regexes.foldLeft(options.toSeq) { case (opts, r) => Utils.redact(Some(r), opts) }.toMap
  }

  /**
   * Return whether a given key is set in this [[SQLConf]].
   */
  def contains(key: String): Boolean = {
    settings.containsKey(key)
  }

  protected def setConfWithCheck(key: String, value: String): Unit = {
    settings.put(key, value)
  }

  def unsetConf(key: String): Unit = {
    settings.remove(key)
  }

  def unsetConf(entry: ConfigEntry[_]): Unit = {
    settings.remove(entry.key)
  }

  def clear(): Unit = {
    settings.clear()
  }

  override def clone(): SQLConf = {
    val result = new SQLConf
    getAllConfs.foreach {
      case(k, v) => if (v ne null) result.setConfString(k, v)
    }
    result
  }

  // For test only
  def copy(entries: (ConfigEntry[_], Any)*): SQLConf = {
    val cloned = clone()
    entries.foreach {
      case (entry, value) => cloned.setConfString(entry.key, value.toString)
    }
    cloned
  }

  def isModifiable(key: String): Boolean = {
    sqlConfEntries.containsKey(key) && !staticConfKeys.contains(key)
  }
}<|MERGE_RESOLUTION|>--- conflicted
+++ resolved
@@ -1798,15 +1798,6 @@
       .checkValues(StoreAssignmentPolicy.values.map(_.toString))
       .createWithDefault(StoreAssignmentPolicy.ANSI.toString)
 
-<<<<<<< HEAD
-  val ANSI_ENABLED = buildConf("spark.sql.ansi.enabled")
-    .doc("When true, Spark tries to conform to the ANSI SQL specification: 1. Spark will " +
-      "throw a runtime exception if an overflow occurs in any operation on integral/decimal " +
-      "field. 2. Spark will forbid using the reserved keywords of ANSI SQL as identifiers in " +
-      "the SQL parser.")
-    .booleanConf
-    .createWithDefault(false)
-
   object IntervalStyle extends Enumeration {
     type IntervalStyle = Value
     val SQL_STANDARD, ISO_8601, MULTI_UNITS = Value
@@ -1824,8 +1815,6 @@
     .checkValues(IntervalStyle.values.map(_.toString))
     .createWithDefault(IntervalStyle.MULTI_UNITS.toString)
 
-=======
->>>>>>> 40ea4a11
   val SORT_BEFORE_REPARTITION =
     buildConf("spark.sql.execution.sortBeforeRepartition")
       .internal()
@@ -2555,15 +2544,11 @@
   def storeAssignmentPolicy: StoreAssignmentPolicy.Value =
     StoreAssignmentPolicy.withName(getConf(STORE_ASSIGNMENT_POLICY))
 
-<<<<<<< HEAD
   def intervalOutputStyle: IntervalStyle.Value = IntervalStyle.withName(getConf(INTERVAL_STYLE))
 
-  def ansiEnabled: Boolean = getConf(ANSI_ENABLED)
-=======
   def usePostgreSQLDialect: Boolean = getConf(DIALECT) == Dialect.POSTGRESQL.toString
 
   def dialectSparkAnsiEnabled: Boolean = getConf(DIALECT_SPARK_ANSI_ENABLED)
->>>>>>> 40ea4a11
 
   def ansiEnabled: Boolean = usePostgreSQLDialect || dialectSparkAnsiEnabled
 
