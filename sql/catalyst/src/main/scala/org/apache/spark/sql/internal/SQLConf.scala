/*
 * Licensed to the Apache Software Foundation (ASF) under one or more
 * contributor license agreements.  See the NOTICE file distributed with
 * this work for additional information regarding copyright ownership.
 * The ASF licenses this file to You under the Apache License, Version 2.0
 * (the "License"); you may not use this file except in compliance with
 * the License.  You may obtain a copy of the License at
 *
 *    http://www.apache.org/licenses/LICENSE-2.0
 *
 * Unless required by applicable law or agreed to in writing, software
 * distributed under the License is distributed on an "AS IS" BASIS,
 * WITHOUT WARRANTIES OR CONDITIONS OF ANY KIND, either express or implied.
 * See the License for the specific language governing permissions and
 * limitations under the License.
 */

package org.apache.spark.sql.internal

import java.util.{Locale, NoSuchElementException, Properties, TimeZone}
import java.util.concurrent.TimeUnit
import java.util.concurrent.atomic.AtomicReference
import java.util.zip.Deflater

import scala.collection.JavaConverters._
import scala.collection.immutable
import scala.util.matching.Regex

import org.apache.hadoop.fs.Path
import org.tukaani.xz.LZMA2Options

import org.apache.spark.{SparkContext, TaskContext}
import org.apache.spark.internal.Logging
import org.apache.spark.internal.config._
import org.apache.spark.network.util.ByteUnit
import org.apache.spark.sql.catalyst.analysis.Resolver
import org.apache.spark.sql.catalyst.expressions.CodegenObjectFactoryMode
import org.apache.spark.sql.catalyst.expressions.codegen.CodeGenerator
import org.apache.spark.util.Utils

////////////////////////////////////////////////////////////////////////////////////////////////////
// This file defines the configuration options for Spark SQL.
////////////////////////////////////////////////////////////////////////////////////////////////////


object SQLConf {

  private val sqlConfEntries = java.util.Collections.synchronizedMap(
    new java.util.HashMap[String, ConfigEntry[_]]())

  val staticConfKeys: java.util.Set[String] =
    java.util.Collections.synchronizedSet(new java.util.HashSet[String]())

  private def register(entry: ConfigEntry[_]): Unit = sqlConfEntries.synchronized {
    require(!sqlConfEntries.containsKey(entry.key),
      s"Duplicate SQLConfigEntry. ${entry.key} has been registered")
    sqlConfEntries.put(entry.key, entry)
  }

  // For testing only
  private[sql] def unregister(entry: ConfigEntry[_]): Unit = sqlConfEntries.synchronized {
    sqlConfEntries.remove(entry.key)
  }

  def buildConf(key: String): ConfigBuilder = ConfigBuilder(key).onCreate(register)

  def buildStaticConf(key: String): ConfigBuilder = {
    ConfigBuilder(key).onCreate { entry =>
      staticConfKeys.add(entry.key)
      SQLConf.register(entry)
    }
  }

  /**
   * Default config. Only used when there is no active SparkSession for the thread.
   * See [[get]] for more information.
   */
  private lazy val fallbackConf = new ThreadLocal[SQLConf] {
    override def initialValue: SQLConf = new SQLConf
  }

  /** See [[get]] for more information. */
  def getFallbackConf: SQLConf = fallbackConf.get()

  private lazy val existingConf = new ThreadLocal[SQLConf] {
    override def initialValue: SQLConf = null
  }

  def withExistingConf[T](conf: SQLConf)(f: => T): T = {
    existingConf.set(conf)
    try {
      f
    } finally {
      existingConf.remove()
    }
  }

  /**
   * Defines a getter that returns the SQLConf within scope.
   * See [[get]] for more information.
   */
  private val confGetter = new AtomicReference[() => SQLConf](() => fallbackConf.get())

  /**
   * Sets the active config object within the current scope.
   * See [[get]] for more information.
   */
  def setSQLConfGetter(getter: () => SQLConf): Unit = {
    confGetter.set(getter)
  }

  /**
   * Returns the active config object within the current scope. If there is an active SparkSession,
   * the proper SQLConf associated with the thread's active session is used. If it's called from
   * tasks in the executor side, a SQLConf will be created from job local properties, which are set
   * and propagated from the driver side.
   *
   * The way this works is a little bit convoluted, due to the fact that config was added initially
   * only for physical plans (and as a result not in sql/catalyst module).
   *
   * The first time a SparkSession is instantiated, we set the [[confGetter]] to return the
   * active SparkSession's config. If there is no active SparkSession, it returns using the thread
   * local [[fallbackConf]]. The reason [[fallbackConf]] is a thread local (rather than just a conf)
   * is to support setting different config options for different threads so we can potentially
   * run tests in parallel. At the time this feature was implemented, this was a no-op since we
   * run unit tests (that does not involve SparkSession) in serial order.
   */
  def get: SQLConf = {
    if (TaskContext.get != null) {
      new ReadOnlySQLConf(TaskContext.get())
    } else {
      val isSchedulerEventLoopThread = SparkContext.getActive
        .map(_.dagScheduler.eventProcessLoop.eventThread)
        .exists(_.getId == Thread.currentThread().getId)
      if (isSchedulerEventLoopThread) {
        // DAGScheduler event loop thread does not have an active SparkSession, the `confGetter`
        // will return `fallbackConf` which is unexpected. Here we require the caller to get the
        // conf within `withExistingConf`, otherwise fail the query.
        val conf = existingConf.get()
        if (conf != null) {
          conf
        } else if (Utils.isTesting) {
          throw new RuntimeException("Cannot get SQLConf inside scheduler event loop thread.")
        } else {
          confGetter.get()()
        }
      } else {
        confGetter.get()()
      }
    }
  }

  val OPTIMIZER_EXCLUDED_RULES = buildConf("spark.sql.optimizer.excludedRules")
    .doc("Configures a list of rules to be disabled in the optimizer, in which the rules are " +
      "specified by their rule names and separated by comma. It is not guaranteed that all the " +
      "rules in this configuration will eventually be excluded, as some rules are necessary " +
      "for correctness. The optimizer will log the rules that have indeed been excluded.")
    .stringConf
    .createOptional

  val OPTIMIZER_MAX_ITERATIONS = buildConf("spark.sql.optimizer.maxIterations")
    .internal()
    .doc("The max number of iterations the optimizer and analyzer runs.")
    .intConf
    .createWithDefault(100)

  val OPTIMIZER_INSET_CONVERSION_THRESHOLD =
    buildConf("spark.sql.optimizer.inSetConversionThreshold")
      .internal()
      .doc("The threshold of set size for InSet conversion.")
      .intConf
      .createWithDefault(10)

  val OPTIMIZER_PLAN_CHANGE_LOG_LEVEL = buildConf("spark.sql.optimizer.planChangeLog.level")
    .internal()
    .doc("Configures the log level for logging the change from the original plan to the new " +
      "plan after a rule is applied. The value can be 'trace', 'debug', 'info', 'warn', or " +
      "'error'. The default log level is 'trace'.")
    .stringConf
    .checkValue(
      str => Set("TRACE", "DEBUG", "INFO", "WARN", "ERROR").contains(str.toUpperCase),
      "Invalid value for 'spark.sql.optimizer.planChangeLog.level'. Valid values are " +
        "'trace', 'debug', 'info', 'warn' and 'error'.")
    .createWithDefault("trace")

  val OPTIMIZER_PLAN_CHANGE_LOG_RULES = buildConf("spark.sql.optimizer.planChangeLog.rules")
    .internal()
    .doc("If this configuration is set, the optimizer will only log plan changes caused by " +
      "applying the rules specified in this configuration. The value can be a list of rule " +
      "names separated by comma.")
    .stringConf
    .createOptional

  val COMPRESS_CACHED = buildConf("spark.sql.inMemoryColumnarStorage.compressed")
    .doc("When set to true Spark SQL will automatically select a compression codec for each " +
      "column based on statistics of the data.")
    .booleanConf
    .createWithDefault(true)

  val COLUMN_BATCH_SIZE = buildConf("spark.sql.inMemoryColumnarStorage.batchSize")
    .doc("Controls the size of batches for columnar caching.  Larger batch sizes can improve " +
      "memory utilization and compression, but risk OOMs when caching data.")
    .intConf
    .createWithDefault(10000)

  val IN_MEMORY_PARTITION_PRUNING =
    buildConf("spark.sql.inMemoryColumnarStorage.partitionPruning")
      .internal()
      .doc("When true, enable partition pruning for in-memory columnar tables.")
      .booleanConf
      .createWithDefault(true)

  val CACHE_VECTORIZED_READER_ENABLED =
    buildConf("spark.sql.inMemoryColumnarStorage.enableVectorizedReader")
      .doc("Enables vectorized reader for columnar caching.")
      .booleanConf
      .createWithDefault(true)

  val COLUMN_VECTOR_OFFHEAP_ENABLED =
    buildConf("spark.sql.columnVector.offheap.enabled")
      .internal()
      .doc("When true, use OffHeapColumnVector in ColumnarBatch.")
      .booleanConf
      .createWithDefault(false)

  val PREFER_SORTMERGEJOIN = buildConf("spark.sql.join.preferSortMergeJoin")
    .internal()
    .doc("When true, prefer sort merge join over shuffle hash join.")
    .booleanConf
    .createWithDefault(true)

  val RADIX_SORT_ENABLED = buildConf("spark.sql.sort.enableRadixSort")
    .internal()
    .doc("When true, enable use of radix sort when possible. Radix sort is much faster but " +
      "requires additional memory to be reserved up-front. The memory overhead may be " +
      "significant when sorting very small rows (up to 50% more in this case).")
    .booleanConf
    .createWithDefault(true)

  val AUTO_BROADCASTJOIN_THRESHOLD = buildConf("spark.sql.autoBroadcastJoinThreshold")
    .doc("Configures the maximum size in bytes for a table that will be broadcast to all worker " +
      "nodes when performing a join.  By setting this value to -1 broadcasting can be disabled. " +
      "Note that currently statistics are only supported for Hive Metastore tables where the " +
      "command <code>ANALYZE TABLE &lt;tableName&gt; COMPUTE STATISTICS noscan</code> has been " +
      "run, and file-based data source tables where the statistics are computed directly on " +
      "the files of data.")
    .longConf
    .createWithDefault(10L * 1024 * 1024)

  val LIMIT_SCALE_UP_FACTOR = buildConf("spark.sql.limit.scaleUpFactor")
    .internal()
    .doc("Minimal increase rate in number of partitions between attempts when executing a take " +
      "on a query. Higher values lead to more partitions read. Lower values might lead to " +
      "longer execution times as more jobs will be run")
    .intConf
    .createWithDefault(4)

  val LIMIT_FLAT_GLOBAL_LIMIT = buildConf("spark.sql.limit.flatGlobalLimit")
    .internal()
    .doc("During global limit, try to evenly distribute limited rows across data " +
      "partitions. If disabled, scanning data partitions sequentially until reaching limit number.")
    .booleanConf
    .createWithDefault(true)

  val ADVANCED_PARTITION_PREDICATE_PUSHDOWN =
    buildConf("spark.sql.hive.advancedPartitionPredicatePushdown.enabled")
      .internal()
      .doc("When true, advanced partition predicate pushdown into Hive metastore is enabled.")
      .booleanConf
      .createWithDefault(true)

  val ENABLE_FALL_BACK_TO_HDFS_FOR_STATS =
    buildConf("spark.sql.statistics.fallBackToHdfs")
    .doc("If the table statistics are not available from table metadata enable fall back to hdfs." +
      " This is useful in determining if a table is small enough to use auto broadcast joins.")
    .booleanConf
    .createWithDefault(false)

  val DEFAULT_SIZE_IN_BYTES = buildConf("spark.sql.defaultSizeInBytes")
    .internal()
    .doc("The default table size used in query planning. By default, it is set to Long.MaxValue " +
      "which is larger than `spark.sql.autoBroadcastJoinThreshold` to be more conservative. " +
      "That is to say by default the optimizer will not choose to broadcast a table unless it " +
      "knows for sure its size is small enough.")
    .longConf
    .createWithDefault(Long.MaxValue)

  val SHUFFLE_PARTITIONS = buildConf("spark.sql.shuffle.partitions")
    .doc("The default number of partitions to use when shuffling data for joins or aggregations.")
    .intConf
    .createWithDefault(200)

  val SHUFFLE_TARGET_POSTSHUFFLE_INPUT_SIZE =
    buildConf("spark.sql.adaptive.shuffle.targetPostShuffleInputSize")
      .doc("The target post-shuffle input size in bytes of a task.")
      .bytesConf(ByteUnit.BYTE)
      .createWithDefault(64 * 1024 * 1024)

  val ADAPTIVE_EXECUTION_ENABLED = buildConf("spark.sql.adaptive.enabled")
    .doc("When true, enable adaptive query execution.")
    .booleanConf
    .createWithDefault(false)

  val SHUFFLE_MIN_NUM_POSTSHUFFLE_PARTITIONS =
    buildConf("spark.sql.adaptive.minNumPostShufflePartitions")
      .internal()
      .doc("The advisory minimal number of post-shuffle partitions provided to " +
        "ExchangeCoordinator. This setting is used in our test to make sure we " +
        "have enough parallelism to expose issues that will not be exposed with a " +
        "single partition. When the value is a non-positive value, this setting will " +
        "not be provided to ExchangeCoordinator.")
      .intConf
      .createWithDefault(-1)

  val SUBEXPRESSION_ELIMINATION_ENABLED =
    buildConf("spark.sql.subexpressionElimination.enabled")
      .internal()
      .doc("When true, common subexpressions will be eliminated.")
      .booleanConf
      .createWithDefault(true)

  val CASE_SENSITIVE = buildConf("spark.sql.caseSensitive")
    .internal()
    .doc("Whether the query analyzer should be case sensitive or not. " +
      "Default to case insensitive. It is highly discouraged to turn on case sensitive mode.")
    .booleanConf
    .createWithDefault(false)

  val CONSTRAINT_PROPAGATION_ENABLED = buildConf("spark.sql.constraintPropagation.enabled")
    .internal()
    .doc("When true, the query optimizer will infer and propagate data constraints in the query " +
      "plan to optimize them. Constraint propagation can sometimes be computationally expensive " +
      "for certain kinds of query plans (such as those with a large number of predicates and " +
      "aliases) which might negatively impact overall runtime.")
    .booleanConf
    .createWithDefault(true)

  val ESCAPED_STRING_LITERALS = buildConf("spark.sql.parser.escapedStringLiterals")
    .internal()
    .doc("When true, string literals (including regex patterns) remain escaped in our SQL " +
      "parser. The default is false since Spark 2.0. Setting it to true can restore the behavior " +
      "prior to Spark 2.0.")
    .booleanConf
    .createWithDefault(false)

  val FILE_COMRESSION_FACTOR = buildConf("spark.sql.sources.fileCompressionFactor")
    .internal()
    .doc("When estimating the output data size of a table scan, multiply the file size with this " +
      "factor as the estimated data size, in case the data is compressed in the file and lead to" +
      " a heavily underestimated result.")
    .doubleConf
    .checkValue(_ > 0, "the value of fileDataSizeFactor must be larger than 0")
    .createWithDefault(1.0)

  val PARQUET_SCHEMA_MERGING_ENABLED = buildConf("spark.sql.parquet.mergeSchema")
    .doc("When true, the Parquet data source merges schemas collected from all data files, " +
         "otherwise the schema is picked from the summary file or a random data file " +
         "if no summary file is available.")
    .booleanConf
    .createWithDefault(false)

  val PARQUET_SCHEMA_RESPECT_SUMMARIES = buildConf("spark.sql.parquet.respectSummaryFiles")
    .doc("When true, we make assumption that all part-files of Parquet are consistent with " +
         "summary files and we will ignore them when merging schema. Otherwise, if this is " +
         "false, which is the default, we will merge all part-files. This should be considered " +
         "as expert-only option, and shouldn't be enabled before knowing what it means exactly.")
    .booleanConf
    .createWithDefault(false)

  val PARQUET_BINARY_AS_STRING = buildConf("spark.sql.parquet.binaryAsString")
    .doc("Some other Parquet-producing systems, in particular Impala and older versions of " +
      "Spark SQL, do not differentiate between binary data and strings when writing out the " +
      "Parquet schema. This flag tells Spark SQL to interpret binary data as a string to provide " +
      "compatibility with these systems.")
    .booleanConf
    .createWithDefault(false)

  val PARQUET_INT96_AS_TIMESTAMP = buildConf("spark.sql.parquet.int96AsTimestamp")
    .doc("Some Parquet-producing systems, in particular Impala, store Timestamp into INT96. " +
      "Spark would also store Timestamp as INT96 because we need to avoid precision lost of the " +
      "nanoseconds field. This flag tells Spark SQL to interpret INT96 data as a timestamp to " +
      "provide compatibility with these systems.")
    .booleanConf
    .createWithDefault(true)

  val PARQUET_INT96_TIMESTAMP_CONVERSION = buildConf("spark.sql.parquet.int96TimestampConversion")
    .doc("This controls whether timestamp adjustments should be applied to INT96 data when " +
      "converting to timestamps, for data written by Impala.  This is necessary because Impala " +
      "stores INT96 data with a different timezone offset than Hive & Spark.")
    .booleanConf
    .createWithDefault(false)

  object ParquetOutputTimestampType extends Enumeration {
    val INT96, TIMESTAMP_MICROS, TIMESTAMP_MILLIS = Value
  }

  val PARQUET_OUTPUT_TIMESTAMP_TYPE = buildConf("spark.sql.parquet.outputTimestampType")
    .doc("Sets which Parquet timestamp type to use when Spark writes data to Parquet files. " +
      "INT96 is a non-standard but commonly used timestamp type in Parquet. TIMESTAMP_MICROS " +
      "is a standard timestamp type in Parquet, which stores number of microseconds from the " +
      "Unix epoch. TIMESTAMP_MILLIS is also standard, but with millisecond precision, which " +
      "means Spark has to truncate the microsecond portion of its timestamp value.")
    .stringConf
    .transform(_.toUpperCase(Locale.ROOT))
    .checkValues(ParquetOutputTimestampType.values.map(_.toString))
    .createWithDefault(ParquetOutputTimestampType.INT96.toString)

  val PARQUET_INT64_AS_TIMESTAMP_MILLIS = buildConf("spark.sql.parquet.int64AsTimestampMillis")
    .doc(s"(Deprecated since Spark 2.3, please set ${PARQUET_OUTPUT_TIMESTAMP_TYPE.key}.) " +
      "When true, timestamp values will be stored as INT64 with TIMESTAMP_MILLIS as the " +
      "extended type. In this mode, the microsecond portion of the timestamp value will be" +
      "truncated.")
    .booleanConf
    .createWithDefault(false)

  val PARQUET_COMPRESSION = buildConf("spark.sql.parquet.compression.codec")
    .doc("Sets the compression codec used when writing Parquet files. If either `compression` or " +
      "`parquet.compression` is specified in the table-specific options/properties, the " +
      "precedence would be `compression`, `parquet.compression`, " +
      "`spark.sql.parquet.compression.codec`. Acceptable values include: none, uncompressed, " +
      "snappy, gzip, lzo, brotli, lz4, zstd.")
    .stringConf
    .transform(_.toLowerCase(Locale.ROOT))
    .checkValues(Set("none", "uncompressed", "snappy", "gzip", "lzo", "lz4", "brotli", "zstd"))
    .createWithDefault("snappy")

  val PARQUET_FILTER_PUSHDOWN_ENABLED = buildConf("spark.sql.parquet.filterPushdown")
    .doc("Enables Parquet filter push-down optimization when set to true.")
    .booleanConf
    .createWithDefault(true)

  val PARQUET_FILTER_PUSHDOWN_DATE_ENABLED = buildConf("spark.sql.parquet.filterPushdown.date")
    .doc("If true, enables Parquet filter push-down optimization for Date. " +
      "This configuration only has an effect when 'spark.sql.parquet.filterPushdown' is enabled.")
    .internal()
    .booleanConf
    .createWithDefault(true)

  val PARQUET_FILTER_PUSHDOWN_TIMESTAMP_ENABLED =
    buildConf("spark.sql.parquet.filterPushdown.timestamp")
      .doc("If true, enables Parquet filter push-down optimization for Timestamp. " +
        "This configuration only has an effect when 'spark.sql.parquet.filterPushdown' is " +
        "enabled and Timestamp stored as TIMESTAMP_MICROS or TIMESTAMP_MILLIS type.")
    .internal()
    .booleanConf
    .createWithDefault(true)

  val PARQUET_FILTER_PUSHDOWN_DECIMAL_ENABLED =
    buildConf("spark.sql.parquet.filterPushdown.decimal")
      .doc("If true, enables Parquet filter push-down optimization for Decimal. " +
        "This configuration only has an effect when 'spark.sql.parquet.filterPushdown' is enabled.")
      .internal()
      .booleanConf
      .createWithDefault(true)

  val PARQUET_FILTER_PUSHDOWN_STRING_STARTSWITH_ENABLED =
    buildConf("spark.sql.parquet.filterPushdown.string.startsWith")
    .doc("If true, enables Parquet filter push-down optimization for string startsWith function. " +
      "This configuration only has an effect when 'spark.sql.parquet.filterPushdown' is enabled.")
    .internal()
    .booleanConf
    .createWithDefault(true)

  val PARQUET_FILTER_PUSHDOWN_INFILTERTHRESHOLD =
    buildConf("spark.sql.parquet.pushdown.inFilterThreshold")
      .doc("The maximum number of values to filter push-down optimization for IN predicate. " +
        "Large threshold won't necessarily provide much better performance. " +
        "The experiment argued that 300 is the limit threshold. " +
        "By setting this value to 0 this feature can be disabled. " +
        "This configuration only has an effect when 'spark.sql.parquet.filterPushdown' is enabled.")
      .internal()
      .intConf
      .checkValue(threshold => threshold >= 0, "The threshold must not be negative.")
      .createWithDefault(10)

  val PARQUET_WRITE_LEGACY_FORMAT = buildConf("spark.sql.parquet.writeLegacyFormat")
    .doc("Whether to be compatible with the legacy Parquet format adopted by Spark 1.4 and prior " +
      "versions, when converting Parquet schema to Spark SQL schema and vice versa.")
    .booleanConf
    .createWithDefault(false)

  val PARQUET_RECORD_FILTER_ENABLED = buildConf("spark.sql.parquet.recordLevelFilter.enabled")
    .doc("If true, enables Parquet's native record-level filtering using the pushed down " +
      "filters. This configuration only has an effect when 'spark.sql.parquet.filterPushdown' " +
      "is enabled.")
    .booleanConf
    .createWithDefault(false)

  val PARQUET_OUTPUT_COMMITTER_CLASS = buildConf("spark.sql.parquet.output.committer.class")
    .doc("The output committer class used by Parquet. The specified class needs to be a " +
      "subclass of org.apache.hadoop.mapreduce.OutputCommitter. Typically, it's also a subclass " +
      "of org.apache.parquet.hadoop.ParquetOutputCommitter. If it is not, then metadata summaries" +
      "will never be created, irrespective of the value of parquet.summary.metadata.level")
    .internal()
    .stringConf
    .createWithDefault("org.apache.parquet.hadoop.ParquetOutputCommitter")

  val PARQUET_VECTORIZED_READER_ENABLED =
    buildConf("spark.sql.parquet.enableVectorizedReader")
      .doc("Enables vectorized parquet decoding.")
      .booleanConf
      .createWithDefault(true)

  val PARQUET_VECTORIZED_READER_BATCH_SIZE = buildConf("spark.sql.parquet.columnarReaderBatchSize")
    .doc("The number of rows to include in a parquet vectorized reader batch. The number should " +
      "be carefully chosen to minimize overhead and avoid OOMs in reading data.")
    .intConf
    .createWithDefault(4096)

  val ORC_COMPRESSION = buildConf("spark.sql.orc.compression.codec")
    .doc("Sets the compression codec used when writing ORC files. If either `compression` or " +
      "`orc.compress` is specified in the table-specific options/properties, the precedence " +
      "would be `compression`, `orc.compress`, `spark.sql.orc.compression.codec`." +
      "Acceptable values include: none, uncompressed, snappy, zlib, lzo.")
    .stringConf
    .transform(_.toLowerCase(Locale.ROOT))
    .checkValues(Set("none", "uncompressed", "snappy", "zlib", "lzo"))
    .createWithDefault("snappy")

  val ORC_IMPLEMENTATION = buildConf("spark.sql.orc.impl")
    .doc("When native, use the native version of ORC support instead of the ORC library in Hive " +
      "1.2.1. It is 'hive' by default prior to Spark 2.4.")
    .internal()
    .stringConf
    .checkValues(Set("hive", "native"))
    .createWithDefault("native")

  val ORC_VECTORIZED_READER_ENABLED = buildConf("spark.sql.orc.enableVectorizedReader")
    .doc("Enables vectorized orc decoding.")
    .booleanConf
    .createWithDefault(true)

  val ORC_VECTORIZED_READER_BATCH_SIZE = buildConf("spark.sql.orc.columnarReaderBatchSize")
    .doc("The number of rows to include in a orc vectorized reader batch. The number should " +
      "be carefully chosen to minimize overhead and avoid OOMs in reading data.")
    .intConf
    .createWithDefault(4096)

  val ORC_COPY_BATCH_TO_SPARK = buildConf("spark.sql.orc.copyBatchToSpark")
    .doc("Whether or not to copy the ORC columnar batch to Spark columnar batch in the " +
      "vectorized ORC reader.")
    .internal()
    .booleanConf
    .createWithDefault(false)

  val ORC_FILTER_PUSHDOWN_ENABLED = buildConf("spark.sql.orc.filterPushdown")
    .doc("When true, enable filter pushdown for ORC files.")
    .booleanConf
    .createWithDefault(true)

  val HIVE_VERIFY_PARTITION_PATH = buildConf("spark.sql.hive.verifyPartitionPath")
    .doc("When true, check all the partition paths under the table\'s root directory " +
         "when reading data stored in HDFS. This configuration will be deprecated in the future " +
         "releases and replaced by spark.files.ignoreMissingFiles.")
    .booleanConf
    .createWithDefault(false)

  val HIVE_METASTORE_PARTITION_PRUNING =
    buildConf("spark.sql.hive.metastorePartitionPruning")
      .doc("When true, some predicates will be pushed down into the Hive metastore so that " +
           "unmatching partitions can be eliminated earlier. This only affects Hive tables " +
           "not converted to filesource relations (see HiveUtils.CONVERT_METASTORE_PARQUET and " +
           "HiveUtils.CONVERT_METASTORE_ORC for more information).")
      .booleanConf
      .createWithDefault(true)

  val HIVE_MANAGE_FILESOURCE_PARTITIONS =
    buildConf("spark.sql.hive.manageFilesourcePartitions")
      .doc("When true, enable metastore partition management for file source tables as well. " +
           "This includes both datasource and converted Hive tables. When partition management " +
           "is enabled, datasource tables store partition in the Hive metastore, and use the " +
           "metastore to prune partitions during query planning.")
      .booleanConf
      .createWithDefault(true)

  val HIVE_FILESOURCE_PARTITION_FILE_CACHE_SIZE =
    buildConf("spark.sql.hive.filesourcePartitionFileCacheSize")
      .doc("When nonzero, enable caching of partition file metadata in memory. All tables share " +
           "a cache that can use up to specified num bytes for file metadata. This conf only " +
           "has an effect when hive filesource partition management is enabled.")
      .longConf
      .createWithDefault(250 * 1024 * 1024)

  object HiveCaseSensitiveInferenceMode extends Enumeration {
    val INFER_AND_SAVE, INFER_ONLY, NEVER_INFER = Value
  }

  val HIVE_CASE_SENSITIVE_INFERENCE = buildConf("spark.sql.hive.caseSensitiveInferenceMode")
    .doc("Sets the action to take when a case-sensitive schema cannot be read from a Hive " +
      "table's properties. Although Spark SQL itself is not case-sensitive, Hive compatible file " +
      "formats such as Parquet are. Spark SQL must use a case-preserving schema when querying " +
      "any table backed by files containing case-sensitive field names or queries may not return " +
      "accurate results. Valid options include INFER_AND_SAVE (the default mode-- infer the " +
      "case-sensitive schema from the underlying data files and write it back to the table " +
      "properties), INFER_ONLY (infer the schema but don't attempt to write it to the table " +
      "properties) and NEVER_INFER (fallback to using the case-insensitive metastore schema " +
      "instead of inferring).")
    .stringConf
    .transform(_.toUpperCase(Locale.ROOT))
    .checkValues(HiveCaseSensitiveInferenceMode.values.map(_.toString))
    .createWithDefault(HiveCaseSensitiveInferenceMode.INFER_AND_SAVE.toString)

  val TYPECOERCION_COMPARE_DATE_TIMESTAMP_IN_TIMESTAMP =
    buildConf("spark.sql.typeCoercion.compareDateTimestampInTimestamp")
      .internal()
      .doc("When true (default), compare Date with Timestamp after converting both sides to " +
        "Timestamp. This behavior is compatible with Hive 2.2 or later. See HIVE-15236. " +
        "When false, restore the behavior prior to Spark 2.4. Compare Date with Timestamp after " +
        "converting both sides to string. This config will be removed in spark 3.0")
      .booleanConf
      .createWithDefault(true)

  val OPTIMIZER_METADATA_ONLY = buildConf("spark.sql.optimizer.metadataOnly")
    .doc("When true, enable the metadata-only query optimization that use the table's metadata " +
      "to produce the partition columns instead of table scans. It applies when all the columns " +
      "scanned are partition columns and the query has an aggregate operator that satisfies " +
      "distinct semantics.")
    .booleanConf
    .createWithDefault(true)

  val COLUMN_NAME_OF_CORRUPT_RECORD = buildConf("spark.sql.columnNameOfCorruptRecord")
    .doc("The name of internal column for storing raw/un-parsed JSON and CSV records that fail " +
      "to parse.")
    .stringConf
    .createWithDefault("_corrupt_record")

  val FROM_JSON_FORCE_NULLABLE_SCHEMA = buildConf("spark.sql.fromJsonForceNullableSchema")
    .internal()
    .doc("When true, force the output schema of the from_json() function to be nullable " +
      "(including all the fields). Otherwise, the schema might not be compatible with" +
      "actual data, which leads to curruptions.")
    .booleanConf
    .createWithDefault(true)

  val BROADCAST_TIMEOUT = buildConf("spark.sql.broadcastTimeout")
    .doc("Timeout in seconds for the broadcast wait time in broadcast joins.")
    .timeConf(TimeUnit.SECONDS)
    .createWithDefault(5 * 60)

  // This is only used for the thriftserver
  val THRIFTSERVER_POOL = buildConf("spark.sql.thriftserver.scheduler.pool")
    .doc("Set a Fair Scheduler pool for a JDBC client session.")
    .stringConf
    .createOptional

  val THRIFTSERVER_INCREMENTAL_COLLECT =
    buildConf("spark.sql.thriftServer.incrementalCollect")
      .internal()
      .doc("When true, enable incremental collection for execution in Thrift Server.")
      .booleanConf
      .createWithDefault(false)

  val THRIFTSERVER_UI_STATEMENT_LIMIT =
    buildConf("spark.sql.thriftserver.ui.retainedStatements")
      .doc("The number of SQL statements kept in the JDBC/ODBC web UI history.")
      .intConf
      .createWithDefault(200)

  val THRIFTSERVER_UI_SESSION_LIMIT = buildConf("spark.sql.thriftserver.ui.retainedSessions")
    .doc("The number of SQL client sessions kept in the JDBC/ODBC web UI history.")
    .intConf
    .createWithDefault(200)

  // This is used to set the default data source
  val DEFAULT_DATA_SOURCE_NAME = buildConf("spark.sql.sources.default")
    .doc("The default data source to use in input/output.")
    .stringConf
    .createWithDefault("parquet")

  val CONVERT_CTAS = buildConf("spark.sql.hive.convertCTAS")
    .internal()
    .doc("When true, a table created by a Hive CTAS statement (no USING clause) " +
      "without specifying any storage property will be converted to a data source table, " +
      "using the data source set by spark.sql.sources.default.")
    .booleanConf
    .createWithDefault(false)

  val GATHER_FASTSTAT = buildConf("spark.sql.hive.gatherFastStats")
      .internal()
      .doc("When true, fast stats (number of files and total size of all files) will be gathered" +
        " in parallel while repairing table partitions to avoid the sequential listing in Hive" +
        " metastore.")
      .booleanConf
      .createWithDefault(true)

  val PARTITION_COLUMN_TYPE_INFERENCE =
    buildConf("spark.sql.sources.partitionColumnTypeInference.enabled")
      .doc("When true, automatically infer the data types for partitioned columns.")
      .booleanConf
      .createWithDefault(true)

  val BUCKETING_ENABLED = buildConf("spark.sql.sources.bucketing.enabled")
    .doc("When false, we will treat bucketed table as normal table")
    .booleanConf
    .createWithDefault(true)

  val BUCKETING_MAX_BUCKETS = buildConf("spark.sql.sources.bucketing.maxBuckets")
    .doc("The maximum number of buckets allowed. Defaults to 100000")
    .intConf
    .checkValue(_ > 0, "the value of spark.sql.sources.bucketing.maxBuckets must be larger than 0")
    .createWithDefault(100000)

  val CROSS_JOINS_ENABLED = buildConf("spark.sql.crossJoin.enabled")
    .doc("When false, we will throw an error if a query contains a cartesian product without " +
        "explicit CROSS JOIN syntax.")
    .booleanConf
    .createWithDefault(false)

  val ORDER_BY_ORDINAL = buildConf("spark.sql.orderByOrdinal")
    .doc("When true, the ordinal numbers are treated as the position in the select list. " +
         "When false, the ordinal numbers in order/sort by clause are ignored.")
    .booleanConf
    .createWithDefault(true)

  val GROUP_BY_ORDINAL = buildConf("spark.sql.groupByOrdinal")
    .doc("When true, the ordinal numbers in group by clauses are treated as the position " +
      "in the select list. When false, the ordinal numbers are ignored.")
    .booleanConf
    .createWithDefault(true)

  val GROUP_BY_ALIASES = buildConf("spark.sql.groupByAliases")
    .doc("When true, aliases in a select list can be used in group by clauses. When false, " +
      "an analysis exception is thrown in the case.")
    .booleanConf
    .createWithDefault(true)

  // The output committer class used by data sources. The specified class needs to be a
  // subclass of org.apache.hadoop.mapreduce.OutputCommitter.
  val OUTPUT_COMMITTER_CLASS = buildConf("spark.sql.sources.outputCommitterClass")
    .internal()
    .stringConf
    .createOptional

  val FILE_COMMIT_PROTOCOL_CLASS =
    buildConf("spark.sql.sources.commitProtocolClass")
      .internal()
      .stringConf
      .createWithDefault(
        "org.apache.spark.sql.execution.datasources.SQLHadoopMapReduceCommitProtocol")

  val PARALLEL_PARTITION_DISCOVERY_THRESHOLD =
    buildConf("spark.sql.sources.parallelPartitionDiscovery.threshold")
      .doc("The maximum number of paths allowed for listing files at driver side. If the number " +
        "of detected paths exceeds this value during partition discovery, it tries to list the " +
        "files with another Spark distributed job. This applies to Parquet, ORC, CSV, JSON and " +
        "LibSVM data sources.")
      .intConf
      .checkValue(parallel => parallel >= 0, "The maximum number of paths allowed for listing " +
        "files at driver side must not be negative")
      .createWithDefault(32)

  val PARALLEL_PARTITION_DISCOVERY_PARALLELISM =
    buildConf("spark.sql.sources.parallelPartitionDiscovery.parallelism")
      .doc("The number of parallelism to list a collection of path recursively, Set the " +
        "number to prevent file listing from generating too many tasks.")
      .internal()
      .intConf
      .createWithDefault(10000)

  // Whether to automatically resolve ambiguity in join conditions for self-joins.
  // See SPARK-6231.
  val DATAFRAME_SELF_JOIN_AUTO_RESOLVE_AMBIGUITY =
    buildConf("spark.sql.selfJoinAutoResolveAmbiguity")
      .internal()
      .booleanConf
      .createWithDefault(true)

  // Whether to retain group by columns or not in GroupedData.agg.
  val DATAFRAME_RETAIN_GROUP_COLUMNS = buildConf("spark.sql.retainGroupColumns")
    .internal()
    .booleanConf
    .createWithDefault(true)

  val DATAFRAME_PIVOT_MAX_VALUES = buildConf("spark.sql.pivotMaxValues")
    .doc("When doing a pivot without specifying values for the pivot column this is the maximum " +
      "number of (distinct) values that will be collected without error.")
    .intConf
    .createWithDefault(10000)

  val RUN_SQL_ON_FILES = buildConf("spark.sql.runSQLOnFiles")
    .internal()
    .doc("When true, we could use `datasource`.`path` as table in SQL query.")
    .booleanConf
    .createWithDefault(true)

  val WHOLESTAGE_CODEGEN_ENABLED = buildConf("spark.sql.codegen.wholeStage")
    .internal()
    .doc("When true, the whole stage (of multiple operators) will be compiled into single java" +
      " method.")
    .booleanConf
    .createWithDefault(true)

  val WHOLESTAGE_CODEGEN_USE_ID_IN_CLASS_NAME =
    buildConf("spark.sql.codegen.useIdInClassName")
    .internal()
    .doc("When true, embed the (whole-stage) codegen stage ID into " +
      "the class name of the generated class as a suffix")
    .booleanConf
    .createWithDefault(true)

  val WHOLESTAGE_MAX_NUM_FIELDS = buildConf("spark.sql.codegen.maxFields")
    .internal()
    .doc("The maximum number of fields (including nested fields) that will be supported before" +
      " deactivating whole-stage codegen.")
    .intConf
    .createWithDefault(100)

  val CODEGEN_FACTORY_MODE = buildConf("spark.sql.codegen.factoryMode")
    .doc("This config determines the fallback behavior of several codegen generators " +
      "during tests. `FALLBACK` means trying codegen first and then fallbacking to " +
      "interpreted if any compile error happens. Disabling fallback if `CODEGEN_ONLY`. " +
      "`NO_CODEGEN` skips codegen and goes interpreted path always. Note that " +
      "this config works only for tests.")
    .internal()
    .stringConf
    .checkValues(CodegenObjectFactoryMode.values.map(_.toString))
    .createWithDefault(CodegenObjectFactoryMode.FALLBACK.toString)

  val CODEGEN_FALLBACK = buildConf("spark.sql.codegen.fallback")
    .internal()
    .doc("When true, (whole stage) codegen could be temporary disabled for the part of query that" +
      " fail to compile generated code")
    .booleanConf
    .createWithDefault(true)

  val CODEGEN_LOGGING_MAX_LINES = buildConf("spark.sql.codegen.logging.maxLines")
    .internal()
    .doc("The maximum number of codegen lines to log when errors occur. Use -1 for unlimited.")
    .intConf
    .checkValue(maxLines => maxLines >= -1, "The maximum must be a positive integer, 0 to " +
      "disable logging or -1 to apply no limit.")
    .createWithDefault(1000)

  val WHOLESTAGE_HUGE_METHOD_LIMIT = buildConf("spark.sql.codegen.hugeMethodLimit")
    .internal()
    .doc("The maximum bytecode size of a single compiled Java function generated by whole-stage " +
      "codegen. When the compiled function exceeds this threshold, the whole-stage codegen is " +
      "deactivated for this subtree of the current query plan. The default value is 65535, which " +
      "is the largest bytecode size possible for a valid Java method. When running on HotSpot, " +
      s"it may be preferable to set the value to ${CodeGenerator.DEFAULT_JVM_HUGE_METHOD_LIMIT} " +
      "to match HotSpot's implementation.")
    .intConf
    .createWithDefault(65535)

  val WHOLESTAGE_SPLIT_CONSUME_FUNC_BY_OPERATOR =
    buildConf("spark.sql.codegen.splitConsumeFuncByOperator")
      .internal()
      .doc("When true, whole stage codegen would put the logic of consuming rows of each " +
        "physical operator into individual methods, instead of a single big method. This can be " +
        "used to avoid oversized function that can miss the opportunity of JIT optimization.")
      .booleanConf
      .createWithDefault(true)

  val FILES_MAX_PARTITION_BYTES = buildConf("spark.sql.files.maxPartitionBytes")
    .doc("The maximum number of bytes to pack into a single partition when reading files.")
    .longConf
    .createWithDefault(128 * 1024 * 1024) // parquet.block.size

  val FILES_OPEN_COST_IN_BYTES = buildConf("spark.sql.files.openCostInBytes")
    .internal()
    .doc("The estimated cost to open a file, measured by the number of bytes could be scanned in" +
      " the same time. This is used when putting multiple files into a partition. It's better to" +
      " over estimated, then the partitions with small files will be faster than partitions with" +
      " bigger files (which is scheduled first).")
    .longConf
    .createWithDefault(4 * 1024 * 1024)

  val IGNORE_CORRUPT_FILES = buildConf("spark.sql.files.ignoreCorruptFiles")
    .doc("Whether to ignore corrupt files. If true, the Spark jobs will continue to run when " +
      "encountering corrupted files and the contents that have been read will still be returned.")
    .booleanConf
    .createWithDefault(false)

  val IGNORE_MISSING_FILES = buildConf("spark.sql.files.ignoreMissingFiles")
    .doc("Whether to ignore missing files. If true, the Spark jobs will continue to run when " +
      "encountering missing files and the contents that have been read will still be returned.")
    .booleanConf
    .createWithDefault(false)

  val MAX_RECORDS_PER_FILE = buildConf("spark.sql.files.maxRecordsPerFile")
    .doc("Maximum number of records to write out to a single file. " +
      "If this value is zero or negative, there is no limit.")
    .longConf
    .createWithDefault(0)

  val EXCHANGE_REUSE_ENABLED = buildConf("spark.sql.exchange.reuse")
    .internal()
    .doc("When true, the planner will try to find out duplicated exchanges and re-use them.")
    .booleanConf
    .createWithDefault(true)

  val STATE_STORE_PROVIDER_CLASS =
    buildConf("spark.sql.streaming.stateStore.providerClass")
      .internal()
      .doc(
        "The class used to manage state data in stateful streaming queries. This class must " +
          "be a subclass of StateStoreProvider, and must have a zero-arg constructor.")
      .stringConf
      .createWithDefault(
        "org.apache.spark.sql.execution.streaming.state.HDFSBackedStateStoreProvider")

  val STATE_STORE_MIN_DELTAS_FOR_SNAPSHOT =
    buildConf("spark.sql.streaming.stateStore.minDeltasForSnapshot")
      .internal()
      .doc("Minimum number of state store delta files that needs to be generated before they " +
        "consolidated into snapshots.")
      .intConf
      .createWithDefault(10)

  val FLATMAPGROUPSWITHSTATE_STATE_FORMAT_VERSION =
    buildConf("spark.sql.streaming.flatMapGroupsWithState.stateFormatVersion")
      .internal()
      .doc("State format version used by flatMapGroupsWithState operation in a streaming query")
      .intConf
      .checkValue(v => Set(1, 2).contains(v), "Valid versions are 1 and 2")
      .createWithDefault(2)

  val CHECKPOINT_LOCATION = buildConf("spark.sql.streaming.checkpointLocation")
    .doc("The default location for storing checkpoint data for streaming queries.")
    .stringConf
    .createOptional

  val MIN_BATCHES_TO_RETAIN = buildConf("spark.sql.streaming.minBatchesToRetain")
    .internal()
    .doc("The minimum number of batches that must be retained and made recoverable.")
    .intConf
    .createWithDefault(100)

  val MAX_BATCHES_TO_RETAIN_IN_MEMORY = buildConf("spark.sql.streaming.maxBatchesToRetainInMemory")
    .internal()
    .doc("The maximum number of batches which will be retained in memory to avoid " +
      "loading from files. The value adjusts a trade-off between memory usage vs cache miss: " +
      "'2' covers both success and direct failure cases, '1' covers only success case, " +
      "and '0' covers extreme case - disable cache to maximize memory size of executors.")
    .intConf
    .createWithDefault(2)

  val STREAMING_AGGREGATION_STATE_FORMAT_VERSION =
    buildConf("spark.sql.streaming.aggregation.stateFormatVersion")
      .internal()
      .doc("State format version used by streaming aggregation operations in a streaming query. " +
        "State between versions are tend to be incompatible, so state format version shouldn't " +
        "be modified after running.")
      .intConf
      .checkValue(v => Set(1, 2).contains(v), "Valid versions are 1 and 2")
      .createWithDefault(2)

  val UNSUPPORTED_OPERATION_CHECK_ENABLED =
    buildConf("spark.sql.streaming.unsupportedOperationCheck")
      .internal()
      .doc("When true, the logical plan for streaming query will be checked for unsupported" +
        " operations.")
      .booleanConf
      .createWithDefault(true)

  val VARIABLE_SUBSTITUTE_ENABLED =
    buildConf("spark.sql.variable.substitute")
      .doc("This enables substitution using syntax like ${var} ${system:var} and ${env:var}.")
      .booleanConf
      .createWithDefault(true)

  val VARIABLE_SUBSTITUTE_DEPTH =
    buildConf("spark.sql.variable.substitute.depth")
      .internal()
      .doc("Deprecated: The maximum replacements the substitution engine will do.")
      .intConf
      .createWithDefault(40)

  val ENABLE_TWOLEVEL_AGG_MAP =
    buildConf("spark.sql.codegen.aggregate.map.twolevel.enabled")
      .internal()
      .doc("Enable two-level aggregate hash map. When enabled, records will first be " +
        "inserted/looked-up at a 1st-level, small, fast map, and then fallback to a " +
        "2nd-level, larger, slower map when 1st level is full or keys cannot be found. " +
        "When disabled, records go directly to the 2nd level. Defaults to true.")
      .booleanConf
      .createWithDefault(true)

  val MAX_NESTED_VIEW_DEPTH =
    buildConf("spark.sql.view.maxNestedViewDepth")
      .internal()
      .doc("The maximum depth of a view reference in a nested view. A nested view may reference " +
        "other nested views, the dependencies are organized in a directed acyclic graph (DAG). " +
        "However the DAG depth may become too large and cause unexpected behavior. This " +
        "configuration puts a limit on this: when the depth of a view exceeds this value during " +
        "analysis, we terminate the resolution to avoid potential errors.")
      .intConf
      .checkValue(depth => depth > 0, "The maximum depth of a view reference in a nested view " +
        "must be positive.")
      .createWithDefault(100)

  val STREAMING_FILE_COMMIT_PROTOCOL_CLASS =
    buildConf("spark.sql.streaming.commitProtocolClass")
      .internal()
      .stringConf
      .createWithDefault("org.apache.spark.sql.execution.streaming.ManifestFileCommitProtocol")

  val STREAMING_MULTIPLE_WATERMARK_POLICY =
    buildConf("spark.sql.streaming.multipleWatermarkPolicy")
      .doc("Policy to calculate the global watermark value when there are multiple watermark " +
        "operators in a streaming query. The default value is 'min' which chooses " +
        "the minimum watermark reported across multiple operators. Other alternative value is" +
        "'max' which chooses the maximum across multiple operators." +
        "Note: This configuration cannot be changed between query restarts from the same " +
        "checkpoint location.")
      .stringConf
      .checkValue(
        str => Set("min", "max").contains(str.toLowerCase),
        "Invalid value for 'spark.sql.streaming.multipleWatermarkPolicy'. " +
          "Valid values are 'min' and 'max'")
      .createWithDefault("min") // must be same as MultipleWatermarkPolicy.DEFAULT_POLICY_NAME

  val OBJECT_AGG_SORT_BASED_FALLBACK_THRESHOLD =
    buildConf("spark.sql.objectHashAggregate.sortBased.fallbackThreshold")
      .internal()
      .doc("In the case of ObjectHashAggregateExec, when the size of the in-memory hash map " +
        "grows too large, we will fall back to sort-based aggregation. This option sets a row " +
        "count threshold for the size of the hash map.")
      .intConf
      // We are trying to be conservative and use a relatively small default count threshold here
      // since the state object of some TypedImperativeAggregate function can be quite large (e.g.
      // percentile_approx).
      .createWithDefault(128)

  val USE_OBJECT_HASH_AGG = buildConf("spark.sql.execution.useObjectHashAggregateExec")
    .internal()
    .doc("Decides if we use ObjectHashAggregateExec")
    .booleanConf
    .createWithDefault(true)

  val FILE_SINK_LOG_DELETION = buildConf("spark.sql.streaming.fileSink.log.deletion")
    .internal()
    .doc("Whether to delete the expired log files in file stream sink.")
    .booleanConf
    .createWithDefault(true)

  val FILE_SINK_LOG_COMPACT_INTERVAL =
    buildConf("spark.sql.streaming.fileSink.log.compactInterval")
      .internal()
      .doc("Number of log files after which all the previous files " +
        "are compacted into the next log file.")
      .intConf
      .createWithDefault(10)

  val FILE_SINK_LOG_CLEANUP_DELAY =
    buildConf("spark.sql.streaming.fileSink.log.cleanupDelay")
      .internal()
      .doc("How long that a file is guaranteed to be visible for all readers.")
      .timeConf(TimeUnit.MILLISECONDS)
      .createWithDefault(TimeUnit.MINUTES.toMillis(10)) // 10 minutes

  val FILE_SOURCE_LOG_DELETION = buildConf("spark.sql.streaming.fileSource.log.deletion")
    .internal()
    .doc("Whether to delete the expired log files in file stream source.")
    .booleanConf
    .createWithDefault(true)

  val FILE_SOURCE_LOG_COMPACT_INTERVAL =
    buildConf("spark.sql.streaming.fileSource.log.compactInterval")
      .internal()
      .doc("Number of log files after which all the previous files " +
        "are compacted into the next log file.")
      .intConf
      .createWithDefault(10)

  val FILE_SOURCE_LOG_CLEANUP_DELAY =
    buildConf("spark.sql.streaming.fileSource.log.cleanupDelay")
      .internal()
      .doc("How long in milliseconds a file is guaranteed to be visible for all readers.")
      .timeConf(TimeUnit.MILLISECONDS)
      .createWithDefault(TimeUnit.MINUTES.toMillis(10)) // 10 minutes

  val STREAMING_SCHEMA_INFERENCE =
    buildConf("spark.sql.streaming.schemaInference")
      .internal()
      .doc("Whether file-based streaming sources will infer its own schema")
      .booleanConf
      .createWithDefault(false)

  val STREAMING_POLLING_DELAY =
    buildConf("spark.sql.streaming.pollingDelay")
      .internal()
      .doc("How long to delay polling new data when no data is available")
      .timeConf(TimeUnit.MILLISECONDS)
      .createWithDefault(10L)

  val STREAMING_NO_DATA_PROGRESS_EVENT_INTERVAL =
    buildConf("spark.sql.streaming.noDataProgressEventInterval")
      .internal()
      .doc("How long to wait between two progress events when there is no data")
      .timeConf(TimeUnit.MILLISECONDS)
      .createWithDefault(10000L)

  val STREAMING_NO_DATA_MICRO_BATCHES_ENABLED =
    buildConf("spark.sql.streaming.noDataMicroBatchesEnabled")
      .doc(
        "Whether streaming micro-batch engine will execute batches without data " +
          "for eager state management for stateful streaming queries.")
      .booleanConf
      .createWithDefault(true)

  val STREAMING_METRICS_ENABLED =
    buildConf("spark.sql.streaming.metricsEnabled")
      .doc("Whether Dropwizard/Codahale metrics will be reported for active streaming queries.")
      .booleanConf
      .createWithDefault(false)

  val STREAMING_PROGRESS_RETENTION =
    buildConf("spark.sql.streaming.numRecentProgressUpdates")
      .doc("The number of progress updates to retain for a streaming query")
      .intConf
      .createWithDefault(100)

  val STREAMING_CHECKPOINT_FILE_MANAGER_CLASS =
    buildConf("spark.sql.streaming.checkpointFileManagerClass")
      .doc("The class used to write checkpoint files atomically. This class must be a subclass " +
        "of the interface CheckpointFileManager.")
      .internal()
      .stringConf

  val NDV_MAX_ERROR =
    buildConf("spark.sql.statistics.ndv.maxError")
      .internal()
      .doc("The maximum estimation error allowed in HyperLogLog++ algorithm when generating " +
        "column level statistics.")
      .doubleConf
      .createWithDefault(0.05)

  val HISTOGRAM_ENABLED =
    buildConf("spark.sql.statistics.histogram.enabled")
      .doc("Generates histograms when computing column statistics if enabled. Histograms can " +
        "provide better estimation accuracy. Currently, Spark only supports equi-height " +
        "histogram. Note that collecting histograms takes extra cost. For example, collecting " +
        "column statistics usually takes only one table scan, but generating equi-height " +
        "histogram will cause an extra table scan.")
      .booleanConf
      .createWithDefault(false)

  val HISTOGRAM_NUM_BINS =
    buildConf("spark.sql.statistics.histogram.numBins")
      .internal()
      .doc("The number of bins when generating histograms.")
      .intConf
      .checkValue(num => num > 1, "The number of bins must be larger than 1.")
      .createWithDefault(254)

  val PERCENTILE_ACCURACY =
    buildConf("spark.sql.statistics.percentile.accuracy")
      .internal()
      .doc("Accuracy of percentile approximation when generating equi-height histograms. " +
        "Larger value means better accuracy. The relative error can be deduced by " +
        "1.0 / PERCENTILE_ACCURACY.")
      .intConf
      .createWithDefault(10000)

  val AUTO_SIZE_UPDATE_ENABLED =
    buildConf("spark.sql.statistics.size.autoUpdate.enabled")
      .doc("Enables automatic update for table size once table's data is changed. Note that if " +
        "the total number of files of the table is very large, this can be expensive and slow " +
        "down data change commands.")
      .booleanConf
      .createWithDefault(false)

  val CBO_ENABLED =
    buildConf("spark.sql.cbo.enabled")
      .doc("Enables CBO for estimation of plan statistics when set true.")
      .booleanConf
      .createWithDefault(false)

  val JOIN_REORDER_ENABLED =
    buildConf("spark.sql.cbo.joinReorder.enabled")
      .doc("Enables join reorder in CBO.")
      .booleanConf
      .createWithDefault(false)

  val JOIN_REORDER_DP_THRESHOLD =
    buildConf("spark.sql.cbo.joinReorder.dp.threshold")
      .doc("The maximum number of joined nodes allowed in the dynamic programming algorithm.")
      .intConf
      .checkValue(number => number > 0, "The maximum number must be a positive integer.")
      .createWithDefault(12)

  val JOIN_REORDER_CARD_WEIGHT =
    buildConf("spark.sql.cbo.joinReorder.card.weight")
      .internal()
      .doc("The weight of cardinality (number of rows) for plan cost comparison in join reorder: " +
        "rows * weight + size * (1 - weight).")
      .doubleConf
      .checkValue(weight => weight >= 0 && weight <= 1, "The weight value must be in [0, 1].")
      .createWithDefault(0.7)

  val JOIN_REORDER_DP_STAR_FILTER =
    buildConf("spark.sql.cbo.joinReorder.dp.star.filter")
      .doc("Applies star-join filter heuristics to cost based join enumeration.")
      .booleanConf
      .createWithDefault(false)

  val STARSCHEMA_DETECTION = buildConf("spark.sql.cbo.starSchemaDetection")
    .doc("When true, it enables join reordering based on star schema detection. ")
    .booleanConf
    .createWithDefault(false)

  val STARSCHEMA_FACT_TABLE_RATIO = buildConf("spark.sql.cbo.starJoinFTRatio")
    .internal()
    .doc("Specifies the upper limit of the ratio between the largest fact tables" +
      " for a star join to be considered. ")
    .doubleConf
    .createWithDefault(0.9)

  val SESSION_LOCAL_TIMEZONE =
    buildConf("spark.sql.session.timeZone")
      .doc("""The ID of session local timezone, e.g. "GMT", "America/Los_Angeles", etc.""")
      .stringConf
      .createWithDefaultFunction(() => TimeZone.getDefault.getID)

  val WINDOW_EXEC_BUFFER_IN_MEMORY_THRESHOLD =
    buildConf("spark.sql.windowExec.buffer.in.memory.threshold")
      .internal()
      .doc("Threshold for number of rows guaranteed to be held in memory by the window operator")
      .intConf
      .createWithDefault(4096)

  val WINDOW_EXEC_BUFFER_SPILL_THRESHOLD =
    buildConf("spark.sql.windowExec.buffer.spill.threshold")
      .internal()
      .doc("Threshold for number of rows to be spilled by window operator")
      .intConf
      .createWithDefault(SHUFFLE_SPILL_NUM_ELEMENTS_FORCE_SPILL_THRESHOLD.defaultValue.get)

  val SORT_MERGE_JOIN_EXEC_BUFFER_IN_MEMORY_THRESHOLD =
    buildConf("spark.sql.sortMergeJoinExec.buffer.in.memory.threshold")
      .internal()
      .doc("Threshold for number of rows guaranteed to be held in memory by the sort merge " +
        "join operator")
      .intConf
      .createWithDefault(Int.MaxValue)

  val SORT_MERGE_JOIN_EXEC_BUFFER_SPILL_THRESHOLD =
    buildConf("spark.sql.sortMergeJoinExec.buffer.spill.threshold")
      .internal()
      .doc("Threshold for number of rows to be spilled by sort merge join operator")
      .intConf
      .createWithDefault(SHUFFLE_SPILL_NUM_ELEMENTS_FORCE_SPILL_THRESHOLD.defaultValue.get)

  val CARTESIAN_PRODUCT_EXEC_BUFFER_IN_MEMORY_THRESHOLD =
    buildConf("spark.sql.cartesianProductExec.buffer.in.memory.threshold")
      .internal()
      .doc("Threshold for number of rows guaranteed to be held in memory by the cartesian " +
        "product operator")
      .intConf
      .createWithDefault(4096)

  val CARTESIAN_PRODUCT_EXEC_BUFFER_SPILL_THRESHOLD =
    buildConf("spark.sql.cartesianProductExec.buffer.spill.threshold")
      .internal()
      .doc("Threshold for number of rows to be spilled by cartesian product operator")
      .intConf
      .createWithDefault(SHUFFLE_SPILL_NUM_ELEMENTS_FORCE_SPILL_THRESHOLD.defaultValue.get)

  val SUPPORT_QUOTED_REGEX_COLUMN_NAME = buildConf("spark.sql.parser.quotedRegexColumnNames")
    .doc("When true, quoted Identifiers (using backticks) in SELECT statement are interpreted" +
      " as regular expressions.")
    .booleanConf
    .createWithDefault(false)

  val RANGE_EXCHANGE_SAMPLE_SIZE_PER_PARTITION =
    buildConf("spark.sql.execution.rangeExchange.sampleSizePerPartition")
      .internal()
      .doc("Number of points to sample per partition in order to determine the range boundaries" +
          " for range partitioning, typically used in global sorting (without limit).")
      .intConf
      .createWithDefault(100)

  val ARROW_EXECUTION_ENABLED =
    buildConf("spark.sql.execution.arrow.enabled")
      .doc("When true, make use of Apache Arrow for columnar data transfers. Currently available " +
        "for use with pyspark.sql.DataFrame.toPandas, and " +
        "pyspark.sql.SparkSession.createDataFrame when its input is a Pandas DataFrame. " +
        "The following data types are unsupported: " +
        "BinaryType, MapType, ArrayType of TimestampType, and nested StructType.")
      .booleanConf
      .createWithDefault(false)

  val ARROW_FALLBACK_ENABLED =
    buildConf("spark.sql.execution.arrow.fallback.enabled")
      .doc("When true, optimizations enabled by 'spark.sql.execution.arrow.enabled' will " +
        "fallback automatically to non-optimized implementations if an error occurs.")
      .booleanConf
      .createWithDefault(true)

  val ARROW_EXECUTION_MAX_RECORDS_PER_BATCH =
    buildConf("spark.sql.execution.arrow.maxRecordsPerBatch")
      .doc("When using Apache Arrow, limit the maximum number of records that can be written " +
        "to a single ArrowRecordBatch in memory. If set to zero or negative there is no limit.")
      .intConf
      .createWithDefault(10000)

  val PANDAS_RESPECT_SESSION_LOCAL_TIMEZONE =
    buildConf("spark.sql.execution.pandas.respectSessionTimeZone")
      .internal()
      .doc("When true, make Pandas DataFrame with timestamp type respecting session local " +
        "timezone when converting to/from Pandas DataFrame. This configuration will be " +
        "deprecated in the future releases.")
      .booleanConf
      .createWithDefault(true)

  val PANDAS_GROUPED_MAP_ASSIGN_COLUMNS_BY_POSITION =
    buildConf("spark.sql.execution.pandas.groupedMap.assignColumnsByPosition")
      .internal()
      .doc("When true, a grouped map Pandas UDF will assign columns from the returned " +
        "Pandas DataFrame based on position, regardless of column label type. When false, " +
        "columns will be looked up by name if labeled with a string and fallback to use " +
        "position if not. This configuration will be deprecated in future releases.")
      .booleanConf
      .createWithDefault(false)

  val REPLACE_EXCEPT_WITH_FILTER = buildConf("spark.sql.optimizer.replaceExceptWithFilter")
    .internal()
    .doc("When true, the apply function of the rule verifies whether the right node of the" +
      " except operation is of type Filter or Project followed by Filter. If yes, the rule" +
      " further verifies 1) Excluding the filter operations from the right (as well as the" +
      " left node, if any) on the top, whether both the nodes evaluates to a same result." +
      " 2) The left and right nodes don't contain any SubqueryExpressions. 3) The output" +
      " column names of the left node are distinct. If all the conditions are met, the" +
      " rule will replace the except operation with a Filter by flipping the filter" +
      " condition(s) of the right node.")
    .booleanConf
    .createWithDefault(true)

  val DECIMAL_OPERATIONS_ALLOW_PREC_LOSS =
    buildConf("spark.sql.decimalOperations.allowPrecisionLoss")
      .internal()
      .doc("When true (default), establishing the result type of an arithmetic operation " +
        "happens according to Hive behavior and SQL ANSI 2011 specification, ie. rounding the " +
        "decimal part of the result if an exact representation is not possible. Otherwise, NULL " +
        "is returned in those cases, as previously.")
      .booleanConf
      .createWithDefault(true)

  val SQL_OPTIONS_REDACTION_PATTERN =
    buildConf("spark.sql.redaction.options.regex")
      .doc("Regex to decide which keys in a Spark SQL command's options map contain sensitive " +
        "information. The values of options whose names that match this regex will be redacted " +
        "in the explain output. This redaction is applied on top of the global redaction " +
        s"configuration defined by ${SECRET_REDACTION_PATTERN.key}.")
    .regexConf
    .createWithDefault("(?i)url".r)

  val SQL_STRING_REDACTION_PATTERN =
    buildConf("spark.sql.redaction.string.regex")
      .doc("Regex to decide which parts of strings produced by Spark contain sensitive " +
        "information. When this regex matches a string part, that string part is replaced by a " +
        "dummy value. This is currently used to redact the output of SQL explain commands. " +
        "When this conf is not set, the value from `spark.redaction.string.regex` is used.")
      .fallbackConf(org.apache.spark.internal.config.STRING_REDACTION_PATTERN)

  val CONCAT_BINARY_AS_STRING = buildConf("spark.sql.function.concatBinaryAsString")
    .doc("When this option is set to false and all inputs are binary, `functions.concat` returns " +
      "an output as binary. Otherwise, it returns as a string. ")
    .booleanConf
    .createWithDefault(false)

  val ELT_OUTPUT_AS_STRING = buildConf("spark.sql.function.eltOutputAsString")
    .doc("When this option is set to false and all inputs are binary, `elt` returns " +
      "an output as binary. Otherwise, it returns as a string. ")
    .booleanConf
    .createWithDefault(false)

  val ALLOW_CREATING_MANAGED_TABLE_USING_NONEMPTY_LOCATION =
    buildConf("spark.sql.allowCreatingManagedTableUsingNonemptyLocation")
    .internal()
    .doc("When this option is set to true, creating managed tables with nonempty location " +
      "is allowed. Otherwise, an analysis exception is thrown. ")
    .booleanConf
    .createWithDefault(false)

  val CONTINUOUS_STREAMING_EXECUTOR_QUEUE_SIZE =
    buildConf("spark.sql.streaming.continuous.executorQueueSize")
    .internal()
    .doc("The size (measured in number of rows) of the queue used in continuous execution to" +
      " buffer the results of a ContinuousDataReader.")
    .intConf
    .createWithDefault(1024)

  val CONTINUOUS_STREAMING_EXECUTOR_POLL_INTERVAL_MS =
    buildConf("spark.sql.streaming.continuous.executorPollIntervalMs")
      .internal()
      .doc("The interval at which continuous execution readers will poll to check whether" +
        " the epoch has advanced on the driver.")
      .timeConf(TimeUnit.MILLISECONDS)
      .createWithDefault(100)

  val DISABLED_V2_STREAMING_WRITERS = buildConf("spark.sql.streaming.disabledV2Writers")
    .internal()
    .doc("A comma-separated list of fully qualified data source register class names for which" +
      " StreamWriteSupport is disabled. Writes to these sources will fall back to the V1 Sinks.")
    .stringConf
    .createWithDefault("")

  val DISABLED_V2_STREAMING_MICROBATCH_READERS =
    buildConf("spark.sql.streaming.disabledV2MicroBatchReaders")
      .internal()
      .doc(
        "A comma-separated list of fully qualified data source register class names for which " +
          "MicroBatchReadSupport is disabled. Reads from these sources will fall back to the " +
          "V1 Sources.")
      .stringConf
      .createWithDefault("")

  val REJECT_TIMEZONE_IN_STRING = buildConf("spark.sql.function.rejectTimezoneInString")
    .internal()
    .doc("If true, `to_utc_timestamp` and `from_utc_timestamp` return null if the input string " +
      "contains a timezone part, e.g. `2000-10-10 00:00:00+00:00`.")
    .booleanConf
    .createWithDefault(true)

  object PartitionOverwriteMode extends Enumeration {
    val STATIC, DYNAMIC = Value
  }

  val PARTITION_OVERWRITE_MODE =
    buildConf("spark.sql.sources.partitionOverwriteMode")
      .doc("When INSERT OVERWRITE a partitioned data source table, we currently support 2 modes: " +
        "static and dynamic. In static mode, Spark deletes all the partitions that match the " +
        "partition specification(e.g. PARTITION(a=1,b)) in the INSERT statement, before " +
        "overwriting. In dynamic mode, Spark doesn't delete partitions ahead, and only overwrite " +
        "those partitions that have data written into it at runtime. By default we use static " +
        "mode to keep the same behavior of Spark prior to 2.3. Note that this config doesn't " +
        "affect Hive serde tables, as they are always overwritten with dynamic mode. This can " +
        "also be set as an output option for a data source using key partitionOverwriteMode " +
        "(which takes precedence over this setting), e.g. " +
        "dataframe.write.option(\"partitionOverwriteMode\", \"dynamic\").save(path)."
      )
      .stringConf
      .transform(_.toUpperCase(Locale.ROOT))
      .checkValues(PartitionOverwriteMode.values.map(_.toString))
      .createWithDefault(PartitionOverwriteMode.STATIC.toString)

  val SORT_BEFORE_REPARTITION =
    buildConf("spark.sql.execution.sortBeforeRepartition")
      .internal()
      .doc("When perform a repartition following a shuffle, the output row ordering would be " +
        "nondeterministic. If some downstream stages fail and some tasks of the repartition " +
        "stage retry, these tasks may generate different data, and that can lead to correctness " +
        "issues. Turn on this config to insert a local sort before actually doing repartition " +
        "to generate consistent repartition results. The performance of repartition() may go " +
        "down since we insert extra local sort before it.")
        .booleanConf
        .createWithDefault(true)

  val NESTED_SCHEMA_PRUNING_ENABLED =
    buildConf("spark.sql.nestedSchemaPruning.enabled")
      .internal()
      .doc("Prune nested fields from a logical relation's output which are unnecessary in " +
        "satisfying a query. This optimization allows columnar file format readers to avoid " +
        "reading unnecessary nested column data. Currently Parquet is the only data source that " +
        "implements this optimization.")
      .booleanConf
      .createWithDefault(false)

  val TOP_K_SORT_FALLBACK_THRESHOLD =
    buildConf("spark.sql.execution.topKSortFallbackThreshold")
      .internal()
      .doc("In SQL queries with a SORT followed by a LIMIT like " +
          "'SELECT x FROM t ORDER BY y LIMIT m', if m is under this threshold, do a top-K sort" +
          " in memory, otherwise do a global sort which spills to disk if necessary.")
      .intConf
      .createWithDefault(Int.MaxValue)

  object Deprecated {
    val MAPRED_REDUCE_TASKS = "mapred.reduce.tasks"
  }

  object Replaced {
    val MAPREDUCE_JOB_REDUCES = "mapreduce.job.reduces"
  }

  val CSV_PARSER_COLUMN_PRUNING = buildConf("spark.sql.csv.parser.columnPruning.enabled")
    .internal()
    .doc("If it is set to true, column names of the requested schema are passed to CSV parser. " +
      "Other column values can be ignored during parsing even if they are malformed.")
    .booleanConf
    .createWithDefault(true)

  val LEGACY_SIZE_OF_NULL = buildConf("spark.sql.legacy.sizeOfNull")
    .doc("If it is set to true, size of null returns -1. This behavior was inherited from Hive. " +
      "The size function returns null for null input if the flag is disabled.")
    .booleanConf
    .createWithDefault(true)

  val REPL_EAGER_EVAL_ENABLED = buildConf("spark.sql.repl.eagerEval.enabled")
    .doc("Enables eager evaluation or not. When true, the top K rows of Dataset will be " +
      "displayed if and only if the REPL supports the eager evaluation. Currently, the " +
      "eager evaluation is only supported in PySpark. For the notebooks like Jupyter, " +
      "the HTML table (generated by _repr_html_) will be returned. For plain Python REPL, " +
      "the returned outputs are formatted like dataframe.show().")
    .booleanConf
    .createWithDefault(false)

  val REPL_EAGER_EVAL_MAX_NUM_ROWS = buildConf("spark.sql.repl.eagerEval.maxNumRows")
    .doc("The max number of rows that are returned by eager evaluation. This only takes " +
      "effect when spark.sql.repl.eagerEval.enabled is set to true. The valid range of this " +
      "config is from 0 to (Int.MaxValue - 1), so the invalid config like negative and " +
      "greater than (Int.MaxValue - 1) will be normalized to 0 and (Int.MaxValue - 1).")
    .intConf
    .createWithDefault(20)

  val REPL_EAGER_EVAL_TRUNCATE = buildConf("spark.sql.repl.eagerEval.truncate")
    .doc("The max number of characters for each cell that is returned by eager evaluation. " +
      "This only takes effect when spark.sql.repl.eagerEval.enabled is set to true.")
    .intConf
    .createWithDefault(20)

  val FAST_HASH_AGGREGATE_MAX_ROWS_CAPACITY_BIT =
    buildConf("spark.sql.codegen.aggregate.fastHashMap.capacityBit")
      .internal()
      .doc("Capacity for the max number of rows to be held in memory " +
        "by the fast hash aggregate product operator. The bit is not for actual value, " +
        "but the actual numBuckets is determined by loadFactor " +
        "(e.g: default bit value 16 , the actual numBuckets is ((1 << 16) / 0.5).")
      .intConf
      .checkValue(bit => bit >= 10 && bit <= 30, "The bit value must be in [10, 30].")
      .createWithDefault(16)

  val AVRO_COMPRESSION_CODEC = buildConf("spark.sql.avro.compression.codec")
    .doc("Compression codec used in writing of AVRO files. Supported codecs: " +
      "uncompressed, deflate, snappy, bzip2 and xz. Default codec is snappy.")
    .stringConf
    .checkValues(Set("uncompressed", "deflate", "snappy", "bzip2", "xz"))
    .createWithDefault("snappy")

  val AVRO_DEFLATE_LEVEL = buildConf("spark.sql.avro.deflate.level")
    .doc("Compression level for the deflate codec used in writing of AVRO files. " +
      "Valid value must be in the range of from 1 to 9 inclusive or -1. " +
      "The default value is -1 which corresponds to 6 level in the current implementation.")
    .intConf
    .checkValues((1 to 9).toSet + Deflater.DEFAULT_COMPRESSION)
    .createWithDefault(Deflater.DEFAULT_COMPRESSION)

  val LEGACY_REPLACE_DATABRICKS_SPARK_AVRO_ENABLED =
    buildConf("spark.sql.legacy.replaceDatabricksSparkAvro.enabled")
      .doc("If it is set to true, the data source provider com.databricks.spark.avro is mapped " +
        "to the built-in but external Avro data source module for backward compatibility.")
      .booleanConf
      .createWithDefault(true)

  val LEGACY_SETOPS_PRECEDENCE_ENABLED =
    buildConf("spark.sql.legacy.setopsPrecedence.enabled")
      .internal()
      .doc("When set to true and the order of evaluation is not specified by parentheses, the " +
        "set operations are performed from left to right as they appear in the query. When set " +
        "to false and order of evaluation is not specified by parentheses, INTERSECT operations " +
        "are performed before any UNION, EXCEPT and MINUS operations.")
      .booleanConf
      .createWithDefault(false)

<<<<<<< HEAD
  val LEGACY_IN_FALSE_FOR_NULL_FIELD =
    buildConf("spark.sql.legacy.inOperator.falseForNullField")
      .internal()
      .doc("When set to true, the IN operator returns false when comparing literal structs " +
        "containing a null field. When set to false (default), it returns null, instead. This is " +
        "important especially when using NOT IN as in the second case, it filters out the rows " +
        "when a null is present in a filed; while in the first one, those rows are returned.")
      .booleanConf
      .createWithDefault(false)
=======
  val PARALLEL_FILE_LISTING_IN_STATS_COMPUTATION =
    buildConf("spark.sql.parallelFileListingInStatsComputation.enabled")
      .internal()
      .doc("When true, SQL commands use parallel file listing, " +
        "as opposed to single thread listing." +
        "This usually speeds up commands that need to list many directories.")
      .booleanConf
      .createWithDefault(true)
>>>>>>> 3e75a9fa
}

/**
 * A class that enables the setting and getting of mutable config parameters/hints.
 *
 * In the presence of a SQLContext, these can be set and queried by passing SET commands
 * into Spark SQL's query functions (i.e. sql()). Otherwise, users of this class can
 * modify the hints by programmatically calling the setters and getters of this class.
 *
 * SQLConf is thread-safe (internally synchronized, so safe to be used in multiple threads).
 */
class SQLConf extends Serializable with Logging {
  import SQLConf._

  /** Only low degree of contention is expected for conf, thus NOT using ConcurrentHashMap. */
  @transient protected[spark] val settings = java.util.Collections.synchronizedMap(
    new java.util.HashMap[String, String]())

  @transient protected val reader = new ConfigReader(settings)

  /** ************************ Spark SQL Params/Hints ******************* */

  def optimizerExcludedRules: Option[String] = getConf(OPTIMIZER_EXCLUDED_RULES)

  def optimizerMaxIterations: Int = getConf(OPTIMIZER_MAX_ITERATIONS)

  def optimizerInSetConversionThreshold: Int = getConf(OPTIMIZER_INSET_CONVERSION_THRESHOLD)

  def optimizerPlanChangeLogLevel: String = getConf(OPTIMIZER_PLAN_CHANGE_LOG_LEVEL)

  def optimizerPlanChangeRules: Option[String] = getConf(OPTIMIZER_PLAN_CHANGE_LOG_RULES)

  def stateStoreProviderClass: String = getConf(STATE_STORE_PROVIDER_CLASS)

  def stateStoreMinDeltasForSnapshot: Int = getConf(STATE_STORE_MIN_DELTAS_FOR_SNAPSHOT)

  def checkpointLocation: Option[String] = getConf(CHECKPOINT_LOCATION)

  def isUnsupportedOperationCheckEnabled: Boolean = getConf(UNSUPPORTED_OPERATION_CHECK_ENABLED)

  def streamingFileCommitProtocolClass: String = getConf(STREAMING_FILE_COMMIT_PROTOCOL_CLASS)

  def fileSinkLogDeletion: Boolean = getConf(FILE_SINK_LOG_DELETION)

  def fileSinkLogCompactInterval: Int = getConf(FILE_SINK_LOG_COMPACT_INTERVAL)

  def fileSinkLogCleanupDelay: Long = getConf(FILE_SINK_LOG_CLEANUP_DELAY)

  def fileSourceLogDeletion: Boolean = getConf(FILE_SOURCE_LOG_DELETION)

  def fileSourceLogCompactInterval: Int = getConf(FILE_SOURCE_LOG_COMPACT_INTERVAL)

  def fileSourceLogCleanupDelay: Long = getConf(FILE_SOURCE_LOG_CLEANUP_DELAY)

  def streamingSchemaInference: Boolean = getConf(STREAMING_SCHEMA_INFERENCE)

  def streamingPollingDelay: Long = getConf(STREAMING_POLLING_DELAY)

  def streamingNoDataProgressEventInterval: Long =
    getConf(STREAMING_NO_DATA_PROGRESS_EVENT_INTERVAL)

  def streamingNoDataMicroBatchesEnabled: Boolean =
    getConf(STREAMING_NO_DATA_MICRO_BATCHES_ENABLED)

  def streamingMetricsEnabled: Boolean = getConf(STREAMING_METRICS_ENABLED)

  def streamingProgressRetention: Int = getConf(STREAMING_PROGRESS_RETENTION)

  def filesMaxPartitionBytes: Long = getConf(FILES_MAX_PARTITION_BYTES)

  def filesOpenCostInBytes: Long = getConf(FILES_OPEN_COST_IN_BYTES)

  def ignoreCorruptFiles: Boolean = getConf(IGNORE_CORRUPT_FILES)

  def ignoreMissingFiles: Boolean = getConf(IGNORE_MISSING_FILES)

  def maxRecordsPerFile: Long = getConf(MAX_RECORDS_PER_FILE)

  def useCompression: Boolean = getConf(COMPRESS_CACHED)

  def orcCompressionCodec: String = getConf(ORC_COMPRESSION)

  def orcVectorizedReaderEnabled: Boolean = getConf(ORC_VECTORIZED_READER_ENABLED)

  def orcVectorizedReaderBatchSize: Int = getConf(ORC_VECTORIZED_READER_BATCH_SIZE)

  def parquetCompressionCodec: String = getConf(PARQUET_COMPRESSION)

  def parquetVectorizedReaderEnabled: Boolean = getConf(PARQUET_VECTORIZED_READER_ENABLED)

  def parquetVectorizedReaderBatchSize: Int = getConf(PARQUET_VECTORIZED_READER_BATCH_SIZE)

  def columnBatchSize: Int = getConf(COLUMN_BATCH_SIZE)

  def cacheVectorizedReaderEnabled: Boolean = getConf(CACHE_VECTORIZED_READER_ENABLED)

  def numShufflePartitions: Int = getConf(SHUFFLE_PARTITIONS)

  def targetPostShuffleInputSize: Long =
    getConf(SHUFFLE_TARGET_POSTSHUFFLE_INPUT_SIZE)

  def adaptiveExecutionEnabled: Boolean = getConf(ADAPTIVE_EXECUTION_ENABLED)

  def minNumPostShufflePartitions: Int =
    getConf(SHUFFLE_MIN_NUM_POSTSHUFFLE_PARTITIONS)

  def minBatchesToRetain: Int = getConf(MIN_BATCHES_TO_RETAIN)

  def maxBatchesToRetainInMemory: Int = getConf(MAX_BATCHES_TO_RETAIN_IN_MEMORY)

  def parquetFilterPushDown: Boolean = getConf(PARQUET_FILTER_PUSHDOWN_ENABLED)

  def parquetFilterPushDownDate: Boolean = getConf(PARQUET_FILTER_PUSHDOWN_DATE_ENABLED)

  def parquetFilterPushDownTimestamp: Boolean = getConf(PARQUET_FILTER_PUSHDOWN_TIMESTAMP_ENABLED)

  def parquetFilterPushDownDecimal: Boolean = getConf(PARQUET_FILTER_PUSHDOWN_DECIMAL_ENABLED)

  def parquetFilterPushDownStringStartWith: Boolean =
    getConf(PARQUET_FILTER_PUSHDOWN_STRING_STARTSWITH_ENABLED)

  def parquetFilterPushDownInFilterThreshold: Int =
    getConf(PARQUET_FILTER_PUSHDOWN_INFILTERTHRESHOLD)

  def orcFilterPushDown: Boolean = getConf(ORC_FILTER_PUSHDOWN_ENABLED)

  def verifyPartitionPath: Boolean = getConf(HIVE_VERIFY_PARTITION_PATH)

  def metastorePartitionPruning: Boolean = getConf(HIVE_METASTORE_PARTITION_PRUNING)

  def manageFilesourcePartitions: Boolean = getConf(HIVE_MANAGE_FILESOURCE_PARTITIONS)

  def filesourcePartitionFileCacheSize: Long = getConf(HIVE_FILESOURCE_PARTITION_FILE_CACHE_SIZE)

  def caseSensitiveInferenceMode: HiveCaseSensitiveInferenceMode.Value =
    HiveCaseSensitiveInferenceMode.withName(getConf(HIVE_CASE_SENSITIVE_INFERENCE))

  def compareDateTimestampInTimestamp : Boolean =
    getConf(TYPECOERCION_COMPARE_DATE_TIMESTAMP_IN_TIMESTAMP)

  def gatherFastStats: Boolean = getConf(GATHER_FASTSTAT)

  def optimizerMetadataOnly: Boolean = getConf(OPTIMIZER_METADATA_ONLY)

  def wholeStageEnabled: Boolean = getConf(WHOLESTAGE_CODEGEN_ENABLED)

  def wholeStageUseIdInClassName: Boolean = getConf(WHOLESTAGE_CODEGEN_USE_ID_IN_CLASS_NAME)

  def wholeStageMaxNumFields: Int = getConf(WHOLESTAGE_MAX_NUM_FIELDS)

  def codegenFallback: Boolean = getConf(CODEGEN_FALLBACK)

  def codegenComments: Boolean = getConf(StaticSQLConf.CODEGEN_COMMENTS)

  def loggingMaxLinesForCodegen: Int = getConf(CODEGEN_LOGGING_MAX_LINES)

  def hugeMethodLimit: Int = getConf(WHOLESTAGE_HUGE_METHOD_LIMIT)

  def wholeStageSplitConsumeFuncByOperator: Boolean =
    getConf(WHOLESTAGE_SPLIT_CONSUME_FUNC_BY_OPERATOR)

  def tableRelationCacheSize: Int =
    getConf(StaticSQLConf.FILESOURCE_TABLE_RELATION_CACHE_SIZE)

  def codegenCacheMaxEntries: Int = getConf(StaticSQLConf.CODEGEN_CACHE_MAX_ENTRIES)

  def exchangeReuseEnabled: Boolean = getConf(EXCHANGE_REUSE_ENABLED)

  def caseSensitiveAnalysis: Boolean = getConf(SQLConf.CASE_SENSITIVE)

  def constraintPropagationEnabled: Boolean = getConf(CONSTRAINT_PROPAGATION_ENABLED)

  def escapedStringLiterals: Boolean = getConf(ESCAPED_STRING_LITERALS)

  def fileCompressionFactor: Double = getConf(FILE_COMRESSION_FACTOR)

  def stringRedactionPattern: Option[Regex] = getConf(SQL_STRING_REDACTION_PATTERN)

  def sortBeforeRepartition: Boolean = getConf(SORT_BEFORE_REPARTITION)

  def topKSortFallbackThreshold: Int = getConf(TOP_K_SORT_FALLBACK_THRESHOLD)

  def fastHashAggregateRowMaxCapacityBit: Int = getConf(FAST_HASH_AGGREGATE_MAX_ROWS_CAPACITY_BIT)

  /**
   * Returns the [[Resolver]] for the current configuration, which can be used to determine if two
   * identifiers are equal.
   */
  def resolver: Resolver = {
    if (caseSensitiveAnalysis) {
      org.apache.spark.sql.catalyst.analysis.caseSensitiveResolution
    } else {
      org.apache.spark.sql.catalyst.analysis.caseInsensitiveResolution
    }
  }

  def subexpressionEliminationEnabled: Boolean =
    getConf(SUBEXPRESSION_ELIMINATION_ENABLED)

  def autoBroadcastJoinThreshold: Long = getConf(AUTO_BROADCASTJOIN_THRESHOLD)

  def limitScaleUpFactor: Int = getConf(LIMIT_SCALE_UP_FACTOR)

  def limitFlatGlobalLimit: Boolean = getConf(LIMIT_FLAT_GLOBAL_LIMIT)

  def advancedPartitionPredicatePushdownEnabled: Boolean =
    getConf(ADVANCED_PARTITION_PREDICATE_PUSHDOWN)

  def fallBackToHdfsForStatsEnabled: Boolean = getConf(ENABLE_FALL_BACK_TO_HDFS_FOR_STATS)

  def preferSortMergeJoin: Boolean = getConf(PREFER_SORTMERGEJOIN)

  def enableRadixSort: Boolean = getConf(RADIX_SORT_ENABLED)

  def defaultSizeInBytes: Long = getConf(DEFAULT_SIZE_IN_BYTES)

  def isParquetSchemaMergingEnabled: Boolean = getConf(PARQUET_SCHEMA_MERGING_ENABLED)

  def isParquetSchemaRespectSummaries: Boolean = getConf(PARQUET_SCHEMA_RESPECT_SUMMARIES)

  def parquetOutputCommitterClass: String = getConf(PARQUET_OUTPUT_COMMITTER_CLASS)

  def isParquetBinaryAsString: Boolean = getConf(PARQUET_BINARY_AS_STRING)

  def isParquetINT96AsTimestamp: Boolean = getConf(PARQUET_INT96_AS_TIMESTAMP)

  def isParquetINT96TimestampConversion: Boolean = getConf(PARQUET_INT96_TIMESTAMP_CONVERSION)

  def isParquetINT64AsTimestampMillis: Boolean = getConf(PARQUET_INT64_AS_TIMESTAMP_MILLIS)

  def parquetOutputTimestampType: ParquetOutputTimestampType.Value = {
    val isOutputTimestampTypeSet = settings.containsKey(PARQUET_OUTPUT_TIMESTAMP_TYPE.key)
    if (!isOutputTimestampTypeSet && isParquetINT64AsTimestampMillis) {
      // If PARQUET_OUTPUT_TIMESTAMP_TYPE is not set and PARQUET_INT64_AS_TIMESTAMP_MILLIS is set,
      // respect PARQUET_INT64_AS_TIMESTAMP_MILLIS and use TIMESTAMP_MILLIS. Otherwise,
      // PARQUET_OUTPUT_TIMESTAMP_TYPE has higher priority.
      ParquetOutputTimestampType.TIMESTAMP_MILLIS
    } else {
      ParquetOutputTimestampType.withName(getConf(PARQUET_OUTPUT_TIMESTAMP_TYPE))
    }
  }

  def writeLegacyParquetFormat: Boolean = getConf(PARQUET_WRITE_LEGACY_FORMAT)

  def parquetRecordFilterEnabled: Boolean = getConf(PARQUET_RECORD_FILTER_ENABLED)

  def inMemoryPartitionPruning: Boolean = getConf(IN_MEMORY_PARTITION_PRUNING)

  def offHeapColumnVectorEnabled: Boolean = getConf(COLUMN_VECTOR_OFFHEAP_ENABLED)

  def columnNameOfCorruptRecord: String = getConf(COLUMN_NAME_OF_CORRUPT_RECORD)

  def broadcastTimeout: Long = getConf(BROADCAST_TIMEOUT)

  def defaultDataSourceName: String = getConf(DEFAULT_DATA_SOURCE_NAME)

  def convertCTAS: Boolean = getConf(CONVERT_CTAS)

  def partitionColumnTypeInferenceEnabled: Boolean =
    getConf(SQLConf.PARTITION_COLUMN_TYPE_INFERENCE)

  def fileCommitProtocolClass: String = getConf(SQLConf.FILE_COMMIT_PROTOCOL_CLASS)

  def parallelPartitionDiscoveryThreshold: Int =
    getConf(SQLConf.PARALLEL_PARTITION_DISCOVERY_THRESHOLD)

  def parallelPartitionDiscoveryParallelism: Int =
    getConf(SQLConf.PARALLEL_PARTITION_DISCOVERY_PARALLELISM)

  def bucketingEnabled: Boolean = getConf(SQLConf.BUCKETING_ENABLED)

  def bucketingMaxBuckets: Int = getConf(SQLConf.BUCKETING_MAX_BUCKETS)

  def dataFrameSelfJoinAutoResolveAmbiguity: Boolean =
    getConf(DATAFRAME_SELF_JOIN_AUTO_RESOLVE_AMBIGUITY)

  def dataFrameRetainGroupColumns: Boolean = getConf(DATAFRAME_RETAIN_GROUP_COLUMNS)

  def dataFramePivotMaxValues: Int = getConf(DATAFRAME_PIVOT_MAX_VALUES)

  def runSQLonFile: Boolean = getConf(RUN_SQL_ON_FILES)

  def enableTwoLevelAggMap: Boolean = getConf(ENABLE_TWOLEVEL_AGG_MAP)

  def useObjectHashAggregation: Boolean = getConf(USE_OBJECT_HASH_AGG)

  def objectAggSortBasedFallbackThreshold: Int = getConf(OBJECT_AGG_SORT_BASED_FALLBACK_THRESHOLD)

  def variableSubstituteEnabled: Boolean = getConf(VARIABLE_SUBSTITUTE_ENABLED)

  def variableSubstituteDepth: Int = getConf(VARIABLE_SUBSTITUTE_DEPTH)

  def warehousePath: String = new Path(getConf(StaticSQLConf.WAREHOUSE_PATH)).toString

  def hiveThriftServerSingleSession: Boolean =
    getConf(StaticSQLConf.HIVE_THRIFT_SERVER_SINGLESESSION)

  def orderByOrdinal: Boolean = getConf(ORDER_BY_ORDINAL)

  def groupByOrdinal: Boolean = getConf(GROUP_BY_ORDINAL)

  def groupByAliases: Boolean = getConf(GROUP_BY_ALIASES)

  def crossJoinEnabled: Boolean = getConf(SQLConf.CROSS_JOINS_ENABLED)

  def sessionLocalTimeZone: String = getConf(SQLConf.SESSION_LOCAL_TIMEZONE)

  def ndvMaxError: Double = getConf(NDV_MAX_ERROR)

  def histogramEnabled: Boolean = getConf(HISTOGRAM_ENABLED)

  def histogramNumBins: Int = getConf(HISTOGRAM_NUM_BINS)

  def percentileAccuracy: Int = getConf(PERCENTILE_ACCURACY)

  def cboEnabled: Boolean = getConf(SQLConf.CBO_ENABLED)

  def autoSizeUpdateEnabled: Boolean = getConf(SQLConf.AUTO_SIZE_UPDATE_ENABLED)

  def joinReorderEnabled: Boolean = getConf(SQLConf.JOIN_REORDER_ENABLED)

  def joinReorderDPThreshold: Int = getConf(SQLConf.JOIN_REORDER_DP_THRESHOLD)

  def joinReorderCardWeight: Double = getConf(SQLConf.JOIN_REORDER_CARD_WEIGHT)

  def joinReorderDPStarFilter: Boolean = getConf(SQLConf.JOIN_REORDER_DP_STAR_FILTER)

  def windowExecBufferInMemoryThreshold: Int = getConf(WINDOW_EXEC_BUFFER_IN_MEMORY_THRESHOLD)

  def windowExecBufferSpillThreshold: Int = getConf(WINDOW_EXEC_BUFFER_SPILL_THRESHOLD)

  def sortMergeJoinExecBufferInMemoryThreshold: Int =
    getConf(SORT_MERGE_JOIN_EXEC_BUFFER_IN_MEMORY_THRESHOLD)

  def sortMergeJoinExecBufferSpillThreshold: Int =
    getConf(SORT_MERGE_JOIN_EXEC_BUFFER_SPILL_THRESHOLD)

  def cartesianProductExecBufferInMemoryThreshold: Int =
    getConf(CARTESIAN_PRODUCT_EXEC_BUFFER_IN_MEMORY_THRESHOLD)

  def cartesianProductExecBufferSpillThreshold: Int =
    getConf(CARTESIAN_PRODUCT_EXEC_BUFFER_SPILL_THRESHOLD)

  def maxNestedViewDepth: Int = getConf(SQLConf.MAX_NESTED_VIEW_DEPTH)

  def starSchemaDetection: Boolean = getConf(STARSCHEMA_DETECTION)

  def starSchemaFTRatio: Double = getConf(STARSCHEMA_FACT_TABLE_RATIO)

  def supportQuotedRegexColumnName: Boolean = getConf(SUPPORT_QUOTED_REGEX_COLUMN_NAME)

  def rangeExchangeSampleSizePerPartition: Int = getConf(RANGE_EXCHANGE_SAMPLE_SIZE_PER_PARTITION)

  def arrowEnabled: Boolean = getConf(ARROW_EXECUTION_ENABLED)

  def arrowFallbackEnabled: Boolean = getConf(ARROW_FALLBACK_ENABLED)

  def arrowMaxRecordsPerBatch: Int = getConf(ARROW_EXECUTION_MAX_RECORDS_PER_BATCH)

  def pandasRespectSessionTimeZone: Boolean = getConf(PANDAS_RESPECT_SESSION_LOCAL_TIMEZONE)

  def pandasGroupedMapAssignColumnssByPosition: Boolean =
    getConf(SQLConf.PANDAS_GROUPED_MAP_ASSIGN_COLUMNS_BY_POSITION)

  def replaceExceptWithFilter: Boolean = getConf(REPLACE_EXCEPT_WITH_FILTER)

  def decimalOperationsAllowPrecisionLoss: Boolean = getConf(DECIMAL_OPERATIONS_ALLOW_PREC_LOSS)

  def continuousStreamingExecutorQueueSize: Int = getConf(CONTINUOUS_STREAMING_EXECUTOR_QUEUE_SIZE)

  def continuousStreamingExecutorPollIntervalMs: Long =
    getConf(CONTINUOUS_STREAMING_EXECUTOR_POLL_INTERVAL_MS)

  def disabledV2StreamingWriters: String = getConf(DISABLED_V2_STREAMING_WRITERS)

  def disabledV2StreamingMicroBatchReaders: String =
    getConf(DISABLED_V2_STREAMING_MICROBATCH_READERS)

  def concatBinaryAsString: Boolean = getConf(CONCAT_BINARY_AS_STRING)

  def eltOutputAsString: Boolean = getConf(ELT_OUTPUT_AS_STRING)

  def allowCreatingManagedTableUsingNonemptyLocation: Boolean =
    getConf(ALLOW_CREATING_MANAGED_TABLE_USING_NONEMPTY_LOCATION)

  def partitionOverwriteMode: PartitionOverwriteMode.Value =
    PartitionOverwriteMode.withName(getConf(PARTITION_OVERWRITE_MODE))

  def nestedSchemaPruningEnabled: Boolean = getConf(NESTED_SCHEMA_PRUNING_ENABLED)

  def csvColumnPruning: Boolean = getConf(SQLConf.CSV_PARSER_COLUMN_PRUNING)

  def legacySizeOfNull: Boolean = getConf(SQLConf.LEGACY_SIZE_OF_NULL)

  def isReplEagerEvalEnabled: Boolean = getConf(SQLConf.REPL_EAGER_EVAL_ENABLED)

  def replEagerEvalMaxNumRows: Int = getConf(SQLConf.REPL_EAGER_EVAL_MAX_NUM_ROWS)

  def replEagerEvalTruncate: Int = getConf(SQLConf.REPL_EAGER_EVAL_TRUNCATE)

  def avroCompressionCodec: String = getConf(SQLConf.AVRO_COMPRESSION_CODEC)

  def avroDeflateLevel: Int = getConf(SQLConf.AVRO_DEFLATE_LEVEL)

  def replaceDatabricksSparkAvroEnabled: Boolean =
    getConf(SQLConf.LEGACY_REPLACE_DATABRICKS_SPARK_AVRO_ENABLED)

  def setOpsPrecedenceEnforced: Boolean = getConf(SQLConf.LEGACY_SETOPS_PRECEDENCE_ENABLED)

<<<<<<< HEAD
  def inFalseForNullField: Boolean = getConf(SQLConf.LEGACY_IN_FALSE_FOR_NULL_FIELD)
=======
  def parallelFileListingInStatsComputation: Boolean =
    getConf(SQLConf.PARALLEL_FILE_LISTING_IN_STATS_COMPUTATION)
>>>>>>> 3e75a9fa

  /** ********************** SQLConf functionality methods ************ */

  /** Set Spark SQL configuration properties. */
  def setConf(props: Properties): Unit = settings.synchronized {
    props.asScala.foreach { case (k, v) => setConfString(k, v) }
  }

  /** Set the given Spark SQL configuration property using a `string` value. */
  def setConfString(key: String, value: String): Unit = {
    require(key != null, "key cannot be null")
    require(value != null, s"value cannot be null for key: $key")
    val entry = sqlConfEntries.get(key)
    if (entry != null) {
      // Only verify configs in the SQLConf object
      entry.valueConverter(value)
    }
    setConfWithCheck(key, value)
  }

  /** Set the given Spark SQL configuration property. */
  def setConf[T](entry: ConfigEntry[T], value: T): Unit = {
    require(entry != null, "entry cannot be null")
    require(value != null, s"value cannot be null for key: ${entry.key}")
    require(sqlConfEntries.get(entry.key) == entry, s"$entry is not registered")
    setConfWithCheck(entry.key, entry.stringConverter(value))
  }

  /** Return the value of Spark SQL configuration property for the given key. */
  @throws[NoSuchElementException]("if key is not set")
  def getConfString(key: String): String = {
    Option(settings.get(key)).
      orElse {
        // Try to use the default value
        Option(sqlConfEntries.get(key)).map { e => e.stringConverter(e.readFrom(reader)) }
      }.
      getOrElse(throw new NoSuchElementException(key))
  }

  /**
   * Return the value of Spark SQL configuration property for the given key. If the key is not set
   * yet, return `defaultValue`. This is useful when `defaultValue` in ConfigEntry is not the
   * desired one.
   */
  def getConf[T](entry: ConfigEntry[T], defaultValue: T): T = {
    require(sqlConfEntries.get(entry.key) == entry, s"$entry is not registered")
    Option(settings.get(entry.key)).map(entry.valueConverter).getOrElse(defaultValue)
  }

  /**
   * Return the value of Spark SQL configuration property for the given key. If the key is not set
   * yet, return `defaultValue` in [[ConfigEntry]].
   */
  def getConf[T](entry: ConfigEntry[T]): T = {
    require(sqlConfEntries.get(entry.key) == entry, s"$entry is not registered")
    entry.readFrom(reader)
  }

  /**
   * Return the value of an optional Spark SQL configuration property for the given key. If the key
   * is not set yet, returns None.
   */
  def getConf[T](entry: OptionalConfigEntry[T]): Option[T] = {
    require(sqlConfEntries.get(entry.key) == entry, s"$entry is not registered")
    entry.readFrom(reader)
  }

  /**
   * Return the `string` value of Spark SQL configuration property for the given key. If the key is
   * not set yet, return `defaultValue`.
   */
  def getConfString(key: String, defaultValue: String): String = {
    if (defaultValue != null && defaultValue != ConfigEntry.UNDEFINED) {
      val entry = sqlConfEntries.get(key)
      if (entry != null) {
        // Only verify configs in the SQLConf object
        entry.valueConverter(defaultValue)
      }
    }
    Option(settings.get(key)).getOrElse {
      // If the key is not set, need to check whether the config entry is registered and is
      // a fallback conf, so that we can check its parent.
      sqlConfEntries.get(key) match {
        case e: FallbackConfigEntry[_] => getConfString(e.fallback.key, defaultValue)
        case _ => defaultValue
      }
    }
  }

  /**
   * Return all the configuration properties that have been set (i.e. not the default).
   * This creates a new copy of the config properties in the form of a Map.
   */
  def getAllConfs: immutable.Map[String, String] =
    settings.synchronized { settings.asScala.toMap }

  /**
   * Return all the configuration definitions that have been defined in [[SQLConf]]. Each
   * definition contains key, defaultValue and doc.
   */
  def getAllDefinedConfs: Seq[(String, String, String)] = sqlConfEntries.synchronized {
    sqlConfEntries.values.asScala.filter(_.isPublic).map { entry =>
      val displayValue = Option(getConfString(entry.key, null)).getOrElse(entry.defaultValueString)
      (entry.key, displayValue, entry.doc)
    }.toSeq
  }

  /**
   * Redacts the given option map according to the description of SQL_OPTIONS_REDACTION_PATTERN.
   */
  def redactOptions(options: Map[String, String]): Map[String, String] = {
    val regexes = Seq(
      getConf(SQL_OPTIONS_REDACTION_PATTERN),
      SECRET_REDACTION_PATTERN.readFrom(reader))

    regexes.foldLeft(options.toSeq) { case (opts, r) => Utils.redact(Some(r), opts) }.toMap
  }

  /**
   * Return whether a given key is set in this [[SQLConf]].
   */
  def contains(key: String): Boolean = {
    settings.containsKey(key)
  }

  protected def setConfWithCheck(key: String, value: String): Unit = {
    settings.put(key, value)
  }

  def unsetConf(key: String): Unit = {
    settings.remove(key)
  }

  def unsetConf(entry: ConfigEntry[_]): Unit = {
    settings.remove(entry.key)
  }

  def clear(): Unit = {
    settings.clear()
  }

  override def clone(): SQLConf = {
    val result = new SQLConf
    getAllConfs.foreach {
      case(k, v) => if (v ne null) result.setConfString(k, v)
    }
    result
  }

  // For test only
  def copy(entries: (ConfigEntry[_], Any)*): SQLConf = {
    val cloned = clone()
    entries.foreach {
      case (entry, value) => cloned.setConfString(entry.key, value.toString)
    }
    cloned
  }

  def isModifiable(key: String): Boolean = {
    sqlConfEntries.containsKey(key) && !staticConfKeys.contains(key)
  }
}<|MERGE_RESOLUTION|>--- conflicted
+++ resolved
@@ -1554,7 +1554,6 @@
       .booleanConf
       .createWithDefault(false)
 
-<<<<<<< HEAD
   val LEGACY_IN_FALSE_FOR_NULL_FIELD =
     buildConf("spark.sql.legacy.inOperator.falseForNullField")
       .internal()
@@ -1564,7 +1563,7 @@
         "when a null is present in a filed; while in the first one, those rows are returned.")
       .booleanConf
       .createWithDefault(false)
-=======
+
   val PARALLEL_FILE_LISTING_IN_STATS_COMPUTATION =
     buildConf("spark.sql.parallelFileListingInStatsComputation.enabled")
       .internal()
@@ -1573,7 +1572,6 @@
         "This usually speeds up commands that need to list many directories.")
       .booleanConf
       .createWithDefault(true)
->>>>>>> 3e75a9fa
 }
 
 /**
@@ -1983,12 +1981,10 @@
 
   def setOpsPrecedenceEnforced: Boolean = getConf(SQLConf.LEGACY_SETOPS_PRECEDENCE_ENABLED)
 
-<<<<<<< HEAD
   def inFalseForNullField: Boolean = getConf(SQLConf.LEGACY_IN_FALSE_FOR_NULL_FIELD)
-=======
+
   def parallelFileListingInStatsComputation: Boolean =
     getConf(SQLConf.PARALLEL_FILE_LISTING_IN_STATS_COMPUTATION)
->>>>>>> 3e75a9fa
 
   /** ********************** SQLConf functionality methods ************ */
 
