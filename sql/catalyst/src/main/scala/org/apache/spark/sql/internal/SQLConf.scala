--- conflicted
+++ resolved
@@ -2161,19 +2161,17 @@
     .booleanConf
     .createWithDefault(true)
 
-<<<<<<< HEAD
+  val LEGACY_MSSQLSERVER_NUMERIC_MAPPING_ENABLED =
+    buildConf("spark.sql.legacy.mssqlserver.numericMapping.enabled")
+      .internal()
+      .doc("When true, use legacy MySqlServer SMALLINT and REAL type mapping.")
+      .booleanConf
+      .createWithDefault(false)
+
   val CSV_FILTER_PUSHDOWN_ENABLED = buildConf("spark.sql.csv.filterPushdown.enabled")
     .doc("When true, enable filter pushdown to CSV datasource.")
     .booleanConf
     .createWithDefault(true)
-=======
-  val LEGACY_MSSQLSERVER_NUMERIC_MAPPING_ENABLED =
-    buildConf("spark.sql.legacy.mssqlserver.numericMapping.enabled")
-      .internal()
-      .doc("When true, use legacy MySqlServer SMALLINT and REAL type mapping.")
-      .booleanConf
-      .createWithDefault(false)
->>>>>>> eefcc7d7
 
   /**
    * Holds information about keys that have been deprecated.
