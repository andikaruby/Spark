--- conflicted
+++ resolved
@@ -811,7 +811,6 @@
       .doubleConf
       .createWithDefault(0.05)
 
-<<<<<<< HEAD
   val HISTOGRAM_ENABLED =
     buildConf("spark.sql.statistics.histogram.enabled")
       .doc("Generates histograms when computing column statistics if enabled. Histograms can " +
@@ -839,12 +838,8 @@
       .intConf
       .createWithDefault(10000)
 
-  val AUTO_UPDATE_SIZE =
-    buildConf("spark.sql.statistics.autoUpdate.size")
-=======
   val AUTO_SIZE_UPDATE_ENABLED =
     buildConf("spark.sql.statistics.size.autoUpdate.enabled")
->>>>>>> 11eea1a4
       .doc("Enables automatic update for table size once table's data is changed. Note that if " +
         "the total number of files of the table is very large, this can be expensive and slow " +
         "down data change commands.")
