--- conflicted
+++ resolved
@@ -1951,10 +1951,6 @@
       // Replace the index with the corresponding expression in aggregateExpressions. The index is
       // a 1-base position of aggregateExpressions, which is output columns (select expression)
       case Aggregate(groups, aggs, child) if aggs.forall(_.resolved) &&
-<<<<<<< HEAD
-        groups.exists(_.find(_.isInstanceOf[UnresolvedOrdinal]).isDefined) =>
-        val newGroups = groups.map(resolveOrdinal(aggs, _))
-=======
         groups.exists(_.isInstanceOf[UnresolvedOrdinal]) =>
         val newGroups = groups.map {
           case u @ UnresolvedOrdinal(index) if index > 0 && index <= aggs.size =>
@@ -1963,7 +1959,6 @@
             throw QueryCompilationErrors.groupByPositionRangeError(index, aggs.size, ordinal)
           case o => o
         }
->>>>>>> 162f0560
         Aggregate(newGroups, aggs, child)
 
       case GroupingSets(selectedGroups, groups, child, aggs) if aggs.forall(_.resolved) &&
