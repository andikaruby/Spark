--- conflicted
+++ resolved
@@ -441,58 +441,6 @@
   }
 
   object ResolveGroupingAnalytics extends Rule[LogicalPlan] {
-<<<<<<< HEAD
-    /*
-     *  GROUP BY a, b, c WITH ROLLUP
-     *  is equivalent to
-     *  GROUP BY a, b, c GROUPING SETS ( (a, b, c), (a, b), (a), ( ) ).
-     *  Group Count: N + 1 (N is the number of group expressions)
-     *
-     *  We need to get all of its subsets for the rule described above, the subset is
-     *  represented as sequence of expressions.
-     */
-    def rollupExprs(exprs: Seq[Expression]): Seq[Seq[Expression]] = exprs.inits.toIndexedSeq
-
-    /*
-     *  GROUP BY a, b, c WITH CUBE
-     *  is equivalent to
-     *  GROUP BY a, b, c GROUPING SETS ( (a, b, c), (a, b), (b, c), (a, c), (a), (b), (c), ( ) ).
-     *  Group Count: 2 ^ N (N is the number of group expressions)
-     *
-     *  We need to get all of its subsets for a given GROUPBY expression, the subsets are
-     *  represented as sequence of expressions.
-     */
-    def cubeExprs(exprs: Seq[Expression]): Seq[Seq[Expression]] = {
-      // `cubeExprs0` is recursive and returns a lazy Stream. Here we call `toIndexedSeq` to
-      // materialize it and avoid serialization problems later on.
-      cubeExprs0(exprs).toIndexedSeq
-    }
-
-    def cubeExprs0(exprs: Seq[Expression]): Seq[Seq[Expression]] = exprs.toList match {
-      case x :: xs =>
-        val initial = cubeExprs0(xs)
-        initial.map(x +: _) ++ initial
-      case Nil =>
-        Seq(Seq.empty)
-    }
-
-    private def constructMixedGroupByExpressions(
-        cubes: Seq[Cube],
-        rollups: Seq[Rollup],
-        others: Seq[Expression]): Seq[Seq[Expression]] = {
-      val extendedCubes = cubes.map(cube => cubeExprs(cube.groupByExprs))
-      val extendedRollups = rollups.map(rollup => rollupExprs(rollup.groupByExprs))
-      (extendedCubes ++ extendedRollups).foldRight(Seq.empty[Seq[Expression]]) { (x, y) =>
-        if (y.isEmpty) {
-          x
-        } else {
-          for (a <- x; b <- y) yield b ++ a
-        }
-      }.map(others ++ _).map(_.distinct)
-    }
-
-=======
->>>>>>> 162f0560
     private[analysis] def hasGroupingFunction(e: Expression): Boolean = {
       e.collectFirst {
         case g: Grouping => g
@@ -672,18 +620,9 @@
       val aggForResolving = h.child match {
         // For CUBE/ROLLUP expressions, to avoid resolving repeatedly, here we delete them from
         // groupingExpressions for condition resolving.
-<<<<<<< HEAD
-        case a @ Aggregate(GroupByOperator(_, _, _, groups), _, _) =>
-          a.copy(groupingExpressions = groups)
-        case g: GroupingSets =>
-          Aggregate(
-            getFinalGroupByExpressions(g.selectedGroupByExprs, g.groupByExprs),
-            g.aggregations, g.child)
-=======
         case a @ Aggregate(Seq(gs: GroupingSet), _, _) =>
           a.copy(groupingExpressions =
             getFinalGroupByExpressions(gs.groupingSets, gs.groupByExprs))
->>>>>>> 162f0560
       }
       // Try resolving the condition of the filter as though it is in the aggregate clause
       val resolvedInfo =
@@ -693,15 +632,7 @@
       if (resolvedInfo.nonEmpty) {
         val (extraAggExprs, resolvedHavingCond) = resolvedInfo.get
         val newChild = h.child match {
-<<<<<<< HEAD
-          case Aggregate(
-          GroupByOperator(cubes, rollups, others, groups), aggregateExpressions, child) =>
-            constructAggregate(constructMixedGroupByExpressions(cubes, rollups, others),
-              groups, aggregateExpressions ++ extraAggExprs, child)
-          case x: GroupingSets =>
-=======
           case Aggregate(Seq(gs: GroupingSet), aggregateExpressions, child) =>
->>>>>>> 162f0560
             constructAggregate(
               gs.selectedGroupByExprs, gs.groupByExprs,
               aggregateExpressions ++ extraAggExprs, child)
@@ -727,38 +658,16 @@
     // CUBE/ROLLUP/GROUPING SETS. This also replace grouping()/grouping_id() in resolved
     // Filter/Sort.
     def apply(plan: LogicalPlan): LogicalPlan = plan resolveOperatorsDown {
-<<<<<<< HEAD
-      case h @ UnresolvedHaving(
-          _, agg @ Aggregate(GroupByOperator(_, _, _, groups), aggregateExpressions, _))
-          if agg.childrenResolved && (groups ++ aggregateExpressions).forall(_.resolved) =>
-        tryResolveHavingCondition(h)
-      case h @ UnresolvedHaving(_, g: GroupingSets)
-          if g.childrenResolved && g.expressions.forall(_.resolved) =>
-=======
       case h @ UnresolvedHaving(_, agg @ Aggregate(Seq(gs: GroupingSet), aggregateExpressions, _))
         if agg.childrenResolved && (gs.groupByExprs ++ aggregateExpressions).forall(_.resolved) =>
->>>>>>> 162f0560
         tryResolveHavingCondition(h)
 
       case a if !a.childrenResolved => a // be sure all of the children are resolved.
 
       // Ensure group by expressions and aggregate expressions have been resolved.
-<<<<<<< HEAD
-      case Aggregate(
-      GroupByOperator(cubes, rollups, others, groups), aggregateExpressions, child)
-        if (groups ++ aggregateExpressions).forall(_.resolved) =>
-        constructAggregate(
-          constructMixedGroupByExpressions(cubes, rollups, others),
-          groups,
-          aggregateExpressions, child)
-      // Ensure all the expressions have been resolved.
-      case x: GroupingSets if x.expressions.forall(_.resolved) =>
-        constructAggregate(x.selectedGroupByExprs, x.groupByExprs, x.aggregations, x.child)
-=======
       case Aggregate(Seq(gs: GroupingSet), aggregateExpressions, child)
         if (gs.groupByExprs ++ aggregateExpressions).forall(_.resolved) =>
         constructAggregate(gs.selectedGroupByExprs, gs.groupByExprs, aggregateExpressions, child)
->>>>>>> 162f0560
 
       // We should make sure all expressions in condition have been resolved.
       case f @ Filter(cond, child) if hasGroupingFunction(cond) && cond.resolved =>
