--- conflicted
+++ resolved
@@ -357,14 +357,9 @@
                 throw new AnalysisException(
                   s"Aggregate expression required for pivot, found '$aggregate'")
               }
-              val name = if (singleAgg) value.toString else value + "_" + aggregate.prettyString
+              val name = if (singleAgg) value.toString else value + "_" + aggregate.sql
               Alias(filteredAggregate, name)()
             }
-<<<<<<< HEAD
-=======
-            val name = if (singleAgg) value.toString else value + "_" + aggregate.sql
-            Alias(filteredAggregate, name)()
->>>>>>> 03f57a6c
           }
           Aggregate(groupByExprs, groupByExprs ++ pivotAggregates, child)
         }
