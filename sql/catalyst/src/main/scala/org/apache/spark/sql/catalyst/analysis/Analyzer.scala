/*
 * Licensed to the Apache Software Foundation (ASF) under one or more
 * contributor license agreements.  See the NOTICE file distributed with
 * this work for additional information regarding copyright ownership.
 * The ASF licenses this file to You under the Apache License, Version 2.0
 * (the "License"); you may not use this file except in compliance with
 * the License.  You may obtain a copy of the License at
 *
 *    http://www.apache.org/licenses/LICENSE-2.0
 *
 * Unless required by applicable law or agreed to in writing, software
 * distributed under the License is distributed on an "AS IS" BASIS,
 * WITHOUT WARRANTIES OR CONDITIONS OF ANY KIND, either express or implied.
 * See the License for the specific language governing permissions and
 * limitations under the License.
 */

package org.apache.spark.sql.catalyst.analysis

import scala.collection.mutable.ArrayBuffer

import org.apache.spark.sql.AnalysisException
import org.apache.spark.sql.catalyst.expressions.aggregate.{Complete, AggregateExpression2, AggregateFunction2}
import org.apache.spark.sql.catalyst.expressions._
import org.apache.spark.sql.catalyst.plans.logical._
import org.apache.spark.sql.catalyst.rules._
import org.apache.spark.sql.catalyst.trees.TreeNodeRef
import org.apache.spark.sql.catalyst.{SimpleCatalystConf, CatalystConf}
import org.apache.spark.sql.types._

/**
 * A trivial [[Analyzer]] with an [[EmptyCatalog]] and [[EmptyFunctionRegistry]]. Used for testing
 * when all relations are already filled in and the analyzer needs only to resolve attribute
 * references.
 */
object SimpleAnalyzer
  extends Analyzer(EmptyCatalog, EmptyFunctionRegistry, new SimpleCatalystConf(true))

/**
 * Provides a logical query plan analyzer, which translates [[UnresolvedAttribute]]s and
 * [[UnresolvedRelation]]s into fully typed objects using information in a schema [[Catalog]] and
 * a [[FunctionRegistry]].
 */
class Analyzer(
    catalog: Catalog,
    registry: FunctionRegistry,
    conf: CatalystConf,
    maxIterations: Int = 100)
  extends RuleExecutor[LogicalPlan] with CheckAnalysis {

  def resolver: Resolver = {
    if (conf.caseSensitiveAnalysis) {
      caseSensitiveResolution
    } else {
      caseInsensitiveResolution
    }
  }

  val fixedPoint = FixedPoint(maxIterations)

  /**
   * Override to provide additional rules for the "Resolution" batch.
   */
  val extendedResolutionRules: Seq[Rule[LogicalPlan]] = Nil

  lazy val batches: Seq[Batch] = Seq(
    Batch("Substitution", fixedPoint,
      CTESubstitution ::
      WindowsSubstitution ::
      Nil : _*),
    Batch("Resolution", fixedPoint,
      ResolveRelations ::
      ResolveReferences ::
      ResolveGroupingAnalytics ::
      ResolveSortReferences ::
      ResolveGenerate ::
      ResolveFunctions ::
      ResolveAliases ::
      ExtractWindowExpressions ::
      GlobalAggregates ::
      UnresolvedHavingClauseAttributes ::
      HiveTypeCoercion.typeCoercionRules ++
      extendedResolutionRules : _*),
    Batch("Nondeterministic", Once,
      PullOutNondeterministic)
  )

  /**
   * Substitute child plan with cte definitions
   */
  object CTESubstitution extends Rule[LogicalPlan] {
    // TODO allow subquery to define CTE
    def apply(plan: LogicalPlan): LogicalPlan = plan transform {
      case p if p.analyzed => p // Skip already analyzed sub-plans
      case With(child, relations) => substituteCTE(child, relations)
      case other => other
    }

    def substituteCTE(plan: LogicalPlan, cteRelations: Map[String, LogicalPlan]): LogicalPlan = {
      plan transform {
        // In hive, if there is same table name in database and CTE definition,
        // hive will use the table in database, not the CTE one.
        // Taking into account the reasonableness and the implementation complexity,
        // here use the CTE definition first, check table name only and ignore database name
        // see https://github.com/apache/spark/pull/4929#discussion_r27186638 for more info
        case u : UnresolvedRelation =>
          val substituted = cteRelations.get(u.tableIdentifier.last).map { relation =>
            val withAlias = u.alias.map(Subquery(_, relation))
            withAlias.getOrElse(relation)
          }
          substituted.getOrElse(u)
      }
    }
  }

  /**
   * Substitute child plan with WindowSpecDefinitions.
   */
  object WindowsSubstitution extends Rule[LogicalPlan] {
    def apply(plan: LogicalPlan): LogicalPlan = plan transform {
      // Lookup WindowSpecDefinitions. This rule works with unresolved children.
      case WithWindowDefinition(windowDefinitions, child) =>
        child.transform {
          case p if p.analyzed => p // Skip already analyzed sub-plans

          case plan => plan.transformExpressions {
            case UnresolvedWindowExpression(c, WindowSpecReference(windowName)) =>
              val errorMessage =
                s"Window specification $windowName is not defined in the WINDOW clause."
              val windowSpecDefinition =
                windowDefinitions
                  .get(windowName)
                  .getOrElse(failAnalysis(errorMessage))
              WindowExpression(c, windowSpecDefinition)
          }
        }
    }
  }

  /**
   * Replaces [[UnresolvedAlias]]s with concrete aliases.
   */
  object ResolveAliases extends Rule[LogicalPlan] {
    private def assignAliases(exprs: Seq[NamedExpression]) = {
      // The `UnresolvedAlias`s will appear only at root of a expression tree, we don't need
      // to transform down the whole tree.
      exprs.zipWithIndex.map {
        case (u @ UnresolvedAlias(child), i) =>
          child match {
            case _: UnresolvedAttribute => u
            case ne: NamedExpression => ne
            case g: GetStructField => Alias(g, g.field.name)()
            case g: GetArrayStructFields => Alias(g, g.field.name)()
            case g: Generator if g.resolved && g.elementTypes.size > 1 => MultiAlias(g, Nil)
            case e if !e.resolved => u
            case other => Alias(other, s"_c$i")()
          }
        case (other, _) => other
      }
    }

    def apply(plan: LogicalPlan): LogicalPlan = plan transformUp {
      case p if p.analyzed => p // Skip already analyzed sub-plans

      case Aggregate(groups, aggs, child)
        if child.resolved && aggs.exists(_.isInstanceOf[UnresolvedAlias]) =>
        Aggregate(groups, assignAliases(aggs), child)

      case g: GroupingAnalytics
        if g.child.resolved && g.aggregations.exists(_.isInstanceOf[UnresolvedAlias]) =>
        g.withNewAggs(assignAliases(g.aggregations))

      case Project(projectList, child)
        if child.resolved && projectList.exists(_.isInstanceOf[UnresolvedAlias]) =>
        Project(assignAliases(projectList), child)
    }
  }

  object ResolveGroupingAnalytics extends Rule[LogicalPlan] {
    /*
     *  GROUP BY a, b, c WITH ROLLUP
     *  is equivalent to
     *  GROUP BY a, b, c GROUPING SETS ( (a, b, c), (a, b), (a), ( ) ).
     *  Group Count: N + 1 (N is the number of group expressions)
     *
     *  We need to get all of its subsets for the rule described above, the subset is
     *  represented as the bit masks.
     */
    def bitmasks(r: Rollup): Seq[Int] = {
      Seq.tabulate(r.groupByExprs.length + 1)(idx => {(1 << idx) - 1})
    }

    /*
     *  GROUP BY a, b, c WITH CUBE
     *  is equivalent to
     *  GROUP BY a, b, c GROUPING SETS ( (a, b, c), (a, b), (b, c), (a, c), (a), (b), (c), ( ) ).
     *  Group Count: 2 ^ N (N is the number of group expressions)
     *
     *  We need to get all of its subsets for a given GROUPBY expression, the subsets are
     *  represented as the bit masks.
     */
    def bitmasks(c: Cube): Seq[Int] = {
      Seq.tabulate(1 << c.groupByExprs.length)(i => i)
    }

    def apply(plan: LogicalPlan): LogicalPlan = plan transform {
      case p if p.analyzed => p // Skip already analyzed sub-plans

      case a if !a.childrenResolved => a // be sure all of the children are resolved.
      case a: Cube =>
        GroupingSets(bitmasks(a), a.groupByExprs, a.child, a.aggregations)
      case a: Rollup =>
        GroupingSets(bitmasks(a), a.groupByExprs, a.child, a.aggregations)
      case x: GroupingSets =>
        val gid = AttributeReference(VirtualColumn.groupingIdName, IntegerType, false)()
        // We will insert another Projection if the GROUP BY keys contains the
        // non-attribute expressions. And the top operators can references those
        // expressions by its alias.
        // e.g. SELECT key%5 as c1 FROM src GROUP BY key%5 ==>
        //      SELECT a as c1 FROM (SELECT key%5 AS a FROM src) GROUP BY a

        // find all of the non-attribute expressions in the GROUP BY keys
        val nonAttributeGroupByExpressions = new ArrayBuffer[Alias]()

        // The pair of (the original GROUP BY key, associated attribute)
        val groupByExprPairs = x.groupByExprs.map(_ match {
          case e: NamedExpression => (e, e.toAttribute)
          case other => {
            val alias = Alias(other, other.toString)()
            nonAttributeGroupByExpressions += alias // add the non-attributes expression alias
            (other, alias.toAttribute)
          }
        })

        // substitute the non-attribute expressions for aggregations.
        val aggregation = x.aggregations.map(expr => expr.transformDown {
          case e => groupByExprPairs.find(_._1.semanticEquals(e)).map(_._2).getOrElse(e)
        }.asInstanceOf[NamedExpression])

        // substitute the group by expressions.
        val newGroupByExprs = groupByExprPairs.map(_._2)

        val child = if (nonAttributeGroupByExpressions.length > 0) {
          // insert additional projection if contains the
          // non-attribute expressions in the GROUP BY keys
          Project(x.child.output ++ nonAttributeGroupByExpressions, x.child)
        } else {
          x.child
        }

        Aggregate(
          newGroupByExprs :+ VirtualColumn.groupingIdAttribute,
          aggregation,
          Expand(x.bitmasks, newGroupByExprs, gid, child))
    }
  }

  /**
   * Replaces [[UnresolvedRelation]]s with concrete relations from the catalog.
   */
  object ResolveRelations extends Rule[LogicalPlan] {
    def getTable(u: UnresolvedRelation): LogicalPlan = {
      try {
        catalog.lookupRelation(u.tableIdentifier, u.alias)
      } catch {
        case _: NoSuchTableException =>
          u.failAnalysis(s"no such table ${u.tableName}")
      }
    }

    def apply(plan: LogicalPlan): LogicalPlan = plan transform {
      case p if p.analyzed => p // Skip already analyzed sub-plans

      case i @ InsertIntoTable(u: UnresolvedRelation, _, _, _, _) =>
        i.copy(table = EliminateSubQueries(getTable(u)))
      case u: UnresolvedRelation =>
        getTable(u)
    }
  }

  /**
   * Replaces [[UnresolvedAttribute]]s with concrete [[AttributeReference]]s from
   * a logical plan node's children.
   */
  object ResolveReferences extends Rule[LogicalPlan] {
    def apply(plan: LogicalPlan): LogicalPlan = plan transformUp {
      case p if p.analyzed => p // Skip already analyzed sub-plans

      case p: LogicalPlan if !p.childrenResolved => p

      // If the projection list contains Stars, expand it.
      case p @ Project(projectList, child) if containsStar(projectList) =>
        Project(
          projectList.flatMap {
            case s: Star => s.expand(child.output, resolver)
            case UnresolvedAlias(f @ UnresolvedFunction(_, args, _)) if containsStar(args) =>
              val expandedArgs = args.flatMap {
                case s: Star => s.expand(child.output, resolver)
                case o => o :: Nil
              }
              UnresolvedAlias(child = f.copy(children = expandedArgs)) :: Nil
            case UnresolvedAlias(c @ CreateArray(args)) if containsStar(args) =>
              val expandedArgs = args.flatMap {
                case s: Star => s.expand(child.output, resolver)
                case o => o :: Nil
              }
              UnresolvedAlias(c.copy(children = expandedArgs)) :: Nil
            case UnresolvedAlias(c @ CreateStruct(args)) if containsStar(args) =>
              val expandedArgs = args.flatMap {
                case s: Star => s.expand(child.output, resolver)
                case o => o :: Nil
              }
              UnresolvedAlias(c.copy(children = expandedArgs)) :: Nil
            case o => o :: Nil
          },
          child)
      case t: ScriptTransformation if containsStar(t.input) =>
        t.copy(
          input = t.input.flatMap {
            case s: Star => s.expand(t.child.output, resolver)
            case o => o :: Nil
          }
        )

      // If the aggregate function argument contains Stars, expand it.
      case a: Aggregate if containsStar(a.aggregateExpressions) =>
        a.copy(
          aggregateExpressions = a.aggregateExpressions.flatMap {
            case s: Star => s.expand(a.child.output, resolver)
            case o => o :: Nil
          }
        )

      // Special handling for cases when self-join introduce duplicate expression ids.
      case j @ Join(left, right, _, _) if !j.selfJoinResolved =>
        val conflictingAttributes = left.outputSet.intersect(right.outputSet)
        logDebug(s"Conflicting attributes ${conflictingAttributes.mkString(",")} in $j")

        right.collect {
          // Handle base relations that might appear more than once.
          case oldVersion: MultiInstanceRelation
              if oldVersion.outputSet.intersect(conflictingAttributes).nonEmpty =>
            val newVersion = oldVersion.newInstance()
            (oldVersion, newVersion)

          // Handle projects that create conflicting aliases.
          case oldVersion @ Project(projectList, _)
              if findAliases(projectList).intersect(conflictingAttributes).nonEmpty =>
            (oldVersion, oldVersion.copy(projectList = newAliases(projectList)))

          case oldVersion @ Aggregate(_, aggregateExpressions, _)
              if findAliases(aggregateExpressions).intersect(conflictingAttributes).nonEmpty =>
            (oldVersion, oldVersion.copy(aggregateExpressions = newAliases(aggregateExpressions)))

          case oldVersion: Generate
              if oldVersion.generatedSet.intersect(conflictingAttributes).nonEmpty =>
            val newOutput = oldVersion.generatorOutput.map(_.newInstance())
            (oldVersion, oldVersion.copy(generatorOutput = newOutput))

          case oldVersion @ Window(_, windowExpressions, _, _, child)
              if AttributeSet(windowExpressions.map(_.toAttribute)).intersect(conflictingAttributes)
                .nonEmpty =>
            (oldVersion, oldVersion.copy(windowExpressions = newAliases(windowExpressions)))
        }
        // Only handle first case, others will be fixed on the next pass.
        .headOption match {
          case None =>
            /*
             * No result implies that there is a logical plan node that produces new references
             * that this rule cannot handle. When that is the case, there must be another rule
             * that resolves these conflicts. Otherwise, the analysis will fail.
             */
            j
          case Some((oldRelation, newRelation)) =>
            val attributeRewrites = AttributeMap(oldRelation.output.zip(newRelation.output))
            val newRight = right transformUp {
              case r if r == oldRelation => newRelation
            } transformUp {
              case other => other transformExpressions {
                case a: Attribute => attributeRewrites.get(a).getOrElse(a)
              }
            }
            j.copy(right = newRight)
        }

      // When resolve `SortOrder`s in Sort based on child, don't report errors as
      // we still have chance to resolve it based on grandchild
      case s @ Sort(ordering, global, child) if child.resolved && !s.resolved =>
        val newOrdering = resolveSortOrders(ordering, child, throws = false)
        Sort(newOrdering, global, child)

      case q: LogicalPlan =>
        logTrace(s"Attempting to resolve ${q.simpleString}")
        q transformExpressionsUp  {
          case u @ UnresolvedAttribute(nameParts) =>
            // Leave unchanged if resolution fails.  Hopefully will be resolved next round.
            val result =
              withPosition(u) {
                q.resolveChildren(nameParts, resolver).map(trimUnresolvedAlias).getOrElse(u)
              }
            logDebug(s"Resolving $u to $result")
            result
          case UnresolvedExtractValue(child, fieldExpr) if child.resolved =>
            ExtractValue(child, fieldExpr, resolver)
        }
    }

    def newAliases(expressions: Seq[NamedExpression]): Seq[NamedExpression] = {
      expressions.map {
        case a: Alias => Alias(a.child, a.name)()
        case other => other
      }
    }

    def findAliases(projectList: Seq[NamedExpression]): AttributeSet = {
      AttributeSet(projectList.collect { case a: Alias => a.toAttribute })
    }

    /**
     * Returns true if `exprs` contains a [[Star]].
     */
    protected def containsStar(exprs: Seq[Expression]): Boolean =
      exprs.exists(_.collect { case _: Star => true }.nonEmpty)
  }

  private def trimUnresolvedAlias(ne: NamedExpression) = ne match {
    case UnresolvedAlias(child) => child
    case other => other
  }

  private def resolveSortOrders(ordering: Seq[SortOrder], plan: LogicalPlan, throws: Boolean) = {
    ordering.map { order =>
      // Resolve SortOrder in one round.
      // If throws == false or the desired attribute doesn't exist
      // (like try to resolve `a.b` but `a` doesn't exist), fail and return the origin one.
      // Else, throw exception.
      try {
        val newOrder = order transformUp {
          case u @ UnresolvedAttribute(nameParts) =>
            plan.resolve(nameParts, resolver).map(trimUnresolvedAlias).getOrElse(u)
          case UnresolvedExtractValue(child, fieldName) if child.resolved =>
            ExtractValue(child, fieldName, resolver)
        }
        newOrder.asInstanceOf[SortOrder]
      } catch {
        case a: AnalysisException if !throws => order
      }
    }
  }

  /**
   * In many dialects of SQL it is valid to sort by attributes that are not present in the SELECT
   * clause.  This rule detects such queries and adds the required attributes to the original
   * projection, so that they will be available during sorting. Another projection is added to
   * remove these attributes after sorting.
   */
  object ResolveSortReferences extends Rule[LogicalPlan] {
    def apply(plan: LogicalPlan): LogicalPlan = plan transformUp {
      case p if p.analyzed => p // Skip already analyzed sub-plans

      case s @ Sort(ordering, global, p @ Project(projectList, child))
          if !s.resolved && p.resolved =>
        val (newOrdering, missing) = resolveAndFindMissing(ordering, p, child)

        // If this rule was not a no-op, return the transformed plan, otherwise return the original.
        if (missing.nonEmpty) {
          // Add missing attributes and then project them away after the sort.
          Project(p.output,
            Sort(newOrdering, global,
              Project(projectList ++ missing, child)))
        } else {
          logDebug(s"Failed to find $missing in ${p.output.mkString(", ")}")
          s // Nothing we can do here. Return original plan.
        }
      case s @ Sort(ordering, global, a @ Aggregate(grouping, aggs, child))
          if !s.resolved && a.resolved =>
        // A small hack to create an object that will allow us to resolve any references that
        // refer to named expressions that are present in the grouping expressions.
        val groupingRelation = LocalRelation(
          grouping.collect { case ne: NamedExpression => ne.toAttribute }
        )

        // Find sort attributes that are projected away so we can temporarily add them back in.
        val (newOrdering, missingAttr) = resolveAndFindMissing(ordering, a, groupingRelation)

        // Find aggregate expressions and evaluate them early, since they can't be evaluated in a
        // Sort.
        val (withAggsRemoved, aliasedAggregateList) = newOrdering.map {
          case aggOrdering if aggOrdering.collect { case a: AggregateExpression => a }.nonEmpty =>
            val aliased = Alias(aggOrdering.child, "_aggOrdering")()
            (aggOrdering.copy(child = aliased.toAttribute), Some(aliased))

          case other => (other, None)
        }.unzip

        val missing = missingAttr ++ aliasedAggregateList.flatten

        if (missing.nonEmpty) {
          // Add missing grouping exprs and then project them away after the sort.
          Project(a.output,
            Sort(withAggsRemoved, global,
              Aggregate(grouping, aggs ++ missing, child)))
        } else {
          s // Nothing we can do here. Return original plan.
        }
    }

    /**
     * Given a child and a grandchild that are present beneath a sort operator, try to resolve
     * the sort ordering and returns it with a list of attributes that are missing from the
     * child but are present in the grandchild.
     */
    def resolveAndFindMissing(
        ordering: Seq[SortOrder],
        child: LogicalPlan,
        grandchild: LogicalPlan): (Seq[SortOrder], Seq[Attribute]) = {
      val newOrdering = resolveSortOrders(ordering, grandchild, throws = true)
      // Construct a set that contains all of the attributes that we need to evaluate the
      // ordering.
      val requiredAttributes = AttributeSet(newOrdering.filter(_.resolved))
      // Figure out which ones are missing from the projection, so that we can add them and
      // remove them after the sort.
      val missingInProject = requiredAttributes -- child.output
      // It is important to return the new SortOrders here, instead of waiting for the standard
      // resolving process as adding attributes to the project below can actually introduce
      // ambiguity that was not present before.
      (newOrdering, missingInProject.toSeq)
    }
  }

  /**
   * Replaces [[UnresolvedFunction]]s with concrete [[Expression]]s.
   */
  object ResolveFunctions extends Rule[LogicalPlan] {
    def apply(plan: LogicalPlan): LogicalPlan = plan transform {
      case p if p.analyzed => p // Skip already analyzed sub-plans

      case q: LogicalPlan =>
        q transformExpressions {
          case u @ UnresolvedFunction(name, children, isDistinct) =>
            withPosition(u) {
              registry.lookupFunction(name, children) match {
                // We get an aggregate function built based on AggregateFunction2 interface.
                // So, we wrap it in AggregateExpression2.
                case agg2: AggregateFunction2 => AggregateExpression2(agg2, Complete, isDistinct)
                // Currently, our old aggregate function interface supports SUM(DISTINCT ...)
                // and COUTN(DISTINCT ...).
                case sumDistinct: SumDistinct => sumDistinct
                case countDistinct: CountDistinct => countDistinct
                // DISTINCT is not meaningful with Max and Min.
                case max: Max if isDistinct => max
                case min: Min if isDistinct => min
                // For other aggregate functions, DISTINCT keyword is not supported for now.
                // Once we converted to the new code path, we will allow using DISTINCT keyword.
                case other: AggregateExpression1 if isDistinct =>
                  failAnalysis(s"$name does not support DISTINCT keyword.")
                // If it does not have DISTINCT keyword, we will return it as is.
                case other => other
              }
            }
        }
    }
  }

  /**
   * Turns projections that contain aggregate expressions into aggregations.
   */
  object GlobalAggregates extends Rule[LogicalPlan] {
    def apply(plan: LogicalPlan): LogicalPlan = plan transform {
      case p if p.analyzed => p // Skip already analyzed sub-plans

      case Project(projectList, child) if containsAggregates(projectList) =>
        Aggregate(Nil, projectList, child)
    }

    def containsAggregates(exprs: Seq[Expression]): Boolean = {
      exprs.foreach(_.foreach {
        case agg: AggregateExpression => return true
        case _ =>
      })
      false
    }
  }

  /**
   * This rule finds expressions in HAVING clause filters that depend on
   * unresolved attributes.  It pushes these expressions down to the underlying
   * aggregates and then projects them away above the filter.
   */
  object UnresolvedHavingClauseAttributes extends Rule[LogicalPlan] {
    def apply(plan: LogicalPlan): LogicalPlan = plan transformUp {
      case p if p.analyzed => p // Skip already analyzed sub-plans

      case filter @ Filter(havingCondition, aggregate @ Aggregate(_, originalAggExprs, _))
          if aggregate.resolved && containsAggregate(havingCondition) =>

        val evaluatedCondition = Alias(havingCondition, "havingCondition")()
        val aggExprsWithHaving = evaluatedCondition +: originalAggExprs

        Project(aggregate.output,
          Filter(evaluatedCondition.toAttribute,
            aggregate.copy(aggregateExpressions = aggExprsWithHaving)))
    }

    protected def containsAggregate(condition: Expression): Boolean = {
      condition
        .collect { case ae: AggregateExpression => ae }
        .nonEmpty
    }
  }

  /**
   * Rewrites table generating expressions that either need one or more of the following in order
   * to be resolved:
   *  - concrete attribute references for their output.
   *  - to be relocated from a SELECT clause (i.e. from  a [[Project]]) into a [[Generate]]).
   *
   * Names for the output [[Attribute]]s are extracted from [[Alias]] or [[MultiAlias]] expressions
   * that wrap the [[Generator]]. If more than one [[Generator]] is found in a Project, an
   * [[AnalysisException]] is throw.
   */
  object ResolveGenerate extends Rule[LogicalPlan] {
    def apply(plan: LogicalPlan): LogicalPlan = plan transform {
      case p if p.analyzed => p // Skip already analyzed sub-plans

      case p: Generate if !p.child.resolved || !p.generator.resolved => p
      case g: Generate if !g.resolved =>
        g.copy(generatorOutput = makeGeneratorOutput(g.generator, g.generatorOutput.map(_.name)))

      case p @ Project(projectList, child) =>
        // Holds the resolved generator, if one exists in the project list.
        var resolvedGenerator: Generate = null

        val newProjectList = projectList.flatMap {
          case AliasedGenerator(generator, names) if generator.childrenResolved =>
            if (resolvedGenerator != null) {
              failAnalysis(
                s"Only one generator allowed per select but ${resolvedGenerator.nodeName} and " +
                s"and ${generator.nodeName} found.")
            }

            resolvedGenerator =
              Generate(
                generator,
                join = projectList.size > 1, // Only join if there are other expressions in SELECT.
                outer = false,
                qualifier = None,
                generatorOutput = makeGeneratorOutput(generator, names),
                child)

            resolvedGenerator.generatorOutput
          case other => other :: Nil
        }

        if (resolvedGenerator != null) {
          Project(newProjectList, resolvedGenerator)
        } else {
          p
        }
    }

    /** Extracts a [[Generator]] expression and any names assigned by aliases to their output. */
    private object AliasedGenerator {
      def unapply(e: Expression): Option[(Generator, Seq[String])] = e match {
        case Alias(g: Generator, name) if g.resolved && g.elementTypes.size > 1 =>
          // If not given the default names, and the TGF with multiple output columns
          failAnalysis(
            s"""Expect multiple names given for ${g.getClass.getName},
               |but only single name '${name}' specified""".stripMargin)
        case Alias(g: Generator, name) if g.resolved => Some((g, name :: Nil))
        case MultiAlias(g: Generator, names) if g.resolved => Some(g, names)
        case _ => None
      }
    }

    /**
     * Construct the output attributes for a [[Generator]], given a list of names.  If the list of
     * names is empty names are assigned by ordinal (i.e., _c0, _c1, ...) to match Hive's defaults.
     */
    private def makeGeneratorOutput(
        generator: Generator,
        names: Seq[String]): Seq[Attribute] = {
      val elementTypes = generator.elementTypes

      if (names.length == elementTypes.length) {
        names.zip(elementTypes).map {
          case (name, (t, nullable)) =>
            AttributeReference(name, t, nullable)()
        }
      } else if (names.isEmpty) {
        elementTypes.zipWithIndex.map {
          // keep the default column names as Hive does _c0, _c1, _cN
          case ((t, nullable), i) => AttributeReference(s"_c$i", t, nullable)()
        }
      } else {
        failAnalysis(
          "The number of aliases supplied in the AS clause does not match the number of columns " +
          s"output by the UDTF expected ${elementTypes.size} aliases but got " +
          s"${names.mkString(",")} ")
      }
    }
  }

  /**
   * Extracts [[WindowExpression]]s from the projectList of a [[Project]] operator and
   * aggregateExpressions of an [[Aggregate]] operator and creates individual [[Window]]
   * operators for every distinct [[WindowSpecDefinition]].
   *
   * This rule handles three cases:
   *  - A [[Project]] having [[WindowExpression]]s in its projectList;
   *  - An [[Aggregate]] having [[WindowExpression]]s in its aggregateExpressions.
   *  - An [[Filter]]->[[Aggregate]] pattern representing GROUP BY with a HAVING
   *    clause and the [[Aggregate]] has [[WindowExpression]]s in its aggregateExpressions.
   * Note: If there is a GROUP BY clause in the query, aggregations and corresponding
   * filters (expressions in the HAVING clause) should be evaluated before any
   * [[WindowExpression]]. If a query has SELECT DISTINCT, the DISTINCT part should be
   * evaluated after all [[WindowExpression]]s.
   *
   * For every case, the transformation works as follows:
   * 1. For a list of [[Expression]]s (a projectList or an aggregateExpressions), partitions
   *    it two lists of [[Expression]]s, one for all [[WindowExpression]]s and another for
   *    all regular expressions.
   * 2. For all [[WindowExpression]]s, groups them based on their [[WindowSpecDefinition]]s.
   * 3. For every distinct [[WindowSpecDefinition]], creates a [[Window]] operator and inserts
   *    it into the plan tree.
   */
  object ExtractWindowExpressions extends Rule[LogicalPlan] {
    private def hasWindowFunction(projectList: Seq[NamedExpression]): Boolean =
      projectList.exists(hasWindowFunction)

    private def hasWindowFunction(expr: NamedExpression): Boolean = {
      expr.find {
        case window: WindowExpression => true
        case _ => false
      }.isDefined
    }

    /**
     * From a Seq of [[NamedExpression]]s, extract expressions containing window expressions and
     * other regular expressions that do not contain any window expression. For example, for
     * `col1, Sum(col2 + col3) OVER (PARTITION BY col4 ORDER BY col5)`, we will extract
     * `col1`, `col2 + col3`, `col4`, and `col5` out and replace their appearances in
     * the window expression as attribute references. So, the first returned value will be
     * `[Sum(_w0) OVER (PARTITION BY _w1 ORDER BY _w2)]` and the second returned value will be
     * [col1, col2 + col3 as _w0, col4 as _w1, col5 as _w2].
     *
     * @return (seq of expressions containing at lease one window expressions,
     *          seq of non-window expressions)
     */
    private def extract(
        expressions: Seq[NamedExpression]): (Seq[NamedExpression], Seq[NamedExpression]) = {
      // First, we partition the input expressions to two part. For the first part,
      // every expression in it contain at least one WindowExpression.
      // Expressions in the second part do not have any WindowExpression.
      val (expressionsWithWindowFunctions, regularExpressions) =
        expressions.partition(hasWindowFunction)

      // Then, we need to extract those regular expressions used in the WindowExpression.
      // For example, when we have col1 - Sum(col2 + col3) OVER (PARTITION BY col4 ORDER BY col5),
      // we need to make sure that col1 to col5 are all projected from the child of the Window
      // operator.
      val extractedExprBuffer = new ArrayBuffer[NamedExpression]()
      def extractExpr(expr: Expression): Expression = expr match {
        case ne: NamedExpression =>
          // If a named expression is not in regularExpressions, add it to
          // extractedExprBuffer and replace it with an AttributeReference.
          val missingExpr =
            AttributeSet(Seq(expr)) -- (regularExpressions ++ extractedExprBuffer)
          if (missingExpr.nonEmpty) {
            extractedExprBuffer += ne
          }
          ne.toAttribute
        case e: Expression if e.foldable =>
          e // No need to create an attribute reference if it will be evaluated as a Literal.
        case e: Expression =>
          // For other expressions, we extract it and replace it with an AttributeReference (with
          // an interal column name, e.g. "_w0").
          val withName = Alias(e, s"_w${extractedExprBuffer.length}")()
          extractedExprBuffer += withName
          withName.toAttribute
      }

      // Now, we extract regular expressions from expressionsWithWindowFunctions
      // by using extractExpr.
      val newExpressionsWithWindowFunctions = expressionsWithWindowFunctions.map {
        _.transform {
          // Extracts children expressions of a WindowFunction (input parameters of
          // a WindowFunction).
          case wf : WindowFunction =>
            val newChildren = wf.children.map(extractExpr(_))
            wf.withNewChildren(newChildren)

          // Extracts expressions from the partition spec and order spec.
          case wsc @ WindowSpecDefinition(partitionSpec, orderSpec, _) =>
            val newPartitionSpec = partitionSpec.map(extractExpr(_))
            val newOrderSpec = orderSpec.map { so =>
              val newChild = extractExpr(so.child)
              so.copy(child = newChild)
            }
            wsc.copy(partitionSpec = newPartitionSpec, orderSpec = newOrderSpec)

          // Extracts AggregateExpression. For example, for SUM(x) - Sum(y) OVER (...),
          // we need to extract SUM(x).
          case agg: AggregateExpression =>
            val withName = Alias(agg, s"_w${extractedExprBuffer.length}")()
            extractedExprBuffer += withName
            withName.toAttribute
        }.asInstanceOf[NamedExpression]
      }

      (newExpressionsWithWindowFunctions, regularExpressions ++ extractedExprBuffer)
    } // end of extract

    /**
     * Adds operators for Window Expressions. Every Window operator handles a single Window Spec.
     */
    private def addWindow(
        expressionsWithWindowFunctions: Seq[NamedExpression],
        child: LogicalPlan): LogicalPlan = {
      // First, we need to extract all WindowExpressions from expressionsWithWindowFunctions
      // and put those extracted WindowExpressions to extractedWindowExprBuffer.
      // This step is needed because it is possible that an expression contains multiple
      // WindowExpressions with different Window Specs.
      // After extracting WindowExpressions, we need to construct a project list to generate
      // expressionsWithWindowFunctions based on extractedWindowExprBuffer.
      // For example, for "sum(a) over (...) / sum(b) over (...)", we will first extract
      // "sum(a) over (...)" and "sum(b) over (...)" out, and assign "_we0" as the alias to
      // "sum(a) over (...)" and "_we1" as the alias to "sum(b) over (...)".
      // Then, the projectList will be [_we0/_we1].
      val extractedWindowExprBuffer = new ArrayBuffer[NamedExpression]()
      val newExpressionsWithWindowFunctions = expressionsWithWindowFunctions.map {
        // We need to use transformDown because we want to trigger
        // "case alias @ Alias(window: WindowExpression, _)" first.
        _.transformDown {
          case alias @ Alias(window: WindowExpression, _) =>
            // If a WindowExpression has an assigned alias, just use it.
            extractedWindowExprBuffer += alias
            alias.toAttribute
          case window: WindowExpression =>
            // If there is no alias assigned to the WindowExpressions. We create an
            // internal column.
            val withName = Alias(window, s"_we${extractedWindowExprBuffer.length}")()
            extractedWindowExprBuffer += withName
            withName.toAttribute
        }.asInstanceOf[NamedExpression]
      }

      // Second, we group extractedWindowExprBuffer based on their Partition and Order Specs.
      val groupedWindowExpressions = extractedWindowExprBuffer.groupBy { expr =>
        val distinctWindowSpec = expr.collect {
          case window: WindowExpression => window.windowSpec
        }.distinct

        // We do a final check and see if we only have a single Window Spec defined in an
        // expressions.
        if (distinctWindowSpec.length == 0 ) {
          failAnalysis(s"$expr does not have any WindowExpression.")
        } else if (distinctWindowSpec.length > 1) {
          // newExpressionsWithWindowFunctions only have expressions with a single
          // WindowExpression. If we reach here, we have a bug.
          failAnalysis(s"$expr has multiple Window Specifications ($distinctWindowSpec)." +
            s"Please file a bug report with this error message, stack trace, and the query.")
        } else {
          val spec = distinctWindowSpec.head
          (spec.partitionSpec, spec.orderSpec)
        }
      }.toSeq

      // Third, for every Window Spec, we add a Window operator and set currentChild as the
      // child of it.
      var currentChild = child
      var i = 0
      while (i < groupedWindowExpressions.size) {
        val ((partitionSpec, orderSpec), windowExpressions) = groupedWindowExpressions(i)
        // Set currentChild to the newly created Window operator.
        currentChild =
          Window(
            currentChild.output,
            windowExpressions,
            partitionSpec,
            orderSpec,
            currentChild)

        // Move to next Window Spec.
        i += 1
      }

      // Finally, we create a Project to output currentChild's output
      // newExpressionsWithWindowFunctions.
      Project(currentChild.output ++ newExpressionsWithWindowFunctions, currentChild)
    } // end of addWindow

    // We have to use transformDown at here to make sure the rule of
    // "Aggregate with Having clause" will be triggered.
    def apply(plan: LogicalPlan): LogicalPlan = plan transformDown {
      case p if p.analyzed => p // Skip already analyzed sub-plans

      // Aggregate with Having clause. This rule works with an unresolved Aggregate because
      // a resolved Aggregate will not have Window Functions.
      case f @ Filter(condition, a @ Aggregate(groupingExprs, aggregateExprs, child))
        if child.resolved &&
           hasWindowFunction(aggregateExprs) &&
           a.expressions.forall(_.resolved) =>
        val (windowExpressions, aggregateExpressions) = extract(aggregateExprs)
        // Create an Aggregate operator to evaluate aggregation functions.
        val withAggregate = Aggregate(groupingExprs, aggregateExpressions, child)
        // Add a Filter operator for conditions in the Having clause.
        val withFilter = Filter(condition, withAggregate)
        val withWindow = addWindow(windowExpressions, withFilter)

        // Finally, generate output columns according to the original projectList.
        val finalProjectList = aggregateExprs.map (_.toAttribute)
        Project(finalProjectList, withWindow)

      case p: LogicalPlan if !p.childrenResolved => p

      // Aggregate without Having clause.
      case a @ Aggregate(groupingExprs, aggregateExprs, child)
        if hasWindowFunction(aggregateExprs) &&
           a.expressions.forall(_.resolved) =>
        val (windowExpressions, aggregateExpressions) = extract(aggregateExprs)
        // Create an Aggregate operator to evaluate aggregation functions.
        val withAggregate = Aggregate(groupingExprs, aggregateExpressions, child)
        // Add Window operators.
        val withWindow = addWindow(windowExpressions, withAggregate)

        // Finally, generate output columns according to the original projectList.
        val finalProjectList = aggregateExprs.map (_.toAttribute)
        Project(finalProjectList, withWindow)

      // We only extract Window Expressions after all expressions of the Project
      // have been resolved.
      case p @ Project(projectList, child)
        if hasWindowFunction(projectList) && !p.expressions.exists(!_.resolved) =>
        val (windowExpressions, regularExpressions) = extract(projectList)
        // We add a project to get all needed expressions for window expressions from the child
        // of the original Project operator.
        val withProject = Project(regularExpressions, child)
        // Add Window operators.
        val withWindow = addWindow(windowExpressions, withProject)

        // Finally, generate output columns according to the original projectList.
        val finalProjectList = projectList.map (_.toAttribute)
        Project(finalProjectList, withWindow)
    }
  }

  /**
   * Pulls out nondeterministic expressions from LogicalPlan which is not Project or Filter,
   * put them into an inner Project and finally project them away at the outer Project.
   */
  object PullOutNondeterministic extends Rule[LogicalPlan] {
    override def apply(plan: LogicalPlan): LogicalPlan = plan transform {
      case p if p.analyzed => p // Skip already analyzed sub-plans

      case p: Project => p
      case f: Filter => f

      // todo: It's hard to write a general rule to pull out nondeterministic expressions
      // from LogicalPlan, currently we only do it for UnaryNode which has same output
      // schema with its child.
      case p: UnaryNode if p.output == p.child.output && p.expressions.exists(!_.deterministic) =>
        val nondeterministicExprs = p.expressions.filterNot(_.deterministic).flatMap { expr =>
          val leafNondeterministic = expr.collect {
            case n: Nondeterministic => n
          }
          leafNondeterministic.map { e =>
            val ne = e match {
              case n: NamedExpression => n
              case _ => Alias(e, "_nondeterministic")()
            }
            new TreeNodeRef(e) -> ne
          }
        }.toMap
        val newPlan = p.transformExpressions { case e =>
          nondeterministicExprs.get(new TreeNodeRef(e)).map(_.toAttribute).getOrElse(e)
        }
        val newChild = Project(p.child.output ++ nondeterministicExprs.values, p.child)
        Project(p.output, newPlan.withNewChildren(newChild :: Nil))
    }
  }
<<<<<<< HEAD

  /**
   * Removes all still-need-evaluate ordering expressions from sort and use an inner project to
   * materialize them, finally use a outer project to project them away to keep the result same.
   * Then we can make sure we only sort by [[AttributeReference]]s.
   *
   * As an example,
   * {{{
   *   Sort('a, 'b + 1,
   *     Relation('a, 'b))
   * }}}
   * will be turned into:
   * {{{
   *   Project('a, 'b,
   *     Sort('a, '_sortCondition,
   *       Project('a, 'b, ('b + 1).as("_sortCondition"),
   *         Relation('a, 'b))))
   * }}}
   */
  object RemoveEvaluationFromSort extends Rule[LogicalPlan] {
    private def hasAlias(expr: Expression) = {
      expr.find {
        case a: Alias => true
        case _ => false
      }.isDefined
    }

    override def apply(plan: LogicalPlan): LogicalPlan = plan transform {
      case p if p.analyzed => p // Skip already analyzed sub-plans

      // The ordering expressions have no effect to the output schema of `Sort`,
      // so `Alias`s in ordering expressions are unnecessary and we should remove them.
      case s @ Sort(ordering, _, _) if ordering.exists(hasAlias) =>
        val newOrdering = ordering.map(_.transformUp {
          case Alias(child, _) => child
        }.asInstanceOf[SortOrder])
        s.copy(order = newOrdering)

      case s @ Sort(ordering, global, child)
        if s.expressions.forall(_.resolved) && s.childrenResolved && !s.hasNoEvaluation =>

        val (ref, needEval) = ordering.partition(_.child.isInstanceOf[AttributeReference])

        val namedExpr = needEval.map(_.child match {
          case n: NamedExpression => n
          case e => Alias(e, "_sortCondition")()
        })

        val newOrdering = ref ++ needEval.zip(namedExpr).map { case (order, ne) =>
          order.copy(child = ne.toAttribute)
        }

        // Add still-need-evaluate ordering expressions into inner project and then project
        // them away after the sort.
        Project(child.output,
          Sort(newOrdering, global,
            Project(child.output ++ namedExpr, child)))
    }
  }
=======
>>>>>>> 34a0eb2e
}

/**
 * Removes [[Subquery]] operators from the plan. Subqueries are only required to provide
 * scoping information for attributes and can be removed once analysis is complete.
 */
object EliminateSubQueries extends Rule[LogicalPlan] {
  def apply(plan: LogicalPlan): LogicalPlan = plan transform {
    case Subquery(_, child) => child
  }
}<|MERGE_RESOLUTION|>--- conflicted
+++ resolved
@@ -979,68 +979,6 @@
         Project(p.output, newPlan.withNewChildren(newChild :: Nil))
     }
   }
-<<<<<<< HEAD
-
-  /**
-   * Removes all still-need-evaluate ordering expressions from sort and use an inner project to
-   * materialize them, finally use a outer project to project them away to keep the result same.
-   * Then we can make sure we only sort by [[AttributeReference]]s.
-   *
-   * As an example,
-   * {{{
-   *   Sort('a, 'b + 1,
-   *     Relation('a, 'b))
-   * }}}
-   * will be turned into:
-   * {{{
-   *   Project('a, 'b,
-   *     Sort('a, '_sortCondition,
-   *       Project('a, 'b, ('b + 1).as("_sortCondition"),
-   *         Relation('a, 'b))))
-   * }}}
-   */
-  object RemoveEvaluationFromSort extends Rule[LogicalPlan] {
-    private def hasAlias(expr: Expression) = {
-      expr.find {
-        case a: Alias => true
-        case _ => false
-      }.isDefined
-    }
-
-    override def apply(plan: LogicalPlan): LogicalPlan = plan transform {
-      case p if p.analyzed => p // Skip already analyzed sub-plans
-
-      // The ordering expressions have no effect to the output schema of `Sort`,
-      // so `Alias`s in ordering expressions are unnecessary and we should remove them.
-      case s @ Sort(ordering, _, _) if ordering.exists(hasAlias) =>
-        val newOrdering = ordering.map(_.transformUp {
-          case Alias(child, _) => child
-        }.asInstanceOf[SortOrder])
-        s.copy(order = newOrdering)
-
-      case s @ Sort(ordering, global, child)
-        if s.expressions.forall(_.resolved) && s.childrenResolved && !s.hasNoEvaluation =>
-
-        val (ref, needEval) = ordering.partition(_.child.isInstanceOf[AttributeReference])
-
-        val namedExpr = needEval.map(_.child match {
-          case n: NamedExpression => n
-          case e => Alias(e, "_sortCondition")()
-        })
-
-        val newOrdering = ref ++ needEval.zip(namedExpr).map { case (order, ne) =>
-          order.copy(child = ne.toAttribute)
-        }
-
-        // Add still-need-evaluate ordering expressions into inner project and then project
-        // them away after the sort.
-        Project(child.output,
-          Sort(newOrdering, global,
-            Project(child.output ++ namedExpr, child)))
-    }
-  }
-=======
->>>>>>> 34a0eb2e
 }
 
 /**
