--- conflicted
+++ resolved
@@ -164,11 +164,7 @@
       TimeWindowing ::
       ResolveInlineTables(conf) ::
       ResolveTimeZone(conf) ::
-<<<<<<< HEAD
-      TypeCoercion.rules(conf) ++
-=======
       TypeCoercion.typeCoercionRules(conf) ++
->>>>>>> 68ce792b
       extendedResolutionRules : _*),
     Batch("Post-Hoc Resolution", Once, postHocResolutionRules: _*),
     Batch("View", Once,
