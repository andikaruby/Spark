--- conflicted
+++ resolved
@@ -2116,283 +2116,6 @@
           }
         }
     }
-<<<<<<< HEAD
-
-    private[analysis] def resolveFunction(u: UnresolvedFunction): Expression = {
-      withPosition(u) {
-        resolveBuiltinOrTempFunction(u.nameParts, u.arguments, u).getOrElse {
-          val CatalogAndIdentifier(catalog, ident) =
-            relationResolution.expandIdentifier(u.nameParts)
-          if (CatalogV2Util.isSessionCatalog(catalog)) {
-            resolveV1Function(ident.asFunctionIdentifier, u.arguments, u)
-          } else {
-            resolveV2Function(catalog.asFunctionCatalog, ident, u.arguments, u)
-          }
-        }
-      }
-    }
-
-    /**
-     * Check if the arguments of a function are either resolved or a lambda function.
-     */
-    private def hasLambdaAndResolvedArguments(expressions: Seq[Expression]): Boolean = {
-      val (lambdas, others) = expressions.partition(_.isInstanceOf[LambdaFunction])
-      lambdas.nonEmpty && others.forall(_.resolved)
-    }
-
-    def lookupBuiltinOrTempFunction(
-        name: Seq[String],
-        u: Option[UnresolvedFunction]): Option[ExpressionInfo] = {
-      if (name.size == 1 && u.exists(_.isInternal)) {
-        FunctionRegistry.internal.lookupFunction(FunctionIdentifier(name.head))
-      } else if (name.size == 1) {
-        v1SessionCatalog.lookupBuiltinOrTempFunction(name.head)
-      } else {
-        None
-      }
-    }
-
-    def lookupBuiltinOrTempTableFunction(name: Seq[String]): Option[ExpressionInfo] = {
-      if (name.length == 1) {
-        v1SessionCatalog.lookupBuiltinOrTempTableFunction(name.head)
-      } else {
-        None
-      }
-    }
-
-    private def resolveBuiltinOrTempFunction(
-        name: Seq[String],
-        arguments: Seq[Expression],
-        u: UnresolvedFunction): Option[Expression] = {
-      val expression = if (name.size == 1  && u.isInternal) {
-        Option(FunctionRegistry.internal.lookupFunction(FunctionIdentifier(name.head), arguments))
-      } else if (name.size == 1) {
-        v1SessionCatalog.resolveBuiltinOrTempFunction(name.head, arguments)
-      } else {
-        None
-      }
-      expression.map { func =>
-        validateFunction(func, arguments.length, u)
-      }
-    }
-
-    private def resolveBuiltinOrTempTableFunction(
-        name: Seq[String],
-        arguments: Seq[Expression]): Option[LogicalPlan] = {
-      if (name.length == 1) {
-        v1SessionCatalog.resolveBuiltinOrTempTableFunction(name.head, arguments)
-      } else {
-        None
-      }
-    }
-
-    private def resolveV1Function(
-        ident: FunctionIdentifier,
-        arguments: Seq[Expression],
-        u: UnresolvedFunction): Expression = {
-      val func = v1SessionCatalog.resolvePersistentFunction(ident, arguments)
-      validateFunction(func, arguments.length, u)
-    }
-
-    private def validateFunction(
-        func: Expression,
-        numArgs: Int,
-        u: UnresolvedFunction): Expression = {
-      func match {
-        case owg: SupportsOrderingWithinGroup if !owg.isDistinctSupported && u.isDistinct =>
-            throw QueryCompilationErrors.distinctWithOrderingFunctionUnsupportedError(
-              owg.prettyName)
-        case owg: SupportsOrderingWithinGroup
-          if owg.isOrderingMandatory && !owg.orderingFilled && u.orderingWithinGroup.isEmpty =>
-            throw QueryCompilationErrors.functionMissingWithinGroupError(owg.prettyName)
-        case owg: Mode if owg.orderingFilled && u.orderingWithinGroup.nonEmpty =>
-          // mode(expr1) within group (order by expr2) is not supported
-          throw QueryCompilationErrors.wrongNumOrderingsForFunctionError(
-            owg.prettyName, 0, u.orderingWithinGroup.length)
-        case f
-          if !f.isInstanceOf[SupportsOrderingWithinGroup] && u.orderingWithinGroup.nonEmpty =>
-          throw QueryCompilationErrors.functionWithUnsupportedSyntaxError(
-            func.prettyName, "WITHIN GROUP (ORDER BY ...)")
-        case listAgg: ListAgg
-          if u.isDistinct && !listAgg.isOrderCompatible(u.orderingWithinGroup) =>
-            throw QueryCompilationErrors.functionAndOrderExpressionMismatchError(
-              listAgg.prettyName, listAgg.child, u.orderingWithinGroup)
-        // AggregateWindowFunctions are AggregateFunctions that can only be evaluated within
-        // the context of a Window clause. They do not need to be wrapped in an
-        // AggregateExpression.
-        case wf: AggregateWindowFunction =>
-          if (u.isDistinct) {
-            throw QueryCompilationErrors.functionWithUnsupportedSyntaxError(
-              wf.prettyName, "DISTINCT")
-          } else if (u.filter.isDefined) {
-            throw QueryCompilationErrors.functionWithUnsupportedSyntaxError(
-              wf.prettyName, "FILTER clause")
-          } else if (u.ignoreNulls) {
-            wf match {
-              case nthValue: NthValue =>
-                nthValue.copy(ignoreNulls = u.ignoreNulls)
-              case _ =>
-                throw QueryCompilationErrors.functionWithUnsupportedSyntaxError(
-                  wf.prettyName, "IGNORE NULLS")
-            }
-          } else {
-            wf
-          }
-        case owf: FrameLessOffsetWindowFunction =>
-          if (u.isDistinct) {
-            throw QueryCompilationErrors.functionWithUnsupportedSyntaxError(
-              owf.prettyName, "DISTINCT")
-          } else if (u.filter.isDefined) {
-            throw QueryCompilationErrors.functionWithUnsupportedSyntaxError(
-              owf.prettyName, "FILTER clause")
-          } else if (u.ignoreNulls) {
-            owf match {
-              case lead: Lead =>
-                lead.copy(ignoreNulls = u.ignoreNulls)
-              case lag: Lag =>
-                lag.copy(ignoreNulls = u.ignoreNulls)
-            }
-          } else {
-            owf
-          }
-        // We get an aggregate function, we need to wrap it in an AggregateExpression.
-        case agg: AggregateFunction =>
-          // Note: PythonUDAF does not support these advanced clauses.
-          if (agg.isInstanceOf[PythonUDAF]) checkUnsupportedAggregateClause(agg, u)
-          // After parse, the functions not set the ordering within group yet.
-          val newAgg = agg match {
-            case owg: SupportsOrderingWithinGroup
-              if !owg.orderingFilled && u.orderingWithinGroup.nonEmpty =>
-              owg.withOrderingWithinGroup(u.orderingWithinGroup)
-            case _ =>
-              agg
-          }
-
-          u.filter match {
-            case Some(filter) if !filter.deterministic =>
-              throw QueryCompilationErrors.nonDeterministicFilterInAggregateError(
-                filterExpr = filter)
-            case Some(filter) if filter.dataType != BooleanType =>
-              throw QueryCompilationErrors.nonBooleanFilterInAggregateError(
-                filterExpr = filter)
-            case Some(filter) if filter.exists(_.isInstanceOf[AggregateExpression]) =>
-              throw QueryCompilationErrors.aggregateInAggregateFilterError(
-                filterExpr = filter,
-                aggExpr = filter.find(_.isInstanceOf[AggregateExpression]).get)
-            case Some(filter) if filter.exists(_.isInstanceOf[WindowExpression]) =>
-              throw QueryCompilationErrors.windowFunctionInAggregateFilterError(
-                filterExpr = filter,
-                windowExpr = filter.find(_.isInstanceOf[WindowExpression]).get)
-            case _ =>
-          }
-          if (u.ignoreNulls) {
-            val aggFunc = newAgg match {
-              case first: First => first.copy(ignoreNulls = u.ignoreNulls)
-              case last: Last => last.copy(ignoreNulls = u.ignoreNulls)
-              case any_value: AnyValue => any_value.copy(ignoreNulls = u.ignoreNulls)
-              case _ =>
-                throw QueryCompilationErrors.functionWithUnsupportedSyntaxError(
-                  newAgg.prettyName, "IGNORE NULLS")
-            }
-            aggFunc.toAggregateExpression(u.isDistinct, u.filter)
-          } else {
-            newAgg.toAggregateExpression(u.isDistinct, u.filter)
-          }
-        // This function is not an aggregate function, just return the resolved one.
-        case other =>
-          checkUnsupportedAggregateClause(other, u)
-          if (other.isInstanceOf[String2TrimExpression] && numArgs == 2) {
-            if (trimWarningEnabled.get) {
-              log.warn("Two-parameter TRIM/LTRIM/RTRIM function signatures are deprecated." +
-                " Use SQL syntax `TRIM((BOTH | LEADING | TRAILING)? trimStr FROM str)`" +
-                " instead.")
-              trimWarningEnabled.set(false)
-            }
-          }
-          other
-      }
-    }
-
-    private def checkUnsupportedAggregateClause(func: Expression, u: UnresolvedFunction): Unit = {
-      if (u.isDistinct) {
-        throw QueryCompilationErrors.functionWithUnsupportedSyntaxError(
-          func.prettyName, "DISTINCT")
-      }
-      if (u.filter.isDefined) {
-        throw QueryCompilationErrors.functionWithUnsupportedSyntaxError(
-          func.prettyName, "FILTER clause")
-      }
-      if (u.ignoreNulls) {
-        throw QueryCompilationErrors.functionWithUnsupportedSyntaxError(
-          func.prettyName, "IGNORE NULLS")
-      }
-    }
-
-    private def resolveV2Function(
-        catalog: FunctionCatalog,
-        ident: Identifier,
-        arguments: Seq[Expression],
-        u: UnresolvedFunction): Expression = {
-      val unbound = catalog.loadFunction(ident)
-      val inputType = StructType(arguments.zipWithIndex.map {
-        case (exp, pos) => StructField(s"_$pos", exp.dataType, exp.nullable)
-      })
-      val bound = try {
-        unbound.bind(inputType)
-      } catch {
-        case unsupported: UnsupportedOperationException =>
-          throw QueryCompilationErrors.functionCannotProcessInputError(
-            unbound, arguments, unsupported)
-      }
-
-      if (bound.inputTypes().length != arguments.length) {
-        throw QueryCompilationErrors.v2FunctionInvalidInputTypeLengthError(
-          bound, arguments)
-      }
-
-      bound match {
-        case scalarFunc: ScalarFunction[_] =>
-          processV2ScalarFunction(scalarFunc, arguments, u)
-        case aggFunc: V2AggregateFunction[_, _] =>
-          processV2AggregateFunction(aggFunc, arguments, u)
-        case _ =>
-          failAnalysis(
-            errorClass = "INVALID_UDF_IMPLEMENTATION",
-            messageParameters = Map("funcName" -> toSQLId(bound.name())))
-      }
-    }
-
-    private def processV2ScalarFunction(
-        scalarFunc: ScalarFunction[_],
-        arguments: Seq[Expression],
-        u: UnresolvedFunction): Expression = {
-      if (u.isDistinct) {
-        throw QueryCompilationErrors.functionWithUnsupportedSyntaxError(
-          scalarFunc.name(), "DISTINCT")
-      } else if (u.filter.isDefined) {
-        throw QueryCompilationErrors.functionWithUnsupportedSyntaxError(
-          scalarFunc.name(), "FILTER clause")
-      } else if (u.ignoreNulls) {
-        throw QueryCompilationErrors.functionWithUnsupportedSyntaxError(
-          scalarFunc.name(), "IGNORE NULLS")
-      } else {
-        V2ExpressionUtils.resolveScalarFunction(scalarFunc, arguments)
-      }
-    }
-
-    private def processV2AggregateFunction(
-        aggFunc: V2AggregateFunction[_, _],
-        arguments: Seq[Expression],
-        u: UnresolvedFunction): Expression = {
-      if (u.ignoreNulls) {
-        throw QueryCompilationErrors.functionWithUnsupportedSyntaxError(
-          aggFunc.name(), "IGNORE NULLS")
-      }
-      val aggregator = V2Aggregator(aggFunc, arguments)
-      aggregator.toAggregateExpression(u.isDistinct, u.filter)
-    }
-=======
->>>>>>> 19509d07
   }
 
   /**
