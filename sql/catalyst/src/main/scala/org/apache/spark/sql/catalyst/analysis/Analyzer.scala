--- conflicted
+++ resolved
@@ -2893,42 +2893,6 @@
       }
     }
   }
-<<<<<<< HEAD
-=======
-
-  /**
-   * Performs the lookup of DataSourceV2 Tables. The order of resolution is:
-   *   1. Check if this relation is a temporary table
-   *   2. Check if it has a catalog identifier. Here we try to load the table. If we find the table,
-   *      we can return the table. The result returned by an explicit catalog will be returned on
-   *      the Left projection of the Either.
-   *   3. Try resolving the relation using the V2SessionCatalog if that is defined. If the
-   *      V2SessionCatalog returns a V1 table definition (UnresolvedTable), then we return a `None`
-   *      on the right side so that we can fallback to the V1 code paths.
-   * The basic idea is, if a value is returned on the Left, it means a v2 catalog is defined and
-   * must be used to resolve the table. If a value is returned on the right, then we can try
-   * creating a V2 relation if a V2 Table is defined. If it isn't defined, then we should defer
-   * to V1 code paths.
-   */
-  private def lookupV2Relation(
-      identifier: Seq[String]
-      ): Either[(CatalogPlugin, Identifier, Option[Table]), Option[Table]] = {
-    import org.apache.spark.sql.catalog.v2.utils.CatalogV2Util._
-
-    identifier match {
-      case AsTemporaryViewIdentifier(ti) if catalog.isTemporaryTable(ti) =>
-        scala.Right(None)
-      case CatalogObjectIdentifier(Some(v2Catalog), ident) =>
-        scala.Left((v2Catalog, ident, loadTable(v2Catalog, ident)))
-      case CatalogObjectIdentifier(None, ident) =>
-        catalogManager.v2SessionCatalog.flatMap(loadTable(_, ident)) match {
-          case Some(_: V1Table) => scala.Right(None)
-          case other => scala.Right(other)
-        }
-      case _ => scala.Right(None)
-    }
-  }
->>>>>>> 0647906f
 }
 
 /**
