--- conflicted
+++ resolved
@@ -47,7 +47,7 @@
 import org.apache.spark.sql.internal.SQLConf
 import org.apache.spark.sql.internal.SQLConf.{PartitionOverwriteMode, StoreAssignmentPolicy}
 import org.apache.spark.sql.types._
-import org.apache.spark.sql.util.{CaseInsensitiveStringMap, SchemaUtils}
+import org.apache.spark.sql.util.CaseInsensitiveStringMap
 
 /**
  * A trivial [[Analyzer]] with a dummy [[SessionCatalog]] and [[EmptyFunctionRegistry]].
@@ -847,15 +847,9 @@
    */
   object ResolveTempViews extends Rule[LogicalPlan] {
     def apply(plan: LogicalPlan): LogicalPlan = plan.resolveOperatorsUp {
-<<<<<<< HEAD
-      case u @ UnresolvedRelation(ident, _) =>
-        lookupTempView(ident).getOrElse(u)
-      case i @ InsertIntoStatement(UnresolvedRelation(ident, _), _, _, _, _, _) =>
-=======
       case u @ UnresolvedRelation(ident, _, isStreaming) =>
         lookupTempView(ident, isStreaming).getOrElse(u)
-      case i @ InsertIntoStatement(UnresolvedRelation(ident, _, false), _, _, _, _) =>
->>>>>>> d15f504a
+      case i @ InsertIntoStatement(UnresolvedRelation(ident, _, false), _, _, _, _, _) =>
         lookupTempView(ident)
           .map(view => i.copy(table = view))
           .getOrElse(i)
@@ -928,14 +922,9 @@
           .map(ResolvedTable(catalog.asTableCatalog, ident, _))
           .getOrElse(u)
 
-<<<<<<< HEAD
-      case i @ InsertIntoStatement(u: UnresolvedRelation, _, _, _, _, _) if i.query.resolved =>
-        lookupV2Relation(u.multipartIdentifier, u.options)
-=======
-      case i @ InsertIntoStatement(u @ UnresolvedRelation(_, _, false), _, _, _, _)
+      case i @ InsertIntoStatement(u @ UnresolvedRelation(_, _, false), _, _, _, _, _)
           if i.query.resolved =>
         lookupV2Relation(u.multipartIdentifier, u.options, false)
->>>>>>> d15f504a
           .map(v2Relation => i.copy(table = v2Relation))
           .getOrElse(i)
 
