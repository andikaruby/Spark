--- conflicted
+++ resolved
@@ -786,7 +786,12 @@
     private def resolve(e: Expression, q: LogicalPlan): Expression = e match {
       case u @ UnresolvedAttribute(nameParts) =>
         // Leave unchanged if resolution fails. Hopefully will be resolved next round.
-        val result = withPosition(u) { q.resolveChildren(nameParts, resolver).getOrElse(u) }
+        val result =
+          withPosition(u) {
+            q.resolveChildren(nameParts, resolver)
+              .orElse(resolveLiteralFunction(nameParts, u, q))
+              .getOrElse(u)
+          }
         logDebug(s"Resolving $u to $result")
         result
       case UnresolvedExtractValue(child, fieldExpr) if child.resolved =>
@@ -852,24 +857,7 @@
 
       case q: LogicalPlan =>
         logTrace(s"Attempting to resolve ${q.simpleString}")
-<<<<<<< HEAD
-        q.transformExpressionsUp  {
-          case u @ UnresolvedAttribute(nameParts) =>
-            // Leave unchanged if resolution fails. Hopefully will be resolved next round.
-            val result =
-              withPosition(u) {
-                q.resolveChildren(nameParts, resolver)
-                  .orElse(resolveLiteralFunction(nameParts, u, q))
-                  .getOrElse(u)
-              }
-            logDebug(s"Resolving $u to $result")
-            result
-          case UnresolvedExtractValue(child, fieldExpr) if child.resolved =>
-            ExtractValue(child, fieldExpr, resolver)
-        }
-=======
         q.mapExpressions(resolve(_, q))
->>>>>>> 20eb95e5
     }
 
     def newAliases(expressions: Seq[NamedExpression]): Seq[NamedExpression] = {
