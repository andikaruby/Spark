--- conflicted
+++ resolved
@@ -386,30 +386,11 @@
               .toAggregateExpression()
             , "__pivot_" + a.sql)()
           }
-<<<<<<< HEAD
           val secondAgg = Aggregate(groupByExprs, groupByExprs ++ pivotAggs, firstAgg)
           val pivotAggAttribute = pivotAggs.map(_.toAttribute)
           val pivotOutputs = pivotValues.zipWithIndex.flatMap { case (value, i) =>
             aggregates.zip(pivotAggAttribute).map { case (aggregate, pivotAtt) =>
               Alias(ExtractValue(pivotAtt, Literal(i), resolver), outputName(value, aggregate))()
-=======
-          aggregates.map { aggregate =>
-            val filteredAggregate = aggregate.transformDown {
-              // Assumption is the aggregate function ignores nulls. This is true for all current
-              // AggregateFunction's with the exception of First and Last in their default mode
-              // (which we handle) and possibly some Hive UDAF's.
-              case First(expr, _) =>
-                First(ifExpr(expr), Literal(true))
-              case Last(expr, _) =>
-                Last(ifExpr(expr), Literal(true))
-              case a: AggregateFunction =>
-                a.withNewChildren(a.children.map(ifExpr))
-            }.transform {
-              // We are duplicating aggregates that are now computing a different value for each
-              // pivot value.
-              // TODO: Don't construct the physical container until after analysis.
-              case ae: AggregateExpression => ae.copy(resultId = NamedExpression.newExprId)
->>>>>>> 1a396647
             }
           }
           Project(groupByExprs ++ pivotOutputs, secondAgg)
@@ -429,6 +410,11 @@
                   Last(ifExpr(expr), Literal(true))
                 case a: AggregateFunction =>
                   a.withNewChildren(a.children.map(ifExpr))
+              }.transform {
+                // We are duplicating aggregates that are now computing a different value for each
+                // pivot value.
+                // TODO: Don't construct the physical container until after analysis.
+                case ae: AggregateExpression => ae.copy(resultId = NamedExpression.newExprId)
               }
               if (filteredAggregate.fastEquals(aggregate)) {
                 throw new AnalysisException(
