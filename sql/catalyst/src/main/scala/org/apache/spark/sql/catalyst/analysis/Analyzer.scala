/*
 * Licensed to the Apache Software Foundation (ASF) under one or more
 * contributor license agreements.  See the NOTICE file distributed with
 * this work for additional information regarding copyright ownership.
 * The ASF licenses this file to You under the Apache License, Version 2.0
 * (the "License"); you may not use this file except in compliance with
 * the License.  You may obtain a copy of the License at
 *
 *    http://www.apache.org/licenses/LICENSE-2.0
 *
 * Unless required by applicable law or agreed to in writing, software
 * distributed under the License is distributed on an "AS IS" BASIS,
 * WITHOUT WARRANTIES OR CONDITIONS OF ANY KIND, either express or implied.
 * See the License for the specific language governing permissions and
 * limitations under the License.
 */

package org.apache.spark.sql.catalyst.analysis

import java.util
import java.util.Locale
import java.util.concurrent.atomic.AtomicBoolean

import scala.collection.mutable
import scala.collection.mutable.ArrayBuffer
import scala.util.Random

import org.apache.spark.sql.AnalysisException
import org.apache.spark.sql.catalyst._
import org.apache.spark.sql.catalyst.catalog._
import org.apache.spark.sql.catalyst.encoders.OuterScopes
import org.apache.spark.sql.catalyst.expressions.{FrameLessOffsetWindowFunction, _}
import org.apache.spark.sql.catalyst.expressions.SubExprUtils._
import org.apache.spark.sql.catalyst.expressions.aggregate._
import org.apache.spark.sql.catalyst.expressions.objects._
import org.apache.spark.sql.catalyst.optimizer.OptimizeUpdateFields
import org.apache.spark.sql.catalyst.plans._
import org.apache.spark.sql.catalyst.plans.logical._
import org.apache.spark.sql.catalyst.rules._
import org.apache.spark.sql.catalyst.streaming.StreamingRelationV2
import org.apache.spark.sql.catalyst.trees.TreeNodeRef
import org.apache.spark.sql.catalyst.util.{toPrettySQL, CharVarcharUtils}
import org.apache.spark.sql.connector.catalog._
import org.apache.spark.sql.connector.catalog.CatalogV2Implicits._
import org.apache.spark.sql.connector.catalog.TableChange.{AddColumn, After, ColumnChange, ColumnPosition, DeleteColumn, RenameColumn, UpdateColumnComment, UpdateColumnNullability, UpdateColumnPosition, UpdateColumnType}
import org.apache.spark.sql.connector.expressions.{FieldReference, IdentityTransform, Transform}
import org.apache.spark.sql.errors.{QueryCompilationErrors, QueryExecutionErrors}
import org.apache.spark.sql.execution.datasources.v2.DataSourceV2Relation
import org.apache.spark.sql.internal.SQLConf
import org.apache.spark.sql.internal.SQLConf.{PartitionOverwriteMode, StoreAssignmentPolicy}
import org.apache.spark.sql.types._
import org.apache.spark.sql.util.{CaseInsensitiveStringMap, SchemaUtils}
import org.apache.spark.unsafe.types.UTF8String
import org.apache.spark.util.Utils

/**
 * A trivial [[Analyzer]] with a dummy [[SessionCatalog]] and [[EmptyFunctionRegistry]].
 * Used for testing when all relations are already filled in and the analyzer needs only
 * to resolve attribute references.
 */
object SimpleAnalyzer extends Analyzer(
  new CatalogManager(
    FakeV2SessionCatalog,
    new SessionCatalog(
      new InMemoryCatalog,
      EmptyFunctionRegistry) {
      override def createDatabase(dbDefinition: CatalogDatabase, ignoreIfExists: Boolean): Unit = {}
    })) {
  override def resolver: Resolver = caseSensitiveResolution
}

object FakeV2SessionCatalog extends TableCatalog {
  private def fail() = throw new UnsupportedOperationException
  override def listTables(namespace: Array[String]): Array[Identifier] = fail()
  override def loadTable(ident: Identifier): Table = {
    throw new NoSuchTableException(ident.toString)
  }
  override def createTable(
      ident: Identifier,
      schema: StructType,
      partitions: Array[Transform],
      properties: util.Map[String, String]): Table = fail()
  override def alterTable(ident: Identifier, changes: TableChange*): Table = fail()
  override def dropTable(ident: Identifier): Boolean = fail()
  override def renameTable(oldIdent: Identifier, newIdent: Identifier): Unit = fail()
  override def initialize(name: String, options: CaseInsensitiveStringMap): Unit = fail()
  override def name(): String = CatalogManager.SESSION_CATALOG_NAME
}

/**
 * Provides a way to keep state during the analysis, mostly for resolving views. This enables us to
 * decouple the concerns of analysis environment from the catalog.
 * The state that is kept here is per-query.
 *
 * Note this is thread local.
 *
 * @param catalogAndNamespace The catalog and namespace used in the view resolution. This overrides
 *                            the current catalog and namespace when resolving relations inside
 *                            views.
 * @param nestedViewDepth The nested depth in the view resolution, this enables us to limit the
 *                        depth of nested views.
 * @param maxNestedViewDepth The maximum allowed depth of nested view resolution.
 * @param relationCache A mapping from qualified table names to resolved relations. This can ensure
 *                      that the table is resolved only once if a table is used multiple times
 *                      in a query.
 * @param referredTempViewNames All the temp view names referred by the current view we are
 *                              resolving. It's used to make sure the relation resolution is
 *                              consistent between view creation and view resolution. For example,
 *                              if `t` was a permanent table when the current view was created, it
 *                              should still be a permanent table when resolving the current view,
 *                              even if a temp view `t` has been created.
 */
case class AnalysisContext(
    catalogAndNamespace: Seq[String] = Nil,
    nestedViewDepth: Int = 0,
    maxNestedViewDepth: Int = -1,
    relationCache: mutable.Map[Seq[String], LogicalPlan] = mutable.Map.empty,
    referredTempViewNames: Seq[Seq[String]] = Seq.empty,
    referredTempFunctionNames: Seq[String] = Seq.empty)

object AnalysisContext {
  private val value = new ThreadLocal[AnalysisContext]() {
    override def initialValue: AnalysisContext = AnalysisContext()
  }

  def get: AnalysisContext = value.get()
  def reset(): Unit = value.remove()

  private def set(context: AnalysisContext): Unit = value.set(context)

  def withAnalysisContext[A](viewDesc: CatalogTable)(f: => A): A = {
    val originContext = value.get()
    val maxNestedViewDepth = if (originContext.maxNestedViewDepth == -1) {
      // Here we start to resolve views, get `maxNestedViewDepth` from configs.
      SQLConf.get.maxNestedViewDepth
    } else {
      originContext.maxNestedViewDepth
    }
    val context = AnalysisContext(
      viewDesc.viewCatalogAndNamespace,
      originContext.nestedViewDepth + 1,
      maxNestedViewDepth,
      originContext.relationCache,
      viewDesc.viewReferredTempViewNames,
      viewDesc.viewReferredTempFunctionNames)
    set(context)
    try f finally { set(originContext) }
  }
}

/**
 * Provides a logical query plan analyzer, which translates [[UnresolvedAttribute]]s and
 * [[UnresolvedRelation]]s into fully typed objects using information in a [[SessionCatalog]].
 */
class Analyzer(override val catalogManager: CatalogManager)
  extends RuleExecutor[LogicalPlan] with CheckAnalysis with SQLConfHelper {

  private val v1SessionCatalog: SessionCatalog = catalogManager.v1SessionCatalog

  override protected def isPlanIntegral(plan: LogicalPlan): Boolean = {
    !Utils.isTesting || LogicalPlanIntegrity.checkIfExprIdsAreGloballyUnique(plan)
  }

  override def isView(nameParts: Seq[String]): Boolean = v1SessionCatalog.isView(nameParts)

  // Only for tests.
  def this(catalog: SessionCatalog) = {
    this(new CatalogManager(FakeV2SessionCatalog, catalog))
  }

  def executeAndCheck(plan: LogicalPlan, tracker: QueryPlanningTracker): LogicalPlan = {
    if (plan.analyzed) return plan
    AnalysisHelper.markInAnalyzer {
      val analyzed = executeAndTrack(plan, tracker)
      try {
        checkAnalysis(analyzed)
        analyzed
      } catch {
        case e: AnalysisException =>
          val ae = new AnalysisException(e.message, e.line, e.startPosition, Option(analyzed))
          ae.setStackTrace(e.getStackTrace)
          throw ae
      }
    }
  }

  override def execute(plan: LogicalPlan): LogicalPlan = {
    AnalysisContext.reset()
    try {
      executeSameContext(plan)
    } finally {
      AnalysisContext.reset()
    }
  }

  private def executeSameContext(plan: LogicalPlan): LogicalPlan = super.execute(plan)

  def resolver: Resolver = conf.resolver

  /**
   * If the plan cannot be resolved within maxIterations, analyzer will throw exception to inform
   * user to increase the value of SQLConf.ANALYZER_MAX_ITERATIONS.
   */
  protected def fixedPoint =
    FixedPoint(
      conf.analyzerMaxIterations,
      errorOnExceed = true,
      maxIterationsSetting = SQLConf.ANALYZER_MAX_ITERATIONS.key)

  /**
   * Override to provide additional rules for the "Resolution" batch.
   */
  val extendedResolutionRules: Seq[Rule[LogicalPlan]] = Nil

  /**
   * Override to provide rules to do post-hoc resolution. Note that these rules will be executed
   * in an individual batch. This batch is to run right after the normal resolution batch and
   * execute its rules in one pass.
   */
  val postHocResolutionRules: Seq[Rule[LogicalPlan]] = Nil

  private def typeCoercionRules(): List[Rule[LogicalPlan]] = if (conf.ansiEnabled) {
    AnsiTypeCoercion.typeCoercionRules
  } else {
    TypeCoercion.typeCoercionRules
  }

  override def batches: Seq[Batch] = Seq(
    Batch("Substitution", fixedPoint,
      // This rule optimizes `UpdateFields` expression chains so looks more like optimization rule.
      // However, when manipulating deeply nested schema, `UpdateFields` expression tree could be
      // very complex and make analysis impossible. Thus we need to optimize `UpdateFields` early
      // at the beginning of analysis.
      OptimizeUpdateFields,
      CTESubstitution,
      WindowsSubstitution,
      EliminateUnions,
      SubstituteUnresolvedOrdinals),
    Batch("Disable Hints", Once,
      new ResolveHints.DisableHints),
    Batch("Hints", fixedPoint,
      ResolveHints.ResolveJoinStrategyHints,
      ResolveHints.ResolveCoalesceHints),
    Batch("Simple Sanity Check", Once,
      LookupFunctions),
    Batch("Resolution", fixedPoint,
      ResolveTableValuedFunctions ::
      ResolveNamespace(catalogManager) ::
      new ResolveCatalogs(catalogManager) ::
      ResolveUserSpecifiedColumns ::
      ResolveInsertInto ::
      ResolveRelations ::
      ResolveTables ::
      ResolvePartitionSpec ::
      AddMetadataColumns ::
      DeduplicateRelations ::
      ResolveReferences ::
      ResolveCreateNamedStruct ::
      ResolveDeserializer ::
      ResolveNewInstance ::
      ResolveUpCast ::
      ResolveGroupingAnalytics ::
      ResolvePivot ::
      ResolveOrdinalInOrderByAndGroupBy ::
      ResolveAggAliasInGroupBy ::
      ResolveMissingReferences ::
      ExtractGenerator ::
      ResolveGenerate ::
      ResolveFunctions ::
      ResolveAliases ::
      ResolveSubquery ::
      ResolveSubqueryColumnAliases ::
      ResolveWindowOrder ::
      ResolveWindowFrame ::
      ResolveNaturalAndUsingJoin ::
      ResolveOutputRelation ::
      ExtractWindowExpressions ::
      GlobalAggregates ::
      ResolveAggregateFunctions ::
      TimeWindowing ::
      ResolveInlineTables ::
      ResolveHigherOrderFunctions(v1SessionCatalog) ::
      ResolveLambdaVariables ::
      ResolveTimeZone ::
      ResolveRandomSeed ::
      ResolveBinaryArithmetic ::
      ResolveUnion ::
      typeCoercionRules ++
      extendedResolutionRules : _*),
    Batch("Apply Char Padding", Once,
      ApplyCharTypePadding),
    Batch("Post-Hoc Resolution", Once,
      Seq(ResolveCommandsWithIfExists) ++
      postHocResolutionRules: _*),
    Batch("Normalize Alter Table", Once, ResolveAlterTableChanges),
    Batch("Remove Unresolved Hints", Once,
      new ResolveHints.RemoveAllHints),
    Batch("Nondeterministic", Once,
      PullOutNondeterministic),
    Batch("UDF", Once,
      HandleNullInputsForUDF,
      ResolveEncodersInUDF),
    Batch("UpdateNullability", Once,
      UpdateAttributeNullability),
    Batch("Subquery", Once,
      UpdateOuterReferences),
    Batch("Cleanup", fixedPoint,
      CleanupAliases)
  )

  /**
   * For [[Add]]:
   * 1. if both side are interval, stays the same;
   * 2. else if one side is date and the other is interval,
   *    turns it to [[DateAddInterval]];
   * 3. else if one side is interval, turns it to [[TimeAdd]];
   * 4. else if one side is date, turns it to [[DateAdd]] ;
   * 5. else stays the same.
   *
   * For [[Subtract]]:
   * 1. if both side are interval, stays the same;
   * 2. else if the left side is date and the right side is interval,
   *    turns it to [[DateAddInterval(l, -r)]];
   * 3. else if the right side is an interval, turns it to [[TimeAdd(l, -r)]];
   * 4. else if one side is timestamp, turns it to [[SubtractTimestamps]];
   * 5. else if the right side is date, turns it to [[DateDiff]]/[[SubtractDates]];
   * 6. else if the left side is date, turns it to [[DateSub]];
   * 7. else turns it to stays the same.
   *
   * For [[Multiply]]:
   * 1. If one side is interval, turns it to [[MultiplyInterval]];
   * 2. otherwise, stays the same.
   *
   * For [[Divide]]:
   * 1. If the left side is interval, turns it to [[DivideInterval]];
   * 2. otherwise, stays the same.
   */
  object ResolveBinaryArithmetic extends Rule[LogicalPlan] {
    override def apply(plan: LogicalPlan): LogicalPlan = plan.resolveOperatorsUp {
      case p: LogicalPlan => p.transformExpressionsUp {
        case a @ Add(l, r, f) if a.childrenResolved => (l.dataType, r.dataType) match {
          case (DateType, YearMonthIntervalType) => DateAddYMInterval(l, r)
          case (YearMonthIntervalType, DateType) => DateAddYMInterval(r, l)
          case (TimestampType, YearMonthIntervalType) => TimestampAddYMInterval(l, r)
          case (YearMonthIntervalType, TimestampType) => TimestampAddYMInterval(r, l)
          case (CalendarIntervalType, CalendarIntervalType) |
               (DayTimeIntervalType, DayTimeIntervalType) => a
          case (DateType, CalendarIntervalType) => DateAddInterval(l, r, ansiEnabled = f)
          case (_, CalendarIntervalType | DayTimeIntervalType) => Cast(TimeAdd(l, r), l.dataType)
          case (CalendarIntervalType, DateType) => DateAddInterval(r, l, ansiEnabled = f)
          case (CalendarIntervalType | DayTimeIntervalType, _) => Cast(TimeAdd(r, l), r.dataType)
          case (DateType, dt) if dt != StringType => DateAdd(l, r)
          case (dt, DateType) if dt != StringType => DateAdd(r, l)
          case _ => a
        }
        case s @ Subtract(l, r, f) if s.childrenResolved => (l.dataType, r.dataType) match {
          case (DateType, YearMonthIntervalType) =>
            DatetimeSub(l, r, DateAddYMInterval(l, UnaryMinus(r, f)))
          case (TimestampType, YearMonthIntervalType) =>
            DatetimeSub(l, r, TimestampAddYMInterval(l, UnaryMinus(r, f)))
          case (CalendarIntervalType, CalendarIntervalType) |
               (DayTimeIntervalType, DayTimeIntervalType) => s
          case (DateType, CalendarIntervalType) =>
            DatetimeSub(l, r, DateAddInterval(l, UnaryMinus(r, f), ansiEnabled = f))
          case (_, CalendarIntervalType | DayTimeIntervalType) =>
            Cast(DatetimeSub(l, r, TimeAdd(l, UnaryMinus(r, f))), l.dataType)
          case (TimestampType, _) => SubtractTimestamps(l, r)
          case (_, TimestampType) => SubtractTimestamps(l, r)
          case (_, DateType) => SubtractDates(l, r)
          case (DateType, dt) if dt != StringType => DateSub(l, r)
          case _ => s
        }
        case m @ Multiply(l, r, f) if m.childrenResolved => (l.dataType, r.dataType) match {
          case (CalendarIntervalType, _) => MultiplyInterval(l, r, f)
          case (_, CalendarIntervalType) => MultiplyInterval(r, l, f)
          case (YearMonthIntervalType, _) => MultiplyYMInterval(l, r)
          case (_, YearMonthIntervalType) => MultiplyYMInterval(r, l)
          case (DayTimeIntervalType, _) => MultiplyDTInterval(l, r)
          case (_, DayTimeIntervalType) => MultiplyDTInterval(r, l)
          case _ => m
        }
        case d @ Divide(l, r, f) if d.childrenResolved => (l.dataType, r.dataType) match {
          case (CalendarIntervalType, _) => DivideInterval(l, r, f)
          case (YearMonthIntervalType, _) => DivideYMInterval(l, r)
          case (DayTimeIntervalType, _) => DivideDTInterval(l, r)
          case _ => d
        }
      }
    }
  }

  /**
   * Substitute child plan with WindowSpecDefinitions.
   */
  object WindowsSubstitution extends Rule[LogicalPlan] {
    def apply(plan: LogicalPlan): LogicalPlan = plan.resolveOperatorsUp {
      // Lookup WindowSpecDefinitions. This rule works with unresolved children.
      case WithWindowDefinition(windowDefinitions, child) => child.resolveExpressions {
        case UnresolvedWindowExpression(c, WindowSpecReference(windowName)) =>
          val windowSpecDefinition = windowDefinitions.getOrElse(windowName,
            throw QueryCompilationErrors.windowSpecificationNotDefinedError(windowName))
          WindowExpression(c, windowSpecDefinition)
      }
    }
  }

  /**
   * Replaces [[UnresolvedAlias]]s with concrete aliases.
   */
  object ResolveAliases extends Rule[LogicalPlan] {
    private def assignAliases(exprs: Seq[NamedExpression]) = {
      exprs.map(_.transformUp { case u @ UnresolvedAlias(child, optGenAliasFunc) =>
          child match {
            case ne: NamedExpression => ne
            case go @ GeneratorOuter(g: Generator) if g.resolved => MultiAlias(go, Nil)
            case e if !e.resolved => u
            case g: Generator => MultiAlias(g, Nil)
            case c @ Cast(ne: NamedExpression, _, _) => Alias(c, ne.name)()
            case e: ExtractValue => Alias(e, toPrettySQL(e))()
            case e if optGenAliasFunc.isDefined =>
              Alias(child, optGenAliasFunc.get.apply(e))()
            case e => Alias(e, toPrettySQL(e))()
          }
        }
      ).asInstanceOf[Seq[NamedExpression]]
    }

    private def hasUnresolvedAlias(exprs: Seq[NamedExpression]) =
      exprs.exists(_.find(_.isInstanceOf[UnresolvedAlias]).isDefined)

    def apply(plan: LogicalPlan): LogicalPlan = plan.resolveOperatorsUp {
      case Aggregate(groups, aggs, child) if child.resolved && hasUnresolvedAlias(aggs) =>
        Aggregate(groups, assignAliases(aggs), child)

      case Pivot(groupByOpt, pivotColumn, pivotValues, aggregates, child)
        if child.resolved && groupByOpt.isDefined && hasUnresolvedAlias(groupByOpt.get) =>
        Pivot(Some(assignAliases(groupByOpt.get)), pivotColumn, pivotValues, aggregates, child)

      case Project(projectList, child) if child.resolved && hasUnresolvedAlias(projectList) =>
        Project(assignAliases(projectList), child)
    }
  }

  object ResolveGroupingAnalytics extends Rule[LogicalPlan] {
    private[analysis] def hasGroupingFunction(e: Expression): Boolean = {
      e.collectFirst {
        case g: Grouping => g
        case g: GroupingID => g
      }.isDefined
    }

    private def replaceGroupingFunc(
        expr: Expression,
        groupByExprs: Seq[Expression],
        gid: Expression): Expression = {
      expr transform {
        case e: GroupingID =>
          if (e.groupByExprs.isEmpty ||
              e.groupByExprs.map(_.canonicalized) == groupByExprs.map(_.canonicalized)) {
            Alias(gid, toPrettySQL(e))()
          } else {
            throw QueryCompilationErrors.groupingIDMismatchError(e, groupByExprs)
          }
        case e @ Grouping(col: Expression) =>
          val idx = groupByExprs.indexWhere(_.semanticEquals(col))
          if (idx >= 0) {
            Alias(Cast(BitwiseAnd(ShiftRight(gid, Literal(groupByExprs.length - 1 - idx)),
              Literal(1L)), ByteType), toPrettySQL(e))()
          } else {
            throw QueryCompilationErrors.groupingColInvalidError(col, groupByExprs)
          }
      }
    }

    /*
     * Create new alias for all group by expressions for `Expand` operator.
     */
    private def constructGroupByAlias(groupByExprs: Seq[Expression]): Seq[Alias] = {
      groupByExprs.map {
        case e: NamedExpression => Alias(e, e.name)(qualifier = e.qualifier)
        case other => Alias(other, other.toString)()
      }
    }

    /*
     * Construct [[Expand]] operator with grouping sets.
     */
    private def constructExpand(
        selectedGroupByExprs: Seq[Seq[Expression]],
        child: LogicalPlan,
        groupByAliases: Seq[Alias],
        gid: Attribute): LogicalPlan = {
      // Change the nullability of group by aliases if necessary. For example, if we have
      // GROUPING SETS ((a,b), a), we do not need to change the nullability of a, but we
      // should change the nullability of b to be TRUE.
      // TODO: For Cube/Rollup just set nullability to be `true`.
      val expandedAttributes = groupByAliases.map { alias =>
        if (selectedGroupByExprs.exists(!_.contains(alias.child))) {
          alias.toAttribute.withNullability(true)
        } else {
          alias.toAttribute
        }
      }

      val groupingSetsAttributes = selectedGroupByExprs.map { groupingSetExprs =>
        groupingSetExprs.map { expr =>
          val alias = groupByAliases.find(_.child.semanticEquals(expr)).getOrElse(
            throw QueryCompilationErrors.selectExprNotInGroupByError(expr, groupByAliases))
          // Map alias to expanded attribute.
          expandedAttributes.find(_.semanticEquals(alias.toAttribute)).getOrElse(
            alias.toAttribute)
        }
      }

      Expand(groupingSetsAttributes, groupByAliases, expandedAttributes, gid, child)
    }

    /*
     * Construct new aggregate expressions by replacing grouping functions.
     */
    private def constructAggregateExprs(
        groupByExprs: Seq[Expression],
        aggregations: Seq[NamedExpression],
        groupByAliases: Seq[Alias],
        groupingAttrs: Seq[Expression],
        gid: Attribute): Seq[NamedExpression] = aggregations.map {
      // collect all the found AggregateExpression, so we can check an expression is part of
      // any AggregateExpression or not.
      val aggsBuffer = ArrayBuffer[Expression]()
      // Returns whether the expression belongs to any expressions in `aggsBuffer` or not.
      def isPartOfAggregation(e: Expression): Boolean = {
        aggsBuffer.exists(a => a.find(_ eq e).isDefined)
      }
      replaceGroupingFunc(_, groupByExprs, gid).transformDown {
        // AggregateExpression should be computed on the unmodified value of its argument
        // expressions, so we should not replace any references to grouping expression
        // inside it.
        case e: AggregateExpression =>
          aggsBuffer += e
          e
        case e if isPartOfAggregation(e) => e
        case e =>
          // Replace expression by expand output attribute.
          val index = groupByAliases.indexWhere(_.child.semanticEquals(e))
          if (index == -1) {
            e
          } else {
            groupingAttrs(index)
          }
      }.asInstanceOf[NamedExpression]
    }

    /*
     * Construct [[Aggregate]] operator from Cube/Rollup/GroupingSets.
     */
    private def constructAggregate(
        selectedGroupByExprs: Seq[Seq[Expression]],
        groupByExprs: Seq[Expression],
        aggregationExprs: Seq[NamedExpression],
        child: LogicalPlan): LogicalPlan = {

      if (groupByExprs.size > GroupingID.dataType.defaultSize * 8) {
        throw QueryCompilationErrors.groupingSizeTooLargeError(GroupingID.dataType.defaultSize * 8)
      }

      // Expand works by setting grouping expressions to null as determined by the
      // `selectedGroupByExprs`. To prevent these null values from being used in an aggregate
      // instead of the original value we need to create new aliases for all group by expressions
      // that will only be used for the intended purpose.
      val groupByAliases = constructGroupByAlias(groupByExprs)

      val gid = AttributeReference(VirtualColumn.groupingIdName, GroupingID.dataType, false)()
      val expand = constructExpand(selectedGroupByExprs, child, groupByAliases, gid)
      val groupingAttrs = expand.output.drop(child.output.length)

      val aggregations = constructAggregateExprs(
        groupByExprs, aggregationExprs, groupByAliases, groupingAttrs, gid)

      Aggregate(groupingAttrs, aggregations, expand)
    }

    private def findGroupingExprs(plan: LogicalPlan): Seq[Expression] = {
      plan.collectFirst {
        case a: Aggregate =>
          // this Aggregate should have grouping id as the last grouping key.
          val gid = a.groupingExpressions.last
          if (!gid.isInstanceOf[AttributeReference]
            || gid.asInstanceOf[AttributeReference].name != VirtualColumn.groupingIdName) {
            throw QueryCompilationErrors.groupingMustWithGroupingSetsOrCubeOrRollupError()
          }
          a.groupingExpressions.take(a.groupingExpressions.length - 1)
      }.getOrElse {
        throw QueryCompilationErrors.groupingMustWithGroupingSetsOrCubeOrRollupError()
      }
    }

    private def tryResolveHavingCondition(h: UnresolvedHaving): LogicalPlan = {
      val aggForResolving = h.child match {
        // For CUBE/ROLLUP expressions, to avoid resolving repeatedly, here we delete them from
        // groupingExpressions for condition resolving.
<<<<<<< HEAD
        case a @ Aggregate(Seq(gs: GroupingAnalytic), _, _) =>
          a.copy(groupingExpressions =
            getFinalGroupByExpressions(gs.groupingSets, gs.groupByExprs))
=======
        case a @ Aggregate(Seq(gs: GroupingSet), _, _) =>
          a.copy(groupingExpressions = gs.groupByExprs)
>>>>>>> 7c8dc5e0
      }
      // Try resolving the condition of the filter as though it is in the aggregate clause
      val resolvedInfo =
        ResolveAggregateFunctions.resolveFilterCondInAggregate(h.havingCondition, aggForResolving)

      // Push the aggregate expressions into the aggregate (if any).
      if (resolvedInfo.nonEmpty) {
        val (extraAggExprs, resolvedHavingCond) = resolvedInfo.get
        val newChild = h.child match {
          case Aggregate(Seq(gs: GroupingAnalytic), aggregateExpressions, child) =>
            constructAggregate(
              gs.selectedGroupByExprs, gs.groupByExprs,
              aggregateExpressions ++ extraAggExprs, child)
        }

        // Since the exprId of extraAggExprs will be changed in the constructed aggregate, and the
        // aggregateExpressions keeps the input order. So here we build an exprMap to resolve the
        // condition again.
        val exprMap = extraAggExprs.zip(
          newChild.asInstanceOf[Aggregate].aggregateExpressions.takeRight(
            extraAggExprs.length)).toMap
        val newCond = resolvedHavingCond.transform {
          case ne: NamedExpression if exprMap.contains(ne) => exprMap(ne)
        }
        Project(newChild.output.dropRight(extraAggExprs.length),
          Filter(newCond, newChild))
      } else {
        h
      }
    }

    // This require transformDown to resolve having condition when generating aggregate node for
    // CUBE/ROLLUP/GROUPING SETS. This also replace grouping()/grouping_id() in resolved
    // Filter/Sort.
    def apply(plan: LogicalPlan): LogicalPlan = plan resolveOperatorsDown {
<<<<<<< HEAD
      case h @ UnresolvedHaving(_, agg @ Aggregate(Seq(gs: GroupingAnalytic), aggExprs, _))
        if agg.childrenResolved && (gs.groupByExprs ++ aggExprs).forall(_.resolved) =>
=======
      case h @ UnresolvedHaving(_, agg @ Aggregate(Seq(gs: GroupingSet), aggregateExpressions, _))
        if agg.childrenResolved && (gs.children ++ aggregateExpressions).forall(_.resolved) =>
>>>>>>> 7c8dc5e0
        tryResolveHavingCondition(h)

      case a if !a.childrenResolved => a // be sure all of the children are resolved.

      // Ensure group by expressions and aggregate expressions have been resolved.
<<<<<<< HEAD
      case Aggregate(Seq(gs: GroupingAnalytic), aggregateExpressions, child)
        if (gs.groupByExprs ++ aggregateExpressions).forall(_.resolved) =>
=======
      case Aggregate(Seq(gs: GroupingSet), aggregateExpressions, child)
        if (gs.children ++ aggregateExpressions).forall(_.resolved) =>
>>>>>>> 7c8dc5e0
        constructAggregate(gs.selectedGroupByExprs, gs.groupByExprs, aggregateExpressions, child)

      // We should make sure all expressions in condition have been resolved.
      case f @ Filter(cond, child) if hasGroupingFunction(cond) && cond.resolved =>
        val groupingExprs = findGroupingExprs(child)
        // The unresolved grouping id will be resolved by ResolveMissingReferences
        val newCond = replaceGroupingFunc(cond, groupingExprs, VirtualColumn.groupingIdAttribute)
        f.copy(condition = newCond)

      // We should make sure all [[SortOrder]]s have been resolved.
      case s @ Sort(order, _, child)
        if order.exists(hasGroupingFunction) && order.forall(_.resolved) =>
        val groupingExprs = findGroupingExprs(child)
        val gid = VirtualColumn.groupingIdAttribute
        // The unresolved grouping id will be resolved by ResolveMissingReferences
        val newOrder = order.map(replaceGroupingFunc(_, groupingExprs, gid).asInstanceOf[SortOrder])
        s.copy(order = newOrder)
    }
  }

  object ResolvePivot extends Rule[LogicalPlan] {
    def apply(plan: LogicalPlan): LogicalPlan = plan resolveOperators {
      case p: Pivot if !p.childrenResolved || !p.aggregates.forall(_.resolved)
        || (p.groupByExprsOpt.isDefined && !p.groupByExprsOpt.get.forall(_.resolved))
        || !p.pivotColumn.resolved || !p.pivotValues.forall(_.resolved) => p
      case Pivot(groupByExprsOpt, pivotColumn, pivotValues, aggregates, child) =>
        if (!RowOrdering.isOrderable(pivotColumn.dataType)) {
          throw QueryCompilationErrors.unorderablePivotColError(pivotColumn)
        }
        // Check all aggregate expressions.
        aggregates.foreach(checkValidAggregateExpression)
        // Check all pivot values are literal and match pivot column data type.
        val evalPivotValues = pivotValues.map { value =>
          val foldable = value match {
            case Alias(v, _) => v.foldable
            case _ => value.foldable
          }
          if (!foldable) {
            throw QueryCompilationErrors.nonLiteralPivotValError(value)
          }
          if (!Cast.canCast(value.dataType, pivotColumn.dataType)) {
            throw QueryCompilationErrors.pivotValDataTypeMismatchError(value, pivotColumn)
          }
          Cast(value, pivotColumn.dataType, Some(conf.sessionLocalTimeZone)).eval(EmptyRow)
        }
        // Group-by expressions coming from SQL are implicit and need to be deduced.
        val groupByExprs = groupByExprsOpt.getOrElse {
          val pivotColAndAggRefs = pivotColumn.references ++ AttributeSet(aggregates)
          child.output.filterNot(pivotColAndAggRefs.contains)
        }
        val singleAgg = aggregates.size == 1
        def outputName(value: Expression, aggregate: Expression): String = {
          val stringValue = value match {
            case n: NamedExpression => n.name
            case _ =>
              val utf8Value =
                Cast(value, StringType, Some(conf.sessionLocalTimeZone)).eval(EmptyRow)
              Option(utf8Value).map(_.toString).getOrElse("null")
          }
          if (singleAgg) {
            stringValue
          } else {
            val suffix = aggregate match {
              case n: NamedExpression => n.name
              case _ => toPrettySQL(aggregate)
            }
            stringValue + "_" + suffix
          }
        }
        if (aggregates.forall(a => PivotFirst.supportsDataType(a.dataType))) {
          // Since evaluating |pivotValues| if statements for each input row can get slow this is an
          // alternate plan that instead uses two steps of aggregation.
          val namedAggExps: Seq[NamedExpression] = aggregates.map(a => Alias(a, a.sql)())
          val namedPivotCol = pivotColumn match {
            case n: NamedExpression => n
            case _ => Alias(pivotColumn, "__pivot_col")()
          }
          val bigGroup = groupByExprs :+ namedPivotCol
          val firstAgg = Aggregate(bigGroup, bigGroup ++ namedAggExps, child)
          val pivotAggs = namedAggExps.map { a =>
            Alias(PivotFirst(namedPivotCol.toAttribute, a.toAttribute, evalPivotValues)
              .toAggregateExpression()
            , "__pivot_" + a.sql)()
          }
          val groupByExprsAttr = groupByExprs.map(_.toAttribute)
          val secondAgg = Aggregate(groupByExprsAttr, groupByExprsAttr ++ pivotAggs, firstAgg)
          val pivotAggAttribute = pivotAggs.map(_.toAttribute)
          val pivotOutputs = pivotValues.zipWithIndex.flatMap { case (value, i) =>
            aggregates.zip(pivotAggAttribute).map { case (aggregate, pivotAtt) =>
              Alias(ExtractValue(pivotAtt, Literal(i), resolver), outputName(value, aggregate))()
            }
          }
          Project(groupByExprsAttr ++ pivotOutputs, secondAgg)
        } else {
          val pivotAggregates: Seq[NamedExpression] = pivotValues.flatMap { value =>
            def ifExpr(e: Expression) = {
              If(
                EqualNullSafe(
                  pivotColumn,
                  Cast(value, pivotColumn.dataType, Some(conf.sessionLocalTimeZone))),
                e, Literal(null))
            }
            aggregates.map { aggregate =>
              val filteredAggregate = aggregate.transformDown {
                // Assumption is the aggregate function ignores nulls. This is true for all current
                // AggregateFunction's with the exception of First and Last in their default mode
                // (which we handle) and possibly some Hive UDAF's.
                case First(expr, _) =>
                  First(ifExpr(expr), true)
                case Last(expr, _) =>
                  Last(ifExpr(expr), true)
                case a: AggregateFunction =>
                  a.withNewChildren(a.children.map(ifExpr))
              }.transform {
                // We are duplicating aggregates that are now computing a different value for each
                // pivot value.
                // TODO: Don't construct the physical container until after analysis.
                case ae: AggregateExpression => ae.copy(resultId = NamedExpression.newExprId)
              }
              Alias(filteredAggregate, outputName(value, aggregate))()
            }
          }
          Aggregate(groupByExprs, groupByExprs ++ pivotAggregates, child)
        }
    }

    // Support any aggregate expression that can appear in an Aggregate plan except Pandas UDF.
    // TODO: Support Pandas UDF.
    private def checkValidAggregateExpression(expr: Expression): Unit = expr match {
      case _: AggregateExpression => // OK and leave the argument check to CheckAnalysis.
      case expr: PythonUDF if PythonUDF.isGroupedAggPandasUDF(expr) =>
        throw QueryCompilationErrors.pandasUDFAggregateNotSupportedInPivotError()
      case e: Attribute =>
        throw QueryCompilationErrors.aggregateExpressionRequiredForPivotError(e.sql)
      case e => e.children.foreach(checkValidAggregateExpression)
    }
  }

  case class ResolveNamespace(catalogManager: CatalogManager)
    extends Rule[LogicalPlan] with LookupCatalog {
    def apply(plan: LogicalPlan): LogicalPlan = plan resolveOperators {
      case s @ ShowTables(UnresolvedNamespace(Seq()), _, _) =>
        s.copy(namespace = ResolvedNamespace(currentCatalog, catalogManager.currentNamespace))
      case s @ ShowTableExtended(UnresolvedNamespace(Seq()), _, _, _) =>
        s.copy(namespace = ResolvedNamespace(currentCatalog, catalogManager.currentNamespace))
      case s @ ShowViews(UnresolvedNamespace(Seq()), _, _) =>
        s.copy(namespace = ResolvedNamespace(currentCatalog, catalogManager.currentNamespace))
      case a @ AnalyzeTables(UnresolvedNamespace(Seq()), _) =>
        a.copy(namespace = ResolvedNamespace(currentCatalog, catalogManager.currentNamespace))
      case UnresolvedNamespace(Seq()) =>
        ResolvedNamespace(currentCatalog, Seq.empty[String])
      case UnresolvedNamespace(CatalogAndNamespace(catalog, ns)) =>
        ResolvedNamespace(catalog, ns)
    }
  }

  private def isResolvingView: Boolean = AnalysisContext.get.catalogAndNamespace.nonEmpty
  private def isReferredTempViewName(nameParts: Seq[String]): Boolean = {
    AnalysisContext.get.referredTempViewNames.exists { n =>
      (n.length == nameParts.length) && n.zip(nameParts).forall {
        case (a, b) => resolver(a, b)
      }
    }
  }

  private def unwrapRelationPlan(plan: LogicalPlan): LogicalPlan = {
    EliminateSubqueryAliases(plan) match {
      case v: View if v.isTempViewStoringAnalyzedPlan => v.child
      case other => other
    }
  }

  /**
   * Resolve relations to temp views. This is not an actual rule, and is called by
   * [[ResolveTables]] and [[ResolveRelations]].
   */
  object ResolveTempViews extends Rule[LogicalPlan] {
    def apply(plan: LogicalPlan): LogicalPlan = plan.resolveOperatorsUp {
      case u @ UnresolvedRelation(ident, _, isStreaming) =>
        lookupAndResolveTempView(ident, isStreaming).getOrElse(u)
      case i @ InsertIntoStatement(UnresolvedRelation(ident, _, false), _, _, _, _, _) =>
        lookupAndResolveTempView(ident)
          .map(view => i.copy(table = view))
          .getOrElse(i)
      case c @ CacheTable(UnresolvedRelation(ident, _, false), _, _, _) =>
        lookupAndResolveTempView(ident)
          .map(view => c.copy(table = view))
          .getOrElse(c)
      case c @ UncacheTable(UnresolvedRelation(ident, _, false), _, _) =>
        lookupAndResolveTempView(ident)
          .map(view => c.copy(table = view, isTempView = true))
          .getOrElse(c)
      // TODO (SPARK-27484): handle streaming write commands when we have them.
      case write: V2WriteCommand =>
        write.table match {
          case UnresolvedRelation(ident, _, false) =>
            lookupAndResolveTempView(ident).map(unwrapRelationPlan).map {
              case r: DataSourceV2Relation => write.withNewTable(r)
              case _ => throw QueryCompilationErrors.writeIntoTempViewNotAllowedError(ident.quoted)
            }.getOrElse(write)
          case _ => write
        }
      case u @ UnresolvedTable(ident, cmd, _) =>
        lookupTempView(ident).foreach { _ =>
          throw QueryCompilationErrors.expectTableNotViewError(
            ResolvedView(ident.asIdentifier, isTemp = true), cmd, u.relationTypeMismatchHint, u)
        }
        u
      case u @ UnresolvedView(ident, cmd, allowTemp, _) =>
        lookupTempView(ident).map { _ =>
          if (!allowTemp) {
            u.failAnalysis(s"${ident.quoted} is a temp view. '$cmd' expects a permanent view.")
          }
          ResolvedView(ident.asIdentifier, isTemp = true)
        }
        .getOrElse(u)
      case u @ UnresolvedTableOrView(ident, cmd, allowTempView) =>
        lookupTempView(ident)
          .map { _ =>
            if (!allowTempView) {
              throw QueryCompilationErrors.expectTableOrPermanentViewNotTempViewError(
                ident.quoted, cmd, u)
            }
            ResolvedView(ident.asIdentifier, isTemp = true)
          }
          .getOrElse(u)
    }

    private def lookupTempView(
        identifier: Seq[String],
        isStreaming: Boolean = false): Option[LogicalPlan] = {
      // Permanent View can't refer to temp views, no need to lookup at all.
      if (isResolvingView && !isReferredTempViewName(identifier)) return None

      val tmpView = identifier match {
        case Seq(part1) => v1SessionCatalog.lookupTempView(part1)
        case Seq(part1, part2) => v1SessionCatalog.lookupGlobalTempView(part1, part2)
        case _ => None
      }

      if (isStreaming && tmpView.nonEmpty && !tmpView.get.isStreaming) {
        throw QueryCompilationErrors.readNonStreamingTempViewError(identifier.quoted)
      }
      tmpView
    }

    private def lookupAndResolveTempView(
        identifier: Seq[String],
        isStreaming: Boolean = false): Option[LogicalPlan] = {
      lookupTempView(identifier, isStreaming).map(ResolveRelations.resolveViews)
    }
  }

  // If we are resolving relations insides views, we need to expand single-part relation names with
  // the current catalog and namespace of when the view was created.
  private def expandRelationName(nameParts: Seq[String]): Seq[String] = {
    if (!isResolvingView || isReferredTempViewName(nameParts)) return nameParts

    if (nameParts.length == 1) {
      AnalysisContext.get.catalogAndNamespace :+ nameParts.head
    } else if (catalogManager.isCatalogRegistered(nameParts.head)) {
      nameParts
    } else {
      AnalysisContext.get.catalogAndNamespace.head +: nameParts
    }
  }

  /**
   * Adds metadata columns to output for child relations when nodes are missing resolved attributes.
   *
   * References to metadata columns are resolved using columns from [[LogicalPlan.metadataOutput]],
   * but the relation's output does not include the metadata columns until the relation is replaced
   * using [[DataSourceV2Relation.withMetadataColumns()]]. Unless this rule adds metadata to the
   * relation's output, the analyzer will detect that nothing produces the columns.
   *
   * This rule only adds metadata columns when a node is resolved but is missing input from its
   * children. This ensures that metadata columns are not added to the plan unless they are used. By
   * checking only resolved nodes, this ensures that * expansion is already done so that metadata
   * columns are not accidentally selected by *.
   */
  object AddMetadataColumns extends Rule[LogicalPlan] {
    import org.apache.spark.sql.execution.datasources.v2.DataSourceV2Implicits._

    private def hasMetadataCol(plan: LogicalPlan): Boolean = {
      plan.expressions.exists(_.find {
        case a: Attribute => a.isMetadataCol
        case _ => false
      }.isDefined)
    }

    private def addMetadataCol(plan: LogicalPlan): LogicalPlan = plan match {
      case r: DataSourceV2Relation => r.withMetadataColumns()
      case _ => plan.withNewChildren(plan.children.map(addMetadataCol))
    }

    def apply(plan: LogicalPlan): LogicalPlan = plan resolveOperatorsUp {
      case node if node.children.nonEmpty && node.resolved && hasMetadataCol(node) =>
        val inputAttrs = AttributeSet(node.children.flatMap(_.output))
        val metaCols = node.expressions.flatMap(_.collect {
          case a: Attribute if a.isMetadataCol && !inputAttrs.contains(a) => a
        })
        if (metaCols.isEmpty) {
          node
        } else {
          val newNode = addMetadataCol(node)
          // We should not change the output schema of the plan. We should project away the extr
          // metadata columns if necessary.
          if (newNode.sameOutput(node)) {
            newNode
          } else {
            Project(node.output, newNode)
          }
        }
    }
  }

  /**
   * Resolve table relations with concrete relations from v2 catalog.
   *
   * [[ResolveRelations]] still resolves v1 tables.
   */
  object ResolveTables extends Rule[LogicalPlan] {
    def apply(plan: LogicalPlan): LogicalPlan = ResolveTempViews(plan).resolveOperatorsUp {
      case u: UnresolvedRelation =>
        lookupV2Relation(u.multipartIdentifier, u.options, u.isStreaming)
          .map { relation =>
            val (catalog, ident) = relation match {
              case ds: DataSourceV2Relation => (ds.catalog, ds.identifier.get)
              case s: StreamingRelationV2 => (s.catalog, s.identifier.get)
            }
            SubqueryAlias(catalog.get.name +: ident.namespace :+ ident.name, relation)
          }.getOrElse(u)

      case u @ UnresolvedTable(NonSessionCatalogAndIdentifier(catalog, ident), _, _) =>
        CatalogV2Util.loadTable(catalog, ident)
          .map(table => ResolvedTable.create(catalog.asTableCatalog, ident, table))
          .getOrElse(u)

      case u @ UnresolvedTableOrView(NonSessionCatalogAndIdentifier(catalog, ident), _, _) =>
        CatalogV2Util.loadTable(catalog, ident)
          .map(table => ResolvedTable.create(catalog.asTableCatalog, ident, table))
          .getOrElse(u)

      case i @ InsertIntoStatement(u @ UnresolvedRelation(_, _, false), _, _, _, _, _)
          if i.query.resolved =>
        lookupV2Relation(u.multipartIdentifier, u.options, false)
          .map(v2Relation => i.copy(table = v2Relation))
          .getOrElse(i)

      case c @ CacheTable(u @ UnresolvedRelation(_, _, false), _, _, _) =>
        lookupV2Relation(u.multipartIdentifier, u.options, false)
          .map(v2Relation => c.copy(table = v2Relation))
          .getOrElse(c)

      case c @ UncacheTable(u @ UnresolvedRelation(_, _, false), _, _) =>
        lookupV2Relation(u.multipartIdentifier, u.options, false)
          .map(v2Relation => c.copy(table = v2Relation))
          .getOrElse(c)

      // TODO (SPARK-27484): handle streaming write commands when we have them.
      case write: V2WriteCommand =>
        write.table match {
          case u: UnresolvedRelation if !u.isStreaming =>
            lookupV2Relation(u.multipartIdentifier, u.options, false).map {
              case r: DataSourceV2Relation => write.withNewTable(r)
              case other => throw new IllegalStateException(
                "[BUG] unexpected plan returned by `lookupV2Relation`: " + other)
            }.getOrElse(write)
          case _ => write
        }

      case alter @ AlterTable(_, _, u: UnresolvedV2Relation, _) =>
        CatalogV2Util.loadRelation(u.catalog, u.tableName)
          .map(rel => alter.copy(table = rel))
          .getOrElse(alter)

      case u: UnresolvedV2Relation =>
        CatalogV2Util.loadRelation(u.catalog, u.tableName).getOrElse(u)
    }

    /**
     * Performs the lookup of DataSourceV2 Tables from v2 catalog.
     */
    private def lookupV2Relation(
        identifier: Seq[String],
        options: CaseInsensitiveStringMap,
        isStreaming: Boolean): Option[LogicalPlan] =
      expandRelationName(identifier) match {
        case NonSessionCatalogAndIdentifier(catalog, ident) =>
          CatalogV2Util.loadTable(catalog, ident) match {
            case Some(table) =>
              if (isStreaming) {
                Some(StreamingRelationV2(None, table.name, table, options,
                  table.schema.toAttributes, Some(catalog), Some(ident), None))
              } else {
                Some(DataSourceV2Relation.create(table, Some(catalog), Some(ident), options))
              }
            case None => None
          }
        case _ => None
      }
  }

  /**
   * Replaces [[UnresolvedRelation]]s with concrete relations from the catalog.
   */
  object ResolveRelations extends Rule[LogicalPlan] {
    // The current catalog and namespace may be different from when the view was created, we must
    // resolve the view logical plan here, with the catalog and namespace stored in view metadata.
    // This is done by keeping the catalog and namespace in `AnalysisContext`, and analyzer will
    // look at `AnalysisContext.catalogAndNamespace` when resolving relations with single-part name.
    // If `AnalysisContext.catalogAndNamespace` is non-empty, analyzer will expand single-part names
    // with it, instead of current catalog and namespace.
    def resolveViews(plan: LogicalPlan): LogicalPlan = plan match {
      // The view's child should be a logical plan parsed from the `desc.viewText`, the variable
      // `viewText` should be defined, or else we throw an error on the generation of the View
      // operator.
      case view @ View(desc, isTempView, child) if !child.resolved =>
        // Resolve all the UnresolvedRelations and Views in the child.
        val newChild = AnalysisContext.withAnalysisContext(desc) {
          val nestedViewDepth = AnalysisContext.get.nestedViewDepth
          val maxNestedViewDepth = AnalysisContext.get.maxNestedViewDepth
          if (nestedViewDepth > maxNestedViewDepth) {
            throw QueryCompilationErrors.viewDepthExceedsMaxResolutionDepthError(
              desc.identifier, maxNestedViewDepth, view)
          }
          SQLConf.withExistingConf(View.effectiveSQLConf(desc.viewSQLConfigs, isTempView)) {
            executeSameContext(child)
          }
        }
        // Fail the analysis eagerly because outside AnalysisContext, the unresolved operators
        // inside a view maybe resolved incorrectly.
        checkAnalysis(newChild)
        view.copy(child = newChild)
      case p @ SubqueryAlias(_, view: View) =>
        p.copy(child = resolveViews(view))
      case _ => plan
    }

    def apply(plan: LogicalPlan): LogicalPlan = ResolveTempViews(plan).resolveOperatorsUp {
      case i @ InsertIntoStatement(table, _, _, _, _, _) if i.query.resolved =>
        val relation = table match {
          case u @ UnresolvedRelation(_, _, false) =>
            lookupRelation(u.multipartIdentifier, u.options, false).getOrElse(u)
          case other => other
        }

        // Inserting into a file-based temporary view is allowed.
        // (e.g., spark.read.parquet("path").createOrReplaceTempView("t").
        // Thus, we need to look at the raw plan if `relation` is a temporary view.
        unwrapRelationPlan(relation) match {
          case v: View =>
            throw QueryCompilationErrors.insertIntoViewNotAllowedError(v.desc.identifier, table)
          case other => i.copy(table = other)
        }

      case c @ CacheTable(u @ UnresolvedRelation(_, _, false), _, _, _) =>
        lookupRelation(u.multipartIdentifier, u.options, false)
          .map(resolveViews)
          .map(EliminateSubqueryAliases(_))
          .map(relation => c.copy(table = relation))
          .getOrElse(c)

      case c @ UncacheTable(u @ UnresolvedRelation(_, _, false), _, _) =>
        lookupRelation(u.multipartIdentifier, u.options, false)
          .map(resolveViews)
          .map(EliminateSubqueryAliases(_))
          .map(relation => c.copy(table = relation))
          .getOrElse(c)

      // TODO (SPARK-27484): handle streaming write commands when we have them.
      case write: V2WriteCommand =>
        write.table match {
          case u: UnresolvedRelation if !u.isStreaming =>
            lookupRelation(u.multipartIdentifier, u.options, false)
              .map(EliminateSubqueryAliases(_))
              .map {
                case v: View => throw QueryCompilationErrors.writeIntoViewNotAllowedError(
                  v.desc.identifier, write)
                case u: UnresolvedCatalogRelation =>
                  throw QueryCompilationErrors.writeIntoV1TableNotAllowedError(
                    u.tableMeta.identifier, write)
                case r: DataSourceV2Relation => write.withNewTable(r)
                case other => throw new IllegalStateException(
                  "[BUG] unexpected plan returned by `lookupRelation`: " + other)
              }.getOrElse(write)
          case _ => write
        }

      case u: UnresolvedRelation =>
        lookupRelation(u.multipartIdentifier, u.options, u.isStreaming)
          .map(resolveViews).getOrElse(u)

      case u @ UnresolvedTable(identifier, cmd, relationTypeMismatchHint) =>
        lookupTableOrView(identifier).map {
          case v: ResolvedView =>
            throw QueryCompilationErrors.expectTableNotViewError(
              v, cmd, relationTypeMismatchHint, u)
          case table => table
        }.getOrElse(u)

      case u @ UnresolvedView(identifier, cmd, _, relationTypeMismatchHint) =>
        lookupTableOrView(identifier).map {
          case t: ResolvedTable =>
            throw QueryCompilationErrors.expectViewNotTableError(
              t, cmd, relationTypeMismatchHint, u)
          case view => view
        }.getOrElse(u)

      case u @ UnresolvedTableOrView(identifier, _, _) =>
        lookupTableOrView(identifier).getOrElse(u)
    }

    private def lookupTableOrView(identifier: Seq[String]): Option[LogicalPlan] = {
      expandRelationName(identifier) match {
        case SessionCatalogAndIdentifier(catalog, ident) =>
          CatalogV2Util.loadTable(catalog, ident).map {
            case v1Table: V1Table if v1Table.v1Table.tableType == CatalogTableType.VIEW =>
              ResolvedView(ident, isTemp = false)
            case table =>
              ResolvedTable.create(catalog.asTableCatalog, ident, table)
          }
        case _ => None
      }
    }

    // Look up a relation from the session catalog with the following logic:
    // 1) If the resolved catalog is not session catalog, return None.
    // 2) If a relation is not found in the catalog, return None.
    // 3) If a v1 table is found, create a v1 relation. Otherwise, create a v2 relation.
    private def lookupRelation(
        identifier: Seq[String],
        options: CaseInsensitiveStringMap,
        isStreaming: Boolean): Option[LogicalPlan] = {
      expandRelationName(identifier) match {
        case SessionCatalogAndIdentifier(catalog, ident) =>
          lazy val loaded = CatalogV2Util.loadTable(catalog, ident).map {
            case v1Table: V1Table =>
              if (isStreaming) {
                if (v1Table.v1Table.tableType == CatalogTableType.VIEW) {
                  throw QueryCompilationErrors.permanentViewNotSupportedByStreamingReadingAPIError(
                    identifier.quoted)
                }
                SubqueryAlias(
                  catalog.name +: ident.asMultipartIdentifier,
                  UnresolvedCatalogRelation(v1Table.v1Table, options, isStreaming = true))
              } else {
                v1SessionCatalog.getRelation(v1Table.v1Table, options)
              }
            case table =>
              if (isStreaming) {
                val v1Fallback = table match {
                  case withFallback: V2TableWithV1Fallback =>
                    Some(UnresolvedCatalogRelation(withFallback.v1Table, isStreaming = true))
                  case _ => None
                }
                SubqueryAlias(
                  catalog.name +: ident.asMultipartIdentifier,
                  StreamingRelationV2(None, table.name, table, options, table.schema.toAttributes,
                    Some(catalog), Some(ident), v1Fallback))
              } else {
                SubqueryAlias(
                  catalog.name +: ident.asMultipartIdentifier,
                  DataSourceV2Relation.create(table, Some(catalog), Some(ident), options))
              }
          }
          val key = catalog.name +: ident.namespace :+ ident.name
          AnalysisContext.get.relationCache.get(key).map(_.transform {
            case multi: MultiInstanceRelation =>
              val newRelation = multi.newInstance()
              newRelation.copyTagsFrom(multi)
              newRelation
          }).orElse {
            loaded.foreach(AnalysisContext.get.relationCache.update(key, _))
            loaded
          }
        case _ => None
      }
    }
  }

  object ResolveInsertInto extends Rule[LogicalPlan] {
    override def apply(plan: LogicalPlan): LogicalPlan = plan resolveOperators {
      case i @ InsertIntoStatement(r: DataSourceV2Relation, _, _, _, _, _)
          if i.query.resolved && i.userSpecifiedCols.isEmpty =>
        // ifPartitionNotExists is append with validation, but validation is not supported
        if (i.ifPartitionNotExists) {
          throw QueryCompilationErrors.unsupportedIfNotExistsError(r.table.name)
        }

        val partCols = partitionColumnNames(r.table)
        validatePartitionSpec(partCols, i.partitionSpec)

        val staticPartitions = i.partitionSpec.filter(_._2.isDefined).mapValues(_.get).toMap
        val query = addStaticPartitionColumns(r, i.query, staticPartitions)

        if (!i.overwrite) {
          AppendData.byPosition(r, query)
        } else if (conf.partitionOverwriteMode == PartitionOverwriteMode.DYNAMIC) {
          OverwritePartitionsDynamic.byPosition(r, query)
        } else {
          OverwriteByExpression.byPosition(r, query, staticDeleteExpression(r, staticPartitions))
        }
    }

    private def partitionColumnNames(table: Table): Seq[String] = {
      // get partition column names. in v2, partition columns are columns that are stored using an
      // identity partition transform because the partition values and the column values are
      // identical. otherwise, partition values are produced by transforming one or more source
      // columns and cannot be set directly in a query's PARTITION clause.
      table.partitioning.flatMap {
        case IdentityTransform(FieldReference(Seq(name))) => Some(name)
        case _ => None
      }
    }

    private def validatePartitionSpec(
        partitionColumnNames: Seq[String],
        partitionSpec: Map[String, Option[String]]): Unit = {
      // check that each partition name is a partition column. otherwise, it is not valid
      partitionSpec.keySet.foreach { partitionName =>
        partitionColumnNames.find(name => conf.resolver(name, partitionName)) match {
          case Some(_) =>
          case None =>
            throw QueryCompilationErrors.nonPartitionColError(partitionName)
        }
      }
    }

    private def addStaticPartitionColumns(
        relation: DataSourceV2Relation,
        query: LogicalPlan,
        staticPartitions: Map[String, String]): LogicalPlan = {

      if (staticPartitions.isEmpty) {
        query

      } else {
        // add any static value as a literal column
        val withStaticPartitionValues = {
          // for each static name, find the column name it will replace and check for unknowns.
          val outputNameToStaticName = staticPartitions.keySet.map(staticName =>
            relation.output.find(col => conf.resolver(col.name, staticName)) match {
              case Some(attr) =>
                attr.name -> staticName
              case _ =>
                throw QueryCompilationErrors.addStaticValToUnknownColError(staticName)
            }).toMap

          val queryColumns = query.output.iterator

          // for each output column, add the static value as a literal, or use the next input
          // column. this does not fail if input columns are exhausted and adds remaining columns
          // at the end. both cases will be caught by ResolveOutputRelation and will fail the
          // query with a helpful error message.
          relation.output.flatMap { col =>
            outputNameToStaticName.get(col.name).flatMap(staticPartitions.get) match {
              case Some(staticValue) =>
                // SPARK-30844: try our best to follow StoreAssignmentPolicy for static partition
                // values but not completely follow because we can't do static type checking due to
                // the reason that the parser has erased the type info of static partition values
                // and converted them to string.
                Some(Alias(AnsiCast(Literal(staticValue), col.dataType), col.name)())
              case _ if queryColumns.hasNext =>
                Some(queryColumns.next)
              case _ =>
                None
            }
          } ++ queryColumns
        }

        Project(withStaticPartitionValues, query)
      }
    }

    private def staticDeleteExpression(
        relation: DataSourceV2Relation,
        staticPartitions: Map[String, String]): Expression = {
      if (staticPartitions.isEmpty) {
        Literal(true)
      } else {
        staticPartitions.map { case (name, value) =>
          relation.output.find(col => conf.resolver(col.name, name)) match {
            case Some(attr) =>
              // the delete expression must reference the table's column names, but these attributes
              // are not available when CheckAnalysis runs because the relation is not a child of
              // the logical operation. instead, expressions are resolved after
              // ResolveOutputRelation runs, using the query's column names that will match the
              // table names at that point. because resolution happens after a future rule, create
              // an UnresolvedAttribute.
              EqualNullSafe(
                UnresolvedAttribute.quoted(attr.name),
                Cast(Literal(value), attr.dataType))
            case None =>
              throw QueryCompilationErrors.unknownStaticPartitionColError(name)
          }
        }.reduce(And)
      }
    }
  }

  /**
   * Replaces [[UnresolvedAttribute]]s with concrete [[AttributeReference]]s from
   * a logical plan node's children.
   */
  object ResolveReferences extends Rule[LogicalPlan] {

    /** Return true if there're conflicting attributes among children's outputs of a plan */
    def hasConflictingAttrs(p: LogicalPlan): Boolean = {
      p.children.length > 1 && {
        // Note that duplicated attributes are allowed within a single node,
        // e.g., df.select($"a", $"a"), so we should only check conflicting
        // attributes between nodes.
        val uniqueAttrs = mutable.HashSet[ExprId]()
        p.children.head.outputSet.foreach(a => uniqueAttrs.add(a.exprId))
        p.children.tail.exists { child =>
          val uniqueSize = uniqueAttrs.size
          val childSize = child.outputSet.size
          child.outputSet.foreach(a => uniqueAttrs.add(a.exprId))
          uniqueSize + childSize > uniqueAttrs.size
        }
      }
    }

    def apply(plan: LogicalPlan): LogicalPlan = plan.resolveOperatorsUp {
      case p: LogicalPlan if !p.childrenResolved => p

      // Wait for the rule `DeduplicateRelations` to resolve conflicting attrs first.
      case p: LogicalPlan if hasConflictingAttrs(p) => p

      // If the projection list contains Stars, expand it.
      case p: Project if containsStar(p.projectList) =>
        p.copy(projectList = buildExpandedProjectList(p.projectList, p.child))
      // If the aggregate function argument contains Stars, expand it.
      case a: Aggregate if containsStar(a.aggregateExpressions) =>
        if (a.groupingExpressions.exists(_.isInstanceOf[UnresolvedOrdinal])) {
          throw QueryCompilationErrors.starNotAllowedWhenGroupByOrdinalPositionUsedError()
        } else {
          a.copy(aggregateExpressions = buildExpandedProjectList(a.aggregateExpressions, a.child))
        }
      // If the script transformation input contains Stars, expand it.
      case t: ScriptTransformation if containsStar(t.input) =>
        t.copy(
          input = t.input.flatMap {
            case s: Star => s.expand(t.child, resolver)
            case o => o :: Nil
          }
        )
      case g: Generate if containsStar(g.generator.children) =>
        throw QueryCompilationErrors.invalidStarUsageError("explode/json_tuple/UDTF")

      // When resolve `SortOrder`s in Sort based on child, don't report errors as
      // we still have chance to resolve it based on its descendants
      case s @ Sort(ordering, global, child) if child.resolved && !s.resolved =>
        val newOrdering =
          ordering.map(order => resolveExpressionByPlanOutput(order, child).asInstanceOf[SortOrder])
        Sort(newOrdering, global, child)

      // A special case for Generate, because the output of Generate should not be resolved by
      // ResolveReferences. Attributes in the output will be resolved by ResolveGenerate.
      case g @ Generate(generator, _, _, _, _, _) if generator.resolved => g

      case g @ Generate(generator, join, outer, qualifier, output, child) =>
        val newG = resolveExpressionByPlanOutput(generator, child, throws = true)
        if (newG.fastEquals(generator)) {
          g
        } else {
          Generate(newG.asInstanceOf[Generator], join, outer, qualifier, output, child)
        }

      // Skips plan which contains deserializer expressions, as they should be resolved by another
      // rule: ResolveDeserializer.
      case plan if containsDeserializer(plan.expressions) => plan

      // SPARK-31670: Resolve Struct field in groupByExpressions and aggregateExpressions
      // with CUBE/ROLLUP will be wrapped with alias like Alias(GetStructField, name) with
      // different ExprId. This cause aggregateExpressions can't be replaced by expanded
      // groupByExpressions in `ResolveGroupingAnalytics.constructAggregateExprs()`, we trim
      // unnecessary alias of GetStructField here.
      case a: Aggregate =>
        val planForResolve = a.child match {
          // SPARK-25942: Resolves aggregate expressions with `AppendColumns`'s children, instead of
          // `AppendColumns`, because `AppendColumns`'s serializer might produce conflict attribute
          // names leading to ambiguous references exception.
          case appendColumns: AppendColumns => appendColumns
          case _ => a
        }

        val resolvedGroupingExprs = a.groupingExpressions
          .map(resolveExpressionByPlanChildren(_, planForResolve))
          .map(trimTopLevelGetStructFieldAlias)

        val resolvedAggExprs = a.aggregateExpressions
          .map(resolveExpressionByPlanChildren(_, planForResolve))
            .map(_.asInstanceOf[NamedExpression])

        a.copy(resolvedGroupingExprs, resolvedAggExprs, a.child)

      case o: OverwriteByExpression if o.table.resolved =>
        // The delete condition of `OverwriteByExpression` will be passed to the table
        // implementation and should be resolved based on the table schema.
        o.copy(deleteExpr = resolveExpressionByPlanOutput(o.deleteExpr, o.table))

      case m @ MergeIntoTable(targetTable, sourceTable, _, _, _)
        if !m.resolved && targetTable.resolved && sourceTable.resolved =>

        EliminateSubqueryAliases(targetTable) match {
          case r: NamedRelation if r.skipSchemaResolution =>
            // Do not resolve the expression if the target table accepts any schema.
            // This allows data sources to customize their own resolution logic using
            // custom resolution rules.
            m

          case _ =>
            val newMatchedActions = m.matchedActions.map {
              case DeleteAction(deleteCondition) =>
                val resolvedDeleteCondition = deleteCondition.map(
                  resolveExpressionByPlanChildren(_, m))
                DeleteAction(resolvedDeleteCondition)
              case UpdateAction(updateCondition, assignments) =>
                val resolvedUpdateCondition = updateCondition.map(
                  resolveExpressionByPlanChildren(_, m))
                // The update value can access columns from both target and source tables.
                UpdateAction(
                  resolvedUpdateCondition,
                  resolveAssignments(assignments, m, resolveValuesWithSourceOnly = false))
              case o => o
            }
            val newNotMatchedActions = m.notMatchedActions.map {
              case InsertAction(insertCondition, assignments) =>
                // The insert action is used when not matched, so its condition and value can only
                // access columns from the source table.
                val resolvedInsertCondition = insertCondition.map(
                  resolveExpressionByPlanChildren(_, Project(Nil, m.sourceTable)))
                InsertAction(
                  resolvedInsertCondition,
                  resolveAssignments(assignments, m, resolveValuesWithSourceOnly = true))
              case o => o
            }
            val resolvedMergeCondition = resolveExpressionByPlanChildren(m.mergeCondition, m)
            m.copy(mergeCondition = resolvedMergeCondition,
              matchedActions = newMatchedActions,
              notMatchedActions = newNotMatchedActions)
        }

      // Skip the having clause here, this will be handled in ResolveAggregateFunctions.
      case h: UnresolvedHaving => h

      case q: LogicalPlan =>
        logTrace(s"Attempting to resolve ${q.simpleString(conf.maxToStringFields)}")
        q.mapExpressions(resolveExpressionByPlanChildren(_, q))
    }

    def resolveAssignments(
        assignments: Seq[Assignment],
        mergeInto: MergeIntoTable,
        resolveValuesWithSourceOnly: Boolean): Seq[Assignment] = {
      if (assignments.isEmpty) {
        val expandedColumns = mergeInto.targetTable.output
        val expandedValues = mergeInto.sourceTable.output
        expandedColumns.zip(expandedValues).map(kv => Assignment(kv._1, kv._2))
      } else {
        assignments.map { assign =>
          val resolvedKey = assign.key match {
            case c if !c.resolved =>
              resolveExpressionByPlanChildren(c, Project(Nil, mergeInto.targetTable))
            case o => o
          }
          val resolvedValue = assign.value match {
            // The update values may contain target and/or source references.
            case c if !c.resolved =>
              if (resolveValuesWithSourceOnly) {
                resolveExpressionByPlanChildren(c, Project(Nil, mergeInto.sourceTable))
              } else {
                resolveExpressionByPlanChildren(c, mergeInto)
              }
            case o => o
          }
          Assignment(resolvedKey, resolvedValue)
        }
      }
    }

    // This method is used to trim groupByExpressions/selectedGroupByExpressions's top-level
    // GetStructField Alias. Since these expression are not NamedExpression originally,
    // we are safe to trim top-level GetStructField Alias.
    def trimTopLevelGetStructFieldAlias(e: Expression): Expression = {
      e match {
        case Alias(s: GetStructField, _) => s
        case other => other
      }
    }

    /**
     * Build a project list for Project/Aggregate and expand the star if possible
     */
    private def buildExpandedProjectList(
      exprs: Seq[NamedExpression],
      child: LogicalPlan): Seq[NamedExpression] = {
      exprs.flatMap {
        // Using Dataframe/Dataset API: testData2.groupBy($"a", $"b").agg($"*")
        case s: Star => s.expand(child, resolver)
        // Using SQL API without running ResolveAlias: SELECT * FROM testData2 group by a, b
        case UnresolvedAlias(s: Star, _) => s.expand(child, resolver)
        case o if containsStar(o :: Nil) => expandStarExpression(o, child) :: Nil
        case o => o :: Nil
      }.map(_.asInstanceOf[NamedExpression])
    }

    /**
     * Returns true if `exprs` contains a [[Star]].
     */
    def containsStar(exprs: Seq[Expression]): Boolean =
      exprs.exists(_.collect { case _: Star => true }.nonEmpty)

    /**
     * Expands the matching attribute.*'s in `child`'s output.
     */
    def expandStarExpression(expr: Expression, child: LogicalPlan): Expression = {
      expr.transformUp {
        case f1: UnresolvedFunction if containsStar(f1.arguments) =>
          // SPECIAL CASE: We want to block count(tblName.*) because in spark, count(tblName.*) will
          // be expanded while count(*) will be converted to count(1). They will produce different
          // results and confuse users if there is any null values. For count(t1.*, t2.*), it is
          // still allowed, since it's well-defined in spark.
          if (!conf.allowStarWithSingleTableIdentifierInCount &&
              f1.name.database.isEmpty &&
              f1.name.funcName == "count" &&
              f1.arguments.length == 1) {
            f1.arguments.foreach {
              case u: UnresolvedStar if u.isQualifiedByTable(child, resolver) =>
                throw QueryCompilationErrors
                  .singleTableStarInCountNotAllowedError(u.target.get.mkString("."))
              case _ => // do nothing
            }
          }
          f1.copy(arguments = f1.arguments.flatMap {
            case s: Star => s.expand(child, resolver)
            case o => o :: Nil
          })
        case c: CreateNamedStruct if containsStar(c.valExprs) =>
          val newChildren = c.children.grouped(2).flatMap {
            case Seq(k, s : Star) => CreateStruct(s.expand(child, resolver)).children
            case kv => kv
          }
          c.copy(children = newChildren.toList )
        case c: CreateArray if containsStar(c.children) =>
          c.copy(children = c.children.flatMap {
            case s: Star => s.expand(child, resolver)
            case o => o :: Nil
          })
        case p: Murmur3Hash if containsStar(p.children) =>
          p.copy(children = p.children.flatMap {
            case s: Star => s.expand(child, resolver)
            case o => o :: Nil
          })
        case p: XxHash64 if containsStar(p.children) =>
          p.copy(children = p.children.flatMap {
            case s: Star => s.expand(child, resolver)
            case o => o :: Nil
          })
        // count(*) has been replaced by count(1)
        case o if containsStar(o.children) =>
          throw QueryCompilationErrors.invalidStarUsageError(s"expression '${o.prettyName}'")
      }
    }
  }

  private def containsDeserializer(exprs: Seq[Expression]): Boolean = {
    exprs.exists(_.find(_.isInstanceOf[UnresolvedDeserializer]).isDefined)
  }

  // support CURRENT_DATE, CURRENT_TIMESTAMP, and grouping__id
  private val literalFunctions: Seq[(String, () => Expression, Expression => String)] = Seq(
    (CurrentDate().prettyName, () => CurrentDate(), toPrettySQL(_)),
    (CurrentTimestamp().prettyName, () => CurrentTimestamp(), toPrettySQL(_)),
    (VirtualColumn.hiveGroupingIdName, () => GroupingID(Nil), _ => VirtualColumn.hiveGroupingIdName)
  )

  /**
   * Literal functions do not require the user to specify braces when calling them
   * When an attributes is not resolvable, we try to resolve it as a literal function.
   */
  private def resolveLiteralFunction(nameParts: Seq[String]): Option[NamedExpression] = {
    if (nameParts.length != 1) return None
    val name = nameParts.head
    literalFunctions.find(func => caseInsensitiveResolution(func._1, name)).map {
      case (_, getFuncExpr, getAliasName) =>
        val funcExpr = getFuncExpr()
        Alias(funcExpr, getAliasName(funcExpr))()
    }
  }

  /**
   * Resolves `UnresolvedAttribute`, `GetColumnByOrdinal` and extract value expressions(s) by
   * traversing the input expression in top-down manner. It must be top-down because we need to
   * skip over unbound lambda function expression. The lambda expressions are resolved in a
   * different place [[ResolveLambdaVariables]].
   *
   * Example :
   * SELECT transform(array(1, 2, 3), (x, i) -> x + i)"
   *
   * In the case above, x and i are resolved as lambda variables in [[ResolveLambdaVariables]].
   */
  private def resolveExpression(
      expr: Expression,
      resolveColumnByName: Seq[String] => Option[Expression],
      getAttrCandidates: () => Seq[Attribute],
      throws: Boolean): Expression = {
    def innerResolve(e: Expression, isTopLevel: Boolean): Expression = {
      if (e.resolved) return e
      e match {
        case f: LambdaFunction if !f.bound => f

        case GetColumnByOrdinal(ordinal, _) =>
          val attrCandidates = getAttrCandidates()
          assert(ordinal >= 0 && ordinal < attrCandidates.length)
          attrCandidates(ordinal)

        case GetViewColumnByNameAndOrdinal(viewName, colName, ordinal, expectedNumCandidates) =>
          val attrCandidates = getAttrCandidates()
          val matched = attrCandidates.filter(a => resolver(a.name, colName))
          if (matched.length != expectedNumCandidates) {
            throw QueryCompilationErrors.incompatibleViewSchemaChange(
              viewName, colName, expectedNumCandidates, matched)
          }
          matched(ordinal)

        case u @ UnresolvedAttribute(nameParts) =>
          val result = withPosition(u) {
            resolveColumnByName(nameParts).orElse(resolveLiteralFunction(nameParts)).map {
              // We trim unnecessary alias here. Note that, we cannot trim the alias at top-level,
              // as we should resolve `UnresolvedAttribute` to a named expression. The caller side
              // can trim the top-level alias if it's safe to do so. Since we will call
              // CleanupAliases later in Analyzer, trim non top-level unnecessary alias is safe.
              case Alias(child, _) if !isTopLevel => child
              case other => other
            }.getOrElse(u)
          }
          logDebug(s"Resolving $u to $result")
          result

        case u @ UnresolvedExtractValue(child, fieldName) =>
          val newChild = innerResolve(child, isTopLevel = false)
          if (newChild.resolved) {
            ExtractValue(newChild, fieldName, resolver)
          } else {
            u.copy(child = newChild)
          }

        case _ => e.mapChildren(innerResolve(_, isTopLevel = false))
      }
    }

    try {
      innerResolve(expr, isTopLevel = true)
    } catch {
      case _: AnalysisException if !throws => expr
    }
  }

  /**
   * Resolves `UnresolvedAttribute`, `GetColumnByOrdinal` and extract value expressions(s) by the
   * input plan's output attributes. In order to resolve the nested fields correctly, this function
   * makes use of `throws` parameter to control when to raise an AnalysisException.
   *
   * Example :
   * SELECT * FROM t ORDER BY a.b
   *
   * In the above example, after `a` is resolved to a struct-type column, we may fail to resolve `b`
   * if there is no such nested field named "b". We should not fail and wait for other rules to
   * resolve it if possible.
   */
  def resolveExpressionByPlanOutput(
      expr: Expression,
      plan: LogicalPlan,
      throws: Boolean = false): Expression = {
    resolveExpression(
      expr,
      resolveColumnByName = nameParts => {
        plan.resolve(nameParts, resolver)
      },
      getAttrCandidates = () => plan.output,
      throws = throws)
  }

  /**
   * Resolves `UnresolvedAttribute`, `GetColumnByOrdinal` and extract value expressions(s) by the
   * input plan's children output attributes.
   *
   * @param e The expression need to be resolved.
   * @param q The LogicalPlan whose children are used to resolve expression's attribute.
   * @return resolved Expression.
   */
  def resolveExpressionByPlanChildren(
      e: Expression,
      q: LogicalPlan): Expression = {
    resolveExpression(
      e,
      resolveColumnByName = nameParts => {
        q.resolveChildren(nameParts, resolver)
      },
      getAttrCandidates = () => {
        assert(q.children.length == 1)
        q.children.head.output
      },
      throws = true)
  }

  /**
   * In many dialects of SQL it is valid to use ordinal positions in order/sort by and group by
   * clauses. This rule is to convert ordinal positions to the corresponding expressions in the
   * select list. This support is introduced in Spark 2.0.
   *
   * - When the sort references or group by expressions are not integer but foldable expressions,
   * just ignore them.
   * - When spark.sql.orderByOrdinal/spark.sql.groupByOrdinal is set to false, ignore the position
   * numbers too.
   *
   * Before the release of Spark 2.0, the literals in order/sort by and group by clauses
   * have no effect on the results.
   */
  object ResolveOrdinalInOrderByAndGroupBy extends Rule[LogicalPlan] {
    def apply(plan: LogicalPlan): LogicalPlan = plan.resolveOperatorsUp {
      case p if !p.childrenResolved => p
      // Replace the index with the related attribute for ORDER BY,
      // which is a 1-base position of the projection list.
      case Sort(orders, global, child)
        if orders.exists(_.child.isInstanceOf[UnresolvedOrdinal]) =>
        val newOrders = orders map {
          case s @ SortOrder(UnresolvedOrdinal(index), direction, nullOrdering, _) =>
            if (index > 0 && index <= child.output.size) {
              SortOrder(child.output(index - 1), direction, nullOrdering, Seq.empty)
            } else {
              throw QueryCompilationErrors.orderByPositionRangeError(index, child.output.size, s)
            }
          case o => o
        }
        Sort(newOrders, global, child)

      // Replace the index with the corresponding expression in aggregateExpressions. The index is
      // a 1-base position of aggregateExpressions, which is output columns (select expression)
      case Aggregate(groups, aggs, child) if aggs.forall(_.resolved) &&
        groups.exists(containUnresolvedOrdinal) =>
        val newGroups = groups.map((resolveGroupByExpressionOrdinal(_, aggs)))
        Aggregate(newGroups, aggs, child)
    }

    private def containUnresolvedOrdinal(e: Expression): Boolean = e match {
      case _: UnresolvedOrdinal => true
      case Cube(_, groupByExprs) => groupByExprs.exists(containUnresolvedOrdinal)
      case Rollup(_, groupByExprs) => groupByExprs.exists(containUnresolvedOrdinal)
      case GroupingSets(_, flatGroupingSets, groupByExprs) =>
        flatGroupingSets.exists(containUnresolvedOrdinal) ||
          groupByExprs.exists(containUnresolvedOrdinal)
      case _ => false
    }

    private def resolveGroupByExpressionOrdinal(
        expr: Expression,
        aggs: Seq[Expression]): Expression = expr match {
      case ordinal @ UnresolvedOrdinal(index) =>
        if (index > 0 && index <= aggs.size) {
          aggs(index - 1)
        } else {
          throw QueryCompilationErrors.groupByPositionRangeError(index, aggs.size, ordinal)
        }
      case cube @ Cube(_, groupByExprs) =>
        cube.copy(children = groupByExprs.map(resolveGroupByExpressionOrdinal(_, aggs)))
      case rollup @ Rollup(_, groupByExprs) =>
        rollup.copy(children = groupByExprs.map(resolveGroupByExpressionOrdinal(_, aggs)))
      case groupingSets @ GroupingSets(_, flatGroupingSets, groupByExprs) =>
        groupingSets.copy(
          flatGroupingSets = flatGroupingSets.map(resolveGroupByExpressionOrdinal(_, aggs)),
          groupByExprs = groupByExprs.map(resolveGroupByExpressionOrdinal(_, aggs)))
      case others => others
    }
  }

  /**
   * Replace unresolved expressions in grouping keys with resolved ones in SELECT clauses.
   * This rule is expected to run after [[ResolveReferences]] applied.
   */
  object ResolveAggAliasInGroupBy extends Rule[LogicalPlan] {

    // This is a strict check though, we put this to apply the rule only if the expression is not
    // resolvable by child.
    private def notResolvableByChild(attrName: String, child: LogicalPlan): Boolean = {
      !child.output.exists(a => resolver(a.name, attrName))
    }

    private def mayResolveAttrByAggregateExprs(
        exprs: Seq[Expression], aggs: Seq[NamedExpression], child: LogicalPlan): Seq[Expression] = {
      exprs.map { _.transform {
        case u: UnresolvedAttribute if notResolvableByChild(u.name, child) =>
          aggs.find(ne => resolver(ne.name, u.name)).getOrElse(u)
      }}
    }

    override def apply(plan: LogicalPlan): LogicalPlan = plan.resolveOperatorsUp {
      case agg @ Aggregate(groups, aggs, child)
          if conf.groupByAliases && child.resolved && aggs.forall(_.resolved) &&
            groups.exists(!_.resolved) =>
        agg.copy(groupingExpressions = mayResolveAttrByAggregateExprs(groups, aggs, child))
    }
  }

  /**
   * In many dialects of SQL it is valid to sort by attributes that are not present in the SELECT
   * clause.  This rule detects such queries and adds the required attributes to the original
   * projection, so that they will be available during sorting. Another projection is added to
   * remove these attributes after sorting.
   *
   * The HAVING clause could also used a grouping columns that is not presented in the SELECT.
   */
  object ResolveMissingReferences extends Rule[LogicalPlan] {
    def apply(plan: LogicalPlan): LogicalPlan = plan.resolveOperatorsUp {
      // Skip sort with aggregate. This will be handled in ResolveAggregateFunctions
      case sa @ Sort(_, _, child: Aggregate) => sa

      case s @ Sort(order, _, child)
          if (!s.resolved || s.missingInput.nonEmpty) && child.resolved =>
        val (newOrder, newChild) = resolveExprsAndAddMissingAttrs(order, child)
        val ordering = newOrder.map(_.asInstanceOf[SortOrder])
        if (child.output == newChild.output) {
          s.copy(order = ordering)
        } else {
          // Add missing attributes and then project them away.
          val newSort = s.copy(order = ordering, child = newChild)
          Project(child.output, newSort)
        }

      case f @ Filter(cond, child) if (!f.resolved || f.missingInput.nonEmpty) && child.resolved =>
        val (newCond, newChild) = resolveExprsAndAddMissingAttrs(Seq(cond), child)
        if (child.output == newChild.output) {
          f.copy(condition = newCond.head)
        } else {
          // Add missing attributes and then project them away.
          val newFilter = Filter(newCond.head, newChild)
          Project(child.output, newFilter)
        }
    }

    /**
     * This method tries to resolve expressions and find missing attributes recursively. Specially,
     * when the expressions used in `Sort` or `Filter` contain unresolved attributes or resolved
     * attributes which are missed from child output. This method tries to find the missing
     * attributes out and add into the projection.
     */
    private def resolveExprsAndAddMissingAttrs(
        exprs: Seq[Expression], plan: LogicalPlan): (Seq[Expression], LogicalPlan) = {
      // Missing attributes can be unresolved attributes or resolved attributes which are not in
      // the output attributes of the plan.
      if (exprs.forall(e => e.resolved && e.references.subsetOf(plan.outputSet))) {
        (exprs, plan)
      } else {
        plan match {
          case p: Project =>
            // Resolving expressions against current plan.
            val maybeResolvedExprs = exprs.map(resolveExpressionByPlanOutput(_, p))
            // Recursively resolving expressions on the child of current plan.
            val (newExprs, newChild) = resolveExprsAndAddMissingAttrs(maybeResolvedExprs, p.child)
            // If some attributes used by expressions are resolvable only on the rewritten child
            // plan, we need to add them into original projection.
            val missingAttrs = (AttributeSet(newExprs) -- p.outputSet).intersect(newChild.outputSet)
            (newExprs, Project(p.projectList ++ missingAttrs, newChild))

          case a @ Aggregate(groupExprs, aggExprs, child) =>
            val maybeResolvedExprs = exprs.map(resolveExpressionByPlanOutput(_, a))
            val (newExprs, newChild) = resolveExprsAndAddMissingAttrs(maybeResolvedExprs, child)
            val missingAttrs = (AttributeSet(newExprs) -- a.outputSet).intersect(newChild.outputSet)
            if (missingAttrs.forall(attr => groupExprs.exists(_.semanticEquals(attr)))) {
              // All the missing attributes are grouping expressions, valid case.
              (newExprs, a.copy(aggregateExpressions = aggExprs ++ missingAttrs, child = newChild))
            } else {
              // Need to add non-grouping attributes, invalid case.
              (exprs, a)
            }

          case g: Generate =>
            val maybeResolvedExprs = exprs.map(resolveExpressionByPlanOutput(_, g))
            val (newExprs, newChild) = resolveExprsAndAddMissingAttrs(maybeResolvedExprs, g.child)
            (newExprs, g.copy(unrequiredChildIndex = Nil, child = newChild))

          // For `Distinct` and `SubqueryAlias`, we can't recursively resolve and add attributes
          // via its children.
          case u: UnaryNode if !u.isInstanceOf[Distinct] && !u.isInstanceOf[SubqueryAlias] =>
            val maybeResolvedExprs = exprs.map(resolveExpressionByPlanOutput(_, u))
            val (newExprs, newChild) = resolveExprsAndAddMissingAttrs(maybeResolvedExprs, u.child)
            (newExprs, u.withNewChildren(Seq(newChild)))

          // For other operators, we can't recursively resolve and add attributes via its children.
          case other =>
            (exprs.map(resolveExpressionByPlanOutput(_, other)), other)
        }
      }
    }
  }

  /**
   * Checks whether a function identifier referenced by an [[UnresolvedFunction]] is defined in the
   * function registry. Note that this rule doesn't try to resolve the [[UnresolvedFunction]]. It
   * only performs simple existence check according to the function identifier to quickly identify
   * undefined functions without triggering relation resolution, which may incur potentially
   * expensive partition/schema discovery process in some cases.
   * In order to avoid duplicate external functions lookup, the external function identifier will
   * store in the local hash set externalFunctionNameSet.
   * @see [[ResolveFunctions]]
   * @see https://issues.apache.org/jira/browse/SPARK-19737
   */
  object LookupFunctions extends Rule[LogicalPlan] {
    override def apply(plan: LogicalPlan): LogicalPlan = {
      val externalFunctionNameSet = new mutable.HashSet[FunctionIdentifier]()
      plan.resolveExpressions {
        case f: UnresolvedFunction
          if externalFunctionNameSet.contains(normalizeFuncName(f.name)) => f
        case f: UnresolvedFunction if v1SessionCatalog.isRegisteredFunction(f.name) => f
        case f: UnresolvedFunction if v1SessionCatalog.isPersistentFunction(f.name) =>
          externalFunctionNameSet.add(normalizeFuncName(f.name))
          f
        case f: UnresolvedFunction =>
          withPosition(f) {
            throw new NoSuchFunctionException(
              f.name.database.getOrElse(v1SessionCatalog.getCurrentDatabase),
              f.name.funcName)
          }
      }
    }

    def normalizeFuncName(name: FunctionIdentifier): FunctionIdentifier = {
      val funcName = if (conf.caseSensitiveAnalysis) {
        name.funcName
      } else {
        name.funcName.toLowerCase(Locale.ROOT)
      }

      val databaseName = name.database match {
        case Some(a) => formatDatabaseName(a)
        case None => v1SessionCatalog.getCurrentDatabase
      }

      FunctionIdentifier(funcName, Some(databaseName))
    }

    protected def formatDatabaseName(name: String): String = {
      if (conf.caseSensitiveAnalysis) name else name.toLowerCase(Locale.ROOT)
    }
  }

  /**
   * Replaces [[UnresolvedFunc]]s with concrete [[LogicalPlan]]s.
   * Replaces [[UnresolvedFunction]]s with concrete [[Expression]]s.
   */
  object ResolveFunctions extends Rule[LogicalPlan] {
    val trimWarningEnabled = new AtomicBoolean(true)
    def apply(plan: LogicalPlan): LogicalPlan = plan.resolveOperatorsUp {
      // Resolve functions with concrete relations from v2 catalog.
      case UnresolvedFunc(multipartIdent) =>
        val funcIdent = parseSessionCatalogFunctionIdentifier(multipartIdent)
        ResolvedFunc(Identifier.of(funcIdent.database.toArray, funcIdent.funcName))

      case q: LogicalPlan =>
        q transformExpressions {
          case u if !u.childrenResolved => u // Skip until children are resolved.
          case u @ UnresolvedGenerator(name, children) =>
            withPosition(u) {
              v1SessionCatalog.lookupFunction(name, children) match {
                case generator: Generator => generator
                case other => throw QueryCompilationErrors.generatorNotExpectedError(
                  name, other.getClass.getCanonicalName)
              }
            }
          case u @ UnresolvedFunction(funcId, arguments, isDistinct, filter, ignoreNulls) =>
            withPosition(u) {
              v1SessionCatalog.lookupFunction(funcId, arguments) match {
                // AggregateWindowFunctions are AggregateFunctions that can only be evaluated within
                // the context of a Window clause. They do not need to be wrapped in an
                // AggregateExpression.
                case wf: AggregateWindowFunction =>
                  if (isDistinct) {
                    throw QueryCompilationErrors.functionWithUnsupportedSyntaxError(
                      wf.prettyName, "DISTINCT")
                  } else if (filter.isDefined) {
                    throw QueryCompilationErrors.functionWithUnsupportedSyntaxError(
                      wf.prettyName, "FILTER clause")
                  } else if (ignoreNulls) {
                    wf match {
                      case nthValue: NthValue =>
                        nthValue.copy(ignoreNulls = ignoreNulls)
                      case _ =>
                        throw QueryCompilationErrors.functionWithUnsupportedSyntaxError(
                          wf.prettyName, "IGNORE NULLS")
                    }
                  } else {
                    wf
                  }
                case owf: FrameLessOffsetWindowFunction =>
                  if (isDistinct) {
                    throw QueryCompilationErrors.functionWithUnsupportedSyntaxError(
                      owf.prettyName, "DISTINCT")
                  } else if (filter.isDefined) {
                    throw QueryCompilationErrors.functionWithUnsupportedSyntaxError(
                      owf.prettyName, "FILTER clause")
                  } else if (ignoreNulls) {
                    owf match {
                      case lead: Lead =>
                        lead.copy(ignoreNulls = ignoreNulls)
                      case lag: Lag =>
                        lag.copy(ignoreNulls = ignoreNulls)
                    }
                  } else {
                    owf
                  }
                // We get an aggregate function, we need to wrap it in an AggregateExpression.
                case agg: AggregateFunction =>
                  if (filter.isDefined && !filter.get.deterministic) {
                    throw QueryCompilationErrors.nonDeterministicFilterInAggregateError
                  }
                  if (ignoreNulls) {
                    val aggFunc = agg match {
                      case first: First => first.copy(ignoreNulls = ignoreNulls)
                      case last: Last => last.copy(ignoreNulls = ignoreNulls)
                      case _ =>
                        throw QueryCompilationErrors.functionWithUnsupportedSyntaxError(
                          agg.prettyName, "IGNORE NULLS")
                    }
                    AggregateExpression(aggFunc, Complete, isDistinct, filter)
                  } else {
                    AggregateExpression(agg, Complete, isDistinct, filter)
                  }
                // This function is not an aggregate function, just return the resolved one.
                case other if isDistinct =>
                  throw QueryCompilationErrors.functionWithUnsupportedSyntaxError(
                    other.prettyName, "DISTINCT")
                case other if filter.isDefined =>
                  throw QueryCompilationErrors.functionWithUnsupportedSyntaxError(
                    other.prettyName, "FILTER clause")
                case other if ignoreNulls =>
                  throw QueryCompilationErrors.functionWithUnsupportedSyntaxError(
                    other.prettyName, "IGNORE NULLS")
                case e: String2TrimExpression if arguments.size == 2 =>
                  if (trimWarningEnabled.get) {
                    log.warn("Two-parameter TRIM/LTRIM/RTRIM function signatures are deprecated." +
                      " Use SQL syntax `TRIM((BOTH | LEADING | TRAILING)? trimStr FROM str)`" +
                      " instead.")
                    trimWarningEnabled.set(false)
                  }
                  e
                case other =>
                  other
              }
            }
        }
    }
  }

  /**
   * This rule resolves and rewrites subqueries inside expressions.
   *
   * Note: CTEs are handled in CTESubstitution.
   */
  object ResolveSubquery extends Rule[LogicalPlan] with PredicateHelper {
    /**
     * Resolve the correlated expressions in a subquery by using the an outer plans' references. All
     * resolved outer references are wrapped in an [[OuterReference]]
     */
    private def resolveOuterReferences(plan: LogicalPlan, outer: LogicalPlan): LogicalPlan = {
      plan resolveOperatorsDown {
        case q: LogicalPlan if q.childrenResolved && !q.resolved =>
          q transformExpressions {
            case u @ UnresolvedAttribute(nameParts) =>
              withPosition(u) {
                try {
                  outer.resolve(nameParts, resolver) match {
                    case Some(outerAttr) => OuterReference(outerAttr)
                    case None => u
                  }
                } catch {
                  case _: AnalysisException => u
                }
              }
          }
      }
    }

    /**
     * Resolves the subquery plan that is referenced in a subquery expression. The normal
     * attribute references are resolved using regular analyzer and the outer references are
     * resolved from the outer plans using the resolveOuterReferences method.
     *
     * Outer references from the correlated predicates are updated as children of
     * Subquery expression.
     */
    private def resolveSubQuery(
        e: SubqueryExpression,
        plans: Seq[LogicalPlan])(
        f: (LogicalPlan, Seq[Expression]) => SubqueryExpression): SubqueryExpression = {
      // Step 1: Resolve the outer expressions.
      var previous: LogicalPlan = null
      var current = e.plan
      do {
        // Try to resolve the subquery plan using the regular analyzer.
        previous = current
        current = executeSameContext(current)

        // Use the outer references to resolve the subquery plan if it isn't resolved yet.
        val i = plans.iterator
        val afterResolve = current
        while (!current.resolved && current.fastEquals(afterResolve) && i.hasNext) {
          current = resolveOuterReferences(current, i.next())
        }
      } while (!current.resolved && !current.fastEquals(previous))

      // Step 2: If the subquery plan is fully resolved, pull the outer references and record
      // them as children of SubqueryExpression.
      if (current.resolved) {
        // Record the outer references as children of subquery expression.
        f(current, SubExprUtils.getOuterReferences(current))
      } else {
        e.withNewPlan(current)
      }
    }

    /**
     * Resolves the subquery. Apart of resolving the subquery and outer references (if any)
     * in the subquery plan, the children of subquery expression are updated to record the
     * outer references. This is needed to make sure
     * (1) The column(s) referred from the outer query are not pruned from the plan during
     *     optimization.
     * (2) Any aggregate expression(s) that reference outer attributes are pushed down to
     *     outer plan to get evaluated.
     */
    private def resolveSubQueries(plan: LogicalPlan, plans: Seq[LogicalPlan]): LogicalPlan = {
      plan transformExpressions {
        case s @ ScalarSubquery(sub, _, exprId) if !sub.resolved =>
          resolveSubQuery(s, plans)(ScalarSubquery(_, _, exprId))
        case e @ Exists(sub, _, exprId) if !sub.resolved =>
          resolveSubQuery(e, plans)(Exists(_, _, exprId))
        case InSubquery(values, l @ ListQuery(_, _, exprId, _))
            if values.forall(_.resolved) && !l.resolved =>
          val expr = resolveSubQuery(l, plans)((plan, exprs) => {
            ListQuery(plan, exprs, exprId, plan.output)
          })
          InSubquery(values, expr.asInstanceOf[ListQuery])
      }
    }

    /**
     * Resolve and rewrite all subqueries in an operator tree..
     */
    def apply(plan: LogicalPlan): LogicalPlan = plan.resolveOperatorsUp {
      // In case of HAVING (a filter after an aggregate) we use both the aggregate and
      // its child for resolution.
      case f @ Filter(_, a: Aggregate) if f.childrenResolved =>
        resolveSubQueries(f, Seq(a, a.child))
      // Only a few unary nodes (Project/Filter/Aggregate) can contain subqueries.
      case q: UnaryNode if q.childrenResolved =>
        resolveSubQueries(q, q.children)
      case j: Join if j.childrenResolved =>
        resolveSubQueries(j, Seq(j, j.left, j.right))
      case s: SupportsSubquery if s.childrenResolved =>
        resolveSubQueries(s, s.children)
    }
  }

  /**
   * Replaces unresolved column aliases for a subquery with projections.
   */
  object ResolveSubqueryColumnAliases extends Rule[LogicalPlan] {

     def apply(plan: LogicalPlan): LogicalPlan = plan.resolveOperatorsUp {
      case u @ UnresolvedSubqueryColumnAliases(columnNames, child) if child.resolved =>
        // Resolves output attributes if a query has alias names in its subquery:
        // e.g., SELECT * FROM (SELECT 1 AS a, 1 AS b) t(col1, col2)
        val outputAttrs = child.output
        // Checks if the number of the aliases equals to the number of output columns
        // in the subquery.
        if (columnNames.size != outputAttrs.size) {
          throw QueryCompilationErrors.aliasNumberNotMatchColumnNumberError(
            columnNames.size, outputAttrs.size, u)
        }
        val aliases = outputAttrs.zip(columnNames).map { case (attr, aliasName) =>
          Alias(attr, aliasName)()
        }
        Project(aliases, child)
    }
  }

  /**
   * Turns projections that contain aggregate expressions into aggregations.
   */
  object GlobalAggregates extends Rule[LogicalPlan] {
    def apply(plan: LogicalPlan): LogicalPlan = plan.resolveOperators {
      case Project(projectList, child) if containsAggregates(projectList) =>
        Aggregate(Nil, projectList, child)
    }

    def containsAggregates(exprs: Seq[Expression]): Boolean = {
      // Collect all Windowed Aggregate Expressions.
      val windowedAggExprs: Set[Expression] = exprs.flatMap { expr =>
        expr.collect {
          case WindowExpression(ae: AggregateExpression, _) => ae
          case WindowExpression(e: PythonUDF, _) if PythonUDF.isGroupedAggPandasUDF(e) => e
        }
      }.toSet

      // Find the first Aggregate Expression that is not Windowed.
      exprs.exists(_.collectFirst {
        case ae: AggregateExpression if !windowedAggExprs.contains(ae) => ae
        case e: PythonUDF if PythonUDF.isGroupedAggPandasUDF(e) &&
          !windowedAggExprs.contains(e) => e
      }.isDefined)
    }
  }

  /**
   * This rule finds aggregate expressions that are not in an aggregate operator.  For example,
   * those in a HAVING clause or ORDER BY clause.  These expressions are pushed down to the
   * underlying aggregate operator and then projected away after the original operator.
   */
  object ResolveAggregateFunctions extends Rule[LogicalPlan] with AliasHelper {
    def apply(plan: LogicalPlan): LogicalPlan = plan.resolveOperatorsUp {
      // Resolve aggregate with having clause to Filter(..., Aggregate()). Note, to avoid wrongly
      // resolve the having condition expression, here we skip resolving it in ResolveReferences
      // and transform it to Filter after aggregate is resolved. See more details in SPARK-31519.
      case UnresolvedHaving(cond, agg: Aggregate) if agg.resolved =>
        resolveHaving(Filter(cond, agg), agg)

      case f @ Filter(_, agg: Aggregate) if agg.resolved =>
        resolveHaving(f, agg)

      case sort @ Sort(sortOrder, global, aggregate: Aggregate) if aggregate.resolved =>

        // Try resolving the ordering as though it is in the aggregate clause.
        try {
          // If a sort order is unresolved, containing references not in aggregate, or containing
          // `AggregateExpression`, we need to push down it to the underlying aggregate operator.
          val unresolvedSortOrders = sortOrder.filter { s =>
            !s.resolved || !s.references.subsetOf(aggregate.outputSet) || containsAggregate(s)
          }
          val aliasedOrdering = unresolvedSortOrders.map(o => Alias(o.child, "aggOrder")())

          val aggregateWithExtraOrdering = aggregate.copy(
            aggregateExpressions = aggregate.aggregateExpressions ++ aliasedOrdering)

          val resolvedAggregate: Aggregate =
            executeSameContext(aggregateWithExtraOrdering).asInstanceOf[Aggregate]

          val (reResolvedAggExprs, resolvedAliasedOrdering) =
            resolvedAggregate.aggregateExpressions.splitAt(aggregate.aggregateExpressions.length)

          // If we pass the analysis check, then the ordering expressions should only reference to
          // aggregate expressions or grouping expressions, and it's safe to push them down to
          // Aggregate.
          checkAnalysis(resolvedAggregate)

          val originalAggExprs = aggregate.aggregateExpressions.map(trimNonTopLevelAliases)

          // If the ordering expression is same with original aggregate expression, we don't need
          // to push down this ordering expression and can reference the original aggregate
          // expression instead.
          val needsPushDown = ArrayBuffer.empty[NamedExpression]
          val orderToAlias = unresolvedSortOrders.zip(aliasedOrdering)
          val evaluatedOrderings =
            resolvedAliasedOrdering.asInstanceOf[Seq[Alias]].zip(orderToAlias).map {
              case (evaluated, (order, aliasOrder)) =>
                val index = reResolvedAggExprs.indexWhere {
                  case Alias(child, _) => child semanticEquals evaluated.child
                  case other => other semanticEquals evaluated.child
                }

                if (index == -1) {
                  if (hasCharVarchar(evaluated)) {
                    needsPushDown += aliasOrder
                    order.copy(child = aliasOrder)
                  } else {
                    needsPushDown += evaluated
                    order.copy(child = evaluated.toAttribute)
                  }
                } else {
                  order.copy(child = originalAggExprs(index).toAttribute)
                }
          }

          val sortOrdersMap = unresolvedSortOrders
            .map(new TreeNodeRef(_))
            .zip(evaluatedOrderings)
            .toMap
          val finalSortOrders = sortOrder.map(s => sortOrdersMap.getOrElse(new TreeNodeRef(s), s))

          // Since we don't rely on sort.resolved as the stop condition for this rule,
          // we need to check this and prevent applying this rule multiple times
          if (sortOrder == finalSortOrders) {
            sort
          } else {
            Project(aggregate.output,
              Sort(finalSortOrders, global,
                aggregate.copy(aggregateExpressions = originalAggExprs ++ needsPushDown)))
          }
        } catch {
          // Attempting to resolve in the aggregate can result in ambiguity.  When this happens,
          // just return the original plan.
          case ae: AnalysisException => sort
        }
    }

    def hasCharVarchar(expr: Alias): Boolean = {
      expr.find {
        case ne: NamedExpression => CharVarcharUtils.getRawType(ne.metadata).nonEmpty
        case _ => false
      }.nonEmpty
    }

    def containsAggregate(condition: Expression): Boolean = {
      condition.find(_.isInstanceOf[AggregateExpression]).isDefined
    }

    def resolveFilterCondInAggregate(
        filterCond: Expression, agg: Aggregate): Option[(Seq[NamedExpression], Expression)] = {
      try {
        val aggregatedCondition =
          Aggregate(
            agg.groupingExpressions,
            Alias(filterCond, "havingCondition")() :: Nil,
            agg.child)
        val resolvedOperator = executeSameContext(aggregatedCondition)
        def resolvedAggregateFilter =
          resolvedOperator
            .asInstanceOf[Aggregate]
            .aggregateExpressions.head

        // If resolution was successful and we see the filter has an aggregate in it, add it to
        // the original aggregate operator.
        if (resolvedOperator.resolved) {
          // Try to replace all aggregate expressions in the filter by an alias.
          val aggregateExpressions = ArrayBuffer.empty[NamedExpression]
          val transformedAggregateFilter = resolvedAggregateFilter.transform {
            case ae: AggregateExpression =>
              val alias = Alias(ae, ae.toString)()
              aggregateExpressions += alias
              alias.toAttribute
            // Grouping functions are handled in the rule [[ResolveGroupingAnalytics]].
            case e: Expression if agg.groupingExpressions.exists(_.semanticEquals(e)) &&
                !ResolveGroupingAnalytics.hasGroupingFunction(e) &&
                !agg.output.exists(_.semanticEquals(e)) =>
              e match {
                case ne: NamedExpression =>
                  aggregateExpressions += ne
                  ne.toAttribute
                case _ =>
                  val alias = Alias(e, e.toString)()
                  aggregateExpressions += alias
                  alias.toAttribute
              }
          }
          if (aggregateExpressions.nonEmpty) {
            Some(aggregateExpressions.toSeq, transformedAggregateFilter)
          } else {
            None
          }
        } else {
          None
        }
      } catch {
        // Attempting to resolve in the aggregate can result in ambiguity. When this happens,
        // just return None and the caller side will return the original plan.
        case ae: AnalysisException => None
      }
    }

    def resolveHaving(filter: Filter, agg: Aggregate): LogicalPlan = {
      // Try resolving the condition of the filter as though it is in the aggregate clause
      val resolvedInfo = resolveFilterCondInAggregate(filter.condition, agg)

      // Push the aggregate expressions into the aggregate (if any).
      if (resolvedInfo.nonEmpty) {
        val (aggregateExpressions, resolvedHavingCond) = resolvedInfo.get
        Project(agg.output,
          Filter(resolvedHavingCond,
            agg.copy(aggregateExpressions = agg.aggregateExpressions ++ aggregateExpressions)))
      } else {
        filter
      }
    }
  }

  /**
   * Extracts [[Generator]] from the projectList of a [[Project]] operator and creates [[Generate]]
   * operator under [[Project]].
   *
   * This rule will throw [[AnalysisException]] for following cases:
   * 1. [[Generator]] is nested in expressions, e.g. `SELECT explode(list) + 1 FROM tbl`
   * 2. more than one [[Generator]] is found in projectList,
   *    e.g. `SELECT explode(list), explode(list) FROM tbl`
   * 3. [[Generator]] is found in other operators that are not [[Project]] or [[Generate]],
   *    e.g. `SELECT * FROM tbl SORT BY explode(list)`
   */
  object ExtractGenerator extends Rule[LogicalPlan] {
    private def hasGenerator(expr: Expression): Boolean = {
      expr.find(_.isInstanceOf[Generator]).isDefined
    }

    private def hasNestedGenerator(expr: NamedExpression): Boolean = {
      def hasInnerGenerator(g: Generator): Boolean = g match {
        // Since `GeneratorOuter` is just a wrapper of generators, we skip it here
        case go: GeneratorOuter =>
          hasInnerGenerator(go.child)
        case _ =>
          g.children.exists { _.find {
            case _: Generator => true
            case _ => false
          }.isDefined }
      }
      trimNonTopLevelAliases(expr) match {
        case UnresolvedAlias(g: Generator, _) => hasInnerGenerator(g)
        case Alias(g: Generator, _) => hasInnerGenerator(g)
        case MultiAlias(g: Generator, _) => hasInnerGenerator(g)
        case other => hasGenerator(other)
      }
    }

    private def hasAggFunctionInGenerator(ne: Seq[NamedExpression]): Boolean = {
      ne.exists(_.find {
        case g: Generator =>
          g.children.exists(_.find(_.isInstanceOf[AggregateFunction]).isDefined)
        case _ =>
          false
      }.nonEmpty)
    }

    private def trimAlias(expr: NamedExpression): Expression = expr match {
      case UnresolvedAlias(child, _) => child
      case Alias(child, _) => child
      case MultiAlias(child, _) => child
      case _ => expr
    }

    private object AliasedGenerator {
      /**
       * Extracts a [[Generator]] expression, any names assigned by aliases to the outputs
       * and the outer flag. The outer flag is used when joining the generator output.
       * @param e the [[Expression]]
       * @return (the [[Generator]], seq of output names, outer flag)
       */
      def unapply(e: Expression): Option[(Generator, Seq[String], Boolean)] = e match {
        case Alias(GeneratorOuter(g: Generator), name) if g.resolved => Some((g, name :: Nil, true))
        case MultiAlias(GeneratorOuter(g: Generator), names) if g.resolved => Some((g, names, true))
        case Alias(g: Generator, name) if g.resolved => Some((g, name :: Nil, false))
        case MultiAlias(g: Generator, names) if g.resolved => Some((g, names, false))
        case _ => None
      }
    }

    def apply(plan: LogicalPlan): LogicalPlan = plan.resolveOperatorsUp {
      case Project(projectList, _) if projectList.exists(hasNestedGenerator) =>
        val nestedGenerator = projectList.find(hasNestedGenerator).get
        throw QueryCompilationErrors.nestedGeneratorError(trimAlias(nestedGenerator))

      case Project(projectList, _) if projectList.count(hasGenerator) > 1 =>
        val generators = projectList.filter(hasGenerator).map(trimAlias)
        throw QueryCompilationErrors.moreThanOneGeneratorError(generators, "select")

      case Aggregate(_, aggList, _) if aggList.exists(hasNestedGenerator) =>
        val nestedGenerator = aggList.find(hasNestedGenerator).get
        throw QueryCompilationErrors.nestedGeneratorError(trimAlias(nestedGenerator))

      case Aggregate(_, aggList, _) if aggList.count(hasGenerator) > 1 =>
        val generators = aggList.filter(hasGenerator).map(trimAlias)
        throw QueryCompilationErrors.moreThanOneGeneratorError(generators, "aggregate")

      case agg @ Aggregate(groupList, aggList, child) if aggList.forall {
          case AliasedGenerator(_, _, _) => true
          case other => other.resolved
        } && aggList.exists(hasGenerator) =>
        // If generator in the aggregate list was visited, set the boolean flag true.
        var generatorVisited = false

        val projectExprs = Array.ofDim[NamedExpression](aggList.length)
        val newAggList = aggList
          .map(trimNonTopLevelAliases)
          .zipWithIndex
          .flatMap {
            case (AliasedGenerator(generator, names, outer), idx) =>
              // It's a sanity check, this should not happen as the previous case will throw
              // exception earlier.
              assert(!generatorVisited, "More than one generator found in aggregate.")
              generatorVisited = true

              val newGenChildren: Seq[Expression] = generator.children.zipWithIndex.map {
                case (e, idx) => if (e.foldable) e else Alias(e, s"_gen_input_${idx}")()
              }
              val newGenerator = {
                val g = generator.withNewChildren(newGenChildren.map { e =>
                  if (e.foldable) e else e.asInstanceOf[Alias].toAttribute
                }).asInstanceOf[Generator]
                if (outer) GeneratorOuter(g) else g
              }
              val newAliasedGenerator = if (names.length == 1) {
                Alias(newGenerator, names(0))()
              } else {
                MultiAlias(newGenerator, names)
              }
              projectExprs(idx) = newAliasedGenerator
              newGenChildren.filter(!_.foldable).asInstanceOf[Seq[NamedExpression]]
            case (other, idx) =>
              projectExprs(idx) = other.toAttribute
              other :: Nil
          }

        val newAgg = Aggregate(groupList, newAggList, child)
        Project(projectExprs.toList, newAgg)

      case p @ Project(projectList, _) if hasAggFunctionInGenerator(projectList) =>
        // If a generator has any aggregate function, we need to apply the `GlobalAggregates` rule
        // first for replacing `Project` with `Aggregate`.
        p

      case p @ Project(projectList, child) =>
        val (resolvedGenerator, newProjectList) = projectList
          .map(trimNonTopLevelAliases)
          .foldLeft((None: Option[Generate], Nil: Seq[NamedExpression])) { (res, e) =>
            e match {
              case AliasedGenerator(generator, names, outer) if generator.childrenResolved =>
                // It's a sanity check, this should not happen as the previous case will throw
                // exception earlier.
                assert(res._1.isEmpty, "More than one generator found in SELECT.")

                val g = Generate(
                  generator,
                  unrequiredChildIndex = Nil,
                  outer = outer,
                  qualifier = None,
                  generatorOutput = ResolveGenerate.makeGeneratorOutput(generator, names),
                  child)

                (Some(g), res._2 ++ g.generatorOutput)
              case other =>
                (res._1, res._2 :+ other)
            }
          }

        if (resolvedGenerator.isDefined) {
          Project(newProjectList, resolvedGenerator.get)
        } else {
          p
        }

      case g: Generate => g

      case p if p.expressions.exists(hasGenerator) =>
        throw QueryCompilationErrors.generatorOutsideSelectError(p)
    }
  }

  /**
   * Rewrites table generating expressions that either need one or more of the following in order
   * to be resolved:
   *  - concrete attribute references for their output.
   *  - to be relocated from a SELECT clause (i.e. from  a [[Project]]) into a [[Generate]]).
   *
   * Names for the output [[Attribute]]s are extracted from [[Alias]] or [[MultiAlias]] expressions
   * that wrap the [[Generator]].
   */
  object ResolveGenerate extends Rule[LogicalPlan] {
    def apply(plan: LogicalPlan): LogicalPlan = plan.resolveOperatorsUp {
      case g: Generate if !g.child.resolved || !g.generator.resolved => g
      case g: Generate if !g.resolved =>
        g.copy(generatorOutput = makeGeneratorOutput(g.generator, g.generatorOutput.map(_.name)))
    }

    /**
     * Construct the output attributes for a [[Generator]], given a list of names.  If the list of
     * names is empty names are assigned from field names in generator.
     */
    private[analysis] def makeGeneratorOutput(
        generator: Generator,
        names: Seq[String]): Seq[Attribute] = {
      val elementAttrs = generator.elementSchema.toAttributes

      if (names.length == elementAttrs.length) {
        names.zip(elementAttrs).map {
          case (name, attr) => attr.withName(name)
        }
      } else if (names.isEmpty) {
        elementAttrs
      } else {
        throw QueryCompilationErrors.aliasesNumberNotMatchUDTFOutputError(
          elementAttrs.size, names.mkString(","))
      }
    }
  }

  /**
   * Extracts [[WindowExpression]]s from the projectList of a [[Project]] operator and
   * aggregateExpressions of an [[Aggregate]] operator and creates individual [[Window]]
   * operators for every distinct [[WindowSpecDefinition]].
   *
   * This rule handles three cases:
   *  - A [[Project]] having [[WindowExpression]]s in its projectList;
   *  - An [[Aggregate]] having [[WindowExpression]]s in its aggregateExpressions.
   *  - A [[Filter]]->[[Aggregate]] pattern representing GROUP BY with a HAVING
   *    clause and the [[Aggregate]] has [[WindowExpression]]s in its aggregateExpressions.
   * Note: If there is a GROUP BY clause in the query, aggregations and corresponding
   * filters (expressions in the HAVING clause) should be evaluated before any
   * [[WindowExpression]]. If a query has SELECT DISTINCT, the DISTINCT part should be
   * evaluated after all [[WindowExpression]]s.
   *
   * For every case, the transformation works as follows:
   * 1. For a list of [[Expression]]s (a projectList or an aggregateExpressions), partitions
   *    it two lists of [[Expression]]s, one for all [[WindowExpression]]s and another for
   *    all regular expressions.
   * 2. For all [[WindowExpression]]s, groups them based on their [[WindowSpecDefinition]]s
   *    and [[WindowFunctionType]]s.
   * 3. For every distinct [[WindowSpecDefinition]] and [[WindowFunctionType]], creates a
   *    [[Window]] operator and inserts it into the plan tree.
   */
  object ExtractWindowExpressions extends Rule[LogicalPlan] {
    type Spec = (Seq[Expression], Seq[SortOrder], WindowFunctionType)

    private def hasWindowFunction(exprs: Seq[Expression]): Boolean =
      exprs.exists(hasWindowFunction)

    private def hasWindowFunction(expr: Expression): Boolean = {
      expr.find {
        case window: WindowExpression => true
        case _ => false
      }.isDefined
    }

    /**
     * From a Seq of [[NamedExpression]]s, extract expressions containing window expressions and
     * other regular expressions that do not contain any window expression. For example, for
     * `col1, Sum(col2 + col3) OVER (PARTITION BY col4 ORDER BY col5)`, we will extract
     * `col1`, `col2 + col3`, `col4`, and `col5` out and replace their appearances in
     * the window expression as attribute references. So, the first returned value will be
     * `[Sum(_w0) OVER (PARTITION BY _w1 ORDER BY _w2)]` and the second returned value will be
     * [col1, col2 + col3 as _w0, col4 as _w1, col5 as _w2].
     *
     * @return (seq of expressions containing at least one window expression,
     *          seq of non-window expressions)
     */
    private def extract(
        expressions: Seq[NamedExpression]): (Seq[NamedExpression], Seq[NamedExpression]) = {
      // First, we partition the input expressions to two part. For the first part,
      // every expression in it contain at least one WindowExpression.
      // Expressions in the second part do not have any WindowExpression.
      val (expressionsWithWindowFunctions, regularExpressions) =
        expressions.partition(hasWindowFunction)

      // Then, we need to extract those regular expressions used in the WindowExpression.
      // For example, when we have col1 - Sum(col2 + col3) OVER (PARTITION BY col4 ORDER BY col5),
      // we need to make sure that col1 to col5 are all projected from the child of the Window
      // operator.
      val extractedExprBuffer = new ArrayBuffer[NamedExpression]()
      def extractExpr(expr: Expression): Expression = expr match {
        case ne: NamedExpression =>
          // If a named expression is not in regularExpressions, add it to
          // extractedExprBuffer and replace it with an AttributeReference.
          val missingExpr =
            AttributeSet(Seq(expr)) -- (regularExpressions ++ extractedExprBuffer)
          if (missingExpr.nonEmpty) {
            extractedExprBuffer += ne
          }
          // alias will be cleaned in the rule CleanupAliases
          ne
        case e: Expression if e.foldable =>
          e // No need to create an attribute reference if it will be evaluated as a Literal.
        case e: Expression =>
          // For other expressions, we extract it and replace it with an AttributeReference (with
          // an internal column name, e.g. "_w0").
          val withName = Alias(e, s"_w${extractedExprBuffer.length}")()
          extractedExprBuffer += withName
          withName.toAttribute
      }

      // Now, we extract regular expressions from expressionsWithWindowFunctions
      // by using extractExpr.
      val seenWindowAggregates = new ArrayBuffer[AggregateExpression]
      val newExpressionsWithWindowFunctions = expressionsWithWindowFunctions.map {
        _.transform {
          // Extracts children expressions of a WindowFunction (input parameters of
          // a WindowFunction).
          case wf: WindowFunction =>
            val newChildren = wf.children.map(extractExpr)
            wf.withNewChildren(newChildren)

          // Extracts expressions from the partition spec and order spec.
          case wsc @ WindowSpecDefinition(partitionSpec, orderSpec, _) =>
            val newPartitionSpec = partitionSpec.map(extractExpr)
            val newOrderSpec = orderSpec.map { so =>
              val newChild = extractExpr(so.child)
              so.copy(child = newChild)
            }
            wsc.copy(partitionSpec = newPartitionSpec, orderSpec = newOrderSpec)

          case WindowExpression(ae: AggregateExpression, _) if ae.filter.isDefined =>
            throw QueryCompilationErrors.windowAggregateFunctionWithFilterNotSupportedError

          // Extract Windowed AggregateExpression
          case we @ WindowExpression(
              ae @ AggregateExpression(function, _, _, _, _),
              spec: WindowSpecDefinition) =>
            val newChildren = function.children.map(extractExpr)
            val newFunction = function.withNewChildren(newChildren).asInstanceOf[AggregateFunction]
            val newAgg = ae.copy(aggregateFunction = newFunction)
            seenWindowAggregates += newAgg
            WindowExpression(newAgg, spec)

          case AggregateExpression(aggFunc, _, _, _, _) if hasWindowFunction(aggFunc.children) =>
            throw QueryCompilationErrors.windowFunctionInsideAggregateFunctionNotAllowedError

          // Extracts AggregateExpression. For example, for SUM(x) - Sum(y) OVER (...),
          // we need to extract SUM(x).
          case agg: AggregateExpression if !seenWindowAggregates.contains(agg) =>
            val withName = Alias(agg, s"_w${extractedExprBuffer.length}")()
            extractedExprBuffer += withName
            withName.toAttribute

          // Extracts other attributes
          case attr: Attribute => extractExpr(attr)

        }.asInstanceOf[NamedExpression]
      }

      (newExpressionsWithWindowFunctions, regularExpressions ++ extractedExprBuffer)
    } // end of extract

    /**
     * Adds operators for Window Expressions. Every Window operator handles a single Window Spec.
     */
    private def addWindow(
        expressionsWithWindowFunctions: Seq[NamedExpression],
        child: LogicalPlan): LogicalPlan = {
      // First, we need to extract all WindowExpressions from expressionsWithWindowFunctions
      // and put those extracted WindowExpressions to extractedWindowExprBuffer.
      // This step is needed because it is possible that an expression contains multiple
      // WindowExpressions with different Window Specs.
      // After extracting WindowExpressions, we need to construct a project list to generate
      // expressionsWithWindowFunctions based on extractedWindowExprBuffer.
      // For example, for "sum(a) over (...) / sum(b) over (...)", we will first extract
      // "sum(a) over (...)" and "sum(b) over (...)" out, and assign "_we0" as the alias to
      // "sum(a) over (...)" and "_we1" as the alias to "sum(b) over (...)".
      // Then, the projectList will be [_we0/_we1].
      val extractedWindowExprBuffer = new ArrayBuffer[NamedExpression]()
      val newExpressionsWithWindowFunctions = expressionsWithWindowFunctions.map {
        // We need to use transformDown because we want to trigger
        // "case alias @ Alias(window: WindowExpression, _)" first.
        _.transformDown {
          case alias @ Alias(window: WindowExpression, _) =>
            // If a WindowExpression has an assigned alias, just use it.
            extractedWindowExprBuffer += alias
            alias.toAttribute
          case window: WindowExpression =>
            // If there is no alias assigned to the WindowExpressions. We create an
            // internal column.
            val withName = Alias(window, s"_we${extractedWindowExprBuffer.length}")()
            extractedWindowExprBuffer += withName
            withName.toAttribute
        }.asInstanceOf[NamedExpression]
      }

      // SPARK-32616: Use a linked hash map to maintains the insertion order of the Window
      // operators, so the query with multiple Window operators can have the determined plan.
      val groupedWindowExpressions = mutable.LinkedHashMap.empty[Spec, ArrayBuffer[NamedExpression]]
      // Second, we group extractedWindowExprBuffer based on their Partition and Order Specs.
      extractedWindowExprBuffer.foreach { expr =>
        val distinctWindowSpec = expr.collect {
          case window: WindowExpression => window.windowSpec
        }.distinct

        // We do a final check and see if we only have a single Window Spec defined in an
        // expressions.
        if (distinctWindowSpec.isEmpty) {
          throw QueryCompilationErrors.expressionWithoutWindowExpressionError(expr)
        } else if (distinctWindowSpec.length > 1) {
          // newExpressionsWithWindowFunctions only have expressions with a single
          // WindowExpression. If we reach here, we have a bug.
          throw QueryCompilationErrors.expressionWithMultiWindowExpressionsError(
            expr, distinctWindowSpec)
        } else {
          val spec = distinctWindowSpec.head
          val specKey = (spec.partitionSpec, spec.orderSpec, WindowFunctionType.functionType(expr))
          val windowExprs = groupedWindowExpressions
            .getOrElseUpdate(specKey, new ArrayBuffer[NamedExpression])
          windowExprs += expr
        }
      }

      // Third, we aggregate them by adding each Window operator for each Window Spec and then
      // setting this to the child of the next Window operator.
      val windowOps =
        groupedWindowExpressions.foldLeft(child) {
          case (last, ((partitionSpec, orderSpec, _), windowExpressions)) =>
            Window(windowExpressions.toSeq, partitionSpec, orderSpec, last)
        }

      // Finally, we create a Project to output windowOps's output
      // newExpressionsWithWindowFunctions.
      Project(windowOps.output ++ newExpressionsWithWindowFunctions, windowOps)
    } // end of addWindow

    // We have to use transformDown at here to make sure the rule of
    // "Aggregate with Having clause" will be triggered.
    def apply(plan: LogicalPlan): LogicalPlan = plan resolveOperatorsDown {

      case Filter(condition, _) if hasWindowFunction(condition) =>
        throw QueryCompilationErrors.windowFunctionNotAllowedError("WHERE")

      case UnresolvedHaving(condition, _) if hasWindowFunction(condition) =>
        throw QueryCompilationErrors.windowFunctionNotAllowedError("HAVING")

      // Aggregate with Having clause. This rule works with an unresolved Aggregate because
      // a resolved Aggregate will not have Window Functions.
      case f @ UnresolvedHaving(condition, a @ Aggregate(groupingExprs, aggregateExprs, child))
        if child.resolved &&
          hasWindowFunction(aggregateExprs) &&
          a.expressions.forall(_.resolved) =>
        val (windowExpressions, aggregateExpressions) = extract(aggregateExprs)
        // Create an Aggregate operator to evaluate aggregation functions.
        val withAggregate = Aggregate(groupingExprs, aggregateExpressions, child)
        // Add a Filter operator for conditions in the Having clause.
        val withFilter = Filter(condition, withAggregate)
        val withWindow = addWindow(windowExpressions, withFilter)

        // Finally, generate output columns according to the original projectList.
        val finalProjectList = aggregateExprs.map(_.toAttribute)
        Project(finalProjectList, withWindow)

      case p: LogicalPlan if !p.childrenResolved => p

      // Aggregate without Having clause.
      case a @ Aggregate(groupingExprs, aggregateExprs, child)
        if hasWindowFunction(aggregateExprs) &&
          a.expressions.forall(_.resolved) =>
        val (windowExpressions, aggregateExpressions) = extract(aggregateExprs)
        // Create an Aggregate operator to evaluate aggregation functions.
        val withAggregate = Aggregate(groupingExprs, aggregateExpressions, child)
        // Add Window operators.
        val withWindow = addWindow(windowExpressions, withAggregate)

        // Finally, generate output columns according to the original projectList.
        val finalProjectList = aggregateExprs.map(_.toAttribute)
        Project(finalProjectList, withWindow)

      // We only extract Window Expressions after all expressions of the Project
      // have been resolved.
      case p @ Project(projectList, child)
        if hasWindowFunction(projectList) && !p.expressions.exists(!_.resolved) =>
        val (windowExpressions, regularExpressions) = extract(projectList)
        // We add a project to get all needed expressions for window expressions from the child
        // of the original Project operator.
        val withProject = Project(regularExpressions, child)
        // Add Window operators.
        val withWindow = addWindow(windowExpressions, withProject)

        // Finally, generate output columns according to the original projectList.
        val finalProjectList = projectList.map(_.toAttribute)
        Project(finalProjectList, withWindow)
    }
  }

  /**
   * Set the seed for random number generation.
   */
  object ResolveRandomSeed extends Rule[LogicalPlan] {
    private lazy val random = new Random()

    override def apply(plan: LogicalPlan): LogicalPlan = plan.resolveOperatorsUp {
      case p if p.resolved => p
      case p => p transformExpressionsUp {
        case e: ExpressionWithRandomSeed if e.seedExpression == UnresolvedSeed =>
          e.withNewSeed(random.nextLong())
      }
    }
  }

  /**
   * Correctly handle null primitive inputs for UDF by adding extra [[If]] expression to do the
   * null check.  When user defines a UDF with primitive parameters, there is no way to tell if the
   * primitive parameter is null or not, so here we assume the primitive input is null-propagatable
   * and we should return null if the input is null.
   */
  object HandleNullInputsForUDF extends Rule[LogicalPlan] {
    override def apply(plan: LogicalPlan): LogicalPlan = plan.resolveOperatorsUp {
      case p if !p.resolved => p // Skip unresolved nodes.

      case p => p transformExpressionsUp {

        case udf: ScalaUDF if udf.inputPrimitives.contains(true) =>
          // Otherwise, add special handling of null for fields that can't accept null.
          // The result of operations like this, when passed null, is generally to return null.
          assert(udf.inputPrimitives.length == udf.children.length)

          val inputPrimitivesPair = udf.inputPrimitives.zip(udf.children)
          val inputNullCheck = inputPrimitivesPair.collect {
            case (isPrimitive, input) if isPrimitive && input.nullable =>
              IsNull(input)
          }.reduceLeftOption[Expression](Or)

          if (inputNullCheck.isDefined) {
            // Once we add an `If` check above the udf, it is safe to mark those checked inputs
            // as null-safe (i.e., wrap with `KnownNotNull`), because the null-returning
            // branch of `If` will be called if any of these checked inputs is null. Thus we can
            // prevent this rule from being applied repeatedly.
            val newInputs = inputPrimitivesPair.map {
              case (isPrimitive, input) =>
                if (isPrimitive && input.nullable) {
                  KnownNotNull(input)
                } else {
                  input
                }
            }
            val newUDF = udf.copy(children = newInputs)
            If(inputNullCheck.get, Literal.create(null, udf.dataType), newUDF)
          } else {
            udf
          }
      }
    }
  }

  /**
   * Resolve the encoders for the UDF by explicitly given the attributes. We give the
   * attributes explicitly in order to handle the case where the data type of the input
   * value is not the same with the internal schema of the encoder, which could cause
   * data loss. For example, the encoder should not cast the input value to Decimal(38, 18)
   * if the actual data type is Decimal(30, 0).
   *
   * The resolved encoders then will be used to deserialize the internal row to Scala value.
   */
  object ResolveEncodersInUDF extends Rule[LogicalPlan] {
    override def apply(plan: LogicalPlan): LogicalPlan = plan.resolveOperatorsUp {
      case p if !p.resolved => p // Skip unresolved nodes.

      case p => p transformExpressionsUp {

        case udf: ScalaUDF if udf.inputEncoders.nonEmpty =>
          val boundEncoders = udf.inputEncoders.zipWithIndex.map { case (encOpt, i) =>
            val dataType = udf.children(i).dataType
            encOpt.map { enc =>
              val attrs = if (enc.isSerializedAsStructForTopLevel) {
                dataType.asInstanceOf[StructType].toAttributes
              } else {
                // the field name doesn't matter here, so we use
                // a simple literal to avoid any overhead
                new StructType().add("input", dataType).toAttributes
              }
              enc.resolveAndBind(attrs)
            }
          }
          udf.copy(inputEncoders = boundEncoders)
      }
    }
  }

  /**
   * Check and add proper window frames for all window functions.
   */
  object ResolveWindowFrame extends Rule[LogicalPlan] {
    def apply(plan: LogicalPlan): LogicalPlan = plan resolveExpressions {
      case WindowExpression(wf: FrameLessOffsetWindowFunction,
        WindowSpecDefinition(_, _, f: SpecifiedWindowFrame)) if wf.frame != f =>
        throw QueryCompilationErrors.cannotSpecifyWindowFrameError(wf.prettyName)
      case WindowExpression(wf: WindowFunction, WindowSpecDefinition(_, _, f: SpecifiedWindowFrame))
          if wf.frame != UnspecifiedFrame && wf.frame != f =>
        throw QueryCompilationErrors.windowFrameNotMatchRequiredFrameError(f, wf.frame)
      case WindowExpression(wf: WindowFunction, s @ WindowSpecDefinition(_, _, UnspecifiedFrame))
          if wf.frame != UnspecifiedFrame =>
        WindowExpression(wf, s.copy(frameSpecification = wf.frame))
      case we @ WindowExpression(e, s @ WindowSpecDefinition(_, o, UnspecifiedFrame))
          if e.resolved =>
        val frame = if (o.nonEmpty) {
          SpecifiedWindowFrame(RangeFrame, UnboundedPreceding, CurrentRow)
        } else {
          SpecifiedWindowFrame(RowFrame, UnboundedPreceding, UnboundedFollowing)
        }
        we.copy(windowSpec = s.copy(frameSpecification = frame))
    }
  }

  /**
   * Check and add order to [[AggregateWindowFunction]]s.
   */
  object ResolveWindowOrder extends Rule[LogicalPlan] {
    def apply(plan: LogicalPlan): LogicalPlan = plan resolveExpressions {
      case WindowExpression(wf: WindowFunction, spec) if spec.orderSpec.isEmpty =>
        throw QueryCompilationErrors.windowFunctionWithWindowFrameNotOrderedError(wf)
      case WindowExpression(rank: RankLike, spec) if spec.resolved =>
        val order = spec.orderSpec.map(_.child)
        WindowExpression(rank.withOrder(order), spec)
    }
  }

  /**
   * Removes natural or using joins by calculating output columns based on output from two sides,
   * Then apply a Project on a normal Join to eliminate natural or using join.
   */
  object ResolveNaturalAndUsingJoin extends Rule[LogicalPlan] {
    override def apply(plan: LogicalPlan): LogicalPlan = plan.resolveOperatorsUp {
      case j @ Join(left, right, UsingJoin(joinType, usingCols), _, hint)
          if left.resolved && right.resolved && j.duplicateResolved =>
        commonNaturalJoinProcessing(left, right, joinType, usingCols, None, hint)
      case j @ Join(left, right, NaturalJoin(joinType), condition, hint)
          if j.resolvedExceptNatural =>
        // find common column names from both sides
        val joinNames = left.output.map(_.name).intersect(right.output.map(_.name))
        commonNaturalJoinProcessing(left, right, joinType, joinNames, condition, hint)
    }
  }

  /**
   * Resolves columns of an output table from the data in a logical plan. This rule will:
   *
   * - Reorder columns when the write is by name
   * - Insert casts when data types do not match
   * - Insert aliases when column names do not match
   * - Detect plans that are not compatible with the output table and throw AnalysisException
   */
  object ResolveOutputRelation extends Rule[LogicalPlan] {
    override def apply(plan: LogicalPlan): LogicalPlan = plan.resolveOperators {
      case v2Write: V2WriteCommand
          if v2Write.table.resolved && v2Write.query.resolved && !v2Write.outputResolved =>
        validateStoreAssignmentPolicy()
        val projection = TableOutputResolver.resolveOutputColumns(
          v2Write.table.name, v2Write.table.output, v2Write.query, v2Write.isByName, conf)
        if (projection != v2Write.query) {
          val cleanedTable = v2Write.table match {
            case r: DataSourceV2Relation =>
              r.copy(output = r.output.map(CharVarcharUtils.cleanAttrMetadata))
            case other => other
          }
          v2Write.withNewQuery(projection).withNewTable(cleanedTable)
        } else {
          v2Write
        }
    }
  }

  object ResolveUserSpecifiedColumns extends Rule[LogicalPlan] {
    override def apply(plan: LogicalPlan): LogicalPlan = plan.resolveOperators {
      case i: InsertIntoStatement if i.table.resolved && i.query.resolved &&
          i.userSpecifiedCols.nonEmpty =>
        val resolved = resolveUserSpecifiedColumns(i)
        val projection = addColumnListOnQuery(i.table.output, resolved, i.query)
        i.copy(userSpecifiedCols = Nil, query = projection)
    }

    private def resolveUserSpecifiedColumns(i: InsertIntoStatement): Seq[NamedExpression] = {
      SchemaUtils.checkColumnNameDuplication(
        i.userSpecifiedCols, "in the column list", resolver)

      i.userSpecifiedCols.map { col =>
          i.table.resolve(Seq(col), resolver)
            .getOrElse(throw QueryCompilationErrors.cannotResolveUserSpecifiedColumnsError(
              col, i.table))
      }
    }

    private def addColumnListOnQuery(
        tableOutput: Seq[Attribute],
        cols: Seq[NamedExpression],
        query: LogicalPlan): LogicalPlan = {
      if (cols.size != query.output.size) {
        throw QueryCompilationErrors.writeTableWithMismatchedColumnsError(
          cols.size, query.output.size, query)
      }
      val nameToQueryExpr = cols.zip(query.output).toMap
      // Static partition columns in the table output should not appear in the column list
      // they will be handled in another rule ResolveInsertInto
      val reordered = tableOutput.flatMap { nameToQueryExpr.get(_).orElse(None) }
      if (reordered == query.output) {
        query
      } else {
        Project(reordered, query)
      }
    }
  }

  private def validateStoreAssignmentPolicy(): Unit = {
    // SPARK-28730: LEGACY store assignment policy is disallowed in data source v2.
    if (conf.storeAssignmentPolicy == StoreAssignmentPolicy.LEGACY) {
      throw QueryCompilationErrors.legacyStoreAssignmentPolicyError()
    }
  }

  private def commonNaturalJoinProcessing(
      left: LogicalPlan,
      right: LogicalPlan,
      joinType: JoinType,
      joinNames: Seq[String],
      condition: Option[Expression],
      hint: JoinHint) = {
    val leftKeys = joinNames.map { keyName =>
      left.output.find(attr => resolver(attr.name, keyName)).getOrElse {
        throw QueryCompilationErrors.unresolvedUsingColForJoinError(keyName, left, "left")
      }
    }
    val rightKeys = joinNames.map { keyName =>
      right.output.find(attr => resolver(attr.name, keyName)).getOrElse {
        throw QueryCompilationErrors.unresolvedUsingColForJoinError(keyName, right, "right")
      }
    }
    val joinPairs = leftKeys.zip(rightKeys)

    val newCondition = (condition ++ joinPairs.map(EqualTo.tupled)).reduceOption(And)

    // columns not in joinPairs
    val lUniqueOutput = left.output.filterNot(att => leftKeys.contains(att))
    val rUniqueOutput = right.output.filterNot(att => rightKeys.contains(att))

    // the output list looks like: join keys, columns from left, columns from right
    val projectList = joinType match {
      case LeftOuter =>
        leftKeys ++ lUniqueOutput ++ rUniqueOutput.map(_.withNullability(true))
      case LeftExistence(_) =>
        leftKeys ++ lUniqueOutput
      case RightOuter =>
        rightKeys ++ lUniqueOutput.map(_.withNullability(true)) ++ rUniqueOutput
      case FullOuter =>
        // in full outer join, joinCols should be non-null if there is.
        val joinedCols = joinPairs.map { case (l, r) => Alias(Coalesce(Seq(l, r)), l.name)() }
        joinedCols ++
          lUniqueOutput.map(_.withNullability(true)) ++
          rUniqueOutput.map(_.withNullability(true))
      case _ : InnerLike =>
        leftKeys ++ lUniqueOutput ++ rUniqueOutput
      case _ =>
        sys.error("Unsupported natural join type " + joinType)
    }
    // use Project to trim unnecessary fields
    Project(projectList, Join(left, right, joinType, newCondition, hint))
  }

  /**
   * Replaces [[UnresolvedDeserializer]] with the deserialization expression that has been resolved
   * to the given input attributes.
   */
  object ResolveDeserializer extends Rule[LogicalPlan] {
    def apply(plan: LogicalPlan): LogicalPlan = plan.resolveOperatorsUp {
      case p if !p.childrenResolved => p
      case p if p.resolved => p

      case p => p transformExpressions {
        case UnresolvedDeserializer(deserializer, inputAttributes) =>
          val inputs = if (inputAttributes.isEmpty) {
            p.children.flatMap(_.output)
          } else {
            inputAttributes
          }

          validateTopLevelTupleFields(deserializer, inputs)
          val resolved = resolveExpressionByPlanOutput(
            deserializer, LocalRelation(inputs), throws = true)
          val result = resolved transformDown {
            case UnresolvedMapObjects(func, inputData, cls) if inputData.resolved =>
              inputData.dataType match {
                case ArrayType(et, cn) =>
                  MapObjects(func, inputData, et, cn, cls) transformUp {
                    case UnresolvedExtractValue(child, fieldName) if child.resolved =>
                      ExtractValue(child, fieldName, resolver)
                  }
                case other =>
                  throw QueryCompilationErrors.dataTypeMismatchForDeserializerError(other,
                    "array")
              }
            case u: UnresolvedCatalystToExternalMap if u.child.resolved =>
              u.child.dataType match {
                case _: MapType =>
                  CatalystToExternalMap(u) transformUp {
                    case UnresolvedExtractValue(child, fieldName) if child.resolved =>
                      ExtractValue(child, fieldName, resolver)
                  }
                case other =>
                  throw QueryCompilationErrors.dataTypeMismatchForDeserializerError(other, "map")
              }
          }
          validateNestedTupleFields(result)
          result
      }
    }

    private def fail(schema: StructType, maxOrdinal: Int): Unit = {
      throw QueryCompilationErrors.fieldNumberMismatchForDeserializerError(schema, maxOrdinal)
    }

    /**
     * For each top-level Tuple field, we use [[GetColumnByOrdinal]] to get its corresponding column
     * by position.  However, the actual number of columns may be different from the number of Tuple
     * fields.  This method is used to check the number of columns and fields, and throw an
     * exception if they do not match.
     */
    private def validateTopLevelTupleFields(
        deserializer: Expression, inputs: Seq[Attribute]): Unit = {
      val ordinals = deserializer.collect {
        case GetColumnByOrdinal(ordinal, _) => ordinal
      }.distinct.sorted

      if (ordinals.nonEmpty && ordinals != inputs.indices) {
        fail(inputs.toStructType, ordinals.last)
      }
    }

    /**
     * For each nested Tuple field, we use [[GetStructField]] to get its corresponding struct field
     * by position.  However, the actual number of struct fields may be different from the number
     * of nested Tuple fields.  This method is used to check the number of struct fields and nested
     * Tuple fields, and throw an exception if they do not match.
     */
    private def validateNestedTupleFields(deserializer: Expression): Unit = {
      val structChildToOrdinals = deserializer
        // There are 2 kinds of `GetStructField`:
        //   1. resolved from `UnresolvedExtractValue`, and it will have a `name` property.
        //   2. created when we build deserializer expression for nested tuple, no `name` property.
        // Here we want to validate the ordinals of nested tuple, so we should only catch
        // `GetStructField` without the name property.
        .collect { case g: GetStructField if g.name.isEmpty => g }
        .groupBy(_.child)
        .mapValues(_.map(_.ordinal).distinct.sorted)

      structChildToOrdinals.foreach { case (expr, ordinals) =>
        val schema = expr.dataType.asInstanceOf[StructType]
        if (ordinals != schema.indices) {
          fail(schema, ordinals.last)
        }
      }
    }
  }

  /**
   * Resolves [[NewInstance]] by finding and adding the outer scope to it if the object being
   * constructed is an inner class.
   */
  object ResolveNewInstance extends Rule[LogicalPlan] {
    def apply(plan: LogicalPlan): LogicalPlan = plan.resolveOperatorsUp {
      case p if !p.childrenResolved => p
      case p if p.resolved => p

      case p => p transformExpressions {
        case n: NewInstance if n.childrenResolved && !n.resolved =>
          val outer = OuterScopes.getOuterScope(n.cls)
          if (outer == null) {
            throw QueryCompilationErrors.outerScopeFailureForNewInstanceError(n.cls.getName)
          }
          n.copy(outerPointer = Some(outer))
      }
    }
  }

  /**
   * Replace the [[UpCast]] expression by [[Cast]], and throw exceptions if the cast may truncate.
   */
  object ResolveUpCast extends Rule[LogicalPlan] {
    private def fail(from: Expression, to: DataType, walkedTypePath: Seq[String]) = {
      val fromStr = from match {
        case l: LambdaVariable => "array element"
        case e => e.sql
      }
      throw QueryCompilationErrors.upCastFailureError(fromStr, from, to, walkedTypePath)
    }

    def apply(plan: LogicalPlan): LogicalPlan = plan.resolveOperatorsUp {
      case p if !p.childrenResolved => p
      case p if p.resolved => p

      case p => p transformExpressions {
        case u @ UpCast(child, _, _) if !child.resolved => u

        case UpCast(_, target, _) if target != DecimalType && !target.isInstanceOf[DataType] =>
          throw QueryCompilationErrors.unsupportedAbstractDataTypeForUpCastError(target)

        case UpCast(child, target, walkedTypePath) if target == DecimalType
          && child.dataType.isInstanceOf[DecimalType] =>
          assert(walkedTypePath.nonEmpty,
            "object DecimalType should only be used inside ExpressionEncoder")

          // SPARK-31750: if we want to upcast to the general decimal type, and the `child` is
          // already decimal type, we can remove the `Upcast` and accept any precision/scale.
          // This can happen for cases like `spark.read.parquet("/tmp/file").as[BigDecimal]`.
          child

        case UpCast(child, target: AtomicType, _)
            if conf.getConf(SQLConf.LEGACY_LOOSE_UPCAST) &&
              child.dataType == StringType =>
          Cast(child, target.asNullable)

        case u @ UpCast(child, _, walkedTypePath) if !Cast.canUpCast(child.dataType, u.dataType) =>
          fail(child, u.dataType, walkedTypePath)

        case u @ UpCast(child, _, _) => Cast(child, u.dataType.asNullable)
      }
    }
  }

  /** Rule to mostly resolve, normalize and rewrite column names based on case sensitivity. */
  object ResolveAlterTableChanges extends Rule[LogicalPlan] {
    def apply(plan: LogicalPlan): LogicalPlan = plan.resolveOperatorsUp {
      case a @ AlterTable(_, _, t: NamedRelation, changes) if t.resolved =>
        // 'colsToAdd' keeps track of new columns being added. It stores a mapping from a
        // normalized parent name of fields to field names that belong to the parent.
        // For example, if we add columns "a.b.c", "a.b.d", and "a.c", 'colsToAdd' will become
        // Map(Seq("a", "b") -> Seq("c", "d"), Seq("a") -> Seq("c")).
        val colsToAdd = mutable.Map.empty[Seq[String], Seq[String]]
        val schema = t.schema
        val normalizedChanges = changes.flatMap {
          case add: AddColumn =>
            def addColumn(
                parentSchema: StructType,
                parentName: String,
                normalizedParentName: Seq[String]): TableChange = {
              val fieldsAdded = colsToAdd.getOrElse(normalizedParentName, Nil)
              val pos = findColumnPosition(add.position(), parentName, parentSchema, fieldsAdded)
              val field = add.fieldNames().last
              colsToAdd(normalizedParentName) = fieldsAdded :+ field
              TableChange.addColumn(
                (normalizedParentName :+ field).toArray,
                add.dataType(),
                add.isNullable,
                add.comment,
                pos)
            }
            val parent = add.fieldNames().init
            if (parent.nonEmpty) {
              // Adding a nested field, need to normalize the parent column and position
              val target = schema.findNestedField(parent, includeCollections = true, conf.resolver)
              if (target.isEmpty) {
                // Leave unresolved. Throws error in CheckAnalysis
                Some(add)
              } else {
                val (normalizedName, sf) = target.get
                sf.dataType match {
                  case struct: StructType =>
                    Some(addColumn(struct, parent.quoted, normalizedName :+ sf.name))
                  case other =>
                    Some(add)
                }
              }
            } else {
              // Adding to the root. Just need to normalize position
              Some(addColumn(schema, "root", Nil))
            }

          case typeChange: UpdateColumnType =>
            // Hive style syntax provides the column type, even if it may not have changed
            val fieldOpt = schema.findNestedField(
              typeChange.fieldNames(), includeCollections = true, conf.resolver)

            if (fieldOpt.isEmpty) {
              // We couldn't resolve the field. Leave it to CheckAnalysis
              Some(typeChange)
            } else {
              val (fieldNames, field) = fieldOpt.get
              val dt = CharVarcharUtils.getRawType(field.metadata).getOrElse(field.dataType)
              if (dt == typeChange.newDataType()) {
                // The user didn't want the field to change, so remove this change
                None
              } else {
                Some(TableChange.updateColumnType(
                  (fieldNames :+ field.name).toArray, typeChange.newDataType()))
              }
            }
          case n: UpdateColumnNullability =>
            // Need to resolve column
            resolveFieldNames(
              schema,
              n.fieldNames(),
              TableChange.updateColumnNullability(_, n.nullable())).orElse(Some(n))

          case position: UpdateColumnPosition =>
            position.position() match {
              case after: After =>
                // Need to resolve column as well as position reference
                val fieldOpt = schema.findNestedField(
                  position.fieldNames(), includeCollections = true, conf.resolver)

                if (fieldOpt.isEmpty) {
                  Some(position)
                } else {
                  val (normalizedPath, field) = fieldOpt.get
                  val targetCol = schema.findNestedField(
                    normalizedPath :+ after.column(), includeCollections = true, conf.resolver)
                  if (targetCol.isEmpty) {
                    // Leave unchanged to CheckAnalysis
                    Some(position)
                  } else {
                    Some(TableChange.updateColumnPosition(
                      (normalizedPath :+ field.name).toArray,
                      ColumnPosition.after(targetCol.get._2.name)))
                  }
                }
              case _ =>
                // Need to resolve column
                resolveFieldNames(
                  schema,
                  position.fieldNames(),
                  TableChange.updateColumnPosition(_, position.position())).orElse(Some(position))
            }

          case comment: UpdateColumnComment =>
            resolveFieldNames(
              schema,
              comment.fieldNames(),
              TableChange.updateColumnComment(_, comment.newComment())).orElse(Some(comment))

          case rename: RenameColumn =>
            resolveFieldNames(
              schema,
              rename.fieldNames(),
              TableChange.renameColumn(_, rename.newName())).orElse(Some(rename))

          case delete: DeleteColumn =>
            resolveFieldNames(schema, delete.fieldNames(), TableChange.deleteColumn)
              .orElse(Some(delete))

          case column: ColumnChange =>
            // This is informational for future developers
            throw QueryExecutionErrors.columnChangeUnsupportedError
          case other => Some(other)
        }

        a.copy(changes = normalizedChanges)
    }

    /**
     * Returns the table change if the field can be resolved, returns None if the column is not
     * found. An error will be thrown in CheckAnalysis for columns that can't be resolved.
     */
    private def resolveFieldNames(
        schema: StructType,
        fieldNames: Array[String],
        copy: Array[String] => TableChange): Option[TableChange] = {
      val fieldOpt = schema.findNestedField(
        fieldNames, includeCollections = true, conf.resolver)
      fieldOpt.map { case (path, field) => copy((path :+ field.name).toArray) }
    }

    private def findColumnPosition(
        position: ColumnPosition,
        parentName: String,
        struct: StructType,
        fieldsAdded: Seq[String]): ColumnPosition = {
      position match {
        case null => null
        case after: After =>
          (struct.fieldNames ++ fieldsAdded).find(n => conf.resolver(n, after.column())) match {
            case Some(colName) =>
              ColumnPosition.after(colName)
            case None =>
              throw QueryCompilationErrors.referenceColNotFoundForAlterTableChangesError(after,
                parentName)
          }
        case other => other
      }
    }
  }
}

/**
 * Removes [[SubqueryAlias]] operators from the plan. Subqueries are only required to provide
 * scoping information for attributes and can be removed once analysis is complete.
 */
object EliminateSubqueryAliases extends Rule[LogicalPlan] {
  // This is also called in the beginning of the optimization phase, and as a result
  // is using transformUp rather than resolveOperators.
  def apply(plan: LogicalPlan): LogicalPlan = AnalysisHelper.allowInvokingTransformsInAnalyzer {
    plan transformUp {
      case SubqueryAlias(_, child) => child
    }
  }
}

/**
 * Removes [[Union]] operators from the plan if it just has one child.
 */
object EliminateUnions extends Rule[LogicalPlan] {
  def apply(plan: LogicalPlan): LogicalPlan = plan resolveOperators {
    case u: Union if u.children.size == 1 => u.children.head
  }
}

/**
 * Cleans up unnecessary Aliases inside the plan. Basically we only need Alias as a top level
 * expression in Project(project list) or Aggregate(aggregate expressions) or
 * Window(window expressions). Notice that if an expression has other expression parameters which
 * are not in its `children`, e.g. `RuntimeReplaceable`, the transformation for Aliases in this
 * rule can't work for those parameters.
 */
object CleanupAliases extends Rule[LogicalPlan] with AliasHelper {
  override def apply(plan: LogicalPlan): LogicalPlan = plan.resolveOperatorsUp {
    case Project(projectList, child) =>
      val cleanedProjectList = projectList.map(trimNonTopLevelAliases)
      Project(cleanedProjectList, child)

    case Aggregate(grouping, aggs, child) =>
      val cleanedAggs = aggs.map(trimNonTopLevelAliases)
      Aggregate(grouping.map(trimAliases), cleanedAggs, child)

    case Window(windowExprs, partitionSpec, orderSpec, child) =>
      val cleanedWindowExprs = windowExprs.map(trimNonTopLevelAliases)
      Window(cleanedWindowExprs, partitionSpec.map(trimAliases),
        orderSpec.map(trimAliases(_).asInstanceOf[SortOrder]), child)

    case CollectMetrics(name, metrics, child) =>
      val cleanedMetrics = metrics.map(trimNonTopLevelAliases)
      CollectMetrics(name, cleanedMetrics, child)

    // Operators that operate on objects should only have expressions from encoders, which should
    // never have extra aliases.
    case o: ObjectConsumer => o
    case o: ObjectProducer => o
    case a: AppendColumns => a

    case other =>
      other transformExpressionsDown {
        case Alias(child, _) => child
      }
  }
}

/**
 * Ignore event time watermark in batch query, which is only supported in Structured Streaming.
 * TODO: add this rule into analyzer rule list.
 */
object EliminateEventTimeWatermark extends Rule[LogicalPlan] {
  override def apply(plan: LogicalPlan): LogicalPlan = plan resolveOperators {
    case EventTimeWatermark(_, _, child) if !child.isStreaming => child
  }
}

/**
 * Maps a time column to multiple time windows using the Expand operator. Since it's non-trivial to
 * figure out how many windows a time column can map to, we over-estimate the number of windows and
 * filter out the rows where the time column is not inside the time window.
 */
object TimeWindowing extends Rule[LogicalPlan] {
  import org.apache.spark.sql.catalyst.dsl.expressions._

  private final val WINDOW_COL_NAME = "window"
  private final val WINDOW_START = "start"
  private final val WINDOW_END = "end"

  /**
   * Generates the logical plan for generating window ranges on a timestamp column. Without
   * knowing what the timestamp value is, it's non-trivial to figure out deterministically how many
   * window ranges a timestamp will map to given all possible combinations of a window duration,
   * slide duration and start time (offset). Therefore, we express and over-estimate the number of
   * windows there may be, and filter the valid windows. We use last Project operator to group
   * the window columns into a struct so they can be accessed as `window.start` and `window.end`.
   *
   * The windows are calculated as below:
   * maxNumOverlapping <- ceil(windowDuration / slideDuration)
   * for (i <- 0 until maxNumOverlapping)
   *   windowId <- ceil((timestamp - startTime) / slideDuration)
   *   windowStart <- windowId * slideDuration + (i - maxNumOverlapping) * slideDuration + startTime
   *   windowEnd <- windowStart + windowDuration
   *   return windowStart, windowEnd
   *
   * This behaves as follows for the given parameters for the time: 12:05. The valid windows are
   * marked with a +, and invalid ones are marked with a x. The invalid ones are filtered using the
   * Filter operator.
   * window: 12m, slide: 5m, start: 0m :: window: 12m, slide: 5m, start: 2m
   *     11:55 - 12:07 +                      11:52 - 12:04 x
   *     12:00 - 12:12 +                      11:57 - 12:09 +
   *     12:05 - 12:17 +                      12:02 - 12:14 +
   *
   * @param plan The logical plan
   * @return the logical plan that will generate the time windows using the Expand operator, with
   *         the Filter operator for correctness and Project for usability.
   */
  def apply(plan: LogicalPlan): LogicalPlan = plan.resolveOperatorsUp {
    case p: LogicalPlan if p.children.size == 1 =>
      val child = p.children.head
      val windowExpressions =
        p.expressions.flatMap(_.collect { case t: TimeWindow => t }).toSet

      val numWindowExpr = windowExpressions.size
      // Only support a single window expression for now
      if (numWindowExpr == 1 &&
          windowExpressions.head.timeColumn.resolved &&
          windowExpressions.head.checkInputDataTypes().isSuccess) {

        val window = windowExpressions.head

        val metadata = window.timeColumn match {
          case a: Attribute => a.metadata
          case _ => Metadata.empty
        }

        def getWindow(i: Int, overlappingWindows: Int): Expression = {
          val division = (PreciseTimestampConversion(
            window.timeColumn, TimestampType, LongType) - window.startTime) / window.slideDuration
          val ceil = Ceil(division)
          // if the division is equal to the ceiling, our record is the start of a window
          val windowId = CaseWhen(Seq((ceil === division, ceil + 1)), Some(ceil))
          val windowStart = (windowId + i - overlappingWindows) *
            window.slideDuration + window.startTime
          val windowEnd = windowStart + window.windowDuration

          CreateNamedStruct(
            Literal(WINDOW_START) ::
              PreciseTimestampConversion(windowStart, LongType, TimestampType) ::
              Literal(WINDOW_END) ::
              PreciseTimestampConversion(windowEnd, LongType, TimestampType) ::
              Nil)
        }

        val windowAttr = AttributeReference(
          WINDOW_COL_NAME, window.dataType, metadata = metadata)()

        if (window.windowDuration == window.slideDuration) {
          val windowStruct = Alias(getWindow(0, 1), WINDOW_COL_NAME)(
            exprId = windowAttr.exprId, explicitMetadata = Some(metadata))

          val replacedPlan = p transformExpressions {
            case t: TimeWindow => windowAttr
          }

          // For backwards compatibility we add a filter to filter out nulls
          val filterExpr = IsNotNull(window.timeColumn)

          replacedPlan.withNewChildren(
            Filter(filterExpr,
              Project(windowStruct +: child.output, child)) :: Nil)
        } else {
          val overlappingWindows =
            math.ceil(window.windowDuration * 1.0 / window.slideDuration).toInt
          val windows =
            Seq.tabulate(overlappingWindows)(i => getWindow(i, overlappingWindows))

          val projections = windows.map(_ +: child.output)

          val filterExpr =
            window.timeColumn >= windowAttr.getField(WINDOW_START) &&
              window.timeColumn < windowAttr.getField(WINDOW_END)

          val substitutedPlan = Filter(filterExpr,
            Expand(projections, windowAttr +: child.output, child))

          val renamedPlan = p transformExpressions {
            case t: TimeWindow => windowAttr
          }

          renamedPlan.withNewChildren(substitutedPlan :: Nil)
        }
      } else if (numWindowExpr > 1) {
        throw QueryCompilationErrors.multiTimeWindowExpressionsNotSupportedError(p)
      } else {
        p // Return unchanged. Analyzer will throw exception later
      }
  }
}

/**
 * Resolve a [[CreateNamedStruct]] if it contains [[NamePlaceholder]]s.
 */
object ResolveCreateNamedStruct extends Rule[LogicalPlan] {
  override def apply(plan: LogicalPlan): LogicalPlan = plan.resolveExpressions {
    case e: CreateNamedStruct if !e.resolved =>
      val children = e.children.grouped(2).flatMap {
        case Seq(NamePlaceholder, e: NamedExpression) if e.resolved =>
          Seq(Literal(e.name), e)
        case kv =>
          kv
      }
      CreateNamedStruct(children.toList)
  }
}

/**
 * The aggregate expressions from subquery referencing outer query block are pushed
 * down to the outer query block for evaluation. This rule below updates such outer references
 * as AttributeReference referring attributes from the parent/outer query block.
 *
 * For example (SQL):
 * {{{
 *   SELECT l.a FROM l GROUP BY 1 HAVING EXISTS (SELECT 1 FROM r WHERE r.d < min(l.b))
 * }}}
 * Plan before the rule.
 *    Project [a#226]
 *    +- Filter exists#245 [min(b#227)#249]
 *       :  +- Project [1 AS 1#247]
 *       :     +- Filter (d#238 < min(outer(b#227)))       <-----
 *       :        +- SubqueryAlias r
 *       :           +- Project [_1#234 AS c#237, _2#235 AS d#238]
 *       :              +- LocalRelation [_1#234, _2#235]
 *       +- Aggregate [a#226], [a#226, min(b#227) AS min(b#227)#249]
 *          +- SubqueryAlias l
 *             +- Project [_1#223 AS a#226, _2#224 AS b#227]
 *                +- LocalRelation [_1#223, _2#224]
 * Plan after the rule.
 *    Project [a#226]
 *    +- Filter exists#245 [min(b#227)#249]
 *       :  +- Project [1 AS 1#247]
 *       :     +- Filter (d#238 < outer(min(b#227)#249))   <-----
 *       :        +- SubqueryAlias r
 *       :           +- Project [_1#234 AS c#237, _2#235 AS d#238]
 *       :              +- LocalRelation [_1#234, _2#235]
 *       +- Aggregate [a#226], [a#226, min(b#227) AS min(b#227)#249]
 *          +- SubqueryAlias l
 *             +- Project [_1#223 AS a#226, _2#224 AS b#227]
 *                +- LocalRelation [_1#223, _2#224]
 */
object UpdateOuterReferences extends Rule[LogicalPlan] {
  private def stripAlias(expr: Expression): Expression = expr match { case a: Alias => a.child }

  private def updateOuterReferenceInSubquery(
      plan: LogicalPlan,
      refExprs: Seq[Expression]): LogicalPlan = {
    plan resolveExpressions { case e =>
      val outerAlias =
        refExprs.find(stripAlias(_).semanticEquals(stripOuterReference(e)))
      outerAlias match {
        case Some(a: Alias) => OuterReference(a.toAttribute)
        case _ => e
      }
    }
  }

  def apply(plan: LogicalPlan): LogicalPlan = {
    plan resolveOperators {
      case f @ Filter(_, a: Aggregate) if f.resolved =>
        f transformExpressions {
          case s: SubqueryExpression if s.children.nonEmpty =>
            // Collect the aliases from output of aggregate.
            val outerAliases = a.aggregateExpressions collect { case a: Alias => a }
            // Update the subquery plan to record the OuterReference to point to outer query plan.
            s.withNewPlan(updateOuterReferenceInSubquery(s.plan, outerAliases))
      }
    }
  }
}

/**
 * This rule performs string padding for char type comparison.
 *
 * When comparing char type column/field with string literal or char type column/field,
 * right-pad the shorter one to the longer length.
 */
object ApplyCharTypePadding extends Rule[LogicalPlan] {

  object AttrOrOuterRef {
    def unapply(e: Expression): Option[Attribute] = e match {
      case a: Attribute => Some(a)
      case OuterReference(a: Attribute) => Some(a)
      case _ => None
    }
  }

  override def apply(plan: LogicalPlan): LogicalPlan = {
    plan.resolveOperatorsUp {
      case operator => operator.transformExpressionsUp {
        case e if !e.childrenResolved => e

        // String literal is treated as char type when it's compared to a char type column.
        // We should pad the shorter one to the longer length.
        case b @ BinaryComparison(e @ AttrOrOuterRef(attr), lit) if lit.foldable =>
          padAttrLitCmp(e, attr.metadata, lit).map { newChildren =>
            b.withNewChildren(newChildren)
          }.getOrElse(b)

        case b @ BinaryComparison(lit, e @ AttrOrOuterRef(attr)) if lit.foldable =>
          padAttrLitCmp(e, attr.metadata, lit).map { newChildren =>
            b.withNewChildren(newChildren.reverse)
          }.getOrElse(b)

        case i @ In(e @ AttrOrOuterRef(attr), list)
          if attr.dataType == StringType && list.forall(_.foldable) =>
          CharVarcharUtils.getRawType(attr.metadata).flatMap {
            case CharType(length) =>
              val (nulls, literalChars) =
                list.map(_.eval().asInstanceOf[UTF8String]).partition(_ == null)
              val literalCharLengths = literalChars.map(_.numChars())
              val targetLen = (length +: literalCharLengths).max
              Some(i.copy(
                value = addPadding(e, length, targetLen),
                list = list.zip(literalCharLengths).map {
                  case (lit, charLength) => addPadding(lit, charLength, targetLen)
                } ++ nulls.map(Literal.create(_, StringType))))
            case _ => None
          }.getOrElse(i)

        // For char type column or inner field comparison, pad the shorter one to the longer length.
        case b @ BinaryComparison(e1 @ AttrOrOuterRef(left), e2 @ AttrOrOuterRef(right))
            // For the same attribute, they must be the same length and no padding is needed.
            if !left.semanticEquals(right) =>
          val outerRefs = (e1, e2) match {
            case (_: OuterReference, _: OuterReference) => Seq(left, right)
            case (_: OuterReference, _) => Seq(left)
            case (_, _: OuterReference) => Seq(right)
            case _ => Nil
          }
          val newChildren = CharVarcharUtils.addPaddingInStringComparison(Seq(left, right))
          if (outerRefs.nonEmpty) {
            b.withNewChildren(newChildren.map(_.transform {
              case a: Attribute if outerRefs.exists(_.semanticEquals(a)) => OuterReference(a)
            }))
          } else {
            b.withNewChildren(newChildren)
          }

        case i @ In(e @ AttrOrOuterRef(attr), list) if list.forall(_.isInstanceOf[Attribute]) =>
          val newChildren = CharVarcharUtils.addPaddingInStringComparison(
            attr +: list.map(_.asInstanceOf[Attribute]))
          if (e.isInstanceOf[OuterReference]) {
            i.copy(
              value = newChildren.head.transform {
                case a: Attribute if a.semanticEquals(attr) => OuterReference(a)
              },
              list = newChildren.tail)
          } else {
            i.copy(value = newChildren.head, list = newChildren.tail)
          }
      }
    }
  }

  private def padAttrLitCmp(
      expr: Expression,
      metadata: Metadata,
      lit: Expression): Option[Seq[Expression]] = {
    if (expr.dataType == StringType) {
      CharVarcharUtils.getRawType(metadata).flatMap {
        case CharType(length) =>
          val str = lit.eval().asInstanceOf[UTF8String]
          if (str == null) {
            None
          } else {
            val stringLitLen = str.numChars()
            if (length < stringLitLen) {
              Some(Seq(StringRPad(expr, Literal(stringLitLen)), lit))
            } else if (length > stringLitLen) {
              Some(Seq(expr, StringRPad(lit, Literal(length))))
            } else {
              None
            }
          }
        case _ => None
      }
    } else {
      None
    }
  }

  private def padOuterRefAttrCmp(outerAttr: Attribute, attr: Attribute): Seq[Expression] = {
    val Seq(r, newAttr) = CharVarcharUtils.addPaddingInStringComparison(Seq(outerAttr, attr))
    val newOuterRef = r.transform {
      case ar: Attribute if ar.semanticEquals(outerAttr) => OuterReference(ar)
    }
    Seq(newOuterRef, newAttr)
  }

  private def addPadding(expr: Expression, charLength: Int, targetLength: Int): Expression = {
    if (targetLength > charLength) StringRPad(expr, Literal(targetLength)) else expr
  }
}<|MERGE_RESOLUTION|>--- conflicted
+++ resolved
@@ -598,14 +598,8 @@
       val aggForResolving = h.child match {
         // For CUBE/ROLLUP expressions, to avoid resolving repeatedly, here we delete them from
         // groupingExpressions for condition resolving.
-<<<<<<< HEAD
         case a @ Aggregate(Seq(gs: GroupingAnalytic), _, _) =>
-          a.copy(groupingExpressions =
-            getFinalGroupByExpressions(gs.groupingSets, gs.groupByExprs))
-=======
-        case a @ Aggregate(Seq(gs: GroupingSet), _, _) =>
-          a.copy(groupingExpressions = gs.groupByExprs)
->>>>>>> 7c8dc5e0
+          a.copy(groupingExpressions =gs.groupingSets, gs.groupByExprs)
       }
       // Try resolving the condition of the filter as though it is in the aggregate clause
       val resolvedInfo =
@@ -641,25 +635,15 @@
     // CUBE/ROLLUP/GROUPING SETS. This also replace grouping()/grouping_id() in resolved
     // Filter/Sort.
     def apply(plan: LogicalPlan): LogicalPlan = plan resolveOperatorsDown {
-<<<<<<< HEAD
       case h @ UnresolvedHaving(_, agg @ Aggregate(Seq(gs: GroupingAnalytic), aggExprs, _))
-        if agg.childrenResolved && (gs.groupByExprs ++ aggExprs).forall(_.resolved) =>
-=======
-      case h @ UnresolvedHaving(_, agg @ Aggregate(Seq(gs: GroupingSet), aggregateExpressions, _))
-        if agg.childrenResolved && (gs.children ++ aggregateExpressions).forall(_.resolved) =>
->>>>>>> 7c8dc5e0
+        if agg.childrenResolved && (gs.children ++ aggExprs).forall(_.resolved) =>
         tryResolveHavingCondition(h)
 
       case a if !a.childrenResolved => a // be sure all of the children are resolved.
 
       // Ensure group by expressions and aggregate expressions have been resolved.
-<<<<<<< HEAD
       case Aggregate(Seq(gs: GroupingAnalytic), aggregateExpressions, child)
-        if (gs.groupByExprs ++ aggregateExpressions).forall(_.resolved) =>
-=======
-      case Aggregate(Seq(gs: GroupingSet), aggregateExpressions, child)
         if (gs.children ++ aggregateExpressions).forall(_.resolved) =>
->>>>>>> 7c8dc5e0
         constructAggregate(gs.selectedGroupByExprs, gs.groupByExprs, aggregateExpressions, child)
 
       // We should make sure all expressions in condition have been resolved.
