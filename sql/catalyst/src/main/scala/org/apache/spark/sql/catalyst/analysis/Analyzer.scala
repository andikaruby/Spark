--- conflicted
+++ resolved
@@ -218,6 +218,7 @@
       ResolveTableValuedFunctions ::
       ResolveNamespace(catalogManager) ::
       new ResolveCatalogs(catalogManager) ::
+      ResolveUserSpecifiedColumns ::
       ResolveInsertInto ::
       ResolveRelations ::
       ResolveTables ::
@@ -1158,7 +1159,7 @@
   object ResolveInsertInto extends Rule[LogicalPlan] {
     override def apply(plan: LogicalPlan): LogicalPlan = plan resolveOperators {
       case i @ InsertIntoStatement(r: DataSourceV2Relation, _, _, _, _, _)
-          if i.query.resolved && i.columns.forall(_.resolved) =>
+          if i.query.resolved && i.userSpecifiedCols.isEmpty =>
         // ifPartitionNotExists is append with validation, but validation is not supported
         if (i.ifPartitionNotExists) {
           throw QueryCompilationErrors.unsupportedIfNotExistsError(r.table.name)
@@ -1171,12 +1172,11 @@
         val query = addStaticPartitionColumns(r, i.query, staticPartitions)
 
         if (!i.overwrite) {
-          AppendData.byPosition(r, query, i.columns)
+          AppendData.byPosition(r, query)
         } else if (conf.partitionOverwriteMode == PartitionOverwriteMode.DYNAMIC) {
-          OverwritePartitionsDynamic.byPosition(r, query, i.columns)
+          OverwritePartitionsDynamic.byPosition(r, query)
         } else {
-          OverwriteByExpression.byPosition(
-            r, query, staticDeleteExpression(r, staticPartitions), i.columns)
+          OverwriteByExpression.byPosition(r, query, staticDeleteExpression(r, staticPartitions))
         }
     }
 
@@ -3093,62 +3093,41 @@
    */
   object ResolveOutputRelation extends Rule[LogicalPlan] {
     override def apply(plan: LogicalPlan): LogicalPlan = plan.resolveOperators {
-<<<<<<< HEAD
-      case i @ InsertIntoStatement(table, _, _, _, _, _)
-          if table.resolved && i.columns.exists(!_.resolved) =>
-        val resolved = i.columns.map {
-          case u: UnresolvedAttribute => withPosition(u) {
-            table.resolve(u.nameParts, resolver).map(_.toAttribute)
-              .getOrElse(failAnalysis(s"Cannot resolve column name ${u.name}"))
-          }
-          case other => other
-        }
-        i.copy(columns = resolved)
-
-      case append @ AppendData(table, query, cols, _, isByName)
-          if table.resolved && query.resolved && (!append.outputResolved || cols.nonEmpty) =>
-        validateStoreAssignmentPolicy()
-        val projection = TableOutputResolver.resolveOutputColumns(
-          table.name, table.output, cols, query, isByName, conf)
-
-        if (projection != query) {
-          append.copy(query = projection, columns = Nil)
-        } else {
-          append
-        }
-
-      case overwrite @ OverwriteByExpression(table, _, query, cols, _, isByName)
-          if table.resolved && query.resolved && (!overwrite.outputResolved || cols.nonEmpty) =>
-        validateStoreAssignmentPolicy()
-        val projection = TableOutputResolver.resolveOutputColumns(
-          table.name, table.output, cols, query, isByName, conf)
-
-        if (projection != query) {
-          overwrite.copy(query = projection, columns = Nil)
-        } else {
-          overwrite
-        }
-
-      case overwrite @ OverwritePartitionsDynamic(table, query, cols, _, isByName)
-          if table.resolved && query.resolved && (!overwrite.outputResolved || cols.nonEmpty) =>
-        validateStoreAssignmentPolicy()
-        val projection = TableOutputResolver.resolveOutputColumns(
-          table.name, table.output, cols, query, isByName, conf)
-
-        if (projection != query) {
-          overwrite.copy(query = projection, columns = Nil)
-=======
       case v2Write: V2WriteCommand
           if v2Write.table.resolved && v2Write.query.resolved && !v2Write.outputResolved =>
         validateStoreAssignmentPolicy()
         val projection = TableOutputResolver.resolveOutputColumns(
-          v2Write.table.name, v2Write.table.output, v2Write.query, v2Write.isByName, conf)
+          v2Write.table.name, v2Write.table.output, Nil, v2Write.query, v2Write.isByName, conf)
         if (projection != v2Write.query) {
           v2Write.withNewQuery(projection)
->>>>>>> f35e28fe
         } else {
           v2Write
         }
+    }
+  }
+
+  object ResolveUserSpecifiedColumns extends Rule[LogicalPlan] {
+    override def apply(plan: LogicalPlan): LogicalPlan = plan.resolveOperators {
+      case i @ InsertIntoStatement(r: DataSourceV2Relation, _, _, _, _, _) if i.query.resolved &&
+          i.userSpecifiedCols.nonEmpty =>
+        val resolved = resolveUserSpecifiedColumns(i)
+        val projection = TableOutputResolver.resolveOutputColumns(
+          r.name, r.output, resolved, i.query, byName = false, conf)
+        i.copy(userSpecifiedCols = Nil, query = projection)
+
+      case i: InsertIntoStatement if i.table.resolved && i.userSpecifiedCols.exists(!_.resolved) =>
+        val resolved = resolveUserSpecifiedColumns(i)
+        i.copy(userSpecifiedCols = resolved)
+    }
+
+    private def resolveUserSpecifiedColumns(i: InsertIntoStatement): Seq[Attribute] = {
+      i.userSpecifiedCols.map {
+        case u: UnresolvedAttribute => withPosition(u) {
+          i.table.resolve(u.nameParts, resolver).map(_.toAttribute)
+            .getOrElse(failAnalysis(s"Cannot resolve column name ${u.name}"))
+        }
+        case other => other
+      }
     }
   }
 
