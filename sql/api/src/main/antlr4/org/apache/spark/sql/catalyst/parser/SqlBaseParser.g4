/*
 * Licensed under the Apache License, Version 2.0 (the "License");
 * you may not use this file except in compliance with the License.
 * You may obtain a copy of the License at
 *
 *     http://www.apache.org/licenses/LICENSE-2.0
 *
 * Unless required by applicable law or agreed to in writing, software
 * distributed under the License is distributed on an "AS IS" BASIS,
 * WITHOUT WARRANTIES OR CONDITIONS OF ANY KIND, either express or implied.
 * See the License for the specific language governing permissions and
 * limitations under the License.
 *
 * This file is an adaptation of Presto's presto-parser/src/main/antlr4/com/facebook/presto/sql/parser/SqlBase.g4 grammar.
 */

parser grammar SqlBaseParser;

options { tokenVocab = SqlBaseLexer; }

@members {
  /**
   * When false, INTERSECT is given the greater precedence over the other set
   * operations (UNION, EXCEPT and MINUS) as per the SQL standard.
   */
  public boolean legacy_setops_precedence_enabled = false;

  /**
   * When false, a literal with an exponent would be converted into
   * double type rather than decimal type.
   */
  public boolean legacy_exponent_literal_as_decimal_enabled = false;

  /**
   * When true, the behavior of keywords follows ANSI SQL standard.
   */
  public boolean SQL_standard_keyword_behavior = false;

  /**
   * When true, double quoted literals are identifiers rather than STRINGs.
   */
  public boolean double_quoted_identifiers = false;
}

compoundOrSingleStatement
    : singleStatement
    | singleCompoundStatement
    ;

singleCompoundStatement
    : beginEndCompoundBlock SEMICOLON? EOF
    ;

beginEndCompoundBlock
    : beginLabel? BEGIN compoundBody END endLabel?
    ;

compoundBody
    : (compoundStatements+=compoundStatement SEMICOLON)*
    ;

compoundStatement
    : statement
    | setStatementWithOptionalVarKeyword
    | beginEndCompoundBlock
    | ifElseStatement
    | caseStatement
    | whileStatement
    | repeatStatement
    | leaveStatement
    | iterateStatement
    | loopStatement
    ;

setStatementWithOptionalVarKeyword
    : SET variable? assignmentList                              #setVariableWithOptionalKeyword
    | SET variable? LEFT_PAREN multipartIdentifierList RIGHT_PAREN EQ
        LEFT_PAREN query RIGHT_PAREN                            #setVariableWithOptionalKeyword
    ;

whileStatement
    : beginLabel? WHILE booleanExpression DO compoundBody END WHILE endLabel?
    ;

ifElseStatement
    : IF booleanExpression THEN conditionalBodies+=compoundBody
        (ELSE IF booleanExpression THEN conditionalBodies+=compoundBody)*
        (ELSE elseBody=compoundBody)? END IF
    ;

repeatStatement
    : beginLabel? REPEAT compoundBody UNTIL booleanExpression END REPEAT endLabel?
    ;

leaveStatement
    : LEAVE multipartIdentifier
    ;

iterateStatement
    : ITERATE multipartIdentifier
    ;

caseStatement
    : CASE (WHEN conditions+=booleanExpression THEN conditionalBodies+=compoundBody)+
        (ELSE elseBody=compoundBody)? END CASE                #searchedCaseStatement
    | CASE caseVariable=expression (WHEN conditionExpressions+=expression THEN conditionalBodies+=compoundBody)+
        (ELSE elseBody=compoundBody)? END CASE                #simpleCaseStatement
    ;

loopStatement
    : beginLabel? LOOP compoundBody END LOOP endLabel?
    ;

singleStatement
    : (statement|setResetStatement) SEMICOLON* EOF
    ;

beginLabel
    : multipartIdentifier COLON
    ;

endLabel
    : multipartIdentifier
    ;

singleExpression
    : namedExpression EOF
    ;

singleTableIdentifier
    : tableIdentifier EOF
    ;

singleMultipartIdentifier
    : multipartIdentifier EOF
    ;

singleFunctionIdentifier
    : functionIdentifier EOF
    ;

singleDataType
    : dataType EOF
    ;

singleTableSchema
    : colTypeList EOF
    ;

statement
    : query                                                            #statementDefault
    | executeImmediate                                                 #visitExecuteImmediate
    | ctes? dmlStatementNoWith                                         #dmlStatement
    | USE identifierReference                                          #use
    | USE namespace identifierReference                                #useNamespace
    | SET CATALOG catalogIdentifierReference                           #setCatalog
    | CREATE namespace (IF errorCapturingNot EXISTS)? identifierReference
        (commentSpec |
         locationSpec |
         (WITH (DBPROPERTIES | PROPERTIES) propertyList))*             #createNamespace
    | ALTER namespace identifierReference
        SET (DBPROPERTIES | PROPERTIES) propertyList                   #setNamespaceProperties
    | ALTER namespace identifierReference
        UNSET (DBPROPERTIES | PROPERTIES) propertyList                 #unsetNamespaceProperties
    | ALTER namespace identifierReference
        SET locationSpec                                               #setNamespaceLocation
    | DROP namespace (IF EXISTS)? identifierReference
        (RESTRICT | CASCADE)?                                          #dropNamespace
    | SHOW namespaces ((FROM | IN) multipartIdentifier)?
        (LIKE? pattern=stringLit)?                                        #showNamespaces
    | createTableHeader (LEFT_PAREN colDefinitionList RIGHT_PAREN)? tableProvider?
        createTableClauses
        (AS? query)?                                                   #createTable
    | CREATE TABLE (IF errorCapturingNot EXISTS)? target=tableIdentifier
        LIKE source=tableIdentifier
        (tableProvider |
        rowFormat |
        createFileFormat |
        locationSpec |
        (TBLPROPERTIES tableProps=propertyList))*                      #createTableLike
    | replaceTableHeader (LEFT_PAREN colDefinitionList RIGHT_PAREN)? tableProvider?
        createTableClauses
        (AS? query)?                                                   #replaceTable
    | ANALYZE TABLE identifierReference partitionSpec? COMPUTE STATISTICS
        (identifier | FOR COLUMNS identifierSeq | FOR ALL COLUMNS)?    #analyze
    | ANALYZE TABLES ((FROM | IN) identifierReference)? COMPUTE STATISTICS
        (identifier)?                                                  #analyzeTables
    | ALTER TABLE identifierReference
        ADD (COLUMN | COLUMNS)
        columns=qualifiedColTypeWithPositionList                       #addTableColumns
    | ALTER TABLE identifierReference
        ADD (COLUMN | COLUMNS)
        LEFT_PAREN columns=qualifiedColTypeWithPositionList RIGHT_PAREN #addTableColumns
    | ALTER TABLE table=identifierReference
        RENAME COLUMN
        from=multipartIdentifier TO to=errorCapturingIdentifier        #renameTableColumn
    | ALTER TABLE identifierReference
        DROP (COLUMN | COLUMNS) (IF EXISTS)?
        LEFT_PAREN columns=multipartIdentifierList RIGHT_PAREN         #dropTableColumns
    | ALTER TABLE identifierReference
        DROP (COLUMN | COLUMNS) (IF EXISTS)?
        columns=multipartIdentifierList                                #dropTableColumns
    | ALTER (TABLE | VIEW) from=identifierReference
        RENAME TO to=multipartIdentifier                               #renameTable
    | ALTER (TABLE | VIEW) identifierReference
        SET TBLPROPERTIES propertyList                                 #setTableProperties
    | ALTER (TABLE | VIEW) identifierReference
        UNSET TBLPROPERTIES (IF EXISTS)? propertyList                  #unsetTableProperties
    | ALTER TABLE table=identifierReference
        (ALTER | CHANGE) COLUMN? column=multipartIdentifier
        alterColumnAction?                                             #alterTableAlterColumn
    | ALTER TABLE table=identifierReference partitionSpec?
        CHANGE COLUMN?
        colName=multipartIdentifier colType colPosition?               #hiveChangeColumn
    | ALTER TABLE table=identifierReference partitionSpec?
        REPLACE COLUMNS
        LEFT_PAREN columns=qualifiedColTypeWithPositionList
        RIGHT_PAREN                                                    #hiveReplaceColumns
    | ALTER TABLE identifierReference (partitionSpec)?
        SET SERDE stringLit (WITH SERDEPROPERTIES propertyList)?       #setTableSerDe
    | ALTER TABLE identifierReference (partitionSpec)?
        SET SERDEPROPERTIES propertyList                               #setTableSerDe
    | ALTER (TABLE | VIEW) identifierReference ADD (IF errorCapturingNot EXISTS)?
        partitionSpecLocation+                                         #addTablePartition
    | ALTER TABLE identifierReference
        from=partitionSpec RENAME TO to=partitionSpec                  #renameTablePartition
    | ALTER (TABLE | VIEW) identifierReference
        DROP (IF EXISTS)? partitionSpec (COMMA partitionSpec)* PURGE?  #dropTablePartitions
    | ALTER TABLE identifierReference
        (partitionSpec)? SET locationSpec                              #setTableLocation
    | ALTER TABLE identifierReference RECOVER PARTITIONS                 #recoverPartitions
    | ALTER TABLE identifierReference
        (clusterBySpec | CLUSTER BY NONE)                              #alterClusterBy
    | DROP TABLE (IF EXISTS)? identifierReference PURGE?               #dropTable
    | DROP VIEW (IF EXISTS)? identifierReference                       #dropView
    | CREATE (OR REPLACE)? (GLOBAL? TEMPORARY)?
        VIEW (IF errorCapturingNot EXISTS)? identifierReference
        identifierCommentList?
        (commentSpec |
         schemaBinding |
         (PARTITIONED ON identifierList) |
         (TBLPROPERTIES propertyList))*
        AS query                                                       #createView
    | CREATE (OR REPLACE)? GLOBAL? TEMPORARY VIEW
        tableIdentifier (LEFT_PAREN colTypeList RIGHT_PAREN)? tableProvider
        (OPTIONS propertyList)?                                        #createTempViewUsing
    | ALTER VIEW identifierReference AS? query                         #alterViewQuery
    | ALTER VIEW identifierReference schemaBinding                     #alterViewSchemaBinding
    | CREATE (OR REPLACE)? TEMPORARY? FUNCTION (IF errorCapturingNot EXISTS)?
        identifierReference AS className=stringLit
        (USING resource (COMMA resource)*)?                            #createFunction
    | CREATE (OR REPLACE)? TEMPORARY? FUNCTION (IF errorCapturingNot EXISTS)?
        identifierReference LEFT_PAREN parameters=colDefinitionList? RIGHT_PAREN
        (RETURNS (dataType | TABLE LEFT_PAREN returnParams=colTypeList RIGHT_PAREN))?
        routineCharacteristics
        RETURN (query | expression)                                    #createUserDefinedFunction
    | DROP TEMPORARY? FUNCTION (IF EXISTS)? identifierReference        #dropFunction
    | DECLARE (OR REPLACE)? variable?
        identifierReference dataType? variableDefaultExpression?       #createVariable
    | DROP TEMPORARY variable (IF EXISTS)? identifierReference         #dropVariable
    | EXPLAIN (LOGICAL | FORMATTED | EXTENDED | CODEGEN | COST)?
        (statement|setResetStatement)                                  #explain
    | SHOW TABLES ((FROM | IN) identifierReference)?
        (LIKE? pattern=stringLit)?                                        #showTables
    | SHOW TABLE EXTENDED ((FROM | IN) ns=identifierReference)?
        LIKE pattern=stringLit partitionSpec?                             #showTableExtended
    | SHOW TBLPROPERTIES table=identifierReference
        (LEFT_PAREN key=propertyKey RIGHT_PAREN)?                      #showTblProperties
    | SHOW COLUMNS (FROM | IN) table=identifierReference
        ((FROM | IN) ns=multipartIdentifier)?                          #showColumns
    | SHOW VIEWS ((FROM | IN) identifierReference)?
        (LIKE? pattern=stringLit)?                                        #showViews
    | SHOW PARTITIONS identifierReference partitionSpec?               #showPartitions
    | SHOW identifier? FUNCTIONS ((FROM | IN) ns=identifierReference)?
        (LIKE? (legacy=multipartIdentifier | pattern=stringLit))?      #showFunctions
    | SHOW CREATE TABLE identifierReference (AS SERDE)?                #showCreateTable
    | SHOW CURRENT namespace                                           #showCurrentNamespace
    | SHOW CATALOGS (LIKE? pattern=stringLit)?                            #showCatalogs
    | (DESC | DESCRIBE) FUNCTION EXTENDED? describeFuncName            #describeFunction
    | (DESC | DESCRIBE) namespace EXTENDED?
        identifierReference                                            #describeNamespace
    | (DESC | DESCRIBE) TABLE? option=(EXTENDED | FORMATTED)?
        identifierReference partitionSpec? describeColName?            #describeRelation
    | (DESC | DESCRIBE) QUERY? query                                   #describeQuery
    | COMMENT ON namespace identifierReference IS
        comment                                                        #commentNamespace
    | COMMENT ON TABLE identifierReference IS comment                  #commentTable
    | REFRESH TABLE identifierReference                                #refreshTable
    | REFRESH FUNCTION identifierReference                             #refreshFunction
    | REFRESH (stringLit | .*?)                                        #refreshResource
    | CACHE LAZY? TABLE identifierReference
        (OPTIONS options=propertyList)? (AS? query)?                   #cacheTable
    | UNCACHE TABLE (IF EXISTS)? identifierReference                   #uncacheTable
    | CLEAR CACHE                                                      #clearCache
    | LOAD DATA LOCAL? INPATH path=stringLit OVERWRITE? INTO TABLE
        identifierReference partitionSpec?                             #loadData
    | TRUNCATE TABLE identifierReference partitionSpec?                #truncateTable
    | (MSCK)? REPAIR TABLE identifierReference
        (option=(ADD|DROP|SYNC) PARTITIONS)?                           #repairTable
    | op=(ADD | LIST) identifier .*?                                   #manageResource
    | CREATE INDEX (IF errorCapturingNot EXISTS)? identifier ON TABLE?
        identifierReference (USING indexType=identifier)?
        LEFT_PAREN columns=multipartIdentifierPropertyList RIGHT_PAREN
        (OPTIONS options=propertyList)?                                #createIndex
    | DROP INDEX (IF EXISTS)? identifier ON TABLE? identifierReference #dropIndex
    | CALL identifierReference
        LEFT_PAREN
        (functionArgument (COMMA functionArgument)*)?
        RIGHT_PAREN                                                    #call
    | unsupportedHiveNativeCommands .*?                                #failNativeCommand
    ;

setResetStatement
    : SET COLLATION collationName=identifier                           #setCollation
    | SET ROLE .*?                                                     #failSetRole
    | SET TIME ZONE interval                                           #setTimeZone
    | SET TIME ZONE timezone                                           #setTimeZone
    | SET TIME ZONE .*?                                                #setTimeZone
    | SET variable assignmentList                                      #setVariable
    | SET variable LEFT_PAREN multipartIdentifierList RIGHT_PAREN EQ
        LEFT_PAREN query RIGHT_PAREN                                   #setVariable
    | SET configKey EQ configValue                                     #setQuotedConfiguration
    | SET configKey (EQ .*?)?                                          #setConfiguration
    | SET .*? EQ configValue                                           #setQuotedConfiguration
    | SET .*?                                                          #setConfiguration
    | RESET configKey                                                  #resetQuotedConfiguration
    | RESET .*?                                                        #resetConfiguration
    ;

executeImmediate
    : EXECUTE IMMEDIATE queryParam=executeImmediateQueryParam (INTO targetVariable=multipartIdentifierList)? executeImmediateUsing?
    ;

executeImmediateUsing
    : USING LEFT_PAREN params=namedExpressionSeq RIGHT_PAREN
    | USING params=namedExpressionSeq
    ;

executeImmediateQueryParam
    : stringLit
    | multipartIdentifier
    ;

executeImmediateArgument
    : (constant|multipartIdentifier) (AS name=errorCapturingIdentifier)?
    ;

executeImmediateArgumentSeq
    : executeImmediateArgument (COMMA executeImmediateArgument)*
    ;

timezone
    : stringLit
    | LOCAL
    ;

configKey
    : quotedIdentifier
    ;

configValue
    : backQuotedIdentifier
    ;

unsupportedHiveNativeCommands
    : kw1=CREATE kw2=ROLE
    | kw1=DROP kw2=ROLE
    | kw1=GRANT kw2=ROLE?
    | kw1=REVOKE kw2=ROLE?
    | kw1=SHOW kw2=GRANT
    | kw1=SHOW kw2=ROLE kw3=GRANT?
    | kw1=SHOW kw2=PRINCIPALS
    | kw1=SHOW kw2=ROLES
    | kw1=SHOW kw2=CURRENT kw3=ROLES
    | kw1=EXPORT kw2=TABLE
    | kw1=IMPORT kw2=TABLE
    | kw1=SHOW kw2=COMPACTIONS
    | kw1=SHOW kw2=CREATE kw3=TABLE
    | kw1=SHOW kw2=TRANSACTIONS
    | kw1=SHOW kw2=INDEXES
    | kw1=SHOW kw2=LOCKS
    | kw1=CREATE kw2=INDEX
    | kw1=DROP kw2=INDEX
    | kw1=ALTER kw2=INDEX
    | kw1=LOCK kw2=TABLE
    | kw1=LOCK kw2=DATABASE
    | kw1=UNLOCK kw2=TABLE
    | kw1=UNLOCK kw2=DATABASE
    | kw1=CREATE kw2=TEMPORARY kw3=MACRO
    | kw1=DROP kw2=TEMPORARY kw3=MACRO
    | kw1=ALTER kw2=TABLE tableIdentifier kw3=NOT kw4=CLUSTERED
    | kw1=ALTER kw2=TABLE tableIdentifier kw3=CLUSTERED kw4=BY
    | kw1=ALTER kw2=TABLE tableIdentifier kw3=NOT kw4=SORTED
    | kw1=ALTER kw2=TABLE tableIdentifier kw3=SKEWED kw4=BY
    | kw1=ALTER kw2=TABLE tableIdentifier kw3=NOT kw4=SKEWED
    | kw1=ALTER kw2=TABLE tableIdentifier kw3=NOT kw4=STORED kw5=AS kw6=DIRECTORIES
    | kw1=ALTER kw2=TABLE tableIdentifier kw3=SET kw4=SKEWED kw5=LOCATION
    | kw1=ALTER kw2=TABLE tableIdentifier kw3=EXCHANGE kw4=PARTITION
    | kw1=ALTER kw2=TABLE tableIdentifier kw3=ARCHIVE kw4=PARTITION
    | kw1=ALTER kw2=TABLE tableIdentifier kw3=UNARCHIVE kw4=PARTITION
    | kw1=ALTER kw2=TABLE tableIdentifier kw3=TOUCH
    | kw1=ALTER kw2=TABLE tableIdentifier partitionSpec? kw3=COMPACT
    | kw1=ALTER kw2=TABLE tableIdentifier partitionSpec? kw3=CONCATENATE
    | kw1=ALTER kw2=TABLE tableIdentifier partitionSpec? kw3=SET kw4=FILEFORMAT
    | kw1=ALTER kw2=TABLE tableIdentifier partitionSpec? kw3=REPLACE kw4=COLUMNS
    | kw1=START kw2=TRANSACTION
    | kw1=COMMIT
    | kw1=ROLLBACK
    | kw1=DFS
    ;

createTableHeader
    : CREATE TEMPORARY? EXTERNAL? TABLE (IF errorCapturingNot EXISTS)? identifierReference
    ;

replaceTableHeader
    : (CREATE OR)? REPLACE TABLE identifierReference
    ;

clusterBySpec
    : CLUSTER BY LEFT_PAREN multipartIdentifierList RIGHT_PAREN
    ;

bucketSpec
    : CLUSTERED BY identifierList
      (SORTED BY orderedIdentifierList)?
      INTO INTEGER_VALUE BUCKETS
    ;

skewSpec
    : SKEWED BY identifierList
      ON (constantList | nestedConstantList)
      (STORED AS DIRECTORIES)?
    ;

locationSpec
    : LOCATION stringLit
    ;

schemaBinding
    : WITH SCHEMA (BINDING | COMPENSATION | EVOLUTION | TYPE EVOLUTION)
    ;

commentSpec
    : COMMENT stringLit
    ;

query
    : ctes? queryTerm queryOrganization
    ;

insertInto
    : INSERT OVERWRITE TABLE? identifierReference optionsClause? (partitionSpec (IF errorCapturingNot EXISTS)?)?  ((BY NAME) | identifierList)? #insertOverwriteTable
    | INSERT INTO TABLE? identifierReference optionsClause? partitionSpec? (IF errorCapturingNot EXISTS)? ((BY NAME) | identifierList)?   #insertIntoTable
    | INSERT INTO TABLE? identifierReference optionsClause? REPLACE whereClause                                             #insertIntoReplaceWhere
    | INSERT OVERWRITE LOCAL? DIRECTORY path=stringLit rowFormat? createFileFormat?                     #insertOverwriteHiveDir
    | INSERT OVERWRITE LOCAL? DIRECTORY (path=stringLit)? tableProvider (OPTIONS options=propertyList)? #insertOverwriteDir
    ;

partitionSpecLocation
    : partitionSpec locationSpec?
    ;

partitionSpec
    : PARTITION LEFT_PAREN partitionVal (COMMA partitionVal)* RIGHT_PAREN
    ;

partitionVal
    : identifier (EQ constant)?
    | identifier EQ DEFAULT
    ;

namespace
    : NAMESPACE
    | DATABASE
    | SCHEMA
    ;

namespaces
    : NAMESPACES
    | DATABASES
    | SCHEMAS
    ;

variable
    : VARIABLE
    | VAR
    ;

describeFuncName
    : identifierReference
    | stringLit
    | comparisonOperator
    | arithmeticOperator
    | predicateOperator
    | shiftOperator
    | BANG
    ;

describeColName
    : nameParts+=errorCapturingIdentifier (DOT nameParts+=errorCapturingIdentifier)*
    ;

ctes
    : WITH namedQuery (COMMA namedQuery)*
    ;

namedQuery
    : name=errorCapturingIdentifier (columnAliases=identifierList)? AS? LEFT_PAREN query RIGHT_PAREN
    ;

tableProvider
    : USING multipartIdentifier
    ;

createTableClauses
    :((OPTIONS options=expressionPropertyList) |
     (PARTITIONED BY partitioning=partitionFieldList) |
     skewSpec |
     clusterBySpec |
     bucketSpec |
     rowFormat |
     createFileFormat |
     locationSpec |
     commentSpec |
     (TBLPROPERTIES tableProps=propertyList))*
    ;

propertyList
    : LEFT_PAREN property (COMMA property)* RIGHT_PAREN
    ;

property
    : key=propertyKey (EQ? value=propertyValue)?
    ;

propertyKey
    : errorCapturingIdentifier (DOT errorCapturingIdentifier)*
    | stringLit
    ;

propertyValue
    : INTEGER_VALUE
    | DECIMAL_VALUE
    | booleanValue
    | stringLit
    ;

expressionPropertyList
    : LEFT_PAREN expressionProperty (COMMA expressionProperty)* RIGHT_PAREN
    ;

expressionProperty
    : key=propertyKey (EQ? value=expression)?
    ;

constantList
    : LEFT_PAREN constant (COMMA constant)* RIGHT_PAREN
    ;

nestedConstantList
    : LEFT_PAREN constantList (COMMA constantList)* RIGHT_PAREN
    ;

createFileFormat
    : STORED AS fileFormat
    | STORED BY storageHandler
    ;

fileFormat
    : INPUTFORMAT inFmt=stringLit OUTPUTFORMAT outFmt=stringLit    #tableFileFormat
    | identifier                                             #genericFileFormat
    ;

storageHandler
    : stringLit (WITH SERDEPROPERTIES propertyList)?
    ;

resource
    : identifier stringLit
    ;

dmlStatementNoWith
    : insertInto query                                                             #singleInsertQuery
    | fromClause multiInsertQueryBody+                                             #multiInsertQuery
    | DELETE FROM identifierReference tableAlias whereClause?                      #deleteFromTable
    | UPDATE identifierReference tableAlias setClause whereClause?                 #updateTable
    | MERGE (WITH SCHEMA EVOLUTION)? INTO target=identifierReference targetAlias=tableAlias
        USING (source=identifierReference |
          LEFT_PAREN sourceQuery=query RIGHT_PAREN) sourceAlias=tableAlias
        ON mergeCondition=booleanExpression
        matchedClause*
        notMatchedClause*
        notMatchedBySourceClause*                                                  #mergeIntoTable
    ;

identifierReference
    : IDENTIFIER_KW LEFT_PAREN expression RIGHT_PAREN
    | multipartIdentifier
    ;

catalogIdentifierReference
    : IDENTIFIER_KW LEFT_PAREN expression RIGHT_PAREN
    | errorCapturingIdentifier
    | stringLit
    ;

queryOrganization
    : (ORDER BY order+=sortItem (COMMA order+=sortItem)*)?
      (CLUSTER BY clusterBy+=expression (COMMA clusterBy+=expression)*)?
      (DISTRIBUTE BY distributeBy+=expression (COMMA distributeBy+=expression)*)?
      (SORT BY sort+=sortItem (COMMA sort+=sortItem)*)?
      windowClause?
      (LIMIT (ALL | limit=expression))?
      (OFFSET offset=expression)?
    ;

multiInsertQueryBody
    : insertInto fromStatementBody
    ;

queryTerm
    : queryPrimary                                                                       #queryTermDefault
    | left=queryTerm {legacy_setops_precedence_enabled}?
        operator=(INTERSECT | UNION | EXCEPT | SETMINUS) setQuantifier? right=queryTerm  #setOperation
    | left=queryTerm {!legacy_setops_precedence_enabled}?
        operator=INTERSECT setQuantifier? right=queryTerm                                #setOperation
    | left=queryTerm {!legacy_setops_precedence_enabled}?
        operator=(UNION | EXCEPT | SETMINUS) setQuantifier? right=queryTerm              #setOperation
    | left=queryTerm OPERATOR_PIPE operatorPipeRightSide                                 #operatorPipeStatement
    ;

queryPrimary
    : querySpecification                                                    #queryPrimaryDefault
    | fromStatement                                                         #fromStmt
    | TABLE identifierReference                                             #table
    | inlineTable                                                           #inlineTableDefault1
    | LEFT_PAREN query RIGHT_PAREN                                          #subquery
    ;

sortItem
    : expression ordering=(ASC | DESC)? (NULLS nullOrder=(LAST | FIRST))?
    ;

fromStatement
    : fromClause fromStatementBody+
    ;

fromStatementBody
    : transformClause
      whereClause?
      queryOrganization
    | selectClause
      lateralView*
      whereClause?
      aggregationClause?
      havingClause?
      windowClause?
      queryOrganization
    ;

querySpecification
    : transformClause
      fromClause?
      lateralView*
      whereClause?
      aggregationClause?
      havingClause?
      windowClause?                                                         #transformQuerySpecification
    | selectClause
      fromClause?
      lateralView*
      whereClause?
      aggregationClause?
      havingClause?
      windowClause?                                                         #regularQuerySpecification
    ;

transformClause
    : (SELECT kind=TRANSFORM LEFT_PAREN setQuantifier? expressionSeq RIGHT_PAREN
            | kind=MAP setQuantifier? expressionSeq
            | kind=REDUCE setQuantifier? expressionSeq)
      inRowFormat=rowFormat?
      (RECORDWRITER recordWriter=stringLit)?
      USING script=stringLit
      (AS (identifierSeq | colTypeList | (LEFT_PAREN (identifierSeq | colTypeList) RIGHT_PAREN)))?
      outRowFormat=rowFormat?
      (RECORDREADER recordReader=stringLit)?
    ;

selectClause
    : SELECT (hints+=hint)* setQuantifier? namedExpressionSeq
    ;

setClause
    : SET assignmentList
    ;

matchedClause
    : WHEN MATCHED (AND matchedCond=booleanExpression)? THEN matchedAction
    ;
notMatchedClause
    : WHEN errorCapturingNot MATCHED (BY TARGET)? (AND notMatchedCond=booleanExpression)? THEN notMatchedAction
    ;

notMatchedBySourceClause
    : WHEN errorCapturingNot MATCHED BY SOURCE (AND notMatchedBySourceCond=booleanExpression)? THEN notMatchedBySourceAction
    ;

matchedAction
    : DELETE
    | UPDATE SET ASTERISK
    | UPDATE SET assignmentList
    ;

notMatchedAction
    : INSERT ASTERISK
    | INSERT LEFT_PAREN columns=multipartIdentifierList RIGHT_PAREN
        VALUES LEFT_PAREN expression (COMMA expression)* RIGHT_PAREN
    ;

notMatchedBySourceAction
    : DELETE
    | UPDATE SET assignmentList
    ;

exceptClause
    : EXCEPT LEFT_PAREN exceptCols=multipartIdentifierList RIGHT_PAREN
    ;

assignmentList
    : assignment (COMMA assignment)*
    ;

assignment
    : key=multipartIdentifier EQ value=expression
    ;

whereClause
    : WHERE booleanExpression
    ;

havingClause
    : HAVING booleanExpression
    ;

hint
    : HENT_START hintStatements+=hintStatement (COMMA? hintStatements+=hintStatement)* HENT_END
    ;

hintStatement
    : hintName=identifier
    | hintName=identifier LEFT_PAREN parameters+=primaryExpression (COMMA parameters+=primaryExpression)* RIGHT_PAREN
    ;

fromClause
    : FROM relation (COMMA relation)* lateralView* pivotClause? unpivotClause?
    ;

temporalClause
    : FOR? (SYSTEM_VERSION | VERSION) AS OF version
    | FOR? (SYSTEM_TIME | TIMESTAMP) AS OF timestamp=valueExpression
    ;

aggregationClause
    : GROUP BY groupingExpressionsWithGroupingAnalytics+=groupByClause
        (COMMA groupingExpressionsWithGroupingAnalytics+=groupByClause)*
    | GROUP BY groupingExpressions+=namedExpression (COMMA groupingExpressions+=namedExpression)* (
      WITH kind=ROLLUP
    | WITH kind=CUBE
    | kind=GROUPING SETS LEFT_PAREN groupingSet (COMMA groupingSet)* RIGHT_PAREN)?
    ;

groupByClause
    : groupingAnalytics
    | expression
    ;

groupingAnalytics
    : (ROLLUP | CUBE) LEFT_PAREN groupingSet (COMMA groupingSet)* RIGHT_PAREN
    | GROUPING SETS LEFT_PAREN groupingElement (COMMA groupingElement)* RIGHT_PAREN
    ;

groupingElement
    : groupingAnalytics
    | groupingSet
    ;

groupingSet
    : LEFT_PAREN (expression (COMMA expression)*)? RIGHT_PAREN
    | expression
    ;

pivotClause
    : PIVOT LEFT_PAREN aggregates=namedExpressionSeq FOR pivotColumn IN LEFT_PAREN pivotValues+=pivotValue (COMMA pivotValues+=pivotValue)* RIGHT_PAREN RIGHT_PAREN
    ;

pivotColumn
    : identifiers+=errorCapturingIdentifier
    | LEFT_PAREN identifiers+=errorCapturingIdentifier (COMMA identifiers+=errorCapturingIdentifier)* RIGHT_PAREN
    ;

pivotValue
    : expression (AS? errorCapturingIdentifier)?
    ;

unpivotClause
    : UNPIVOT nullOperator=unpivotNullClause? LEFT_PAREN
        operator=unpivotOperator
      RIGHT_PAREN (AS? errorCapturingIdentifier)?
    ;

unpivotNullClause
    : (INCLUDE | EXCLUDE) NULLS
    ;

unpivotOperator
    : (unpivotSingleValueColumnClause | unpivotMultiValueColumnClause)
    ;

unpivotSingleValueColumnClause
    : unpivotValueColumn FOR unpivotNameColumn IN LEFT_PAREN unpivotColumns+=unpivotColumnAndAlias (COMMA unpivotColumns+=unpivotColumnAndAlias)* RIGHT_PAREN
    ;

unpivotMultiValueColumnClause
    : LEFT_PAREN unpivotValueColumns+=unpivotValueColumn (COMMA unpivotValueColumns+=unpivotValueColumn)* RIGHT_PAREN
      FOR unpivotNameColumn
      IN LEFT_PAREN unpivotColumnSets+=unpivotColumnSet (COMMA unpivotColumnSets+=unpivotColumnSet)* RIGHT_PAREN
    ;

unpivotColumnSet
    : LEFT_PAREN unpivotColumns+=unpivotColumn (COMMA unpivotColumns+=unpivotColumn)* RIGHT_PAREN unpivotAlias?
    ;

unpivotValueColumn
    : identifier
    ;

unpivotNameColumn
    : identifier
    ;

unpivotColumnAndAlias
    : unpivotColumn unpivotAlias?
    ;

unpivotColumn
    : multipartIdentifier
    ;

unpivotAlias
    : AS? errorCapturingIdentifier
    ;

lateralView
    : LATERAL VIEW (OUTER)? qualifiedName LEFT_PAREN (expression (COMMA expression)*)? RIGHT_PAREN tblName=identifier (AS? colName+=identifier (COMMA colName+=identifier)*)?
    ;

setQuantifier
    : DISTINCT
    | ALL
    ;

relation
    : LATERAL? relationPrimary relationExtension*
    ;

relationExtension
    : joinRelation
    | pivotClause
    | unpivotClause
    ;

joinRelation
    : (joinType) JOIN LATERAL? right=relationPrimary joinCriteria?
    | NATURAL joinType JOIN LATERAL? right=relationPrimary
    ;

joinType
    : INNER?
    | CROSS
    | LEFT OUTER?
    | LEFT? SEMI
    | RIGHT OUTER?
    | FULL OUTER?
    | LEFT? ANTI
    ;

joinCriteria
    : ON booleanExpression
    | USING identifierList
    ;

sample
    : TABLESAMPLE LEFT_PAREN sampleMethod? RIGHT_PAREN (REPEATABLE LEFT_PAREN seed=INTEGER_VALUE RIGHT_PAREN)?
    ;

sampleMethod
    : negativeSign=MINUS? percentage=(INTEGER_VALUE | DECIMAL_VALUE) PERCENTLIT   #sampleByPercentile
    | expression ROWS                                                             #sampleByRows
    | sampleType=BUCKET numerator=INTEGER_VALUE OUT OF denominator=INTEGER_VALUE
        (ON (identifier | qualifiedName LEFT_PAREN RIGHT_PAREN))?                 #sampleByBucket
    | bytes=expression                                                            #sampleByBytes
    ;

identifierList
    : LEFT_PAREN identifierSeq RIGHT_PAREN
    ;

identifierSeq
    : ident+=errorCapturingIdentifier (COMMA ident+=errorCapturingIdentifier)*
    ;

orderedIdentifierList
    : LEFT_PAREN orderedIdentifier (COMMA orderedIdentifier)* RIGHT_PAREN
    ;

orderedIdentifier
    : ident=errorCapturingIdentifier ordering=(ASC | DESC)?
    ;

identifierCommentList
    : LEFT_PAREN identifierComment (COMMA identifierComment)* RIGHT_PAREN
    ;

identifierComment
    : identifier commentSpec?
    ;

relationPrimary
    : identifierReference temporalClause?
      optionsClause? sample? tableAlias                     #tableName
    | LEFT_PAREN query RIGHT_PAREN sample? tableAlias       #aliasedQuery
    | LEFT_PAREN relation RIGHT_PAREN sample? tableAlias    #aliasedRelation
    | inlineTable                                           #inlineTableDefault2
    | functionTable                                         #tableValuedFunction
    ;

optionsClause
    : WITH options=propertyList
    ;

inlineTable
    : VALUES expression (COMMA expression)* tableAlias
    ;

functionTableSubqueryArgument
    : TABLE identifierReference tableArgumentPartitioning?
    | TABLE LEFT_PAREN identifierReference RIGHT_PAREN tableArgumentPartitioning?
    | TABLE LEFT_PAREN query RIGHT_PAREN tableArgumentPartitioning?
    ;

tableArgumentPartitioning
    : ((WITH SINGLE PARTITION)
        | ((PARTITION | DISTRIBUTE) BY
            (((LEFT_PAREN partition+=expression (COMMA partition+=expression)* RIGHT_PAREN))
            | (expression (COMMA invalidMultiPartitionExpression=expression)+)
            | partition+=expression)))
      ((ORDER | SORT) BY
        (((LEFT_PAREN sortItem (COMMA sortItem)* RIGHT_PAREN)
        | (sortItem (COMMA invalidMultiSortItem=sortItem)+)
        | sortItem)))?
    ;

functionTableNamedArgumentExpression
    : key=identifier FAT_ARROW table=functionTableSubqueryArgument
    ;

functionTableReferenceArgument
    : functionTableSubqueryArgument
    | functionTableNamedArgumentExpression
    ;

functionTableArgument
    : functionTableReferenceArgument
    | functionArgument
    ;

functionTable
    : funcName=functionName LEFT_PAREN
      (functionTableArgument (COMMA functionTableArgument)*)?
      RIGHT_PAREN tableAlias
    ;

tableAlias
    : (AS? strictIdentifier identifierList?)?
    ;

rowFormat
    : ROW FORMAT SERDE name=stringLit (WITH SERDEPROPERTIES props=propertyList)?       #rowFormatSerde
    | ROW FORMAT DELIMITED
      (FIELDS TERMINATED BY fieldsTerminatedBy=stringLit (ESCAPED BY escapedBy=stringLit)?)?
      (COLLECTION ITEMS TERMINATED BY collectionItemsTerminatedBy=stringLit)?
      (MAP KEYS TERMINATED BY keysTerminatedBy=stringLit)?
      (LINES TERMINATED BY linesSeparatedBy=stringLit)?
      (NULL DEFINED AS nullDefinedAs=stringLit)?                                       #rowFormatDelimited
    ;

multipartIdentifierList
    : multipartIdentifier (COMMA multipartIdentifier)*
    ;

multipartIdentifier
    : parts+=errorCapturingIdentifier (DOT parts+=errorCapturingIdentifier)*
    ;

multipartIdentifierPropertyList
    : multipartIdentifierProperty (COMMA multipartIdentifierProperty)*
    ;

multipartIdentifierProperty
    : multipartIdentifier (OPTIONS options=propertyList)?
    ;

tableIdentifier
    : (db=errorCapturingIdentifier DOT)? table=errorCapturingIdentifier
    ;

functionIdentifier
    : (db=errorCapturingIdentifier DOT)? function=errorCapturingIdentifier
    ;

namedExpression
    : expression (AS? (name=errorCapturingIdentifier | identifierList))?
    ;

namedExpressionSeq
    : namedExpression (COMMA namedExpression)*
    ;

partitionFieldList
    : LEFT_PAREN fields+=partitionField (COMMA fields+=partitionField)* RIGHT_PAREN
    ;

partitionField
    : transform  #partitionTransform
    | colType    #partitionColumn
    ;

transform
    : qualifiedName                                                                             #identityTransform
    | transformName=identifier
      LEFT_PAREN argument+=transformArgument (COMMA argument+=transformArgument)* RIGHT_PAREN   #applyTransform
    ;

transformArgument
    : qualifiedName
    | constant
    ;

expression
    : booleanExpression
    ;

namedArgumentExpression
    : key=identifier FAT_ARROW value=expression
    ;

functionArgument
    : expression
    | namedArgumentExpression
    ;

expressionSeq
    : expression (COMMA expression)*
    ;

booleanExpression
    : (NOT | BANG) booleanExpression                               #logicalNot
    | EXISTS LEFT_PAREN query RIGHT_PAREN                          #exists
    | valueExpression predicate?                                   #predicated
    | left=booleanExpression operator=AND right=booleanExpression  #logicalBinary
    | left=booleanExpression operator=OR right=booleanExpression   #logicalBinary
    ;

predicate
    : errorCapturingNot? kind=BETWEEN lower=valueExpression AND upper=valueExpression
    | errorCapturingNot? kind=IN LEFT_PAREN expression (COMMA expression)* RIGHT_PAREN
    | errorCapturingNot? kind=IN LEFT_PAREN query RIGHT_PAREN
    | errorCapturingNot? kind=RLIKE pattern=valueExpression
    | errorCapturingNot? kind=(LIKE | ILIKE) quantifier=(ANY | SOME | ALL) (LEFT_PAREN RIGHT_PAREN | LEFT_PAREN expression (COMMA expression)* RIGHT_PAREN)
    | errorCapturingNot? kind=(LIKE | ILIKE) pattern=valueExpression (ESCAPE escapeChar=stringLit)?
    | IS errorCapturingNot? kind=NULL
    | IS errorCapturingNot? kind=(TRUE | FALSE | UNKNOWN)
    | IS errorCapturingNot? kind=DISTINCT FROM right=valueExpression
    ;

errorCapturingNot
    : NOT
    | BANG
    ;

valueExpression
    : primaryExpression                                                                      #valueExpressionDefault
    | operator=(MINUS | PLUS | TILDE) valueExpression                                        #arithmeticUnary
    | left=valueExpression operator=(ASTERISK | SLASH | PERCENT | DIV) right=valueExpression #arithmeticBinary
    | left=valueExpression operator=(PLUS | MINUS | CONCAT_PIPE) right=valueExpression       #arithmeticBinary
    | left=valueExpression shiftOperator right=valueExpression                               #shiftExpression
    | left=valueExpression operator=AMPERSAND right=valueExpression                          #arithmeticBinary
    | left=valueExpression operator=HAT right=valueExpression                                #arithmeticBinary
    | left=valueExpression operator=PIPE right=valueExpression                               #arithmeticBinary
    | left=valueExpression comparisonOperator right=valueExpression                          #comparison
    ;

shiftOperator
    : SHIFT_LEFT
    | SHIFT_RIGHT
    | SHIFT_RIGHT_UNSIGNED
    ;

datetimeUnit
    : YEAR | QUARTER | MONTH
    | WEEK | DAY | DAYOFYEAR
    | HOUR | MINUTE | SECOND | MILLISECOND | MICROSECOND
    ;

primaryExpression
    : name=(CURRENT_DATE | CURRENT_TIMESTAMP | CURRENT_USER | USER | SESSION_USER)             #currentLike
    | name=(TIMESTAMPADD | DATEADD | DATE_ADD) LEFT_PAREN (unit=datetimeUnit | invalidUnit=stringLit) COMMA unitsAmount=valueExpression COMMA timestamp=valueExpression RIGHT_PAREN             #timestampadd
    | name=(TIMESTAMPDIFF | DATEDIFF | DATE_DIFF | TIMEDIFF) LEFT_PAREN (unit=datetimeUnit | invalidUnit=stringLit) COMMA startTimestamp=valueExpression COMMA endTimestamp=valueExpression RIGHT_PAREN    #timestampdiff
    | CASE whenClause+ (ELSE elseExpression=expression)? END                                   #searchedCase
    | CASE value=expression whenClause+ (ELSE elseExpression=expression)? END                  #simpleCase
    | name=(CAST | TRY_CAST) LEFT_PAREN expression AS dataType RIGHT_PAREN                     #cast
    | primaryExpression collateClause                                                      #collate
    | primaryExpression DOUBLE_COLON dataType                                                  #castByColon
    | STRUCT LEFT_PAREN (argument+=namedExpression (COMMA argument+=namedExpression)*)? RIGHT_PAREN #struct
    | FIRST LEFT_PAREN expression (IGNORE NULLS)? RIGHT_PAREN                                  #first
    | ANY_VALUE LEFT_PAREN expression (IGNORE NULLS)? RIGHT_PAREN                              #any_value
    | LAST LEFT_PAREN expression (IGNORE NULLS)? RIGHT_PAREN                                   #last
    | POSITION LEFT_PAREN substr=valueExpression IN str=valueExpression RIGHT_PAREN            #position
    | constant                                                                                 #constantDefault
    | ASTERISK exceptClause?                                                                   #star
    | qualifiedName DOT ASTERISK exceptClause?                                                 #star
    | LEFT_PAREN namedExpression (COMMA namedExpression)+ RIGHT_PAREN                          #rowConstructor
    | LEFT_PAREN query RIGHT_PAREN                                                             #subqueryExpression
    | functionName LEFT_PAREN (setQuantifier? argument+=functionArgument
       (COMMA argument+=functionArgument)*)? RIGHT_PAREN
       (WITHIN GROUP LEFT_PAREN ORDER BY sortItem (COMMA sortItem)* RIGHT_PAREN)?
       (FILTER LEFT_PAREN WHERE where=booleanExpression RIGHT_PAREN)?
       (nullsOption=(IGNORE | RESPECT) NULLS)? ( OVER windowSpec)?                             #functionCall
    | identifier ARROW expression                                                              #lambda
    | LEFT_PAREN identifier (COMMA identifier)+ RIGHT_PAREN ARROW expression                   #lambda
    | value=primaryExpression LEFT_BRACKET index=valueExpression RIGHT_BRACKET                 #subscript
    | identifier                                                                               #columnReference
    | base=primaryExpression DOT fieldName=identifier                                          #dereference
    | LEFT_PAREN expression RIGHT_PAREN                                                        #parenthesizedExpression
    | EXTRACT LEFT_PAREN field=identifier FROM source=valueExpression RIGHT_PAREN              #extract
    | (SUBSTR | SUBSTRING) LEFT_PAREN str=valueExpression (FROM | COMMA) pos=valueExpression
      ((FOR | COMMA) len=valueExpression)? RIGHT_PAREN                                         #substring
    | TRIM LEFT_PAREN trimOption=(BOTH | LEADING | TRAILING)? (trimStr=valueExpression)?
       FROM srcStr=valueExpression RIGHT_PAREN                                                 #trim
    | OVERLAY LEFT_PAREN input=valueExpression PLACING replace=valueExpression
      FROM position=valueExpression (FOR length=valueExpression)? RIGHT_PAREN                  #overlay
<<<<<<< HEAD
    | name=(PERCENTILE_CONT | PERCENTILE_DISC) LEFT_PAREN percentage=valueExpression RIGHT_PAREN
        WITHIN GROUP LEFT_PAREN ORDER BY sortItem RIGHT_PAREN
        (FILTER LEFT_PAREN WHERE where=booleanExpression RIGHT_PAREN)? ( OVER windowSpec)?     #percentile
    | LISTAGG LEFT_PAREN setQuantifier? aggEpxr=expression (COMMA delimiter=stringLit)? RIGHT_PAREN
        WITHIN GROUP LEFT_PAREN ORDER BY sortItem RIGHT_PAREN (OVER windowSpec)?               #listAgg
=======
>>>>>>> 413242be
    ;

literalType
    : DATE
    | TIMESTAMP | TIMESTAMP_LTZ | TIMESTAMP_NTZ
    | INTERVAL
    | BINARY_HEX
    | unsupportedType=identifier
    ;

constant
    : NULL                                                                                     #nullLiteral
    | QUESTION                                                                                 #posParameterLiteral
    | COLON identifier                                                                         #namedParameterLiteral
    | interval                                                                                 #intervalLiteral
    | literalType stringLit                                                                    #typeConstructor
    | number                                                                                   #numericLiteral
    | booleanValue                                                                             #booleanLiteral
    | stringLit+                                                                               #stringLiteral
    ;

comparisonOperator
    : EQ | NEQ | NEQJ | LT | LTE | GT | GTE | NSEQ
    ;

arithmeticOperator
    : PLUS | MINUS | ASTERISK | SLASH | PERCENT | DIV | TILDE | AMPERSAND | PIPE | CONCAT_PIPE | HAT
    ;

predicateOperator
    : OR | AND | IN | NOT
    ;

booleanValue
    : TRUE | FALSE
    ;

interval
    : INTERVAL (errorCapturingMultiUnitsInterval | errorCapturingUnitToUnitInterval)
    ;

errorCapturingMultiUnitsInterval
    : body=multiUnitsInterval unitToUnitInterval?
    ;

multiUnitsInterval
    : (intervalValue unit+=unitInMultiUnits)+
    ;

errorCapturingUnitToUnitInterval
    : body=unitToUnitInterval (error1=multiUnitsInterval | error2=unitToUnitInterval)?
    ;

unitToUnitInterval
    : value=intervalValue from=unitInUnitToUnit TO to=unitInUnitToUnit
    ;

intervalValue
    : (PLUS | MINUS)?
      (INTEGER_VALUE | DECIMAL_VALUE | stringLit)
    ;

unitInMultiUnits
    : NANOSECOND | NANOSECONDS | MICROSECOND | MICROSECONDS | MILLISECOND | MILLISECONDS
    | SECOND | SECONDS | MINUTE | MINUTES | HOUR | HOURS | DAY | DAYS | WEEK | WEEKS
    | MONTH | MONTHS | YEAR | YEARS
    ;

unitInUnitToUnit
    : SECOND | MINUTE | HOUR | DAY | MONTH | YEAR
    ;

colPosition
    : position=FIRST | position=AFTER afterCol=errorCapturingIdentifier
    ;

collateClause
    : COLLATE collationName=identifier
    ;

type
    : BOOLEAN
    | TINYINT | BYTE
    | SMALLINT | SHORT
    | INT | INTEGER
    | BIGINT | LONG
    | FLOAT | REAL
    | DOUBLE
    | DATE
    | TIMESTAMP | TIMESTAMP_NTZ | TIMESTAMP_LTZ
    | STRING collateClause?
    | CHARACTER | CHAR
    | VARCHAR
    | BINARY
    | DECIMAL | DEC | NUMERIC
    | VOID
    | INTERVAL
    | VARIANT
    | ARRAY | STRUCT | MAP
    | unsupportedType=identifier
    ;

dataType
    : complex=ARRAY LT dataType GT                              #complexDataType
    | complex=MAP LT dataType COMMA dataType GT                 #complexDataType
    | complex=STRUCT (LT complexColTypeList? GT | NEQ)          #complexDataType
    | INTERVAL from=(YEAR | MONTH) (TO to=MONTH)?               #yearMonthIntervalDataType
    | INTERVAL from=(DAY | HOUR | MINUTE | SECOND)
      (TO to=(HOUR | MINUTE | SECOND))?                         #dayTimeIntervalDataType
    | type (LEFT_PAREN INTEGER_VALUE
      (COMMA INTEGER_VALUE)* RIGHT_PAREN)?                      #primitiveDataType
    ;

qualifiedColTypeWithPositionList
    : qualifiedColTypeWithPosition (COMMA qualifiedColTypeWithPosition)*
    ;

qualifiedColTypeWithPosition
    : name=multipartIdentifier dataType colDefinitionDescriptorWithPosition*
    ;

colDefinitionDescriptorWithPosition
    : errorCapturingNot NULL
    | defaultExpression
    | commentSpec
    | colPosition
    ;

defaultExpression
    : DEFAULT expression
    ;

variableDefaultExpression
    : (DEFAULT | EQ) expression
    ;

colTypeList
    : colType (COMMA colType)*
    ;

colType
    : colName=errorCapturingIdentifier dataType (errorCapturingNot NULL)? commentSpec?
    ;

colDefinitionList
    : colDefinition (COMMA colDefinition)*
    ;

colDefinition
    : colName=errorCapturingIdentifier dataType colDefinitionOption*
    ;

colDefinitionOption
    : errorCapturingNot NULL
    | defaultExpression
    | generationExpression
    | commentSpec
    ;

generationExpression
    : GENERATED ALWAYS AS LEFT_PAREN expression RIGHT_PAREN     #generatedColumn
    | GENERATED (ALWAYS | BY DEFAULT) AS IDENTITY identityColSpec? #identityColumn
    ;

identityColSpec
    : LEFT_PAREN sequenceGeneratorOption* RIGHT_PAREN
    ;

sequenceGeneratorOption
    : START WITH start=sequenceGeneratorStartOrStep
    | INCREMENT BY step=sequenceGeneratorStartOrStep
    ;

sequenceGeneratorStartOrStep
    : MINUS? INTEGER_VALUE
    | MINUS? BIGINT_LITERAL
    ;

complexColTypeList
    : complexColType (COMMA complexColType)*
    ;

complexColType
    : errorCapturingIdentifier COLON? dataType (errorCapturingNot NULL)? commentSpec?
    ;

routineCharacteristics
    : (routineLanguage
    | specificName
    | deterministic
    | sqlDataAccess
    | nullCall
    | commentSpec
    | rightsClause)*
    ;

routineLanguage
    : LANGUAGE (SQL | IDENTIFIER)
    ;

specificName
    : SPECIFIC specific=errorCapturingIdentifier
    ;

deterministic
    : DETERMINISTIC
    | errorCapturingNot DETERMINISTIC
    ;

sqlDataAccess
    : access=NO SQL
    | access=CONTAINS SQL
    | access=READS SQL DATA
    | access=MODIFIES SQL DATA
    ;

nullCall
    : RETURNS NULL ON NULL INPUT
    | CALLED ON NULL INPUT
    ;

rightsClause
    : SQL SECURITY INVOKER
    | SQL SECURITY DEFINER
   ;

whenClause
    : WHEN condition=expression THEN result=expression
    ;

windowClause
    : WINDOW namedWindow (COMMA namedWindow)*
    ;

namedWindow
    : name=errorCapturingIdentifier AS windowSpec
    ;

windowSpec
    : name=errorCapturingIdentifier                         #windowRef
    | LEFT_PAREN name=errorCapturingIdentifier RIGHT_PAREN  #windowRef
    | LEFT_PAREN
      ( CLUSTER BY partition+=expression (COMMA partition+=expression)*
      | ((PARTITION | DISTRIBUTE) BY partition+=expression (COMMA partition+=expression)*)?
        ((ORDER | SORT) BY sortItem (COMMA sortItem)*)?)
      windowFrame?
      RIGHT_PAREN                                           #windowDef
    ;

windowFrame
    : frameType=RANGE start=frameBound
    | frameType=ROWS start=frameBound
    | frameType=RANGE BETWEEN start=frameBound AND end=frameBound
    | frameType=ROWS BETWEEN start=frameBound AND end=frameBound
    ;

frameBound
    : UNBOUNDED boundType=(PRECEDING | FOLLOWING)
    | boundType=CURRENT ROW
    | expression boundType=(PRECEDING | FOLLOWING)
    ;

qualifiedNameList
    : qualifiedName (COMMA qualifiedName)*
    ;

functionName
    : IDENTIFIER_KW LEFT_PAREN expression RIGHT_PAREN
    | identFunc=IDENTIFIER_KW   // IDENTIFIER itself is also a valid function name.
    | qualifiedName
    | FILTER
    | LEFT
    | RIGHT
    ;

qualifiedName
    : identifier (DOT identifier)*
    ;

// this rule is used for explicitly capturing wrong identifiers such as test-table, which should actually be `test-table`
// replace identifier with errorCapturingIdentifier where the immediate follow symbol is not an expression, otherwise
// valid expressions such as "a-b" can be recognized as an identifier
errorCapturingIdentifier
    : identifier errorCapturingIdentifierExtra
    ;

// extra left-factoring grammar
errorCapturingIdentifierExtra
    : (MINUS identifier)+    #errorIdent
    |                        #realIdent
    ;

identifier
    : strictIdentifier
    | {!SQL_standard_keyword_behavior}? strictNonReserved
    ;

strictIdentifier
    : IDENTIFIER              #unquotedIdentifier
    | quotedIdentifier        #quotedIdentifierAlternative
    | {SQL_standard_keyword_behavior}? ansiNonReserved #unquotedIdentifier
    | {!SQL_standard_keyword_behavior}? nonReserved    #unquotedIdentifier
    ;

quotedIdentifier
    : BACKQUOTED_IDENTIFIER
    | {double_quoted_identifiers}? DOUBLEQUOTED_STRING
    ;

backQuotedIdentifier
    : BACKQUOTED_IDENTIFIER
    ;

number
    : {!legacy_exponent_literal_as_decimal_enabled}? MINUS? EXPONENT_VALUE #exponentLiteral
    | {!legacy_exponent_literal_as_decimal_enabled}? MINUS? DECIMAL_VALUE  #decimalLiteral
    | {legacy_exponent_literal_as_decimal_enabled}? MINUS? (EXPONENT_VALUE | DECIMAL_VALUE) #legacyDecimalLiteral
    | MINUS? INTEGER_VALUE            #integerLiteral
    | MINUS? BIGINT_LITERAL           #bigIntLiteral
    | MINUS? SMALLINT_LITERAL         #smallIntLiteral
    | MINUS? TINYINT_LITERAL          #tinyIntLiteral
    | MINUS? DOUBLE_LITERAL           #doubleLiteral
    | MINUS? FLOAT_LITERAL            #floatLiteral
    | MINUS? BIGDECIMAL_LITERAL       #bigDecimalLiteral
    ;

alterColumnAction
    : TYPE dataType
    | commentSpec
    | colPosition
    | setOrDrop=(SET | DROP) errorCapturingNot NULL
    | SET defaultExpression
    | dropDefault=DROP DEFAULT
    ;

stringLit
    : STRING_LITERAL
    | {!double_quoted_identifiers}? DOUBLEQUOTED_STRING
    ;

comment
    : stringLit
    | NULL
    ;

version
    : INTEGER_VALUE
    | stringLit
    ;

operatorPipeRightSide
    : selectClause
    | whereClause
    // The following two cases match the PIVOT or UNPIVOT clause, respectively.
    // For each one, we add the other clause as an option in order to return high-quality error
    // messages in the event that both are present (this is not allowed).
    | pivotClause unpivotClause?
    | unpivotClause pivotClause?
    | sample
    | joinRelation
    | operator=(UNION | EXCEPT | SETMINUS | INTERSECT) setQuantifier? right=queryTerm
    | queryOrganization
    | AGGREGATE namedExpressionSeq? aggregationClause?
    ;

// When `SQL_standard_keyword_behavior=true`, there are 2 kinds of keywords in Spark SQL.
// - Reserved keywords:
//     Keywords that are reserved and can't be used as identifiers for table, view, column,
//     function, alias, etc.
// - Non-reserved keywords:
//     Keywords that have a special meaning only in particular contexts and can be used as
//     identifiers in other contexts. For example, `EXPLAIN SELECT ...` is a command, but EXPLAIN
//     can be used as identifiers in other places.
// You can find the full keywords list by searching "Start of the keywords list" in this file.
// The non-reserved keywords are listed below. Keywords not in this list are reserved keywords.
ansiNonReserved
//--ANSI-NON-RESERVED-START
    : ADD
    | AFTER
    | AGGREGATE
    | ALTER
    | ALWAYS
    | ANALYZE
    | ANTI
    | ANY_VALUE
    | ARCHIVE
    | ARRAY
    | ASC
    | AT
    | BEGIN
    | BETWEEN
    | BIGINT
    | BINARY
    | BINARY_HEX
    | BINDING
    | BOOLEAN
    | BUCKET
    | BUCKETS
    | BY
    | BYTE
    | CACHE
    | CALLED
    | CASCADE
    | CATALOG
    | CATALOGS
    | CHANGE
    | CHAR
    | CHARACTER
    | CLEAR
    | CLUSTER
    | CLUSTERED
    | CODEGEN
    | COLLECTION
    | COLUMNS
    | COMMENT
    | COMMIT
    | COMPACT
    | COMPACTIONS
    | COMPENSATION
    | COMPUTE
    | CONCATENATE
    | CONTAINS
    | COST
    | CUBE
    | CURRENT
    | DATA
    | DATABASE
    | DATABASES
    | DATE
    | DATEADD
    | DATE_ADD
    | DATEDIFF
    | DATE_DIFF
    | DAY
    | DAYS
    | DAYOFYEAR
    | DBPROPERTIES
    | DEC
    | DECIMAL
    | DECLARE
    | DEFAULT
    | DEFINED
    | DEFINER
    | DELETE
    | DELIMITED
    | DESC
    | DESCRIBE
    | DETERMINISTIC
    | DFS
    | DIRECTORIES
    | DIRECTORY
    | DISTRIBUTE
    | DIV
    | DO
    | DOUBLE
    | DROP
    | ESCAPED
    | EVOLUTION
    | EXCHANGE
    | EXCLUDE
    | EXISTS
    | EXPLAIN
    | EXPORT
    | EXTENDED
    | EXTERNAL
    | EXTRACT
    | FIELDS
    | FILEFORMAT
    | FIRST
    | FLOAT
    | FOLLOWING
    | FORMAT
    | FORMATTED
    | FUNCTION
    | FUNCTIONS
    | GENERATED
    | GLOBAL
    | GROUPING
    | HOUR
    | HOURS
    | IDENTIFIER_KW
    | IDENTITY
    | IF
    | IGNORE
    | IMMEDIATE
    | IMPORT
    | INCLUDE
    | INCREMENT
    | INDEX
    | INDEXES
    | INPATH
    | INPUT
    | INPUTFORMAT
    | INSERT
    | INT
    | INTEGER
    | INTERVAL
    | INVOKER
    | ITEMS
    | ITERATE
    | KEYS
    | LANGUAGE
    | LAST
    | LAZY
    | LEAVE
    | LIKE
    | ILIKE
    | LIMIT
    | LINES
    | LIST
    | LISTAGG
    | LOAD
    | LOCAL
    | LOCATION
    | LOCK
    | LOCKS
    | LOGICAL
    | LONG
    | LOOP
    | MACRO
    | MAP
    | MATCHED
    | MERGE
    | MICROSECOND
    | MICROSECONDS
    | MILLISECOND
    | MILLISECONDS
    | MINUTE
    | MINUTES
    | MODIFIES
    | MONTH
    | MONTHS
    | MSCK
    | NAME
    | NAMESPACE
    | NAMESPACES
    | NANOSECOND
    | NANOSECONDS
    | NO
    | NONE
    | NULLS
    | NUMERIC
    | OF
    | OPTION
    | OPTIONS
    | OUT
    | OUTPUTFORMAT
    | OVER
    | OVERLAY
    | OVERWRITE
    | PARTITION
    | PARTITIONED
    | PARTITIONS
    | PERCENTLIT
    | PIVOT
    | PLACING
    | POSITION
    | PRECEDING
    | PRINCIPALS
    | PROPERTIES
    | PURGE
    | QUARTER
    | QUERY
    | RANGE
    | READS
    | REAL
    | RECORDREADER
    | RECORDWRITER
    | RECOVER
    | REDUCE
    | REFRESH
    | RENAME
    | REPAIR
    | REPEAT
    | REPEATABLE
    | REPLACE
    | RESET
    | RESPECT
    | RESTRICT
    | RETURN
    | RETURNS
    | REVOKE
    | RLIKE
    | ROLE
    | ROLES
    | ROLLBACK
    | ROLLUP
    | ROW
    | ROWS
    | SCHEMA
    | SCHEMAS
    | SECOND
    | SECONDS
    | SECURITY
    | SEMI
    | SEPARATED
    | SERDE
    | SERDEPROPERTIES
    | SET
    | SETMINUS
    | SETS
    | SHORT
    | SHOW
    | SINGLE
    | SKEWED
    | SMALLINT
    | SORT
    | SORTED
    | SOURCE
    | SPECIFIC
    | START
    | STATISTICS
    | STORED
    | STRATIFY
    | STRING
    | STRUCT
    | SUBSTR
    | SUBSTRING
    | SYNC
    | SYSTEM_TIME
    | SYSTEM_VERSION
    | TABLES
    | TABLESAMPLE
    | TARGET
    | TBLPROPERTIES
    | TEMPORARY
    | TERMINATED
    | TIMEDIFF
    | TIMESTAMP
    | TIMESTAMP_LTZ
    | TIMESTAMP_NTZ
    | TIMESTAMPADD
    | TIMESTAMPDIFF
    | TINYINT
    | TOUCH
    | TRANSACTION
    | TRANSACTIONS
    | TRANSFORM
    | TRIM
    | TRUE
    | TRUNCATE
    | TRY_CAST
    | TYPE
    | UNARCHIVE
    | UNBOUNDED
    | UNCACHE
    | UNLOCK
    | UNPIVOT
    | UNSET
    | UNTIL
    | UPDATE
    | USE
    | VALUES
    | VARCHAR
    | VAR
    | VARIABLE
    | VARIANT
    | VERSION
    | VIEW
    | VIEWS
    | VOID
    | WEEK
    | WEEKS
    | WHILE
    | WINDOW
    | YEAR
    | YEARS
    | ZONE
//--ANSI-NON-RESERVED-END
    ;

// When `SQL_standard_keyword_behavior=false`, there are 2 kinds of keywords in Spark SQL.
// - Non-reserved keywords:
//     Same definition as the one when `SQL_standard_keyword_behavior=true`.
// - Strict-non-reserved keywords:
//     A strict version of non-reserved keywords, which can not be used as table alias.
// You can find the full keywords list by searching "Start of the keywords list" in this file.
// The strict-non-reserved keywords are listed in `strictNonReserved`.
// The non-reserved keywords are listed in `nonReserved`.
// These 2 together contain all the keywords.
strictNonReserved
    : ANTI
    | CROSS
    | EXCEPT
    | FULL
    | INNER
    | INTERSECT
    | JOIN
    | LATERAL
    | LEFT
    | NATURAL
    | ON
    | RIGHT
    | SEMI
    | SETMINUS
    | UNION
    | USING
    ;

nonReserved
//--DEFAULT-NON-RESERVED-START
    : ADD
    | AFTER
    | AGGREGATE
    | ALL
    | ALTER
    | ALWAYS
    | ANALYZE
    | AND
    | ANY
    | ANY_VALUE
    | ARCHIVE
    | ARRAY
    | AS
    | ASC
    | AT
    | AUTHORIZATION
    | BEGIN
    | BETWEEN
    | BIGINT
    | BINARY
    | BINARY_HEX
    | BINDING
    | BOOLEAN
    | BOTH
    | BUCKET
    | BUCKETS
    | BY
    | BYTE
    | CACHE
    | CALL
    | CALLED
    | CASCADE
    | CASE
    | CAST
    | CATALOG
    | CATALOGS
    | CHANGE
    | CHAR
    | CHARACTER
    | CHECK
    | CLEAR
    | CLUSTER
    | CLUSTERED
    | CODEGEN
    | COLLATE
    | COLLATION
    | COLLECTION
    | COLUMN
    | COLUMNS
    | COMMENT
    | COMMIT
    | COMPACT
    | COMPACTIONS
    | COMPENSATION
    | COMPUTE
    | CONCATENATE
    | CONSTRAINT
    | CONTAINS
    | COST
    | CREATE
    | CUBE
    | CURRENT
    | CURRENT_DATE
    | CURRENT_TIME
    | CURRENT_TIMESTAMP
    | CURRENT_USER
    | DATA
    | DATABASE
    | DATABASES
    | DATE
    | DATEADD
    | DATE_ADD
    | DATEDIFF
    | DATE_DIFF
    | DAY
    | DAYS
    | DAYOFYEAR
    | DBPROPERTIES
    | DEC
    | DECIMAL
    | DECLARE
    | DEFAULT
    | DEFINED
    | DEFINER
    | DELETE
    | DELIMITED
    | DESC
    | DESCRIBE
    | DETERMINISTIC
    | DFS
    | DIRECTORIES
    | DIRECTORY
    | DISTINCT
    | DISTRIBUTE
    | DIV
    | DO
    | DOUBLE
    | DROP
    | ELSE
    | END
    | ESCAPE
    | ESCAPED
    | EVOLUTION
    | EXCHANGE
    | EXCLUDE
    | EXECUTE
    | EXISTS
    | EXPLAIN
    | EXPORT
    | EXTENDED
    | EXTERNAL
    | EXTRACT
    | FALSE
    | FETCH
    | FILTER
    | FIELDS
    | FILEFORMAT
    | FIRST
    | FLOAT
    | FOLLOWING
    | FOR
    | FOREIGN
    | FORMAT
    | FORMATTED
    | FROM
    | FUNCTION
    | FUNCTIONS
    | GENERATED
    | GLOBAL
    | GRANT
    | GROUP
    | GROUPING
    | HAVING
    | HOUR
    | HOURS
    | IDENTIFIER_KW
    | IDENTITY
    | IF
    | IGNORE
    | IMMEDIATE
    | IMPORT
    | IN
    | INCLUDE
    | INCREMENT
    | INDEX
    | INDEXES
    | INPATH
    | INPUT
    | INPUTFORMAT
    | INSERT
    | INT
    | INTEGER
    | INTERVAL
    | INTO
    | INVOKER
    | IS
    | ITEMS
    | ITERATE
    | KEYS
    | LANGUAGE
    | LAST
    | LAZY
    | LEADING
    | LEAVE
    | LIKE
    | LONG
    | ILIKE
    | LIMIT
    | LINES
    | LIST
    | LISTAGG
    | LOAD
    | LOCAL
    | LOCATION
    | LOCK
    | LOCKS
    | LOGICAL
    | LONG
    | LOOP
    | MACRO
    | MAP
    | MATCHED
    | MERGE
    | MICROSECOND
    | MICROSECONDS
    | MILLISECOND
    | MILLISECONDS
    | MINUTE
    | MINUTES
    | MODIFIES
    | MONTH
    | MONTHS
    | MSCK
    | NAME
    | NAMESPACE
    | NAMESPACES
    | NANOSECOND
    | NANOSECONDS
    | NO
    | NONE
    | NOT
    | NULL
    | NULLS
    | NUMERIC
    | OF
    | OFFSET
    | ONLY
    | OPTION
    | OPTIONS
    | OR
    | ORDER
    | OUT
    | OUTER
    | OUTPUTFORMAT
    | OVER
    | OVERLAPS
    | OVERLAY
    | OVERWRITE
    | PARTITION
    | PARTITIONED
    | PARTITIONS
    | PERCENTLIT
    | PIVOT
    | PLACING
    | POSITION
    | PRECEDING
    | PRIMARY
    | PRINCIPALS
    | PROPERTIES
    | PURGE
    | QUARTER
    | QUERY
    | RANGE
    | READS
    | REAL
    | RECORDREADER
    | RECORDWRITER
    | RECOVER
    | REDUCE
    | REFERENCES
    | REFRESH
    | RENAME
    | REPAIR
    | REPEAT
    | REPEATABLE
    | REPLACE
    | RESET
    | RESPECT
    | RESTRICT
    | RETURN
    | RETURNS
    | REVOKE
    | RLIKE
    | ROLE
    | ROLES
    | ROLLBACK
    | ROLLUP
    | ROW
    | ROWS
    | SCHEMA
    | SCHEMAS
    | SECOND
    | SECONDS
    | SECURITY
    | SELECT
    | SEPARATED
    | SERDE
    | SERDEPROPERTIES
    | SESSION_USER
    | SET
    | SETS
    | SHORT
    | SHOW
    | SINGLE
    | SKEWED
    | SMALLINT
    | SOME
    | SORT
    | SORTED
    | SOURCE
    | SPECIFIC
    | SQL
    | START
    | STATISTICS
    | STORED
    | STRATIFY
    | STRING
    | STRUCT
    | SUBSTR
    | SUBSTRING
    | SYNC
    | SYSTEM_TIME
    | SYSTEM_VERSION
    | TABLE
    | TABLES
    | TABLESAMPLE
    | TARGET
    | TBLPROPERTIES
    | TEMPORARY
    | TERMINATED
    | THEN
    | TIME
    | TIMEDIFF
    | TIMESTAMP
    | TIMESTAMP_LTZ
    | TIMESTAMP_NTZ
    | TIMESTAMPADD
    | TIMESTAMPDIFF
    | TINYINT
    | TO
    | TOUCH
    | TRAILING
    | TRANSACTION
    | TRANSACTIONS
    | TRANSFORM
    | TRIM
    | TRUE
    | TRUNCATE
    | TRY_CAST
    | TYPE
    | UNARCHIVE
    | UNBOUNDED
    | UNCACHE
    | UNIQUE
    | UNKNOWN
    | UNLOCK
    | UNPIVOT
    | UNSET
    | UNTIL
    | UPDATE
    | USE
    | USER
    | VALUES
    | VARCHAR
    | VAR
    | VARIABLE
    | VARIANT
    | VERSION
    | VIEW
    | VIEWS
    | VOID
    | WEEK
    | WEEKS
    | WHILE
    | WHEN
    | WHERE
    | WINDOW
    | WITH
    | WITHIN
    | YEAR
    | YEARS
    | ZONE
//--DEFAULT-NON-RESERVED-END
    ;<|MERGE_RESOLUTION|>--- conflicted
+++ resolved
@@ -1151,14 +1151,6 @@
        FROM srcStr=valueExpression RIGHT_PAREN                                                 #trim
     | OVERLAY LEFT_PAREN input=valueExpression PLACING replace=valueExpression
       FROM position=valueExpression (FOR length=valueExpression)? RIGHT_PAREN                  #overlay
-<<<<<<< HEAD
-    | name=(PERCENTILE_CONT | PERCENTILE_DISC) LEFT_PAREN percentage=valueExpression RIGHT_PAREN
-        WITHIN GROUP LEFT_PAREN ORDER BY sortItem RIGHT_PAREN
-        (FILTER LEFT_PAREN WHERE where=booleanExpression RIGHT_PAREN)? ( OVER windowSpec)?     #percentile
-    | LISTAGG LEFT_PAREN setQuantifier? aggEpxr=expression (COMMA delimiter=stringLit)? RIGHT_PAREN
-        WITHIN GROUP LEFT_PAREN ORDER BY sortItem RIGHT_PAREN (OVER windowSpec)?               #listAgg
-=======
->>>>>>> 413242be
     ;
 
 literalType
