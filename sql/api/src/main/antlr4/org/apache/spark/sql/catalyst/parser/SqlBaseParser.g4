--- conflicted
+++ resolved
@@ -1488,10 +1488,7 @@
 
 operatorPipeRightSide
     : selectClause
-<<<<<<< HEAD
     | sample
-=======
->>>>>>> 6393afad
     ;
 
 // When `SQL_standard_keyword_behavior=true`, there are 2 kinds of keywords in Spark SQL.
