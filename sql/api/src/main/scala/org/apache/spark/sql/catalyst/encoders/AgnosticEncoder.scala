/*
 * Licensed to the Apache Software Foundation (ASF) under one or more
 * contributor license agreements.  See the NOTICE file distributed with
 * this work for additional information regarding copyright ownership.
 * The ASF licenses this file to You under the Apache License, Version 2.0
 * (the "License"); you may not use this file except in compliance with
 * the License.  You may obtain a copy of the License at
 *
 *    http://www.apache.org/licenses/LICENSE-2.0
 *
 * Unless required by applicable law or agreed to in writing, software
 * distributed under the License is distributed on an "AS IS" BASIS,
 * WITHOUT WARRANTIES OR CONDITIONS OF ANY KIND, either express or implied.
 * See the License for the specific language governing permissions and
 * limitations under the License.
 */
package org.apache.spark.sql.catalyst.encoders

import java.{sql => jsql}
import java.math.{BigDecimal => JBigDecimal, BigInteger => JBigInt}
import java.time.{Duration, Instant, LocalDate, LocalDateTime, Period}

import scala.reflect.{classTag, ClassTag}

import org.apache.spark.sql.{Encoder, Row}
import org.apache.spark.sql.errors.ExecutionErrors
import org.apache.spark.sql.types._
import org.apache.spark.unsafe.types.{CalendarInterval, VariantVal}
import org.apache.spark.util.SparkClassUtils

/**
 * A non implementation specific encoder. This encoder containers all the information needed to
 * generate an implementation specific encoder (e.g. InternalRow <=> Custom Object).
 *
 * The input of the serialization does not need to match the external type of the encoder. This is
 * called lenient serialization. An example of this is lenient date serialization, in this case
 * both [[java.sql.Date]] and [[java.time.LocalDate]] are allowed. Deserialization is never
 * lenient; it will always produce instance of the external type.
 */
trait AgnosticEncoder[T] extends Encoder[T] {
  def isPrimitive: Boolean
  def nullable: Boolean = !isPrimitive
  def dataType: DataType
  override def schema: StructType = StructType(StructField("value", dataType, nullable) :: Nil)
  def lenientSerialization: Boolean = false
  def isStruct: Boolean = false
}

/**
 * Extract an [[AgnosticEncoder]] from an [[Encoder]].
 */
trait ToAgnosticEncoder[T] {
  def encoder: AgnosticEncoder[T]
}

object AgnosticEncoders {
<<<<<<< HEAD
=======
  def agnosticEncoderFor[T: Encoder]: AgnosticEncoder[T] = implicitly[Encoder[T]] match {
    case a: AgnosticEncoder[T] => a
    case e: ToAgnosticEncoder[T @unchecked] => e.encoder
    case other => throw ExecutionErrors.invalidAgnosticEncoderError(other)
  }
>>>>>>> f3c8d26e

  case class OptionEncoder[E](elementEncoder: AgnosticEncoder[E])
      extends AgnosticEncoder[Option[E]] {
    override def isPrimitive: Boolean = false
    override def dataType: DataType = elementEncoder.dataType
    override val clsTag: ClassTag[Option[E]] = ClassTag(classOf[Option[E]])
  }

  case class ArrayEncoder[E](element: AgnosticEncoder[E], containsNull: Boolean)
      extends AgnosticEncoder[Array[E]] {
    override def isPrimitive: Boolean = false
    override def dataType: DataType = ArrayType(element.dataType, containsNull)
    override val clsTag: ClassTag[Array[E]] = element.clsTag.wrap
  }

  /**
   * Encoder for collections.
   *
   * This encoder can be lenient for [[Row]] encoders. In that case we allow [[Seq]], primitive
   * array (if any), and generic arrays as input.
   */
  case class IterableEncoder[C, E](
      override val clsTag: ClassTag[C],
      element: AgnosticEncoder[E],
      containsNull: Boolean,
      override val lenientSerialization: Boolean)
      extends AgnosticEncoder[C] {
    override def isPrimitive: Boolean = false
    override val dataType: DataType = ArrayType(element.dataType, containsNull)
  }

  case class MapEncoder[C, K, V](
      override val clsTag: ClassTag[C],
      keyEncoder: AgnosticEncoder[K],
      valueEncoder: AgnosticEncoder[V],
      valueContainsNull: Boolean)
      extends AgnosticEncoder[C] {
    override def isPrimitive: Boolean = false
    override val dataType: DataType =
      MapType(keyEncoder.dataType, valueEncoder.dataType, valueContainsNull)
  }

  case class EncoderField(
      name: String,
      enc: AgnosticEncoder[_],
      nullable: Boolean,
      metadata: Metadata,
      readMethod: Option[String] = None,
      writeMethod: Option[String] = None) {
    def structField: StructField = StructField(name, enc.dataType, nullable, metadata)
  }

  // Contains a sequence of fields.
  trait StructEncoder[K] extends AgnosticEncoder[K] {
    val fields: Seq[EncoderField]
    override def isPrimitive: Boolean = false
    override def schema: StructType = StructType(fields.map(_.structField))
    override def dataType: DataType = schema
    override val isStruct: Boolean = true
  }

  // This supports both Product and DefinedByConstructorParams
  case class ProductEncoder[K](
      override val clsTag: ClassTag[K],
      override val fields: Seq[EncoderField],
      outerPointerGetter: Option[() => AnyRef])
      extends StructEncoder[K]

  object ProductEncoder {
    private val MAX_TUPLE_ELEMENTS = 22

    private val tupleClassTags = Array.tabulate[ClassTag[Any]](MAX_TUPLE_ELEMENTS + 1) {
      case 0 => null
      case i => ClassTag(SparkClassUtils.classForName(s"scala.Tuple$i"))
    }

    private[sql] def tuple(
        encoders: Seq[AgnosticEncoder[_]],
        elementsCanBeNull: Boolean = false): AgnosticEncoder[_] = {
      val numElements = encoders.size
      if (numElements < 1 || numElements > MAX_TUPLE_ELEMENTS) {
        throw ExecutionErrors.elementsOfTupleExceedLimitError()
      }
      val fields = encoders.zipWithIndex.map { case (e, id) =>
        EncoderField(s"_${id + 1}", e, e.nullable || elementsCanBeNull, Metadata.empty)
      }
      ProductEncoder[Any](tupleClassTags(numElements), fields, None)
    }

    private[sql] def isTuple(tag: ClassTag[_]): Boolean = {
      tag.runtimeClass.getName.startsWith("scala.Tuple")
    }
  }

  abstract class BaseRowEncoder extends StructEncoder[Row] {
    override def clsTag: ClassTag[Row] = classTag[Row]
  }

  case class RowEncoder(override val fields: Seq[EncoderField]) extends BaseRowEncoder

  object UnboundRowEncoder extends BaseRowEncoder {
    override val schema: StructType = new StructType()
    override val fields: Seq[EncoderField] = Seq.empty
  }

  case class JavaBeanEncoder[K](
      override val clsTag: ClassTag[K],
      override val fields: Seq[EncoderField])
      extends StructEncoder[K]

  // This will only work for encoding from/to Sparks' InternalRow format.
  // It is here for compatibility.
  case class UDTEncoder[E >: Null](
      udt: UserDefinedType[E],
      udtClass: Class[_ <: UserDefinedType[_]])
      extends AgnosticEncoder[E] {
    override def isPrimitive: Boolean = false
    override def dataType: DataType = udt
    override def clsTag: ClassTag[E] = ClassTag(udt.userClass)
  }

  // Enums are special leafs because we need to capture the class.
  protected abstract class EnumEncoder[E] extends AgnosticEncoder[E] {
    override def isPrimitive: Boolean = false
    override def dataType: DataType = StringType
  }

  case class ScalaEnumEncoder[T, E](parent: Class[T], override val clsTag: ClassTag[E])
      extends EnumEncoder[E]

  case class JavaEnumEncoder[E](override val clsTag: ClassTag[E]) extends EnumEncoder[E]

  protected abstract class LeafEncoder[E: ClassTag](override val dataType: DataType)
      extends AgnosticEncoder[E] {
    override val clsTag: ClassTag[E] = classTag[E]
    override val isPrimitive: Boolean = clsTag.runtimeClass.isPrimitive
  }

  // Primitive encoders
  abstract class PrimitiveLeafEncoder[E: ClassTag](dataType: DataType)
      extends LeafEncoder[E](dataType)
  case object PrimitiveBooleanEncoder extends PrimitiveLeafEncoder[Boolean](BooleanType)
  case object PrimitiveByteEncoder extends PrimitiveLeafEncoder[Byte](ByteType)
  case object PrimitiveShortEncoder extends PrimitiveLeafEncoder[Short](ShortType)
  case object PrimitiveIntEncoder extends PrimitiveLeafEncoder[Int](IntegerType)
  case object PrimitiveLongEncoder extends PrimitiveLeafEncoder[Long](LongType)
  case object PrimitiveFloatEncoder extends PrimitiveLeafEncoder[Float](FloatType)
  case object PrimitiveDoubleEncoder extends PrimitiveLeafEncoder[Double](DoubleType)

  // Primitive wrapper encoders.
  abstract class BoxedLeafEncoder[E: ClassTag, P](
      dataType: DataType,
      val primitive: PrimitiveLeafEncoder[P])
      extends LeafEncoder[E](dataType)
  case object BoxedBooleanEncoder
      extends BoxedLeafEncoder[java.lang.Boolean, Boolean](BooleanType, PrimitiveBooleanEncoder)
  case object BoxedByteEncoder
      extends BoxedLeafEncoder[java.lang.Byte, Byte](ByteType, PrimitiveByteEncoder)
  case object BoxedShortEncoder
      extends BoxedLeafEncoder[java.lang.Short, Short](ShortType, PrimitiveShortEncoder)
  case object BoxedIntEncoder
      extends BoxedLeafEncoder[java.lang.Integer, Int](IntegerType, PrimitiveIntEncoder)
  case object BoxedLongEncoder
      extends BoxedLeafEncoder[java.lang.Long, Long](LongType, PrimitiveLongEncoder)
  case object BoxedFloatEncoder
      extends BoxedLeafEncoder[java.lang.Float, Float](FloatType, PrimitiveFloatEncoder)
  case object BoxedDoubleEncoder
      extends BoxedLeafEncoder[java.lang.Double, Double](DoubleType, PrimitiveDoubleEncoder)

  // Nullable leaf encoders
  case object NullEncoder extends LeafEncoder[java.lang.Void](NullType)
  case object StringEncoder extends LeafEncoder[String](StringType)
  case object BinaryEncoder extends LeafEncoder[Array[Byte]](BinaryType)
  case object ScalaBigIntEncoder extends LeafEncoder[BigInt](DecimalType.BigIntDecimal)
  case object JavaBigIntEncoder extends LeafEncoder[JBigInt](DecimalType.BigIntDecimal)
  case object CalendarIntervalEncoder extends LeafEncoder[CalendarInterval](CalendarIntervalType)
  case object DayTimeIntervalEncoder extends LeafEncoder[Duration](DayTimeIntervalType())
  case object YearMonthIntervalEncoder extends LeafEncoder[Period](YearMonthIntervalType())
  case object VariantEncoder extends LeafEncoder[VariantVal](VariantType)
  case class DateEncoder(override val lenientSerialization: Boolean)
      extends LeafEncoder[jsql.Date](DateType)
  case class LocalDateEncoder(override val lenientSerialization: Boolean)
      extends LeafEncoder[LocalDate](DateType)
  case class TimestampEncoder(override val lenientSerialization: Boolean)
      extends LeafEncoder[jsql.Timestamp](TimestampType)
  case class InstantEncoder(override val lenientSerialization: Boolean)
      extends LeafEncoder[Instant](TimestampType)
  case object LocalDateTimeEncoder extends LeafEncoder[LocalDateTime](TimestampNTZType)

  case class SparkDecimalEncoder(dt: DecimalType) extends LeafEncoder[Decimal](dt)
  case class ScalaDecimalEncoder(dt: DecimalType) extends LeafEncoder[BigDecimal](dt)
  case class JavaDecimalEncoder(dt: DecimalType, override val lenientSerialization: Boolean)
      extends LeafEncoder[JBigDecimal](dt)

  case class JavaSerializableEncoder[T](override val clsTag: ClassTag[T])
    extends AgnosticEncoder[T] {
    /** Returns the schema of encoding this type of object as a Row. */
    override def dataType: DataType = BinaryType
    override val isPrimitive: Boolean = clsTag.runtimeClass.isPrimitive
  }


  val STRICT_DATE_ENCODER: DateEncoder = DateEncoder(lenientSerialization = false)
  val STRICT_LOCAL_DATE_ENCODER: LocalDateEncoder = LocalDateEncoder(lenientSerialization = false)
  val STRICT_TIMESTAMP_ENCODER: TimestampEncoder = TimestampEncoder(lenientSerialization = false)
  val STRICT_INSTANT_ENCODER: InstantEncoder = InstantEncoder(lenientSerialization = false)
  val LENIENT_DATE_ENCODER: DateEncoder = DateEncoder(lenientSerialization = true)
  val LENIENT_LOCAL_DATE_ENCODER: LocalDateEncoder = LocalDateEncoder(lenientSerialization = true)
  val LENIENT_TIMESTAMP_ENCODER: TimestampEncoder = TimestampEncoder(lenientSerialization = true)
  val LENIENT_INSTANT_ENCODER: InstantEncoder = InstantEncoder(lenientSerialization = true)

  val DEFAULT_SPARK_DECIMAL_ENCODER: SparkDecimalEncoder =
    SparkDecimalEncoder(DecimalType.SYSTEM_DEFAULT)
  val DEFAULT_SCALA_DECIMAL_ENCODER: ScalaDecimalEncoder =
    ScalaDecimalEncoder(DecimalType.SYSTEM_DEFAULT)
  val DEFAULT_JAVA_DECIMAL_ENCODER: JavaDecimalEncoder =
    JavaDecimalEncoder(DecimalType.SYSTEM_DEFAULT, lenientSerialization = false)

  /**
   * Encoder that transforms external data into a representation that can be further processed by
   * another encoder. This is fallback for scenarios where objects can't be represented using
   * standard encoders, an example of this is where we use a different (opaque) serialization
   * format (i.e. java serialization, kryo serialization, or protobuf).
   */
  case class TransformingEncoder[I, O](
      clsTag: ClassTag[I],
      transformed: AgnosticEncoder[O],
      codecProvider: () => Codec[_ >: I, O])
      extends AgnosticEncoder[I] {
    override def isPrimitive: Boolean = transformed.isPrimitive
    override def dataType: DataType = transformed.dataType
    override def schema: StructType = transformed.schema
    override def isStruct: Boolean = transformed.isStruct
  }
}<|MERGE_RESOLUTION|>--- conflicted
+++ resolved
@@ -54,14 +54,12 @@
 }
 
 object AgnosticEncoders {
-<<<<<<< HEAD
-=======
+
   def agnosticEncoderFor[T: Encoder]: AgnosticEncoder[T] = implicitly[Encoder[T]] match {
     case a: AgnosticEncoder[T] => a
     case e: ToAgnosticEncoder[T @unchecked] => e.encoder
     case other => throw ExecutionErrors.invalidAgnosticEncoderError(other)
   }
->>>>>>> f3c8d26e
 
   case class OptionEncoder[E](elementEncoder: AgnosticEncoder[E])
       extends AgnosticEncoder[Option[E]] {
