--- conflicted
+++ resolved
@@ -296,7 +296,7 @@
       cause = null)
   }
 
-<<<<<<< HEAD
+  /*
   def invalidInputInCastToDatetimeError(
        value: Any,
        from: DataType,
@@ -311,11 +311,12 @@
         "ansiConfig" -> toSQLConf(Sql.ANSI_ENABLED.key)),
       context = getQueryContext(context),
       summary = getSummary(context))
-=======
+  }
+  */
+
   def unsupportedDataTypeError(typeName: DataType): SparkUnsupportedOperationException = {
     new SparkUnsupportedOperationException(
       errorClass = "UNSUPPORTED_DATATYPE",
       messageParameters = Map("typeName" -> toSQLType(typeName)))
->>>>>>> 35187995
   }
 }