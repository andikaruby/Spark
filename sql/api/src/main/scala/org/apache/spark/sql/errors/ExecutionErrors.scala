/*
 * Licensed to the Apache Software Foundation (ASF) under one or more
 * contributor license agreements.  See the NOTICE file distributed with
 * this work for additional information regarding copyright ownership.
 * The ASF licenses this file to You under the Apache License, Version 2.0
 * (the "License"); you may not use this file except in compliance with
 * the License.  You may obtain a copy of the License at
 *
 *    http://www.apache.org/licenses/LICENSE-2.0
 *
 * Unless required by applicable law or agreed to in writing, software
 * distributed under the License is distributed on an "AS IS" BASIS,
 * WITHOUT WARRANTIES OR CONDITIONS OF ANY KIND, either express or implied.
 * See the License for the specific language governing permissions and
 * limitations under the License.
 */
package org.apache.spark.sql.errors

import java.time.LocalDate
import java.time.temporal.ChronoField

import org.apache.arrow.vector.types.pojo.ArrowType

import org.apache.spark.{QueryContext, SparkArithmeticException, SparkBuildInfo, SparkDateTimeException, SparkException, SparkRuntimeException, SparkUnsupportedOperationException, SparkUpgradeException}
import org.apache.spark.sql.catalyst.WalkedTypePath
import org.apache.spark.sql.internal.SqlApiConf
import org.apache.spark.sql.types.{DataType, DoubleType, StringType, UserDefinedType}
import org.apache.spark.unsafe.types.UTF8String

private[sql] trait ExecutionErrors extends DataTypeErrorsBase {
  def fieldDiffersFromDerivedLocalDateError(
      field: ChronoField,
      actual: Int,
      expected: Int,
      candidate: LocalDate): SparkDateTimeException = {
    new SparkDateTimeException(
      errorClass = "_LEGACY_ERROR_TEMP_2129",
      messageParameters = Map(
        "field" -> field.toString,
        "actual" -> actual.toString,
        "expected" -> expected.toString,
        "candidate" -> candidate.toString),
      context = Array.empty,
      summary = "")
  }

  def failToParseDateTimeInNewParserError(s: String, e: Throwable): SparkUpgradeException = {
    new SparkUpgradeException(
      errorClass = "INCONSISTENT_BEHAVIOR_CROSS_VERSION.PARSE_DATETIME_BY_NEW_PARSER",
      messageParameters = Map(
        "datetime" -> toSQLValue(s),
        "config" -> toSQLConf(SqlApiConf.LEGACY_TIME_PARSER_POLICY_KEY)),
      e)
  }

  def stateStoreHandleNotInitialized(): SparkRuntimeException = {
    new SparkRuntimeException(
      errorClass = "STATE_STORE_HANDLE_NOT_INITIALIZED",
      messageParameters = Map.empty)
  }

  def failToRecognizePatternAfterUpgradeError(
      pattern: String,
      e: Throwable): SparkUpgradeException = {
    new SparkUpgradeException(
      errorClass = "INCONSISTENT_BEHAVIOR_CROSS_VERSION.DATETIME_PATTERN_RECOGNITION",
      messageParameters = Map(
        "pattern" -> toSQLValue(pattern),
        "config" -> toSQLConf(SqlApiConf.LEGACY_TIME_PARSER_POLICY_KEY),
        "docroot" -> SparkBuildInfo.spark_doc_root),
      e)
  }

  def failToRecognizePatternError(pattern: String, e: Throwable): SparkRuntimeException = {
    new SparkRuntimeException(
      errorClass = "_LEGACY_ERROR_TEMP_2130",
      messageParameters =
        Map("pattern" -> toSQLValue(pattern), "docroot" -> SparkBuildInfo.spark_doc_root),
      cause = e)
  }

  def unreachableError(err: String = ""): SparkRuntimeException = {
    new SparkRuntimeException(
      errorClass = "_LEGACY_ERROR_TEMP_2028",
      messageParameters = Map("err" -> err))
  }

  def invalidInputInCastToDatetimeError(
      value: UTF8String,
      to: DataType,
      context: QueryContext): SparkDateTimeException = {
    invalidInputInCastToDatetimeErrorInternal(toSQLValue(value), StringType, to, context)
  }

  def invalidInputInCastToDatetimeError(
      value: Double,
      to: DataType,
      context: QueryContext): SparkDateTimeException = {
    invalidInputInCastToDatetimeErrorInternal(toSQLValue(value), DoubleType, to, context)
  }

  protected def invalidInputInCastToDatetimeErrorInternal(
      sqlValue: String,
      from: DataType,
      to: DataType,
      context: QueryContext): SparkDateTimeException = {
    new SparkDateTimeException(
      errorClass = "CAST_INVALID_INPUT",
      messageParameters = Map(
        "expression" -> sqlValue,
        "sourceType" -> toSQLType(from),
        "targetType" -> toSQLType(to)),
      context = getQueryContext(context),
      summary = getSummary(context))
  }

  def arithmeticOverflowError(
      message: String,
      hint: String = "",
      context: QueryContext = null): ArithmeticException = {
    val alternative = if (hint.nonEmpty) {
      s" Use '$hint' to tolerate overflow and return NULL instead."
    } else ""
    new SparkArithmeticException(
      errorClass = "ARITHMETIC_OVERFLOW",
      messageParameters = Map(
        "message" -> message,
        "alternative" -> alternative,
        "config" -> toSQLConf(SqlApiConf.ANSI_ENABLED_KEY)),
      context = getQueryContext(context),
      summary = getSummary(context))
  }

  def cannotParseStringAsDataTypeError(
      pattern: String,
      value: String,
      dataType: DataType): Throwable = {
    SparkException.internalError(
      s"Cannot parse field value ${toSQLValue(value)} for pattern ${toSQLValue(pattern)} " +
        s"as the target spark data type ${toSQLType(dataType)}.")
  }

  def unsupportedArrowTypeError(typeName: ArrowType): SparkUnsupportedOperationException = {
    new SparkUnsupportedOperationException(
      errorClass = "UNSUPPORTED_ARROWTYPE",
      messageParameters = Map("typeName" -> typeName.toString))
  }

  def duplicatedFieldNameInArrowStructError(
      fieldNames: Seq[String]): SparkUnsupportedOperationException = {
    new SparkUnsupportedOperationException(
      errorClass = "DUPLICATED_FIELD_NAME_IN_ARROW_STRUCT",
      messageParameters = Map("fieldNames" -> fieldNames.mkString("[", ", ", "]")))
  }

  def unsupportedDataTypeError(typeName: DataType): SparkUnsupportedOperationException = {
    new SparkUnsupportedOperationException(
      errorClass = "UNSUPPORTED_DATATYPE",
      messageParameters = Map("typeName" -> toSQLType(typeName)))
  }

  def userDefinedTypeNotAnnotatedAndRegisteredError(udt: UserDefinedType[_]): Throwable = {
    new SparkException(
      errorClass = "_LEGACY_ERROR_TEMP_2155",
      messageParameters = Map("userClass" -> udt.userClass.getName),
      cause = null)
  }

  def cannotFindEncoderForTypeError(typeName: String): SparkUnsupportedOperationException = {
    new SparkUnsupportedOperationException(
      errorClass = "ENCODER_NOT_FOUND",
      messageParameters = Map("typeName" -> typeName, "docroot" -> SparkBuildInfo.spark_doc_root))
  }

  def cannotHaveCircularReferencesInBeanClassError(
      clazz: Class[_]): SparkUnsupportedOperationException = {
    new SparkUnsupportedOperationException(
      errorClass = "_LEGACY_ERROR_TEMP_2138",
      messageParameters = Map("clazz" -> clazz.toString))
  }

  def cannotFindConstructorForTypeError(tpe: String): SparkUnsupportedOperationException = {
    new SparkUnsupportedOperationException(
      errorClass = "_LEGACY_ERROR_TEMP_2144",
      messageParameters = Map("tpe" -> tpe))
  }

  def cannotHaveCircularReferencesInClassError(t: String): SparkUnsupportedOperationException = {
    new SparkUnsupportedOperationException(
      errorClass = "_LEGACY_ERROR_TEMP_2139",
      messageParameters = Map("t" -> t))
  }

  def cannotUseInvalidJavaIdentifierAsFieldNameError(
      fieldName: String,
      walkedTypePath: WalkedTypePath): SparkUnsupportedOperationException = {
    new SparkUnsupportedOperationException(
      errorClass = "_LEGACY_ERROR_TEMP_2140",
      messageParameters =
        Map("fieldName" -> fieldName, "walkedTypePath" -> walkedTypePath.toString))
  }

  def primaryConstructorNotFoundError(cls: Class[_]): SparkRuntimeException = {
    new SparkRuntimeException(
      errorClass = "INTERNAL_ERROR",
      messageParameters = Map(
        "message" -> s"Couldn't find a primary constructor on ${cls.toString}."))
  }

  def cannotGetOuterPointerForInnerClassError(innerCls: Class[_]): SparkRuntimeException = {
    new SparkRuntimeException(
      errorClass = "_LEGACY_ERROR_TEMP_2154",
      messageParameters = Map("innerCls" -> innerCls.getName))
  }

  def cannotUseKryoSerialization(): SparkRuntimeException = {
    new SparkRuntimeException(errorClass = "CANNOT_USE_KRYO", messageParameters = Map.empty)
  }

<<<<<<< HEAD
  def notPublicClassError(name: String): SparkUnsupportedOperationException = {
    new SparkUnsupportedOperationException(
      errorClass = "_LEGACY_ERROR_TEMP_2229",
      messageParameters = Map("name" -> name))
  }

  def primitiveTypesNotSupportedError(): SparkUnsupportedOperationException = {
    new SparkUnsupportedOperationException(errorClass = "_LEGACY_ERROR_TEMP_2230")
=======
  def elementsOfTupleExceedLimitError(): SparkUnsupportedOperationException = {
    new SparkUnsupportedOperationException("_LEGACY_ERROR_TEMP_2150")
>>>>>>> 14de06e1
  }
}

private[sql] object ExecutionErrors extends ExecutionErrors<|MERGE_RESOLUTION|>--- conflicted
+++ resolved
@@ -217,7 +217,6 @@
     new SparkRuntimeException(errorClass = "CANNOT_USE_KRYO", messageParameters = Map.empty)
   }
 
-<<<<<<< HEAD
   def notPublicClassError(name: String): SparkUnsupportedOperationException = {
     new SparkUnsupportedOperationException(
       errorClass = "_LEGACY_ERROR_TEMP_2229",
@@ -226,10 +225,10 @@
 
   def primitiveTypesNotSupportedError(): SparkUnsupportedOperationException = {
     new SparkUnsupportedOperationException(errorClass = "_LEGACY_ERROR_TEMP_2230")
-=======
+  }
+
   def elementsOfTupleExceedLimitError(): SparkUnsupportedOperationException = {
     new SparkUnsupportedOperationException("_LEGACY_ERROR_TEMP_2150")
->>>>>>> 14de06e1
   }
 }
 
