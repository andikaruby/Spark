<?xml version="1.0" encoding="UTF-8"?>
<!--
  ~ Licensed to the Apache Software Foundation (ASF) under one or more
  ~ contributor license agreements.  See the NOTICE file distributed with
  ~ this work for additional information regarding copyright ownership.
  ~ The ASF licenses this file to You under the Apache License, Version 2.0
  ~ (the "License"); you may not use this file except in compliance with
  ~ the License.  You may obtain a copy of the License at
  ~
  ~    http://www.apache.org/licenses/LICENSE-2.0
  ~
  ~ Unless required by applicable law or agreed to in writing, software
  ~ distributed under the License is distributed on an "AS IS" BASIS,
  ~ WITHOUT WARRANTIES OR CONDITIONS OF ANY KIND, either express or implied.
  ~ See the License for the specific language governing permissions and
  ~ limitations under the License.
  -->

<project xmlns="http://maven.apache.org/POM/4.0.0" xmlns:xsi="http://www.w3.org/2001/XMLSchema-instance"
         xsi:schemaLocation="http://maven.apache.org/POM/4.0.0 http://maven.apache.org/xsd/maven-4.0.0.xsd">
  <modelVersion>4.0.0</modelVersion>
  <parent>
    <groupId>org.apache.spark</groupId>
    <artifactId>spark-parent_2.10</artifactId>
    <version>1.5.0-SNAPSHOT</version>
    <relativePath>../../pom.xml</relativePath>
  </parent>

  <groupId>org.apache.spark</groupId>
  <artifactId>spark-sql_2.10</artifactId>
  <packaging>jar</packaging>
  <name>Spark Project SQL</name>
  <url>http://spark.apache.org/</url>
  <properties>
    <sbt.project.name>sql</sbt.project.name>
  </properties>

  <dependencies>
    <dependency>
      <groupId>org.apache.spark</groupId>
      <artifactId>spark-core_${scala.binary.version}</artifactId>
      <version>${project.version}</version>
    </dependency>
    <dependency>
      <groupId>org.apache.spark</groupId>
      <artifactId>spark-core_${scala.binary.version}</artifactId>
      <version>${project.version}</version>
      <type>test-jar</type>
      <scope>test</scope>
    </dependency>
    <dependency>
      <groupId>org.apache.spark</groupId>
      <artifactId>spark-catalyst_${scala.binary.version}</artifactId>
      <version>${project.version}</version>
    </dependency>
    <dependency>
      <groupId>org.apache.spark</groupId>
      <artifactId>spark-catalyst_${scala.binary.version}</artifactId>
      <version>${project.version}</version>
      <type>test-jar</type>
      <scope>test</scope>
    </dependency>
    <dependency>
      <groupId>org.apache.parquet</groupId>
      <artifactId>parquet-column</artifactId>
    </dependency>
    <dependency>
      <groupId>org.apache.parquet</groupId>
      <artifactId>parquet-hadoop</artifactId>
    </dependency>
    <dependency>
      <groupId>com.fasterxml.jackson.core</groupId>
      <artifactId>jackson-databind</artifactId>
      <version>${fasterxml.jackson.version}</version>
    </dependency>
    <dependency>
      <groupId>junit</groupId>
      <artifactId>junit</artifactId>
      <scope>test</scope>
    </dependency>
    <dependency>
      <groupId>org.scalacheck</groupId>
      <artifactId>scalacheck_${scala.binary.version}</artifactId>
      <scope>test</scope>
    </dependency>
    <dependency>
      <groupId>com.h2database</groupId>
      <artifactId>h2</artifactId>
      <version>1.4.183</version>
      <scope>test</scope>
    </dependency>
    <dependency>
      <groupId>mysql</groupId>
      <artifactId>mysql-connector-java</artifactId>
      <version>5.1.34</version>
      <scope>test</scope>
    </dependency>
    <dependency>
      <groupId>org.postgresql</groupId>
      <artifactId>postgresql</artifactId>
      <version>9.3-1102-jdbc41</version>
      <scope>test</scope>
    </dependency>
    <dependency>
      <groupId>org.apache.parquet</groupId>
      <artifactId>parquet-avro</artifactId>
      <scope>test</scope>
    </dependency>
    <dependency>
<<<<<<< HEAD
      <groupId>org.seleniumhq.selenium</groupId>
      <artifactId>selenium-java</artifactId>
=======
      <groupId>org.mockito</groupId>
      <artifactId>mockito-core</artifactId>
>>>>>>> 98d6d9c7
      <scope>test</scope>
    </dependency>
  </dependencies>
  <build>
    <outputDirectory>target/scala-${scala.binary.version}/classes</outputDirectory>
    <testOutputDirectory>target/scala-${scala.binary.version}/test-classes</testOutputDirectory>
    <plugins>
      <plugin>
        <groupId>org.codehaus.mojo</groupId>
        <artifactId>build-helper-maven-plugin</artifactId>
        <executions>
          <execution>
            <id>add-scala-test-sources</id>
            <phase>generate-test-sources</phase>
            <goals>
              <goal>add-test-source</goal>
            </goals>
            <configuration>
              <sources>
                <source>src/test/gen-java</source>
              </sources>
            </configuration>
          </execution>
        </executions>
      </plugin>
    </plugins>
  </build>
</project><|MERGE_RESOLUTION|>--- conflicted
+++ resolved
@@ -107,13 +107,13 @@
       <scope>test</scope>
     </dependency>
     <dependency>
-<<<<<<< HEAD
+      <groupId>org.mockito</groupId>
+      <artifactId>mockito-core</artifactId>
+      <scope>test</scope>
+    </dependency>
+    <dependency>
       <groupId>org.seleniumhq.selenium</groupId>
       <artifactId>selenium-java</artifactId>
-=======
-      <groupId>org.mockito</groupId>
-      <artifactId>mockito-core</artifactId>
->>>>>>> 98d6d9c7
       <scope>test</scope>
     </dependency>
   </dependencies>
