--- conflicted
+++ resolved
@@ -233,11 +233,7 @@
         <groupId>org.scalatest</groupId>
         <artifactId>scalatest-maven-plugin</artifactId>
         <configuration>
-<<<<<<< HEAD
-          <argLine>-ea -Xmx6g -Xss4m -XX:ReservedCodeCacheSize=${CodeCacheSize} ${extraJavaTestArgs} -Dio.netty.tryReflectionSetAccessible=true</argLine>
-=======
-          <argLine>-ea -Xmx5g -Xss4m -XX:ReservedCodeCacheSize=${CodeCacheSize} -Dio.netty.tryReflectionSetAccessible=true</argLine>
->>>>>>> 6e8cd3b1
+          <argLine>-ea -Xmx5g -Xss4m -XX:ReservedCodeCacheSize=${CodeCacheSize} ${extraJavaTestArgs} -Dio.netty.tryReflectionSetAccessible=true</argLine>
         </configuration>
       </plugin>
       <plugin>
