--- conflicted
+++ resolved
@@ -129,11 +129,7 @@
         userSpecifiedSchema = userSpecifiedSchema,
         className = source,
         options = extraOptions.toMap)
-<<<<<<< HEAD
-    Dataset.newNamedDataFrame(sqlContext, LogicalRelation(dataSource.resolveRelation()))
-=======
-    Dataset.ofRows(sqlContext, LogicalRelation(dataSource.resolveRelation()))
->>>>>>> fdd460f5
+    Dataset.ofRowsWithAlias(sqlContext, LogicalRelation(dataSource.resolveRelation()))
   }
 
   /**
@@ -380,11 +376,7 @@
         parsedOptions)
     }
 
-<<<<<<< HEAD
-    Dataset.newNamedDataFrame(
-=======
-    Dataset.ofRows(
->>>>>>> fdd460f5
+    Dataset.ofRowsWithAlias(
       sqlContext,
       LogicalRDD(
         schema.toAttributes,
