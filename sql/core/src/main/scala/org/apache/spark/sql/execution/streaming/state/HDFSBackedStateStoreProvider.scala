/*
 * Licensed to the Apache Software Foundation (ASF) under one or more
 * contributor license agreements.  See the NOTICE file distributed with
 * this work for additional information regarding copyright ownership.
 * The ASF licenses this file to You under the Apache License, Version 2.0
 * (the "License"); you may not use this file except in compliance with
 * the License.  You may obtain a copy of the License at
 *
 *    http://www.apache.org/licenses/LICENSE-2.0
 *
 * Unless required by applicable law or agreed to in writing, software
 * distributed under the License is distributed on an "AS IS" BASIS,
 * WITHOUT WARRANTIES OR CONDITIONS OF ANY KIND, either express or implied.
 * See the License for the specific language governing permissions and
 * limitations under the License.
 */

package org.apache.spark.sql.execution.streaming.state

import java.io.{DataInputStream, DataOutputStream, FileNotFoundException, IOException}

import scala.collection.JavaConverters._
import scala.collection.mutable
import scala.util.Random
import scala.util.control.NonFatal

import com.google.common.io.ByteStreams
import org.apache.hadoop.conf.Configuration
import org.apache.hadoop.fs.{FileStatus, Path}

import org.apache.spark.{SparkConf, SparkEnv}
import org.apache.spark.internal.Logging
import org.apache.spark.io.LZ4CompressionCodec
import org.apache.spark.sql.catalyst.expressions.UnsafeRow
import org.apache.spark.sql.types.StructType
import org.apache.spark.util.Utils


/**
 * An implementation of [[StateStoreProvider]] and [[StateStore]] in which all the data is backed
 * by files in a HDFS-compatible file system. All updates to the store has to be done in sets
 * transactionally, and each set of updates increments the store's version. These versions can
 * be used to re-execute the updates (by retries in RDD operations) on the correct version of
 * the store, and regenerate the store version.
 *
 * Usage:
 * To update the data in the state store, the following order of operations are needed.
 *
 * // get the right store
 * - val store = StateStore.get(
 *      StateStoreId(checkpointLocation, operatorId, partitionId), ..., version, ...)
 * - store.put(...)
 * - store.remove(...)
 * - store.commit()    // commits all the updates to made; the new version will be returned
 * - store.iterator()  // key-value data after last commit as an iterator
 * - store.updates()   // updates made in the last commit as an iterator
 *
 * Fault-tolerance model:
 * - Every set of updates is written to a delta file before committing.
 * - The state store is responsible for managing, collapsing and cleaning up of delta files.
 * - Multiple attempts to commit the same version of updates may overwrite each other.
 *   Consistency guarantees depend on whether multiple attempts have the same updates and
 *   the overwrite semantics of underlying file system.
 * - Background maintenance of files ensures that last versions of the store is always recoverable
 * to ensure re-executed RDD operations re-apply updates on the correct past version of the
 * store.
 */
private[state] class HDFSBackedStateStoreProvider(
    val id: StateStoreId,
    keySchema: StructType,
    valueSchema: StructType,
    storeConf: StateStoreConf,
    hadoopConf: Configuration
  ) extends StateStoreProvider with Logging {

  type MapType = java.util.HashMap[UnsafeRow, UnsafeRow]

  /** Implementation of [[StateStore]] API which is backed by a HDFS-compatible file system */
  class HDFSBackedStateStore(val version: Long, mapToUpdate: MapType)
    extends StateStore {

    /** Trait and classes representing the internal state of the store */
    trait STATE
    case object UPDATING extends STATE
    case object COMMITTED extends STATE
    case object ABORTED extends STATE

    private val newVersion = version + 1
    private val tempDeltaFile = new Path(baseDir, s"temp-${Random.nextLong}")
    private lazy val tempDeltaFileStream = compressStream(fs.create(tempDeltaFile, true))
    private val allUpdates = new java.util.HashMap[UnsafeRow, StoreUpdate]()

    @volatile private var state: STATE = UPDATING
    @volatile private var finalDeltaFile: Path = null

    override def id: StateStoreId = HDFSBackedStateStoreProvider.this.id

    override def get(key: UnsafeRow): Option[UnsafeRow] = {
      Option(mapToUpdate.get(key))
    }

    override def put(key: UnsafeRow, value: UnsafeRow): Unit = {
      verify(state == UPDATING, "Cannot put after already committed or aborted")

      val isNewKey = !mapToUpdate.containsKey(key)
      mapToUpdate.put(key, value)

      Option(allUpdates.get(key)) match {
        case Some(ValueAdded(_, _)) =>
          // Value did not exist in previous version and was added already, keep it marked as added
          allUpdates.put(key, ValueAdded(key, value))
        case Some(ValueUpdated(_, _)) | Some(ValueRemoved(_, _)) =>
          // Value existed in previous version and updated/removed, mark it as updated
          allUpdates.put(key, ValueUpdated(key, value))
        case None =>
          // There was no prior update, so mark this as added or updated according to its presence
          // in previous version.
          val update = if (isNewKey) ValueAdded(key, value) else ValueUpdated(key, value)
          allUpdates.put(key, update)
      }
      writeToDeltaFile(tempDeltaFileStream, ValueUpdated(key, value))
    }

    /** Remove keys that match the following condition */
    override def remove(condition: UnsafeRow => Boolean): Unit = {
      verify(state == UPDATING, "Cannot remove after already committed or aborted")
<<<<<<< HEAD
      val entryIter = mapToUpdate.entrySet().iterator()
      while (entryIter.hasNext) {
        val entry = entryIter.next
        if (condition(entry.getKey)) {
          val value = entry.getValue
          val key = entry.getKey
          entryIter.remove()
=======

      val keyIter = mapToUpdate.keySet().iterator()
      while (keyIter.hasNext) {
        val key = keyIter.next
        if (condition(key)) {
          keyIter.remove()
>>>>>>> bdfe60ac

          Option(allUpdates.get(key)) match {
            case Some(ValueUpdated(_, _)) | None =>
              // Value existed in previous version and maybe was updated, mark removed
              allUpdates.put(key, ValueRemoved(key, value))
            case Some(ValueAdded(_, _)) =>
              // Value did not exist in previous version and was added, should not appear in updates
              allUpdates.remove(key)
            case Some(ValueRemoved(_, _)) =>
              // Remove already in update map, no need to change
          }
          writeToDeltaFile(tempDeltaFileStream, ValueRemoved(key, value))
        }
      }
    }

    /** Commit all the updates that have been made to the store, and return the new version. */
    override def commit(): Long = {
      verify(state == UPDATING, "Cannot commit after already committed or aborted")

      try {
        finalizeDeltaFile(tempDeltaFileStream)
        finalDeltaFile = commitUpdates(newVersion, mapToUpdate, tempDeltaFile)
        state = COMMITTED
        logInfo(s"Committed version $newVersion for $this to file $finalDeltaFile")
        newVersion
      } catch {
        case NonFatal(e) =>
          throw new IllegalStateException(
            s"Error committing version $newVersion into $this", e)
      }
    }

    /** Abort all the updates made on this store. This store will not be usable any more. */
    override def abort(): Unit = {
      verify(state == UPDATING || state == ABORTED, "Cannot abort after already committed")

      state = ABORTED
      if (tempDeltaFileStream != null) {
        tempDeltaFileStream.close()
      }
      if (tempDeltaFile != null) {
        fs.delete(tempDeltaFile, true)
      }
      logInfo(s"Aborted version $newVersion for $this")
    }

    /**
     * Get an iterator of all the store data.
     * This can be called only after committing all the updates made in the current thread.
     */
    override def iterator(): Iterator[(UnsafeRow, UnsafeRow)] = {
      verify(state == COMMITTED,
        "Cannot get iterator of store data before committing or after aborting")
      HDFSBackedStateStoreProvider.this.iterator(newVersion)
    }

    /**
     * Get an iterator of all the updates made to the store in the current version.
     * This can be called only after committing all the updates made in the current thread.
     */
    override def updates(): Iterator[StoreUpdate] = {
      verify(state == COMMITTED,
        "Cannot get iterator of updates before committing or after aborting")
      allUpdates.values().asScala.toIterator
    }

    override def numKeys(): Long = mapToUpdate.size()

    /**
     * Whether all updates have been committed
     */
    override private[state] def hasCommitted: Boolean = {
      state == COMMITTED
    }

    override def toString(): String = {
      s"HDFSStateStore[id = (op=${id.operatorId}, part=${id.partitionId}), dir = $baseDir]"
    }
  }

  /** Get the state store for making updates to create a new `version` of the store. */
  override def getStore(version: Long): StateStore = synchronized {
    require(version >= 0, "Version cannot be less than 0")
    val newMap = new MapType()
    if (version > 0) {
      newMap.putAll(loadMap(version))
    }
    val store = new HDFSBackedStateStore(version, newMap)
    logInfo(s"Retrieved version $version of ${HDFSBackedStateStoreProvider.this} for update")
    store
  }

  /** Do maintenance backing data files, including creating snapshots and cleaning up old files */
  override def doMaintenance(): Unit = {
    try {
      doSnapshot()
      cleanup()
    } catch {
      case NonFatal(e) =>
        logWarning(s"Error performing snapshot and cleaning up $this")
    }
  }

  override def toString(): String = {
    s"HDFSStateStoreProvider[id = (op=${id.operatorId}, part=${id.partitionId}), dir = $baseDir]"
  }

  /* Internal classes and methods */

  private val loadedMaps = new mutable.HashMap[Long, MapType]
  private val baseDir =
    new Path(id.checkpointLocation, s"${id.operatorId}/${id.partitionId.toString}")
  private val fs = baseDir.getFileSystem(hadoopConf)
  private val sparkConf = Option(SparkEnv.get).map(_.conf).getOrElse(new SparkConf)

  initialize()

  private case class StoreFile(version: Long, path: Path, isSnapshot: Boolean)

  /** Commit a set of updates to the store with the given new version */
  private def commitUpdates(newVersion: Long, map: MapType, tempDeltaFile: Path): Path = {
    synchronized {
      val finalDeltaFile = deltaFile(newVersion)
      if (!fs.rename(tempDeltaFile, finalDeltaFile)) {
        throw new IOException(s"Failed to rename $tempDeltaFile to $finalDeltaFile")
      }
      loadedMaps.put(newVersion, map)
      finalDeltaFile
    }
  }

  /**
   * Get iterator of all the data of the latest version of the store.
   * Note that this will look up the files to determined the latest known version.
   */
  private[state] def latestIterator(): Iterator[(UnsafeRow, UnsafeRow)] = synchronized {
    val versionsInFiles = fetchFiles().map(_.version).toSet
    val versionsLoaded = loadedMaps.keySet
    val allKnownVersions = versionsInFiles ++ versionsLoaded
    if (allKnownVersions.nonEmpty) {
      loadMap(allKnownVersions.max).entrySet().iterator().asScala.map { x =>
        (x.getKey, x.getValue)
      }
    } else Iterator.empty
  }

  /** Get iterator of a specific version of the store */
  private[state] def iterator(version: Long): Iterator[(UnsafeRow, UnsafeRow)] = synchronized {
    loadMap(version).entrySet().iterator().asScala.map { x =>
      (x.getKey, x.getValue)
    }
  }

  /** Initialize the store provider */
  private def initialize(): Unit = {
    try {
      fs.mkdirs(baseDir)
    } catch {
      case e: IOException =>
        throw new IllegalStateException(
          s"Cannot use ${id.checkpointLocation} for storing state data for $this: $e ", e)
    }
  }

  /** Load the required version of the map data from the backing files */
  private def loadMap(version: Long): MapType = {
    if (version <= 0) return new MapType
    synchronized { loadedMaps.get(version) }.getOrElse {
      val mapFromFile = readSnapshotFile(version).getOrElse {
        val prevMap = loadMap(version - 1)
        val newMap = new MapType(prevMap)
        newMap.putAll(prevMap)
        updateFromDeltaFile(version, newMap)
        newMap
      }
      loadedMaps.put(version, mapFromFile)
      mapFromFile
    }
  }

  private def writeToDeltaFile(output: DataOutputStream, update: StoreUpdate): Unit = {

    def writeUpdate(key: UnsafeRow, value: UnsafeRow): Unit = {
      val keyBytes = key.getBytes()
      val valueBytes = value.getBytes()
      output.writeInt(keyBytes.size)
      output.write(keyBytes)
      output.writeInt(valueBytes.size)
      output.write(valueBytes)
    }

    def writeRemove(key: UnsafeRow): Unit = {
      val keyBytes = key.getBytes()
      output.writeInt(keyBytes.size)
      output.write(keyBytes)
      output.writeInt(-1)
    }

    update match {
      case ValueAdded(key, value) =>
        writeUpdate(key, value)
      case ValueUpdated(key, value) =>
        writeUpdate(key, value)
      case ValueRemoved(key, value) =>
        writeRemove(key)
    }
  }

  private def finalizeDeltaFile(output: DataOutputStream): Unit = {
    output.writeInt(-1)  // Write this magic number to signify end of file
    output.close()
  }

  private def updateFromDeltaFile(version: Long, map: MapType): Unit = {
    val fileToRead = deltaFile(version)
    var input: DataInputStream = null
    val sourceStream = try {
      fs.open(fileToRead)
    } catch {
      case f: FileNotFoundException =>
        throw new IllegalStateException(
          s"Error reading delta file $fileToRead of $this: $fileToRead does not exist", f)
    }
    try {
      input = decompressStream(sourceStream)
      var eof = false

      while(!eof) {
        val keySize = input.readInt()
        if (keySize == -1) {
          eof = true
        } else if (keySize < 0) {
          throw new IOException(
            s"Error reading delta file $fileToRead of $this: key size cannot be $keySize")
        } else {
          val keyRowBuffer = new Array[Byte](keySize)
          ByteStreams.readFully(input, keyRowBuffer, 0, keySize)

          val keyRow = new UnsafeRow(keySchema.fields.length)
          keyRow.pointTo(keyRowBuffer, keySize)

          val valueSize = input.readInt()
          if (valueSize < 0) {
            map.remove(keyRow)
          } else {
            val valueRowBuffer = new Array[Byte](valueSize)
            ByteStreams.readFully(input, valueRowBuffer, 0, valueSize)
            val valueRow = new UnsafeRow(valueSchema.fields.length)
            valueRow.pointTo(valueRowBuffer, valueSize)
            map.put(keyRow, valueRow)
          }
        }
      }
    } finally {
      if (input != null) input.close()
    }
    logInfo(s"Read delta file for version $version of $this from $fileToRead")
  }

  private def writeSnapshotFile(version: Long, map: MapType): Unit = {
    val fileToWrite = snapshotFile(version)
    var output: DataOutputStream = null
    Utils.tryWithSafeFinally {
      output = compressStream(fs.create(fileToWrite, false))
      val iter = map.entrySet().iterator()
      while(iter.hasNext) {
        val entry = iter.next()
        val keyBytes = entry.getKey.getBytes()
        val valueBytes = entry.getValue.getBytes()
        output.writeInt(keyBytes.size)
        output.write(keyBytes)
        output.writeInt(valueBytes.size)
        output.write(valueBytes)
      }
      output.writeInt(-1)
    } {
      if (output != null) output.close()
    }
    logInfo(s"Written snapshot file for version $version of $this at $fileToWrite")
  }

  private def readSnapshotFile(version: Long): Option[MapType] = {
    val fileToRead = snapshotFile(version)
    val map = new MapType()
    var input: DataInputStream = null

    try {
      input = decompressStream(fs.open(fileToRead))
      var eof = false

      while (!eof) {
        val keySize = input.readInt()
        if (keySize == -1) {
          eof = true
        } else if (keySize < 0) {
          throw new IOException(
            s"Error reading snapshot file $fileToRead of $this: key size cannot be $keySize")
        } else {
          val keyRowBuffer = new Array[Byte](keySize)
          ByteStreams.readFully(input, keyRowBuffer, 0, keySize)

          val keyRow = new UnsafeRow(keySchema.fields.length)
          keyRow.pointTo(keyRowBuffer, keySize)

          val valueSize = input.readInt()
          if (valueSize < 0) {
            throw new IOException(
              s"Error reading snapshot file $fileToRead of $this: value size cannot be $valueSize")
          } else {
            val valueRowBuffer = new Array[Byte](valueSize)
            ByteStreams.readFully(input, valueRowBuffer, 0, valueSize)
            val valueRow = new UnsafeRow(valueSchema.fields.length)
            valueRow.pointTo(valueRowBuffer, valueSize)
            map.put(keyRow, valueRow)
          }
        }
      }
      logInfo(s"Read snapshot file for version $version of $this from $fileToRead")
      Some(map)
    } catch {
      case _: FileNotFoundException =>
        None
    } finally {
      if (input != null) input.close()
    }
  }


  /** Perform a snapshot of the store to allow delta files to be consolidated */
  private def doSnapshot(): Unit = {
    try {
      val files = fetchFiles()
      if (files.nonEmpty) {
        val lastVersion = files.last.version
        val deltaFilesForLastVersion =
          filesForVersion(files, lastVersion).filter(_.isSnapshot == false)
        synchronized { loadedMaps.get(lastVersion) } match {
          case Some(map) =>
            if (deltaFilesForLastVersion.size > storeConf.minDeltasForSnapshot) {
              writeSnapshotFile(lastVersion, map)
            }
          case None =>
            // The last map is not loaded, probably some other instance is in charge
        }

      }
    } catch {
      case NonFatal(e) =>
        logWarning(s"Error doing snapshots for $this", e)
    }
  }

  /**
   * Clean up old snapshots and delta files that are not needed any more. It ensures that last
   * few versions of the store can be recovered from the files, so re-executed RDD operations
   * can re-apply updates on the past versions of the store.
   */
  private[state] def cleanup(): Unit = {
    try {
      val files = fetchFiles()
      if (files.nonEmpty) {
        val earliestVersionToRetain = files.last.version - storeConf.minVersionsToRetain
        if (earliestVersionToRetain > 0) {
          val earliestFileToRetain = filesForVersion(files, earliestVersionToRetain).head
          synchronized {
            val mapsToRemove = loadedMaps.keys.filter(_ < earliestVersionToRetain).toSeq
            mapsToRemove.foreach(loadedMaps.remove)
          }
          val filesToDelete = files.filter(_.version < earliestFileToRetain.version)
          filesToDelete.foreach { f =>
            fs.delete(f.path, true)
          }
          logInfo(s"Deleted files older than ${earliestFileToRetain.version} for $this: " +
            filesToDelete.mkString(", "))
        }
      }
    } catch {
      case NonFatal(e) =>
        logWarning(s"Error cleaning up files for $this", e)
    }
  }

  /** Files needed to recover the given version of the store */
  private def filesForVersion(allFiles: Seq[StoreFile], version: Long): Seq[StoreFile] = {
    require(version >= 0)
    require(allFiles.exists(_.version == version))

    val latestSnapshotFileBeforeVersion = allFiles
      .filter(_.isSnapshot == true)
      .takeWhile(_.version <= version)
      .lastOption
    val deltaBatchFiles = latestSnapshotFileBeforeVersion match {
      case Some(snapshotFile) =>

        val deltaFiles = allFiles.filter { file =>
          file.version > snapshotFile.version && file.version <= version
        }.toList
        verify(
          deltaFiles.size == version - snapshotFile.version,
          s"Unexpected list of delta files for version $version for $this: $deltaFiles"
        )
        deltaFiles

      case None =>
        allFiles.takeWhile(_.version <= version)
    }
    latestSnapshotFileBeforeVersion.toSeq ++ deltaBatchFiles
  }

  /** Fetch all the files that back the store */
  private def fetchFiles(): Seq[StoreFile] = {
    val files: Seq[FileStatus] = try {
      fs.listStatus(baseDir)
    } catch {
      case _: java.io.FileNotFoundException =>
        Seq.empty
    }
    val versionToFiles = new mutable.HashMap[Long, StoreFile]
    files.foreach { status =>
      val path = status.getPath
      val nameParts = path.getName.split("\\.")
      if (nameParts.size == 2) {
        val version = nameParts(0).toLong
        nameParts(1).toLowerCase match {
          case "delta" =>
            // ignore the file otherwise, snapshot file already exists for that batch id
            if (!versionToFiles.contains(version)) {
              versionToFiles.put(version, StoreFile(version, path, isSnapshot = false))
            }
          case "snapshot" =>
            versionToFiles.put(version, StoreFile(version, path, isSnapshot = true))
          case _ =>
            logWarning(s"Could not identify file $path for $this")
        }
      }
    }
    val storeFiles = versionToFiles.values.toSeq.sortBy(_.version)
    logDebug(s"Current set of files for $this: ${storeFiles.mkString(", ")}")
    storeFiles
  }

  private def compressStream(outputStream: DataOutputStream): DataOutputStream = {
    val compressed = new LZ4CompressionCodec(sparkConf).compressedOutputStream(outputStream)
    new DataOutputStream(compressed)
  }

  private def decompressStream(inputStream: DataInputStream): DataInputStream = {
    val compressed = new LZ4CompressionCodec(sparkConf).compressedInputStream(inputStream)
    new DataInputStream(compressed)
  }

  private def deltaFile(version: Long): Path = {
    new Path(baseDir, s"$version.delta")
  }

  private def snapshotFile(version: Long): Path = {
    new Path(baseDir, s"$version.snapshot")
  }

  private def verify(condition: => Boolean, msg: String): Unit = {
    if (!condition) {
      throw new IllegalStateException(msg)
    }
  }
}<|MERGE_RESOLUTION|>--- conflicted
+++ resolved
@@ -124,7 +124,6 @@
     /** Remove keys that match the following condition */
     override def remove(condition: UnsafeRow => Boolean): Unit = {
       verify(state == UPDATING, "Cannot remove after already committed or aborted")
-<<<<<<< HEAD
       val entryIter = mapToUpdate.entrySet().iterator()
       while (entryIter.hasNext) {
         val entry = entryIter.next
@@ -132,14 +131,6 @@
           val value = entry.getValue
           val key = entry.getKey
           entryIter.remove()
-=======
-
-      val keyIter = mapToUpdate.keySet().iterator()
-      while (keyIter.hasNext) {
-        val key = keyIter.next
-        if (condition(key)) {
-          keyIter.remove()
->>>>>>> bdfe60ac
 
           Option(allUpdates.get(key)) match {
             case Some(ValueUpdated(_, _)) | None =>
