--- conflicted
+++ resolved
@@ -141,7 +141,6 @@
   @transient protected[sql] val logicalPlan: LogicalPlan = queryExecution.logical match {
     // For various commands (like DDL) and queries with side effects, we force query optimization to
     // happen right away to let these side effects take place eagerly.
-<<<<<<< HEAD
     case _ : Command =>
       val analyzedPlan = queryExecution.analyzed
       val data = queryExecution.sparkPlan.executeCollect().map { row =>
@@ -149,11 +148,6 @@
       }
       LocalRelation(analyzedPlan.output, data)
     case _: InsertIntoTable |
-         _: CreateTableAsSelect[_] |
-=======
-    case _: Command |
-         _: InsertIntoTable |
->>>>>>> b6c797b0
          _: CreateTableUsingAsSelect |
          _: WriteToFile =>
       LogicalRDD(queryExecution.analyzed.output, queryExecution.toRdd)(sqlContext)
