/*
 * Licensed to the Apache Software Foundation (ASF) under one or more
 * contributor license agreements.  See the NOTICE file distributed with
 * this work for additional information regarding copyright ownership.
 * The ASF licenses this file to You under the Apache License, Version 2.0
 * (the "License"); you may not use this file except in compliance with
 * the License.  You may obtain a copy of the License at
 *
 *    http://www.apache.org/licenses/LICENSE-2.0
 *
 * Unless required by applicable law or agreed to in writing, software
 * distributed under the License is distributed on an "AS IS" BASIS,
 * WITHOUT WARRANTIES OR CONDITIONS OF ANY KIND, either express or implied.
 * See the License for the specific language governing permissions and
 * limitations under the License.
 */

package org.apache.spark.sql.expressions

import org.apache.spark.annotation.InterfaceStability
import org.apache.spark.sql.Column
import org.apache.spark.sql.catalyst.expressions._

/**
 * A window specification that defines the partitioning, ordering, and frame boundaries.
 *
 * Use the static methods in [[Window]] to create a [[WindowSpec]].
 *
 * @since 1.4.0
 */
@InterfaceStability.Stable
class WindowSpec private[sql](
    partitionSpec: Seq[Expression],
    orderSpec: Seq[SortOrder],
    frame: WindowFrame) {

  /**
   * Defines the partitioning columns in a [[WindowSpec]].
   * @since 1.4.0
   */
  @scala.annotation.varargs
  def partitionBy(colName: String, colNames: String*): WindowSpec = {
    partitionBy((colName +: colNames).map(Column(_)): _*)
  }

  /**
   * Defines the partitioning columns in a [[WindowSpec]].
   * @since 1.4.0
   */
  @scala.annotation.varargs
  def partitionBy(cols: Column*): WindowSpec = {
    new WindowSpec(cols.map(_.expr), orderSpec, frame)
  }

  /**
   * Defines the ordering columns in a [[WindowSpec]].
   * @since 1.4.0
   */
  @scala.annotation.varargs
  def orderBy(colName: String, colNames: String*): WindowSpec = {
    orderBy((colName +: colNames).map(Column(_)): _*)
  }

  /**
   * Defines the ordering columns in a [[WindowSpec]].
   * @since 1.4.0
   */
  @scala.annotation.varargs
  def orderBy(cols: Column*): WindowSpec = {
    val sortOrder: Seq[SortOrder] = cols.map { col =>
      col.expr match {
        case expr: SortOrder =>
          expr
        case expr: Expression =>
          SortOrder(expr, Ascending)
      }
    }
    new WindowSpec(partitionSpec, sortOrder, frame)
  }

  /**
   * Defines the frame boundaries, from `start` (inclusive) to `end` (inclusive).
   *
   * Both `start` and `end` are relative positions from the current row. For example, "0" means
   * "current row", while "-1" means the row before the current row, and "5" means the fifth row
   * after the current row.
   *
<<<<<<< HEAD
   * A row based boundary is based on the position of the row within the partition.
   * An offset indicates the number of rows above or below the current row, the frame for the
   * current row starts or ends. For instance, given a row based sliding frame with a lower bound
   * offset of -1 and a upper bound offset of +2. The frame for row with index 5 would range from
   * index 4 to index 6.
   *
   * {{{
   *   import org.apache.spark.sql.expressions.Window
   *   val df = Seq((1, "a"), (1, "a"), (2, "a"), (1, "b"), (2, "b"), (3, "b"))
   *     .toDF("id", "category")
   *   df.withColumn("sum",
   *       sum('id) over Window.partitionBy('category).orderBy('id).rowsBetween(0,1))
   *     .show()
   *
   *   +---+--------+---+
   *   | id|category|sum|
   *   +---+--------+---+
   *   |  1|       b|  3|
   *   |  2|       b|  5|
   *   |  3|       b|  3|
   *   |  1|       a|  2|
   *   |  1|       a|  3|
   *   |  2|       a|  2|
   *   +---+--------+---+
   * }}}
   *
   * @param start boundary start, inclusive.
   *              The frame is unbounded if this is the minimum long value.
   * @param end boundary end, inclusive.
   *            The frame is unbounded if this is the maximum long value.
=======
   * We recommend users use [[Window.unboundedPreceding]], [[Window.unboundedFollowing]],
   * and [[Window.currentRow]] to specify special boundary values, rather than using integral
   * values directly.
   *
   * @param start boundary start, inclusive. The frame is unbounded if this is
   *              the minimum long value ([[Window.unboundedPreceding]]).
   * @param end boundary end, inclusive. The frame is unbounded if this is the
   *            maximum long value  ([[Window.unboundedFollowing]]).
>>>>>>> abefe2ec
   * @since 1.4.0
   */
  // Note: when updating the doc for this method, also update Window.rowsBetween.
  def rowsBetween(start: Long, end: Long): WindowSpec = {
    between(RowFrame, start, end)
  }

  /**
   * Defines the frame boundaries, from `start` (inclusive) to `end` (inclusive).
   *
   * Both `start` and `end` are relative from the current row. For example, "0" means "current row",
   * while "-1" means one off before the current row, and "5" means the five off after the
   * current row.
   *
<<<<<<< HEAD
   * A range based boundary is based on the actual value of the ORDER BY
   * expression(s). An offset is used to alter the value of the ORDER BY expression, for
   * instance if the current order by expression has a value of 10 and the lower bound offset
   * is -3, the resulting lower bound for the current row will be 10 - 3 = 7. This however puts a
   * number of constraints on the ORDER BY expressions: there can be only one expression and this
   * expression must have a numerical data type. An exception can be made when the offset is 0,
   * because no value modification is needed, in this case multiple and non-numeric ORDER BY
   * expression are allowed.
   *
   * {{{
   *   import org.apache.spark.sql.expressions.Window
   *   val df = Seq((1, "a"), (1, "a"), (2, "a"), (1, "b"), (2, "b"), (3, "b"))
   *     .toDF("id", "category")
   *   df.withColumn("sum",
   *       sum('id) over Window.partitionBy('category).orderBy('id).rangeBetween(0,1))
   *     .show()
   *
   *   +---+--------+---+
   *   | id|category|sum|
   *   +---+--------+---+
   *   |  1|       b|  3|
   *   |  2|       b|  5|
   *   |  3|       b|  3|
   *   |  1|       a|  4|
   *   |  1|       a|  4|
   *   |  2|       a|  2|
   *   +---+--------+---+
   * }}}
   *
   * @param start boundary start, inclusive.
   *              The frame is unbounded if this is the minimum long value.
   * @param end boundary end, inclusive.
   *            The frame is unbounded if this is the maximum long value.
=======
   * We recommend users use [[Window.unboundedPreceding]], [[Window.unboundedFollowing]],
   * and [[Window.currentRow]] to specify special boundary values, rather than using integral
   * values directly.
   *
   * @param start boundary start, inclusive. The frame is unbounded if this is
   *              the minimum long value ([[Window.unboundedPreceding]]).
   * @param end boundary end, inclusive. The frame is unbounded if this is the
   *            maximum long value  ([[Window.unboundedFollowing]]).
>>>>>>> abefe2ec
   * @since 1.4.0
   */
  // Note: when updating the doc for this method, also update Window.rangeBetween.
  def rangeBetween(start: Long, end: Long): WindowSpec = {
    between(RangeFrame, start, end)
  }

  private def between(typ: FrameType, start: Long, end: Long): WindowSpec = {
    val boundaryStart = start match {
      case 0 => CurrentRow
      case Long.MinValue => UnboundedPreceding
      case x if x < 0 => ValuePreceding(-start.toInt)
      case x if x > 0 => ValueFollowing(start.toInt)
    }

    val boundaryEnd = end match {
      case 0 => CurrentRow
      case Long.MaxValue => UnboundedFollowing
      case x if x < 0 => ValuePreceding(-end.toInt)
      case x if x > 0 => ValueFollowing(end.toInt)
    }

    new WindowSpec(
      partitionSpec,
      orderSpec,
      SpecifiedWindowFrame(typ, boundaryStart, boundaryEnd))
  }

  /**
   * Converts this [[WindowSpec]] into a [[Column]] with an aggregate expression.
   */
  private[sql] def withAggregate(aggregate: Column): Column = {
    val spec = WindowSpecDefinition(partitionSpec, orderSpec, frame)
    new Column(WindowExpression(aggregate.expr, spec))
  }
}<|MERGE_RESOLUTION|>--- conflicted
+++ resolved
@@ -85,7 +85,10 @@
    * "current row", while "-1" means the row before the current row, and "5" means the fifth row
    * after the current row.
    *
-<<<<<<< HEAD
+   * We recommend users use [[Window.unboundedPreceding]], [[Window.unboundedFollowing]],
+   * and [[Window.currentRow]] to specify special boundary values, rather than using integral
+   * values directly.
+   *
    * A row based boundary is based on the position of the row within the partition.
    * An offset indicates the number of rows above or below the current row, the frame for the
    * current row starts or ends. For instance, given a row based sliding frame with a lower bound
@@ -112,20 +115,10 @@
    *   +---+--------+---+
    * }}}
    *
-   * @param start boundary start, inclusive.
-   *              The frame is unbounded if this is the minimum long value.
-   * @param end boundary end, inclusive.
-   *            The frame is unbounded if this is the maximum long value.
-=======
-   * We recommend users use [[Window.unboundedPreceding]], [[Window.unboundedFollowing]],
-   * and [[Window.currentRow]] to specify special boundary values, rather than using integral
-   * values directly.
-   *
    * @param start boundary start, inclusive. The frame is unbounded if this is
    *              the minimum long value ([[Window.unboundedPreceding]]).
    * @param end boundary end, inclusive. The frame is unbounded if this is the
    *            maximum long value  ([[Window.unboundedFollowing]]).
->>>>>>> abefe2ec
    * @since 1.4.0
    */
   // Note: when updating the doc for this method, also update Window.rowsBetween.
@@ -140,7 +133,10 @@
    * while "-1" means one off before the current row, and "5" means the five off after the
    * current row.
    *
-<<<<<<< HEAD
+   * We recommend users use [[Window.unboundedPreceding]], [[Window.unboundedFollowing]],
+   * and [[Window.currentRow]] to specify special boundary values, rather than using integral
+   * values directly.
+   *
    * A range based boundary is based on the actual value of the ORDER BY
    * expression(s). An offset is used to alter the value of the ORDER BY expression, for
    * instance if the current order by expression has a value of 10 and the lower bound offset
@@ -170,20 +166,10 @@
    *   +---+--------+---+
    * }}}
    *
-   * @param start boundary start, inclusive.
-   *              The frame is unbounded if this is the minimum long value.
-   * @param end boundary end, inclusive.
-   *            The frame is unbounded if this is the maximum long value.
-=======
-   * We recommend users use [[Window.unboundedPreceding]], [[Window.unboundedFollowing]],
-   * and [[Window.currentRow]] to specify special boundary values, rather than using integral
-   * values directly.
-   *
    * @param start boundary start, inclusive. The frame is unbounded if this is
    *              the minimum long value ([[Window.unboundedPreceding]]).
    * @param end boundary end, inclusive. The frame is unbounded if this is the
    *            maximum long value  ([[Window.unboundedFollowing]]).
->>>>>>> abefe2ec
    * @since 1.4.0
    */
   // Note: when updating the doc for this method, also update Window.rangeBetween.
