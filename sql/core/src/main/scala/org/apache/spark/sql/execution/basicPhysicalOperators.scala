/*
 * Licensed to the Apache Software Foundation (ASF) under one or more
 * contributor license agreements.  See the NOTICE file distributed with
 * this work for additional information regarding copyright ownership.
 * The ASF licenses this file to You under the Apache License, Version 2.0
 * (the "License"); you may not use this file except in compliance with
 * the License.  You may obtain a copy of the License at
 *
 *    http://www.apache.org/licenses/LICENSE-2.0
 *
 * Unless required by applicable law or agreed to in writing, software
 * distributed under the License is distributed on an "AS IS" BASIS,
 * WITHOUT WARRANTIES OR CONDITIONS OF ANY KIND, either express or implied.
 * See the License for the specific language governing permissions and
 * limitations under the License.
 */

package org.apache.spark.sql.execution

import scala.concurrent.{ExecutionContext, Future}
import scala.concurrent.duration.Duration

import org.apache.spark.SparkException
import org.apache.spark.rdd.{PartitionwiseSampledRDD, RDD}
import org.apache.spark.sql.catalyst.InternalRow
import org.apache.spark.sql.catalyst.expressions._
import org.apache.spark.sql.catalyst.expressions.codegen.{CodegenContext, ExprCode, ExpressionCanonicalizer}
import org.apache.spark.sql.catalyst.plans.physical._
import org.apache.spark.sql.execution.metric.SQLMetrics
import org.apache.spark.sql.execution.ui.SparkListenerDriverAccumUpdates
import org.apache.spark.sql.types.LongType
import org.apache.spark.util.ThreadUtils
import org.apache.spark.util.random.{BernoulliCellSampler, PoissonSampler}

/** Physical plan for Project. */
case class ProjectExec(projectList: Seq[NamedExpression], child: SparkPlan)
  extends UnaryExecNode with CodegenSupport {

  override def output: Seq[Attribute] = projectList.map(_.toAttribute)

  override def inputRDDs(): Seq[RDD[InternalRow]] = {
    child.asInstanceOf[CodegenSupport].inputRDDs()
  }

  protected override def doProduce(ctx: CodegenContext): String = {
    child.asInstanceOf[CodegenSupport].produce(ctx, this)
  }

  override def usedInputs: AttributeSet = {
    // only the attributes those are used at least twice should be evaluated before this plan,
    // otherwise we could defer the evaluation until output attribute is actually used.
    val usedExprIds = projectList.flatMap(_.collect {
      case a: Attribute => a.exprId
    })
    val usedMoreThanOnce = usedExprIds.groupBy(id => id).filter(_._2.size > 1).keySet
    references.filter(a => usedMoreThanOnce.contains(a.exprId))
  }

  override def doConsume(ctx: CodegenContext, input: Seq[ExprCode], row: ExprCode): String = {
    val exprs = projectList.map(x =>
      ExpressionCanonicalizer.execute(BindReferences.bindReference(x, child.output)))
    ctx.currentVars = input
    val resultVars = exprs.map(_.genCode(ctx))
    // Evaluation of non-deterministic expressions can't be deferred.
    val nonDeterministicAttrs = projectList.filterNot(_.deterministic).map(_.toAttribute)
    s"""
       |${evaluateRequiredVariables(output, resultVars, AttributeSet(nonDeterministicAttrs))}
       |${consume(ctx, resultVars)}
     """.stripMargin
  }

  protected override def doExecute(): RDD[InternalRow] = {
    child.execute().mapPartitionsWithIndexInternal { (index, iter) =>
      val project = UnsafeProjection.create(projectList, child.output,
        subexpressionEliminationEnabled)
      project.initialize(index)
      iter.map(project)
    }
  }

  override def outputOrdering: Seq[SortOrder] = child.outputOrdering

  override def outputPartitioning: Partitioning = child.outputPartitioning
}

<<<<<<< HEAD
=======

/** Physical plan for Filter. */
case class FilterExec(condition: Expression, child: SparkPlan)
  extends UnaryExecNode with CodegenSupport with PredicateHelper {

  // Split out all the IsNotNulls from condition.
  private val (notNullPreds, otherPreds) = splitConjunctivePredicates(condition).partition {
    case IsNotNull(a: NullIntolerant) if a.references.subsetOf(child.outputSet) => true
    case _ => false
  }

  // The columns that will filtered out by `IsNotNull` could be considered as not nullable.
  private val notNullAttributes = notNullPreds.flatMap(_.references).distinct.map(_.exprId)

  // Mark this as empty. We'll evaluate the input during doConsume(). We don't want to evaluate
  // all the variables at the beginning to take advantage of short circuiting.
  override def usedInputs: AttributeSet = AttributeSet.empty

  override def output: Seq[Attribute] = {
    child.output.map { a =>
      if (a.nullable && notNullAttributes.contains(a.exprId)) {
        a.withNullability(false)
      } else {
        a
      }
    }
  }

  override lazy val metrics = Map(
    "numOutputRows" -> SQLMetrics.createMetric(sparkContext, "number of output rows"))

  override def inputRDDs(): Seq[RDD[InternalRow]] = {
    child.asInstanceOf[CodegenSupport].inputRDDs()
  }

  protected override def doProduce(ctx: CodegenContext): String = {
    child.asInstanceOf[CodegenSupport].produce(ctx, this)
  }

  override def doConsume(ctx: CodegenContext, input: Seq[ExprCode], row: ExprCode): String = {
    val numOutput = metricTerm(ctx, "numOutputRows")

    /**
     * Generates code for `c`, using `in` for input attributes and `attrs` for nullability.
     */
    def genPredicate(c: Expression, in: Seq[ExprCode], attrs: Seq[Attribute]): String = {
      val bound = BindReferences.bindReference(c, attrs)
      val evaluated = evaluateRequiredVariables(child.output, in, c.references)

      // Generate the code for the predicate.
      val ev = ExpressionCanonicalizer.execute(bound).genCode(ctx)
      val nullCheck = if (bound.nullable) {
        s"${ev.isNull} || "
      } else {
        s""
      }

      s"""
         |$evaluated
         |${ev.code}
         |if (${nullCheck}!${ev.value}) continue;
       """.stripMargin
    }

    ctx.currentVars = input

    // To generate the predicates we will follow this algorithm.
    // For each predicate that is not IsNotNull, we will generate them one by one loading attributes
    // as necessary. For each of both attributes, if there is an IsNotNull predicate we will
    // generate that check *before* the predicate. After all of these predicates, we will generate
    // the remaining IsNotNull checks that were not part of other predicates.
    // This has the property of not doing redundant IsNotNull checks and taking better advantage of
    // short-circuiting, not loading attributes until they are needed.
    // This is very perf sensitive.
    // TODO: revisit this. We can consider reordering predicates as well.
    val generatedIsNotNullChecks = new Array[Boolean](notNullPreds.length)
    val generated = otherPreds.map { c =>
      val nullChecks = c.references.map { r =>
        val idx = notNullPreds.indexWhere { n => n.asInstanceOf[IsNotNull].child.semanticEquals(r)}
        if (idx != -1 && !generatedIsNotNullChecks(idx)) {
          generatedIsNotNullChecks(idx) = true
          // Use the child's output. The nullability is what the child produced.
          genPredicate(notNullPreds(idx), input, child.output)
        } else {
          ""
        }
      }.mkString("\n").trim

      // Here we use *this* operator's output with this output's nullability since we already
      // enforced them with the IsNotNull checks above.
      s"""
         |$nullChecks
         |${genPredicate(c, input, output)}
       """.stripMargin.trim
    }.mkString("\n")

    val nullChecks = notNullPreds.zipWithIndex.map { case (c, idx) =>
      if (!generatedIsNotNullChecks(idx)) {
        genPredicate(c, input, child.output)
      } else {
        ""
      }
    }.mkString("\n")

    // Reset the isNull to false for the not-null columns, then the followed operators could
    // generate better code (remove dead branches).
    val resultVars = input.zipWithIndex.map { case (ev, i) =>
      if (notNullAttributes.contains(child.output(i).exprId)) {
        ev.isNull = "false"
      }
      ev
    }

    s"""
       |$generated
       |$nullChecks
       |$numOutput.add(1);
       |${consume(ctx, resultVars)}
     """.stripMargin
  }

  protected override def doExecute(): RDD[InternalRow] = {
    val numOutputRows = longMetric("numOutputRows")
    child.execute().mapPartitionsWithIndexInternal { (index, iter) =>
      val predicate = newPredicate(condition, child.output)
      predicate.initialize(0)
      iter.filter { row =>
        val r = predicate.eval(row)
        if (r) numOutputRows += 1
        r
      }
    }
  }

  override def outputOrdering: Seq[SortOrder] = child.outputOrdering

  override def outputPartitioning: Partitioning = child.outputPartitioning
}

>>>>>>> 9ddec863
/**
 * Physical plan for sampling the dataset.
 *
 * @param lowerBound Lower-bound of the sampling probability (usually 0.0)
 * @param upperBound Upper-bound of the sampling probability. The expected fraction sampled
 *                   will be ub - lb.
 * @param withReplacement Whether to sample with replacement.
 * @param seed the random seed
 * @param child the SparkPlan
 */
case class SampleExec(
    lowerBound: Double,
    upperBound: Double,
    withReplacement: Boolean,
    seed: Long,
    child: SparkPlan) extends UnaryExecNode with CodegenSupport {
  override def output: Seq[Attribute] = child.output

  override def outputPartitioning: Partitioning = child.outputPartitioning

  override lazy val metrics = Map(
    "numOutputRows" -> SQLMetrics.createMetric(sparkContext, "number of output rows"))

  protected override def doExecute(): RDD[InternalRow] = {
    if (withReplacement) {
      // Disable gap sampling since the gap sampling method buffers two rows internally,
      // requiring us to copy the row, which is more expensive than the random number generator.
      new PartitionwiseSampledRDD[InternalRow, InternalRow](
        child.execute(),
        new PoissonSampler[InternalRow](upperBound - lowerBound, useGapSamplingIfPossible = false),
        preservesPartitioning = true,
        seed)
    } else {
      child.execute().randomSampleWithRange(lowerBound, upperBound, seed)
    }
  }

  override def inputRDDs(): Seq[RDD[InternalRow]] = {
    child.asInstanceOf[CodegenSupport].inputRDDs()
  }

  protected override def doProduce(ctx: CodegenContext): String = {
    child.asInstanceOf[CodegenSupport].produce(ctx, this)
  }

  override def doConsume(ctx: CodegenContext, input: Seq[ExprCode], row: ExprCode): String = {
    val numOutput = metricTerm(ctx, "numOutputRows")
    val sampler = ctx.freshName("sampler")

    if (withReplacement) {
      val samplerClass = classOf[PoissonSampler[UnsafeRow]].getName
      val initSampler = ctx.freshName("initSampler")
      ctx.copyResult = true
      ctx.addMutableState(s"$samplerClass<UnsafeRow>", sampler,
        s"$initSampler();")

      ctx.addNewFunction(initSampler,
        s"""
          | private void $initSampler() {
          |   $sampler = new $samplerClass<UnsafeRow>($upperBound - $lowerBound, false);
          |   java.util.Random random = new java.util.Random(${seed}L);
          |   long randomSeed = random.nextLong();
          |   int loopCount = 0;
          |   while (loopCount < partitionIndex) {
          |     randomSeed = random.nextLong();
          |     loopCount += 1;
          |   }
          |   $sampler.setSeed(randomSeed);
          | }
         """.stripMargin.trim)

      val samplingCount = ctx.freshName("samplingCount")
      s"""
         | int $samplingCount = $sampler.sample();
         | while ($samplingCount-- > 0) {
         |   $numOutput.add(1);
         |   ${consume(ctx, input)}
         | }
       """.stripMargin.trim
    } else {
      val samplerClass = classOf[BernoulliCellSampler[UnsafeRow]].getName
      ctx.addMutableState(s"$samplerClass<UnsafeRow>", sampler,
        s"""
          | $sampler = new $samplerClass<UnsafeRow>($lowerBound, $upperBound, false);
          | $sampler.setSeed(${seed}L + partitionIndex);
         """.stripMargin.trim)

      s"""
         | if ($sampler.sample() == 0) continue;
         | $numOutput.add(1);
         | ${consume(ctx, input)}
       """.stripMargin.trim
    }
  }
}


/**
 * Physical plan for range (generating a range of 64 bit numbers).
 */
case class RangeExec(range: org.apache.spark.sql.catalyst.plans.logical.Range)
  extends LeafExecNode with CodegenSupport {

  def start: Long = range.start
  def step: Long = range.step
  def numSlices: Int = range.numSlices.getOrElse(sparkContext.defaultParallelism)
  def numElements: BigInt = range.numElements

  override val output: Seq[Attribute] = range.output

  override lazy val metrics = Map(
    "numOutputRows" -> SQLMetrics.createMetric(sparkContext, "number of output rows"))

  // output attributes should not affect the results
  override lazy val cleanArgs: Seq[Any] = Seq(start, step, numSlices, numElements)

  override def inputRDDs(): Seq[RDD[InternalRow]] = {
    sqlContext.sparkContext.parallelize(0 until numSlices, numSlices)
      .map(i => InternalRow(i)) :: Nil
  }

  protected override def doProduce(ctx: CodegenContext): String = {
    val numOutput = metricTerm(ctx, "numOutputRows")

    val initTerm = ctx.freshName("initRange")
    ctx.addMutableState("boolean", initTerm, s"$initTerm = false;")
    val partitionEnd = ctx.freshName("partitionEnd")
    ctx.addMutableState("long", partitionEnd, s"$partitionEnd = 0L;")
    val number = ctx.freshName("number")
    ctx.addMutableState("long", number, s"$number = 0L;")
    val overflow = ctx.freshName("overflow")
    ctx.addMutableState("boolean", overflow, s"$overflow = false;")

    val value = ctx.freshName("value")
    val ev = ExprCode("", "false", value)
    val BigInt = classOf[java.math.BigInteger].getName
    val checkEnd = if (step > 0) {
      s"$number < $partitionEnd"
    } else {
      s"$number > $partitionEnd"
    }

    ctx.addNewFunction("initRange",
      s"""
        | private void initRange(int idx) {
        |   $BigInt index = $BigInt.valueOf(idx);
        |   $BigInt numSlice = $BigInt.valueOf(${numSlices}L);
        |   $BigInt numElement = $BigInt.valueOf(${numElements.toLong}L);
        |   $BigInt step = $BigInt.valueOf(${step}L);
        |   $BigInt start = $BigInt.valueOf(${start}L);
        |
        |   $BigInt st = index.multiply(numElement).divide(numSlice).multiply(step).add(start);
        |   if (st.compareTo($BigInt.valueOf(Long.MAX_VALUE)) > 0) {
        |     $number = Long.MAX_VALUE;
        |   } else if (st.compareTo($BigInt.valueOf(Long.MIN_VALUE)) < 0) {
        |     $number = Long.MIN_VALUE;
        |   } else {
        |     $number = st.longValue();
        |   }
        |
        |   $BigInt end = index.add($BigInt.ONE).multiply(numElement).divide(numSlice)
        |     .multiply(step).add(start);
        |   if (end.compareTo($BigInt.valueOf(Long.MAX_VALUE)) > 0) {
        |     $partitionEnd = Long.MAX_VALUE;
        |   } else if (end.compareTo($BigInt.valueOf(Long.MIN_VALUE)) < 0) {
        |     $partitionEnd = Long.MIN_VALUE;
        |   } else {
        |     $partitionEnd = end.longValue();
        |   }
        |
        |   $numOutput.add(($partitionEnd - $number) / ${step}L);
        | }
       """.stripMargin)

    val input = ctx.freshName("input")
    // Right now, Range is only used when there is one upstream.
    ctx.addMutableState("scala.collection.Iterator", input, s"$input = inputs[0];")
    s"""
      | // initialize Range
      | if (!$initTerm) {
      |   $initTerm = true;
      |   initRange(partitionIndex);
      | }
      |
      | while (!$overflow && $checkEnd) {
      |  long $value = $number;
      |  $number += ${step}L;
      |  if ($number < $value ^ ${step}L < 0) {
      |    $overflow = true;
      |  }
      |  ${consume(ctx, Seq(ev))}
      |  if (shouldStop()) return;
      | }
     """.stripMargin
  }

  protected override def doExecute(): RDD[InternalRow] = {
    val numOutputRows = longMetric("numOutputRows")
    sqlContext
      .sparkContext
      .parallelize(0 until numSlices, numSlices)
      .mapPartitionsWithIndex { (i, _) =>
        val partitionStart = (i * numElements) / numSlices * step + start
        val partitionEnd = (((i + 1) * numElements) / numSlices) * step + start
        def getSafeMargin(bi: BigInt): Long =
          if (bi.isValidLong) {
            bi.toLong
          } else if (bi > 0) {
            Long.MaxValue
          } else {
            Long.MinValue
          }
        val safePartitionStart = getSafeMargin(partitionStart)
        val safePartitionEnd = getSafeMargin(partitionEnd)
        val rowSize = UnsafeRow.calculateBitSetWidthInBytes(1) + LongType.defaultSize
        val unsafeRow = UnsafeRow.createFromByteArray(rowSize, 1)

        new Iterator[InternalRow] {
          private[this] var number: Long = safePartitionStart
          private[this] var overflow: Boolean = false

          override def hasNext =
            if (!overflow) {
              if (step > 0) {
                number < safePartitionEnd
              } else {
                number > safePartitionEnd
              }
            } else false

          override def next() = {
            val ret = number
            number += step
            if (number < ret ^ step < 0) {
              // we have Long.MaxValue + Long.MaxValue < Long.MaxValue
              // and Long.MinValue + Long.MinValue > Long.MinValue, so iff the step causes a step
              // back, we are pretty sure that we have an overflow.
              overflow = true
            }

            numOutputRows += 1
            unsafeRow.setLong(0, ret)
            unsafeRow
          }
        }
      }
  }

  override def simpleString: String = range.simpleString
}

/**
 * Physical plan for unioning two plans, without a distinct. This is UNION ALL in SQL.
 */
case class UnionExec(children: Seq[SparkPlan]) extends SparkPlan {
  override def output: Seq[Attribute] =
    children.map(_.output).transpose.map(attrs =>
      attrs.head.withNullability(attrs.exists(_.nullable)))

  protected override def doExecute(): RDD[InternalRow] =
    sparkContext.union(children.map(_.execute()))
}

/**
 * Physical plan for returning a new RDD that has exactly `numPartitions` partitions.
 * Similar to coalesce defined on an [[RDD]], this operation results in a narrow dependency, e.g.
 * if you go from 1000 partitions to 100 partitions, there will not be a shuffle, instead each of
 * the 100 new partitions will claim 10 of the current partitions.
 */
case class CoalesceExec(numPartitions: Int, child: SparkPlan) extends UnaryExecNode {
  override def output: Seq[Attribute] = child.output

  override def outputPartitioning: Partitioning = {
    if (numPartitions == 1) SinglePartition
    else UnknownPartitioning(numPartitions)
  }

  protected override def doExecute(): RDD[InternalRow] = {
    child.execute().coalesce(numPartitions, shuffle = false)
  }
}

/**
 * A plan node that does nothing but lie about the output of its child.  Used to spice a
 * (hopefully structurally equivalent) tree from a different optimization sequence into an already
 * resolved tree.
 */
case class OutputFakerExec(output: Seq[Attribute], child: SparkPlan) extends SparkPlan {
  def children: Seq[SparkPlan] = child :: Nil

  protected override def doExecute(): RDD[InternalRow] = child.execute()
}

/**
 * Physical plan for a subquery.
 */
case class SubqueryExec(name: String, child: SparkPlan) extends UnaryExecNode {

  override lazy val metrics = Map(
    "dataSize" -> SQLMetrics.createMetric(sparkContext, "data size (bytes)"),
    "collectTime" -> SQLMetrics.createMetric(sparkContext, "time to collect (ms)"))

  override def output: Seq[Attribute] = child.output

  override def outputPartitioning: Partitioning = child.outputPartitioning

  override def outputOrdering: Seq[SortOrder] = child.outputOrdering

  override def sameResult(o: SparkPlan): Boolean = o match {
    case s: SubqueryExec => child.sameResult(s.child)
    case _ => false
  }

  @transient
  private lazy val relationFuture: Future[Array[InternalRow]] = {
    // relationFuture is used in "doExecute". Therefore we can get the execution id correctly here.
    val executionId = sparkContext.getLocalProperty(SQLExecution.EXECUTION_ID_KEY)
    Future {
      // This will run in another thread. Set the execution id so that we can connect these jobs
      // with the correct execution.
      SQLExecution.withExecutionId(sparkContext, executionId) {
        val beforeCollect = System.nanoTime()
        // Note that we use .executeCollect() because we don't want to convert data to Scala types
        val rows: Array[InternalRow] = child.executeCollect()
        val beforeBuild = System.nanoTime()
        longMetric("collectTime") += (beforeBuild - beforeCollect) / 1000000
        val dataSize = rows.map(_.asInstanceOf[UnsafeRow].getSizeInBytes.toLong).sum
        longMetric("dataSize") += dataSize

        // There are some cases we don't care about the metrics and call `SparkPlan.doExecute`
        // directly without setting an execution id. We should be tolerant to it.
        if (executionId != null) {
          sparkContext.listenerBus.post(SparkListenerDriverAccumUpdates(
            executionId.toLong, metrics.values.map(m => m.id -> m.value).toSeq))
        }

        rows
      }
    }(SubqueryExec.executionContext)
  }

  protected override def doPrepare(): Unit = {
    relationFuture
  }

  protected override def doExecute(): RDD[InternalRow] = {
    child.execute()
  }

  override def executeCollect(): Array[InternalRow] = {
    ThreadUtils.awaitResultInForkJoinSafely(relationFuture, Duration.Inf)
  }
}

object SubqueryExec {
  private[execution] val executionContext = ExecutionContext.fromExecutorService(
    ThreadUtils.newDaemonCachedThreadPool("subquery", 16))
}<|MERGE_RESOLUTION|>--- conflicted
+++ resolved
@@ -83,148 +83,6 @@
   override def outputPartitioning: Partitioning = child.outputPartitioning
 }
 
-<<<<<<< HEAD
-=======
-
-/** Physical plan for Filter. */
-case class FilterExec(condition: Expression, child: SparkPlan)
-  extends UnaryExecNode with CodegenSupport with PredicateHelper {
-
-  // Split out all the IsNotNulls from condition.
-  private val (notNullPreds, otherPreds) = splitConjunctivePredicates(condition).partition {
-    case IsNotNull(a: NullIntolerant) if a.references.subsetOf(child.outputSet) => true
-    case _ => false
-  }
-
-  // The columns that will filtered out by `IsNotNull` could be considered as not nullable.
-  private val notNullAttributes = notNullPreds.flatMap(_.references).distinct.map(_.exprId)
-
-  // Mark this as empty. We'll evaluate the input during doConsume(). We don't want to evaluate
-  // all the variables at the beginning to take advantage of short circuiting.
-  override def usedInputs: AttributeSet = AttributeSet.empty
-
-  override def output: Seq[Attribute] = {
-    child.output.map { a =>
-      if (a.nullable && notNullAttributes.contains(a.exprId)) {
-        a.withNullability(false)
-      } else {
-        a
-      }
-    }
-  }
-
-  override lazy val metrics = Map(
-    "numOutputRows" -> SQLMetrics.createMetric(sparkContext, "number of output rows"))
-
-  override def inputRDDs(): Seq[RDD[InternalRow]] = {
-    child.asInstanceOf[CodegenSupport].inputRDDs()
-  }
-
-  protected override def doProduce(ctx: CodegenContext): String = {
-    child.asInstanceOf[CodegenSupport].produce(ctx, this)
-  }
-
-  override def doConsume(ctx: CodegenContext, input: Seq[ExprCode], row: ExprCode): String = {
-    val numOutput = metricTerm(ctx, "numOutputRows")
-
-    /**
-     * Generates code for `c`, using `in` for input attributes and `attrs` for nullability.
-     */
-    def genPredicate(c: Expression, in: Seq[ExprCode], attrs: Seq[Attribute]): String = {
-      val bound = BindReferences.bindReference(c, attrs)
-      val evaluated = evaluateRequiredVariables(child.output, in, c.references)
-
-      // Generate the code for the predicate.
-      val ev = ExpressionCanonicalizer.execute(bound).genCode(ctx)
-      val nullCheck = if (bound.nullable) {
-        s"${ev.isNull} || "
-      } else {
-        s""
-      }
-
-      s"""
-         |$evaluated
-         |${ev.code}
-         |if (${nullCheck}!${ev.value}) continue;
-       """.stripMargin
-    }
-
-    ctx.currentVars = input
-
-    // To generate the predicates we will follow this algorithm.
-    // For each predicate that is not IsNotNull, we will generate them one by one loading attributes
-    // as necessary. For each of both attributes, if there is an IsNotNull predicate we will
-    // generate that check *before* the predicate. After all of these predicates, we will generate
-    // the remaining IsNotNull checks that were not part of other predicates.
-    // This has the property of not doing redundant IsNotNull checks and taking better advantage of
-    // short-circuiting, not loading attributes until they are needed.
-    // This is very perf sensitive.
-    // TODO: revisit this. We can consider reordering predicates as well.
-    val generatedIsNotNullChecks = new Array[Boolean](notNullPreds.length)
-    val generated = otherPreds.map { c =>
-      val nullChecks = c.references.map { r =>
-        val idx = notNullPreds.indexWhere { n => n.asInstanceOf[IsNotNull].child.semanticEquals(r)}
-        if (idx != -1 && !generatedIsNotNullChecks(idx)) {
-          generatedIsNotNullChecks(idx) = true
-          // Use the child's output. The nullability is what the child produced.
-          genPredicate(notNullPreds(idx), input, child.output)
-        } else {
-          ""
-        }
-      }.mkString("\n").trim
-
-      // Here we use *this* operator's output with this output's nullability since we already
-      // enforced them with the IsNotNull checks above.
-      s"""
-         |$nullChecks
-         |${genPredicate(c, input, output)}
-       """.stripMargin.trim
-    }.mkString("\n")
-
-    val nullChecks = notNullPreds.zipWithIndex.map { case (c, idx) =>
-      if (!generatedIsNotNullChecks(idx)) {
-        genPredicate(c, input, child.output)
-      } else {
-        ""
-      }
-    }.mkString("\n")
-
-    // Reset the isNull to false for the not-null columns, then the followed operators could
-    // generate better code (remove dead branches).
-    val resultVars = input.zipWithIndex.map { case (ev, i) =>
-      if (notNullAttributes.contains(child.output(i).exprId)) {
-        ev.isNull = "false"
-      }
-      ev
-    }
-
-    s"""
-       |$generated
-       |$nullChecks
-       |$numOutput.add(1);
-       |${consume(ctx, resultVars)}
-     """.stripMargin
-  }
-
-  protected override def doExecute(): RDD[InternalRow] = {
-    val numOutputRows = longMetric("numOutputRows")
-    child.execute().mapPartitionsWithIndexInternal { (index, iter) =>
-      val predicate = newPredicate(condition, child.output)
-      predicate.initialize(0)
-      iter.filter { row =>
-        val r = predicate.eval(row)
-        if (r) numOutputRows += 1
-        r
-      }
-    }
-  }
-
-  override def outputOrdering: Seq[SortOrder] = child.outputOrdering
-
-  override def outputPartitioning: Partitioning = child.outputPartitioning
-}
-
->>>>>>> 9ddec863
 /**
  * Physical plan for sampling the dataset.
  *
