/*
 * Licensed to the Apache Software Foundation (ASF) under one or more
 * contributor license agreements.  See the NOTICE file distributed with
 * this work for additional information regarding copyright ownership.
 * The ASF licenses this file to You under the Apache License, Version 2.0
 * (the "License"); you may not use this file except in compliance with
 * the License.  You may obtain a copy of the License at
 *
 *    http://www.apache.org/licenses/LICENSE-2.0
 *
 * Unless required by applicable law or agreed to in writing, software
 * distributed under the License is distributed on an "AS IS" BASIS,
 * WITHOUT WARRANTIES OR CONDITIONS OF ANY KIND, either express or implied.
 * See the License for the specific language governing permissions and
 * limitations under the License.
 */

package org.apache.spark.sql.execution.exchange

import scala.concurrent.{ExecutionContext, Future}
import scala.concurrent.duration._
import scala.reflect.ClassTag

import org.apache.spark.{broadcast, SparkException}
import org.apache.spark.launcher.SparkLauncher
import org.apache.spark.rdd.RDD
import org.apache.spark.sql.catalyst.InternalRow
import org.apache.spark.sql.catalyst.expressions.UnsafeRow
import org.apache.spark.sql.catalyst.plans.physical.{BroadcastPartitioning, Partitioning, RowBroadcastMode}
import org.apache.spark.sql.execution.{SparkPlan, SQLExecution}
import org.apache.spark.sql.execution.joins.HashedRelation
import org.apache.spark.sql.execution.metric.SQLMetrics
import org.apache.spark.sql.execution.ui.SparkListenerDriverAccumUpdates
import org.apache.spark.sql.internal.SQLConf
import org.apache.spark.storage.StorageLevel
import org.apache.spark.util.ThreadUtils

/**
 * A [[BroadcastExchangeExec]] collects, transforms and finally broadcasts the result of
 * a transformed SparkPlan.
 *
 * @tparam T The type of the object transformed from the result of RDD by [[BroadcastMode]].
 */
case class BroadcastExchangeExec[T: ClassTag](
    mode: RowBroadcastMode,
    child: SparkPlan) extends Exchange {

  override lazy val metrics = if (sqlContext.conf.executorSideBroadcastEnabled) {
      Map(
        "buildTime" -> SQLMetrics.createMetric(sparkContext, "time to build (ms)"),
        "broadcastTime" -> SQLMetrics.createMetric(sparkContext, "time to broadcast (ms)"))
    } else {
      Map(
        "dataSize" -> SQLMetrics.createMetric(sparkContext, "data size (bytes)"),
        "collectTime" -> SQLMetrics.createMetric(sparkContext, "time to collect (ms)"),
        "buildTime" -> SQLMetrics.createMetric(sparkContext, "time to build (ms)"),
        "broadcastTime" -> SQLMetrics.createMetric(sparkContext, "time to broadcast (ms)"))
    }

  override def outputPartitioning: Partitioning = BroadcastPartitioning(mode)

<<<<<<< HEAD
  override def sameResult(plan: SparkPlan): Boolean = plan match {
    case p: BroadcastExchangeExec[_] =>
      mode.compatibleWith(p.mode) && child.sameResult(p.child)
    case _ => false
=======
  override lazy val canonicalized: SparkPlan = {
    BroadcastExchangeExec(mode.canonicalized, child.canonicalized)
>>>>>>> 3476390c
  }

  @transient
  private val timeout: Duration = {
    val timeoutValue = sqlContext.conf.broadcastTimeout
    if (timeoutValue < 0) {
      Duration.Inf
    } else {
      timeoutValue.seconds
    }
  }

  // Private variable used to hold the reference of RDD created during executor-side broadcasting.
  // If we don't keep its reference, it will be cleaned up.
  private var childRDD: RDD[InternalRow] = null

  private def executorSideBroadcast(): broadcast.Broadcast[Any] = {
    val beforeBuild = System.nanoTime()
    // Call persist on the RDD because we want to broadcast the RDD blocks on executors.
    childRDD = child.execute().mapPartitionsInternal { rowIterator =>
      rowIterator.map(_.copy())
    }.persist(StorageLevel.MEMORY_AND_DISK)

    val numOfRows = childRDD.count()
    if (numOfRows >= 512000000) {
      throw new SparkException(
        s"Cannot broadcast the table with more than 512 millions rows: ${numOfRows} rows")
    }

    // Broadcast the relation on executors.
    val beforeBroadcast = System.nanoTime()
    longMetric("buildTime") += (beforeBuild - beforeBroadcast) / 1000000

    val broadcasted = sparkContext.broadcastRDDOnExecutor[InternalRow, T](childRDD, mode)
      .asInstanceOf[broadcast.Broadcast[Any]]

    longMetric("broadcastTime") += (System.nanoTime() - beforeBroadcast) / 1000000
    broadcasted
  }

  private def driverSideBroadcast(): broadcast.Broadcast[Any] = {
    val beforeCollect = System.nanoTime()
    // Note that we use .executeCollect() because we don't want to convert data to
    // Scala types
    val input: Array[InternalRow] = child.executeCollect()
    if (input.length >= 512000000) {
      throw new SparkException(
        s"Cannot broadcast the table with more than 512 millions rows: ${input.length} rows")
    }
    val beforeBuild = System.nanoTime()
    longMetric("collectTime") += (beforeBuild - beforeCollect) / 1000000
    val dataSize = input.map(_.asInstanceOf[UnsafeRow].getSizeInBytes.toLong).sum
    longMetric("dataSize") += dataSize
    if (dataSize >= (8L << 30)) {
      throw new SparkException(
        s"Cannot broadcast the table that is larger than 8GB: ${dataSize >> 30} GB")
    }
    // Construct and broadcast the relation.
    val relation = mode.transform(input)
    val beforeBroadcast = System.nanoTime()
    longMetric("buildTime") += (beforeBroadcast - beforeBuild) / 1000000
    val broadcasted = sparkContext.broadcast(relation)
    longMetric("broadcastTime") += (System.nanoTime() - beforeBroadcast) / 1000000
    broadcasted
  }

  @transient
  private lazy val relationFuture: Future[broadcast.Broadcast[Any]] = {
    // broadcastFuture is used in "doExecute". Therefore we can get the execution id correctly here.
    val executionId = sparkContext.getLocalProperty(SQLExecution.EXECUTION_ID_KEY)
    Future {
      // This will run in another thread. Set the execution id so that we can connect these jobs
      // with the correct execution.
      SQLExecution.withExecutionId(sparkContext, executionId) {
        try {
          val broadcasted = if (sqlContext.conf.executorSideBroadcastEnabled) {
            executorSideBroadcast()
          } else {
            driverSideBroadcast()
          }

          SQLMetrics.postDriverMetricUpdates(sparkContext, executionId, metrics.values.toSeq)
          broadcasted
        } catch {
          case oe: OutOfMemoryError =>
            throw new OutOfMemoryError(s"Not enough memory to build and broadcast the table to " +
              s"all worker nodes. As a workaround, you can either disable broadcast by setting " +
              s"${SQLConf.AUTO_BROADCASTJOIN_THRESHOLD.key} to -1 or increase the spark driver " +
              s"memory by setting ${SparkLauncher.DRIVER_MEMORY} to a higher value")
              .initCause(oe.getCause)
        }
      }
    }(BroadcastExchangeExec.executionContext)
  }

  override protected def doPrepare(): Unit = {
    // Materialize the future.
    relationFuture
  }

  override protected def doExecute(): RDD[InternalRow] = {
    throw new UnsupportedOperationException(
      "BroadcastExchange does not support the execute() code path.")
  }

  override protected[sql] def doExecuteBroadcast[T](): broadcast.Broadcast[T] = {
    ThreadUtils.awaitResult(relationFuture, timeout).asInstanceOf[broadcast.Broadcast[T]]
  }

  override protected def otherCopyArgs: Seq[AnyRef] = Seq(implicitly[ClassTag[T]])
}

object BroadcastExchangeExec {
  private[execution] val executionContext = ExecutionContext.fromExecutorService(
    ThreadUtils.newDaemonCachedThreadPool("broadcast-exchange", 128))
}<|MERGE_RESOLUTION|>--- conflicted
+++ resolved
@@ -59,15 +59,8 @@
 
   override def outputPartitioning: Partitioning = BroadcastPartitioning(mode)
 
-<<<<<<< HEAD
-  override def sameResult(plan: SparkPlan): Boolean = plan match {
-    case p: BroadcastExchangeExec[_] =>
-      mode.compatibleWith(p.mode) && child.sameResult(p.child)
-    case _ => false
-=======
   override lazy val canonicalized: SparkPlan = {
     BroadcastExchangeExec(mode.canonicalized, child.canonicalized)
->>>>>>> 3476390c
   }
 
   @transient
