--- conflicted
+++ resolved
@@ -332,12 +332,6 @@
     // `FileStatus` objects of all "_common_metadata" files.
     private var commonMetadataStatuses: Array[FileStatus] = _
 
-<<<<<<< HEAD
-    // Parquet footer cache.
-    val footers: mutable.Map[Path, Footer] = mutable.Map[Path, Footer]()
-
-=======
->>>>>>> 936a96cb
     // `FileStatus` objects of all data files (Parquet part-files).
     var dataStatuses: Array[FileStatus] = _
 
@@ -369,7 +363,7 @@
         val updatedLeaves = cachedLeafStatuses().filter { f =>
           (isSummaryFile(f.getPath) ||
             !(f.getPath.getName.startsWith("_") || f.getPath.getName.startsWith("."))) &&
-            (!footers.contains(f.getPath) || f.getModificationTime > lastRefreshTime)
+            (f.getModificationTime > lastRefreshTime)
         }.toArray
         lastRefreshTime = System.currentTimeMillis
         cachedLeaves = updatedLeaves
@@ -383,22 +377,6 @@
       commonMetadataStatuses =
         leaves.filter(_.getPath.getName == ParquetFileWriter.PARQUET_COMMON_METADATA_FILE)
 
-<<<<<<< HEAD
-      if (leafStatusesChanged) {
-        val conf = SparkHadoopUtil.get.conf
-        val taskSideMetaData = conf.getBoolean(ParquetInputFormat.TASK_SIDE_METADATA, true)
-        val rawFooters = if (shouldMergeSchemas) {
-          ParquetFileReader.readAllFootersInParallel(
-            conf, seqAsJavaList(leaves), taskSideMetaData)
-        } else {
-          ParquetFileReader.readAllFootersInParallelUsingSummaryFiles(
-            conf, seqAsJavaList(leaves), taskSideMetaData)
-        }
-        rawFooters.map(footer => footers += (footer.getFile -> footer))
-      }
-
-=======
->>>>>>> 936a96cb
       // If we already get the schema, don't need to re-compute it since the schema merging is
       // time-consuming.
       if (dataSchema == null) {
