/*
 * Licensed to the Apache Software Foundation (ASF) under one or more
 * contributor license agreements.  See the NOTICE file distributed with
 * this work for additional information regarding copyright ownership.
 * The ASF licenses this file to You under the Apache License, Version 2.0
 * (the "License"); you may not use this file except in compliance with
 * the License.  You may obtain a copy of the License at
 *
 *    http://www.apache.org/licenses/LICENSE-2.0
 *
 * Unless required by applicable law or agreed to in writing, software
 * distributed under the License is distributed on an "AS IS" BASIS,
 * WITHOUT WARRANTIES OR CONDITIONS OF ANY KIND, either express or implied.
 * See the License for the specific language governing permissions and
 * limitations under the License.
 */

package org.apache.spark.sql.execution.datasources.parquet

import java.io.IOException
import java.net.URI

import scala.collection.JavaConverters._
import scala.collection.mutable
import scala.collection.parallel.ForkJoinTaskSupport
import scala.util.{Failure, Try}

import org.apache.hadoop.conf.Configuration
import org.apache.hadoop.fs.{FileStatus, Path}
import org.apache.hadoop.mapreduce._
import org.apache.hadoop.mapreduce.lib.input.FileSplit
import org.apache.hadoop.mapreduce.task.TaskAttemptContextImpl
import org.apache.parquet.filter2.compat.FilterCompat
import org.apache.parquet.filter2.predicate.FilterApi
import org.apache.parquet.format.converter.ParquetMetadataConverter.SKIP_ROW_GROUPS
import org.apache.parquet.hadoop._
import org.apache.parquet.hadoop.ParquetOutputFormat.JobSummaryLevel
import org.apache.parquet.hadoop.codec.CodecConfig
import org.apache.parquet.hadoop.util.ContextUtil
import org.apache.parquet.schema.MessageType

import org.apache.spark.{SparkException, TaskContext}
import org.apache.spark.internal.Logging
import org.apache.spark.sql._
import org.apache.spark.sql.catalyst.InternalRow
import org.apache.spark.sql.catalyst.expressions._
import org.apache.spark.sql.catalyst.expressions.codegen.GenerateUnsafeProjection
import org.apache.spark.sql.catalyst.parser.LegacyTypeStringParser
import org.apache.spark.sql.catalyst.util.DateTimeUtils
import org.apache.spark.sql.execution.datasources._
import org.apache.spark.sql.execution.vectorized.{OffHeapColumnVector, OnHeapColumnVector}
import org.apache.spark.sql.internal.SQLConf
import org.apache.spark.sql.sources._
import org.apache.spark.sql.types._
import org.apache.spark.util.{SerializableConfiguration, ThreadUtils}

class ParquetFileFormat
  extends FileFormat
  with DataSourceRegister
  with Logging
  with Serializable {
  // Hold a reference to the (serializable) singleton instance of ParquetLogRedirector. This
  // ensures the ParquetLogRedirector class is initialized whether an instance of ParquetFileFormat
  // is constructed or deserialized. Do not heed the Scala compiler's warning about an unused field
  // here.
  private val parquetLogRedirector = ParquetLogRedirector.INSTANCE

  override def shortName(): String = "parquet"

  override def toString: String = "Parquet"

  override def hashCode(): Int = getClass.hashCode()

  override def equals(other: Any): Boolean = other.isInstanceOf[ParquetFileFormat]

  override def prepareWrite(
      sparkSession: SparkSession,
      job: Job,
      options: Map[String, String],
      dataSchema: StructType): OutputWriterFactory = {
    DataSourceUtils.verifyWriteSchema(this, dataSchema)

    val parquetOptions = new ParquetOptions(options, sparkSession.sessionState.conf)

    val conf = ContextUtil.getConfiguration(job)

    val committerClass =
      conf.getClass(
        SQLConf.PARQUET_OUTPUT_COMMITTER_CLASS.key,
        classOf[ParquetOutputCommitter],
        classOf[OutputCommitter])

    if (conf.get(SQLConf.PARQUET_OUTPUT_COMMITTER_CLASS.key) == null) {
      logInfo("Using default output committer for Parquet: " +
        classOf[ParquetOutputCommitter].getCanonicalName)
    } else {
      logInfo("Using user defined output committer for Parquet: " + committerClass.getCanonicalName)
    }

    conf.setClass(
      SQLConf.OUTPUT_COMMITTER_CLASS.key,
      committerClass,
      classOf[OutputCommitter])

    // We're not really using `ParquetOutputFormat[Row]` for writing data here, because we override
    // it in `ParquetOutputWriter` to support appending and dynamic partitioning.  The reason why
    // we set it here is to setup the output committer class to `ParquetOutputCommitter`, which is
    // bundled with `ParquetOutputFormat[Row]`.
    job.setOutputFormatClass(classOf[ParquetOutputFormat[Row]])

    ParquetOutputFormat.setWriteSupportClass(job, classOf[ParquetWriteSupport])

    // This metadata is useful for keeping UDTs like Vector/Matrix.
    ParquetWriteSupport.setSchema(dataSchema, conf)

    // Sets flags for `ParquetWriteSupport`, which converts Catalyst schema to Parquet
    // schema and writes actual rows to Parquet files.
    conf.set(
      SQLConf.PARQUET_WRITE_LEGACY_FORMAT.key,
      sparkSession.sessionState.conf.writeLegacyParquetFormat.toString)

    conf.set(
      SQLConf.PARQUET_OUTPUT_TIMESTAMP_TYPE.key,
      sparkSession.sessionState.conf.parquetOutputTimestampType.toString)

    // Sets compression scheme
    conf.set(ParquetOutputFormat.COMPRESSION, parquetOptions.compressionCodecClassName)

    // SPARK-15719: Disables writing Parquet summary files by default.
    if (conf.get(ParquetOutputFormat.JOB_SUMMARY_LEVEL) == null
      && conf.get(ParquetOutputFormat.ENABLE_JOB_SUMMARY) == null) {
      conf.setEnum(ParquetOutputFormat.JOB_SUMMARY_LEVEL, JobSummaryLevel.NONE)
    }

    if (ParquetOutputFormat.getJobSummaryLevel(conf) == JobSummaryLevel.NONE
      && !classOf[ParquetOutputCommitter].isAssignableFrom(committerClass)) {
      // output summary is requested, but the class is not a Parquet Committer
      logWarning(s"Committer $committerClass is not a ParquetOutputCommitter and cannot" +
        s" create job summaries. " +
        s"Set Parquet option ${ParquetOutputFormat.JOB_SUMMARY_LEVEL} to NONE.")
    }

    new OutputWriterFactory {
      // This OutputWriterFactory instance is deserialized when writing Parquet files on the
      // executor side without constructing or deserializing ParquetFileFormat. Therefore, we hold
      // another reference to ParquetLogRedirector.INSTANCE here to ensure the latter class is
      // initialized.
      private val parquetLogRedirector = ParquetLogRedirector.INSTANCE

        override def newInstance(
          path: String,
          dataSchema: StructType,
          context: TaskAttemptContext): OutputWriter = {
        new ParquetOutputWriter(path, context)
      }

      override def getFileExtension(context: TaskAttemptContext): String = {
        CodecConfig.from(context).getCodec.getExtension + ".parquet"
      }
    }
  }

  override def inferSchema(
      sparkSession: SparkSession,
      parameters: Map[String, String],
      files: Seq[FileStatus]): Option[StructType] = {
    val parquetOptions = new ParquetOptions(parameters, sparkSession.sessionState.conf)

    // Should we merge schemas from all Parquet part-files?
    val shouldMergeSchemas = parquetOptions.mergeSchema

    val mergeRespectSummaries = sparkSession.sessionState.conf.isParquetSchemaRespectSummaries

    val filesByType = splitFiles(files)

    // Sees which file(s) we need to touch in order to figure out the schema.
    //
    // Always tries the summary files first if users don't require a merged schema.  In this case,
    // "_common_metadata" is more preferable than "_metadata" because it doesn't contain row
    // groups information, and could be much smaller for large Parquet files with lots of row
    // groups.  If no summary file is available, falls back to some random part-file.
    //
    // NOTE: Metadata stored in the summary files are merged from all part-files.  However, for
    // user defined key-value metadata (in which we store Spark SQL schema), Parquet doesn't know
    // how to merge them correctly if some key is associated with different values in different
    // part-files.  When this happens, Parquet simply gives up generating the summary file.  This
    // implies that if a summary file presents, then:
    //
    //   1. Either all part-files have exactly the same Spark SQL schema, or
    //   2. Some part-files don't contain Spark SQL schema in the key-value metadata at all (thus
    //      their schemas may differ from each other).
    //
    // Here we tend to be pessimistic and take the second case into account.  Basically this means
    // we can't trust the summary files if users require a merged schema, and must touch all part-
    // files to do the merge.
    val filesToTouch =
      if (shouldMergeSchemas) {
        // Also includes summary files, 'cause there might be empty partition directories.

        // If mergeRespectSummaries config is true, we assume that all part-files are the same for
        // their schema with summary files, so we ignore them when merging schema.
        // If the config is disabled, which is the default setting, we merge all part-files.
        // In this mode, we only need to merge schemas contained in all those summary files.
        // You should enable this configuration only if you are very sure that for the parquet
        // part-files to read there are corresponding summary files containing correct schema.

        // As filed in SPARK-11500, the order of files to touch is a matter, which might affect
        // the ordering of the output columns. There are several things to mention here.
        //
        //  1. If mergeRespectSummaries config is false, then it merges schemas by reducing from
        //     the first part-file so that the columns of the lexicographically first file show
        //     first.
        //
        //  2. If mergeRespectSummaries config is true, then there should be, at least,
        //     "_metadata"s for all given files, so that we can ensure the columns of
        //     the lexicographically first file show first.
        //
        //  3. If shouldMergeSchemas is false, but when multiple files are given, there is
        //     no guarantee of the output order, since there might not be a summary file for the
        //     lexicographically first file, which ends up putting ahead the columns of
        //     the other files. However, this should be okay since not enabling
        //     shouldMergeSchemas means (assumes) all the files have the same schemas.

        val needMerged: Seq[FileStatus] =
          if (mergeRespectSummaries) {
            Seq.empty
          } else {
            filesByType.data
          }
        needMerged ++ filesByType.metadata ++ filesByType.commonMetadata
      } else {
        // Tries any "_common_metadata" first. Parquet files written by old versions or Parquet
        // don't have this.
        filesByType.commonMetadata.headOption
            // Falls back to "_metadata"
            .orElse(filesByType.metadata.headOption)
            // Summary file(s) not found, the Parquet file is either corrupted, or different part-
            // files contain conflicting user defined metadata (two or more values are associated
            // with a same key in different files).  In either case, we fall back to any of the
            // first part-file, and just assume all schemas are consistent.
            .orElse(filesByType.data.headOption)
            .toSeq
      }
    ParquetFileFormat.mergeSchemasInParallel(filesToTouch, sparkSession)
  }

  case class FileTypes(
      data: Seq[FileStatus],
      metadata: Seq[FileStatus],
      commonMetadata: Seq[FileStatus])

  private def splitFiles(allFiles: Seq[FileStatus]): FileTypes = {
    val leaves = allFiles.toArray.sortBy(_.getPath.toString)

    FileTypes(
      data = leaves.filterNot(f => isSummaryFile(f.getPath)),
      metadata =
        leaves.filter(_.getPath.getName == ParquetFileWriter.PARQUET_METADATA_FILE),
      commonMetadata =
        leaves.filter(_.getPath.getName == ParquetFileWriter.PARQUET_COMMON_METADATA_FILE))
  }

  private def isSummaryFile(file: Path): Boolean = {
    file.getName == ParquetFileWriter.PARQUET_COMMON_METADATA_FILE ||
        file.getName == ParquetFileWriter.PARQUET_METADATA_FILE
  }

  /**
   * Returns whether the reader will return the rows as batch or not.
   */
  override def supportBatch(sparkSession: SparkSession, schema: StructType): Boolean = {
    val conf = sparkSession.sessionState.conf
    conf.parquetVectorizedReaderEnabled && conf.wholeStageEnabled &&
      schema.length <= conf.wholeStageMaxNumFields &&
      schema.forall(_.dataType.isInstanceOf[AtomicType])
  }

  override def vectorTypes(
      requiredSchema: StructType,
      partitionSchema: StructType,
      sqlConf: SQLConf): Option[Seq[String]] = {
    Option(Seq.fill(requiredSchema.fields.length + partitionSchema.fields.length)(
      if (!sqlConf.offHeapColumnVectorEnabled) {
        classOf[OnHeapColumnVector].getName
      } else {
        classOf[OffHeapColumnVector].getName
      }
    ))
  }

  override def isSplitable(
      sparkSession: SparkSession,
      options: Map[String, String],
      path: Path): Boolean = {
    true
  }

  override def buildReaderWithPartitionValues(
      sparkSession: SparkSession,
      dataSchema: StructType,
      partitionSchema: StructType,
      requiredSchema: StructType,
      filters: Seq[Filter],
      options: Map[String, String],
      hadoopConf: Configuration): (PartitionedFile) => Iterator[InternalRow] = {
    DataSourceUtils.verifyReadSchema(this, dataSchema)

    hadoopConf.set(ParquetInputFormat.READ_SUPPORT_CLASS, classOf[ParquetReadSupport].getName)
    hadoopConf.set(
      ParquetReadSupport.SPARK_ROW_REQUESTED_SCHEMA,
      requiredSchema.json)
    hadoopConf.set(
      ParquetWriteSupport.SPARK_ROW_SCHEMA,
      requiredSchema.json)
    hadoopConf.set(
      SQLConf.SESSION_LOCAL_TIMEZONE.key,
      sparkSession.sessionState.conf.sessionLocalTimeZone)

    ParquetWriteSupport.setSchema(requiredSchema, hadoopConf)

    // Sets flags for `ParquetToSparkSchemaConverter`
    hadoopConf.setBoolean(
      SQLConf.PARQUET_BINARY_AS_STRING.key,
      sparkSession.sessionState.conf.isParquetBinaryAsString)
    hadoopConf.setBoolean(
      SQLConf.PARQUET_INT96_AS_TIMESTAMP.key,
      sparkSession.sessionState.conf.isParquetINT96AsTimestamp)

    val broadcastedHadoopConf =
      sparkSession.sparkContext.broadcast(new SerializableConfiguration(hadoopConf))

    // TODO: if you move this into the closure it reverts to the default values.
    // If true, enable using the custom RecordReader for parquet. This only works for
    // a subset of the types (no complex types).
    val resultSchema = StructType(partitionSchema.fields ++ requiredSchema.fields)
    val sqlConf = sparkSession.sessionState.conf
    val enableOffHeapColumnVector = sqlConf.offHeapColumnVectorEnabled
    val enableVectorizedReader: Boolean =
      sqlConf.parquetVectorizedReaderEnabled &&
      resultSchema.forall(_.dataType.isInstanceOf[AtomicType])
    val enableRecordFilter: Boolean = sqlConf.parquetRecordFilterEnabled
    val timestampConversion: Boolean = sqlConf.isParquetINT96TimestampConversion
    val capacity = sqlConf.parquetVectorizedReaderBatchSize
    val enableParquetFilterPushDown: Boolean = sqlConf.parquetFilterPushDown
    // Whole stage codegen (PhysicalRDD) is able to deal with batches directly
    val returningBatch = supportBatch(sparkSession, resultSchema)
    val pushDownDate = sqlConf.parquetFilterPushDownDate
    val pushDownStringStartWith = sqlConf.parquetFilterPushDownStringStartWith
    val pushDownInFilterThreshold = sqlConf.parquetFilterPushDownInFilterThreshold

    (file: PartitionedFile) => {
      assert(file.partitionValues.numFields == partitionSchema.size)

<<<<<<< HEAD
      // Try to push down filters when filter push-down is enabled.
      val pushed = if (enableParquetFilterPushDown) {
        filters
          // Collects all converted Parquet filter predicates. Notice that not all predicates can be
          // converted (`ParquetFilters.createFilter` returns an `Option`). That's why a `flatMap`
          // is used here.
          .flatMap(new ParquetFilters(pushDownDate, pushDownStringStartWith,
              pushDownInFilterThreshold)
          .createFilter(requiredSchema, _))
          .reduceOption(FilterApi.and)
      } else {
        None
      }

=======
>>>>>>> bf67f70c
      val fileSplit =
        new FileSplit(new Path(new URI(file.filePath)), file.start, file.length, Array.empty)
      val filePath = fileSplit.getPath

      val split =
        new org.apache.parquet.hadoop.ParquetInputSplit(
          filePath,
          fileSplit.getStart,
          fileSplit.getStart + fileSplit.getLength,
          fileSplit.getLength,
          fileSplit.getLocations,
          null)

      val sharedConf = broadcastedHadoopConf.value.value

      // Try to push down filters when filter push-down is enabled.
      val pushed = if (enableParquetFilterPushDown) {
        val parquetSchema = ParquetFileReader.readFooter(sharedConf, filePath, SKIP_ROW_GROUPS)
          .getFileMetaData.getSchema
        filters
          // Collects all converted Parquet filter predicates. Notice that not all predicates can be
          // converted (`ParquetFilters.createFilter` returns an `Option`). That's why a `flatMap`
          // is used here.
          .flatMap(new ParquetFilters(pushDownDate, pushDownStringStartWith)
          .createFilter(parquetSchema, _))
          .reduceOption(FilterApi.and)
      } else {
        None
      }

      // PARQUET_INT96_TIMESTAMP_CONVERSION says to apply timezone conversions to int96 timestamps'
      // *only* if the file was created by something other than "parquet-mr", so check the actual
      // writer here for this file.  We have to do this per-file, as each file in the table may
      // have different writers.
      def isCreatedByParquetMr(): Boolean = {
        val footer = ParquetFileReader.readFooter(sharedConf, filePath, SKIP_ROW_GROUPS)
        footer.getFileMetaData().getCreatedBy().startsWith("parquet-mr")
      }
      val convertTz =
        if (timestampConversion && !isCreatedByParquetMr()) {
          Some(DateTimeUtils.getTimeZone(sharedConf.get(SQLConf.SESSION_LOCAL_TIMEZONE.key)))
        } else {
          None
        }

      val attemptId = new TaskAttemptID(new TaskID(new JobID(), TaskType.MAP, 0), 0)
      val hadoopAttemptContext =
        new TaskAttemptContextImpl(broadcastedHadoopConf.value.value, attemptId)

      // Try to push down filters when filter push-down is enabled.
      // Notice: This push-down is RowGroups level, not individual records.
      if (pushed.isDefined) {
        ParquetInputFormat.setFilterPredicate(hadoopAttemptContext.getConfiguration, pushed.get)
      }
      val taskContext = Option(TaskContext.get())
      if (enableVectorizedReader) {
        val vectorizedReader = new VectorizedParquetRecordReader(
          convertTz.orNull, enableOffHeapColumnVector && taskContext.isDefined, capacity)
        val iter = new RecordReaderIterator(vectorizedReader)
        // SPARK-23457 Register a task completion lister before `initialization`.
        taskContext.foreach(_.addTaskCompletionListener(_ => iter.close()))
        vectorizedReader.initialize(split, hadoopAttemptContext)
        logDebug(s"Appending $partitionSchema ${file.partitionValues}")
        vectorizedReader.initBatch(partitionSchema, file.partitionValues)
        if (returningBatch) {
          vectorizedReader.enableReturningBatches()
        }

        // UnsafeRowParquetRecordReader appends the columns internally to avoid another copy.
        iter.asInstanceOf[Iterator[InternalRow]]
      } else {
        logDebug(s"Falling back to parquet-mr")
        // ParquetRecordReader returns UnsafeRow
        val reader = if (pushed.isDefined && enableRecordFilter) {
          val parquetFilter = FilterCompat.get(pushed.get, null)
          new ParquetRecordReader[UnsafeRow](new ParquetReadSupport(convertTz), parquetFilter)
        } else {
          new ParquetRecordReader[UnsafeRow](new ParquetReadSupport(convertTz))
        }
        val iter = new RecordReaderIterator(reader)
        // SPARK-23457 Register a task completion lister before `initialization`.
        taskContext.foreach(_.addTaskCompletionListener(_ => iter.close()))
        reader.initialize(split, hadoopAttemptContext)

        val fullSchema = requiredSchema.toAttributes ++ partitionSchema.toAttributes
        val joinedRow = new JoinedRow()
        val appendPartitionColumns = GenerateUnsafeProjection.generate(fullSchema, fullSchema)

        // This is a horrible erasure hack...  if we type the iterator above, then it actually check
        // the type in next() and we get a class cast exception.  If we make that function return
        // Object, then we can defer the cast until later!
        if (partitionSchema.length == 0) {
          // There is no partition columns
          iter.asInstanceOf[Iterator[InternalRow]]
        } else {
          iter.asInstanceOf[Iterator[InternalRow]]
            .map(d => appendPartitionColumns(joinedRow(d, file.partitionValues)))
        }
      }
    }
  }
}

object ParquetFileFormat extends Logging {
  private[parquet] def readSchema(
      footers: Seq[Footer], sparkSession: SparkSession): Option[StructType] = {

    val converter = new ParquetToSparkSchemaConverter(
      sparkSession.sessionState.conf.isParquetBinaryAsString,
      sparkSession.sessionState.conf.isParquetINT96AsTimestamp)

    val seen = mutable.HashSet[String]()
    val finalSchemas: Seq[StructType] = footers.flatMap { footer =>
      val metadata = footer.getParquetMetadata.getFileMetaData
      val serializedSchema = metadata
        .getKeyValueMetaData
        .asScala.toMap
        .get(ParquetReadSupport.SPARK_METADATA_KEY)
      if (serializedSchema.isEmpty) {
        // Falls back to Parquet schema if no Spark SQL schema found.
        Some(converter.convert(metadata.getSchema))
      } else if (!seen.contains(serializedSchema.get)) {
        seen += serializedSchema.get

        // Don't throw even if we failed to parse the serialized Spark schema. Just fallback to
        // whatever is available.
        Some(Try(DataType.fromJson(serializedSchema.get))
          .recover { case _: Throwable =>
            logInfo(
              "Serialized Spark schema in Parquet key-value metadata is not in JSON format, " +
                "falling back to the deprecated DataType.fromCaseClassString parser.")
            LegacyTypeStringParser.parse(serializedSchema.get)
          }
          .recover { case cause: Throwable =>
            logWarning(
              s"""Failed to parse serialized Spark schema in Parquet key-value metadata:
                 |\t$serializedSchema
               """.stripMargin,
              cause)
          }
          .map(_.asInstanceOf[StructType])
          .getOrElse {
            // Falls back to Parquet schema if Spark SQL schema can't be parsed.
            converter.convert(metadata.getSchema)
          })
      } else {
        None
      }
    }

    finalSchemas.reduceOption { (left, right) =>
      try left.merge(right) catch { case e: Throwable =>
        throw new SparkException(s"Failed to merge incompatible schemas $left and $right", e)
      }
    }
  }

  /**
   * Reads Parquet footers in multi-threaded manner.
   * If the config "spark.sql.files.ignoreCorruptFiles" is set to true, we will ignore the corrupted
   * files when reading footers.
   */
  private[parquet] def readParquetFootersInParallel(
      conf: Configuration,
      partFiles: Seq[FileStatus],
      ignoreCorruptFiles: Boolean): Seq[Footer] = {
    val parFiles = partFiles.par
    val pool = ThreadUtils.newForkJoinPool("readingParquetFooters", 8)
    parFiles.tasksupport = new ForkJoinTaskSupport(pool)
    try {
      parFiles.flatMap { currentFile =>
        try {
          // Skips row group information since we only need the schema.
          // ParquetFileReader.readFooter throws RuntimeException, instead of IOException,
          // when it can't read the footer.
          Some(new Footer(currentFile.getPath(),
            ParquetFileReader.readFooter(
              conf, currentFile, SKIP_ROW_GROUPS)))
        } catch { case e: RuntimeException =>
          if (ignoreCorruptFiles) {
            logWarning(s"Skipped the footer in the corrupted file: $currentFile", e)
            None
          } else {
            throw new IOException(s"Could not read footer for file: $currentFile", e)
          }
        }
      }.seq
    } finally {
      pool.shutdown()
    }
  }

  /**
   * Figures out a merged Parquet schema with a distributed Spark job.
   *
   * Note that locality is not taken into consideration here because:
   *
   *  1. For a single Parquet part-file, in most cases the footer only resides in the last block of
   *     that file.  Thus we only need to retrieve the location of the last block.  However, Hadoop
   *     `FileSystem` only provides API to retrieve locations of all blocks, which can be
   *     potentially expensive.
   *
   *  2. This optimization is mainly useful for S3, where file metadata operations can be pretty
   *     slow.  And basically locality is not available when using S3 (you can't run computation on
   *     S3 nodes).
   */
  def mergeSchemasInParallel(
      filesToTouch: Seq[FileStatus],
      sparkSession: SparkSession): Option[StructType] = {
    val assumeBinaryIsString = sparkSession.sessionState.conf.isParquetBinaryAsString
    val assumeInt96IsTimestamp = sparkSession.sessionState.conf.isParquetINT96AsTimestamp
    val serializedConf = new SerializableConfiguration(sparkSession.sessionState.newHadoopConf())

    // !! HACK ALERT !!
    //
    // Parquet requires `FileStatus`es to read footers.  Here we try to send cached `FileStatus`es
    // to executor side to avoid fetching them again.  However, `FileStatus` is not `Serializable`
    // but only `Writable`.  What makes it worse, for some reason, `FileStatus` doesn't play well
    // with `SerializableWritable[T]` and always causes a weird `IllegalStateException`.  These
    // facts virtually prevents us to serialize `FileStatus`es.
    //
    // Since Parquet only relies on path and length information of those `FileStatus`es to read
    // footers, here we just extract them (which can be easily serialized), send them to executor
    // side, and resemble fake `FileStatus`es there.
    val partialFileStatusInfo = filesToTouch.map(f => (f.getPath.toString, f.getLen))

    // Set the number of partitions to prevent following schema reads from generating many tasks
    // in case of a small number of parquet files.
    val numParallelism = Math.min(Math.max(partialFileStatusInfo.size, 1),
      sparkSession.sparkContext.defaultParallelism)

    val ignoreCorruptFiles = sparkSession.sessionState.conf.ignoreCorruptFiles

    // Issues a Spark job to read Parquet schema in parallel.
    val partiallyMergedSchemas =
      sparkSession
        .sparkContext
        .parallelize(partialFileStatusInfo, numParallelism)
        .mapPartitions { iterator =>
          // Resembles fake `FileStatus`es with serialized path and length information.
          val fakeFileStatuses = iterator.map { case (path, length) =>
            new FileStatus(length, false, 0, 0, 0, 0, null, null, null, new Path(path))
          }.toSeq

          // Reads footers in multi-threaded manner within each task
          val footers =
            ParquetFileFormat.readParquetFootersInParallel(
              serializedConf.value, fakeFileStatuses, ignoreCorruptFiles)

          // Converter used to convert Parquet `MessageType` to Spark SQL `StructType`
          val converter = new ParquetToSparkSchemaConverter(
            assumeBinaryIsString = assumeBinaryIsString,
            assumeInt96IsTimestamp = assumeInt96IsTimestamp)
          if (footers.isEmpty) {
            Iterator.empty
          } else {
            var mergedSchema = ParquetFileFormat.readSchemaFromFooter(footers.head, converter)
            footers.tail.foreach { footer =>
              val schema = ParquetFileFormat.readSchemaFromFooter(footer, converter)
              try {
                mergedSchema = mergedSchema.merge(schema)
              } catch { case cause: SparkException =>
                throw new SparkException(
                  s"Failed merging schema of file ${footer.getFile}:\n${schema.treeString}", cause)
              }
            }
            Iterator.single(mergedSchema)
          }
        }.collect()

    if (partiallyMergedSchemas.isEmpty) {
      None
    } else {
      var finalSchema = partiallyMergedSchemas.head
      partiallyMergedSchemas.tail.foreach { schema =>
        try {
          finalSchema = finalSchema.merge(schema)
        } catch { case cause: SparkException =>
          throw new SparkException(
            s"Failed merging schema:\n${schema.treeString}", cause)
        }
      }
      Some(finalSchema)
    }
  }

  /**
   * Reads Spark SQL schema from a Parquet footer.  If a valid serialized Spark SQL schema string
   * can be found in the file metadata, returns the deserialized [[StructType]], otherwise, returns
   * a [[StructType]] converted from the [[MessageType]] stored in this footer.
   */
  def readSchemaFromFooter(
      footer: Footer, converter: ParquetToSparkSchemaConverter): StructType = {
    val fileMetaData = footer.getParquetMetadata.getFileMetaData
    fileMetaData
      .getKeyValueMetaData
      .asScala.toMap
      .get(ParquetReadSupport.SPARK_METADATA_KEY)
      .flatMap(deserializeSchemaString)
      .getOrElse(converter.convert(fileMetaData.getSchema))
  }

  private def deserializeSchemaString(schemaString: String): Option[StructType] = {
    // Tries to deserialize the schema string as JSON first, then falls back to the case class
    // string parser (data generated by older versions of Spark SQL uses this format).
    Try(DataType.fromJson(schemaString).asInstanceOf[StructType]).recover {
      case _: Throwable =>
        logInfo(
          "Serialized Spark schema in Parquet key-value metadata is not in JSON format, " +
            "falling back to the deprecated DataType.fromCaseClassString parser.")
        LegacyTypeStringParser.parse(schemaString).asInstanceOf[StructType]
    }.recoverWith {
      case cause: Throwable =>
        logWarning(
          "Failed to parse and ignored serialized Spark schema in " +
            s"Parquet key-value metadata:\n\t$schemaString", cause)
        Failure(cause)
    }.toOption
  }
}<|MERGE_RESOLUTION|>--- conflicted
+++ resolved
@@ -351,23 +351,6 @@
     (file: PartitionedFile) => {
       assert(file.partitionValues.numFields == partitionSchema.size)
 
-<<<<<<< HEAD
-      // Try to push down filters when filter push-down is enabled.
-      val pushed = if (enableParquetFilterPushDown) {
-        filters
-          // Collects all converted Parquet filter predicates. Notice that not all predicates can be
-          // converted (`ParquetFilters.createFilter` returns an `Option`). That's why a `flatMap`
-          // is used here.
-          .flatMap(new ParquetFilters(pushDownDate, pushDownStringStartWith,
-              pushDownInFilterThreshold)
-          .createFilter(requiredSchema, _))
-          .reduceOption(FilterApi.and)
-      } else {
-        None
-      }
-
-=======
->>>>>>> bf67f70c
       val fileSplit =
         new FileSplit(new Path(new URI(file.filePath)), file.start, file.length, Array.empty)
       val filePath = fileSplit.getPath
@@ -391,7 +374,8 @@
           // Collects all converted Parquet filter predicates. Notice that not all predicates can be
           // converted (`ParquetFilters.createFilter` returns an `Option`). That's why a `flatMap`
           // is used here.
-          .flatMap(new ParquetFilters(pushDownDate, pushDownStringStartWith)
+          .flatMap(new ParquetFilters(pushDownDate, pushDownStringStartWith,
+              pushDownInFilterThreshold)
           .createFilter(parquetSchema, _))
           .reduceOption(FilterApi.and)
       } else {
