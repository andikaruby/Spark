/*
 * Licensed to the Apache Software Foundation (ASF) under one or more
 * contributor license agreements.  See the NOTICE file distributed with
 * this work for additional information regarding copyright ownership.
 * The ASF licenses this file to You under the Apache License, Version 2.0
 * (the "License"); you may not use this file except in compliance with
 * the License.  You may obtain a copy of the License at
 *
 *    http://www.apache.org/licenses/LICENSE-2.0
 *
 * Unless required by applicable law or agreed to in writing, software
 * distributed under the License is distributed on an "AS IS" BASIS,
 * WITHOUT WARRANTIES OR CONDITIONS OF ANY KIND, either express or implied.
 * See the License for the specific language governing permissions and
 * limitations under the License.
 */

package org.apache.spark.sql.execution.streaming

import java.util.concurrent.atomic.AtomicInteger
import javax.annotation.concurrent.GuardedBy

import scala.collection.mutable.{ArrayBuffer, ListBuffer}
import scala.util.control.NonFatal

import org.apache.spark.internal.Logging
import org.apache.spark.sql._
import org.apache.spark.sql.catalyst.CatalystConf
import org.apache.spark.sql.catalyst.encoders.encoderFor
import org.apache.spark.sql.catalyst.expressions.Attribute
import org.apache.spark.sql.catalyst.plans.logical.{LeafNode, Statistics}
import org.apache.spark.sql.catalyst.streaming.InternalOutputModes._
import org.apache.spark.sql.streaming.OutputMode
import org.apache.spark.sql.types.StructType
import org.apache.spark.util.Utils

object MemoryStream {
  protected val currentBlockId = new AtomicInteger(0)
  protected val memoryStreamId = new AtomicInteger(0)

  def apply[A : Encoder](implicit sqlContext: SQLContext): MemoryStream[A] =
    new MemoryStream[A](memoryStreamId.getAndIncrement(), sqlContext)
}

/**
 * A [[Source]] that produces value stored in memory as they are added by the user.  This [[Source]]
 * is primarily intended for use in unit tests as it can only replay data when the object is still
 * available.
 */
case class MemoryStream[A : Encoder](id: Int, sqlContext: SQLContext)
    extends Source with Logging {
  protected val encoder = encoderFor[A]
  protected val logicalPlan = StreamingExecutionRelation(this)
  protected val output = logicalPlan.output

  /**
   * All batches from `lastCommittedOffset + 1` to `currentOffset`, inclusive.
   * Stored in a ListBuffer to facilitate removing committed batches.
   */
  @GuardedBy("this")
  protected val batches = new ListBuffer[Dataset[A]]

  @GuardedBy("this")
  protected var currentOffset: LongOffset = new LongOffset(-1)

  /**
   * Last offset that was discarded, or -1 if no commits have occurred. Note that the value
   * -1 is used in calculations below and isn't just an arbitrary constant.
   */
  @GuardedBy("this")
  protected var lastOffsetCommitted : LongOffset = new LongOffset(-1)

  def schema: StructType = encoder.schema

  def toDS(): Dataset[A] = {
    Dataset(sqlContext.sparkSession, logicalPlan)
  }

  def toDF(): DataFrame = {
    Dataset.ofRows(sqlContext.sparkSession, logicalPlan)
  }

  def addData(data: A*): Offset = {
    addData(data.toTraversable)
  }

  def addData(data: TraversableOnce[A]): Offset = {
    import sqlContext.implicits._
    val ds = data.toVector.toDS()
    logDebug(s"Adding ds: $ds")
    this.synchronized {
      currentOffset = currentOffset + 1
      batches += ds
      currentOffset
    }
  }

  override def toString: String = s"MemoryStream[${Utils.truncatedString(output, ",")}]"

  override def getOffset: Option[Offset] = synchronized {
    if (currentOffset.offset == -1) {
      None
    } else {
      Some(currentOffset)
    }
  }

  override def getBatch(start: Option[Offset], end: Offset): DataFrame = {
    // Compute the internal batch numbers to fetch: [startOrdinal, endOrdinal)
    val startOrdinal =
      start.flatMap(LongOffset.convert).getOrElse(LongOffset(-1)).offset.toInt + 1
    val endOrdinal = LongOffset.convert(end).getOrElse(LongOffset(-1)).offset.toInt + 1

    // Internal buffer only holds the batches after lastCommittedOffset.
    val newBlocks = synchronized {
      val sliceStart = startOrdinal - lastOffsetCommitted.offset.toInt - 1
      val sliceEnd = endOrdinal - lastOffsetCommitted.offset.toInt - 1
      batches.slice(sliceStart, sliceEnd)
    }

    logDebug(
      s"MemoryBatch [$startOrdinal, $endOrdinal]: ${newBlocks.flatMap(_.collect()).mkString(", ")}")
    newBlocks
      .map(_.toDF())
      .reduceOption(_ union _)
      .getOrElse {
        sys.error("No data selected!")
      }
  }

  override def commit(end: Offset): Unit = synchronized {
    def check(newOffset: LongOffset): Unit = {
      val offsetDiff = (newOffset.offset - lastOffsetCommitted.offset).toInt

      if (offsetDiff < 0) {
        sys.error(s"Offsets committed out of order: $lastOffsetCommitted followed by $end")
      }

      batches.trimStart(offsetDiff)
      lastOffsetCommitted = newOffset
    }

    LongOffset.convert(end) match {
      case Some(lo) => check(lo)
      case None => sys.error(s"MemoryStream.commit() received an offset ($end) " +
        "that did not originate with an instance of this class")
    }
  }

  override def stop() {}

  def reset(): Unit = synchronized {
    batches.clear()
    currentOffset = new LongOffset(-1)
    lastOffsetCommitted = new LongOffset(-1)
  }
}

/**
 * A sink that stores the results in memory. This [[Sink]] is primarily intended for use in unit
 * tests and does not provide durability.
 */
class MemorySink(val schema: StructType, outputMode: OutputMode) extends Sink with Logging {

  private case class AddedData(batchId: Long, data: Array[Row])

  /** An order list of batches that have been written to this [[Sink]]. */
  @GuardedBy("this")
  private val batches = new ArrayBuffer[AddedData]()

  /** Returns all rows that are stored in this [[Sink]]. */
  def allData: Seq[Row] = synchronized {
    batches.map(_.data).flatten
  }

  def latestBatchId: Option[Long] = synchronized {
    batches.lastOption.map(_.batchId)
  }

  def latestBatchData: Seq[Row] = synchronized { batches.lastOption.toSeq.flatten(_.data) }

  def toDebugString: String = synchronized {
    batches.map { case AddedData(batchId, data) =>
      val dataStr = try data.mkString(" ") catch {
        case NonFatal(e) => "[Error converting to string]"
      }
      s"$batchId: $dataStr"
    }.mkString("\n")
  }

  override def addBatch(batchId: Long, data: DataFrame): Unit = {
    val notCommitted = synchronized {
      latestBatchId.isEmpty || batchId > latestBatchId.get
    }
    if (notCommitted) {
      logDebug(s"Committing batch $batchId to $this")
      outputMode match {
        case Append | Update =>
          val rows = AddedData(batchId, data.collect())
          synchronized { batches += rows }

        case Complete =>
          val rows = AddedData(batchId, data.collect())
          synchronized {
            batches.clear()
            batches += rows
          }

        case _ =>
          throw new IllegalArgumentException(
            s"Output mode $outputMode is not supported by MemorySink")
      }
    } else {
      logDebug(s"Skipping already committed batch: $batchId")
    }
  }

<<<<<<< HEAD
  def clear(): Unit = {
=======
  def clear(): Unit = synchronized {
>>>>>>> 0ef1421a
    batches.clear()
  }

  override def toString(): String = "MemorySink"
}

/**
 * Used to query the data that has been written into a [[MemorySink]].
 */
case class MemoryPlan(sink: MemorySink, output: Seq[Attribute]) extends LeafNode {
  def this(sink: MemorySink) = this(sink, sink.schema.toAttributes)

  private val sizePerRow = sink.schema.toAttributes.map(_.dataType.defaultSize).sum

  override def computeStats(conf: CatalystConf): Statistics =
    Statistics(sizePerRow * sink.allData.size)
}<|MERGE_RESOLUTION|>--- conflicted
+++ resolved
@@ -215,11 +215,7 @@
     }
   }
 
-<<<<<<< HEAD
-  def clear(): Unit = {
-=======
   def clear(): Unit = synchronized {
->>>>>>> 0ef1421a
     batches.clear()
   }
 
