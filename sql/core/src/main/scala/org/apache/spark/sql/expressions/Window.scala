/*
 * Licensed to the Apache Software Foundation (ASF) under one or more
 * contributor license agreements.  See the NOTICE file distributed with
 * this work for additional information regarding copyright ownership.
 * The ASF licenses this file to You under the Apache License, Version 2.0
 * (the "License"); you may not use this file except in compliance with
 * the License.  You may obtain a copy of the License at
 *
 *    http://www.apache.org/licenses/LICENSE-2.0
 *
 * Unless required by applicable law or agreed to in writing, software
 * distributed under the License is distributed on an "AS IS" BASIS,
 * WITHOUT WARRANTIES OR CONDITIONS OF ANY KIND, either express or implied.
 * See the License for the specific language governing permissions and
 * limitations under the License.
 */

package org.apache.spark.sql.expressions

import org.apache.spark.annotation.InterfaceStability
import org.apache.spark.sql.Column
import org.apache.spark.sql.catalyst.expressions._

/**
 * Utility functions for defining window in DataFrames.
 *
 * {{{
 *   // PARTITION BY country ORDER BY date ROWS BETWEEN UNBOUNDED PRECEDING AND CURRENT ROW
 *   Window.partitionBy("country").orderBy("date")
 *     .rowsBetween(Window.unboundedPreceding, Window.currentRow)
 *
 *   // PARTITION BY country ORDER BY date ROWS BETWEEN 3 PRECEDING AND 3 FOLLOWING
 *   Window.partitionBy("country").orderBy("date").rowsBetween(-3, 3)
 * }}}
 *
 * @since 1.4.0
 */
@InterfaceStability.Stable
object Window {

  /**
   * Creates a [[WindowSpec]] with the partitioning defined.
   * @since 1.4.0
   */
  @scala.annotation.varargs
  def partitionBy(colName: String, colNames: String*): WindowSpec = {
    spec.partitionBy(colName, colNames : _*)
  }

  /**
   * Creates a [[WindowSpec]] with the partitioning defined.
   * @since 1.4.0
   */
  @scala.annotation.varargs
  def partitionBy(cols: Column*): WindowSpec = {
    spec.partitionBy(cols : _*)
  }

  /**
   * Creates a [[WindowSpec]] with the ordering defined.
   * @since 1.4.0
   */
  @scala.annotation.varargs
  def orderBy(colName: String, colNames: String*): WindowSpec = {
    spec.orderBy(colName, colNames : _*)
  }

  /**
   * Creates a [[WindowSpec]] with the ordering defined.
   * @since 1.4.0
   */
  @scala.annotation.varargs
  def orderBy(cols: Column*): WindowSpec = {
    spec.orderBy(cols : _*)
  }

  /**
   * Value representing the last row in the partition, equivalent to "UNBOUNDED PRECEDING" in SQL.
   * This can be used to specify the frame boundaries:
   *
   * {{{
   *   Window.rowsBetween(Window.unboundedPreceding, Window.currentRow)
   * }}}
   *
   * @since 2.1.0
   */
  def unboundedPreceding: Long = Long.MinValue

  /**
   * Value representing the last row in the partition, equivalent to "UNBOUNDED FOLLOWING" in SQL.
   * This can be used to specify the frame boundaries:
   *
   * {{{
   *   Window.rowsBetween(Window.unboundedPreceding, Window.unboundedFollowing)
   * }}}
   *
   * @since 2.1.0
   */
  def unboundedFollowing: Long = Long.MaxValue

  /**
   * Value representing the current row. This can be used to specify the frame boundaries:
   *
   * {{{
   *   Window.rowsBetween(Window.unboundedPreceding, Window.currentRow)
   * }}}
   *
   * @since 2.1.0
   */
  def currentRow: Long = 0

  /**
   * Creates a [[WindowSpec]] with the frame boundaries defined,
   * from `start` (inclusive) to `end` (inclusive).
   *
   * Both `start` and `end` are positions relative to the current row. For example, "0" means
   * "current row", while "-1" means the row before the current row, and "5" means the fifth row
   * after the current row.
   *
   * We recommend users use `Window.unboundedPreceding`, `Window.unboundedFollowing`,
   * and `Window.currentRow` to specify special boundary values, rather than using integral
   * values directly.
   *
   * A row based boundary is based on the position of the row within the partition.
   * An offset indicates the number of rows above or below the current row, the frame for the
   * current row starts or ends. For instance, given a row based sliding frame with a lower bound
   * offset of -1 and a upper bound offset of +2. The frame for row with index 5 would range from
   * index 4 to index 6.
   *
   * {{{
   *   import org.apache.spark.sql.expressions.Window
   *   val df = Seq((1, "a"), (1, "a"), (2, "a"), (1, "b"), (2, "b"), (3, "b"))
   *     .toDF("id", "category")
   *   val byCategoryOrderedById =
   *     Window.partitionBy('category).orderBy('id).rowsBetween(Window.currentRow, 1)
   *   df.withColumn("sum", sum('id) over byCategoryOrderedById).show()
   *
   *   +---+--------+---+
   *   | id|category|sum|
   *   +---+--------+---+
   *   |  1|       b|  3|
   *   |  2|       b|  5|
   *   |  3|       b|  3|
   *   |  1|       a|  2|
   *   |  1|       a|  3|
   *   |  2|       a|  2|
   *   +---+--------+---+
   * }}}
   *
   * @param start boundary start, inclusive. The frame is unbounded if this is
<<<<<<< HEAD
   *              less than minimum int value (`Window.unboundedPreceding`).
   * @param end boundary end, inclusive. The frame is unbounded if this is larger
   *            than maximum int value  (`Window.unboundedFollowing`).
=======
   *              the minimum long value (`Window.unboundedPreceding`).
   * @param end boundary end, inclusive. The frame is unbounded if this is the
   *            maximum long value (`Window.unboundedFollowing`).
>>>>>>> b8a743b6
   * @since 2.1.0
   */
  // Note: when updating the doc for this method, also update WindowSpec.rowsBetween.
  def rowsBetween(start: Long, end: Long): WindowSpec = {
    spec.rowsBetween(start, end)
  }

  /**
   * Creates a [[WindowSpec]] with the frame boundaries defined,
   * from `start` (inclusive) to `end` (inclusive).
   *
   * Both `start` and `end` are relative to the current row. For example, "0" means "current row",
   * while "-1" means one off before the current row, and "5" means the five off after the
   * current row.
   *
   * We recommend users use `Window.unboundedPreceding`, `Window.unboundedFollowing`,
   * and `Window.currentRow` to specify special boundary values, rather than using integral
   * values directly.
   *
   * A range-based boundary is based on the actual value of the ORDER BY
   * expression(s). An offset is used to alter the value of the ORDER BY expression, for
   * instance if the current order by expression has a value of 10 and the lower bound offset
   * is -3, the resulting lower bound for the current row will be 10 - 3 = 7. This however puts a
   * number of constraints on the ORDER BY expressions: there can be only one expression and this
   * expression must have a numerical data type. An exception can be made when the offset is 0,
   * because no value modification is needed, in this case multiple and non-numeric ORDER BY
   * expression are allowed.
   *
   * {{{
   *   import org.apache.spark.sql.expressions.Window
   *   val df = Seq((1, "a"), (1, "a"), (2, "a"), (1, "b"), (2, "b"), (3, "b"))
   *     .toDF("id", "category")
   *   val byCategoryOrderedById =
   *     Window.partitionBy('category).orderBy('id).rangeBetween(Window.currentRow, 1)
   *   df.withColumn("sum", sum('id) over byCategoryOrderedById).show()
   *
   *   +---+--------+---+
   *   | id|category|sum|
   *   +---+--------+---+
   *   |  1|       b|  3|
   *   |  2|       b|  5|
   *   |  3|       b|  3|
   *   |  1|       a|  4|
   *   |  1|       a|  4|
   *   |  2|       a|  2|
   *   +---+--------+---+
   * }}}
   *
   * @param start boundary start, inclusive. The frame is unbounded if this is
<<<<<<< HEAD
   *              less than minimum int value (`Window.unboundedPreceding`).
   * @param end boundary end, inclusive. The frame is unbounded if this is larger
   *            than maximum int value  (`Window.unboundedFollowing`).
=======
   *              the minimum long value (`Window.unboundedPreceding`).
   * @param end boundary end, inclusive. The frame is unbounded if this is the
   *            maximum long value (`Window.unboundedFollowing`).
>>>>>>> b8a743b6
   * @since 2.1.0
   */
  // Note: when updating the doc for this method, also update WindowSpec.rangeBetween.
  def rangeBetween(start: Long, end: Long): WindowSpec = {
    spec.rangeBetween(start, end)
  }

  private[sql] def spec: WindowSpec = {
    new WindowSpec(Seq.empty, Seq.empty, UnspecifiedFrame)
  }

}

/**
 * Utility functions for defining window in DataFrames.
 *
 * {{{
 *   // PARTITION BY country ORDER BY date ROWS BETWEEN UNBOUNDED PRECEDING AND CURRENT ROW
 *   Window.partitionBy("country").orderBy("date")
 *     .rowsBetween(Window.unboundedPreceding, Window.currentRow)
 *
 *   // PARTITION BY country ORDER BY date ROWS BETWEEN 3 PRECEDING AND 3 FOLLOWING
 *   Window.partitionBy("country").orderBy("date").rowsBetween(-3, 3)
 * }}}
 *
 * @since 1.4.0
 */
@InterfaceStability.Stable
class Window private()  // So we can see Window in JavaDoc.<|MERGE_RESOLUTION|>--- conflicted
+++ resolved
@@ -148,15 +148,9 @@
    * }}}
    *
    * @param start boundary start, inclusive. The frame is unbounded if this is
-<<<<<<< HEAD
-   *              less than minimum int value (`Window.unboundedPreceding`).
-   * @param end boundary end, inclusive. The frame is unbounded if this is larger
-   *            than maximum int value  (`Window.unboundedFollowing`).
-=======
    *              the minimum long value (`Window.unboundedPreceding`).
    * @param end boundary end, inclusive. The frame is unbounded if this is the
    *            maximum long value (`Window.unboundedFollowing`).
->>>>>>> b8a743b6
    * @since 2.1.0
    */
   // Note: when updating the doc for this method, also update WindowSpec.rowsBetween.
@@ -206,15 +200,9 @@
    * }}}
    *
    * @param start boundary start, inclusive. The frame is unbounded if this is
-<<<<<<< HEAD
-   *              less than minimum int value (`Window.unboundedPreceding`).
-   * @param end boundary end, inclusive. The frame is unbounded if this is larger
-   *            than maximum int value  (`Window.unboundedFollowing`).
-=======
    *              the minimum long value (`Window.unboundedPreceding`).
    * @param end boundary end, inclusive. The frame is unbounded if this is the
    *            maximum long value (`Window.unboundedFollowing`).
->>>>>>> b8a743b6
    * @since 2.1.0
    */
   // Note: when updating the doc for this method, also update WindowSpec.rangeBetween.
