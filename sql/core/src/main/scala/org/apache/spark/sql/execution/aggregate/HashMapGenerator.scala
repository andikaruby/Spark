/*
 * Licensed to the Apache Software Foundation (ASF) under one or more
 * contributor license agreements.  See the NOTICE file distributed with
 * this work for additional information regarding copyright ownership.
 * The ASF licenses this file to You under the Apache License, Version 2.0
 * (the "License"); you may not use this file except in compliance with
 * the License.  You may obtain a copy of the License at
 *
 *    http://www.apache.org/licenses/LICENSE-2.0
 *
 * Unless required by applicable law or agreed to in writing, software
 * distributed under the License is distributed on an "AS IS" BASIS,
 * WITHOUT WARRANTIES OR CONDITIONS OF ANY KIND, either express or implied.
 * See the License for the specific language governing permissions and
 * limitations under the License.
 */

package org.apache.spark.sql.execution.aggregate

import org.apache.spark.sql.catalyst.expressions.aggregate.{AggregateExpression, DeclarativeAggregate}
<<<<<<< HEAD
import org.apache.spark.sql.catalyst.expressions.codegen.{CodegenContext, ExprCode, GlobalValue}
=======
import org.apache.spark.sql.catalyst.expressions.codegen.{CodegenContext, CodeGenerator, ExprCode}
>>>>>>> 2ce37b50
import org.apache.spark.sql.types._

/**
 * This is a helper class to generate an append-only row-based hash map that can act as a 'cache'
 * for extremely fast key-value lookups while evaluating aggregates (and fall back to the
 * `BytesToBytesMap` if a given key isn't found). This is 'codegened' in HashAggregate to speed
 * up aggregates w/ key.
 *
 * NOTE: the generated hash map currently doesn't support nullable keys and falls back to the
 * `BytesToBytesMap` to store them.
 */
abstract class HashMapGenerator(
    ctx: CodegenContext,
    aggregateExpressions: Seq[AggregateExpression],
    generatedClassName: String,
    groupingKeySchema: StructType,
    bufferSchema: StructType) {
  case class Buffer(dataType: DataType, name: String)

  val groupingKeys = groupingKeySchema.map(k => Buffer(k.dataType, ctx.freshName("key")))
  val bufferValues = bufferSchema.map(k => Buffer(k.dataType, ctx.freshName("value")))
  val groupingKeySignature =
    groupingKeys.map(key => s"${CodeGenerator.javaType(key.dataType)} ${key.name}").mkString(", ")
  val buffVars: Seq[ExprCode] = {
    val functions = aggregateExpressions.map(_.aggregateFunction.asInstanceOf[DeclarativeAggregate])
    val initExpr = functions.flatMap(f => f.initialValues)
    initExpr.map { e =>
      val isNull = ctx.addMutableState(CodeGenerator.JAVA_BOOLEAN, "bufIsNull")
      val value = ctx.addMutableState(CodeGenerator.javaType(e.dataType), "bufValue")
      val ev = e.genCode(ctx)
      val initVars =
        s"""
           | $isNull = ${ev.isNull};
           | $value = ${ev.value};
       """.stripMargin
      ExprCode(ev.code + initVars, GlobalValue(isNull, ctx.JAVA_BOOLEAN),
        GlobalValue(value, ctx.javaType(e.dataType)))
    }
  }

  def generate(): String = {
    s"""
       |public class $generatedClassName {
       |${initializeAggregateHashMap()}
       |
       |${generateFindOrInsert()}
       |
       |${generateEquals()}
       |
       |${generateHashFunction()}
       |
       |${generateRowIterator()}
       |
       |${generateClose()}
       |}
     """.stripMargin
  }

  protected def initializeAggregateHashMap(): String

  /**
   * Generates a method that computes a hash by currently xor-ing all individual group-by keys. For
   * instance, if we have 2 long group-by keys, the generated function would be of the form:
   *
   * {{{
   * private long hash(long agg_key, long agg_key1) {
   *   return agg_key ^ agg_key1;
   *   }
   * }}}
   */
  protected final def generateHashFunction(): String = {
    val hash = ctx.freshName("hash")

    def genHashForKeys(groupingKeys: Seq[Buffer]): String = {
      groupingKeys.map { key =>
        val result = ctx.freshName("result")
        s"""
           |${genComputeHash(ctx, key.name, key.dataType, result)}
           |$hash = ($hash ^ (0x9e3779b9)) + $result + ($hash << 6) + ($hash >>> 2);
          """.stripMargin
      }.mkString("\n")
    }

    s"""
       |private long hash($groupingKeySignature) {
       |  long $hash = 0;
       |  ${genHashForKeys(groupingKeys)}
       |  return $hash;
       |}
     """.stripMargin
  }

  /**
   * Generates a method that returns true if the group-by keys exist at a given index.
   */
  protected def generateEquals(): String

  /**
   * Generates a method that returns a row which keeps track of the
   * aggregate value(s) for a given set of keys. If the corresponding row doesn't exist, the
   * generated method adds the corresponding row in the associated key value batch.
   */
  protected def generateFindOrInsert(): String

  protected def generateRowIterator(): String

  protected final def generateClose(): String = {
    s"""
       |public void close() {
       |  batch.close();
       |}
     """.stripMargin
  }

  protected final def genComputeHash(
      ctx: CodegenContext,
      input: String,
      dataType: DataType,
      result: String): String = {
    def hashInt(i: String): String = s"int $result = $i;"
    def hashLong(l: String): String = s"long $result = $l;"
    def hashBytes(b: String): String = {
      val hash = ctx.freshName("hash")
      val bytes = ctx.freshName("bytes")
      s"""
         |int $result = 0;
         |byte[] $bytes = $b;
         |for (int i = 0; i < $bytes.length; i++) {
         |  ${genComputeHash(ctx, s"$bytes[i]", ByteType, hash)}
         |  $result = ($result ^ (0x9e3779b9)) + $hash + ($result << 6) + ($result >>> 2);
         |}
       """.stripMargin
    }

    dataType match {
      case BooleanType => hashInt(s"$input ? 1 : 0")
      case ByteType | ShortType | IntegerType | DateType => hashInt(input)
      case LongType | TimestampType => hashLong(input)
      case FloatType => hashInt(s"Float.floatToIntBits($input)")
      case DoubleType => hashLong(s"Double.doubleToLongBits($input)")
      case d: DecimalType =>
        if (d.precision <= Decimal.MAX_LONG_DIGITS) {
          hashLong(s"$input.toUnscaledLong()")
        } else {
          val bytes = ctx.freshName("bytes")
          s"""
            final byte[] $bytes = $input.toJavaBigDecimal().unscaledValue().toByteArray();
            ${hashBytes(bytes)}
          """
        }
      case StringType => hashBytes(s"$input.getBytes()")
    }
  }
}<|MERGE_RESOLUTION|>--- conflicted
+++ resolved
@@ -18,11 +18,7 @@
 package org.apache.spark.sql.execution.aggregate
 
 import org.apache.spark.sql.catalyst.expressions.aggregate.{AggregateExpression, DeclarativeAggregate}
-<<<<<<< HEAD
-import org.apache.spark.sql.catalyst.expressions.codegen.{CodegenContext, ExprCode, GlobalValue}
-=======
-import org.apache.spark.sql.catalyst.expressions.codegen.{CodegenContext, CodeGenerator, ExprCode}
->>>>>>> 2ce37b50
+import org.apache.spark.sql.catalyst.expressions.codegen.{CodegenContext, CodeGenerator, ExprCode, GlobalValue}
 import org.apache.spark.sql.types._
 
 /**
@@ -58,8 +54,8 @@
            | $isNull = ${ev.isNull};
            | $value = ${ev.value};
        """.stripMargin
-      ExprCode(ev.code + initVars, GlobalValue(isNull, ctx.JAVA_BOOLEAN),
-        GlobalValue(value, ctx.javaType(e.dataType)))
+      ExprCode(ev.code + initVars, GlobalValue(isNull, CodeGenerator.JAVA_BOOLEAN),
+        GlobalValue(value, CodeGenerator.javaType(e.dataType)))
     }
   }
 
