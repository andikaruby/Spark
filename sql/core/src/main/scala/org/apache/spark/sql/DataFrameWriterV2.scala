--- conflicted
+++ resolved
@@ -189,12 +189,8 @@
   @throws(classOf[NoSuchTableException])
   def overwrite(condition: Column): Unit = {
     val overwrite = OverwriteByExpression.byName(
-<<<<<<< HEAD
       UnresolvedRelation(tableName).requireWritePrivileges(Seq(INSERT, DELETE)),
-      logicalPlan, condition.expr, options.toMap)
-=======
-      UnresolvedRelation(tableName), logicalPlan, expression(condition), options.toMap)
->>>>>>> e64f620f
+      logicalPlan, expression(condition), options.toMap)
     runCommand(overwrite)
   }
 
