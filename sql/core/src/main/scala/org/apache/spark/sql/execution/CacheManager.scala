--- conflicted
+++ resolved
@@ -41,11 +41,8 @@
 
 
 /** Holds a cached logical plan and its data */
-<<<<<<< HEAD
 case class CachedData(plan: LogicalPlan,
-                      cachedRepresentation: Either[LogicalPlan, InMemoryRelation])
-=======
-case class CachedData(plan: LogicalPlan, cachedRepresentation: InMemoryRelation) {
+                      cachedRepresentation: Either[LogicalPlan, InMemoryRelation]) {
   override def toString: String =
     s"""
        |CachedData(
@@ -53,7 +50,7 @@
        |InMemoryRelation=$cachedRepresentation)
        |""".stripMargin
 }
->>>>>>> 9a1fc112
+
 
 /**
  * Provides support in a SQLContext for caching query results and automatically using these cached
@@ -136,14 +133,10 @@
         if (lookupCachedData(planToCache).exists(_.cachedRepresentation.isRight)) {
           logWarning("Data has already been cached.")
         } else {
-<<<<<<< HEAD
-          cachedData = CachedData(planToCache, Right(inMemoryRelation)) +: cachedData
-=======
-          val cd = CachedData(planToCache, inMemoryRelation)
+          val cd = CachedData(planToCache, Right(inMemoryRelation))
           cachedData = cd +: cachedData
           CacheManager.logCacheOperation(log"Added Dataframe cache entry:" +
             log"${MDC(DATAFRAME_CACHE_ENTRY, cd)}")
->>>>>>> 9a1fc112
         }
       }
     }
@@ -239,15 +232,12 @@
     this.synchronized {
       cachedData = cachedData.filterNot(cd => plansToUncache.exists(_ eq cd))
     }
-<<<<<<< HEAD
     plansToUncache.foreach { _.cachedRepresentation.
       fold(CacheManager.inMemoryRelationExtractor, identity).cacheBuilder.clearCache(blocking) }
-=======
-    plansToUncache.foreach { _.cachedRepresentation.cacheBuilder.clearCache(blocking) }
+
     CacheManager.logCacheOperation(log"Removed ${MDC(SIZE, plansToUncache.size)} Dataframe " +
       log"cache entries, with logical plans being " +
       log"\n[${MDC(QUERY_PLAN, plansToUncache.map(_.plan).mkString(",\n"))}]")
->>>>>>> 9a1fc112
 
     // Re-compile dependent cached queries after removing the cached query.
     if (!cascade) {
@@ -343,13 +333,18 @@
    */
   /** Optionally returns cached data for the given [[LogicalPlan]]. */
   def lookupCachedData(plan: LogicalPlan): Option[CachedData] = {
-<<<<<<< HEAD
     val fullMatch = cachedData.find(cd => plan.sameResult(cd.plan))
-    fullMatch.map(Option(_)).getOrElse(
+    val result = fullMatch.map(Option(_)).getOrElse(
       plan match {
         case p: Project => lookUpPartiallyMatchedCachedPlan(p, cachedData)
         case _ => None
       })
+    if (result.isDefined) {
+      CacheManager.logCacheOperation(log"Dataframe cache hit for input plan:" +
+        log"\n${MDC(QUERY_PLAN, plan)} matched with cache entry:" +
+        log"${MDC(DATAFRAME_CACHE_ENTRY, result.get)}")
+    }
+    result
   }
 
   private def lookUpPartiallyMatchedCachedPlan(
@@ -579,15 +574,6 @@
         }
         index -> matchIndexInCdPlanProj
     }.partition(_._2 != -1)
-=======
-    val result = cachedData.find(cd => plan.sameResult(cd.plan))
-    if (result.isDefined) {
-      CacheManager.logCacheOperation(log"Dataframe cache hit for input plan:" +
-        log"\n${MDC(QUERY_PLAN, plan)} matched with cache entry:" +
-        log"${MDC(DATAFRAME_CACHE_ENTRY, result.get)}")
-    }
-    result
->>>>>>> 9a1fc112
   }
 
   /** Replaces segments of the given logical plan with cached versions where possible. */
@@ -718,7 +704,6 @@
   }
 }
 
-<<<<<<< HEAD
 object CacheManager {
 
   val expressionRemapper: (Expression, AttributeMap[(NamedExpression, Expression)]) => Expression =
@@ -732,6 +717,17 @@
 
   val inMemoryRelationExtractor: LogicalPlan => InMemoryRelation =
     plan => plan.collectLeaves().head.asInstanceOf[InMemoryRelation]
+
+  def logCacheOperation(f: => LogEntry): Unit = {
+    SQLConf.get.dataframeCacheLogLevel match {
+      case "TRACE" => logTrace(f)
+      case "DEBUG" => logDebug(f)
+      case "INFO" => logInfo(f)
+      case "WARN" => logWarning(f)
+      case "ERROR" => logError(f)
+      case _ => logTrace(f)
+    }
+  }
 }
 
 object CompatibilityChecker {
@@ -816,17 +812,4 @@
   case class EmptyRelation(output: Seq[Attribute]) extends LeafNode {
     override def maxRows: Option[Long] = Some(0)
   }
-=======
-object CacheManager extends Logging {
-  def logCacheOperation(f: => LogEntry): Unit = {
-    SQLConf.get.dataframeCacheLogLevel match {
-      case "TRACE" => logTrace(f)
-      case "DEBUG" => logDebug(f)
-      case "INFO" => logInfo(f)
-      case "WARN" => logWarning(f)
-      case "ERROR" => logError(f)
-      case _ => logTrace(f)
-    }
-  }
->>>>>>> 9a1fc112
 }