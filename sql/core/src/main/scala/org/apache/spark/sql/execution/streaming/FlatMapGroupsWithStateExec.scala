/*
 * Licensed to the Apache Software Foundation (ASF) under one or more
 * contributor license agreements.  See the NOTICE file distributed with
 * this work for additional information regarding copyright ownership.
 * The ASF licenses this file to You under the Apache License, Version 2.0
 * (the "License"); you may not use this file except in compliance with
 * the License.  You may obtain a copy of the License at
 *
 *    http://www.apache.org/licenses/LICENSE-2.0
 *
 * Unless required by applicable law or agreed to in writing, software
 * distributed under the License is distributed on an "AS IS" BASIS,
 * WITHOUT WARRANTIES OR CONDITIONS OF ANY KIND, either express or implied.
 * See the License for the specific language governing permissions and
 * limitations under the License.
 */
package org.apache.spark.sql.execution.streaming

import java.util.concurrent.TimeUnit.NANOSECONDS

import scala.util.control.NonFatal

import org.apache.hadoop.conf.Configuration

import org.apache.spark.{SparkException, SparkThrowable}
import org.apache.spark.rdd.RDD
import org.apache.spark.sql.catalyst.InternalRow
import org.apache.spark.sql.catalyst.encoders.ExpressionEncoder
import org.apache.spark.sql.catalyst.expressions.{Ascending, Attribute, Expression, SortOrder, UnsafeRow}
import org.apache.spark.sql.catalyst.plans.logical._
import org.apache.spark.sql.catalyst.plans.physical.Distribution
import org.apache.spark.sql.execution._
import org.apache.spark.sql.execution.metric.SQLMetric
import org.apache.spark.sql.execution.streaming.StreamingSymmetricHashJoinHelper._
import org.apache.spark.sql.execution.streaming.state._
import org.apache.spark.sql.streaming.{GroupStateTimeout, OutputMode}
import org.apache.spark.sql.streaming.GroupStateTimeout.NoTimeout
import org.apache.spark.util.{CompletionIterator, SerializableConfiguration}

/**
 * Physical operator for executing `FlatMapGroupsWithState`
 */
trait FlatMapGroupsWithStateExecBase
    extends StateStoreWriter with WatermarkSupport {
  import GroupStateImpl._
  import FlatMapGroupsWithStateExecHelper._

  protected val groupingAttributes: Seq[Attribute]

  protected val initialStateDeserializer: Expression
  protected val initialStateGroupAttrs: Seq[Attribute]
  protected val initialStateDataAttrs: Seq[Attribute]
  protected val initialState: SparkPlan
  protected val hasInitialState: Boolean

  val stateInfo: Option[StatefulOperatorStateInfo]
  protected val stateEncoder: ExpressionEncoder[Any]
  protected val stateFormatVersion: Int
  protected val outputMode: OutputMode
  protected val timeoutConf: GroupStateTimeout
  protected val batchTimestampMs: Option[Long]
  val eventTimeWatermarkForLateEvents: Option[Long]
  val eventTimeWatermarkForEviction: Option[Long]
  protected val isTimeoutEnabled: Boolean = timeoutConf != NoTimeout
  protected val watermarkPresent: Boolean = child.output.exists {
    case a: Attribute if a.metadata.contains(EventTimeWatermark.delayKey) => true
    case _ => false
  }

  lazy val stateManager: StateManager =
    createStateManager(stateEncoder, isTimeoutEnabled, stateFormatVersion)

  /**
   * Distribute by grouping attributes - We need the underlying data and the initial state data
   * to have the same grouping so that the data are co-lacated on the same task.
   */
  override def requiredChildDistribution: Seq[Distribution] = {
    StatefulOperatorPartitioning.getCompatibleDistribution(
      groupingAttributes, getStateInfo, conf) ::
    StatefulOperatorPartitioning.getCompatibleDistribution(
      initialStateGroupAttrs, getStateInfo, conf) ::
      Nil
  }

  /**
   * Ordering needed for using GroupingIterator.
   * We need the initial state to also use the ordering as the data so that we can co-locate the
   * keys from the underlying data and the initial state.
   */
  override def requiredChildOrdering: Seq[Seq[SortOrder]] = Seq(
      groupingAttributes.map(SortOrder(_, Ascending)),
      initialStateGroupAttrs.map(SortOrder(_, Ascending)))

  override def keyExpressions: Seq[Attribute] = groupingAttributes

  override def shortName: String = "flatMapGroupsWithState"

  override def shouldRunAnotherBatch(newInputWatermark: Long): Boolean = {
    timeoutConf match {
      case ProcessingTimeTimeout =>
        true  // Always run batches to process timeouts
      case EventTimeTimeout =>
        // Process another non-data batch only if the watermark has changed in this executed plan
        eventTimeWatermarkForEviction.isDefined &&
          newInputWatermark > eventTimeWatermarkForEviction.get
      case _ =>
        false
    }
  }

  // There is no guarantee that any of the column in the output is bound to the watermark. The
  // user function is quite flexible. Hence Spark does not support the stateful operator(s) after
  // (flat)MapGroupsWithState.
  override def produceOutputWatermark(inputWatermarkMs: Long): Option[Long] = None

  /**
   * Process data by applying the user defined function on a per partition basis.
   *
   * @param iter - Iterator of the data rows
   * @param store - associated state store for this partition
   * @param processor - handle to the input processor object.
   * @param initialStateIterOption - optional initial state iterator
   */
  def processDataWithPartition(
      iter: Iterator[InternalRow],
      store: StateStore,
      processor: InputProcessor,
      initialStateIterOption: Option[Iterator[InternalRow]] = None
    ): CompletionIterator[InternalRow, Iterator[InternalRow]] = {
    val allUpdatesTimeMs = longMetric("allUpdatesTimeMs")
    val commitTimeMs = longMetric("commitTimeMs")
    val timeoutLatencyMs = longMetric("allRemovalsTimeMs")

    val currentTimeNs = System.nanoTime
    val updatesStartTimeNs = currentTimeNs
    var timeoutProcessingStartTimeNs = currentTimeNs

    // If timeout is based on event time, then filter late data based on watermark
    val filteredIter = watermarkPredicateForDataForLateEvents match {
      case Some(predicate) if timeoutConf == EventTimeTimeout =>
        applyRemovingRowsOlderThanWatermark(iter, predicate)
      case _ =>
        iter
    }

    val processedOutputIterator = initialStateIterOption match {
      case Some(initStateIter) if initStateIter.hasNext =>
        processor.processNewDataWithInitialState(filteredIter, initStateIter)
      case _ => processor.processNewData(filteredIter)
    }

    val newDataProcessorIter =
      CompletionIterator[InternalRow, Iterator[InternalRow]](
        processedOutputIterator, {
          // Once the input is processed, mark the start time for timeout processing to measure
          // it separately from the overall processing time.
          timeoutProcessingStartTimeNs = System.nanoTime
        })

    // SPARK-38320: Late-bind the timeout processing iterator so it is created *after* the input is
    // processed (the input iterator is exhausted) and the state updates are written into the
    // state store. Otherwise the iterator may not see the updates (e.g. with RocksDB state store).
    val timeoutProcessorIter = new Iterator[InternalRow] {
      private lazy val itr = getIterator()
      override def hasNext = itr.hasNext
      override def next() = itr.next()
      private def getIterator(): Iterator[InternalRow] =
        CompletionIterator[InternalRow, Iterator[InternalRow]](processor.processTimedOutState(), {
          // Note: `timeoutLatencyMs` also includes the time the parent operator took for
          // processing output returned through iterator.
          timeoutLatencyMs += NANOSECONDS.toMillis(System.nanoTime - timeoutProcessingStartTimeNs)
        })
    }

    // Generate a iterator that returns the rows grouped by the grouping function
    // Note that this code ensures that the filtering for timeout occurs only after
    // all the data has been processed. This is to ensure that the timeout information of all
    // the keys with data is updated before they are processed for timeouts.
    val outputIterator = newDataProcessorIter ++ timeoutProcessorIter

    // Return an iterator of all the rows generated by all the keys, such that when fully
    // consumed, all the state updates will be committed by the state store
    CompletionIterator[InternalRow, Iterator[InternalRow]](outputIterator, {
      // Note: Due to the iterator lazy execution, this metric also captures the time taken
      // by the upstream (consumer) operators in addition to the processing in this operator.
      allUpdatesTimeMs += NANOSECONDS.toMillis(System.nanoTime - updatesStartTimeNs)
      commitTimeMs += timeTakenMs {
        store.commit()
      }
      setStoreMetrics(store)
      setOperatorMetrics()
    })
  }

  override def validateAndMaybeEvolveStateSchema(
      hadoopConf: Configuration,
      batchId: Long,
      stateSchemaVersion: Int): List[StateSchemaValidationResult] = {
    val newStateSchema = List(StateStoreColFamilySchema(StateStore.DEFAULT_COL_FAMILY_NAME,
      groupingAttributes.toStructType, stateManager.stateSchema))
    List(StateSchemaCompatibilityChecker.validateAndMaybeEvolveStateSchema(getStateInfo, hadoopConf,
      newStateSchema, session.sessionState, stateSchemaVersion))
  }

  override protected def doExecute(): RDD[InternalRow] = {
    stateManager // force lazy init at driver
    metrics // force lazy init at driver

    // Throw errors early if parameters are not as expected
    timeoutConf match {
      case ProcessingTimeTimeout =>
        require(batchTimestampMs.nonEmpty)
      case EventTimeTimeout =>
        // watermark value has been populated
        require(eventTimeWatermarkForLateEvents.nonEmpty)
        require(eventTimeWatermarkForEviction.nonEmpty)
        // input schema has watermark attribute
        require(watermarkExpressionForLateEvents.nonEmpty)
        require(watermarkExpressionForEviction.nonEmpty)
      case _ =>
    }

    if (hasInitialState) {
      // If the user provided initial state we need to have the initial state and the
      // data in the same partition so that we can still have just one commit at the end.
      val storeConf = new StateStoreConf(session.sessionState.conf)
      val hadoopConfBroadcast = sparkContext.broadcast(
        new SerializableConfiguration(session.sessionState.newHadoopConf()))
      child.execute().stateStoreAwareZipPartitions(
        initialState.execute(),
        getStateInfo,
        storeNames = Seq(),
        session.streams.stateStoreCoordinator) {
        // The state store aware zip partitions will provide us with two iterators,
        // child data iterator and the initial state iterator per partition.
        case (partitionId, childDataIterator, initStateIterator) =>
          val stateStoreId = StateStoreId(
            stateInfo.get.checkpointLocation, stateInfo.get.operatorId, partitionId)
          val storeProviderId = StateStoreProviderId(stateStoreId, stateInfo.get.queryRunId)
          val store = StateStore.get(
            storeProviderId,
            groupingAttributes.toStructType,
            stateManager.stateSchema,
            NoPrefixKeyStateEncoderSpec(groupingAttributes.toStructType),
            stateInfo.get.storeVersion,
<<<<<<< HEAD
            stateInfo.get.getCheckpointUniqueId(partitionId),
=======
            stateInfo.get.getStateStoreCkptId(partitionId).map(_(0)),
>>>>>>> 3dc4817c
            useColumnFamilies = false,
            storeConf, hadoopConfBroadcast.value.value)
          val processor = createInputProcessor(store)
          processDataWithPartition(childDataIterator, store, processor, Some(initStateIterator))
      }
    } else {
      child.execute().mapPartitionsWithStateStore[InternalRow](
        getStateInfo,
        groupingAttributes.toStructType,
        stateManager.stateSchema,
        NoPrefixKeyStateEncoderSpec(groupingAttributes.toStructType),
        session.sessionState,
        Some(session.streams.stateStoreCoordinator)
      ) { case (store: StateStore, singleIterator: Iterator[InternalRow]) =>
        val processor = createInputProcessor(store)
        processDataWithPartition(singleIterator, store, processor)
      }
    }
  }

  def createInputProcessor(store: StateStore): InputProcessor

  abstract class InputProcessor(store: StateStore) {
    private val getStateObj = if (hasInitialState) {
      Some(ObjectOperator.deserializeRowToObject(initialStateDeserializer, initialStateDataAttrs))
    } else {
      None
    }

    // Metrics
    protected val numUpdatedStateRows: SQLMetric = longMetric("numUpdatedStateRows")
    protected val numOutputRows: SQLMetric = longMetric("numOutputRows")
    protected val numRemovedStateRows: SQLMetric = longMetric("numRemovedStateRows")

    /**
     * For every group, get the key, values and corresponding state and call the function,
     * and return an iterator of rows
     */
    def processNewData(dataIter: Iterator[InternalRow]): Iterator[InternalRow] = {
      val groupedIter = GroupedIterator(dataIter, groupingAttributes, child.output)
      groupedIter.flatMap { case (keyRow, valueRowIter) =>
        val keyUnsafeRow = keyRow.asInstanceOf[UnsafeRow]
        callFunctionAndUpdateState(
          stateManager.getState(store, keyUnsafeRow),
          valueRowIter,
          hasTimedOut = false)
      }
    }

    /**
     * Process the new data iterator along with the initial state. The initial state is applied
     * before processing the new data for every key. The user defined function is called only
     * once for every key that has either initial state or data or both.
     */
    def processNewDataWithInitialState(
        childDataIter: Iterator[InternalRow],
        initStateIter: Iterator[InternalRow]
      ): Iterator[InternalRow] = {

      if (!childDataIter.hasNext && !initStateIter.hasNext) return Iterator.empty

      // Create iterators for the child data and the initial state grouped by their grouping
      // attributes.
      val groupedChildDataIter = GroupedIterator(childDataIter, groupingAttributes, child.output)
      val groupedInitialStateIter =
        GroupedIterator(initStateIter, initialStateGroupAttrs, initialState.output)

      // Create a CoGroupedIterator that will group the two iterators together for every key group.
      new CoGroupedIterator(
          groupedChildDataIter, groupedInitialStateIter, groupingAttributes).flatMap {
        case (keyRow, valueRowIter, initialStateRowIter) =>
          val keyUnsafeRow = keyRow.asInstanceOf[UnsafeRow]
          var foundInitialStateForKey = false
          initialStateRowIter.foreach { initialStateRow =>
            if (foundInitialStateForKey) {
              FlatMapGroupsWithStateExec.foundDuplicateInitialKeyException()
            }
            foundInitialStateForKey = true
            val initStateObj = getStateObj.get(initialStateRow)
            stateManager.putState(store, keyUnsafeRow, initStateObj, NO_TIMESTAMP)
          }
          // We apply the values for the key after applying the initial state.
          callFunctionAndUpdateState(
            stateManager.getState(store, keyUnsafeRow),
              valueRowIter,
              hasTimedOut = false
          )
      }
    }

    /** Find the groups that have timeout set and are timing out right now, and call the function */
    def processTimedOutState(): Iterator[InternalRow] = {
      if (isTimeoutEnabled) {
        val timeoutThreshold = timeoutConf match {
          case ProcessingTimeTimeout => batchTimestampMs.get
          case EventTimeTimeout => eventTimeWatermarkForEviction.get
          case _ =>
            throw new IllegalStateException(
              s"Cannot filter timed out keys for $timeoutConf")
        }
        val timingOutPairs = stateManager.getAllState(store).filter { state =>
          state.timeoutTimestamp != NO_TIMESTAMP && state.timeoutTimestamp < timeoutThreshold
        }
        timingOutPairs.flatMap { stateData =>
          callFunctionAndUpdateState(stateData, Iterator.empty, hasTimedOut = true)
        }
      } else Iterator.empty
    }

    /**
     * Call the user function on a key's data, update the state store, and return the return data
     * iterator. Note that the store updating is lazy, that is, the store will be updated only
     * after the returned iterator is fully consumed.
     *
     * @param stateData All the data related to the state to be updated
     * @param valueRowIter Iterator of values as rows, cannot be null, but can be empty
     * @param hasTimedOut Whether this function is being called for a key timeout
     */
    protected def callFunctionAndUpdateState(
        stateData: StateData,
        valueRowIter: Iterator[InternalRow],
        hasTimedOut: Boolean): Iterator[InternalRow]
  }
}

/**
 * Physical operator for executing `FlatMapGroupsWithState`
 *
 * @param func function called on each group
 * @param keyDeserializer used to extract the key object for each group.
 * @param valueDeserializer used to extract the items in the iterator from an input row.
 * @param initialStateDeserializer used to extract the state object from the initialState dataset
 * @param groupingAttributes used to group the data
 * @param dataAttributes used to read the data
 * @param outputObjAttr Defines the output object
 * @param stateEncoder used to serialize/deserialize state before calling `func`
 * @param outputMode the output mode of `func`
 * @param timeoutConf used to timeout groups that have not received data in a while
 * @param batchTimestampMs processing timestamp of the current batch.
 * @param eventTimeWatermarkForLateEvents event time watermark for filtering late events
 * @param eventTimeWatermarkForEviction event time watermark for state eviction
 * @param initialState the user specified initial state
 * @param hasInitialState indicates whether the initial state is provided or not
 * @param child the physical plan for the underlying data
 */
case class FlatMapGroupsWithStateExec(
    func: (Any, Iterator[Any], LogicalGroupState[Any]) => Iterator[Any],
    keyDeserializer: Expression,
    valueDeserializer: Expression,
    initialStateDeserializer: Expression,
    groupingAttributes: Seq[Attribute],
    initialStateGroupAttrs: Seq[Attribute],
    dataAttributes: Seq[Attribute],
    initialStateDataAttrs: Seq[Attribute],
    outputObjAttr: Attribute,
    stateInfo: Option[StatefulOperatorStateInfo],
    stateEncoder: ExpressionEncoder[Any],
    stateFormatVersion: Int,
    outputMode: OutputMode,
    timeoutConf: GroupStateTimeout,
    batchTimestampMs: Option[Long],
    eventTimeWatermarkForLateEvents: Option[Long],
    eventTimeWatermarkForEviction: Option[Long],
    initialState: SparkPlan,
    hasInitialState: Boolean,
    child: SparkPlan)
  extends FlatMapGroupsWithStateExecBase with BinaryExecNode with  ObjectProducerExec {
  import GroupStateImpl._
  import FlatMapGroupsWithStateExecHelper._

  override def left: SparkPlan = child

  override def right: SparkPlan = initialState

  override protected def withNewChildrenInternal(
      newLeft: SparkPlan, newRight: SparkPlan): FlatMapGroupsWithStateExec = {
    if (hasInitialState) {
      copy(child = newLeft, initialState = newRight)
    } else {
      copy(child = newLeft)
    }
  }

  override def createInputProcessor(
      store: StateStore): InputProcessor = new InputProcessor(store) {
    // Converters for translating input keys, values, output data between rows and Java objects
    private val getKeyObj =
      ObjectOperator.deserializeRowToObject(keyDeserializer, groupingAttributes)
    private val getValueObj =
      ObjectOperator.deserializeRowToObject(valueDeserializer, dataAttributes)
    private val getOutputRow = ObjectOperator.wrapObjectToRow(outputObjectType)

    override protected def callFunctionAndUpdateState(
        stateData: StateData,
        valueRowIter: Iterator[InternalRow],
        hasTimedOut: Boolean): Iterator[InternalRow] = {

      val keyObj = getKeyObj(stateData.keyRow)  // convert key to objects
      val valueObjIter = valueRowIter.map(getValueObj.apply) // convert value rows to objects
      val groupState = GroupStateImpl.createForStreaming(
        Option(stateData.stateObj),
        batchTimestampMs.getOrElse(NO_TIMESTAMP),
        eventTimeWatermarkForEviction.getOrElse(NO_TIMESTAMP),
        timeoutConf,
        hasTimedOut,
        watermarkPresent)

      def withUserFuncExceptionHandling[T](func: => T): T = {
        try {
          func
        } catch {
          case NonFatal(e) if !e.isInstanceOf[SparkThrowable] =>
            throw FlatMapGroupsWithStateUserFuncException(e)
          case f: Throwable =>
            throw f
        }
      }

      val mappedIterator = withUserFuncExceptionHandling {
        func(keyObj, valueObjIter, groupState).map { obj =>
          numOutputRows += 1
          getOutputRow(obj)
        }
      }

      // Wrap user-provided fns with error handling
      val wrappedMappedIterator = new Iterator[InternalRow] {
        override def hasNext: Boolean = {
          withUserFuncExceptionHandling(mappedIterator.hasNext)
        }

        override def next(): InternalRow = {
          withUserFuncExceptionHandling(mappedIterator.next())
        }
      }

      // When the iterator is consumed, then write changes to state
      def onIteratorCompletion: Unit = {
        if (groupState.isRemoved && !groupState.getTimeoutTimestampMs.isPresent()) {
          stateManager.removeState(store, stateData.keyRow)
          numRemovedStateRows += 1
        } else {
          val currentTimeoutTimestamp = groupState.getTimeoutTimestampMs.orElse(NO_TIMESTAMP)
          val hasTimeoutChanged = currentTimeoutTimestamp != stateData.timeoutTimestamp
          val shouldWriteState = groupState.isUpdated || groupState.isRemoved || hasTimeoutChanged

          if (shouldWriteState) {
            val updatedStateObj = if (groupState.exists) groupState.get else null
            stateManager.putState(store, stateData.keyRow, updatedStateObj, currentTimeoutTimestamp)
            numUpdatedStateRows += 1
          }
        }
      }

      // Return an iterator of rows such that fully consumed, the updated state value will be saved
      CompletionIterator[InternalRow, Iterator[InternalRow]](
        wrappedMappedIterator, onIteratorCompletion
      )
    }
  }
}

object FlatMapGroupsWithStateExec {

  def foundDuplicateInitialKeyException(): Exception = {
    throw new IllegalArgumentException("The initial state provided contained " +
      "multiple rows(state) with the same key. Make sure to de-duplicate the " +
      "initial state before passing it.")
  }

  /**
   * Plan logical flatmapGroupsWIthState for batch queries
   * If the initial state is provided, we create an instance of the CoGroupExec, if the initial
   * state is not provided we create an instance of the MapGroupsExec
   */
  // scalastyle:off argcount
  def generateSparkPlanForBatchQueries(
      userFunc: (Any, Iterator[Any], LogicalGroupState[Any]) => Iterator[Any],
      keyDeserializer: Expression,
      valueDeserializer: Expression,
      initialStateDeserializer: Expression,
      groupingAttributes: Seq[Attribute],
      initialStateGroupAttrs: Seq[Attribute],
      dataAttributes: Seq[Attribute],
      initialStateDataAttrs: Seq[Attribute],
      outputObjAttr: Attribute,
      timeoutConf: GroupStateTimeout,
      hasInitialState: Boolean,
      initialState: SparkPlan,
      child: SparkPlan): SparkPlan = {
    if (hasInitialState) {
      val watermarkPresent = child.output.exists {
        case a: Attribute if a.metadata.contains(EventTimeWatermark.delayKey) => true
        case _ => false
      }
      val func = (keyRow: Any, values: Iterator[Any], states: Iterator[Any]) => {
        // Check if there is only one state for every key.
        var foundInitialStateForKey = false
        val optionalStates = states.map { stateValue =>
          if (foundInitialStateForKey) {
            foundDuplicateInitialKeyException()
          }
          foundInitialStateForKey = true
          stateValue
        }.toArray

        // Create group state object
        val groupState = GroupStateImpl.createForStreaming(
          optionalStates.headOption,
          System.currentTimeMillis,
          GroupStateImpl.NO_TIMESTAMP,
          timeoutConf,
          hasTimedOut = false,
          watermarkPresent)

        // Call user function with the state and values for this key
        userFunc(keyRow, values, groupState)
      }
      CoGroupExec(
        func, keyDeserializer, valueDeserializer, initialStateDeserializer, groupingAttributes,
        initialStateGroupAttrs, dataAttributes, initialStateDataAttrs, Seq.empty, Seq.empty,
        outputObjAttr, child, initialState)
    } else {
      MapGroupsExec(
        userFunc, keyDeserializer, valueDeserializer, groupingAttributes,
        dataAttributes, Seq.empty, outputObjAttr, timeoutConf, child)
    }
  }
}


/**
 * Exception that wraps the exception thrown in the user provided function in Foreach sink.
 */
private[sql] case class FlatMapGroupsWithStateUserFuncException(cause: Throwable)
  extends SparkException(
    errorClass = "FLATMAPGROUPSWITHSTATE_USER_FUNCTION_ERROR",
    messageParameters = Map("reason" -> Option(cause.getMessage).getOrElse("")),
    cause = cause)<|MERGE_RESOLUTION|>--- conflicted
+++ resolved
@@ -243,11 +243,7 @@
             stateManager.stateSchema,
             NoPrefixKeyStateEncoderSpec(groupingAttributes.toStructType),
             stateInfo.get.storeVersion,
-<<<<<<< HEAD
-            stateInfo.get.getCheckpointUniqueId(partitionId),
-=======
             stateInfo.get.getStateStoreCkptId(partitionId).map(_(0)),
->>>>>>> 3dc4817c
             useColumnFamilies = false,
             storeConf, hadoopConfBroadcast.value.value)
           val processor = createInputProcessor(store)
