--- conflicted
+++ resolved
@@ -27,8 +27,6 @@
 import org.apache.spark.util.random.PoissonSampler
 import org.apache.spark.{HashPartitioner, SparkEnv}
 
-<<<<<<< HEAD
-@DeveloperApi
 case class NewOutput(output: Seq[Attribute], child: SparkPlan) extends UnaryNode {
 
   override def outputOrdering: Seq[SortOrder] = child.outputOrdering
@@ -39,13 +37,6 @@
   override protected def doExecute(): RDD[InternalRow] = child.execute()
 }
 
-/**
- * :: DeveloperApi ::
- */
-@DeveloperApi
-=======
-
->>>>>>> d45a0d3c
 case class Project(projectList: Seq[NamedExpression], child: SparkPlan) extends UnaryNode {
   override def output: Seq[Attribute] = projectList.map(_.toAttribute)
 
