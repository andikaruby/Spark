/*
 * Licensed to the Apache Software Foundation (ASF) under one or more
 * contributor license agreements.  See the NOTICE file distributed with
 * this work for additional information regarding copyright ownership.
 * The ASF licenses this file to You under the Apache License, Version 2.0
 * (the "License"); you may not use this file except in compliance with
 * the License.  You may obtain a copy of the License at
 *
 *    http://www.apache.org/licenses/LICENSE-2.0
 *
 * Unless required by applicable law or agreed to in writing, software
 * distributed under the License is distributed on an "AS IS" BASIS,
 * WITHOUT WARRANTIES OR CONDITIONS OF ANY KIND, either express or implied.
 * See the License for the specific language governing permissions and
 * limitations under the License.
 */

package org.apache.spark.sql.execution

import org.apache.spark.rdd.RDD
import org.apache.spark.sql.catalyst.InternalRow
import org.apache.spark.sql.catalyst.expressions._
<<<<<<< HEAD
import org.apache.spark.sql.catalyst.expressions.codegen._
=======
import org.apache.spark.sql.catalyst.expressions.codegen.{CodegenContext, CodeGenerator, ExprCode}
>>>>>>> 2ce37b50
import org.apache.spark.sql.catalyst.plans.physical.Partitioning
import org.apache.spark.sql.execution.metric.SQLMetrics
import org.apache.spark.sql.types.{ArrayType, DataType, MapType, StructType}

/**
 * For lazy computing, be sure the generator.terminate() called in the very last
 * TODO reusing the CompletionIterator?
 */
private[execution] sealed case class LazyIterator(func: () => TraversableOnce[InternalRow])
  extends Iterator[InternalRow] {

  lazy val results: Iterator[InternalRow] = func().toIterator
  override def hasNext: Boolean = results.hasNext
  override def next(): InternalRow = results.next()
}

/**
 * Applies a [[Generator]] to a stream of input rows, combining the
 * output of each into a new stream of rows.  This operation is similar to a `flatMap` in functional
 * programming with one important additional feature, which allows the input rows to be joined with
 * their output.
 *
 * This operator supports whole stage code generation for generators that do not implement
 * terminate().
 *
 * @param generator the generator expression
 * @param requiredChildOutput required attributes from child's output
 * @param outer when true, each input row will be output at least once, even if the output of the
 *              given `generator` is empty.
 * @param generatorOutput the qualified output attributes of the generator of this node, which
 *                        constructed in analysis phase, and we can not change it, as the
 *                        parent node bound with it already.
 */
case class GenerateExec(
    generator: Generator,
    requiredChildOutput: Seq[Attribute],
    outer: Boolean,
    generatorOutput: Seq[Attribute],
    child: SparkPlan)
  extends UnaryExecNode with CodegenSupport {

  override def output: Seq[Attribute] = requiredChildOutput ++ generatorOutput

  override lazy val metrics = Map(
    "numOutputRows" -> SQLMetrics.createMetric(sparkContext, "number of output rows"))

  override def producedAttributes: AttributeSet = AttributeSet(output)

  override def outputPartitioning: Partitioning = child.outputPartitioning

  lazy val boundGenerator: Generator = BindReferences.bindReference(generator, child.output)

  protected override def doExecute(): RDD[InternalRow] = {
    // boundGenerator.terminate() should be triggered after all of the rows in the partition
    val numOutputRows = longMetric("numOutputRows")
    child.execute().mapPartitionsWithIndexInternal { (index, iter) =>
      val generatorNullRow = new GenericInternalRow(generator.elementSchema.length)
      val rows = if (requiredChildOutput.nonEmpty) {

        val pruneChildForResult: InternalRow => InternalRow =
          if (child.outputSet == AttributeSet(requiredChildOutput)) {
            identity
          } else {
            UnsafeProjection.create(requiredChildOutput, child.output)
          }

        val joinedRow = new JoinedRow
        iter.flatMap { row =>
          // we should always set the left (required child output)
          joinedRow.withLeft(pruneChildForResult(row))
          val outputRows = boundGenerator.eval(row)
          if (outer && outputRows.isEmpty) {
            joinedRow.withRight(generatorNullRow) :: Nil
          } else {
            outputRows.map(joinedRow.withRight)
          }
        } ++ LazyIterator(() => boundGenerator.terminate()).map { row =>
          // we leave the left side as the last element of its child output
          // keep it the same as Hive does
          joinedRow.withRight(row)
        }
      } else {
        iter.flatMap { row =>
          val outputRows = boundGenerator.eval(row)
          if (outer && outputRows.isEmpty) {
            Seq(generatorNullRow)
          } else {
            outputRows
          }
        } ++ LazyIterator(() => boundGenerator.terminate())
      }

      // Convert the rows to unsafe rows.
      val proj = UnsafeProjection.create(output, output)
      proj.initialize(index)
      rows.map { r =>
        numOutputRows += 1
        proj(r)
      }
    }
  }

  override def supportCodegen: Boolean = false

  override def inputRDDs(): Seq[RDD[InternalRow]] = {
    child.asInstanceOf[CodegenSupport].inputRDDs()
  }

  protected override def doProduce(ctx: CodegenContext): String = {
    child.asInstanceOf[CodegenSupport].produce(ctx, this)
  }

  override def needCopyResult: Boolean = true

  override def doConsume(ctx: CodegenContext, input: Seq[ExprCode], row: ExprCode): String = {
    // Add input rows to the values when we are joining
    val values = if (requiredChildOutput.nonEmpty) {
      input
    } else {
      Seq.empty
    }

    boundGenerator match {
      case e: CollectionGenerator => codeGenCollection(ctx, e, values, row)
      case g => codeGenTraversableOnce(ctx, g, values, row)
    }
  }

  /**
   * Generate code for [[CollectionGenerator]] expressions.
   */
  private def codeGenCollection(
      ctx: CodegenContext,
      e: CollectionGenerator,
      input: Seq[ExprCode],
      row: ExprCode): String = {

    // Generate code for the generator.
    val data = e.genCode(ctx)

    // Generate looping variables.
    val index = ctx.freshName("index")

    // Add a check if the generate outer flag is true.
    val checks = optionalCode(outer, s"($index == -1)")

    // Add position
    val position = if (e.position) {
      if (outer) {
        Seq(ExprCode("", StatementValue(s"$index == -1", ctx.JAVA_BOOLEAN),
          VariableValue(index, ctx.JAVA_INT)))
      } else {
        Seq(ExprCode("", FalseLiteral, VariableValue(index, ctx.JAVA_INT)))
      }
    } else {
      Seq.empty
    }

    // Generate code for either ArrayData or MapData
    val (initMapData, updateRowData, values) = e.collectionType match {
      case ArrayType(st: StructType, nullable) if e.inline =>
        val row = codeGenAccessor(ctx, data.value, "col", index, st, nullable, checks)
        val fieldChecks = checks ++ optionalCode(nullable, row.isNull)
        val columns = st.fields.toSeq.zipWithIndex.map { case (f, i) =>
          codeGenAccessor(
            ctx,
            row.value,
            s"st_col${i}",
            i.toString,
            f.dataType,
            f.nullable,
            fieldChecks)
        }
        ("", row.code, columns)

      case ArrayType(dataType, nullable) =>
        ("", "", Seq(codeGenAccessor(ctx, data.value, "col", index, dataType, nullable, checks)))

      case MapType(keyType, valueType, valueContainsNull) =>
        // Materialize the key and the value arrays before we enter the loop.
        val keyArray = ctx.freshName("keyArray")
        val valueArray = ctx.freshName("valueArray")
        val initArrayData =
          s"""
             |ArrayData $keyArray = ${data.isNull} ? null : ${data.value}.keyArray();
             |ArrayData $valueArray = ${data.isNull} ? null : ${data.value}.valueArray();
           """.stripMargin
        val values = Seq(
          codeGenAccessor(ctx, keyArray, "key", index, keyType, nullable = false, checks),
          codeGenAccessor(ctx, valueArray, "value", index, valueType, valueContainsNull, checks))
        (initArrayData, "", values)
    }

    // In case of outer=true we need to make sure the loop is executed at-least once when the
    // array/map contains no input. We do this by setting the looping index to -1 if there is no
    // input, evaluation of the array is prevented by a check in the accessor code.
    val numElements = ctx.freshName("numElements")
    val init = if (outer) {
      s"$numElements == 0 ? -1 : 0"
    } else {
      "0"
    }
    val numOutput = metricTerm(ctx, "numOutputRows")
    s"""
       |${data.code}
       |$initMapData
       |int $numElements = ${data.isNull} ? 0 : ${data.value}.numElements();
       |for (int $index = $init; $index < $numElements; $index++) {
       |  $numOutput.add(1);
       |  $updateRowData
       |  ${consume(ctx, input ++ position ++ values)}
       |}
     """.stripMargin
  }

  /**
   * Generate code for a regular [[TraversableOnce]] returning [[Generator]].
   */
  private def codeGenTraversableOnce(
      ctx: CodegenContext,
      e: Expression,
      input: Seq[ExprCode],
      row: ExprCode): String = {

    // Generate the code for the generator
    val data = e.genCode(ctx)

    // Generate looping variables.
    val iterator = ctx.freshName("iterator")
    val hasNext = ctx.freshName("hasNext")
    val current = ctx.freshName("row")

    // Add a check if the generate outer flag is true.
    val checks = optionalCode(outer, s"!$hasNext")
    val values = e.dataType match {
      case ArrayType(st: StructType, nullable) =>
        st.fields.toSeq.zipWithIndex.map { case (f, i) =>
          codeGenAccessor(ctx, current, s"st_col${i}", s"$i", f.dataType, f.nullable, checks)
        }
    }

    // In case of outer=true we need to make sure the loop is executed at-least-once when the
    // iterator contains no input. We do this by adding an 'outer' variable which guarantees
    // execution of the first iteration even if there is no input. Evaluation of the iterator is
    // prevented by checks in the next() and accessor code.
    val numOutput = metricTerm(ctx, "numOutputRows")
    if (outer) {
      val outerVal = ctx.freshName("outer")
      s"""
         |${data.code}
         |scala.collection.Iterator<InternalRow> $iterator = ${data.value}.toIterator();
         |boolean $outerVal = true;
         |while ($iterator.hasNext() || $outerVal) {
         |  $numOutput.add(1);
         |  boolean $hasNext = $iterator.hasNext();
         |  InternalRow $current = (InternalRow)($hasNext? $iterator.next() : null);
         |  $outerVal = false;
         |  ${consume(ctx, input ++ values)}
         |}
      """.stripMargin
    } else {
      s"""
         |${data.code}
         |scala.collection.Iterator<InternalRow> $iterator = ${data.value}.toIterator();
         |while ($iterator.hasNext()) {
         |  $numOutput.add(1);
         |  InternalRow $current = (InternalRow)($iterator.next());
         |  ${consume(ctx, input ++ values)}
         |}
      """.stripMargin
    }
  }

  /**
   * Generate accessor code for ArrayData and InternalRows.
   */
  private def codeGenAccessor(
      ctx: CodegenContext,
      source: String,
      name: String,
      index: String,
      dt: DataType,
      nullable: Boolean,
      initialChecks: Seq[String]): ExprCode = {
    val value = ctx.freshName(name)
    val javaType = CodeGenerator.javaType(dt)
    val getter = CodeGenerator.getValue(source, dt, index)
    val checks = initialChecks ++ optionalCode(nullable, s"$source.isNullAt($index)")
    if (checks.nonEmpty) {
      val isNull = ctx.freshName("isNull")
      val code =
        s"""
           |boolean $isNull = ${checks.mkString(" || ")};
           |$javaType $value = $isNull ? ${CodeGenerator.defaultValue(dt)} : $getter;
         """.stripMargin
      ExprCode(code, VariableValue(isNull, ctx.JAVA_BOOLEAN),
        VariableValue(value, javaType))
    } else {
      ExprCode(s"$javaType $value = $getter;", FalseLiteral,
        VariableValue(value, javaType))
    }
  }

  private def optionalCode(condition: Boolean, code: => String): Seq[String] = {
    if (condition) Seq(code)
    else Seq.empty
  }
}<|MERGE_RESOLUTION|>--- conflicted
+++ resolved
@@ -20,11 +20,7 @@
 import org.apache.spark.rdd.RDD
 import org.apache.spark.sql.catalyst.InternalRow
 import org.apache.spark.sql.catalyst.expressions._
-<<<<<<< HEAD
 import org.apache.spark.sql.catalyst.expressions.codegen._
-=======
-import org.apache.spark.sql.catalyst.expressions.codegen.{CodegenContext, CodeGenerator, ExprCode}
->>>>>>> 2ce37b50
 import org.apache.spark.sql.catalyst.plans.physical.Partitioning
 import org.apache.spark.sql.execution.metric.SQLMetrics
 import org.apache.spark.sql.types.{ArrayType, DataType, MapType, StructType}
@@ -174,10 +170,10 @@
     // Add position
     val position = if (e.position) {
       if (outer) {
-        Seq(ExprCode("", StatementValue(s"$index == -1", ctx.JAVA_BOOLEAN),
-          VariableValue(index, ctx.JAVA_INT)))
+        Seq(ExprCode("", StatementValue(s"$index == -1", CodeGenerator.JAVA_BOOLEAN),
+          VariableValue(index, CodeGenerator.JAVA_INT)))
       } else {
-        Seq(ExprCode("", FalseLiteral, VariableValue(index, ctx.JAVA_INT)))
+        Seq(ExprCode("", FalseLiteral, VariableValue(index, CodeGenerator.JAVA_INT)))
       }
     } else {
       Seq.empty
@@ -320,7 +316,7 @@
            |boolean $isNull = ${checks.mkString(" || ")};
            |$javaType $value = $isNull ? ${CodeGenerator.defaultValue(dt)} : $getter;
          """.stripMargin
-      ExprCode(code, VariableValue(isNull, ctx.JAVA_BOOLEAN),
+      ExprCode(code, VariableValue(isNull, CodeGenerator.JAVA_BOOLEAN),
         VariableValue(value, javaType))
     } else {
       ExprCode(s"$javaType $value = $getter;", FalseLiteral,
