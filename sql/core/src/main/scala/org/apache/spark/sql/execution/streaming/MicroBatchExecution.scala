/*
 * Licensed to the Apache Software Foundation (ASF) under one or more
 * contributor license agreements.  See the NOTICE file distributed with
 * this work for additional information regarding copyright ownership.
 * The ASF licenses this file to You under the Apache License, Version 2.0
 * (the "License"); you may not use this file except in compliance with
 * the License.  You may obtain a copy of the License at
 *
 *    http://www.apache.org/licenses/LICENSE-2.0
 *
 * Unless required by applicable law or agreed to in writing, software
 * distributed under the License is distributed on an "AS IS" BASIS,
 * WITHOUT WARRANTIES OR CONDITIONS OF ANY KIND, either express or implied.
 * See the License for the specific language governing permissions and
 * limitations under the License.
 */

package org.apache.spark.sql.execution.streaming

import java.util.Optional

import scala.collection.JavaConverters._
import scala.collection.mutable.{Map => MutableMap}

import org.apache.spark.sql.{Dataset, SparkSession}
import org.apache.spark.sql.catalyst.encoders.RowEncoder
import org.apache.spark.sql.catalyst.expressions.{Alias, CurrentBatchTimestamp, CurrentDate, CurrentTimestamp}
import org.apache.spark.sql.catalyst.plans.logical.{LocalRelation, LogicalPlan, Project}
import org.apache.spark.sql.execution.SQLExecution
import org.apache.spark.sql.execution.datasources.v2.{StreamingDataSourceV2Relation, WriteToDataSourceV2}
import org.apache.spark.sql.execution.streaming.sources.{InternalRowMicroBatchWriter, MicroBatchWriter}
import org.apache.spark.sql.sources.v2.{DataSourceOptions, DataSourceV2, MicroBatchReadSupport, StreamWriteSupport}
import org.apache.spark.sql.sources.v2.reader.streaming.{MicroBatchReader, Offset => OffsetV2}
import org.apache.spark.sql.sources.v2.writer.SupportsWriteInternalRow
import org.apache.spark.sql.streaming.{OutputMode, ProcessingTime, Trigger}
import org.apache.spark.util.{Clock, Utils}

class MicroBatchExecution(
    sparkSession: SparkSession,
    name: String,
    checkpointRoot: String,
    analyzedPlan: LogicalPlan,
    sink: BaseStreamingSink,
    trigger: Trigger,
    triggerClock: Clock,
    outputMode: OutputMode,
    extraOptions: Map[String, String],
    deleteCheckpointOnStop: Boolean)
  extends StreamExecution(
    sparkSession, name, checkpointRoot, analyzedPlan, sink,
    trigger, triggerClock, outputMode, deleteCheckpointOnStop) {

  @volatile protected var sources: Seq[BaseStreamingSource] = Seq.empty

  private val readerToDataSourceMap =
    MutableMap.empty[MicroBatchReader, (DataSourceV2, Map[String, String])]

  private val triggerExecutor = trigger match {
    case t: ProcessingTime => ProcessingTimeExecutor(t, triggerClock)
    case OneTimeTrigger => OneTimeExecutor()
    case _ => throw new IllegalStateException(s"Unknown type of trigger: $trigger")
  }

  override lazy val logicalPlan: LogicalPlan = {
    assert(queryExecutionThread eq Thread.currentThread,
      "logicalPlan must be initialized in QueryExecutionThread " +
        s"but the current thread was ${Thread.currentThread}")
    var nextSourceId = 0L
    val toExecutionRelationMap = MutableMap[StreamingRelation, StreamingExecutionRelation]()
    val v2ToExecutionRelationMap = MutableMap[StreamingRelationV2, StreamingExecutionRelation]()
    // We transform each distinct streaming relation into a StreamingExecutionRelation, keeping a
    // map as we go to ensure each identical relation gets the same StreamingExecutionRelation
    // object. For each microbatch, the StreamingExecutionRelation will be replaced with a logical
    // plan for the data within that batch.
    // Note that we have to use the previous `output` as attributes in StreamingExecutionRelation,
    // since the existing logical plan has already used those attributes. The per-microbatch
    // transformation is responsible for replacing attributes with their final values.

    val disabledSources =
      sparkSession.sqlContext.conf.disabledV2StreamingMicroBatchReaders.split(",")

    val _logicalPlan = analyzedPlan.transform {
      case streamingRelation@StreamingRelation(dataSourceV1, sourceName, output) =>
        toExecutionRelationMap.getOrElseUpdate(streamingRelation, {
          // Materialize source to avoid creating it in every batch
          val metadataPath = s"$resolvedCheckpointRoot/sources/$nextSourceId"
          val source = dataSourceV1.createSource(metadataPath)
          nextSourceId += 1
          logInfo(s"Using Source [$source] from DataSourceV1 named '$sourceName' [$dataSourceV1]")
          StreamingExecutionRelation(source, output)(sparkSession)
        })
      case s @ StreamingRelationV2(
        dataSourceV2: MicroBatchReadSupport, sourceName, options, output, _) if
          !disabledSources.contains(dataSourceV2.getClass.getCanonicalName) =>
        v2ToExecutionRelationMap.getOrElseUpdate(s, {
          // Materialize source to avoid creating it in every batch
          val metadataPath = s"$resolvedCheckpointRoot/sources/$nextSourceId"
          val reader = dataSourceV2.createMicroBatchReader(
            Optional.empty(), // user specified schema
            metadataPath,
            new DataSourceOptions(options.asJava))
          nextSourceId += 1
          readerToDataSourceMap(reader) = dataSourceV2 -> options
          logInfo(s"Using MicroBatchReader [$reader] from " +
            s"DataSourceV2 named '$sourceName' [$dataSourceV2]")
          StreamingExecutionRelation(reader, output)(sparkSession)
        })
      case s @ StreamingRelationV2(dataSourceV2, sourceName, _, output, v1Relation) =>
        v2ToExecutionRelationMap.getOrElseUpdate(s, {
          // Materialize source to avoid creating it in every batch
          val metadataPath = s"$resolvedCheckpointRoot/sources/$nextSourceId"
          if (v1Relation.isEmpty) {
            throw new UnsupportedOperationException(
              s"Data source $sourceName does not support microbatch processing.")
          }
          val source = v1Relation.get.dataSource.createSource(metadataPath)
          nextSourceId += 1
          logInfo(s"Using Source [$source] from DataSourceV2 named '$sourceName' [$dataSourceV2]")
          StreamingExecutionRelation(source, output)(sparkSession)
        })
    }
    sources = _logicalPlan.collect { case s: StreamingExecutionRelation => s.source }
    uniqueSources = sources.distinct
    _logicalPlan
  }

  /**
   * Repeatedly attempts to run batches as data arrives.
   */
  protected def runActivatedStream(sparkSessionForStream: SparkSession): Unit = {
    triggerExecutor.execute(() => {
      startTrigger()

      if (isActive) {
        reportTimeTaken("triggerExecution") {
          if (currentBatchId < 0) {
            // We'll do this initialization only once
            populateStartOffsets(sparkSessionForStream)
            sparkSession.sparkContext.setJobDescription(getBatchDescriptionString)
            logDebug(s"Stream running from $committedOffsets to $availableOffsets")
          } else {
            constructNextBatch()
          }
          if (dataAvailable) {
            currentStatus = currentStatus.copy(isDataAvailable = true)
            updateStatusMessage("Processing new data")
            runBatch(sparkSessionForStream)
          }
        }
        // Report trigger as finished and construct progress object.
        finishTrigger(dataAvailable)
        if (dataAvailable) {
          // Update committed offsets.
          commitLog.add(currentBatchId)
          committedOffsets ++= availableOffsets
          logDebug(s"batch ${currentBatchId} committed")
          // We'll increase currentBatchId after we complete processing current batch's data
          currentBatchId += 1
          sparkSession.sparkContext.setJobDescription(getBatchDescriptionString)
        } else {
          currentStatus = currentStatus.copy(isDataAvailable = false)
          updateStatusMessage("Waiting for data to arrive")
          Thread.sleep(pollingDelayMs)
        }
      }
      updateStatusMessage("Waiting for next trigger")
      isActive
    })
  }

  /**
   * Populate the start offsets to start the execution at the current offsets stored in the sink
   * (i.e. avoid reprocessing data that we have already processed). This function must be called
   * before any processing occurs and will populate the following fields:
   *  - currentBatchId
   *  - committedOffsets
   *  - availableOffsets
   *  The basic structure of this method is as follows:
   *
   *  Identify (from the offset log) the offsets used to run the last batch
   *  IF last batch exists THEN
   *    Set the next batch to be executed as the last recovered batch
   *    Check the commit log to see which batch was committed last
   *    IF the last batch was committed THEN
   *      Call getBatch using the last batch start and end offsets
   *      // ^^^^ above line is needed since some sources assume last batch always re-executes
   *      Setup for a new batch i.e., start = last batch end, and identify new end
   *    DONE
   *  ELSE
   *    Identify a brand new batch
   *  DONE
   */
  private def populateStartOffsets(sparkSessionToRunBatches: SparkSession): Unit = {
    offsetLog.getLatest() match {
      case Some((latestBatchId, nextOffsets)) =>
        /* First assume that we are re-executing the latest known batch
         * in the offset log */
        currentBatchId = latestBatchId
        availableOffsets = nextOffsets.toStreamProgress(sources)
        /* Initialize committed offsets to a committed batch, which at this
         * is the second latest batch id in the offset log. */
        if (latestBatchId != 0) {
          val secondLatestBatchId = offsetLog.get(latestBatchId - 1).getOrElse {
            throw new IllegalStateException(s"batch ${latestBatchId - 1} doesn't exist")
          }
          committedOffsets = secondLatestBatchId.toStreamProgress(sources)
        }

        // update offset metadata
        nextOffsets.metadata.foreach { metadata =>
          OffsetSeqMetadata.setSessionConf(metadata, sparkSessionToRunBatches.conf)
          offsetSeqMetadata = OffsetSeqMetadata(
            metadata.batchWatermarkMs, metadata.batchTimestampMs, sparkSessionToRunBatches.conf)
        }

        /* identify the current batch id: if commit log indicates we successfully processed the
         * latest batch id in the offset log, then we can safely move to the next batch
         * i.e., committedBatchId + 1 */
        commitLog.getLatest() match {
          case Some((latestCommittedBatchId, _)) =>
            if (latestBatchId == latestCommittedBatchId) {
              /* The last batch was successfully committed, so we can safely process a
               * new next batch but first:
               * Make a call to getBatch using the offsets from previous batch.
               * because certain sources (e.g., KafkaSource) assume on restart the last
               * batch will be executed before getOffset is called again. */
              availableOffsets.foreach {
                case (source: Source, end: Offset) =>
                  val start = committedOffsets.get(source)
                  source.getBatch(start, end)
                case nonV1Tuple =>
                  // The V2 API does not have the same edge case requiring getBatch to be called
                  // here, so we do nothing here.
              }
              currentBatchId = latestCommittedBatchId + 1
              committedOffsets ++= availableOffsets
              // Construct a new batch be recomputing availableOffsets
              constructNextBatch()
            } else if (latestCommittedBatchId < latestBatchId - 1) {
              logWarning(s"Batch completion log latest batch id is " +
                s"${latestCommittedBatchId}, which is not trailing " +
                s"batchid $latestBatchId by one")
            }
          case None => logInfo("no commit log present")
        }
        logDebug(s"Resuming at batch $currentBatchId with committed offsets " +
          s"$committedOffsets and available offsets $availableOffsets")
      case None => // We are starting this stream for the first time.
        logInfo(s"Starting new streaming query.")
        currentBatchId = 0
        constructNextBatch()
    }
  }

  /**
   * Returns true if there is any new data available to be processed.
   */
  private def dataAvailable: Boolean = {
    availableOffsets.exists {
      case (source, available) =>
        committedOffsets
          .get(source)
          .map(committed => committed != available)
          .getOrElse(true)
    }
  }

  /**
   * Queries all of the sources to see if any new data is available. When there is new data the
   * batchId counter is incremented and a new log entry is written with the newest offsets.
   */
  private def constructNextBatch(): Unit = {
    // Check to see what new data is available.
    val hasNewData = {
      awaitProgressLock.lock()
      try {
        // Generate a map from each unique source to the next available offset.
        val latestOffsets: Map[BaseStreamingSource, Option[Offset]] = uniqueSources.map {
          case s: Source =>
            updateStatusMessage(s"Getting offsets from $s")
            reportTimeTaken("getOffset") {
              (s, s.getOffset)
            }
          case s: MicroBatchReader =>
            updateStatusMessage(s"Getting offsets from $s")
            reportTimeTaken("setOffsetRange") {
              // Once v1 streaming source execution is gone, we can refactor this away.
              // For now, we set the range here to get the source to infer the available end offset,
              // get that offset, and then set the range again when we later execute.
              s.setOffsetRange(
                toJava(availableOffsets.get(s).map(off => s.deserializeOffset(off.json))),
                Optional.empty())
            }

            val currentOffset = reportTimeTaken("getEndOffset") { s.getEndOffset() }
            (s, Option(currentOffset))
        }.toMap
        availableOffsets ++= latestOffsets.filter { case (_, o) => o.nonEmpty }.mapValues(_.get)

        if (dataAvailable) {
          true
        } else {
          noNewData = true
          false
        }
      } finally {
        awaitProgressLock.unlock()
      }
    }
    if (hasNewData) {
      var batchWatermarkMs = offsetSeqMetadata.batchWatermarkMs
      // Update the eventTime watermarks if we find any in the plan.
      if (lastExecution != null) {
        lastExecution.executedPlan.collect {
          case e: EventTimeWatermarkExec => e
        }.zipWithIndex.foreach {
          case (e, index) if e.eventTimeStats.value.count > 0 =>
            logDebug(s"Observed event time stats $index: ${e.eventTimeStats.value}")
            val newWatermarkMs = e.eventTimeStats.value.max - e.delayMs
            val prevWatermarkMs = watermarkMsMap.get(index)
            if (prevWatermarkMs.isEmpty || newWatermarkMs > prevWatermarkMs.get) {
              watermarkMsMap.put(index, newWatermarkMs)
            }

          // Populate 0 if we haven't seen any data yet for this watermark node.
          case (_, index) =>
            if (!watermarkMsMap.isDefinedAt(index)) {
              watermarkMsMap.put(index, 0)
            }
        }

        // Update the global watermark to the minimum of all watermark nodes.
        // This is the safest option, because only the global watermark is fault-tolerant. Making
        // it the minimum of all individual watermarks guarantees it will never advance past where
        // any individual watermark operator would be if it were in a plan by itself.
        if(!watermarkMsMap.isEmpty) {
          val newWatermarkMs = watermarkMsMap.minBy(_._2)._2
          if (newWatermarkMs > batchWatermarkMs) {
            logInfo(s"Updating eventTime watermark to: $newWatermarkMs ms")
            batchWatermarkMs = newWatermarkMs
          } else {
            logDebug(
              s"Event time didn't move: $newWatermarkMs < " +
                s"$batchWatermarkMs")
          }
        }
      }
      offsetSeqMetadata = offsetSeqMetadata.copy(
        batchWatermarkMs = batchWatermarkMs,
        batchTimestampMs = triggerClock.getTimeMillis()) // Current batch timestamp in milliseconds

      updateStatusMessage("Writing offsets to log")
      reportTimeTaken("walCommit") {
        assert(offsetLog.add(
          currentBatchId,
          availableOffsets.toOffsetSeq(sources, offsetSeqMetadata)),
          s"Concurrent update to the log. Multiple streaming jobs detected for $currentBatchId")
        logInfo(s"Committed offsets for batch $currentBatchId. " +
          s"Metadata ${offsetSeqMetadata.toString}")

        // NOTE: The following code is correct because runStream() processes exactly one
        // batch at a time. If we add pipeline parallelism (multiple batches in flight at
        // the same time), this cleanup logic will need to change.

        // Now that we've updated the scheduler's persistent checkpoint, it is safe for the
        // sources to discard data from the previous batch.
        if (currentBatchId != 0) {
          val prevBatchOff = offsetLog.get(currentBatchId - 1)
          if (prevBatchOff.isDefined) {
            prevBatchOff.get.toStreamProgress(sources).foreach {
              case (src: Source, off) => src.commit(off)
              case (reader: MicroBatchReader, off) =>
                reader.commit(reader.deserializeOffset(off.json))
            }
          } else {
            throw new IllegalStateException(s"batch $currentBatchId doesn't exist")
          }
        }

        // It is now safe to discard the metadata beyond the minimum number to retain.
        // Note that purge is exclusive, i.e. it purges everything before the target ID.
        if (minLogEntriesToMaintain < currentBatchId) {
          offsetLog.purge(currentBatchId - minLogEntriesToMaintain)
          commitLog.purge(currentBatchId - minLogEntriesToMaintain)
        }
      }
    } else {
      awaitProgressLock.lock()
      try {
        // Wake up any threads that are waiting for the stream to progress.
        awaitProgressLockCondition.signalAll()
      } finally {
        awaitProgressLock.unlock()
      }
    }
  }

  /**
   * Processes any data available between `availableOffsets` and `committedOffsets`.
   * @param sparkSessionToRunBatch Isolated [[SparkSession]] to run this batch with.
   */
  private def runBatch(sparkSessionToRunBatch: SparkSession): Unit = {
    // Request unprocessed data from all sources.
    newData = reportTimeTaken("getBatch") {
      availableOffsets.flatMap {
        case (source: Source, available)
          if committedOffsets.get(source).map(_ != available).getOrElse(true) =>
          val current = committedOffsets.get(source)
          val batch = source.getBatch(current, available)
          assert(batch.isStreaming,
            s"DataFrame returned by getBatch from $source did not have isStreaming=true\n" +
              s"${batch.queryExecution.logical}")
          logDebug(s"Retrieving data from $source: $current -> $available")
          Some(source -> batch.logicalPlan)
        case (reader: MicroBatchReader, available)
          if committedOffsets.get(reader).map(_ != available).getOrElse(true) =>
          val current = committedOffsets.get(reader).map(off => reader.deserializeOffset(off.json))
          val availableV2: OffsetV2 = available match {
            case v1: SerializedOffset => reader.deserializeOffset(v1.json)
            case v2: OffsetV2 => v2
          }
          reader.setOffsetRange(
            toJava(current),
            Optional.of(availableV2))
          logDebug(s"Retrieving data from $reader: $current -> $availableV2")

          val (source, options) = reader match {
            // `MemoryStream` is special. It's for test only and doesn't have a `DataSourceV2`
            // implementation. We provide a fake one here for explain.
            case _: MemoryStream[_] => MemoryStreamDataSource -> Map.empty[String, String]
            // Provide a fake value here just in case something went wrong, e.g. the reader gives
            // a wrong `equals` implementation.
            case _ => readerToDataSourceMap.getOrElse(reader, {
              FakeDataSourceV2 -> Map.empty[String, String]
            })
          }
          Some(reader -> StreamingDataSourceV2Relation(
            reader.readSchema().toAttributes, source, options, reader))
        case _ => None
      }
    }

    // Replace sources in the logical plan with data that has arrived since the last batch.
    val newBatchesPlan = logicalPlan transform {
      case StreamingExecutionRelation(source, output) =>
        newData.get(source).map { dataPlan =>
          assert(output.size == dataPlan.output.size,
            s"Invalid batch: ${Utils.truncatedString(output, ",")} != " +
              s"${Utils.truncatedString(dataPlan.output, ",")}")

          val aliases = output.zip(dataPlan.output).map { case (to, from) =>
            Alias(from, to.name)(exprId = to.exprId, explicitMetadata = Some(from.metadata))
          }
          Project(aliases, dataPlan)
        }.getOrElse {
          LocalRelation(output, isStreaming = true)
        }
    }

    // Rewire the plan to use the new attributes that were returned by the source.
    val newAttributePlan = newBatchesPlan transformAllExpressions {
      case ct: CurrentTimestamp =>
        CurrentBatchTimestamp(offsetSeqMetadata.batchTimestampMs,
          ct.dataType)
      case cd: CurrentDate =>
        CurrentBatchTimestamp(offsetSeqMetadata.batchTimestampMs,
          cd.dataType, cd.timeZoneId)
    }

    val triggerLogicalPlan = sink match {
      case _: Sink => newAttributePlan
      case s: StreamWriteSupport =>
        val writer = s.createStreamWriter(
          s"$runId",
          newAttributePlan.schema,
          outputMode,
          new DataSourceOptions(extraOptions.asJava))
        if (writer.isInstanceOf[SupportsWriteInternalRow]) {
          WriteToDataSourceV2(
            new InternalRowMicroBatchWriter(currentBatchId, writer), newAttributePlan)
        } else {
          WriteToDataSourceV2(new MicroBatchWriter(currentBatchId, writer), newAttributePlan)
        }
      case _ => throw new IllegalArgumentException(s"unknown sink type for $sink")
    }

    sparkSessionToRunBatch.sparkContext.setLocalProperty(
      MicroBatchExecution.BATCH_ID_KEY, currentBatchId.toString)

    reportTimeTaken("queryPlanning") {
      lastExecution = new IncrementalExecution(
        sparkSessionToRunBatch,
        triggerLogicalPlan,
        outputMode,
        checkpointFile("state"),
        runId,
        currentBatchId,
        offsetSeqMetadata)
      lastExecution.executedPlan // Force the lazy generation of execution plan
    }

    val nextBatch =
      new Dataset(sparkSessionToRunBatch, lastExecution, RowEncoder(lastExecution.analyzed.schema))

    reportTimeTaken("addBatch") {
      SQLExecution.withNewExecutionId(sparkSessionToRunBatch, lastExecution) {
        sink match {
          case s: Sink => s.addBatch(currentBatchId, nextBatch)
          case _: StreamWriteSupport =>
            // This doesn't accumulate any data - it just forces execution of the microbatch writer.
            nextBatch.collect()
        }
      }
    }

    awaitProgressLock.lock()
    try {
      // Wake up any threads that are waiting for the stream to progress.
      awaitProgressLockCondition.signalAll()
    } finally {
      awaitProgressLock.unlock()
    }
  }

  /** Execute a function while locking the stream from making an progress */
  private[sql] def withProgressLocked(f: => Unit): Unit = {
    awaitProgressLock.lock()
    try {
      f
    } finally {
      awaitProgressLock.unlock()
    }
  }

  private def toJava(scalaOption: Option[OffsetV2]): Optional[OffsetV2] = {
    Optional.ofNullable(scalaOption.orNull)
  }
}

<<<<<<< HEAD
object MemoryStreamDataSource extends DataSourceV2

object FakeDataSourceV2 extends DataSourceV2
=======
object MicroBatchExecution {
  val BATCH_ID_KEY = "streaming.sql.batchId"
}
>>>>>>> b0f422c3
<|MERGE_RESOLUTION|>--- conflicted
+++ resolved
@@ -537,12 +537,10 @@
   }
 }
 
-<<<<<<< HEAD
-object MemoryStreamDataSource extends DataSourceV2
-
-object FakeDataSourceV2 extends DataSourceV2
-=======
 object MicroBatchExecution {
   val BATCH_ID_KEY = "streaming.sql.batchId"
 }
->>>>>>> b0f422c3
+
+object MemoryStreamDataSource extends DataSourceV2
+
+object FakeDataSourceV2 extends DataSourceV2