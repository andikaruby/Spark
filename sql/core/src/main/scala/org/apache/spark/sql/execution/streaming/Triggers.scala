--- conflicted
+++ resolved
@@ -30,13 +30,8 @@
   }
 
   def convert(interval: String): Long = {
-<<<<<<< HEAD
-    val cal = CalendarInterval.fromCaseInsensitiveString(interval)
+    val cal = IntervalUtils.fromString(interval)
     if (cal.months != 0) {
-=======
-    val cal = IntervalUtils.fromString(interval)
-    if (cal.months > 0) {
->>>>>>> 0cf4f07c
       throw new IllegalArgumentException(s"Doesn't support month or year interval: $interval")
     }
     TimeUnit.MICROSECONDS.toMillis(cal.microseconds)
