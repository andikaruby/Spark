/*
 * Licensed to the Apache Software Foundation (ASF) under one or more
 * contributor license agreements.  See the NOTICE file distributed with
 * this work for additional information regarding copyright ownership.
 * The ASF licenses this file to You under the Apache License, Version 2.0
 * (the "License"); you may not use this file except in compliance with
 * the License.  You may obtain a copy of the License at
 *
 *    http://www.apache.org/licenses/LICENSE-2.0
 *
 * Unless required by applicable law or agreed to in writing, software
 * distributed under the License is distributed on an "AS IS" BASIS,
 * WITHOUT WARRANTIES OR CONDITIONS OF ANY KIND, either express or implied.
 * See the License for the specific language governing permissions and
 * limitations under the License.
 */

package org.apache.spark.sql.scripting

import org.apache.spark.sql.SparkSession
import org.apache.spark.sql.catalyst.analysis.UnresolvedIdentifier
<<<<<<< HEAD
import org.apache.spark.sql.catalyst.plans.logical.{CaseStatement, CompoundBody, CompoundPlanStatement, CreateVariable, DropVariable, ForStatement, IfElseStatement, IterateStatement, LeaveStatement, LogicalPlan, LoopStatement, RepeatStatement, SingleStatement, WhileStatement}
=======
import org.apache.spark.sql.catalyst.expressions.Expression
import org.apache.spark.sql.catalyst.plans.logical.{CaseStatement, CompoundBody, CompoundPlanStatement, CreateVariable, DropVariable, IfElseStatement, IterateStatement, LeaveStatement, LogicalPlan, LoopStatement, RepeatStatement, SingleStatement, WhileStatement}
>>>>>>> 6edcf435
import org.apache.spark.sql.catalyst.trees.Origin

/**
 * SQL scripting interpreter - builds SQL script execution plan.
 *
 * @param session
 *   Spark session that SQL script is executed within.
 */
case class SqlScriptingInterpreter(session: SparkSession) {

  /**
   * Build execution plan and return statements that need to be executed,
   *   wrapped in the execution node.
   *
   * @param compound
   *   CompoundBody for which to build the plan.
   * @param args
   *   A map of parameter names to SQL literal expressions.
   * @return
   *   Iterator through collection of statements to be executed.
   */
  def buildExecutionPlan(
      compound: CompoundBody,
      args: Map[String, Expression]): Iterator[CompoundStatementExec] = {
    transformTreeIntoExecutable(compound, args)
      .asInstanceOf[CompoundBodyExec].getTreeIterator
  }

  /**
   * Fetch the name of the Create Variable plan.
   * @param plan
   *   Plan to fetch the name from.
   * @return
   *   Name of the variable.
   */
  private def getDeclareVarNameFromPlan(plan: LogicalPlan): Option[UnresolvedIdentifier] =
    plan match {
      case CreateVariable(name: UnresolvedIdentifier, _, _) => Some(name)
      case _ => None
    }

  /**
   * Transform the parsed tree to the executable node.
   *
   * @param node
   *   Root node of the parsed tree.
   * @param args
   *   A map of parameter names to SQL literal expressions.
   * @return
   *   Executable statement.
   */
  private def transformTreeIntoExecutable(
      node: CompoundPlanStatement,
      args: Map[String, Expression]): CompoundStatementExec =
    node match {
      case CompoundBody(collection, label) =>
        // TODO [SPARK-48530]: Current logic doesn't support scoped variables and shadowing.
        val variables = collection.flatMap {
          case st: SingleStatement => getDeclareVarNameFromPlan(st.parsedPlan)
          case _ => None
        }
        val dropVariables = variables
          .map(varName => DropVariable(varName, ifExists = true))
          .map(new SingleStatementExec(_, Origin(), args, isInternal = true))
          .reverse
        new CompoundBodyExec(
          collection.map(st => transformTreeIntoExecutable(st, args)) ++ dropVariables,
          label)

      case IfElseStatement(conditions, conditionalBodies, elseBody) =>
        val conditionsExec = conditions.map(condition =>
          new SingleStatementExec(
            condition.parsedPlan,
            condition.origin,
            args,
            isInternal = false))
        val conditionalBodiesExec = conditionalBodies.map(body =>
          transformTreeIntoExecutable(body, args).asInstanceOf[CompoundBodyExec])
        val unconditionalBodiesExec = elseBody.map(body =>
          transformTreeIntoExecutable(body, args).asInstanceOf[CompoundBodyExec])
        new IfElseStatementExec(
          conditionsExec, conditionalBodiesExec, unconditionalBodiesExec, session)

      case CaseStatement(conditions, conditionalBodies, elseBody) =>
        val conditionsExec = conditions.map(condition =>
          new SingleStatementExec(
            condition.parsedPlan,
            condition.origin,
            args,
            isInternal = false))
        val conditionalBodiesExec = conditionalBodies.map(body =>
          transformTreeIntoExecutable(body, args).asInstanceOf[CompoundBodyExec])
        val unconditionalBodiesExec = elseBody.map(body =>
          transformTreeIntoExecutable(body, args).asInstanceOf[CompoundBodyExec])
        new CaseStatementExec(
          conditionsExec, conditionalBodiesExec, unconditionalBodiesExec, session)

      case WhileStatement(condition, body, label) =>
        val conditionExec =
          new SingleStatementExec(
            condition.parsedPlan,
            condition.origin,
            args,
            isInternal = false)
        val bodyExec =
          transformTreeIntoExecutable(body, args).asInstanceOf[CompoundBodyExec]
        new WhileStatementExec(conditionExec, bodyExec, label, session)

      case RepeatStatement(condition, body, label) =>
        val conditionExec =
          new SingleStatementExec(
            condition.parsedPlan,
            condition.origin,
            args,
            isInternal = false)
        val bodyExec =
          transformTreeIntoExecutable(body, args).asInstanceOf[CompoundBodyExec]
        new RepeatStatementExec(conditionExec, bodyExec, label, session)

      case LoopStatement(body, label) =>
        val bodyExec = transformTreeIntoExecutable(body, args)
          .asInstanceOf[CompoundBodyExec]
        new LoopStatementExec(bodyExec, label)

      case ForStatement(query, variableNameOpt, body, label) =>
        val queryExec = new SingleStatementExec(query.parsedPlan, query.origin, isInternal = false)
        val bodyExec =
          transformTreeIntoExecutable(body, session).asInstanceOf[CompoundBodyExec]
        new ForStatementExec(queryExec, variableNameOpt, bodyExec, label, session)

      case leaveStatement: LeaveStatement =>
        new LeaveStatementExec(leaveStatement.label)

      case iterateStatement: IterateStatement =>
        new IterateStatementExec(iterateStatement.label)

      case sparkStatement: SingleStatement =>
        new SingleStatementExec(
          sparkStatement.parsedPlan,
          sparkStatement.origin,
          args,
          isInternal = false)
    }
}<|MERGE_RESOLUTION|>--- conflicted
+++ resolved
@@ -19,12 +19,8 @@
 
 import org.apache.spark.sql.SparkSession
 import org.apache.spark.sql.catalyst.analysis.UnresolvedIdentifier
-<<<<<<< HEAD
+import org.apache.spark.sql.catalyst.expressions.Expression
 import org.apache.spark.sql.catalyst.plans.logical.{CaseStatement, CompoundBody, CompoundPlanStatement, CreateVariable, DropVariable, ForStatement, IfElseStatement, IterateStatement, LeaveStatement, LogicalPlan, LoopStatement, RepeatStatement, SingleStatement, WhileStatement}
-=======
-import org.apache.spark.sql.catalyst.expressions.Expression
-import org.apache.spark.sql.catalyst.plans.logical.{CaseStatement, CompoundBody, CompoundPlanStatement, CreateVariable, DropVariable, IfElseStatement, IterateStatement, LeaveStatement, LogicalPlan, LoopStatement, RepeatStatement, SingleStatement, WhileStatement}
->>>>>>> 6edcf435
 import org.apache.spark.sql.catalyst.trees.Origin
 
 /**
@@ -150,9 +146,14 @@
         new LoopStatementExec(bodyExec, label)
 
       case ForStatement(query, variableNameOpt, body, label) =>
-        val queryExec = new SingleStatementExec(query.parsedPlan, query.origin, isInternal = false)
+        val queryExec =
+          new SingleStatementExec(
+            query.parsedPlan,
+            query.origin,
+            args,
+            isInternal = false)
         val bodyExec =
-          transformTreeIntoExecutable(body, session).asInstanceOf[CompoundBodyExec]
+          transformTreeIntoExecutable(body, args).asInstanceOf[CompoundBodyExec]
         new ForStatementExec(queryExec, variableNameOpt, bodyExec, label, session)
 
       case leaveStatement: LeaveStatement =>
