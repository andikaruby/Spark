/*
 * Licensed to the Apache Software Foundation (ASF) under one or more
 * contributor license agreements.  See the NOTICE file distributed with
 * this work for additional information regarding copyright ownership.
 * The ASF licenses this file to You under the Apache License, Version 2.0
 * (the "License"); you may not use this file except in compliance with
 * the License.  You may obtain a copy of the License at
 *
 *    http://www.apache.org/licenses/LICENSE-2.0
 *
 * Unless required by applicable law or agreed to in writing, software
 * distributed under the License is distributed on an "AS IS" BASIS,
 * WITHOUT WARRANTIES OR CONDITIONS OF ANY KIND, either express or implied.
 * See the License for the specific language governing permissions and
 * limitations under the License.
 */

package org.apache.spark.sql.scripting

import org.apache.spark.sql.SparkSession
import org.apache.spark.sql.catalyst.analysis.UnresolvedIdentifier
import org.apache.spark.sql.catalyst.expressions.Expression
<<<<<<< HEAD
import org.apache.spark.sql.catalyst.plans.logical.{CaseStatement, CompoundBody, CompoundPlanStatement, CreateVariable, DropVariable, IfElseStatement, IterateStatement, LeaveStatement, LogicalPlan, LoopStatement, RepeatStatement, SingleStatement, WhileStatement}
=======
import org.apache.spark.sql.catalyst.plans.logical.{CaseStatement, CompoundBody, CompoundPlanStatement, CreateVariable, DropVariable, ForStatement, IfElseStatement, IterateStatement, LeaveStatement, LogicalPlan, LoopStatement, RepeatStatement, SingleStatement, WhileStatement}
>>>>>>> 2c2c0e05
import org.apache.spark.sql.catalyst.trees.Origin

/**
 * SQL scripting interpreter - builds SQL script execution plan.
 *
 * @param session
 *   Spark session that SQL script is executed within.
 */
case class SqlScriptingInterpreter(session: SparkSession) {

  /**
   * Build execution plan and return statements that need to be executed,
   *   wrapped in the execution node.
   *
   * @param compound
   *   CompoundBody for which to build the plan.
   * @param args
   *   A map of parameter names to SQL literal expressions.
   * @return
   *   Iterator through collection of statements to be executed.
   */
  def buildExecutionPlan(
      compound: CompoundBody,
<<<<<<< HEAD
      args: Map[String, Expression],
      context: SqlScriptingExecutionContext): Iterator[CompoundStatementExec] = {
    transformTreeIntoExecutable(compound, args, context)
=======
      args: Map[String, Expression]): Iterator[CompoundStatementExec] = {
    transformTreeIntoExecutable(compound, args)
>>>>>>> 2c2c0e05
      .asInstanceOf[CompoundBodyExec].getTreeIterator
  }

  /**
   * Fetch the name of the Create Variable plan.
   * @param plan
   *   Plan to fetch the name from.
   * @return
   *   Name of the variable.
   */
  private def getDeclareVarNameFromPlan(plan: LogicalPlan): Option[UnresolvedIdentifier] =
    plan match {
      case CreateVariable(name: UnresolvedIdentifier, _, _) => Some(name)
      case _ => None
    }

  /**
   * Transform the parsed tree to the executable node.
   *
   * @param node
   *   Root node of the parsed tree.
   * @param args
   *   A map of parameter names to SQL literal expressions.
   * @return
   *   Executable statement.
   */
  private def transformTreeIntoExecutable(
      node: CompoundPlanStatement,
<<<<<<< HEAD
      args: Map[String, Expression],
      context: SqlScriptingExecutionContext): CompoundStatementExec =
=======
      args: Map[String, Expression]): CompoundStatementExec =
>>>>>>> 2c2c0e05
    node match {
      case CompoundBody(collection, label) =>
        // TODO [SPARK-48530]: Current logic doesn't support scoped variables and shadowing.
        val variables = collection.flatMap {
          case st: SingleStatement => getDeclareVarNameFromPlan(st.parsedPlan)
          case _ => None
        }
        val dropVariables = variables
          .map(varName => DropVariable(varName, ifExists = true))
<<<<<<< HEAD
          .map(new SingleStatementExec(_, Origin(), args, isInternal = true, context))
          .reverse
        new CompoundBodyExec(
          collection.map(st => transformTreeIntoExecutable(st, args, context)) ++ dropVariables,
          label,
          context)
=======
          .map(new SingleStatementExec(_, Origin(), args, isInternal = true))
          .reverse
        new CompoundBodyExec(
          collection.map(st => transformTreeIntoExecutable(st, args)) ++ dropVariables,
          label)
>>>>>>> 2c2c0e05

      case IfElseStatement(conditions, conditionalBodies, elseBody) =>
        val conditionsExec = conditions.map(condition =>
          new SingleStatementExec(
            condition.parsedPlan,
            condition.origin,
            args,
<<<<<<< HEAD
            isInternal = false,
            context))
        val conditionalBodiesExec = conditionalBodies.map(body =>
          transformTreeIntoExecutable(body, args, context).asInstanceOf[CompoundBodyExec])
        val unconditionalBodiesExec = elseBody.map(body =>
          transformTreeIntoExecutable(body, args, context).asInstanceOf[CompoundBodyExec])
=======
            isInternal = false))
        val conditionalBodiesExec = conditionalBodies.map(body =>
          transformTreeIntoExecutable(body, args).asInstanceOf[CompoundBodyExec])
        val unconditionalBodiesExec = elseBody.map(body =>
          transformTreeIntoExecutable(body, args).asInstanceOf[CompoundBodyExec])
>>>>>>> 2c2c0e05
        new IfElseStatementExec(
          conditionsExec, conditionalBodiesExec, unconditionalBodiesExec, session)

      case CaseStatement(conditions, conditionalBodies, elseBody) =>
        val conditionsExec = conditions.map(condition =>
          new SingleStatementExec(
            condition.parsedPlan,
            condition.origin,
            args,
<<<<<<< HEAD
            isInternal = false,
            context))
        val conditionalBodiesExec = conditionalBodies.map(body =>
          transformTreeIntoExecutable(body, args, context).asInstanceOf[CompoundBodyExec])
        val unconditionalBodiesExec = elseBody.map(body =>
          transformTreeIntoExecutable(body, args, context).asInstanceOf[CompoundBodyExec])
=======
            isInternal = false))
        val conditionalBodiesExec = conditionalBodies.map(body =>
          transformTreeIntoExecutable(body, args).asInstanceOf[CompoundBodyExec])
        val unconditionalBodiesExec = elseBody.map(body =>
          transformTreeIntoExecutable(body, args).asInstanceOf[CompoundBodyExec])
>>>>>>> 2c2c0e05
        new CaseStatementExec(
          conditionsExec, conditionalBodiesExec, unconditionalBodiesExec, session)

      case WhileStatement(condition, body, label) =>
        val conditionExec =
          new SingleStatementExec(
            condition.parsedPlan,
            condition.origin,
            args,
<<<<<<< HEAD
            isInternal = false,
            context)
        val bodyExec =
          transformTreeIntoExecutable(body, args, context).asInstanceOf[CompoundBodyExec]
=======
            isInternal = false)
        val bodyExec =
          transformTreeIntoExecutable(body, args).asInstanceOf[CompoundBodyExec]
>>>>>>> 2c2c0e05
        new WhileStatementExec(conditionExec, bodyExec, label, session)

      case RepeatStatement(condition, body, label) =>
        val conditionExec =
          new SingleStatementExec(
            condition.parsedPlan,
            condition.origin,
            args,
<<<<<<< HEAD
            isInternal = false,
            context)
        val bodyExec =
          transformTreeIntoExecutable(body, args, context).asInstanceOf[CompoundBodyExec]
        new RepeatStatementExec(conditionExec, bodyExec, label, session)

      case LoopStatement(body, label) =>
        val bodyExec = transformTreeIntoExecutable(body, args, context)
=======
            isInternal = false)
        val bodyExec =
          transformTreeIntoExecutable(body, args).asInstanceOf[CompoundBodyExec]
        new RepeatStatementExec(conditionExec, bodyExec, label, session)

      case LoopStatement(body, label) =>
        val bodyExec = transformTreeIntoExecutable(body, args)
>>>>>>> 2c2c0e05
          .asInstanceOf[CompoundBodyExec]
        new LoopStatementExec(bodyExec, label)

      case ForStatement(query, variableNameOpt, body, label) =>
        val queryExec =
          new SingleStatementExec(
            query.parsedPlan,
            query.origin,
            args,
            isInternal = false)
        val bodyExec =
          transformTreeIntoExecutable(body, args).asInstanceOf[CompoundBodyExec]
        new ForStatementExec(queryExec, variableNameOpt, bodyExec, label, session)

      case leaveStatement: LeaveStatement =>
        new LeaveStatementExec(leaveStatement.label)

      case iterateStatement: IterateStatement =>
        new IterateStatementExec(iterateStatement.label)

      case sparkStatement: SingleStatement =>
        new SingleStatementExec(
          sparkStatement.parsedPlan,
          sparkStatement.origin,
          args,
<<<<<<< HEAD
          isInternal = false,
          context)
=======
          isInternal = false)
>>>>>>> 2c2c0e05
    }
}<|MERGE_RESOLUTION|>--- conflicted
+++ resolved
@@ -20,11 +20,7 @@
 import org.apache.spark.sql.SparkSession
 import org.apache.spark.sql.catalyst.analysis.UnresolvedIdentifier
 import org.apache.spark.sql.catalyst.expressions.Expression
-<<<<<<< HEAD
-import org.apache.spark.sql.catalyst.plans.logical.{CaseStatement, CompoundBody, CompoundPlanStatement, CreateVariable, DropVariable, IfElseStatement, IterateStatement, LeaveStatement, LogicalPlan, LoopStatement, RepeatStatement, SingleStatement, WhileStatement}
-=======
 import org.apache.spark.sql.catalyst.plans.logical.{CaseStatement, CompoundBody, CompoundPlanStatement, CreateVariable, DropVariable, ForStatement, IfElseStatement, IterateStatement, LeaveStatement, LogicalPlan, LoopStatement, RepeatStatement, SingleStatement, WhileStatement}
->>>>>>> 2c2c0e05
 import org.apache.spark.sql.catalyst.trees.Origin
 
 /**
@@ -48,14 +44,9 @@
    */
   def buildExecutionPlan(
       compound: CompoundBody,
-<<<<<<< HEAD
       args: Map[String, Expression],
       context: SqlScriptingExecutionContext): Iterator[CompoundStatementExec] = {
     transformTreeIntoExecutable(compound, args, context)
-=======
-      args: Map[String, Expression]): Iterator[CompoundStatementExec] = {
-    transformTreeIntoExecutable(compound, args)
->>>>>>> 2c2c0e05
       .asInstanceOf[CompoundBodyExec].getTreeIterator
   }
 
@@ -84,12 +75,8 @@
    */
   private def transformTreeIntoExecutable(
       node: CompoundPlanStatement,
-<<<<<<< HEAD
       args: Map[String, Expression],
       context: SqlScriptingExecutionContext): CompoundStatementExec =
-=======
-      args: Map[String, Expression]): CompoundStatementExec =
->>>>>>> 2c2c0e05
     node match {
       case CompoundBody(collection, label) =>
         // TODO [SPARK-48530]: Current logic doesn't support scoped variables and shadowing.
@@ -99,20 +86,12 @@
         }
         val dropVariables = variables
           .map(varName => DropVariable(varName, ifExists = true))
-<<<<<<< HEAD
           .map(new SingleStatementExec(_, Origin(), args, isInternal = true, context))
           .reverse
         new CompoundBodyExec(
           collection.map(st => transformTreeIntoExecutable(st, args, context)) ++ dropVariables,
           label,
           context)
-=======
-          .map(new SingleStatementExec(_, Origin(), args, isInternal = true))
-          .reverse
-        new CompoundBodyExec(
-          collection.map(st => transformTreeIntoExecutable(st, args)) ++ dropVariables,
-          label)
->>>>>>> 2c2c0e05
 
       case IfElseStatement(conditions, conditionalBodies, elseBody) =>
         val conditionsExec = conditions.map(condition =>
@@ -120,20 +99,12 @@
             condition.parsedPlan,
             condition.origin,
             args,
-<<<<<<< HEAD
             isInternal = false,
             context))
         val conditionalBodiesExec = conditionalBodies.map(body =>
           transformTreeIntoExecutable(body, args, context).asInstanceOf[CompoundBodyExec])
         val unconditionalBodiesExec = elseBody.map(body =>
           transformTreeIntoExecutable(body, args, context).asInstanceOf[CompoundBodyExec])
-=======
-            isInternal = false))
-        val conditionalBodiesExec = conditionalBodies.map(body =>
-          transformTreeIntoExecutable(body, args).asInstanceOf[CompoundBodyExec])
-        val unconditionalBodiesExec = elseBody.map(body =>
-          transformTreeIntoExecutable(body, args).asInstanceOf[CompoundBodyExec])
->>>>>>> 2c2c0e05
         new IfElseStatementExec(
           conditionsExec, conditionalBodiesExec, unconditionalBodiesExec, session)
 
@@ -143,20 +114,12 @@
             condition.parsedPlan,
             condition.origin,
             args,
-<<<<<<< HEAD
             isInternal = false,
             context))
         val conditionalBodiesExec = conditionalBodies.map(body =>
           transformTreeIntoExecutable(body, args, context).asInstanceOf[CompoundBodyExec])
         val unconditionalBodiesExec = elseBody.map(body =>
           transformTreeIntoExecutable(body, args, context).asInstanceOf[CompoundBodyExec])
-=======
-            isInternal = false))
-        val conditionalBodiesExec = conditionalBodies.map(body =>
-          transformTreeIntoExecutable(body, args).asInstanceOf[CompoundBodyExec])
-        val unconditionalBodiesExec = elseBody.map(body =>
-          transformTreeIntoExecutable(body, args).asInstanceOf[CompoundBodyExec])
->>>>>>> 2c2c0e05
         new CaseStatementExec(
           conditionsExec, conditionalBodiesExec, unconditionalBodiesExec, session)
 
@@ -166,16 +129,10 @@
             condition.parsedPlan,
             condition.origin,
             args,
-<<<<<<< HEAD
             isInternal = false,
             context)
         val bodyExec =
           transformTreeIntoExecutable(body, args, context).asInstanceOf[CompoundBodyExec]
-=======
-            isInternal = false)
-        val bodyExec =
-          transformTreeIntoExecutable(body, args).asInstanceOf[CompoundBodyExec]
->>>>>>> 2c2c0e05
         new WhileStatementExec(conditionExec, bodyExec, label, session)
 
       case RepeatStatement(condition, body, label) =>
@@ -184,7 +141,6 @@
             condition.parsedPlan,
             condition.origin,
             args,
-<<<<<<< HEAD
             isInternal = false,
             context)
         val bodyExec =
@@ -193,15 +149,6 @@
 
       case LoopStatement(body, label) =>
         val bodyExec = transformTreeIntoExecutable(body, args, context)
-=======
-            isInternal = false)
-        val bodyExec =
-          transformTreeIntoExecutable(body, args).asInstanceOf[CompoundBodyExec]
-        new RepeatStatementExec(conditionExec, bodyExec, label, session)
-
-      case LoopStatement(body, label) =>
-        val bodyExec = transformTreeIntoExecutable(body, args)
->>>>>>> 2c2c0e05
           .asInstanceOf[CompoundBodyExec]
         new LoopStatementExec(bodyExec, label)
 
@@ -211,9 +158,10 @@
             query.parsedPlan,
             query.origin,
             args,
-            isInternal = false)
+            isInternal = false,
+            context)
         val bodyExec =
-          transformTreeIntoExecutable(body, args).asInstanceOf[CompoundBodyExec]
+          transformTreeIntoExecutable(body, args, context).asInstanceOf[CompoundBodyExec]
         new ForStatementExec(queryExec, variableNameOpt, bodyExec, label, session)
 
       case leaveStatement: LeaveStatement =>
@@ -227,11 +175,7 @@
           sparkStatement.parsedPlan,
           sparkStatement.origin,
           args,
-<<<<<<< HEAD
           isInternal = false,
           context)
-=======
-          isInternal = false)
->>>>>>> 2c2c0e05
     }
 }