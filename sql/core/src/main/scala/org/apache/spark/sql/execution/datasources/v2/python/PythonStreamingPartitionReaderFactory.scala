--- conflicted
+++ resolved
@@ -52,13 +52,8 @@
       val block = SparkEnv.get.blockManager.get[InternalRow](part.blockId.get)
         .map(_.data.asInstanceOf[Iterator[InternalRow]])
       if (block.isEmpty) {
-<<<<<<< HEAD
-        logWarning(log"Prefetched block ${MDC(LogKeys.BLOCK_ID, part.blockId)} for " +
-          log"Python data source not found.")
-=======
         logWarning(log"Prefetched block ${MDC(LogKeys.BLOCK_ID, part.blockId)} " +
           log"for Python data source not found.")
->>>>>>> b1677a42
       }
       block
     } else None
