/*
 * Licensed to the Apache Software Foundation (ASF) under one or more
 * contributor license agreements.  See the NOTICE file distributed with
 * this work for additional information regarding copyright ownership.
 * The ASF licenses this file to You under the Apache License, Version 2.0
 * (the "License"); you may not use this file except in compliance with
 * the License.  You may obtain a copy of the License at
 *
 *    http://www.apache.org/licenses/LICENSE-2.0
 *
 * Unless required by applicable law or agreed to in writing, software
 * distributed under the License is distributed on an "AS IS" BASIS,
 * WITHOUT WARRANTIES OR CONDITIONS OF ANY KIND, either express or implied.
 * See the License for the specific language governing permissions and
 * limitations under the License.
 */

package org.apache.spark.sql.execution.datasources

import org.apache.hadoop.fs.{FileSystem, Path}

import org.apache.spark.internal.io.FileCommitProtocol
import org.apache.spark.sql._
import org.apache.spark.sql.catalyst.catalog.{BucketSpec, CatalogTable, CatalogTablePartition}
import org.apache.spark.sql.catalyst.catalog.CatalogTypes.TablePartitionSpec
import org.apache.spark.sql.catalyst.catalog.ExternalCatalogUtils._
import org.apache.spark.sql.catalyst.expressions.Attribute
import org.apache.spark.sql.catalyst.plans.logical.LogicalPlan
import org.apache.spark.sql.catalyst.util.CaseInsensitiveMap
import org.apache.spark.sql.errors.{QueryCompilationErrors, QueryExecutionErrors}
import org.apache.spark.sql.execution.SparkPlan
import org.apache.spark.sql.execution.command._
import org.apache.spark.sql.internal.SQLConf.PartitionOverwriteMode
import org.apache.spark.sql.util.SchemaUtils

/**
 * A command for writing data to a [[HadoopFsRelation]].  Supports both overwriting and appending.
 * Writing to dynamic partitions is also supported.
 *
 * @param staticPartitions partial partitioning spec for write. This defines the scope of partition
 *                         overwrites: when the spec is empty, all partitions are overwritten.
 *                         When it covers a prefix of the partition keys, only partitions matching
 *                         the prefix are overwritten.
 * @param ifPartitionNotExists If true, only write if the partition does not exist.
 *                             Only valid for static partitions.
 */
case class InsertIntoHadoopFsRelationCommand(
    outputPath: Path,
    staticPartitions: TablePartitionSpec,
    ifPartitionNotExists: Boolean,
    partitionColumns: Seq[Attribute],
    bucketSpec: Option[BucketSpec],
    fileFormat: FileFormat,
    options: Map[String, String],
    query: LogicalPlan,
    mode: SaveMode,
    catalogTable: Option[CatalogTable],
    fileIndex: Option[FileIndex],
    outputColumnNames: Seq[String])
  extends DataWritingCommand {

  private lazy val parameters = CaseInsensitiveMap(options)

  private[sql] lazy val dynamicPartitionOverwrite: Boolean = {
    val partitionOverwriteMode = parameters.get(DataSourceUtils.PARTITION_OVERWRITE_MODE)
      // scalastyle:off caselocale
      .map(mode => PartitionOverwriteMode.withName(mode.toUpperCase))
      // scalastyle:on caselocale
      .getOrElse(conf.partitionOverwriteMode)
    val enableDynamicOverwrite = partitionOverwriteMode == PartitionOverwriteMode.DYNAMIC
    // This config only makes sense when we are overwriting a partitioned dataset with dynamic
    // partition columns.
    enableDynamicOverwrite && mode == SaveMode.Overwrite &&
      staticPartitions.size < partitionColumns.length
  }

  override def run(sparkSession: SparkSession, child: SparkPlan): Seq[Row] = {
    // Most formats don't do well with duplicate columns, so lets not allow that
    SchemaUtils.checkColumnNameDuplication(
      outputColumnNames,
      s"when inserting into $outputPath",
      sparkSession.sessionState.conf.caseSensitiveAnalysis)

    val hadoopConf = sparkSession.sessionState.newHadoopConfWithOptions(options)
    val fs = outputPath.getFileSystem(hadoopConf)
    val qualifiedOutputPath = outputPath.makeQualified(fs.getUri, fs.getWorkingDirectory)

    val partitionsTrackedByCatalog = sparkSession.sessionState.conf.manageFilesourcePartitions &&
      catalogTable.isDefined &&
      catalogTable.get.partitionColumnNames.nonEmpty &&
      catalogTable.get.tracksPartitionsInCatalog

    var initialMatchingPartitions: Seq[TablePartitionSpec] = Nil
    var customPartitionLocations: Map[TablePartitionSpec, String] = Map.empty
    var matchingPartitions: Seq[CatalogTablePartition] = Seq.empty

    // When partitions are tracked by the catalog, compute all custom partition locations that
    // may be relevant to the insertion job.
    if (partitionsTrackedByCatalog) {
      matchingPartitions = sparkSession.sessionState.catalog.listPartitions(
        catalogTable.get.identifier, Some(staticPartitions))
      initialMatchingPartitions = matchingPartitions.map(_.spec)
      customPartitionLocations = getCustomPartitionLocations(
        fs, catalogTable.get, qualifiedOutputPath, matchingPartitions)
    }

    val jobId = java.util.UUID.randomUUID().toString
    val committer = FileCommitProtocol.instantiate(
      sparkSession.sessionState.conf.fileCommitProtocolClass,
      jobId = jobId,
      outputPath = outputPath.toString,
      dynamicPartitionOverwrite = dynamicPartitionOverwrite)

    val doInsertion = if (mode == SaveMode.Append) {
      true
    } else {
      val pathExists = fs.exists(qualifiedOutputPath)
      (mode, pathExists) match {
        case (SaveMode.ErrorIfExists, true) =>
          throw QueryCompilationErrors.outputPathAlreadyExistsError(qualifiedOutputPath)
        case (SaveMode.Overwrite, true) =>
          if (ifPartitionNotExists && matchingPartitions.nonEmpty) {
            false
          } else if (dynamicPartitionOverwrite) {
            // For dynamic partition overwrite, do not delete partition directories ahead.
            true
          } else {
            deleteMatchingPartitions(fs, qualifiedOutputPath, customPartitionLocations, committer)
            true
          }
        case (SaveMode.Overwrite, _) | (SaveMode.ErrorIfExists, false) =>
          true
        case (SaveMode.Ignore, exists) =>
          !exists
        case (s, exists) =>
          throw QueryExecutionErrors.saveModeUnsupportedError(s, exists)
      }
    }

    if (doInsertion) {

      def refreshUpdatedPartitions(updatedPartitionPaths: Set[String]): Unit = {
        val updatedPartitions = updatedPartitionPaths.map(PartitioningUtils.parsePathFragment)
        if (partitionsTrackedByCatalog) {
          val newPartitions = updatedPartitions -- initialMatchingPartitions
          if (newPartitions.nonEmpty) {
            AlterTableAddPartitionCommand(
              catalogTable.get.identifier, newPartitions.toSeq.map(p => (p, None)),
              ifNotExists = true).run(sparkSession)
          }
          // For dynamic partition overwrite, we never remove partitions but only update existing
          // ones.
          if (mode == SaveMode.Overwrite && !dynamicPartitionOverwrite) {
            val deletedPartitions = initialMatchingPartitions.toSet -- updatedPartitions
            if (deletedPartitions.nonEmpty) {
              AlterTableDropPartitionCommand(
                catalogTable.get.identifier, deletedPartitions.toSeq,
                ifExists = true, purge = false,
                retainData = true /* already deleted */).run(sparkSession)
            }
          }
        }
      }

      // For dynamic partition overwrite, FileOutputCommitter's output path is staging path, files
      // will be renamed from staging path to final output path during commit job
      val committerOutputPath = if (dynamicPartitionOverwrite) {
        FileCommitProtocol.getStagingDir(outputPath.toString, jobId)
          .makeQualified(fs.getUri, fs.getWorkingDirectory)
      } else {
        qualifiedOutputPath
      }

      val updatedPartitionPaths =
        FileFormatWriter.write(
          sparkSession = sparkSession,
          plan = child,
          fileFormat = fileFormat,
          committer = committer,
          outputSpec = FileFormatWriter.OutputSpec(
            committerOutputPath.toString, customPartitionLocations, outputColumns),
          hadoopConf = hadoopConf,
          partitionColumns = partitionColumns,
          bucketSpec = bucketSpec,
          statsTrackers = Seq(basicWriteJobStatsTracker(hadoopConf)),
          options = options)


      // update metastore partition metadata
      if (updatedPartitionPaths.isEmpty && staticPartitions.nonEmpty
        && partitionColumns.length == staticPartitions.size) {
        // Avoid empty static partition can't loaded to datasource table.
        val staticPathFragment =
          PartitioningUtils.getPathFragment(staticPartitions, partitionColumns)
        refreshUpdatedPartitions(Set(staticPathFragment))
      } else {
        refreshUpdatedPartitions(updatedPartitionPaths)
      }

      // refresh cached files in FileIndex
      fileIndex.foreach(_.refresh())
      // refresh data cache if table is cached
      sparkSession.sharedState.cacheManager.recacheByPath(sparkSession, outputPath, fs)

     if (catalogTable.nonEmpty) {
        CommandUtils.updateTableStats(sparkSession, catalogTable.get)

        if (catalogTable.get.partitionColumnNames.nonEmpty) {
          updatePartitionsMetadata(sparkSession, updatedPartitionPaths)
        }
      }

    } else {
      logInfo("Skipping insertion into a relation that already exists.")
    }

    Seq.empty[Row]
  }

  /**
   * Update the specified partition metadata information.
   */
  private def updatePartitionsMetadata(sparkSession: SparkSession,
                                       updatedPartitionPaths: Set[String]): Unit = {
    logInfo("Current partition table, will update partition information soon.")
    val catalog = sparkSession.sessionState.catalog
    val identifier = catalogTable.get.identifier

    try {
<<<<<<< HEAD
      val partitions = updatedPartitionPaths.map(partitionPath => {
=======
     val partitions = updatedPartitionPaths.map(partitionPath => {
>>>>>>> 864cad35
        val partitionSpec = partitionPath.split("/").map(_.split("="))
          .filter(_.length == 2).map {case Array(a, b) => (a, b)}.toMap
        catalog.getPartition(identifier, partitionSpec)
      })

      val newPartitions = partitions.zipWithIndex.flatMap { case (p, _) =>
        // Statistical partition file size
        val newSize = CommandUtils.calculateSingleLocationSize(
          sparkSession.sessionState, identifier, Some(p.location))

        val rowCount = if (p.stats.isDefined && p.stats.get.rowCount.isDefined) {
          p.stats.get.rowCount.get
        } else BigInt(1)

        val newStats = CommandUtils.compareAndGetNewStats(p.stats, newSize, Some(rowCount + 1))

        val newStatParameters =
          Map("numFiles" -> p.parameters("numFiles"),
            "rawDataSize" -> newSize.toString,
            "totalSize" -> newSize.toString)
        val newParameters = p.parameters ++ newStatParameters
        newStats.map(_ => p.copy(stats = newStats, parameters = newParameters))
      }

      // update metastore partition metadata
      catalog.alterPartitions(identifier, newPartitions.toSeq)
      logInfo(s"All partition information updates have been completed")
    } catch {
      case e: Throwable => logError(
        "Partition table update failed, the operation does not affect data accuracy.", e)
    }
  }

  /**
   * Deletes all partition files that match the specified static prefix. Partitions with custom
   * locations are also cleared based on the custom locations map given to this class.
   */
  private def deleteMatchingPartitions(
      fs: FileSystem,
      qualifiedOutputPath: Path,
      customPartitionLocations: Map[TablePartitionSpec, String],
      committer: FileCommitProtocol): Unit = {
    val staticPartitionPrefix = if (staticPartitions.nonEmpty) {
      "/" + partitionColumns.flatMap { p =>
        staticPartitions.get(p.name).map(getPartitionPathString(p.name, _))
      }.mkString("/")
    } else {
      ""
    }
    // first clear the path determined by the static partition keys (e.g. /table/foo=1)
    val staticPrefixPath = qualifiedOutputPath.suffix(staticPartitionPrefix)
    if (fs.exists(staticPrefixPath) && !committer.deleteWithJob(fs, staticPrefixPath, true)) {
      throw QueryExecutionErrors.cannotClearOutputDirectoryError(staticPrefixPath)
    }
    // now clear all custom partition locations (e.g. /custom/dir/where/foo=2/bar=4)
    for ((spec, customLoc) <- customPartitionLocations) {
      assert(
        (staticPartitions.toSet -- spec).isEmpty,
        "Custom partition location did not match static partitioning keys")
      val path = new Path(customLoc)
      if (fs.exists(path) && !committer.deleteWithJob(fs, path, true)) {
        throw QueryExecutionErrors.cannotClearPartitionDirectoryError(path)
      }
    }
  }

  /**
   * Given a set of input partitions, returns those that have locations that differ from the
   * Hive default (e.g. /k1=v1/k2=v2). These partitions were manually assigned locations by
   * the user.
   *
   * @return a mapping from partition specs to their custom locations
   */
  private def getCustomPartitionLocations(
      fs: FileSystem,
      table: CatalogTable,
      qualifiedOutputPath: Path,
      partitions: Seq[CatalogTablePartition]): Map[TablePartitionSpec, String] = {
    partitions.flatMap { p =>
      val defaultLocation = qualifiedOutputPath.suffix(
        "/" + PartitioningUtils.getPathFragment(p.spec, table.partitionSchema)).toString
      val catalogLocation = new Path(p.location).makeQualified(
        fs.getUri, fs.getWorkingDirectory).toString
      if (catalogLocation != defaultLocation) {
        Some(p.spec -> catalogLocation)
      } else {
        None
      }
    }.toMap
  }

  override protected def withNewChildInternal(
    newChild: LogicalPlan): InsertIntoHadoopFsRelationCommand = copy(query = newChild)
}<|MERGE_RESOLUTION|>--- conflicted
+++ resolved
@@ -227,11 +227,7 @@
     val identifier = catalogTable.get.identifier
 
     try {
-<<<<<<< HEAD
-      val partitions = updatedPartitionPaths.map(partitionPath => {
-=======
      val partitions = updatedPartitionPaths.map(partitionPath => {
->>>>>>> 864cad35
         val partitionSpec = partitionPath.split("/").map(_.split("="))
           .filter(_.length == 2).map {case Array(a, b) => (a, b)}.toMap
         catalog.getPartition(identifier, partitionSpec)
