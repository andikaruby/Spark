--- conflicted
+++ resolved
@@ -31,14 +31,9 @@
 import org.apache.spark.sql.execution.{BinaryExecNode, CoGroupedIterator, SparkPlan}
 import org.apache.spark.sql.execution.metric.SQLMetric
 import org.apache.spark.sql.execution.python.PandasGroupUtils.{executePython, groupAndProject, resolveArgOffsets}
-<<<<<<< HEAD
-import org.apache.spark.sql.execution.streaming.{StatefulOperatorCustomMetric, StatefulOperatorCustomSumMetric, StatefulOperatorPartitioning, StatefulOperatorStateInfo, StatefulProcessorHandleImpl, StateStoreWriter, WatermarkSupport}
-import org.apache.spark.sql.execution.streaming.state.{NoPrefixKeyStateEncoderSpec, StateSchemaValidationResult, StateStore, StateStoreOps}
-=======
 import org.apache.spark.sql.execution.streaming.{StatefulOperatorPartitioning, StatefulOperatorStateInfo, StatefulProcessorHandleImpl, StateStoreWriter, WatermarkSupport}
 import org.apache.spark.sql.execution.streaming.StreamingSymmetricHashJoinHelper.StateStoreAwareZipPartitionsHelper
 import org.apache.spark.sql.execution.streaming.state.{NoPrefixKeyStateEncoderSpec, StateSchemaValidationResult, StateStore, StateStoreConf, StateStoreId, StateStoreOps, StateStoreProviderId}
->>>>>>> f2d39b95
 import org.apache.spark.sql.streaming.{OutputMode, TimeMode}
 import org.apache.spark.sql.types.{BinaryType, StructField, StructType}
 import org.apache.spark.util.{CompletionIterator, SerializableConfiguration}
@@ -131,30 +126,6 @@
     List.empty
   }
 
-    // operator specific metrics
-  override def customStatefulOperatorMetrics: Seq[StatefulOperatorCustomMetric] = {
-    Seq(
-      // metrics around state variables
-      StatefulOperatorCustomSumMetric("numValueStateVars", "Number of value state variables"),
-      StatefulOperatorCustomSumMetric("numListStateVars", "Number of list state variables"),
-      StatefulOperatorCustomSumMetric("numMapStateVars", "Number of map state variables"),
-      StatefulOperatorCustomSumMetric("numDeletedStateVars", "Number of deleted state variables"),
-      // metrics around timers
-      StatefulOperatorCustomSumMetric("numRegisteredTimers", "Number of registered timers"),
-      StatefulOperatorCustomSumMetric("numDeletedTimers", "Number of deleted timers"),
-      StatefulOperatorCustomSumMetric("numExpiredTimers", "Number of expired timers"),
-      // metrics around TTL
-      StatefulOperatorCustomSumMetric("numValueStateWithTTLVars",
-        "Number of value state variables with TTL"),
-      StatefulOperatorCustomSumMetric("numListStateWithTTLVars",
-        "Number of list state variables with TTL"),
-      StatefulOperatorCustomSumMetric("numMapStateWithTTLVars",
-        "Number of map state variables with TTL"),
-      StatefulOperatorCustomSumMetric("numValuesRemovedDueToTTLExpiry",
-        "Number of values removed due to TTL expiry")
-    )
-  }
-
   /**
    * Produces the result of the query as an `RDD[InternalRow]`
    */
@@ -271,57 +242,6 @@
       executePython(groupedData, output, runner)
     }
 
-<<<<<<< HEAD
-    child.execute().mapPartitionsWithStateStore[InternalRow](
-      getStateInfo,
-      schemaForKeyRow,
-      schemaForValueRow,
-      NoPrefixKeyStateEncoderSpec(schemaForKeyRow),
-      session.sqlContext.sessionState,
-      Some(session.sqlContext.streams.stateStoreCoordinator),
-      useColumnFamilies = true,
-      useMultipleValuesPerKey = true
-    ) {
-      case (store: StateStore, dataIterator: Iterator[InternalRow]) =>
-        val allUpdatesTimeMs = longMetric("allUpdatesTimeMs")
-        val commitTimeMs = longMetric("commitTimeMs")
-        val currentTimeNs = System.nanoTime
-        val updatesStartTimeNs = currentTimeNs
-
-        val data = groupAndProject(dataIterator, groupingAttributes, child.output, dedupAttributes)
-
-        val processorHandle = new StatefulProcessorHandleImpl(store, getStateInfo.queryRunId,
-          groupingKeyExprEncoder, timeMode, isStreaming = true, batchTimestampMs, metrics)
-        val runner = new TransformWithStateInPandasPythonRunner(
-          chainedFunc,
-          PythonEvalType.SQL_TRANSFORM_WITH_STATE_PANDAS_UDF,
-          Array(argOffsets),
-          DataTypeUtils.fromAttributes(dedupAttributes),
-          processorHandle,
-          sessionLocalTimeZone,
-          pythonRunnerConf,
-          pythonMetrics,
-          jobArtifactUUID,
-          groupingKeySchema
-        )
-
-        val outputIterator = executePython(data, output, runner)
-
-        CompletionIterator[InternalRow, Iterator[InternalRow]](outputIterator, {
-          // Note: Due to the iterator lazy execution, this metric also captures the time taken
-          // by the upstream (consumer) operators in addition to the processing in this operator.
-          allUpdatesTimeMs += NANOSECONDS.toMillis(System.nanoTime - updatesStartTimeNs)
-          commitTimeMs += timeTakenMs {
-            processorHandle.doTtlCleanup()
-            store.commit()
-          }
-          setStoreMetrics(store)
-          setOperatorMetrics()
-        }).map { row =>
-          numOutputRows += 1
-          row
-        }
-=======
     CompletionIterator[InternalRow, Iterator[InternalRow]](outputIterator, {
       // Note: Due to the iterator lazy execution, this metric also captures the time taken
       // by the upstream (consumer) operators in addition to the processing in this operator.
@@ -334,7 +254,6 @@
     }).map { row =>
       numOutputRows += 1
       row
->>>>>>> f2d39b95
     }
   }
 
