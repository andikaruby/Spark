--- conflicted
+++ resolved
@@ -118,7 +118,7 @@
     OptimizeSkewedJoin,
     // Add the EnsureRequirements rule here since OptimizeSkewedJoin may change the
     // output partitioning
-    EnsureRequirements
+    EnsureRequirements()
   )
 
   // A list of physical optimizer rules to be applied to a new stage before its execution. These
@@ -126,11 +126,6 @@
   @transient private val queryStageOptimizerRules: Seq[Rule[SparkPlan]] = Seq(
     PlanAdaptiveDynamicPruningFilters(this),
     ReuseAdaptiveSubquery(context.subqueryCache),
-<<<<<<< HEAD
-=======
-    // Skew join does not handle `AQEShuffleRead` so needs to be applied first.
-    OptimizeSkewedJoin,
->>>>>>> 92cdb17d
     OptimizeSkewInRebalancePartitions,
     CoalesceShufflePartitions(context.session),
     // `OptimizeShuffleWithLocalRead` needs to make use of 'AQEShuffleReadExec.partitionSpecs'
@@ -143,7 +138,6 @@
   @transient private val postStageCreationRules = Seq(
     ApplyColumnarRulesAndInsertTransitions(context.session.sessionState.columnarRules),
     CollapseCodegenStages()
-<<<<<<< HEAD
   )
 
   // OptimizeSkewedJoin has moved into this rules, so we should follow the finalStageOptimizerRules
@@ -153,7 +147,7 @@
       case s: ShuffleExchangeLike => s.shuffleOrigin
     }
     queryStagePreparationWithExtraShuffleRules.filter {
-      case c: CustomShuffleReaderRule =>
+      case c: AQEShuffleReadRule =>
         origins.forall(c.supportedShuffleOrigins.contains)
       case _ => true
     }
@@ -173,8 +167,8 @@
       case c: CustomShuffleReaderRule =>
         origins.forall(c.supportedShuffleOrigins.contains)
       case _ => true
-=======
-  ) ++ context.session.sessionState.postStageCreationRules
+    }
+  } ++ context.session.sessionState.postStageCreationRules
 
   private def optimizeQueryStage(plan: SparkPlan, isFinalStage: Boolean): SparkPlan = {
     val optimized = queryStageOptimizerRules.foldLeft(plan) { case (latestPlan, rule) =>
@@ -200,7 +194,6 @@
       }
       planChangeLogger.logRule(rule.ruleName, latestPlan, result)
       result
->>>>>>> 92cdb17d
     }
     planChangeLogger.logBatch("AQE Query Stage Optimization", plan, optimized)
     optimized
