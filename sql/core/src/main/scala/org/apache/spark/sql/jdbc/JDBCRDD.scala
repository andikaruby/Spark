/*
 * Licensed to the Apache Software Foundation (ASF) under one or more
 * contributor license agreements.  See the NOTICE file distributed with
 * this work for additional information regarding copyright ownership.
 * The ASF licenses this file to You under the Apache License, Version 2.0
 * (the "License"); you may not use this file except in compliance with
 * the License.  You may obtain a copy of the License at
 *
 *    http://www.apache.org/licenses/LICENSE-2.0
 *
 * Unless required by applicable law or agreed to in writing, software
 * distributed under the License is distributed on an "AS IS" BASIS,
 * WITHOUT WARRANTIES OR CONDITIONS OF ANY KIND, either express or implied.
 * See the License for the specific language governing permissions and
 * limitations under the License.
 */

package org.apache.spark.sql.jdbc

import java.sql.{Connection, DriverManager, ResultSet, ResultSetMetaData, SQLException}
import java.util.Properties

import org.apache.commons.lang3.StringUtils

import org.apache.spark.{Logging, Partition, SparkContext, TaskContext}
import org.apache.spark.rdd.RDD
import org.apache.spark.sql.catalyst.expressions.{Row, SpecificMutableRow}
import org.apache.spark.sql.catalyst.util.DateUtils
import org.apache.spark.sql.types._
import org.apache.spark.sql.sources._

/**
 * Data corresponding to one partition of a JDBCRDD.
 */
private[sql] case class JDBCPartition(whereClause: String, idx: Int) extends Partition {
  override def index: Int = idx
}


private[sql] object JDBCRDD extends Logging {

  /**
   * Maps a JDBC type to a Catalyst type.  This function is called only when
   * the JdbcDialect class corresponding to your database driver returns null.
   *
   * @param sqlType - A field of java.sql.Types
   * @return The Catalyst type corresponding to sqlType.
   */
  private def getCatalystType(
      sqlType: Int,
      precision: Int,
      scale: Int,
      signed: Boolean): DataType = {
    val answer = sqlType match {
      case java.sql.Types.ARRAY         => null
      case java.sql.Types.BIGINT        => LongType
      case java.sql.Types.BINARY        => BinaryType
      case java.sql.Types.BIT           => BooleanType // @see JdbcDialect for quirks
      case java.sql.Types.BLOB          => BinaryType
      case java.sql.Types.BOOLEAN       => BooleanType
      case java.sql.Types.CHAR          => StringType
      case java.sql.Types.CLOB          => StringType
      case java.sql.Types.DATALINK      => null
      case java.sql.Types.DATE          => DateType
      case java.sql.Types.DECIMAL
        if precision != 0 || scale != 0 => DecimalType(precision, scale)
      case java.sql.Types.DECIMAL       => DecimalType.Unlimited
      case java.sql.Types.DISTINCT      => null
      case java.sql.Types.DOUBLE        => DoubleType
      case java.sql.Types.FLOAT         => FloatType
      case java.sql.Types.INTEGER       => if (signed) { IntegerType } else { LongType }
      case java.sql.Types.JAVA_OBJECT   => null
      case java.sql.Types.LONGNVARCHAR  => StringType
      case java.sql.Types.LONGVARBINARY => BinaryType
      case java.sql.Types.LONGVARCHAR   => StringType
      case java.sql.Types.NCHAR         => StringType
      case java.sql.Types.NCLOB         => StringType
      case java.sql.Types.NULL          => null
      case java.sql.Types.NUMERIC
        if precision != 0 || scale != 0 => DecimalType(precision, scale)
      case java.sql.Types.NUMERIC       => DecimalType.Unlimited
      case java.sql.Types.NVARCHAR      => StringType
      case java.sql.Types.OTHER         => null
      case java.sql.Types.REAL          => DoubleType
      case java.sql.Types.REF           => StringType
      case java.sql.Types.ROWID         => LongType
      case java.sql.Types.SMALLINT      => IntegerType
      case java.sql.Types.SQLXML        => StringType
      case java.sql.Types.STRUCT        => StringType
      case java.sql.Types.TIME          => TimestampType
      case java.sql.Types.TIMESTAMP     => TimestampType
      case java.sql.Types.TINYINT       => IntegerType
      case java.sql.Types.VARBINARY     => BinaryType
      case java.sql.Types.VARCHAR       => StringType
      case _ => null
    }

    if (answer == null) throw new SQLException("Unsupported type " + sqlType)
    answer
  }

  /**
   * Takes a (schema, table) specification and returns the table's Catalyst
   * schema.
   *
   * @param url - The JDBC url to fetch information from.
   * @param table - The table name of the desired table.  This may also be a
   *   SQL query wrapped in parentheses.
   *
   * @return A StructType giving the table's Catalyst schema.
   * @throws SQLException if the table specification is garbage.
   * @throws SQLException if the table contains an unsupported type.
   */
  def resolveTable(url: String, table: String, properties: Properties): StructType = {
    val dialect = JdbcDialects.get(url)
    val conn: Connection = DriverManager.getConnection(url, properties)
    try {
      val rs = conn.prepareStatement(s"SELECT * FROM $table WHERE 1=0").executeQuery()
      try {
        val rsmd = rs.getMetaData
        val ncols = rsmd.getColumnCount
        val fields = new Array[StructField](ncols)
        var i = 0
        while (i < ncols) {
          val columnName = rsmd.getColumnLabel(i + 1)
          val dataType = rsmd.getColumnType(i + 1)
          val typeName = rsmd.getColumnTypeName(i + 1)
          val fieldSize = rsmd.getPrecision(i + 1)
          val fieldScale = rsmd.getScale(i + 1)
          val isSigned = rsmd.isSigned(i + 1)
          val nullable = rsmd.isNullable(i + 1) != ResultSetMetaData.columnNoNulls
          val metadata = new MetadataBuilder().putString("name", columnName)
<<<<<<< HEAD
          var columnType = quirks.getCatalystType(dataType, typeName, fieldSize, metadata)
          if (columnType == null) {
            columnType = getCatalystType(dataType, fieldSize, fieldScale, isSigned)
          }
=======
          val columnType =
            dialect.getCatalystType(dataType, typeName, fieldSize, metadata).getOrElse(
              getCatalystType(dataType, fieldSize, fieldScale))
>>>>>>> 368b8c2b
          fields(i) = StructField(columnName, columnType, nullable, metadata.build())
          i = i + 1
        }
        return new StructType(fields)
      } finally {
        rs.close()
      }
    } finally {
      conn.close()
    }

    throw new RuntimeException("This line is unreachable.")
  }

  /**
   * Prune all but the specified columns from the specified Catalyst schema.
   *
   * @param schema - The Catalyst schema of the master table
   * @param columns - The list of desired columns
   *
   * @return A Catalyst schema corresponding to columns in the given order.
   */
  private def pruneSchema(schema: StructType, columns: Array[String]): StructType = {
    val fieldMap = Map(schema.fields map { x => x.metadata.getString("name") -> x }: _*)
    new StructType(columns map { name => fieldMap(name) })
  }

  /**
   * Given a driver string and an url, return a function that loads the
   * specified driver string then returns a connection to the JDBC url.
   * getConnector is run on the driver code, while the function it returns
   * is run on the executor.
   *
   * @param driver - The class name of the JDBC driver for the given url.
   * @param url - The JDBC url to connect to.
   *
   * @return A function that loads the driver and connects to the url.
   */
  def getConnector(driver: String, url: String, properties: Properties): () => Connection = {
    () => {
      try {
        if (driver != null) DriverRegistry.register(driver)
      } catch {
        case e: ClassNotFoundException => {
          logWarning(s"Couldn't find class $driver", e);
        }
      }
      DriverManager.getConnection(url, properties)
    }
  }

  /**
   * Build and return JDBCRDD from the given information.
   *
   * @param sc - Your SparkContext.
   * @param schema - The Catalyst schema of the underlying database table.
   * @param driver - The class name of the JDBC driver for the given url.
   * @param url - The JDBC url to connect to.
   * @param fqTable - The fully-qualified table name (or paren'd SQL query) to use.
   * @param requiredColumns - The names of the columns to SELECT.
   * @param filters - The filters to include in all WHERE clauses.
   * @param parts - An array of JDBCPartitions specifying partition ids and
   *    per-partition WHERE clauses.
   *
   * @return An RDD representing "SELECT requiredColumns FROM fqTable".
   */
  def scanTable(
      sc: SparkContext,
      schema: StructType,
      driver: String,
      url: String,
      properties: Properties,
      fqTable: String,
      requiredColumns: Array[String],
      filters: Array[Filter],
      parts: Array[Partition]): RDD[Row] = {
    new JDBCRDD(
      sc,
      getConnector(driver, url, properties),
      pruneSchema(schema, requiredColumns),
      fqTable,
      requiredColumns,
      filters,
      parts,
      properties)
  }
}

/**
 * An RDD representing a table in a database accessed via JDBC.  Both the
 * driver code and the workers must be able to access the database; the driver
 * needs to fetch the schema while the workers need to fetch the data.
 */
private[sql] class JDBCRDD(
    sc: SparkContext,
    getConnection: () => Connection,
    schema: StructType,
    fqTable: String,
    columns: Array[String],
    filters: Array[Filter],
    partitions: Array[Partition],
    properties: Properties)
  extends RDD[Row](sc, Nil) {

  /**
   * Retrieve the list of partitions corresponding to this RDD.
   */
  override def getPartitions: Array[Partition] = partitions

  /**
   * `columns`, but as a String suitable for injection into a SQL query.
   */
  private val columnList: String = {
    val sb = new StringBuilder()
    columns.foreach(x => sb.append(",").append(x))
    if (sb.length == 0) "1" else sb.substring(1)
  }

  /**
   * Converts value to SQL expression.
   */
  private def compileValue(value: Any): Any = value match {
    case stringValue: UTF8String => s"'${escapeSql(stringValue.toString)}'"
    case _ => value
  }

  private def escapeSql(value: String): String =
    if (value == null) null else  StringUtils.replace(value, "'", "''")

  /**
   * Turns a single Filter into a String representing a SQL expression.
   * Returns null for an unhandled filter.
   */
  private def compileFilter(f: Filter): String = f match {
    case EqualTo(attr, value) => s"$attr = ${compileValue(value)}"
    case LessThan(attr, value) => s"$attr < ${compileValue(value)}"
    case GreaterThan(attr, value) => s"$attr > ${compileValue(value)}"
    case LessThanOrEqual(attr, value) => s"$attr <= ${compileValue(value)}"
    case GreaterThanOrEqual(attr, value) => s"$attr >= ${compileValue(value)}"
    case _ => null
  }

  /**
   * `filters`, but as a WHERE clause suitable for injection into a SQL query.
   */
  private val filterWhereClause: String = {
    val filterStrings = filters map compileFilter filter (_ != null)
    if (filterStrings.size > 0) {
      val sb = new StringBuilder("WHERE ")
      filterStrings.foreach(x => sb.append(x).append(" AND "))
      sb.substring(0, sb.length - 5)
    } else ""
  }

  /**
   * A WHERE clause representing both `filters`, if any, and the current partition.
   */
  private def getWhereClause(part: JDBCPartition): String = {
    if (part.whereClause != null && filterWhereClause.length > 0) {
      filterWhereClause + " AND " + part.whereClause
    } else if (part.whereClause != null) {
      "WHERE " + part.whereClause
    } else {
      filterWhereClause
    }
  }

  // Each JDBC-to-Catalyst conversion corresponds to a tag defined here so that
  // we don't have to potentially poke around in the Metadata once for every
  // row.  
  // Is there a better way to do this?  I'd rather be using a type that
  // contains only the tags I define.
  abstract class JDBCConversion
  case object BooleanConversion extends JDBCConversion
  case object DateConversion extends JDBCConversion
  case class  DecimalConversion(precisionInfo: Option[(Int, Int)]) extends JDBCConversion
  case object DoubleConversion extends JDBCConversion
  case object FloatConversion extends JDBCConversion
  case object IntegerConversion extends JDBCConversion
  case object LongConversion extends JDBCConversion
  case object BinaryLongConversion extends JDBCConversion
  case object StringConversion extends JDBCConversion
  case object TimestampConversion extends JDBCConversion
  case object BinaryConversion extends JDBCConversion

  /**
   * Maps a StructType to a type tag list.
   */
  def getConversions(schema: StructType): Array[JDBCConversion] = {
    schema.fields.map(sf => sf.dataType match {
      case BooleanType           => BooleanConversion
      case DateType              => DateConversion
      case DecimalType.Unlimited => DecimalConversion(None)
      case DecimalType.Fixed(d)  => DecimalConversion(Some(d))
      case DoubleType            => DoubleConversion
      case FloatType             => FloatConversion
      case IntegerType           => IntegerConversion
      case LongType              =>
        if (sf.metadata.contains("binarylong")) BinaryLongConversion else LongConversion
      case StringType            => StringConversion
      case TimestampType         => TimestampConversion
      case BinaryType            => BinaryConversion
      case _                     => throw new IllegalArgumentException(s"Unsupported field $sf")
    }).toArray
  }


  /**
   * Runs the SQL query against the JDBC driver.
   */
  override def compute(thePart: Partition, context: TaskContext): Iterator[Row] = new Iterator[Row]
  {
    var closed = false
    var finished = false
    var gotNext = false
    var nextValue: Row = null

    context.addTaskCompletionListener{ context => close() }
    val part = thePart.asInstanceOf[JDBCPartition]
    val conn = getConnection()

    // H2's JDBC driver does not support the setSchema() method.  We pass a
    // fully-qualified table name in the SELECT statement.  I don't know how to
    // talk about a table in a completely portable way.

    val myWhereClause = getWhereClause(part)

    val sqlText = s"SELECT $columnList FROM $fqTable $myWhereClause"
    val stmt = conn.prepareStatement(sqlText,
        ResultSet.TYPE_FORWARD_ONLY, ResultSet.CONCUR_READ_ONLY)
    val fetchSize = properties.getProperty("fetchSize", "0").toInt
    stmt.setFetchSize(fetchSize)
    val rs = stmt.executeQuery()

    val conversions = getConversions(schema)
    val mutableRow = new SpecificMutableRow(schema.fields.map(x => x.dataType))

    def getNext(): Row = {
      if (rs.next()) {
        var i = 0
        while (i < conversions.length) {
          val pos = i + 1
          conversions(i) match {
            case BooleanConversion    => mutableRow.setBoolean(i, rs.getBoolean(pos))
            case DateConversion       =>
              // DateUtils.fromJavaDate does not handle null value, so we need to check it.
              val dateVal = rs.getDate(pos)
              if (dateVal != null) {
                mutableRow.update(i, DateUtils.fromJavaDate(dateVal))
              } else {
                mutableRow.update(i, null)
              }
            // When connecting with Oracle DB through JDBC, the precision and scale of BigDecimal
            // object returned by ResultSet.getBigDecimal is not correctly matched to the table
            // schema reported by ResultSetMetaData.getPrecision and ResultSetMetaData.getScale.
            // If inserting values like 19999 into a column with NUMBER(12, 2) type, you get through
            // a BigDecimal object with scale as 0. But the dataframe schema has correct type as
            // DecimalType(12, 2). Thus, after saving the dataframe into parquet file and then
            // retrieve it, you will get wrong result 199.99.
            // So it is needed to set precision and scale for Decimal based on JDBC metadata.
            case DecimalConversion(Some((p, s))) =>
              val decimalVal = rs.getBigDecimal(pos)
              if (decimalVal == null) {
                mutableRow.update(i, null)
              } else {
                mutableRow.update(i, Decimal(decimalVal, p, s))
              }
            case DecimalConversion(None) =>
              val decimalVal = rs.getBigDecimal(pos)
              if (decimalVal == null) {
                mutableRow.update(i, null)
              } else {
                mutableRow.update(i, Decimal(decimalVal))
              }
            case DoubleConversion     => mutableRow.setDouble(i, rs.getDouble(pos))
            case FloatConversion      => mutableRow.setFloat(i, rs.getFloat(pos))
            case IntegerConversion    => mutableRow.setInt(i, rs.getInt(pos))
            case LongConversion       => mutableRow.setLong(i, rs.getLong(pos))
            // TODO(davies): use getBytes for better performance, if the encoding is UTF-8
            case StringConversion     => mutableRow.setString(i, rs.getString(pos))
            case TimestampConversion  => mutableRow.update(i, rs.getTimestamp(pos))
            case BinaryConversion     => mutableRow.update(i, rs.getBytes(pos))
            case BinaryLongConversion => {
              val bytes = rs.getBytes(pos)
              var ans = 0L
              var j = 0
              while (j < bytes.size) {
                ans = 256 * ans + (255 & bytes(j))
                j = j + 1;
              }
              mutableRow.setLong(i, ans)
            }
          }
          if (rs.wasNull) mutableRow.setNullAt(i)
          i = i + 1
        }
        mutableRow
      } else {
        finished = true
        null.asInstanceOf[Row]
      }
    }

    def close() {
      if (closed) return
      try {
        if (null != rs) {
          rs.close()
        }
      } catch {
        case e: Exception => logWarning("Exception closing resultset", e)
      }
      try {
        if (null != stmt) {
          stmt.close()
        }
      } catch {
        case e: Exception => logWarning("Exception closing statement", e)
      }
      try {
        if (null != conn) {
          conn.close()
        }
        logInfo("closed connection")
      } catch {
        case e: Exception => logWarning("Exception closing connection", e)
      }
    }

    override def hasNext: Boolean = {
      if (!finished) {
        if (!gotNext) {
          nextValue = getNext()
          if (finished) {
            close()
          }
          gotNext = true
        }
      }
      !finished
    }

    override def next(): Row = {
      if (!hasNext) {
        throw new NoSuchElementException("End of stream")
      }
      gotNext = false
      nextValue
    }
  }
}<|MERGE_RESOLUTION|>--- conflicted
+++ resolved
@@ -130,16 +130,9 @@
           val isSigned = rsmd.isSigned(i + 1)
           val nullable = rsmd.isNullable(i + 1) != ResultSetMetaData.columnNoNulls
           val metadata = new MetadataBuilder().putString("name", columnName)
-<<<<<<< HEAD
-          var columnType = quirks.getCatalystType(dataType, typeName, fieldSize, metadata)
-          if (columnType == null) {
-            columnType = getCatalystType(dataType, fieldSize, fieldScale, isSigned)
-          }
-=======
           val columnType =
             dialect.getCatalystType(dataType, typeName, fieldSize, metadata).getOrElse(
-              getCatalystType(dataType, fieldSize, fieldScale))
->>>>>>> 368b8c2b
+              getCatalystType(dataType, fieldSize, fieldScale, isSigned))
           fields(i) = StructField(columnName, columnType, nullable, metadata.build())
           i = i + 1
         }
