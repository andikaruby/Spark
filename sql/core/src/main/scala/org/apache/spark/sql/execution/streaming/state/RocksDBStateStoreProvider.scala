--- conflicted
+++ resolved
@@ -18,11 +18,8 @@
 package org.apache.spark.sql.execution.streaming.state
 
 import java.io._
-<<<<<<< HEAD
 import java.util.concurrent.ConcurrentHashMap
-=======
 import java.util.concurrent.atomic.AtomicInteger
->>>>>>> d824e9ee
 
 import scala.jdk.CollectionConverters._
 import scala.util.control.NonFatal
@@ -468,7 +465,6 @@
     }
   }
 
-<<<<<<< HEAD
   override def getStateStoreChangeDataReader(startVersion: Long, endVersion: Long):
     StateStoreChangeDataReader = {
     val statePath = stateStoreId.storeCheckpointLocation()
@@ -480,7 +476,7 @@
       endVersion,
       CompressionCodec.createCodec(sparkConf, storeConf.compressionCodec),
       keyValueEncoderMap)
-=======
+
   /**
    * Class for column family related utility functions.
    * Verification functions for column family names, column family operation validations etc.
@@ -593,7 +589,6 @@
     def checkColFamilyExists(colFamilyName: String): Boolean = {
       colFamilyNameToIdMap.containsKey(colFamilyName)
     }
->>>>>>> d824e9ee
   }
 }
 
