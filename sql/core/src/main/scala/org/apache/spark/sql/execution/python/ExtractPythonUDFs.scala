--- conflicted
+++ resolved
@@ -44,13 +44,9 @@
   }
 
   private def hasPythonUdfOverAggregate(expr: Expression, agg: Aggregate): Boolean = {
-<<<<<<< HEAD
-    expr.find { e => e.isInstanceOf[PythonUDF] &&
-      (e.references.isEmpty || e.find(belongAggregate(_, agg)).isDefined)
-=======
     expr.find {
-      e => PythonUDF.isScalarPythonUDF(e) && e.find(belongAggregate(_, agg)).isDefined
->>>>>>> b2ce17b4
+      e => PythonUDF.isScalarPythonUDF(e) &&
+        (e.references.isEmpty || e.find(belongAggregate(_, agg)).isDefined)
     }.isDefined
   }
 
