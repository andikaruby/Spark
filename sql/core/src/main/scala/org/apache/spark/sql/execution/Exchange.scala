/*
 * Licensed to the Apache Software Foundation (ASF) under one or more
 * contributor license agreements.  See the NOTICE file distributed with
 * this work for additional information regarding copyright ownership.
 * The ASF licenses this file to You under the Apache License, Version 2.0
 * (the "License"); you may not use this file except in compliance with
 * the License.  You may obtain a copy of the License at
 *
 *    http://www.apache.org/licenses/LICENSE-2.0
 *
 * Unless required by applicable law or agreed to in writing, software
 * distributed under the License is distributed on an "AS IS" BASIS,
 * WITHOUT WARRANTIES OR CONDITIONS OF ANY KIND, either express or implied.
 * See the License for the specific language governing permissions and
 * limitations under the License.
 */

package org.apache.spark.sql.execution

import org.apache.spark.annotation.DeveloperApi
import org.apache.spark.rdd.RDD
import org.apache.spark.serializer.Serializer
import org.apache.spark.shuffle.hash.HashShuffleManager
import org.apache.spark.shuffle.sort.SortShuffleManager
import org.apache.spark.shuffle.unsafe.UnsafeShuffleManager
import org.apache.spark.sql.SQLContext
import org.apache.spark.sql.catalyst.InternalRow
import org.apache.spark.sql.catalyst.errors.attachTree
import org.apache.spark.sql.catalyst.expressions._
import org.apache.spark.sql.catalyst.plans.physical._
import org.apache.spark.sql.catalyst.rules.Rule
import org.apache.spark.sql.types.IntegerType
import org.apache.spark.util.MutablePair
import org.apache.spark.{HashPartitioner, Partitioner, RangePartitioner, SparkEnv}

/**
 * :: DeveloperApi ::
 * Performs a shuffle that will result in the desired `newPartitioning`.
 */
@DeveloperApi
case class Exchange(newPartitioning: Partitioning, child: SparkPlan) extends UnaryNode {

  override def outputPartitioning: Partitioning = newPartitioning

  override def output: Seq[Attribute] = child.output

  override def outputsUnsafeRows: Boolean = child.outputsUnsafeRows

  override def canProcessSafeRows: Boolean = true

  override def canProcessUnsafeRows: Boolean = {
    // Do not use the Unsafe path if we are using a RangePartitioning, since this may lead to
    // an interpreted RowOrdering being applied to an UnsafeRow, which will lead to
    // ClassCastExceptions at runtime. This check can be removed after SPARK-9054 is fixed.
    !newPartitioning.isInstanceOf[RangePartitioning]
  }

  /**
   * Determines whether records must be defensively copied before being sent to the shuffle.
   * Several of Spark's shuffle components will buffer deserialized Java objects in memory. The
   * shuffle code assumes that objects are immutable and hence does not perform its own defensive
   * copying. In Spark SQL, however, operators' iterators return the same mutable `Row` object. In
   * order to properly shuffle the output of these operators, we need to perform our own copying
   * prior to sending records to the shuffle. This copying is expensive, so we try to avoid it
   * whenever possible. This method encapsulates the logic for choosing when to copy.
   *
   * In the long run, we might want to push this logic into core's shuffle APIs so that we don't
   * have to rely on knowledge of core internals here in SQL.
   *
   * See SPARK-2967, SPARK-4479, and SPARK-7375 for more discussion of this issue.
   *
   * @param partitioner the partitioner for the shuffle
   * @param serializer the serializer that will be used to write rows
   * @return true if rows should be copied before being shuffled, false otherwise
   */
  private def needToCopyObjectsBeforeShuffle(
      partitioner: Partitioner,
      serializer: Serializer): Boolean = {
    // Note: even though we only use the partitioner's `numPartitions` field, we require it to be
    // passed instead of directly passing the number of partitions in order to guard against
    // corner-cases where a partitioner constructed with `numPartitions` partitions may output
    // fewer partitions (like RangePartitioner, for example).
    val conf = child.sqlContext.sparkContext.conf
    val shuffleManager = SparkEnv.get.shuffleManager
    val sortBasedShuffleOn = shuffleManager.isInstanceOf[SortShuffleManager] ||
      shuffleManager.isInstanceOf[UnsafeShuffleManager]
    val bypassMergeThreshold = conf.getInt("spark.shuffle.sort.bypassMergeThreshold", 200)
    val serializeMapOutputs = conf.getBoolean("spark.shuffle.sort.serializeMapOutputs", true)
    if (sortBasedShuffleOn) {
      val bypassIsSupported = SparkEnv.get.shuffleManager.isInstanceOf[SortShuffleManager]
      if (bypassIsSupported && partitioner.numPartitions <= bypassMergeThreshold) {
        // If we're using the original SortShuffleManager and the number of output partitions is
        // sufficiently small, then Spark will fall back to the hash-based shuffle write path, which
        // doesn't buffer deserialized records.
        // Note that we'll have to remove this case if we fix SPARK-6026 and remove this bypass.
        false
      } else if (serializeMapOutputs && serializer.supportsRelocationOfSerializedObjects) {
        // SPARK-4550 extended sort-based shuffle to serialize individual records prior to sorting
        // them. This optimization is guarded by a feature-flag and is only applied in cases where
        // shuffle dependency does not specify an aggregator or ordering and the record serializer
        // has certain properties. If this optimization is enabled, we can safely avoid the copy.
        //
        // Exchange never configures its ShuffledRDDs with aggregators or key orderings, so we only
        // need to check whether the optimization is enabled and supported by our serializer.
        //
        // This optimization also applies to UnsafeShuffleManager (added in SPARK-7081).
        false
      } else {
        // Spark's SortShuffleManager uses `ExternalSorter` to buffer records in memory. This code
        // path is used both when SortShuffleManager is used and when UnsafeShuffleManager falls
        // back to SortShuffleManager to perform a shuffle that the new fast path can't handle. In
        // both cases, we must copy.
        true
      }
    } else if (shuffleManager.isInstanceOf[HashShuffleManager]) {
      // We're using hash-based shuffle, so we don't need to copy.
      false
    } else {
      // Catch-all case to safely handle any future ShuffleManager implementations.
      true
    }
  }

  @transient private lazy val sparkConf = child.sqlContext.sparkContext.getConf

  private val serializer: Serializer = {
    val rowDataTypes = child.output.map(_.dataType).toArray
    // It is true when there is no field that needs to be write out.
    // For now, we will not use SparkSqlSerializer2 when noField is true.
    val noField = rowDataTypes == null || rowDataTypes.length == 0

    val useSqlSerializer2 =
        child.sqlContext.conf.useSqlSerializer2 &&   // SparkSqlSerializer2 is enabled.
        SparkSqlSerializer2.support(rowDataTypes) &&  // The schema of row is supported.
        !noField

    if (child.outputsUnsafeRows) {
      logInfo("Using UnsafeRowSerializer.")
      new UnsafeRowSerializer(child.output.size)
    } else if (useSqlSerializer2) {
      logInfo("Using SparkSqlSerializer2.")
      new SparkSqlSerializer2(rowDataTypes)
    } else {
      logInfo("Using SparkSqlSerializer.")
      new SparkSqlSerializer(sparkConf)
    }
  }

  protected override def doExecute(): RDD[InternalRow] = attachTree(this , "execute") {
    val rdd = child.execute()
    val part: Partitioner = newPartitioning match {
      case HashPartitioning(expressions, numPartitions) => new HashPartitioner(numPartitions)
      case RangePartitioning(sortingExpressions, numPartitions) =>
        // Internally, RangePartitioner runs a job on the RDD that samples keys to compute
        // partition bounds. To get accurate samples, we need to copy the mutable keys.
        val rddForSampling = rdd.mapPartitions { iter =>
          val mutablePair = new MutablePair[InternalRow, Null]()
          iter.map(row => mutablePair.update(row.copy(), null))
        }
        implicit val ordering = new RowOrdering(sortingExpressions, child.output)
        new RangePartitioner(numPartitions, rddForSampling, ascending = true)
      case SinglePartition =>
        new Partitioner {
          override def numPartitions: Int = 1
          override def getPartition(key: Any): Int = 0
        }
      case _ => sys.error(s"Exchange not implemented for $newPartitioning")
      // TODO: Handle BroadcastPartitioning.
    }
    def getPartitionKeyExtractor(): InternalRow => InternalRow = newPartitioning match {
      case HashPartitioning(expressions, _) => newMutableProjection(expressions, child.output)()
      case RangePartitioning(_, _) | SinglePartition => identity
      case _ => sys.error(s"Exchange not implemented for $newPartitioning")
    }
    val rddWithPartitionIds: RDD[Product2[Int, InternalRow]] = {
      if (needToCopyObjectsBeforeShuffle(part, serializer)) {
        rdd.mapPartitions { iter =>
          val getPartitionKey = getPartitionKeyExtractor()
          iter.map { row => (part.getPartition(getPartitionKey(row)), row.copy()) }
        }
      } else {
        rdd.mapPartitions { iter =>
          val getPartitionKey = getPartitionKeyExtractor()
          val mutablePair = new MutablePair[Int, InternalRow]()
          iter.map { row => mutablePair.update(part.getPartition(getPartitionKey(row)), row) }
        }
      }
    }
    new ShuffledRowRDD(rddWithPartitionIds, serializer, part.numPartitions)
  }
}

/**
 * Ensures that the [[org.apache.spark.sql.catalyst.plans.physical.Partitioning Partitioning]]
 * of input data meets the
 * [[org.apache.spark.sql.catalyst.plans.physical.Distribution Distribution]] requirements for
 * each operator by inserting [[Exchange]] Operators where required.  Also ensure that the
 * required input partition ordering requirements are met.
 */
private[sql] case class EnsureRequirements(sqlContext: SQLContext) extends Rule[SparkPlan] {
  // TODO: Determine the number of partitions.
  def numPartitions: Int = sqlContext.conf.numShufflePartitions

  def apply(plan: SparkPlan): SparkPlan = plan.transformUp {
    case operator: SparkPlan =>
      // Adds Exchange or Sort operators as required
      def addOperatorsIfNecessary(
          partitioning: Partitioning,
          rowOrdering: Seq[SortOrder],
          child: SparkPlan): SparkPlan = {

        def addShuffleIfNecessary(child: SparkPlan): SparkPlan = {
          if (!child.outputPartitioning.guarantees(partitioning)) {
            Exchange(partitioning, child)
          } else {
            child
          }
        }

        def addSortIfNecessary(child: SparkPlan): SparkPlan = {

          if (rowOrdering.nonEmpty) {
            // If child.outputOrdering is [a, b] and rowOrdering is [a], we do not need to sort.
            val minSize = Seq(rowOrdering.size, child.outputOrdering.size).min
            if (minSize == 0 || rowOrdering.take(minSize) != child.outputOrdering.take(minSize)) {
              sqlContext.planner.BasicOperators.getSortOperator(rowOrdering, global = false, child)
            } else {
              child
            }
          } else {
            child
          }
        }

        addSortIfNecessary(addShuffleIfNecessary(child))
      }

<<<<<<< HEAD
      if (meetsRequirements && compatible && !needsAnySort) {
        operator
      } else {
        // At least one child does not satisfies its required data distribution or
        // at least one child's outputPartitioning is not compatible with another child's
        // outputPartitioning. In this case, we need to add Exchange operators.
        val requirements =
          (operator.requiredChildDistribution, operator.requiredChildOrdering, operator.children)

        val fixedChildren = requirements.zipped.map {
          case (AllTuples, rowOrdering, child) =>
            addOperatorsIfNecessary(SinglePartition, rowOrdering, child)

          case (ClusteredDistribution(clustering), rowOrdering, child) =>
            addOperatorsIfNecessary(
              HashPartitioning(clustering, numPartitions),
              rowOrdering,
              child)

          case (OrderedDistribution(ordering), rowOrdering, child) =>
            addOperatorsIfNecessary(RangePartitioning(ordering, numPartitions), rowOrdering, child)

          case (UnspecifiedDistribution, Seq(), child) =>
            child

          case (UnspecifiedDistribution, rowOrdering, child) =>
            sqlContext.planner.BasicOperators.getSortOperator(rowOrdering, global = false, child)
=======
      val requirements =
        (operator.requiredChildDistribution, operator.requiredChildOrdering, operator.children)

      val fixedChildren = requirements.zipped.map {
        case (AllTuples, rowOrdering, child) =>
          addOperatorsIfNecessary(SinglePartition, rowOrdering, child)
        case (ClusteredDistribution(clustering), rowOrdering, child) =>
          addOperatorsIfNecessary(HashPartitioning(clustering, numPartitions), rowOrdering, child)
        case (OrderedDistribution(ordering), rowOrdering, child) =>
          addOperatorsIfNecessary(RangePartitioning(ordering, numPartitions), rowOrdering, child)
>>>>>>> 3c66ff72

        case (UnspecifiedDistribution, Seq(), child) =>
          child
        case (UnspecifiedDistribution, rowOrdering, child) =>
          sqlContext.planner.BasicOperators.getSortOperator(rowOrdering, global = false, child)

        case (dist, ordering, _) =>
          sys.error(s"Don't know how to ensure $dist with ordering $ordering")
      }

      operator.withNewChildren(fixedChildren)
  }
}<|MERGE_RESOLUTION|>--- conflicted
+++ resolved
@@ -29,7 +29,6 @@
 import org.apache.spark.sql.catalyst.expressions._
 import org.apache.spark.sql.catalyst.plans.physical._
 import org.apache.spark.sql.catalyst.rules.Rule
-import org.apache.spark.sql.types.IntegerType
 import org.apache.spark.util.MutablePair
 import org.apache.spark.{HashPartitioner, Partitioner, RangePartitioner, SparkEnv}
 
@@ -235,35 +234,6 @@
         addSortIfNecessary(addShuffleIfNecessary(child))
       }
 
-<<<<<<< HEAD
-      if (meetsRequirements && compatible && !needsAnySort) {
-        operator
-      } else {
-        // At least one child does not satisfies its required data distribution or
-        // at least one child's outputPartitioning is not compatible with another child's
-        // outputPartitioning. In this case, we need to add Exchange operators.
-        val requirements =
-          (operator.requiredChildDistribution, operator.requiredChildOrdering, operator.children)
-
-        val fixedChildren = requirements.zipped.map {
-          case (AllTuples, rowOrdering, child) =>
-            addOperatorsIfNecessary(SinglePartition, rowOrdering, child)
-
-          case (ClusteredDistribution(clustering), rowOrdering, child) =>
-            addOperatorsIfNecessary(
-              HashPartitioning(clustering, numPartitions),
-              rowOrdering,
-              child)
-
-          case (OrderedDistribution(ordering), rowOrdering, child) =>
-            addOperatorsIfNecessary(RangePartitioning(ordering, numPartitions), rowOrdering, child)
-
-          case (UnspecifiedDistribution, Seq(), child) =>
-            child
-
-          case (UnspecifiedDistribution, rowOrdering, child) =>
-            sqlContext.planner.BasicOperators.getSortOperator(rowOrdering, global = false, child)
-=======
       val requirements =
         (operator.requiredChildDistribution, operator.requiredChildOrdering, operator.children)
 
@@ -274,7 +244,6 @@
           addOperatorsIfNecessary(HashPartitioning(clustering, numPartitions), rowOrdering, child)
         case (OrderedDistribution(ordering), rowOrdering, child) =>
           addOperatorsIfNecessary(RangePartitioning(ordering, numPartitions), rowOrdering, child)
->>>>>>> 3c66ff72
 
         case (UnspecifiedDistribution, Seq(), child) =>
           child
