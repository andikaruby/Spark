--- conflicted
+++ resolved
@@ -53,43 +53,6 @@
    * Returns the result as a hive compatible sequence of strings. This is used in tests and
    * `SparkSQLDriver` for CLI applications.
    */
-<<<<<<< HEAD
-  def hiveResultString(executedPlan: SparkPlan): Seq[String] = executedPlan match {
-    case ExecutedCommandExec(_: DescribeCommandBase) =>
-      formatDescribeTableOutput(executedPlan.executeCollectPublic())
-    case _: DescribeTableExec =>
-      formatDescribeTableOutput(executedPlan.executeCollectPublic())
-    // SHOW TABLES in Hive only output table names while our v1 command outputs
-    // database, table name, isTemp.
-    case command @ ExecutedCommandExec(s: ShowTablesCommand) if !s.isExtended =>
-      command.executeCollect().map(_.getString(1))
-    // SHOW TABLE EXTENDED in Hive only output the information column.
-    case command @ ExecutedCommandExec(s: ShowTablesCommand) if s.isExtended =>
-      if (s.output(3).dataType == StringType) {
-        command.executeCollect().map(_.getString(3) + "\n")
-      } else {
-        command.executeCollect().map(_.getMap(3))
-          .map(m => m.keyArray().array.zip(m.valueArray().array)
-            .map(kv => s"${kv._1}:${kv._2}").mkString("\n") + "\n")
-      }
-    // SHOW TABLES in Hive only output table names while our v2 command outputs
-    // namespace and table name.
-    case command : ShowTablesExec =>
-      command.executeCollect().map(_.getString(1))
-    // SHOW VIEWS in Hive only outputs view names while our v1 command outputs
-    // namespace, viewName, and isTemporary.
-    case command @ ExecutedCommandExec(_: ShowViewsCommand) =>
-      command.executeCollect().map(_.getString(1))
-    case other =>
-      val timeFormatters = getTimeFormatters
-      val result: Seq[Seq[Any]] = other.executeCollectPublic().map(_.toSeq).toSeq
-      // We need the types so we can output struct field names
-      val types = executedPlan.output.map(_.dataType)
-      // Reformat to match hive tab delimited output.
-      result.map(_.zip(types).map(e => toHiveString(e, false, timeFormatters)))
-        .map(_.mkString("\t"))
-  }
-=======
   def hiveResultString(executedPlan: SparkPlan): Seq[String] =
     stripRootCommandResult(executedPlan) match {
       case ExecutedCommandExec(_: DescribeCommandBase) =>
@@ -117,7 +80,6 @@
         result.map(_.zip(types).map(e => toHiveString(e, false, timeFormatters)))
           .map(_.mkString("\t"))
     }
->>>>>>> 0ba1d385
 
   private def formatDescribeTableOutput(rows: Array[Row]): Seq[String] = {
     rows.map {
