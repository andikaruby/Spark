--- conflicted
+++ resolved
@@ -136,19 +136,11 @@
     }
   }
 
-<<<<<<< HEAD
   override def doConsume(ctx: CodegenContext, input: Seq[ExprCode]): String = {
     if (groupingExpressions.isEmpty) {
       doConsumeWithoutKeys(ctx, input)
     } else {
       doConsumeWithKeys(ctx, input)
-=======
-  override def doConsume(ctx: CodegenContext, child: SparkPlan, input: Seq[ExprCode]): String = {
-    if (groupingExpressions.isEmpty) {
-      doConsumeWithoutKeys(ctx, child, input)
-    } else {
-      doConsumeWithKeys(ctx, child, input)
->>>>>>> 77ba890d
     }
   }
 
@@ -177,17 +169,10 @@
     }
 
     // generate variables for output
-<<<<<<< HEAD
     val bufferAttrs = functions.flatMap(_.aggBufferAttributes)
     val (resultVars, genResult) = if (modes.contains(Final) || modes.contains(Complete)) {
       // evaluate aggregate results
       ctx.currentVars = bufVars
-=======
-    val (resultVars, genResult) = if (modes.contains(Final) || modes.contains(Complete)) {
-      // evaluate aggregate results
-      ctx.currentVars = bufVars
-      val bufferAttrs = functions.flatMap(_.aggBufferAttributes)
->>>>>>> 77ba890d
       val aggResults = functions.map(_.evaluateExpression).map { e =>
         BindReferences.bindReference(e, bufferAttrs).gen(ctx)
       }
@@ -197,7 +182,6 @@
         BindReferences.bindReference(e, aggregateAttributes).gen(ctx)
       }
       (resultVars, s"""
-<<<<<<< HEAD
         | ${aggResults.map(_.code).mkString("\n")}
         | ${resultVars.map(_.code).mkString("\n")}
        """.stripMargin)
@@ -220,28 +204,11 @@
          |   ${child.asInstanceOf[CodegenSupport].produce(ctx, this)}
          | }
        """.stripMargin)
-=======
-         | ${aggResults.map(_.code).mkString("\n")}
-         | ${resultVars.map(_.code).mkString("\n")}
-       """.stripMargin)
-    } else {
-      // output the aggregate buffer directly
-      (bufVars, "")
-    }
->>>>>>> 77ba890d
 
     s"""
        | if (!$initAgg) {
        |   $initAgg = true;
-<<<<<<< HEAD
        |   $doAgg();
-=======
-       |
-       |   // initialize aggregation buffer
-       |   ${bufVars.map(_.code).mkString("\n")}
-       |
-       |   ${child.asInstanceOf[CodegenSupport].produce(ctx, this)}
->>>>>>> 77ba890d
        |
        |   // output the result
        |   $genResult
@@ -251,14 +218,7 @@
      """.stripMargin
   }
 
-<<<<<<< HEAD
   private def doConsumeWithoutKeys(ctx: CodegenContext, input: Seq[ExprCode]): String = {
-=======
-  private def doConsumeWithoutKeys(
-      ctx: CodegenContext,
-      child: SparkPlan,
-      input: Seq[ExprCode]): String = {
->>>>>>> 77ba890d
     // only have DeclarativeAggregate
     val functions = aggregateExpressions.map(_.aggregateFunction.asInstanceOf[DeclarativeAggregate])
     val inputAttrs = functions.flatMap(_.aggBufferAttributes) ++ child.output
@@ -272,14 +232,9 @@
     }
     ctx.currentVars = bufVars ++ input
     // TODO: support subexpression elimination
-<<<<<<< HEAD
     val aggVals = updateExpr.map(BindReferences.bindReference(_, inputAttrs).gen(ctx))
     // aggregate buffer should be updated atomic
     val updates = aggVals.zipWithIndex.map { case (ev, i) =>
-=======
-    val updates = updateExpr.zipWithIndex.map { case (e, i) =>
-      val ev = BindReferences.bindReference[Expression](e, inputAttrs).gen(ctx)
->>>>>>> 77ba890d
       s"""
          | ${bufVars(i).isNull} = ${ev.isNull};
          | ${bufVars(i).value} = ${ev.value};
@@ -287,201 +242,10 @@
     }
 
     s"""
-<<<<<<< HEAD
        | // do aggregate
        | ${aggVals.map(_.code).mkString("\n")}
        | // update aggregation buffer
        | ${updates.mkString("")}
-=======
-       | // do aggregate and update aggregation buffer
-       | ${updates.mkString("")}
-     """.stripMargin
-  }
-
-  // The name for HashMap
-  var hashMapTerm: String = _
-
-  private def doProduceWithKeys(ctx: CodegenContext): String = {
-    val initAgg = ctx.freshName("initAgg")
-    ctx.addMutableState("boolean", initAgg, s"$initAgg = false;")
-
-    // create initialized aggregate buffer
-    val functions = aggregateExpressions.map(_.aggregateFunction.asInstanceOf[DeclarativeAggregate])
-    val initExpr = functions.flatMap(f => f.initialValues)
-    val initialBuffer = UnsafeProjection.create(initExpr)(EmptyRow)
-
-    // create hashMap
-    val groupingAttributes = groupingExpressions.map(_.toAttribute)
-    val groupingKeySchema = StructType.fromAttributes(groupingAttributes)
-    val bufferAttributes = functions.flatMap(_.aggBufferAttributes)
-    val bufferSchema = StructType.fromAttributes(bufferAttributes)
-    val hashMap = new UnsafeFixedWidthAggregationMap(
-      initialBuffer,
-      bufferSchema,
-      groupingKeySchema,
-      TaskContext.get().taskMemoryManager(),
-      1024 * 16, // initial capacity
-      TaskContext.get().taskMemoryManager().pageSizeBytes,
-      false // disable tracking of performance metrics
-    )
-    hashMapTerm = ctx.addReferenceObj("hashMap", hashMap)
-
-    // Create a name for iterator from HashMap
-    val iterTerm = ctx.freshName("mapIter")
-    ctx.addMutableState(classOf[KVIterator[UnsafeRow, UnsafeRow]].getName, iterTerm, "")
-
-    // generate code for output
-    val keyTerm = ctx.freshName("aggKey")
-    val bufferTerm = ctx.freshName("aggBuffer")
-    val outputCode = if (modes.contains(Final) || modes.contains(Complete)) {
-      // generate output using resultExpressions
-      ctx.currentVars = null
-      ctx.INPUT_ROW = keyTerm
-      val keyVars = groupingExpressions.zipWithIndex.map { case (e, i) =>
-          BoundReference(i, e.dataType, e.nullable).gen(ctx)
-      }
-      ctx.INPUT_ROW = bufferTerm
-      val bufferVars = bufferAttributes.zipWithIndex.map { case (e, i) =>
-        BoundReference(i, e.dataType, e.nullable).gen(ctx)
-      }
-      // evaluate the aggregation result
-      ctx.currentVars = bufferVars
-      val aggResults = functions.map(_.evaluateExpression).map { e =>
-        BindReferences.bindReference(e, bufferAttributes).gen(ctx)
-      }
-      // generate the final result
-      ctx.currentVars = keyVars ++ aggResults
-      val inputAttrs = groupingAttributes ++ aggregateAttributes
-      val resultVars = resultExpressions.map { e =>
-        BindReferences.bindReference(e, inputAttrs).gen(ctx)
-      }
-      s"""
-         | ${keyVars.map(_.code).mkString("\n")}
-         | ${bufferVars.map(_.code).mkString("\n")}
-         | ${aggResults.map(_.code).mkString("\n")}
-         | ${resultVars.map(_.code).mkString("\n")}
-         |
-         | ${consume(ctx, resultVars)}
-       """.stripMargin
-
-    } else if (modes.contains(Partial) || modes.contains(PartialMerge)) {
-      // This should be the last operator in a stage, we should output UnsafeRow directly
-      val unsafeRowJoiner = GenerateUnsafeRowJoiner.create(groupingKeySchema, bufferSchema)
-      val joinerTerm = ctx.addReferenceObj("unsafeRowJoiner", unsafeRowJoiner,
-        classOf[UnsafeRowJoiner].getName)
-      val resultRow = ctx.freshName("resultRow")
-      s"""
-         | UnsafeRow $resultRow = $joinerTerm.join($keyTerm, $bufferTerm);
-         | ${consume(ctx, null, resultRow)}
-       """.stripMargin
-
-    } else {
-      // only grouping key
-      ctx.INPUT_ROW = keyTerm
-      ctx.currentVars = null
-      val eval = resultExpressions.map{ e =>
-        BindReferences.bindReference(e, groupingAttributes).gen(ctx)
-      }
-      s"""
-         | ${eval.map(_.code).mkString("\n")}
-         | ${consume(ctx, eval)}
-       """.stripMargin
-    }
-
-    s"""
-       | if (!$initAgg) {
-       |   $initAgg = true;
-       |
-       |   ${child.asInstanceOf[CodegenSupport].produce(ctx, this)}
-       |
-       |   $iterTerm = $hashMapTerm.iterator();
-       | }
-       |
-       | // output the result
-       | while ($iterTerm.next()) {
-       |   UnsafeRow $keyTerm = (UnsafeRow) $iterTerm.getKey();
-       |   UnsafeRow $bufferTerm = (UnsafeRow) $iterTerm.getValue();
-       |   $outputCode
-       |
-       |   if (!currentRows.isEmpty()) return;
-       | }
-       |
-       | $hashMapTerm.free();
-     """.stripMargin
-  }
-
-  private def doConsumeWithKeys(
-      ctx: CodegenContext,
-      child: SparkPlan,
-      input: Seq[ExprCode]): String = {
-
-    // create grouping key
-    ctx.currentVars = input
-    val keyCode = GenerateUnsafeProjection.createCode(
-      ctx, groupingExpressions.map(e => BindReferences.bindReference[Expression](e, child.output)))
-    val key = keyCode.value
-    val buffer = ctx.freshName("aggBuffer")
-
-    // only have DeclarativeAggregate
-    val functions = aggregateExpressions.map(_.aggregateFunction.asInstanceOf[DeclarativeAggregate])
-    val updateExpr = aggregateExpressions.flatMap { e =>
-      e.mode match {
-        case Partial | Complete =>
-          e.aggregateFunction.asInstanceOf[DeclarativeAggregate].updateExpressions
-        case PartialMerge | Final =>
-          e.aggregateFunction.asInstanceOf[DeclarativeAggregate].mergeExpressions
-      }
-    }
-
-    val bufferAttrs = functions.flatMap(_.aggBufferAttributes)
-    val inputAttr = bufferAttrs ++ child.output
-    val boundExpr = updateExpr.map(e => BindReferences.bindReference(e, inputAttr))
-    ctx.currentVars = new Array[ExprCode](bufferAttrs.length) ++ input
-    ctx.INPUT_ROW = buffer
-    // TODO: support subexpression elimination
-    val evals = boundExpr.map(_.gen(ctx))
-    val updates = evals.zipWithIndex.map { case (ev, i) =>
-      val dt = updateExpr(i).dataType
-      if (updateExpr(i).nullable) {
-        if (dt.isInstanceOf[DecimalType]) {
-          s"""
-             | if (!${ev.isNull}) {
-             |   ${ctx.setColumn(buffer, dt, i, ev.value)};
-             | } else {
-             |   ${ctx.setColumn(buffer, dt, i, "null")};
-             | }
-         """.stripMargin
-        } else {
-          s"""
-           | if (!${ev.isNull}) {
-           |   ${ctx.setColumn(buffer, dt, i, ev.value)};
-           | } else {
-           |   $buffer.setNullAt($i);
-           | }
-         """.stripMargin
-        }
-      } else {
-        s"""
-           | ${ctx.setColumn(buffer, dt, i, ev.value)};
-         """.stripMargin
-      }
-    }
-
-    s"""
-       | // generate grouping key
-       | ${keyCode.code}
-       | UnsafeRow $buffer = $hashMapTerm.getAggregationBufferFromUnsafeRow($key);
-       | if ($buffer == null) {
-       |   // failed to allocate the first page
-       |   throw new OutOfMemoryError("No enough memory for aggregation");
-       | }
-       |
-       | // evaluate aggregate function
-       | ${evals.map(_.code).mkString("\n")}
-       |
-       | // update aggregate buffer
-       | ${updates.mkString("\n")}
->>>>>>> 77ba890d
      """.stripMargin
   }
 
@@ -523,16 +287,6 @@
     GenerateUnsafeRowJoiner.create(groupingKeySchema, bufferSchema)
   }
 
-
-  /**
-    * Update peak execution memory, called in generated Java class.
-    */
-  def updatePeakMemory(hashMap: UnsafeFixedWidthAggregationMap): Unit = {
-    val mapMemory = hashMap.getPeakMemoryUsedBytes
-    val metrics = TaskContext.get().taskMetrics()
-    metrics.incPeakExecutionMemory(mapMemory)
-  }
-
   private def doProduceWithKeys(ctx: CodegenContext): String = {
     val initAgg = ctx.freshName("initAgg")
     ctx.addMutableState("boolean", initAgg, s"$initAgg = false;")
@@ -627,10 +381,10 @@
        UnsafeRow $bufferTerm = (UnsafeRow) $iterTerm.getValue();
        $outputCode
 
-       if (!currentRows.isEmpty()) return;
+       if (shouldStop()) return;
      }
 
-     $thisPlan.updatePeakMemory($hashMapTerm);
+     incPeakExecutionMemory($hashMapTerm.getPeakMemoryUsedBytes());
      $hashMapTerm.free();
      """
   }
