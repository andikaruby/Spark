--- conflicted
+++ resolved
@@ -161,13 +161,8 @@
 
 class StateMetadataPartitionReader(
     checkpointLocation: String,
-<<<<<<< HEAD
-    serializedHadoopConf: SerializableConfiguration) extends PartitionReader[InternalRow]
-    with Logging {
-=======
     serializedHadoopConf: SerializableConfiguration,
-    batchId: Long) extends PartitionReader[InternalRow] {
->>>>>>> c3985ac2
+    batchId: Long) extends PartitionReader[InternalRow] with Logging {
 
   override def next(): Boolean = {
     stateMetadata.hasNext
@@ -213,7 +208,6 @@
 
   // Need this to be accessible from IncrementalExecution for the planning rule.
   private[sql] def allOperatorStateMetadata: Array[OperatorStateMetadata] = {
-<<<<<<< HEAD
     try {
       val stateDir = new Path(checkpointLocation, "state")
       val opIds = fileManager
@@ -229,32 +223,11 @@
           1
         }
         OperatorStateMetadataReader.createReader(
-          operatorIdPath, hadoopConf, operatorStateMetadataVersion).read() match {
+          operatorIdPath, hadoopConf, operatorStateMetadataVersion, batchId).read() match {
           case Some(metadata) => metadata
-          case None => OperatorStateMetadataV1(OperatorInfoV1(opId, null),
-            Array(StateStoreMetadataV1(null, -1, -1)))
+          case None => throw StateDataSourceErrors.failedToReadOperatorMetadata(checkpointLocation,
+            batchId)
         }
-=======
-    val stateDir = new Path(checkpointLocation, "state")
-    val opIds = fileManager
-      .list(stateDir, pathNameCanBeParsedAsLongFilter).map(f => pathToLong(f.getPath)).sorted
-    opIds.map { opId =>
-      val operatorIdPath = new Path(stateDir, opId.toString)
-      // check if OperatorStateMetadataV2 path exists, if it does, read it
-      // otherwise, fall back to OperatorStateMetadataV1
-      val operatorStateMetadataV2Path = OperatorStateMetadataV2.metadataDirPath(operatorIdPath)
-      val operatorStateMetadataVersion = if (fileManager.exists(operatorStateMetadataV2Path)) {
-        2
-      } else {
-        1
-      }
-
-      OperatorStateMetadataReader.createReader(
-        operatorIdPath, hadoopConf, operatorStateMetadataVersion, batchId).read() match {
-        case Some(metadata) => metadata
-        case None => throw StateDataSourceErrors.failedToReadOperatorMetadata(checkpointLocation,
-          batchId)
->>>>>>> c3985ac2
       }
     } catch {
       // if the operator metadata is not present, catch the exception
