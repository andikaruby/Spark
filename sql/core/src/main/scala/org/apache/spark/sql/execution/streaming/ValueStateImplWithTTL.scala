--- conflicted
+++ resolved
@@ -44,11 +44,8 @@
     valEncoder: Encoder[S],
     ttlConfig: TTLConfig,
     batchTimestampMs: Long,
-<<<<<<< HEAD
-    avroSerde: Option[AvroSerde])
-=======
+    avroSerde: Option[AvroSerde],
     metrics: Map[String, SQLMetric] = Map.empty)
->>>>>>> b1d1f10f
   extends SingleKeyTTLStateImpl(
     stateName, store, keyExprEnc, batchTimestampMs) with ValueState[S] {
 
