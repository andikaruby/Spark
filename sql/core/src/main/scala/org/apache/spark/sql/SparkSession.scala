/*
 * Licensed to the Apache Software Foundation (ASF) under one or more
 * contributor license agreements.  See the NOTICE file distributed with
 * this work for additional information regarding copyright ownership.
 * The ASF licenses this file to You under the Apache License, Version 2.0
 * (the "License"); you may not use this file except in compliance with
 * the License.  You may obtain a copy of the License at
 *
 *    http://www.apache.org/licenses/LICENSE-2.0
 *
 * Unless required by applicable law or agreed to in writing, software
 * distributed under the License is distributed on an "AS IS" BASIS,
 * WITHOUT WARRANTIES OR CONDITIONS OF ANY KIND, either express or implied.
 * See the License for the specific language governing permissions and
 * limitations under the License.
 */

package org.apache.spark.sql

import java.io.Closeable
import java.util.{ServiceLoader, UUID}
import java.util.concurrent.TimeUnit._
import java.util.concurrent.atomic.{AtomicBoolean, AtomicReference}

import scala.jdk.CollectionConverters._
import scala.reflect.runtime.universe.TypeTag
import scala.util.control.NonFatal

import org.apache.spark.{SPARK_VERSION, SparkConf, SparkContext, SparkException, TaskContext}
import org.apache.spark.annotation.{DeveloperApi, Experimental, Stable, Unstable}
import org.apache.spark.api.java.JavaRDD
import org.apache.spark.internal.{Logging, MDC}
import org.apache.spark.internal.LogKeys.{CALL_SITE_LONG_FORM, CLASS_NAME}
import org.apache.spark.internal.config.{ConfigEntry, EXECUTOR_ALLOW_SPARK_CONTEXT}
import org.apache.spark.rdd.RDD
import org.apache.spark.scheduler.{SparkListener, SparkListenerApplicationEnd}
import org.apache.spark.sql.artifact.ArtifactManager
import org.apache.spark.sql.catalog.Catalog
import org.apache.spark.sql.catalyst._
import org.apache.spark.sql.catalyst.analysis.{NameParameterizedQuery, PosParameterizedQuery, UnresolvedRelation}
import org.apache.spark.sql.catalyst.encoders._
import org.apache.spark.sql.catalyst.expressions.AttributeReference
import org.apache.spark.sql.catalyst.parser.{CompoundBody, SingleStatement}
import org.apache.spark.sql.catalyst.plans.logical.{LocalRelation, Range}
import org.apache.spark.sql.catalyst.types.DataTypeUtils
import org.apache.spark.sql.catalyst.types.DataTypeUtils.toAttributes
import org.apache.spark.sql.catalyst.util.CharVarcharUtils
import org.apache.spark.sql.connector.ExternalCommandRunner
import org.apache.spark.sql.errors.QueryCompilationErrors
import org.apache.spark.sql.execution._
import org.apache.spark.sql.execution.command.ExternalCommandExecutor
import org.apache.spark.sql.execution.datasources.{DataSource, LogicalRelation}
import org.apache.spark.sql.functions.lit
import org.apache.spark.sql.internal._
import org.apache.spark.sql.internal.StaticSQLConf.CATALOG_IMPLEMENTATION
import org.apache.spark.sql.sources.BaseRelation
import org.apache.spark.sql.streaming._
import org.apache.spark.sql.types.{DataType, StructType}
import org.apache.spark.sql.util.ExecutionListenerManager
import org.apache.spark.util.{CallSite, Utils}
import org.apache.spark.util.ArrayImplicits._

/**
 * The entry point to programming Spark with the Dataset and DataFrame API.
 *
 * In environments that this has been created upfront (e.g. REPL, notebooks), use the builder
 * to get an existing session:
 *
 * {{{
 *   SparkSession.builder().getOrCreate()
 * }}}
 *
 * The builder can also be used to create a new session:
 *
 * {{{
 *   SparkSession.builder
 *     .master("local")
 *     .appName("Word Count")
 *     .config("spark.some.config.option", "some-value")
 *     .getOrCreate()
 * }}}
 *
 * @param sparkContext The Spark context associated with this Spark session.
 * @param existingSharedState If supplied, use the existing shared state
 *                            instead of creating a new one.
 * @param parentSessionState If supplied, inherit all session state (i.e. temporary
 *                            views, SQL config, UDFs etc) from parent.
 */
@Stable
class SparkSession private(
    @transient val sparkContext: SparkContext,
    @transient private val existingSharedState: Option[SharedState],
    @transient private val parentSessionState: Option[SessionState],
    @transient private[sql] val extensions: SparkSessionExtensions,
    @transient private[sql] val initialSessionOptions: Map[String, String])
  extends Serializable with Closeable with Logging { self =>

  // The call site where this SparkSession was constructed.
  private val creationSite: CallSite = Utils.getCallSite()

  /**
   * Constructor used in Pyspark. Contains explicit application of Spark Session Extensions
   * which otherwise only occurs during getOrCreate. We cannot add this to the default constructor
   * since that would cause every new session to reinvoke Spark Session Extensions on the currently
   * running extensions.
   */
  private[sql] def this(
      sc: SparkContext,
      initialSessionOptions: java.util.HashMap[String, String]) = {
    this(sc, None, None, SparkSession.applyExtensions(sc, new SparkSessionExtensions),
      initialSessionOptions.asScala.toMap)
  }

  private[sql] def this(sc: SparkContext) = this(sc, new java.util.HashMap[String, String]())

  private[sql] val sessionUUID: String = UUID.randomUUID.toString

  sparkContext.assertNotStopped()

  // If there is no active SparkSession, uses the default SQL conf. Otherwise, use the session's.
  SQLConf.setSQLConfGetter(() => {
    SparkSession.getActiveSession.filterNot(_.sparkContext.isStopped).map(_.sessionState.conf)
      .getOrElse(SQLConf.getFallbackConf)
  })

  /**
   * The version of Spark on which this application is running.
   *
   * @since 2.0.0
   */
  def version: String = SPARK_VERSION

  /* ----------------------- *
   |  Session-related state  |
   * ----------------------- */

  /**
   * State shared across sessions, including the `SparkContext`, cached data, listener,
   * and a catalog that interacts with external systems.
   *
   * This is internal to Spark and there is no guarantee on interface stability.
   *
   * @since 2.2.0
   */
  @Unstable
  @transient
  lazy val sharedState: SharedState = {
    existingSharedState.getOrElse(new SharedState(sparkContext, initialSessionOptions))
  }

  /**
   * State isolated across sessions, including SQL configurations, temporary tables, registered
   * functions, and everything else that accepts a [[org.apache.spark.sql.internal.SQLConf]].
   * If `parentSessionState` is not null, the `SessionState` will be a copy of the parent.
   *
   * This is internal to Spark and there is no guarantee on interface stability.
   *
   * @since 2.2.0
   */
  @Unstable
  @transient
  lazy val sessionState: SessionState = {
    parentSessionState
      .map(_.clone(this))
      .getOrElse {
        val state = SparkSession.instantiateSessionState(
          SparkSession.sessionStateClassName(sharedState.conf),
          self)
        state
      }
  }

  /**
   * A wrapped version of this session in the form of a [[SQLContext]], for backward compatibility.
   *
   * @since 2.0.0
   */
  @transient
  val sqlContext: SQLContext = new SQLContext(this)

  /**
   * Runtime configuration interface for Spark.
   *
   * This is the interface through which the user can get and set all Spark and Hadoop
   * configurations that are relevant to Spark SQL. When getting the value of a config,
   * this defaults to the value set in the underlying `SparkContext`, if any.
   *
   * @since 2.0.0
   */
  @transient lazy val conf: RuntimeConfig = new RuntimeConfig(sessionState.conf)

  /**
   * An interface to register custom [[org.apache.spark.sql.util.QueryExecutionListener]]s
   * that listen for execution metrics.
   *
   * @since 2.0.0
   */
  def listenerManager: ExecutionListenerManager = sessionState.listenerManager

  /**
   * :: Experimental ::
   * A collection of methods that are considered experimental, but can be used to hook into
   * the query planner for advanced functionality.
   *
   * @since 2.0.0
   */
  @Experimental
  @Unstable
  def experimental: ExperimentalMethods = sessionState.experimentalMethods

  /**
   * A collection of methods for registering user-defined functions (UDF).
   *
   * The following example registers a Scala closure as UDF:
   * {{{
   *   sparkSession.udf.register("myUDF", (arg1: Int, arg2: String) => arg2 + arg1)
   * }}}
   *
   * The following example registers a UDF in Java:
   * {{{
   *   sparkSession.udf().register("myUDF",
   *       (Integer arg1, String arg2) -> arg2 + arg1,
   *       DataTypes.StringType);
   * }}}
   *
   * @note The user-defined functions must be deterministic. Due to optimization,
   * duplicate invocations may be eliminated or the function may even be invoked more times than
   * it is present in the query.
   *
   * @since 2.0.0
   */
  def udf: UDFRegistration = sessionState.udfRegistration

  def udtf: UDTFRegistration = sessionState.udtfRegistration

  /**
   * A collection of methods for registering user-defined data sources.
   *
   * @since 4.0.0
   */
  @Experimental
  @Unstable
  def dataSource: DataSourceRegistration = sessionState.dataSourceRegistration

  /**
   * Returns a `StreamingQueryManager` that allows managing all the
   * `StreamingQuery`s active on `this`.
   *
   * @since 2.0.0
   */
  @Unstable
  def streams: StreamingQueryManager = sessionState.streamingQueryManager

  /**
   * Returns an `ArtifactManager` that supports adding, managing and using session-scoped artifacts
   * (jars, classfiles, etc).
   *
   * @since 4.0.0
   */
  @Experimental
  @Unstable
  private[sql] def artifactManager: ArtifactManager = sessionState.artifactManager

  /**
   * Start a new session with isolated SQL configurations, temporary tables, registered
   * functions are isolated, but sharing the underlying `SparkContext` and cached data.
   *
   * @note Other than the `SparkContext`, all shared state is initialized lazily.
   * This method will force the initialization of the shared state to ensure that parent
   * and child sessions are set up with the same shared state. If the underlying catalog
   * implementation is Hive, this will initialize the metastore, which may take some time.
   *
   * @since 2.0.0
   */
  def newSession(): SparkSession = {
    new SparkSession(
      sparkContext,
      Some(sharedState),
      parentSessionState = None,
      extensions,
      initialSessionOptions)
  }

  /**
   * Create an identical copy of this `SparkSession`, sharing the underlying `SparkContext`
   * and shared state. All the state of this session (i.e. SQL configurations, temporary tables,
   * registered functions) is copied over, and the cloned session is set up with the same shared
   * state as this session. The cloned session is independent of this session, that is, any
   * non-global change in either session is not reflected in the other.
   *
   * @note Other than the `SparkContext`, all shared state is initialized lazily.
   * This method will force the initialization of the shared state to ensure that parent
   * and child sessions are set up with the same shared state. If the underlying catalog
   * implementation is Hive, this will initialize the metastore, which may take some time.
   */
  private[sql] def cloneSession(): SparkSession = {
    val result = new SparkSession(
      sparkContext,
      Some(sharedState),
      Some(sessionState),
      extensions,
      Map.empty)
    result.sessionState // force copy of SessionState
    result
  }


  /* --------------------------------- *
   |  Methods for creating DataFrames  |
   * --------------------------------- */

  /**
   * Returns a `DataFrame` with no rows or columns.
   *
   * @since 2.0.0
   */
  @transient
  lazy val emptyDataFrame: DataFrame = Dataset.ofRows(self, LocalRelation())

  /**
   * Creates a new [[Dataset]] of type T containing zero elements.
   *
   * @since 2.0.0
   */
  def emptyDataset[T: Encoder]: Dataset[T] = {
    val encoder = implicitly[Encoder[T]]
    new Dataset(self, LocalRelation(encoder.schema), encoder)
  }

  /**
   * Creates a `DataFrame` from an RDD of Product (e.g. case classes, tuples).
   *
   * @since 2.0.0
   */
  def createDataFrame[A <: Product : TypeTag](rdd: RDD[A]): DataFrame = withActive {
    val encoder = Encoders.product[A]
    Dataset.ofRows(self, ExternalRDD(rdd, self)(encoder))
  }

  /**
   * Creates a `DataFrame` from a local Seq of Product.
   *
   * @since 2.0.0
   */
  def createDataFrame[A <: Product : TypeTag](data: Seq[A]): DataFrame = withActive {
    val schema = ScalaReflection.schemaFor[A].dataType.asInstanceOf[StructType]
    val attributeSeq = toAttributes(schema)
    Dataset.ofRows(self, LocalRelation.fromProduct(attributeSeq, data))
  }

  /**
   * :: DeveloperApi ::
   * Creates a `DataFrame` from an `RDD` containing [[Row]]s using the given schema.
   * It is important to make sure that the structure of every [[Row]] of the provided RDD matches
   * the provided schema. Otherwise, there will be runtime exception.
   * Example:
   * {{{
   *  import org.apache.spark.sql._
   *  import org.apache.spark.sql.types._
   *  val sparkSession = new org.apache.spark.sql.SparkSession(sc)
   *
   *  val schema =
   *    StructType(
   *      StructField("name", StringType, false) ::
   *      StructField("age", IntegerType, true) :: Nil)
   *
   *  val people =
   *    sc.textFile("examples/src/main/resources/people.txt").map(
   *      _.split(",")).map(p => Row(p(0), p(1).trim.toInt))
   *  val dataFrame = sparkSession.createDataFrame(people, schema)
   *  dataFrame.printSchema
   *  // root
   *  // |-- name: string (nullable = false)
   *  // |-- age: integer (nullable = true)
   *
   *  dataFrame.createOrReplaceTempView("people")
   *  sparkSession.sql("select name from people").collect.foreach(println)
   * }}}
   *
   * @since 2.0.0
   */
  @DeveloperApi
  def createDataFrame(rowRDD: RDD[Row], schema: StructType): DataFrame = withActive {
    val replaced = CharVarcharUtils.failIfHasCharVarchar(schema).asInstanceOf[StructType]
    // TODO: use MutableProjection when rowRDD is another DataFrame and the applied
    // schema differs from the existing schema on any field data type.
    val encoder = ExpressionEncoder(replaced)
    val toRow = encoder.createSerializer()
    val catalystRows = rowRDD.map(toRow)
    internalCreateDataFrame(catalystRows.setName(rowRDD.name), schema)
  }

  /**
   * :: DeveloperApi ::
   * Creates a `DataFrame` from a `JavaRDD` containing [[Row]]s using the given schema.
   * It is important to make sure that the structure of every [[Row]] of the provided RDD matches
   * the provided schema. Otherwise, there will be runtime exception.
   *
   * @since 2.0.0
   */
  @DeveloperApi
  def createDataFrame(rowRDD: JavaRDD[Row], schema: StructType): DataFrame = {
    val replaced = CharVarcharUtils.failIfHasCharVarchar(schema).asInstanceOf[StructType]
    createDataFrame(rowRDD.rdd, replaced)
  }

  /**
   * :: DeveloperApi ::
   * Creates a `DataFrame` from a `java.util.List` containing [[Row]]s using the given schema.
   * It is important to make sure that the structure of every [[Row]] of the provided List matches
   * the provided schema. Otherwise, there will be runtime exception.
   *
   * @since 2.0.0
   */
  @DeveloperApi
  def createDataFrame(rows: java.util.List[Row], schema: StructType): DataFrame = withActive {
    val replaced = CharVarcharUtils.failIfHasCharVarchar(schema).asInstanceOf[StructType]
    Dataset.ofRows(self, LocalRelation.fromExternalRows(toAttributes(replaced), rows.asScala.toSeq))
  }

  /**
   * Applies a schema to an RDD of Java Beans.
   *
   * WARNING: Since there is no guaranteed ordering for fields in a Java Bean,
   * SELECT * queries will return the columns in an undefined order.
   *
   * @since 2.0.0
   */
  def createDataFrame(rdd: RDD[_], beanClass: Class[_]): DataFrame = withActive {
    val attributeSeq: Seq[AttributeReference] = getSchema(beanClass)
    val className = beanClass.getName
    val rowRdd = rdd.mapPartitions { iter =>
    // BeanInfo is not serializable so we must rediscover it remotely for each partition.
      SQLContext.beansToRows(iter, Utils.classForName(className), attributeSeq)
    }
    Dataset.ofRows(self, LogicalRDD(attributeSeq, rowRdd.setName(rdd.name))(self))
  }

  /**
   * Applies a schema to an RDD of Java Beans.
   *
   * WARNING: Since there is no guaranteed ordering for fields in a Java Bean,
   * SELECT * queries will return the columns in an undefined order.
   *
   * @since 2.0.0
   */
  def createDataFrame(rdd: JavaRDD[_], beanClass: Class[_]): DataFrame = {
    createDataFrame(rdd.rdd, beanClass)
  }

  /**
   * Applies a schema to a List of Java Beans.
   *
   * WARNING: Since there is no guaranteed ordering for fields in a Java Bean,
   *          SELECT * queries will return the columns in an undefined order.
   * @since 1.6.0
   */
  def createDataFrame(data: java.util.List[_], beanClass: Class[_]): DataFrame = withActive {
    val attrSeq = getSchema(beanClass)
    val rows = SQLContext.beansToRows(data.asScala.iterator, beanClass, attrSeq)
    Dataset.ofRows(self, LocalRelation(attrSeq, rows.toSeq))
  }

  /**
   * Convert a `BaseRelation` created for external data sources into a `DataFrame`.
   *
   * @since 2.0.0
   */
  def baseRelationToDataFrame(baseRelation: BaseRelation): DataFrame = {
    Dataset.ofRows(self, LogicalRelation(baseRelation))
  }

  /* ------------------------------- *
   |  Methods for creating DataSets  |
   * ------------------------------- */

  /**
   * Creates a [[Dataset]] from a local Seq of data of a given type. This method requires an
   * encoder (to convert a JVM object of type `T` to and from the internal Spark SQL representation)
   * that is generally created automatically through implicits from a `SparkSession`, or can be
   * created explicitly by calling static methods on [[Encoders]].
   *
   * == Example ==
   *
   * {{{
   *
   *   import spark.implicits._
   *   case class Person(name: String, age: Long)
   *   val data = Seq(Person("Michael", 29), Person("Andy", 30), Person("Justin", 19))
   *   val ds = spark.createDataset(data)
   *
   *   ds.show()
   *   // +-------+---+
   *   // |   name|age|
   *   // +-------+---+
   *   // |Michael| 29|
   *   // |   Andy| 30|
   *   // | Justin| 19|
   *   // +-------+---+
   * }}}
   *
   * @since 2.0.0
   */
  def createDataset[T : Encoder](data: Seq[T]): Dataset[T] = {
    val enc = encoderFor[T]
    val toRow = enc.createSerializer()
    val attributes = toAttributes(enc.schema)
    val encoded = data.map(d => toRow(d).copy())
    val plan = new LocalRelation(attributes, encoded)
    Dataset[T](self, plan)
  }

  /**
   * Creates a [[Dataset]] from an RDD of a given type. This method requires an
   * encoder (to convert a JVM object of type `T` to and from the internal Spark SQL representation)
   * that is generally created automatically through implicits from a `SparkSession`, or can be
   * created explicitly by calling static methods on [[Encoders]].
   *
   * @since 2.0.0
   */
  def createDataset[T : Encoder](data: RDD[T]): Dataset[T] = {
    Dataset[T](self, ExternalRDD(data, self))
  }

  /**
   * Creates a [[Dataset]] from a `java.util.List` of a given type. This method requires an
   * encoder (to convert a JVM object of type `T` to and from the internal Spark SQL representation)
   * that is generally created automatically through implicits from a `SparkSession`, or can be
   * created explicitly by calling static methods on [[Encoders]].
   *
   * == Java Example ==
   *
   * {{{
   *     List<String> data = Arrays.asList("hello", "world");
   *     Dataset<String> ds = spark.createDataset(data, Encoders.STRING());
   * }}}
   *
   * @since 2.0.0
   */
  def createDataset[T : Encoder](data: java.util.List[T]): Dataset[T] = {
    createDataset(data.asScala.toSeq)
  }

  /**
   * Creates a [[Dataset]] with a single `LongType` column named `id`, containing elements
   * in a range from 0 to `end` (exclusive) with step value 1.
   *
   * @since 2.0.0
   */
  def range(end: Long): Dataset[java.lang.Long] = range(0, end)

  /**
   * Creates a [[Dataset]] with a single `LongType` column named `id`, containing elements
   * in a range from `start` to `end` (exclusive) with step value 1.
   *
   * @since 2.0.0
   */
  def range(start: Long, end: Long): Dataset[java.lang.Long] = {
    range(start, end, step = 1, numPartitions = leafNodeDefaultParallelism)
  }

  /**
   * Creates a [[Dataset]] with a single `LongType` column named `id`, containing elements
   * in a range from `start` to `end` (exclusive) with a step value.
   *
   * @since 2.0.0
   */
  def range(start: Long, end: Long, step: Long): Dataset[java.lang.Long] = {
    range(start, end, step, numPartitions = leafNodeDefaultParallelism)
  }

  /**
   * Creates a [[Dataset]] with a single `LongType` column named `id`, containing elements
   * in a range from `start` to `end` (exclusive) with a step value, with partition number
   * specified.
   *
   * @since 2.0.0
   */
  def range(start: Long, end: Long, step: Long, numPartitions: Int): Dataset[java.lang.Long] = {
    new Dataset(self, Range(start, end, step, numPartitions), Encoders.LONG)
  }

  /**
   * Creates a `DataFrame` from an `RDD[InternalRow]`.
   */
  private[sql] def internalCreateDataFrame(
      catalystRows: RDD[InternalRow],
      schema: StructType,
      isStreaming: Boolean = false): DataFrame = {
    // TODO: use MutableProjection when rowRDD is another DataFrame and the applied
    // schema differs from the existing schema on any field data type.
    val logicalPlan = LogicalRDD(
      toAttributes(schema),
      catalystRows,
      isStreaming = isStreaming)(self)
    Dataset.ofRows(self, logicalPlan)
  }


  /* ------------------------- *
   |  Catalog-related methods  |
   * ------------------------- */

  /**
   * Interface through which the user may create, drop, alter or query underlying
   * databases, tables, functions etc.
   *
   * @since 2.0.0
   */
  @transient lazy val catalog: Catalog = new CatalogImpl(self)

  /**
   * Returns the specified table/view as a `DataFrame`. If it's a table, it must support batch
   * reading and the returned DataFrame is the batch scan query plan of this table. If it's a view,
   * the returned DataFrame is simply the query plan of the view, which can either be a batch or
   * streaming query plan.
   *
   * @param tableName is either a qualified or unqualified name that designates a table or view.
   *                  If a database is specified, it identifies the table/view from the database.
   *                  Otherwise, it first attempts to find a temporary view with the given name
   *                  and then match the table/view from the current database.
   *                  Note that, the global temporary view database is also valid here.
   * @since 2.0.0
   */
  def table(tableName: String): DataFrame = {
    read.table(tableName)
  }

  private[sql] def table(tableIdent: TableIdentifier): DataFrame = {
    Dataset.ofRows(self, UnresolvedRelation(tableIdent))
  }

  /* ----------------- *
   |  Everything else  |
   * ----------------- */

  private def executeScript(compoundBody: CompoundBody): Iterator[Array[Row]] = {
    val interpreter = sessionState.sqlScriptingInterpreter
<<<<<<< HEAD
    val executionPlan = interpreter.buildExecutionPlan(compoundBody)
    interpreter.execute(executionPlan)
=======
    interpreter.execute(compoundBody)
>>>>>>> df6e5fd3
  }

  /**
   * Executes a SQL query substituting positional parameters by the given arguments,
   * returning the result as a `DataFrame`.
   * This API eagerly runs DDL/DML commands, but not for SELECT queries.
   *
   * @param sqlText A SQL statement with positional parameters to execute.
   * @param args An array of Java/Scala objects that can be converted to
   *             SQL literal expressions. See
   *             <a href="https://spark.apache.org/docs/latest/sql-ref-datatypes.html">
   *             Supported Data Types</a> for supported value types in Scala/Java.
   *             For example, 1, "Steven", LocalDate.of(2023, 4, 2).
   *             A value can be also a `Column` of a literal or collection constructor functions
   *             such as `map()`, `array()`, `struct()`, in that case it is taken as is.
   * @param tracker A tracker that can notify when query is ready for execution
   */
  private[sql] def sql(sqlText: String, args: Array[_], tracker: QueryPlanningTracker): DataFrame =
    withActive {
      val plan = tracker.measurePhase(QueryPlanningTracker.PARSING) {
        val parsedPlan = sessionState.sqlParser.parseScript(sqlText)
        parsedPlan match {
<<<<<<< HEAD
          case CompoundBody(Seq(singleStmtPlan: SingleStatement), _, _, _) if args.nonEmpty =>
            CompoundBody(List(SingleStatement(
              PosParameterizedQuery(
                singleStmtPlan.parsedPlan, args.map(lit(_).expr).toImmutableArraySeq))))
=======
          case CompoundBody(Seq(singleStmtPlan: SingleStatement), label) if args.nonEmpty =>
            CompoundBody(Seq(SingleStatement(
              PosParameterizedQuery(
                singleStmtPlan.parsedPlan, args.map(lit(_).expr).toImmutableArraySeq))), label)
>>>>>>> df6e5fd3
          case p =>
            assert(args.isEmpty, "Named parameters are not supported for batch queries")
            p
        }
      }

      plan match {
<<<<<<< HEAD
        case CompoundBody(Seq(singleStmtPlan: SingleStatement), _, _, _) =>
=======
        case CompoundBody(Seq(singleStmtPlan: SingleStatement), _) =>
>>>>>>> df6e5fd3
          Dataset.ofRows(self, singleStmtPlan.parsedPlan, tracker)
        case _ =>
          // execute the plan directly if it is not a single statement
          val lastRow = executeScript(plan).foldLeft(Array.empty[Row])((_, next) => next)
          val attributes = DataTypeUtils.toAttributes(lastRow.head.schema)
          Dataset.ofRows(self, LocalRelation.fromExternalRows(attributes, lastRow.toIndexedSeq))
      }
    }



  /**
   * Executes a SQL query substituting positional parameters by the given arguments,
   * returning the result as a `DataFrame`.
   * This API eagerly runs DDL/DML commands, but not for SELECT queries.
   *
   * @param sqlText A SQL statement with positional parameters to execute.
   * @param args An array of Java/Scala objects that can be converted to
   *             SQL literal expressions. See
   *             <a href="https://spark.apache.org/docs/latest/sql-ref-datatypes.html">
   *             Supported Data Types</a> for supported value types in Scala/Java.
   *             For example, 1, "Steven", LocalDate.of(2023, 4, 2).
   *             A value can be also a `Column` of a literal or collection constructor functions
   *             such as `map()`, `array()`, `struct()`, in that case it is taken as is.
   *
   * @since 3.5.0
   */
  @Experimental
  def sql(sqlText: String, args: Array[_]): DataFrame = {
    sql(sqlText, args, new QueryPlanningTracker)
  }

  /**
   * Executes a SQL query substituting named parameters by the given arguments,
   * returning the result as a `DataFrame`.
   * This API eagerly runs DDL/DML commands, but not for SELECT queries.
   *
   * @param sqlText A SQL statement with named parameters to execute.
   * @param args A map of parameter names to Java/Scala objects that can be converted to
   *             SQL literal expressions. See
   *             <a href="https://spark.apache.org/docs/latest/sql-ref-datatypes.html">
   *             Supported Data Types</a> for supported value types in Scala/Java.
   *             For example, map keys: "rank", "name", "birthdate";
   *             map values: 1, "Steven", LocalDate.of(2023, 4, 2).
   *             Map value can be also a `Column` of a literal or collection constructor functions
   *             such as `map()`, `array()`, `struct()`, in that case it is taken as is.
   * @param tracker A tracker that can notify when query is ready for execution
   */
  private[sql] def sql(
      sqlText: String,
      args: Map[String, Any],
      tracker: QueryPlanningTracker): DataFrame =
    withActive {
      val plan = tracker.measurePhase(QueryPlanningTracker.PARSING) {
        val parsedPlan = sessionState.sqlParser.parseScript(sqlText)
        parsedPlan match {
<<<<<<< HEAD
          case CompoundBody(Seq(singleStmtPlan: SingleStatement), _, _, _) if args.nonEmpty =>
            CompoundBody(List(SingleStatement(
              NameParameterizedQuery(
                singleStmtPlan.parsedPlan, args.transform((_, v) => lit(v).expr))))
            )
=======
          case CompoundBody(Seq(singleStmtPlan: SingleStatement), label) if args.nonEmpty =>
            CompoundBody(Seq(SingleStatement(
              NameParameterizedQuery(
                singleStmtPlan.parsedPlan, args.transform((_, v) => lit(v).expr)))), label)
>>>>>>> df6e5fd3
          case p =>
            assert(args.isEmpty, "Positional parameters are not supported for batch queries")
            p
        }
      }

      plan match {
<<<<<<< HEAD
        case CompoundBody(Seq(singleStmtPlan: SingleStatement), _, _, _) =>
=======
        case CompoundBody(Seq(singleStmtPlan: SingleStatement), _) =>
>>>>>>> df6e5fd3
          Dataset.ofRows(self, singleStmtPlan.parsedPlan, tracker)
        case _ =>
          // execute the plan directly if it is not a single statement
          val lastRow = executeScript(plan).foldLeft(Array.empty[Row])((_, next) => next)
          val attributes = DataTypeUtils.toAttributes(lastRow.head.schema)
          Dataset.ofRows(self, LocalRelation.fromExternalRows(attributes, lastRow.toIndexedSeq))
      }
    }

  /**
   * Executes a SQL query substituting named parameters by the given arguments,
   * returning the result as a `DataFrame`.
   * This API eagerly runs DDL/DML commands, but not for SELECT queries.
   *
   * @param sqlText A SQL statement with named parameters to execute.
   * @param args A map of parameter names to Java/Scala objects that can be converted to
   *             SQL literal expressions. See
   *             <a href="https://spark.apache.org/docs/latest/sql-ref-datatypes.html">
   *             Supported Data Types</a> for supported value types in Scala/Java.
   *             For example, map keys: "rank", "name", "birthdate";
   *             map values: 1, "Steven", LocalDate.of(2023, 4, 2).
   *             Map value can be also a `Column` of a literal or collection constructor functions
   *             such as `map()`, `array()`, `struct()`, in that case it is taken as is.
   *
   * @since 3.4.0
   */
  @Experimental
  def sql(sqlText: String, args: Map[String, Any]): DataFrame = {
    sql(sqlText, args, new QueryPlanningTracker)
  }

  /**
   * Executes a SQL query substituting named parameters by the given arguments,
   * returning the result as a `DataFrame`.
   * This API eagerly runs DDL/DML commands, but not for SELECT queries.
   *
   * @param sqlText A SQL statement with named parameters to execute.
   * @param args A map of parameter names to Java/Scala objects that can be converted to
   *             SQL literal expressions. See
   *             <a href="https://spark.apache.org/docs/latest/sql-ref-datatypes.html">
   *             Supported Data Types</a> for supported value types in Scala/Java.
   *             For example, map keys: "rank", "name", "birthdate";
   *             map values: 1, "Steven", LocalDate.of(2023, 4, 2).
   *             Map value can be also a `Column` of a literal or collection constructor functions
   *             such as `map()`, `array()`, `struct()`, in that case it is taken as is.
   *
   * @since 3.4.0
   */
  @Experimental
  def sql(sqlText: String, args: java.util.Map[String, Any]): DataFrame = {
    sql(sqlText, args.asScala.toMap)
  }

  /**
   * Executes a SQL query using Spark, returning the result as a `DataFrame`.
   * This API eagerly runs DDL/DML commands, but not for SELECT queries.
   *
   * @since 2.0.0
   */
  def sql(sqlText: String): DataFrame = sql(sqlText, Map.empty[String, Any])

  /**
   * Execute an arbitrary string command inside an external execution engine rather than Spark.
   * This could be useful when user wants to execute some commands out of Spark. For
   * example, executing custom DDL/DML command for JDBC, creating index for ElasticSearch,
   * creating cores for Solr and so on.
   *
   * The command will be eagerly executed after this method is called and the returned
   * DataFrame will contain the output of the command(if any).
   *
   * @param runner The class name of the runner that implements `ExternalCommandRunner`.
   * @param command The target command to be executed
   * @param options The options for the runner.
   *
   * @since 3.0.0
   */
  @Unstable
  def executeCommand(runner: String, command: String, options: Map[String, String]): DataFrame = {
    DataSource.lookupDataSource(runner, sessionState.conf) match {
      case source if classOf[ExternalCommandRunner].isAssignableFrom(source) =>
        Dataset.ofRows(self, ExternalCommandExecutor(
          source.getDeclaredConstructor().newInstance()
            .asInstanceOf[ExternalCommandRunner], command, options))

      case _ =>
        throw QueryCompilationErrors.commandExecutionInRunnerUnsupportedError(runner)
    }
  }

  /**
   * Returns a [[DataFrameReader]] that can be used to read non-streaming data in as a
   * `DataFrame`.
   * {{{
   *   sparkSession.read.parquet("/path/to/file.parquet")
   *   sparkSession.read.schema(schema).json("/path/to/file.json")
   * }}}
   *
   * @since 2.0.0
   */
  def read: DataFrameReader = new DataFrameReader(self)

  /**
   * Returns a `DataStreamReader` that can be used to read streaming data in as a `DataFrame`.
   * {{{
   *   sparkSession.readStream.parquet("/path/to/directory/of/parquet/files")
   *   sparkSession.readStream.schema(schema).json("/path/to/directory/of/json/files")
   * }}}
   *
   * @since 2.0.0
   */
  def readStream: DataStreamReader = new DataStreamReader(self)

  /**
   * Executes some code block and prints to stdout the time taken to execute the block. This is
   * available in Scala only and is used primarily for interactive testing and debugging.
   *
   * @since 2.1.0
   */
  def time[T](f: => T): T = {
    val start = System.nanoTime()
    val ret = f
    val end = System.nanoTime()
    // scalastyle:off println
    println(s"Time taken: ${NANOSECONDS.toMillis(end - start)} ms")
    // scalastyle:on println
    ret
  }

  // scalastyle:off
  // Disable style checker so "implicits" object can start with lowercase i
  /**
   * (Scala-specific) Implicit methods available in Scala for converting
   * common Scala objects into `DataFrame`s.
   *
   * {{{
   *   val sparkSession = SparkSession.builder.getOrCreate()
   *   import sparkSession.implicits._
   * }}}
   *
   * @since 2.0.0
   */
  object implicits extends SQLImplicits with Serializable {
    protected override def session: SparkSession = SparkSession.this
  }
  // scalastyle:on

  /**
   * Stop the underlying `SparkContext`.
   *
   * @since 2.0.0
   */
  def stop(): Unit = {
    sparkContext.stop()
  }

  /**
   * Synonym for `stop()`.
   *
   * @since 2.1.0
   */
  override def close(): Unit = stop()

  /**
   * Parses the data type in our internal string representation. The data type string should
   * have the same format as the one generated by `toString` in scala.
   * It is only used by PySpark.
   */
  protected[sql] def parseDataType(dataTypeString: String): DataType = {
    DataType.fromJson(dataTypeString)
  }

  /**
   * Apply a schema defined by the schemaString to an RDD. It is only used by PySpark.
   */
  private[sql] def applySchemaToPythonRDD(
      rdd: RDD[Array[Any]],
      schemaString: String): DataFrame = {
    val schema = DataType.fromJson(schemaString).asInstanceOf[StructType]
    applySchemaToPythonRDD(rdd, schema)
  }

  /**
   * Apply `schema` to an RDD.
   *
   * @note Used by PySpark only
   */
  private[sql] def applySchemaToPythonRDD(
      rdd: RDD[Array[Any]],
      schema: StructType): DataFrame = {
    val rowRdd = rdd.mapPartitions { iter =>
      val fromJava = python.EvaluatePython.makeFromJava(schema)
      iter.map(r => fromJava(r).asInstanceOf[InternalRow])
    }
    internalCreateDataFrame(rowRdd, schema)
  }

  /**
   * Returns a Catalyst Schema for the given java bean class.
   */
  private def getSchema(beanClass: Class[_]): Seq[AttributeReference] = {
    val (dataType, _) = JavaTypeInference.inferDataType(beanClass)
    dataType.asInstanceOf[StructType].fields.map { f =>
      AttributeReference(f.name, f.dataType, f.nullable)()
    }.toImmutableArraySeq
  }

  /**
   * Execute a block of code with the this session set as the active session, and restore the
   * previous session on completion.
   */
  private[sql] def withActive[T](block: => T): T = {
    // Use the active session thread local directly to make sure we get the session that is actually
    // set and not the default session. This to prevent that we promote the default session to the
    // active session once we are done.
    val old = SparkSession.activeThreadSession.get()
    SparkSession.setActiveSession(this)
    try block finally {
      SparkSession.setActiveSession(old)
    }
  }

  private[sql] def leafNodeDefaultParallelism: Int = {
    conf.get(SQLConf.LEAF_NODE_DEFAULT_PARALLELISM).getOrElse(sparkContext.defaultParallelism)
  }
}


@Stable
object SparkSession extends Logging {

  /**
   * Builder for [[SparkSession]].
   */
  @Stable
  class Builder extends Logging {

    private[this] val options = new scala.collection.mutable.HashMap[String, String]

    private[this] val extensions = new SparkSessionExtensions

    private[this] var userSuppliedContext: Option[SparkContext] = None

    private[spark] def sparkContext(sparkContext: SparkContext): Builder = synchronized {
      userSuppliedContext = Option(sparkContext)
      this
    }

    /**
     * Sets a name for the application, which will be shown in the Spark web UI.
     * If no application name is set, a randomly generated name will be used.
     *
     * @since 2.0.0
     */
    def appName(name: String): Builder = config("spark.app.name", name)

    /**
     * Sets a config option. Options set using this method are automatically propagated to
     * both `SparkConf` and SparkSession's own configuration.
     *
     * @since 2.0.0
     */
    def config(key: String, value: String): Builder = synchronized {
      options += key -> value
      this
    }

    /**
     * Sets a config option. Options set using this method are automatically propagated to
     * both `SparkConf` and SparkSession's own configuration.
     *
     * @since 2.0.0
     */
    def config(key: String, value: Long): Builder = synchronized {
      options += key -> value.toString
      this
    }

    /**
     * Sets a config option. Options set using this method are automatically propagated to
     * both `SparkConf` and SparkSession's own configuration.
     *
     * @since 2.0.0
     */
    def config(key: String, value: Double): Builder = synchronized {
      options += key -> value.toString
      this
    }

    /**
     * Sets a config option. Options set using this method are automatically propagated to
     * both `SparkConf` and SparkSession's own configuration.
     *
     * @since 2.0.0
     */
    def config(key: String, value: Boolean): Builder = synchronized {
      options += key -> value.toString
      this
    }

    /**
     * Sets a config option. Options set using this method are automatically propagated to
     * both `SparkConf` and SparkSession's own configuration.
     *
     * @since 3.4.0
     */
    def config(map: Map[String, Any]): Builder = synchronized {
      map.foreach {
        kv: (String, Any) => {
          options += kv._1 -> kv._2.toString
        }
      }
      this
    }

    /**
     * Sets a config option. Options set using this method are automatically propagated to
     * both `SparkConf` and SparkSession's own configuration.
     *
     * @since 3.4.0
     */
    def config(map: java.util.Map[String, Any]): Builder = synchronized {
      config(map.asScala.toMap)
    }

    /**
     * Sets a list of config options based on the given `SparkConf`.
     *
     * @since 2.0.0
     */
    def config(conf: SparkConf): Builder = synchronized {
      conf.getAll.foreach { case (k, v) => options += k -> v }
      this
    }

    /**
     * Sets the Spark master URL to connect to, such as "local" to run locally, "local[4]" to
     * run locally with 4 cores, or "spark://master:7077" to run on a Spark standalone cluster.
     *
     * @since 2.0.0
     */
    def master(master: String): Builder = config("spark.master", master)

    /**
     * Enables Hive support, including connectivity to a persistent Hive metastore, support for
     * Hive serdes, and Hive user-defined functions.
     *
     * @since 2.0.0
     */
    def enableHiveSupport(): Builder = synchronized {
      if (hiveClassesArePresent) {
        config(CATALOG_IMPLEMENTATION.key, "hive")
      } else {
        throw new IllegalArgumentException(
          "Unable to instantiate SparkSession with Hive support because " +
            "Hive classes are not found.")
      }
    }

    /**
     * Inject extensions into the [[SparkSession]]. This allows a user to add Analyzer rules,
     * Optimizer rules, Planning Strategies or a customized parser.
     *
     * @since 2.2.0
     */
    def withExtensions(f: SparkSessionExtensions => Unit): Builder = synchronized {
      f(extensions)
      this
    }

    /**
     * Gets an existing [[SparkSession]] or, if there is no existing one, creates a new
     * one based on the options set in this builder.
     *
     * This method first checks whether there is a valid thread-local SparkSession,
     * and if yes, return that one. It then checks whether there is a valid global
     * default SparkSession, and if yes, return that one. If no valid global default
     * SparkSession exists, the method creates a new SparkSession and assigns the
     * newly created SparkSession as the global default.
     *
     * In case an existing SparkSession is returned, the non-static config options specified in
     * this builder will be applied to the existing SparkSession.
     *
     * @since 2.0.0
     */
    def getOrCreate(): SparkSession = synchronized {
      val sparkConf = new SparkConf()
      options.foreach { case (k, v) => sparkConf.set(k, v) }

      if (!sparkConf.get(EXECUTOR_ALLOW_SPARK_CONTEXT)) {
        assertOnDriver()
      }

      // Get the session from current thread's active session.
      var session = activeThreadSession.get()
      if ((session ne null) && !session.sparkContext.isStopped) {
        applyModifiableSettings(session, new java.util.HashMap[String, String](options.asJava))
        return session
      }

      // Global synchronization so we will only set the default session once.
      SparkSession.synchronized {
        // If the current thread does not have an active session, get it from the global session.
        session = defaultSession.get()
        if ((session ne null) && !session.sparkContext.isStopped) {
          applyModifiableSettings(session, new java.util.HashMap[String, String](options.asJava))
          return session
        }

        // No active nor global default session. Create a new one.
        val sparkContext = userSuppliedContext.getOrElse {
          // set a random app name if not given.
          if (!sparkConf.contains("spark.app.name")) {
            sparkConf.setAppName(java.util.UUID.randomUUID().toString)
          }

          SparkContext.getOrCreate(sparkConf)
          // Do not update `SparkConf` for existing `SparkContext`, as it's shared by all sessions.
        }

        loadExtensions(extensions)
        applyExtensions(sparkContext, extensions)

        session = new SparkSession(sparkContext, None, None, extensions, options.toMap)
        setDefaultSession(session)
        setActiveSession(session)
        registerContextListener(sparkContext)
      }

      return session
    }
  }

  /**
   * Creates a [[SparkSession.Builder]] for constructing a [[SparkSession]].
   *
   * @since 2.0.0
   */
  def builder(): Builder = new Builder

  /**
   * Changes the SparkSession that will be returned in this thread and its children when
   * SparkSession.getOrCreate() is called. This can be used to ensure that a given thread receives
   * a SparkSession with an isolated session, instead of the global (first created) context.
   *
   * @since 2.0.0
   */
  def setActiveSession(session: SparkSession): Unit = {
    activeThreadSession.set(session)
  }

  /**
   * Clears the active SparkSession for current thread. Subsequent calls to getOrCreate will
   * return the first created context instead of a thread-local override.
   *
   * @since 2.0.0
   */
  def clearActiveSession(): Unit = {
    activeThreadSession.remove()
  }

  /**
   * Sets the default SparkSession that is returned by the builder.
   *
   * @since 2.0.0
   */
  def setDefaultSession(session: SparkSession): Unit = {
    defaultSession.set(session)
  }

  /**
   * Clears the default SparkSession that is returned by the builder.
   *
   * @since 2.0.0
   */
  def clearDefaultSession(): Unit = {
    defaultSession.set(null)
  }

  /**
   * Returns the active SparkSession for the current thread, returned by the builder.
   *
   * @note Return None, when calling this function on executors
   *
   * @since 2.2.0
   */
  def getActiveSession: Option[SparkSession] = {
    if (Utils.isInRunningSparkTask) {
      // Return None when running on executors.
      None
    } else {
      Option(activeThreadSession.get)
    }
  }

  /**
   * Returns the default SparkSession that is returned by the builder.
   *
   * @note Return None, when calling this function on executors
   *
   * @since 2.2.0
   */
  def getDefaultSession: Option[SparkSession] = {
    if (Utils.isInRunningSparkTask) {
      // Return None when running on executors.
      None
    } else {
      Option(defaultSession.get)
    }
  }

  /**
   * Returns the currently active SparkSession, otherwise the default one. If there is no default
   * SparkSession, throws an exception.
   *
   * @since 2.4.0
   */
  def active: SparkSession = {
    getActiveSession.getOrElse(getDefaultSession.getOrElse(
      throw SparkException.internalError("No active or default Spark session found")))
  }

  /**
   * Apply modifiable settings to an existing [[SparkSession]]. This method are used
   * both in Scala and Python, so put this under [[SparkSession]] object.
   */
  private[sql] def applyModifiableSettings(
      session: SparkSession,
      options: java.util.HashMap[String, String]): Unit = {
    // Lazy val to avoid an unnecessary session state initialization
    lazy val conf = session.sessionState.conf

    val dedupOptions = if (options.isEmpty) Map.empty[String, String] else (
      options.asScala.toSet -- conf.getAllConfs.toSet).toMap
    val (staticConfs, otherConfs) =
      dedupOptions.partition(kv => SQLConf.isStaticConfigKey(kv._1))

    otherConfs.foreach { case (k, v) => conf.setConfString(k, v) }

    // Note that other runtime SQL options, for example, for other third-party datasource
    // can be marked as an ignored configuration here.
    val maybeIgnoredConfs = otherConfs.filterNot { case (k, _) => conf.isModifiable(k) }

    if (staticConfs.nonEmpty || maybeIgnoredConfs.nonEmpty) {
      logWarning(
        "Using an existing Spark session; only runtime SQL configurations will take effect.")
    }
    if (staticConfs.nonEmpty) {
      logDebug("Ignored static SQL configurations:\n  " +
        conf.redactOptions(staticConfs).toSeq.map { case (k, v) => s"$k=$v" }.mkString("\n  "))
    }
    if (maybeIgnoredConfs.nonEmpty) {
      // Only print out non-static and non-runtime SQL configurations.
      // Note that this might show core configurations or source specific
      // options defined in the third-party datasource.
      logDebug("Configurations that might not take effect:\n  " +
        conf.redactOptions(
          maybeIgnoredConfs).toSeq.map { case (k, v) => s"$k=$v" }.mkString("\n  "))
    }
  }

  /**
   * Returns a cloned SparkSession with all specified configurations disabled, or
   * the original SparkSession if all configurations are already disabled.
   */
  private[sql] def getOrCloneSessionWithConfigsOff(
      session: SparkSession,
      configurations: Seq[ConfigEntry[Boolean]]): SparkSession = {
    val configsEnabled = configurations.filter(session.conf.get[Boolean])
    if (configsEnabled.isEmpty) {
      session
    } else {
      val newSession = session.cloneSession()
      configsEnabled.foreach(conf => {
        newSession.conf.set(conf, false)
      })
      newSession
    }
  }

  ////////////////////////////////////////////////////////////////////////////////////////
  // Private methods from now on
  ////////////////////////////////////////////////////////////////////////////////////////

  private val listenerRegistered: AtomicBoolean = new AtomicBoolean(false)

  /** Register the AppEnd listener onto the Context  */
  private def registerContextListener(sparkContext: SparkContext): Unit = {
    if (!listenerRegistered.get()) {
      sparkContext.addSparkListener(new SparkListener {
        override def onApplicationEnd(applicationEnd: SparkListenerApplicationEnd): Unit = {
          defaultSession.set(null)
          listenerRegistered.set(false)
        }
      })
      listenerRegistered.set(true)
    }
  }

  /** The active SparkSession for the current thread. */
  private val activeThreadSession = new InheritableThreadLocal[SparkSession]

  /** Reference to the root SparkSession. */
  private val defaultSession = new AtomicReference[SparkSession]

  private val HIVE_SESSION_STATE_BUILDER_CLASS_NAME =
    "org.apache.spark.sql.hive.HiveSessionStateBuilder"

  private def sessionStateClassName(conf: SparkConf): String = {
    conf.get(CATALOG_IMPLEMENTATION) match {
      case "hive" => HIVE_SESSION_STATE_BUILDER_CLASS_NAME
      case "in-memory" => classOf[SessionStateBuilder].getCanonicalName
    }
  }

  private def assertOnDriver(): Unit = {
    if (TaskContext.get() != null) {
      // we're accessing it during task execution, fail.
      throw SparkException.internalError(
        "SparkSession should only be created and accessed on the driver.")
    }
  }

  /**
   * Helper method to create an instance of `SessionState` based on `className` from conf.
   * The result is either `SessionState` or a Hive based `SessionState`.
   */
  private def instantiateSessionState(
      className: String,
      sparkSession: SparkSession): SessionState = {
    try {
      // invoke new [Hive]SessionStateBuilder(
      //   SparkSession,
      //   Option[SessionState])
      val clazz = Utils.classForName(className)
      val ctor = clazz.getConstructors.head
      ctor.newInstance(sparkSession, None).asInstanceOf[BaseSessionStateBuilder].build()
    } catch {
      case NonFatal(e) =>
        throw new IllegalArgumentException(s"Error while instantiating '$className':", e)
    }
  }

  /**
   * @return true if Hive classes can be loaded, otherwise false.
   */
  private[spark] def hiveClassesArePresent: Boolean = {
    try {
      Utils.classForName(HIVE_SESSION_STATE_BUILDER_CLASS_NAME)
      Utils.classForName("org.apache.hadoop.hive.conf.HiveConf")
      true
    } catch {
      case _: ClassNotFoundException | _: NoClassDefFoundError => false
    }
  }

  private[spark] def cleanupAnyExistingSession(): Unit = {
    val session = getActiveSession.orElse(getDefaultSession)
    if (session.isDefined) {
      logWarning(
        log"""An existing Spark session exists as the active or default session.
             |This probably means another suite leaked it. Attempting to stop it before continuing.
             |This existing Spark session was created at:
             |
             |${MDC(CALL_SITE_LONG_FORM, session.get.creationSite.longForm)}
             |
           """.stripMargin)
      session.get.stop()
      SparkSession.clearActiveSession()
      SparkSession.clearDefaultSession()
    }
  }

  /**
   * Initialize extensions specified in [[StaticSQLConf]]. The classes will be applied to the
   * extensions passed into this function.
   */
  private def applyExtensions(
      sparkContext: SparkContext,
      extensions: SparkSessionExtensions): SparkSessionExtensions = {
    val extensionConfClassNames = sparkContext.getConf.get(StaticSQLConf.SPARK_SESSION_EXTENSIONS)
      .getOrElse(Seq.empty)
    extensionConfClassNames.foreach { extensionConfClassName =>
      try {
        val extensionConfClass = Utils.classForName(extensionConfClassName)
        val extensionConf = extensionConfClass.getConstructor().newInstance()
          .asInstanceOf[SparkSessionExtensions => Unit]
        extensionConf(extensions)
      } catch {
        // Ignore the error if we cannot find the class or when the class has the wrong type.
        case e@(_: ClassCastException |
                _: ClassNotFoundException |
                _: NoClassDefFoundError) =>
          logWarning(log"Cannot use ${MDC(CLASS_NAME, extensionConfClassName)} to configure " +
            log"session extensions.", e)
      }
    }
    extensions
  }

  /**
   * Load extensions from [[ServiceLoader]] and use them
   */
  private def loadExtensions(extensions: SparkSessionExtensions): Unit = {
    val loader = ServiceLoader.load(classOf[SparkSessionExtensionsProvider],
      Utils.getContextOrSparkClassLoader)
    val loadedExts = loader.iterator()

    while (loadedExts.hasNext) {
      try {
        val ext = loadedExts.next()
        ext(extensions)
      } catch {
        case e: Throwable => logWarning("Failed to load session extension", e)
      }
    }
  }
}<|MERGE_RESOLUTION|>--- conflicted
+++ resolved
@@ -636,12 +636,7 @@
 
   private def executeScript(compoundBody: CompoundBody): Iterator[Array[Row]] = {
     val interpreter = sessionState.sqlScriptingInterpreter
-<<<<<<< HEAD
-    val executionPlan = interpreter.buildExecutionPlan(compoundBody)
-    interpreter.execute(executionPlan)
-=======
     interpreter.execute(compoundBody)
->>>>>>> df6e5fd3
   }
 
   /**
@@ -664,17 +659,10 @@
       val plan = tracker.measurePhase(QueryPlanningTracker.PARSING) {
         val parsedPlan = sessionState.sqlParser.parseScript(sqlText)
         parsedPlan match {
-<<<<<<< HEAD
-          case CompoundBody(Seq(singleStmtPlan: SingleStatement), _, _, _) if args.nonEmpty =>
-            CompoundBody(List(SingleStatement(
-              PosParameterizedQuery(
-                singleStmtPlan.parsedPlan, args.map(lit(_).expr).toImmutableArraySeq))))
-=======
           case CompoundBody(Seq(singleStmtPlan: SingleStatement), label) if args.nonEmpty =>
             CompoundBody(Seq(SingleStatement(
               PosParameterizedQuery(
                 singleStmtPlan.parsedPlan, args.map(lit(_).expr).toImmutableArraySeq))), label)
->>>>>>> df6e5fd3
           case p =>
             assert(args.isEmpty, "Named parameters are not supported for batch queries")
             p
@@ -682,11 +670,7 @@
       }
 
       plan match {
-<<<<<<< HEAD
-        case CompoundBody(Seq(singleStmtPlan: SingleStatement), _, _, _) =>
-=======
         case CompoundBody(Seq(singleStmtPlan: SingleStatement), _) =>
->>>>>>> df6e5fd3
           Dataset.ofRows(self, singleStmtPlan.parsedPlan, tracker)
         case _ =>
           // execute the plan directly if it is not a single statement
@@ -695,8 +679,6 @@
           Dataset.ofRows(self, LocalRelation.fromExternalRows(attributes, lastRow.toIndexedSeq))
       }
     }
-
-
 
   /**
    * Executes a SQL query substituting positional parameters by the given arguments,
@@ -743,18 +725,10 @@
       val plan = tracker.measurePhase(QueryPlanningTracker.PARSING) {
         val parsedPlan = sessionState.sqlParser.parseScript(sqlText)
         parsedPlan match {
-<<<<<<< HEAD
-          case CompoundBody(Seq(singleStmtPlan: SingleStatement), _, _, _) if args.nonEmpty =>
-            CompoundBody(List(SingleStatement(
-              NameParameterizedQuery(
-                singleStmtPlan.parsedPlan, args.transform((_, v) => lit(v).expr))))
-            )
-=======
           case CompoundBody(Seq(singleStmtPlan: SingleStatement), label) if args.nonEmpty =>
             CompoundBody(Seq(SingleStatement(
               NameParameterizedQuery(
                 singleStmtPlan.parsedPlan, args.transform((_, v) => lit(v).expr)))), label)
->>>>>>> df6e5fd3
           case p =>
             assert(args.isEmpty, "Positional parameters are not supported for batch queries")
             p
@@ -762,11 +736,7 @@
       }
 
       plan match {
-<<<<<<< HEAD
-        case CompoundBody(Seq(singleStmtPlan: SingleStatement), _, _, _) =>
-=======
         case CompoundBody(Seq(singleStmtPlan: SingleStatement), _) =>
->>>>>>> df6e5fd3
           Dataset.ofRows(self, singleStmtPlan.parsedPlan, tracker)
         case _ =>
           // execute the plan directly if it is not a single statement
