/*
 * Licensed to the Apache Software Foundation (ASF) under one or more
 * contributor license agreements.  See the NOTICE file distributed with
 * this work for additional information regarding copyright ownership.
 * The ASF licenses this file to You under the Apache License, Version 2.0
 * (the "License"); you may not use this file except in compliance with
 * the License.  You may obtain a copy of the License at
 *
 *    http://www.apache.org/licenses/LICENSE-2.0
 *
 * Unless required by applicable law or agreed to in writing, software
 * distributed under the License is distributed on an "AS IS" BASIS,
 * WITHOUT WARRANTIES OR CONDITIONS OF ANY KIND, either express or implied.
 * See the License for the specific language governing permissions and
 * limitations under the License.
 */

package org.apache.spark.sql.execution.streaming

import org.apache.spark.scheduler.{LiveListenerBus, SparkListener, SparkListenerEvent}
import org.apache.spark.sql.streaming.ContinuousQueryListener
import org.apache.spark.util.ListenerBus

/**
 * A bus to forward events to [[ContinuousQueryListener]]s. This one will wrap received
 * [[ContinuousQueryListener.Event]]s as WrappedContinuousQueryListenerEvents and send them to the
 * Spark listener bus. It also registers itself with Spark listener bus, so that it can receive
 * WrappedContinuousQueryListenerEvents, unwrap them as ContinuousQueryListener.Events and
 * dispatch them to ContinuousQueryListener.
 */
class ContinuousQueryListenerBus(sparkListenerBus: LiveListenerBus)
  extends SparkListener
    with ListenerBus[ContinuousQueryListener, ContinuousQueryListener.Event] {

  import ContinuousQueryListener._

  sparkListenerBus.addListener(this)

  /**
   * Post a ContinuousQueryListener event to the Spark listener bus asynchronously. This event will
   * be dispatched to all ContinuousQueryListener in the thread of the Spark listener bus.
   */
  def post(event: ContinuousQueryListener.Event) {
    event match {
      case s: QueryStarted =>
        postToAll(s)
      case _ =>
        sparkListenerBus.post(new WrappedContinuousQueryListenerEvent(event))
    }
  }

  override def onOtherEvent(event: SparkListenerEvent): Unit = {
    event match {
      case WrappedContinuousQueryListenerEvent(e) =>
        postToAll(e)
      case _ =>
    }
  }

  override protected def doPostEvent(
      listener: ContinuousQueryListener,
      event: ContinuousQueryListener.Event): Unit = {
    event match {
      case queryStarted: QueryStarted =>
        listener.onQueryStarted(queryStarted)
      case queryProgress: QueryProgress =>
        listener.onQueryProgress(queryProgress)
      case queryTerminated: QueryTerminated =>
        listener.onQueryTerminated(queryTerminated)
      case _ =>
    }
  }

<<<<<<< HEAD
}
=======
  /**
   * Wrapper for StreamingListenerEvent as SparkListenerEvent so that it can be posted to Spark
   * listener bus.
   */
  private case class WrappedContinuousQueryListenerEvent(
      streamingListenerEvent: ContinuousQueryListener.Event)
    extends SparkListenerEvent {
>>>>>>> a71d1364

/**
 * Wrapper for StreamingListenerEvent as SparkListenerEvent so that it can be posted to Spark
 * listener bus.
 */
case class WrappedContinuousQueryListenerEvent(
  streamingListenerEvent: ContinuousQueryListener.Event) extends SparkListenerEvent {

  // Do not log streaming events in event log as history server does not support these events.
  protected[spark] override def logEvent: Boolean = false
}<|MERGE_RESOLUTION|>--- conflicted
+++ resolved
@@ -29,8 +29,7 @@
  * dispatch them to ContinuousQueryListener.
  */
 class ContinuousQueryListenerBus(sparkListenerBus: LiveListenerBus)
-  extends SparkListener
-    with ListenerBus[ContinuousQueryListener, ContinuousQueryListener.Event] {
+  extends SparkListener with ListenerBus[ContinuousQueryListener, ContinuousQueryListener.Event] {
 
   import ContinuousQueryListener._
 
@@ -71,17 +70,7 @@
     }
   }
 
-<<<<<<< HEAD
 }
-=======
-  /**
-   * Wrapper for StreamingListenerEvent as SparkListenerEvent so that it can be posted to Spark
-   * listener bus.
-   */
-  private case class WrappedContinuousQueryListenerEvent(
-      streamingListenerEvent: ContinuousQueryListener.Event)
-    extends SparkListenerEvent {
->>>>>>> a71d1364
 
 /**
  * Wrapper for StreamingListenerEvent as SparkListenerEvent so that it can be posted to Spark
