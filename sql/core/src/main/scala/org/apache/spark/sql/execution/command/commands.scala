/*
 * Licensed to the Apache Software Foundation (ASF) under one or more
 * contributor license agreements.  See the NOTICE file distributed with
 * this work for additional information regarding copyright ownership.
 * The ASF licenses this file to You under the Apache License, Version 2.0
 * (the "License"); you may not use this file except in compliance with
 * the License.  You may obtain a copy of the License at
 *
 *    http://www.apache.org/licenses/LICENSE-2.0
 *
 * Unless required by applicable law or agreed to in writing, software
 * distributed under the License is distributed on an "AS IS" BASIS,
 * WITHOUT WARRANTIES OR CONDITIONS OF ANY KIND, either express or implied.
 * See the License for the specific language governing permissions and
 * limitations under the License.
 */

package org.apache.spark.sql.execution.command

import scala.collection.JavaConverters._
import scala.util.control.NonFatal

import org.apache.spark.rdd.RDD
import org.apache.spark.sql.{Row, SparkSession}
import org.apache.spark.sql.catalyst.{CatalystTypeConverters, InternalRow}
import org.apache.spark.sql.catalyst.expressions.{Attribute, AttributeReference}
import org.apache.spark.sql.catalyst.plans.QueryPlan
<<<<<<< HEAD
import org.apache.spark.sql.catalyst.plans.logical.{Command, LeafCommand, LogicalPlan}
=======
import org.apache.spark.sql.catalyst.plans.logical.{Command, LogicalPlan}
>>>>>>> e5d972e8
import org.apache.spark.sql.connector.ExternalCommandRunner
import org.apache.spark.sql.execution.{ExplainMode, LeafExecNode, SparkPlan, UnaryExecNode}
import org.apache.spark.sql.execution.metric.SQLMetric
import org.apache.spark.sql.execution.streaming.IncrementalExecution
import org.apache.spark.sql.types._
import org.apache.spark.sql.util.CaseInsensitiveStringMap

/**
 * A logical command that is executed for its side-effects. `BaseRunnableCommand`s are
 * wrapped in `ExecutedCommand` during execution.
 */
<<<<<<< HEAD
trait BaseRunnableCommand extends Command {
=======
trait RunnableCommand extends Command {

  override def children: Seq[LogicalPlan] = Nil
>>>>>>> e5d972e8

  // The map used to record the metrics of running the command. This will be passed to
  // `ExecutedCommand` during query planning.
  lazy val metrics: Map[String, SQLMetric] = Map.empty

  def run(sparkSession: SparkSession): Seq[Row]
}

/**
 * A runnable command that has no children.
 */
trait RunnableCommand extends BaseRunnableCommand with LeafCommand

/**
 * A physical operator that executes the run method of a `BaseRunnableCommand` and
 * saves the result to prevent multiple executions.
 *
 * @param cmd the `RunnableCommand` this operator will run.
 */
case class ExecutedCommandExec(cmd: BaseRunnableCommand) extends LeafExecNode {

  override lazy val metrics: Map[String, SQLMetric] = cmd.metrics

  /**
   * A concrete command should override this lazy field to wrap up any side effects caused by the
   * command or any other computation that should be evaluated exactly once. The value of this field
   * can be used as the contents of the corresponding RDD generated from the physical plan of this
   * command.
   *
   * The `execute()` method of all the physical command classes should reference `sideEffectResult`
   * so that the command can be executed eagerly right after the command query is created.
   */
  protected[sql] lazy val sideEffectResult: Seq[InternalRow] = {
    val converter = CatalystTypeConverters.createToCatalystConverter(schema)
    cmd.run(sqlContext.sparkSession).map(converter(_).asInstanceOf[InternalRow])
  }

  override def innerChildren: Seq[QueryPlan[_]] = cmd :: Nil

  override def output: Seq[Attribute] = cmd.output

  override def nodeName: String = "Execute " + cmd.nodeName

  override def executeCollect(): Array[InternalRow] = sideEffectResult.toArray

  override def executeToIterator(): Iterator[InternalRow] = sideEffectResult.toIterator

  override def executeTake(limit: Int): Array[InternalRow] = sideEffectResult.take(limit).toArray

  override def executeTail(limit: Int): Array[InternalRow] = {
    sideEffectResult.takeRight(limit).toArray
  }

  protected override def doExecute(): RDD[InternalRow] = {
    sqlContext.sparkContext.parallelize(sideEffectResult, 1)
  }
}

/**
 * A physical operator that executes the run method of a `DataWritingCommand` and
 * saves the result to prevent multiple executions.
 *
 * @param cmd the `DataWritingCommand` this operator will run.
 * @param child the physical plan child ran by the `DataWritingCommand`.
 */
case class DataWritingCommandExec(cmd: DataWritingCommand, child: SparkPlan)
  extends UnaryExecNode {

  override lazy val metrics: Map[String, SQLMetric] = cmd.metrics

  protected[sql] lazy val sideEffectResult: Seq[InternalRow] = {
    val converter = CatalystTypeConverters.createToCatalystConverter(schema)
    val rows = cmd.run(sqlContext.sparkSession, child)

    rows.map(converter(_).asInstanceOf[InternalRow])
  }

  override def output: Seq[Attribute] = cmd.output

  override def nodeName: String = "Execute " + cmd.nodeName

  // override the default one, otherwise the `cmd.nodeName` will appear twice from simpleString
  override def argString(maxFields: Int): String = cmd.argString(maxFields)

  override def executeCollect(): Array[InternalRow] = sideEffectResult.toArray

  override def executeToIterator(): Iterator[InternalRow] = sideEffectResult.toIterator

  override def executeTake(limit: Int): Array[InternalRow] = sideEffectResult.take(limit).toArray

  override def executeTail(limit: Int): Array[InternalRow] = {
    sideEffectResult.takeRight(limit).toArray
  }

  protected override def doExecute(): RDD[InternalRow] = {
    sqlContext.sparkContext.parallelize(sideEffectResult, 1)
  }
}

/**
 * An explain command for users to see how a command will be executed.
 *
 * Note that this command takes in a logical plan, runs the optimizer on the logical plan
 * (but do NOT actually execute it).
 *
 * {{{
 *   EXPLAIN (EXTENDED | CODEGEN | COST | FORMATTED) SELECT * FROM ...
 * }}}
 *
 * @param logicalPlan plan to explain
 * @param mode explain mode
 */
case class ExplainCommand(
    logicalPlan: LogicalPlan,
    mode: ExplainMode)
  extends RunnableCommand {

  override val output: Seq[Attribute] =
    Seq(AttributeReference("plan", StringType, nullable = true)())

  // Run through the optimizer to generate the physical plan.
  override def run(sparkSession: SparkSession): Seq[Row] = try {
    val outputString = sparkSession.sessionState.executePlan(logicalPlan).explainString(mode)
    Seq(Row(outputString))
  } catch { case NonFatal(cause) =>
    ("Error occurred during query planning: \n" + cause.getMessage).split("\n").map(Row(_))
  }
}

/** An explain command for users to see how a streaming batch is executed. */
case class StreamingExplainCommand(
    queryExecution: IncrementalExecution,
    extended: Boolean) extends RunnableCommand {

  override val output: Seq[Attribute] =
    Seq(AttributeReference("plan", StringType, nullable = true)())

  // Run through the optimizer to generate the physical plan.
  override def run(sparkSession: SparkSession): Seq[Row] = try {
    val outputString =
      if (extended) {
        queryExecution.toString
      } else {
        queryExecution.simpleString
      }
    Seq(Row(outputString))
  } catch { case NonFatal(cause) =>
    ("Error occurred during query planning: \n" + cause.getMessage).split("\n").map(Row(_))
  }
}

/**
 * Used to execute an arbitrary string command inside an external execution engine
 * rather than Spark. Please check [[ExternalCommandRunner]] for more details.
 */
case class ExternalCommandExecutor(
    runner: ExternalCommandRunner,
    command: String,
    options: Map[String, String]) extends RunnableCommand {

  override def output: Seq[Attribute] =
    Seq(AttributeReference("command_output", StringType)())

  override def run(sparkSession: SparkSession): Seq[Row] = {
    val output = runner.executeCommand(command, new CaseInsensitiveStringMap(options.asJava))
    output.map(Row(_))
  }
}<|MERGE_RESOLUTION|>--- conflicted
+++ resolved
@@ -25,11 +25,7 @@
 import org.apache.spark.sql.catalyst.{CatalystTypeConverters, InternalRow}
 import org.apache.spark.sql.catalyst.expressions.{Attribute, AttributeReference}
 import org.apache.spark.sql.catalyst.plans.QueryPlan
-<<<<<<< HEAD
-import org.apache.spark.sql.catalyst.plans.logical.{Command, LeafCommand, LogicalPlan}
-=======
 import org.apache.spark.sql.catalyst.plans.logical.{Command, LogicalPlan}
->>>>>>> e5d972e8
 import org.apache.spark.sql.connector.ExternalCommandRunner
 import org.apache.spark.sql.execution.{ExplainMode, LeafExecNode, SparkPlan, UnaryExecNode}
 import org.apache.spark.sql.execution.metric.SQLMetric
@@ -38,16 +34,12 @@
 import org.apache.spark.sql.util.CaseInsensitiveStringMap
 
 /**
- * A logical command that is executed for its side-effects. `BaseRunnableCommand`s are
+ * A logical command that is executed for its side-effects.  `RunnableCommand`s are
  * wrapped in `ExecutedCommand` during execution.
  */
-<<<<<<< HEAD
-trait BaseRunnableCommand extends Command {
-=======
 trait RunnableCommand extends Command {
 
   override def children: Seq[LogicalPlan] = Nil
->>>>>>> e5d972e8
 
   // The map used to record the metrics of running the command. This will be passed to
   // `ExecutedCommand` during query planning.
@@ -57,17 +49,12 @@
 }
 
 /**
- * A runnable command that has no children.
- */
-trait RunnableCommand extends BaseRunnableCommand with LeafCommand
-
-/**
- * A physical operator that executes the run method of a `BaseRunnableCommand` and
+ * A physical operator that executes the run method of a `RunnableCommand` and
  * saves the result to prevent multiple executions.
  *
  * @param cmd the `RunnableCommand` this operator will run.
  */
-case class ExecutedCommandExec(cmd: BaseRunnableCommand) extends LeafExecNode {
+case class ExecutedCommandExec(cmd: RunnableCommand) extends LeafExecNode {
 
   override lazy val metrics: Map[String, SQLMetric] = cmd.metrics
 
