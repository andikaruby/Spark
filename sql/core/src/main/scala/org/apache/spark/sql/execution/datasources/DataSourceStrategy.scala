--- conflicted
+++ resolved
@@ -19,7 +19,6 @@
 
 import java.util.Locale
 
-import scala.collection.JavaConverters._
 import scala.collection.mutable
 
 import org.apache.hadoop.fs.Path
@@ -278,19 +277,11 @@
 
 
   override def apply(plan: LogicalPlan): LogicalPlan = plan resolveOperators {
-<<<<<<< HEAD
-    case i @ InsertIntoStatement(UnresolvedCatalogRelation(tableMeta, options), _, _, _, _, _)
-        if DDLUtils.isDatasourceTable(tableMeta) =>
+    case i @ InsertIntoStatement(UnresolvedCatalogRelation(tableMeta, options, false),
+        _, _, _, _, _) if DDLUtils.isDatasourceTable(tableMeta) =>
       i.copy(table = readDataSourceTable(tableMeta, options))
 
-    case i @ InsertIntoStatement(UnresolvedCatalogRelation(tableMeta, _), _, _, _, _, _) =>
-=======
-    case i @ InsertIntoStatement(UnresolvedCatalogRelation(tableMeta, options, false), _, _, _, _)
-        if DDLUtils.isDatasourceTable(tableMeta) =>
-      i.copy(table = readDataSourceTable(tableMeta, options))
-
-    case i @ InsertIntoStatement(UnresolvedCatalogRelation(tableMeta, _, false), _, _, _, _) =>
->>>>>>> d15f504a
+    case i @ InsertIntoStatement(UnresolvedCatalogRelation(tableMeta, _, false), _, _, _, _, _) =>
       i.copy(table = DDLUtils.readHiveTable(tableMeta))
 
     case UnresolvedCatalogRelation(tableMeta, options, false)
