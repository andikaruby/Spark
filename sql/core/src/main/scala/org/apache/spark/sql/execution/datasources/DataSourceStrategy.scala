--- conflicted
+++ resolved
@@ -257,7 +257,6 @@
     })
   }
 
-<<<<<<< HEAD
   /**
    * Check watermark enable. If true, add watermark to relation.
    * @param relation the basic streaming relation
@@ -290,9 +289,7 @@
       table.dataSchema.asNullable.toAttributes,
       table.partitionSchema.asNullable.toAttributes)
   }
-
-=======
->>>>>>> bba506f8
+  
   override def apply(plan: LogicalPlan): LogicalPlan = plan resolveOperators {
     case InsertIntoTable(UnresolvedCatalogRelation(tableMeta), _, child, _, _)
         if DDLUtils.isStreamingTable(tableMeta) && sqlConf.sqlStreamQueryEnable =>
