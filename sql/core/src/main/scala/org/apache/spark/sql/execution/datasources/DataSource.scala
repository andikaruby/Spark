--- conflicted
+++ resolved
@@ -203,23 +203,15 @@
   /** Returns a sink that can be used to continually write data. */
   def createSink(): Sink = {
     providingClass.newInstance() match {
-<<<<<<< HEAD
-      case s: StreamSinkProvider => s.createSink(sqlContext, options, partitionColumns)
+      case s: StreamSinkProvider => s.createSink(sparkSession.wrapped, options, partitionColumns)
+
       case parquet: parquet.DefaultSource =>
-=======
-      case s: StreamSinkProvider => s.createSink(sparkSession.wrapped, options, partitionColumns)
-      case format: FileFormat =>
->>>>>>> 607f5034
         val caseInsensitiveOptions = new CaseInsensitiveMap(options)
         val path = caseInsensitiveOptions.getOrElse("path", {
           throw new IllegalArgumentException("'path' is not specified")
         })
-        new FileStreamSink(sqlContext, path, parquet, partitionColumns, options)
-
-<<<<<<< HEAD
-=======
-        new FileStreamSink(sparkSession, path, format)
->>>>>>> 607f5034
+        new FileStreamSink(sparkSession, path, parquet, partitionColumns, options)
+
       case _ =>
         throw new UnsupportedOperationException(
           s"Data source $className does not support streamed writing")
