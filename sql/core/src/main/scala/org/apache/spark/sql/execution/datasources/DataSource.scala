--- conflicted
+++ resolved
@@ -104,29 +104,12 @@
    *     dataTypes in `userSpecifiedSchema`. All subsequent triggers for this stream will re-use
    *     this information, therefore calls to this method should be very cheap, i.e. there won't
    *     be any further inference in any triggers.
-<<<<<<< HEAD
-   *   4. `df.saveAsTable(tableThatExisted)`: In this case, we call this method to resolve the
-   *     existing table's partitioning scheme. This is achieved by not providing
-   *     `userSpecifiedSchema`. For this case, we add the boolean `justPartitioning` for an early
-   *     exit, if we don't care about the schema of the original table.
-   *
-   * @param format the file format object for this DataSource
-   * @param justPartitioning Whether to exit early and provide just the schema partitioning.
-   * @return A pair of the data schema (excluding partition columns) and the schema of the partition
-   *         columns. If `justPartitioning` is `true`, then the dataSchema will be provided as
-   *         `null`.
-   */
-  private def getOrInferFileFormatSchema(
-      format: FileFormat,
-      justPartitioning: Boolean = false): (StructType, StructType) = {
-=======
    *
    * @param format the file format object for this DataSource
    * @return A pair of the data schema (excluding partition columns) and the schema of the partition
    *         columns.
    */
   private def getOrInferFileFormatSchema(format: FileFormat): (StructType, StructType) = {
->>>>>>> 0ef1421a
     // the operations below are expensive therefore try not to do them if we don't need to, e.g.,
     // in streaming mode, we have already inferred and registered partition columns, we will
     // never have to materialize the lazy val below
@@ -141,11 +124,7 @@
       }.toArray
       new InMemoryFileIndex(sparkSession, globbedPaths, options, None)
     }
-<<<<<<< HEAD
-    val partitionSchema = if (partitionColumns.isEmpty && catalogTable.isEmpty) {
-=======
     val partitionSchema = if (partitionColumns.isEmpty) {
->>>>>>> 0ef1421a
       // Try to infer partitioning, because no DataSource in the read path provides the partitioning
       // columns properly unless it is a Hive DataSource
       val resolved = tempFileIndex.partitionSchema.map { partitionField =>
@@ -187,13 +166,7 @@
         StructType(partitionFields)
       }
     }
-<<<<<<< HEAD
-    if (justPartitioning) {
-      return (null, partitionSchema)
-    }
-=======
-
->>>>>>> 0ef1421a
+
     val dataSchema = userSpecifiedSchema.map { schema =>
       val equality = sparkSession.sessionState.conf.resolver
       StructType(schema.filterNot(f => partitionSchema.exists(p => equality(p.name, f.name))))
@@ -497,77 +470,8 @@
       case dataSource: CreatableRelationProvider =>
         dataSource.createRelation(sparkSession.sqlContext, mode, caseInsensitiveOptions, data)
       case format: FileFormat =>
-<<<<<<< HEAD
-        // Don't glob path for the write path.  The contracts here are:
-        //  1. Only one output path can be specified on the write path;
-        //  2. Output path must be a legal HDFS style file system path;
-        //  3. It's OK that the output path doesn't exist yet;
-        val allPaths = paths ++ caseInsensitiveOptions.get("path")
-        val outputPath = if (allPaths.length == 1) {
-          val path = new Path(allPaths.head)
-          val fs = path.getFileSystem(sparkSession.sessionState.newHadoopConf())
-          path.makeQualified(fs.getUri, fs.getWorkingDirectory)
-        } else {
-          throw new IllegalArgumentException("Expected exactly one path to be specified, but " +
-            s"got: ${allPaths.mkString(", ")}")
-        }
-
-        val caseSensitive = sparkSession.sessionState.conf.caseSensitiveAnalysis
-        PartitioningUtils.validatePartitionColumn(
-          data.schema, partitionColumns, caseSensitive)
-
-        // If we are appending to a table that already exists, make sure the partitioning matches
-        // up.  If we fail to load the table for whatever reason, ignore the check.
-        if (mode == SaveMode.Append) {
-          val existingPartitionColumns = Try {
-            getOrInferFileFormatSchema(format, justPartitioning = true)._2.fieldNames.toList
-          }.getOrElse(Seq.empty[String])
-          // TODO: Case sensitivity.
-          val sameColumns =
-            existingPartitionColumns.map(_.toLowerCase()) == partitionColumns.map(_.toLowerCase())
-          if (existingPartitionColumns.nonEmpty && !sameColumns) {
-            throw new AnalysisException(
-              s"""Requested partitioning does not match existing partitioning.
-                 |Existing partitioning columns:
-                 |  ${existingPartitionColumns.mkString(", ")}
-                 |Requested partitioning columns:
-                 |  ${partitionColumns.mkString(", ")}
-                 |""".stripMargin)
-          }
-        }
-
-        // SPARK-17230: Resolve the partition columns so InsertIntoHadoopFsRelationCommand does
-        // not need to have the query as child, to avoid to analyze an optimized query,
-        // because InsertIntoHadoopFsRelationCommand will be optimized first.
-        val columns = partitionColumns.map { name =>
-          val plan = data.logicalPlan
-          plan.resolve(name :: Nil, data.sparkSession.sessionState.analyzer.resolver).getOrElse {
-            throw new AnalysisException(
-              s"Unable to resolve $name given [${plan.output.map(_.name).mkString(", ")}]")
-          }.asInstanceOf[Attribute]
-        }
-        // For partitioned relation r, r.schema's column ordering can be different from the column
-        // ordering of data.logicalPlan (partition columns are all moved after data column).  This
-        // will be adjusted within InsertIntoHadoopFsRelation.
-        val plan =
-          InsertIntoHadoopFsRelationCommand(
-            outputPath = outputPath,
-            staticPartitionKeys = Map.empty,
-            customPartitionLocations = Map.empty,
-            partitionColumns = columns,
-            bucketSpec = bucketSpec,
-            fileFormat = format,
-            refreshFunction = _ => Unit, // No existing table needs to be refreshed.
-            options = options,
-            query = data.logicalPlan,
-            mode = mode,
-            catalogTable = catalogTable)
-        sparkSession.sessionState.executePlan(plan).toRdd
-        // Replace the schema with that of the DataFrame we just wrote out to avoid re-inferring it.
-=======
         writeInFileFormat(format, mode, data)
         // Replace the schema with that of the DataFrame we just wrote out to avoid re-inferring
->>>>>>> 0ef1421a
         copy(userSpecifiedSchema = Some(data.schema.asNullable)).resolveRelation()
       case _ =>
         sys.error(s"${providingClass.getCanonicalName} does not allow create table as select.")
