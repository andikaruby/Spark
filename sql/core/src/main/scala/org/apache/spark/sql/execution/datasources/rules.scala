--- conflicted
+++ resolved
@@ -243,11 +243,7 @@
     }
   }
 
-<<<<<<< HEAD
-  def castAndRenameChildOutput(
-=======
   private def castAndRenameChildOutput(
->>>>>>> c329a568
       insert: InsertIntoTable,
       expectedOutput: Seq[Attribute]): InsertIntoTable = {
     val newChildOutput = expectedOutput.zip(insert.child.output).map {
