/*
 * Licensed to the Apache Software Foundation (ASF) under one or more
 * contributor license agreements.  See the NOTICE file distributed with
 * this work for additional information regarding copyright ownership.
 * The ASF licenses this file to You under the Apache License, Version 2.0
 * (the "License"); you may not use this file except in compliance with
 * the License.  You may obtain a copy of the License at
 *
 *    http://www.apache.org/licenses/LICENSE-2.0
 *
 * Unless required by applicable law or agreed to in writing, software
 * distributed under the License is distributed on an "AS IS" BASIS,
 * WITHOUT WARRANTIES OR CONDITIONS OF ANY KIND, either express or implied.
 * See the License for the specific language governing permissions and
 * limitations under the License.
 */

package org.apache.spark.sql.internal

import java.util.{NoSuchElementException, Properties}

import scala.collection.JavaConverters._
import scala.collection.immutable

import org.apache.parquet.hadoop.ParquetOutputCommitter

import org.apache.spark.Logging
import org.apache.spark.internal.config._
import org.apache.spark.network.util.ByteUnit
import org.apache.spark.sql.catalyst.CatalystConf
import org.apache.spark.sql.catalyst.parser.ParserConf
import org.apache.spark.util.Utils

////////////////////////////////////////////////////////////////////////////////////////////////////
// This file defines the configuration options for Spark SQL.
////////////////////////////////////////////////////////////////////////////////////////////////////


object SQLConf {

  private val sqlConfEntries = java.util.Collections.synchronizedMap(
    new java.util.HashMap[String, ConfigEntry[_]]())

  private def register[T <: ConfigEntry[_]](entry: T): T = sqlConfEntries.synchronized {
    require(!sqlConfEntries.containsKey(entry.key),
      s"Duplicate SQLConfigEntry. ${entry.key} has been registered")
    sqlConfEntries.put(entry.key, entry)
    entry
  }

  private class SQLTypedConfigBuilder[T](parent: TypedConfigBuilder[T])
    extends TypedConfigBuilder(parent.parent, parent.converter, parent.stringConverter) {

    override def transform(fn: T => T): TypedConfigBuilder[T] = {
      new SQLTypedConfigBuilder(super.transform(fn))
    }

    override def toSequence: TypedConfigBuilder[Seq[T]] = {
      new SQLTypedConfigBuilder(super.toSequence)
    }

    override def optional: OptionalConfigEntry[T] = register(super.optional)

    override def withDefault(default: T): ConfigEntry[T] = register(super.withDefault(default))

    override def withDefaultString(default: String): ConfigEntry[T] =
      register(super.withDefaultString(default))

  }

  private[sql] object SQLConfigBuilder {

    def apply(key: String): SQLConfigBuilder = new SQLConfigBuilder(key)

  }

  private[sql] class SQLConfigBuilder(key: String) extends ConfigBuilder(key) {

    override def intConf: TypedConfigBuilder[Int] = {
      new SQLTypedConfigBuilder(super.intConf)
    }

    override def longConf: TypedConfigBuilder[Long] = {
      new SQLTypedConfigBuilder(super.longConf)
    }

    override def booleanConf: TypedConfigBuilder[Boolean] = {
      new SQLTypedConfigBuilder(super.booleanConf)
    }

    override def doubleConf: TypedConfigBuilder[Double] = {
      new SQLTypedConfigBuilder(super.doubleConf)
    }

    override def stringConf: TypedConfigBuilder[String] = {
      new SQLTypedConfigBuilder(super.stringConf)
    }

    override def bytesConf(unit: ByteUnit): TypedConfigBuilder[Long] = {
      new SQLTypedConfigBuilder(super.bytesConf(unit))
    }

  }

  val ALLOW_MULTIPLE_CONTEXTS = SQLConfigBuilder("spark.sql.allowMultipleContexts")
    .doc("When set to true, creating multiple SQLContexts/HiveContexts is allowed." +
      "When set to false, only one SQLContext/HiveContext is allowed to be created " +
      "through the constructor (new SQLContexts/HiveContexts created through newSession " +
      "method is allowed). Please note that this conf needs to be set in Spark Conf. Once" +
      "a SQLContext/HiveContext has been created, changing the value of this conf will not" +
      "have effect.")
    .booleanConf
    .withDefault(true)

  val COMPRESS_CACHED = SQLConfigBuilder("spark.sql.inMemoryColumnarStorage.compressed")
    .internal
    .doc("When set to true Spark SQL will automatically select a compression codec for each " +
      "column based on statistics of the data.")
    .booleanConf
    .withDefault(true)

  val COLUMN_BATCH_SIZE = SQLConfigBuilder("spark.sql.inMemoryColumnarStorage.batchSize")
    .internal
    .doc("Controls the size of batches for columnar caching.  Larger batch sizes can improve " +
      "memory utilization and compression, but risk OOMs when caching data.")
    .intConf
    .withDefault(10000)

  val IN_MEMORY_PARTITION_PRUNING =
    SQLConfigBuilder("spark.sql.inMemoryColumnarStorage.partitionPruning")
      .internal
      .doc("When true, enable partition pruning for in-memory columnar tables.")
      .booleanConf
      .withDefault(true)

  val AUTO_BROADCASTJOIN_THRESHOLD = SQLConfigBuilder("spark.sql.autoBroadcastJoinThreshold")
    .doc("Configures the maximum size in bytes for a table that will be broadcast to all worker " +
      "nodes when performing a join.  By setting this value to -1 broadcasting can be disabled. " +
      "Note that currently statistics are only supported for Hive Metastore tables where the " +
      "command<code>ANALYZE TABLE &lt;tableName&gt; COMPUTE STATISTICS noscan</code> has been run.")
    .intConf
    .withDefault(10 * 1024 * 1024)

  val DEFAULT_SIZE_IN_BYTES = SQLConfigBuilder("spark.sql.defaultSizeInBytes")
    .internal
    .doc("The default table size used in query planning. By default, it is set to a larger " +
      "value than `spark.sql.autoBroadcastJoinThreshold` to be more conservative. That is to say " +
      "by default the optimizer will not choose to broadcast a table unless it knows for sure its" +
      "size is small enough.")
    .longConf
    .withDefault(-1)

  val SHUFFLE_PARTITIONS = SQLConfigBuilder("spark.sql.shuffle.partitions")
    .doc("The default number of partitions to use when shuffling data for joins or aggregations.")
    .intConf
    .withDefault(200)

  val SHUFFLE_TARGET_POSTSHUFFLE_INPUT_SIZE =
    SQLConfigBuilder("spark.sql.adaptive.shuffle.targetPostShuffleInputSize")
      .doc("The target post-shuffle input size in bytes of a task.")
      .bytesConf(ByteUnit.BYTE)
      .withDefault(64 * 1024 * 1024)

  val ADAPTIVE_EXECUTION_ENABLED = SQLConfigBuilder("spark.sql.adaptive.enabled")
    .doc("When true, enable adaptive query execution.")
    .booleanConf
    .withDefault(false)

  val SHUFFLE_MIN_NUM_POSTSHUFFLE_PARTITIONS =
    SQLConfigBuilder("spark.sql.adaptive.minNumPostShufflePartitions")
      .internal
      .doc("The advisory minimal number of post-shuffle partitions provided to " +
        "ExchangeCoordinator. This setting is used in our test to make sure we " +
        "have enough parallelism to expose issues that will not be exposed with a " +
        "single partition. When the value is a non-positive value, this setting will" +
        "not be provided to ExchangeCoordinator.")
      .intConf
      .withDefault(-1)

  val SUBEXPRESSION_ELIMINATION_ENABLED =
    SQLConfigBuilder("spark.sql.subexpressionElimination.enabled")
      .internal
      .doc("When true, common subexpressions will be eliminated.")
      .booleanConf
      .withDefault(true)

  val CASE_SENSITIVE = SQLConfigBuilder("spark.sql.caseSensitive")
    .doc("Whether the query analyzer should be case sensitive or not.")
    .booleanConf
    .withDefault(true)

  val PARQUET_SCHEMA_MERGING_ENABLED = SQLConfigBuilder("spark.sql.parquet.mergeSchema")
    .doc("When true, the Parquet data source merges schemas collected from all data files, " +
         "otherwise the schema is picked from the summary file or a random data file " +
         "if no summary file is available.")
    .booleanConf
    .withDefault(false)

  val PARQUET_SCHEMA_RESPECT_SUMMARIES = SQLConfigBuilder("spark.sql.parquet.respectSummaryFiles")
    .doc("When true, we make assumption that all part-files of Parquet are consistent with " +
         "summary files and we will ignore them when merging schema. Otherwise, if this is " +
         "false, which is the default, we will merge all part-files. This should be considered " +
         "as expert-only option, and shouldn't be enabled before knowing what it means exactly.")
    .booleanConf
    .withDefault(false)

  val PARQUET_BINARY_AS_STRING = SQLConfigBuilder("spark.sql.parquet.binaryAsString")
    .doc("Some other Parquet-producing systems, in particular Impala and older versions of " +
      "Spark SQL, do not differentiate between binary data and strings when writing out the " +
      "Parquet schema. This flag tells Spark SQL to interpret binary data as a string to provide " +
      "compatibility with these systems.")
    .booleanConf
    .withDefault(false)

  val PARQUET_INT96_AS_TIMESTAMP = SQLConfigBuilder("spark.sql.parquet.int96AsTimestamp")
    .doc("Some Parquet-producing systems, in particular Impala, store Timestamp into INT96. " +
      "Spark would also store Timestamp as INT96 because we need to avoid precision lost of the " +
      "nanoseconds field. This flag tells Spark SQL to interpret INT96 data as a timestamp to " +
      "provide compatibility with these systems.")
    .booleanConf
    .withDefault(true)

  val PARQUET_CACHE_METADATA = SQLConfigBuilder("spark.sql.parquet.cacheMetadata")
    .doc("Turns on caching of Parquet schema metadata. Can speed up querying of static data.")
    .booleanConf
    .withDefault(true)

  val PARQUET_COMPRESSION = SQLConfigBuilder("spark.sql.parquet.compression.codec")
    .doc("Sets the compression codec use when writing Parquet files. Acceptable values include: " +
      "uncompressed, snappy, gzip, lzo.")
    .stringConf
    .transform(_.toLowerCase())
    .checkValues(Set("uncompressed", "snappy", "gzip", "lzo"))
    .withDefault("gzip")

  val PARQUET_FILTER_PUSHDOWN_ENABLED = SQLConfigBuilder("spark.sql.parquet.filterPushdown")
    .doc("Enables Parquet filter push-down optimization when set to true.")
    .booleanConf
    .withDefault(true)

  val PARQUET_WRITE_LEGACY_FORMAT = SQLConfigBuilder("spark.sql.parquet.writeLegacyFormat")
    .doc("Whether to follow Parquet's format specification when converting Parquet schema to " +
      "Spark SQL schema and vice versa.")
    .booleanConf
    .withDefault(false)

  val PARQUET_OUTPUT_COMMITTER_CLASS = SQLConfigBuilder("spark.sql.parquet.output.committer.class")
    .doc("The output committer class used by Parquet. The specified class needs to be a " +
      "subclass of org.apache.hadoop.mapreduce.OutputCommitter.  Typically, it's also a subclass " +
      "of org.apache.parquet.hadoop.ParquetOutputCommitter.  NOTE: 1. Instead of SQLConf, this " +
      "option must be set in Hadoop Configuration.  2. This option overrides " +
      "\"spark.sql.sources.outputCommitterClass\".")
    .stringConf
    .withDefault(classOf[ParquetOutputCommitter].getName)

  val PARQUET_UNSAFE_ROW_RECORD_READER_ENABLED =
    SQLConfigBuilder("spark.sql.parquet.enableUnsafeRowRecordReader")
      .doc("Enables using the custom ParquetUnsafeRowRecordReader.")
      .booleanConf
      .withDefault(true)

  val PARQUET_VECTORIZED_READER_ENABLED =
    SQLConfigBuilder("spark.sql.parquet.enableVectorizedReader")
      .doc("Enables vectorized parquet decoding.")
      .booleanConf
      .withDefault(true)

  val ORC_FILTER_PUSHDOWN_ENABLED = SQLConfigBuilder("spark.sql.orc.filterPushdown")
    .doc("When true, enable filter pushdown for ORC files.")
    .booleanConf
    .withDefault(false)

  val HIVE_VERIFY_PARTITION_PATH = SQLConfigBuilder("spark.sql.hive.verifyPartitionPath")
    .doc("When true, check all the partition paths under the table\'s root directory " +
         "when reading data stored in HDFS.")
    .booleanConf
    .withDefault(false)

  val HIVE_METASTORE_PARTITION_PRUNING =
    SQLConfigBuilder("spark.sql.hive.metastorePartitionPruning")
      .doc("When true, some predicates will be pushed down into the Hive metastore so that " +
           "unmatching partitions can be eliminated earlier.")
      .booleanConf
      .withDefault(false)

  val NATIVE_VIEW = SQLConfigBuilder("spark.sql.nativeView")
    .internal
    .doc("When true, CREATE VIEW will be handled by Spark SQL instead of Hive native commands.  " +
         "Note that this function is experimental and should ony be used when you are using " +
         "non-hive-compatible tables written by Spark SQL.  The SQL string used to create " +
         "view should be fully qualified, i.e. use `tbl1`.`col1` instead of `*` whenever " +
         "possible, or you may get wrong result.")
    .booleanConf
    .withDefault(false)

  val CANONICAL_NATIVE_VIEW = SQLConfigBuilder("spark.sql.nativeView.canonical")
    .internal
    .doc("When this option and spark.sql.nativeView are both true, Spark SQL tries to handle " +
         "CREATE VIEW statement using SQL query string generated from view definition logical " +
         "plan.  If the logical plan doesn't have a SQL representation, we fallback to the " +
         "original native view implementation.")
    .booleanConf
    .withDefault(true)

  val COLUMN_NAME_OF_CORRUPT_RECORD = SQLConfigBuilder("spark.sql.columnNameOfCorruptRecord")
    .doc("The name of internal column for storing raw/un-parsed JSON records that fail to parse.")
    .stringConf
    .withDefault("_corrupt_record")

  val BROADCAST_TIMEOUT = SQLConfigBuilder("spark.sql.broadcastTimeout")
    .doc("Timeout in seconds for the broadcast wait time in broadcast joins.")
    .intConf
    .withDefault(5 * 60)

  // This is only used for the thriftserver
  val THRIFTSERVER_POOL = SQLConfigBuilder("spark.sql.thriftserver.scheduler.pool")
    .doc("Set a Fair Scheduler pool for a JDBC client session")
    .stringConf
    .optional

  val THRIFTSERVER_UI_STATEMENT_LIMIT =
    SQLConfigBuilder("spark.sql.thriftserver.ui.retainedStatements")
      .doc("The number of SQL statements kept in the JDBC/ODBC web UI history.")
      .intConf
      .withDefault(200)

  val THRIFTSERVER_UI_SESSION_LIMIT = SQLConfigBuilder("spark.sql.thriftserver.ui.retainedSessions")
    .doc("The number of SQL client sessions kept in the JDBC/ODBC web UI history.")
    .intConf
    .withDefault(200)

  // This is used to set the default data source
  val DEFAULT_DATA_SOURCE_NAME = SQLConfigBuilder("spark.sql.sources.default")
    .doc("The default data source to use in input/output.")
    .stringConf
    .withDefault("org.apache.spark.sql.parquet")

  // This is used to control the when we will split a schema's JSON string to multiple pieces
  // in order to fit the JSON string in metastore's table property (by default, the value has
  // a length restriction of 4000 characters). We will split the JSON string of a schema
  // to its length exceeds the threshold.
  val SCHEMA_STRING_LENGTH_THRESHOLD =
    SQLConfigBuilder("spark.sql.sources.schemaStringLengthThreshold")
      .doc("The maximum length allowed in a single cell when " +
        "storing additional schema information in Hive's metastore.")
      .internal
      .intConf
      .withDefault(4000)

  val PARTITION_DISCOVERY_ENABLED = SQLConfigBuilder("spark.sql.sources.partitionDiscovery.enabled")
    .doc("When true, automatically discover data partitions.")
    .booleanConf
    .withDefault(true)

  val PARTITION_COLUMN_TYPE_INFERENCE =
    SQLConfigBuilder("spark.sql.sources.partitionColumnTypeInference.enabled")
      .doc("When true, automatically infer the data types for partitioned columns.")
      .booleanConf
      .withDefault(true)

  val PARTITION_MAX_FILES =
    SQLConfigBuilder("spark.sql.sources.maxConcurrentWrites")
      .doc("The maximum number of concurrent files to open before falling back on sorting when " +
            "writing out files using dynamic partitioning.")
      .intConf
      .withDefault(1)

  val BUCKETING_ENABLED = SQLConfigBuilder("spark.sql.sources.bucketing.enabled")
    .doc("When false, we will treat bucketed table as normal table")
    .booleanConf
    .withDefault(true)

  // The output committer class used by HadoopFsRelation. The specified class needs to be a
  // subclass of org.apache.hadoop.mapreduce.OutputCommitter.
  //
  // NOTE:
  //
  //  1. Instead of SQLConf, this option *must be set in Hadoop Configuration*.
  //  2. This option can be overriden by "spark.sql.parquet.output.committer.class".
  val OUTPUT_COMMITTER_CLASS =
    SQLConfigBuilder("spark.sql.sources.outputCommitterClass").internal.stringConf.optional

  val PARALLEL_PARTITION_DISCOVERY_THRESHOLD =
    SQLConfigBuilder("spark.sql.sources.parallelPartitionDiscovery.threshold")
      .doc("The degree of parallelism for schema merging and partition discovery of " +
        "Parquet data sources.")
      .intConf
      .withDefault(32)

  // Whether to perform eager analysis when constructing a dataframe.
  // Set to false when debugging requires the ability to look at invalid query plans.
  val DATAFRAME_EAGER_ANALYSIS = SQLConfigBuilder("spark.sql.eagerAnalysis")
    .internal
    .doc("When true, eagerly applies query analysis on DataFrame operations.")
    .booleanConf
    .withDefault(true)

  // Whether to automatically resolve ambiguity in join conditions for self-joins.
  // See SPARK-6231.
  val DATAFRAME_SELF_JOIN_AUTO_RESOLVE_AMBIGUITY =
    SQLConfigBuilder("spark.sql.selfJoinAutoResolveAmbiguity")
      .internal
      .booleanConf
      .withDefault(true)

  // Whether to retain group by columns or not in GroupedData.agg.
  val DATAFRAME_RETAIN_GROUP_COLUMNS = SQLConfigBuilder("spark.sql.retainGroupColumns")
    .internal
    .booleanConf
    .withDefault(true)

  val DATAFRAME_PIVOT_MAX_VALUES = SQLConfigBuilder("spark.sql.pivotMaxValues")
    .doc("When doing a pivot without specifying values for the pivot column this is the maximum " +
      "number of (distinct) values that will be collected without error.")
    .intConf
    .withDefault(10000)

  val RUN_SQL_ON_FILES = SQLConfigBuilder("spark.sql.runSQLOnFiles")
    .internal
    .doc("When true, we could use `datasource`.`path` as table in SQL query")
    .booleanConf
    .withDefault(true)

  val PARSER_SUPPORT_QUOTEDID = SQLConfigBuilder("spark.sql.parser.supportQuotedIdentifiers")
    .internal
    .doc("Whether to use quoted identifier.\n  false: default(past) behavior. Implies only" +
      "alphaNumeric and underscore are valid characters in identifiers.\n" +
      "  true: implies column names can contain any character.")
<<<<<<< HEAD
    .booleanConf
    .withDefault(true)

  val PARSER_SUPPORT_SQL11_RESERVED_KEYWORDS =
    SQLConfigBuilder("spark.sql.parser.supportSQL11ReservedKeywords")
      .internal
      .doc("This flag should be set to true to enable support for SQL2011 reserved keywords.")
      .booleanConf
      .withDefault(false)

  val WHOLESTAGE_CODEGEN_ENABLED = SQLConfigBuilder("spark.sql.codegen.wholeStage")
    .internal
    .doc("When true, the whole stage (of multiple operators) will be compiled into single java" +
      " method")
    .booleanConf
    .withDefault(true)
=======

  val PARSER_SUPPORT_SQL11_RESERVED_KEYWORDS = booleanConf(
    "spark.sql.parser.supportSQL11ReservedKeywords",
    defaultValue = Some(false),
    isPublic = false,
    doc = "This flag should be set to true to enable support for SQL2011 reserved keywords.")

  val WHOLESTAGE_CODEGEN_ENABLED = booleanConf("spark.sql.codegen.wholeStage",
    defaultValue = Some(true),
    doc = "When true, the whole stage (of multiple operators) will be compiled into single java" +
      " method",
    isPublic = false)

  val EXCHANGE_REUSE_ENABLED = booleanConf("spark.sql.exchange.reuse",
    defaultValue = Some(true),
    doc = "When true, the planner will try to find out duplicated exchanges and re-use them",
    isPublic = false)
>>>>>>> 1d542785

  object Deprecated {
    val MAPRED_REDUCE_TASKS = "mapred.reduce.tasks"
    val EXTERNAL_SORT = "spark.sql.planner.externalSort"
    val USE_SQL_AGGREGATE2 = "spark.sql.useAggregate2"
    val TUNGSTEN_ENABLED = "spark.sql.tungsten.enabled"
    val CODEGEN_ENABLED = "spark.sql.codegen"
    val UNSAFE_ENABLED = "spark.sql.unsafe.enabled"
    val SORTMERGE_JOIN = "spark.sql.planner.sortMergeJoin"
  }
}

/**
 * A class that enables the setting and getting of mutable config parameters/hints.
 *
 * In the presence of a SQLContext, these can be set and queried by passing SET commands
 * into Spark SQL's query functions (i.e. sql()). Otherwise, users of this class can
 * modify the hints by programmatically calling the setters and getters of this class.
 *
 * SQLConf is thread-safe (internally synchronized, so safe to be used in multiple threads).
 */
private[sql] class SQLConf extends Serializable with CatalystConf with ParserConf with Logging {
  import SQLConf._

  /** Only low degree of contention is expected for conf, thus NOT using ConcurrentHashMap. */
  @transient protected[spark] val settings = java.util.Collections.synchronizedMap(
    new java.util.HashMap[String, String]())

  /** ************************ Spark SQL Params/Hints ******************* */

  def useCompression: Boolean = getConf(COMPRESS_CACHED)

  def parquetCompressionCodec: String = getConf(PARQUET_COMPRESSION)

  def parquetCacheMetadata: Boolean = getConf(PARQUET_CACHE_METADATA)

  def columnBatchSize: Int = getConf(COLUMN_BATCH_SIZE)

  def numShufflePartitions: Int = getConf(SHUFFLE_PARTITIONS)

  def targetPostShuffleInputSize: Long =
    getConf(SHUFFLE_TARGET_POSTSHUFFLE_INPUT_SIZE)

  def adaptiveExecutionEnabled: Boolean = getConf(ADAPTIVE_EXECUTION_ENABLED)

  def minNumPostShufflePartitions: Int =
    getConf(SHUFFLE_MIN_NUM_POSTSHUFFLE_PARTITIONS)

  def parquetFilterPushDown: Boolean = getConf(PARQUET_FILTER_PUSHDOWN_ENABLED)

  def orcFilterPushDown: Boolean = getConf(ORC_FILTER_PUSHDOWN_ENABLED)

  def verifyPartitionPath: Boolean = getConf(HIVE_VERIFY_PARTITION_PATH)

  def metastorePartitionPruning: Boolean = getConf(HIVE_METASTORE_PARTITION_PRUNING)

  def nativeView: Boolean = getConf(NATIVE_VIEW)

  def wholeStageEnabled: Boolean = getConf(WHOLESTAGE_CODEGEN_ENABLED)

  def exchangeReuseEnabled: Boolean = getConf(EXCHANGE_REUSE_ENABLED)

  def canonicalView: Boolean = getConf(CANONICAL_NATIVE_VIEW)

  def caseSensitiveAnalysis: Boolean = getConf(SQLConf.CASE_SENSITIVE)

  def subexpressionEliminationEnabled: Boolean =
    getConf(SUBEXPRESSION_ELIMINATION_ENABLED)

  def autoBroadcastJoinThreshold: Int = getConf(AUTO_BROADCASTJOIN_THRESHOLD)

  def defaultSizeInBytes: Long =
    getConf(DEFAULT_SIZE_IN_BYTES, autoBroadcastJoinThreshold + 1L)

  def isParquetBinaryAsString: Boolean = getConf(PARQUET_BINARY_AS_STRING)

  def isParquetINT96AsTimestamp: Boolean = getConf(PARQUET_INT96_AS_TIMESTAMP)

  def writeLegacyParquetFormat: Boolean = getConf(PARQUET_WRITE_LEGACY_FORMAT)

  def inMemoryPartitionPruning: Boolean = getConf(IN_MEMORY_PARTITION_PRUNING)

  def columnNameOfCorruptRecord: String = getConf(COLUMN_NAME_OF_CORRUPT_RECORD)

  def broadcastTimeout: Int = getConf(BROADCAST_TIMEOUT)

  def defaultDataSourceName: String = getConf(DEFAULT_DATA_SOURCE_NAME)

  def partitionDiscoveryEnabled(): Boolean =
    getConf(SQLConf.PARTITION_DISCOVERY_ENABLED)

  def partitionColumnTypeInferenceEnabled(): Boolean =
    getConf(SQLConf.PARTITION_COLUMN_TYPE_INFERENCE)

  def parallelPartitionDiscoveryThreshold: Int =
    getConf(SQLConf.PARALLEL_PARTITION_DISCOVERY_THRESHOLD)

  def bucketingEnabled(): Boolean = getConf(SQLConf.BUCKETING_ENABLED)

  // Do not use a value larger than 4000 as the default value of this property.
  // See the comments of SCHEMA_STRING_LENGTH_THRESHOLD above for more information.
  def schemaStringLengthThreshold: Int = getConf(SCHEMA_STRING_LENGTH_THRESHOLD)

  def dataFrameEagerAnalysis: Boolean = getConf(DATAFRAME_EAGER_ANALYSIS)

  def dataFrameSelfJoinAutoResolveAmbiguity: Boolean =
    getConf(DATAFRAME_SELF_JOIN_AUTO_RESOLVE_AMBIGUITY)

  def dataFrameRetainGroupColumns: Boolean = getConf(DATAFRAME_RETAIN_GROUP_COLUMNS)

  def runSQLOnFile: Boolean = getConf(RUN_SQL_ON_FILES)

  def supportQuotedId: Boolean = getConf(PARSER_SUPPORT_QUOTEDID)

  def supportSQL11ReservedKeywords: Boolean = getConf(PARSER_SUPPORT_SQL11_RESERVED_KEYWORDS)

  /** ********************** SQLConf functionality methods ************ */

  /** Set Spark SQL configuration properties. */
  def setConf(props: Properties): Unit = settings.synchronized {
    props.asScala.foreach { case (k, v) => setConfString(k, v) }
  }

  /** Set the given Spark SQL configuration property using a `string` value. */
  def setConfString(key: String, value: String): Unit = {
    require(key != null, "key cannot be null")
    require(value != null, s"value cannot be null for key: $key")
    val entry = sqlConfEntries.get(key)
    if (entry != null) {
      // Only verify configs in the SQLConf object
      entry.valueConverter(value)
    }
    setConfWithCheck(key, value)
  }

  /** Set the given Spark SQL configuration property. */
  def setConf[T](entry: ConfigEntry[T], value: T): Unit = {
    require(entry != null, "entry cannot be null")
    require(value != null, s"value cannot be null for key: ${entry.key}")
    require(sqlConfEntries.get(entry.key) == entry, s"$entry is not registered")
    setConfWithCheck(entry.key, entry.stringConverter(value))
  }

  /** Return the value of Spark SQL configuration property for the given key. */
  @throws[NoSuchElementException]("if key is not set")
  def getConfString(key: String): String = {
    Option(settings.get(key)).
      orElse {
        // Try to use the default value
        Option(sqlConfEntries.get(key)).map(_.defaultValueString)
      }.
      getOrElse(throw new NoSuchElementException(key))
  }

  /**
   * Return the value of Spark SQL configuration property for the given key. If the key is not set
   * yet, return `defaultValue`. This is useful when `defaultValue` in ConfigEntry is not the
   * desired one.
   */
  def getConf[T](entry: ConfigEntry[T], defaultValue: T): T = {
    require(sqlConfEntries.get(entry.key) == entry, s"$entry is not registered")
    Option(settings.get(entry.key)).map(entry.valueConverter).getOrElse(defaultValue)
  }

  /**
   * Return the value of Spark SQL configuration property for the given key. If the key is not set
   * yet, return `defaultValue` in [[ConfigEntry]].
   */
  def getConf[T](entry: ConfigEntry[T]): T = {
    require(sqlConfEntries.get(entry.key) == entry, s"$entry is not registered")
    Option(settings.get(entry.key)).map(entry.valueConverter).orElse(entry.defaultValue).
      getOrElse(throw new NoSuchElementException(entry.key))
  }

  /**
   * Return the `string` value of Spark SQL configuration property for the given key. If the key is
   * not set yet, return `defaultValue`.
   */
  def getConfString(key: String, defaultValue: String): String = {
    val entry = sqlConfEntries.get(key)
    if (entry != null && defaultValue != "<undefined>") {
      // Only verify configs in the SQLConf object
      entry.valueConverter(defaultValue)
    }
    Option(settings.get(key)).getOrElse(defaultValue)
  }

  /**
   * Return all the configuration properties that have been set (i.e. not the default).
   * This creates a new copy of the config properties in the form of a Map.
   */
  def getAllConfs: immutable.Map[String, String] =
    settings.synchronized { settings.asScala.toMap }

  /**
   * Return all the configuration definitions that have been defined in [[SQLConf]]. Each
   * definition contains key, defaultValue and doc.
   */
  def getAllDefinedConfs: Seq[(String, String, String)] = sqlConfEntries.synchronized {
    sqlConfEntries.values.asScala.filter(_.isPublic).map { entry =>
      (entry.key, entry.defaultValueString, entry.doc)
    }.toSeq
  }

  private def setConfWithCheck(key: String, value: String): Unit = {
    if (key.startsWith("spark.") && !key.startsWith("spark.sql.")) {
      logWarning(s"Attempt to set non-Spark SQL config in SQLConf: key = $key, value = $value")
    }
    settings.put(key, value)
  }

  def unsetConf(key: String): Unit = {
    settings.remove(key)
  }

  private[spark] def unsetConf(entry: ConfigEntry[_]): Unit = {
    settings.remove(entry.key)
  }

  def clear(): Unit = {
    settings.clear()
  }
}
<|MERGE_RESOLUTION|>--- conflicted
+++ resolved
@@ -426,7 +426,6 @@
     .doc("Whether to use quoted identifier.\n  false: default(past) behavior. Implies only" +
       "alphaNumeric and underscore are valid characters in identifiers.\n" +
       "  true: implies column names can contain any character.")
-<<<<<<< HEAD
     .booleanConf
     .withDefault(true)
 
@@ -443,25 +442,12 @@
       " method")
     .booleanConf
     .withDefault(true)
-=======
-
-  val PARSER_SUPPORT_SQL11_RESERVED_KEYWORDS = booleanConf(
-    "spark.sql.parser.supportSQL11ReservedKeywords",
-    defaultValue = Some(false),
-    isPublic = false,
-    doc = "This flag should be set to true to enable support for SQL2011 reserved keywords.")
-
-  val WHOLESTAGE_CODEGEN_ENABLED = booleanConf("spark.sql.codegen.wholeStage",
-    defaultValue = Some(true),
-    doc = "When true, the whole stage (of multiple operators) will be compiled into single java" +
-      " method",
-    isPublic = false)
-
-  val EXCHANGE_REUSE_ENABLED = booleanConf("spark.sql.exchange.reuse",
-    defaultValue = Some(true),
-    doc = "When true, the planner will try to find out duplicated exchanges and re-use them",
-    isPublic = false)
->>>>>>> 1d542785
+
+  val EXCHANGE_REUSE_ENABLED = SQLConfigBuilder("spark.sql.exchange.reuse")
+    .internal
+    .doc("When true, the planner will try to find out duplicated exchanges and re-use them")
+    .booleanConf
+    .withDefault(true)
 
   object Deprecated {
     val MAPRED_REDUCE_TASKS = "mapred.reduce.tasks"
