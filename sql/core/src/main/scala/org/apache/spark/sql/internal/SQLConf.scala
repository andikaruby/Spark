/*
 * Licensed to the Apache Software Foundation (ASF) under one or more
 * contributor license agreements.  See the NOTICE file distributed with
 * this work for additional information regarding copyright ownership.
 * The ASF licenses this file to You under the Apache License, Version 2.0
 * (the "License"); you may not use this file except in compliance with
 * the License.  You may obtain a copy of the License at
 *
 *    http://www.apache.org/licenses/LICENSE-2.0
 *
 * Unless required by applicable law or agreed to in writing, software
 * distributed under the License is distributed on an "AS IS" BASIS,
 * WITHOUT WARRANTIES OR CONDITIONS OF ANY KIND, either express or implied.
 * See the License for the specific language governing permissions and
 * limitations under the License.
 */

package org.apache.spark.sql.internal

import java.util.{NoSuchElementException, Properties}

import scala.collection.JavaConverters._
import scala.collection.immutable

import org.apache.parquet.hadoop.ParquetOutputCommitter

import org.apache.spark.internal.Logging
import org.apache.spark.internal.config._
import org.apache.spark.network.util.ByteUnit
import org.apache.spark.sql.catalyst.CatalystConf
import org.apache.spark.util.Utils

////////////////////////////////////////////////////////////////////////////////////////////////////
// This file defines the configuration options for Spark SQL.
////////////////////////////////////////////////////////////////////////////////////////////////////


object SQLConf {

  private val sqlConfEntries = java.util.Collections.synchronizedMap(
    new java.util.HashMap[String, ConfigEntry[_]]())

  private def register(entry: ConfigEntry[_]): Unit = sqlConfEntries.synchronized {
    require(!sqlConfEntries.containsKey(entry.key),
      s"Duplicate SQLConfigEntry. ${entry.key} has been registered")
    sqlConfEntries.put(entry.key, entry)
  }

  private[sql] object SQLConfigBuilder {

    def apply(key: String): ConfigBuilder = new ConfigBuilder(key).onCreate(register)

  }

  val ALLOW_MULTIPLE_CONTEXTS = SQLConfigBuilder("spark.sql.allowMultipleContexts")
    .doc("When set to true, creating multiple SQLContexts/HiveContexts is allowed. " +
      "When set to false, only one SQLContext/HiveContext is allowed to be created " +
      "through the constructor (new SQLContexts/HiveContexts created through newSession " +
      "method is allowed). Please note that this conf needs to be set in Spark Conf. Once " +
      "a SQLContext/HiveContext has been created, changing the value of this conf will not " +
      "have effect.")
    .booleanConf
    .createWithDefault(true)

  val COMPRESS_CACHED = SQLConfigBuilder("spark.sql.inMemoryColumnarStorage.compressed")
    .internal()
    .doc("When set to true Spark SQL will automatically select a compression codec for each " +
      "column based on statistics of the data.")
    .booleanConf
    .createWithDefault(true)

  val COLUMN_BATCH_SIZE = SQLConfigBuilder("spark.sql.inMemoryColumnarStorage.batchSize")
    .internal()
    .doc("Controls the size of batches for columnar caching.  Larger batch sizes can improve " +
      "memory utilization and compression, but risk OOMs when caching data.")
    .intConf
    .createWithDefault(10000)

  val IN_MEMORY_PARTITION_PRUNING =
    SQLConfigBuilder("spark.sql.inMemoryColumnarStorage.partitionPruning")
      .internal()
      .doc("When true, enable partition pruning for in-memory columnar tables.")
      .booleanConf
      .createWithDefault(true)

  val PREFER_SORTMERGEJOIN = SQLConfigBuilder("spark.sql.join.preferSortMergeJoin")
    .internal()
    .doc("When true, prefer sort merge join over shuffle hash join.")
    .booleanConf
    .createWithDefault(true)

  val AUTO_BROADCASTJOIN_THRESHOLD = SQLConfigBuilder("spark.sql.autoBroadcastJoinThreshold")
    .doc("Configures the maximum size in bytes for a table that will be broadcast to all worker " +
      "nodes when performing a join.  By setting this value to -1 broadcasting can be disabled. " +
      "Note that currently statistics are only supported for Hive Metastore tables where the " +
      "command<code>ANALYZE TABLE &lt;tableName&gt; COMPUTE STATISTICS noscan</code> has been run.")
    .intConf
    .createWithDefault(10 * 1024 * 1024)

  val DEFAULT_SIZE_IN_BYTES = SQLConfigBuilder("spark.sql.defaultSizeInBytes")
    .internal()
    .doc("The default table size used in query planning. By default, it is set to a larger " +
      "value than `spark.sql.autoBroadcastJoinThreshold` to be more conservative. That is to say " +
      "by default the optimizer will not choose to broadcast a table unless it knows for sure " +
      "its size is small enough.")
    .longConf
    .createWithDefault(-1)

  val SHUFFLE_PARTITIONS = SQLConfigBuilder("spark.sql.shuffle.partitions")
    .doc("The default number of partitions to use when shuffling data for joins or aggregations.")
    .intConf
    .createWithDefault(200)

  val SHUFFLE_TARGET_POSTSHUFFLE_INPUT_SIZE =
    SQLConfigBuilder("spark.sql.adaptive.shuffle.targetPostShuffleInputSize")
      .doc("The target post-shuffle input size in bytes of a task.")
      .bytesConf(ByteUnit.BYTE)
      .createWithDefault(64 * 1024 * 1024)

  val ADAPTIVE_EXECUTION_ENABLED = SQLConfigBuilder("spark.sql.adaptive.enabled")
    .doc("When true, enable adaptive query execution.")
    .booleanConf
    .createWithDefault(false)

  val SHUFFLE_MIN_NUM_POSTSHUFFLE_PARTITIONS =
    SQLConfigBuilder("spark.sql.adaptive.minNumPostShufflePartitions")
      .internal()
      .doc("The advisory minimal number of post-shuffle partitions provided to " +
        "ExchangeCoordinator. This setting is used in our test to make sure we " +
        "have enough parallelism to expose issues that will not be exposed with a " +
        "single partition. When the value is a non-positive value, this setting will " +
        "not be provided to ExchangeCoordinator.")
      .intConf
      .createWithDefault(-1)

  val SUBEXPRESSION_ELIMINATION_ENABLED =
    SQLConfigBuilder("spark.sql.subexpressionElimination.enabled")
      .internal()
      .doc("When true, common subexpressions will be eliminated.")
      .booleanConf
      .createWithDefault(true)

  val CASE_SENSITIVE = SQLConfigBuilder("spark.sql.caseSensitive")
    .doc("Whether the query analyzer should be case sensitive or not.")
    .booleanConf
    .createWithDefault(true)

  val USE_FILE_SCAN = SQLConfigBuilder("spark.sql.sources.fileScan")
    .internal()
    .doc("Use the new FileScanRDD path for reading HDSF based data sources.")
    .booleanConf
    .createWithDefault(true)

  val PARQUET_SCHEMA_MERGING_ENABLED = SQLConfigBuilder("spark.sql.parquet.mergeSchema")
    .doc("When true, the Parquet data source merges schemas collected from all data files, " +
         "otherwise the schema is picked from the summary file or a random data file " +
         "if no summary file is available.")
    .booleanConf
    .createWithDefault(false)

  val PARQUET_SCHEMA_RESPECT_SUMMARIES = SQLConfigBuilder("spark.sql.parquet.respectSummaryFiles")
    .doc("When true, we make assumption that all part-files of Parquet are consistent with " +
         "summary files and we will ignore them when merging schema. Otherwise, if this is " +
         "false, which is the default, we will merge all part-files. This should be considered " +
         "as expert-only option, and shouldn't be enabled before knowing what it means exactly.")
    .booleanConf
    .createWithDefault(false)

  val PARQUET_BINARY_AS_STRING = SQLConfigBuilder("spark.sql.parquet.binaryAsString")
    .doc("Some other Parquet-producing systems, in particular Impala and older versions of " +
      "Spark SQL, do not differentiate between binary data and strings when writing out the " +
      "Parquet schema. This flag tells Spark SQL to interpret binary data as a string to provide " +
      "compatibility with these systems.")
    .booleanConf
    .createWithDefault(false)

  val PARQUET_INT96_AS_TIMESTAMP = SQLConfigBuilder("spark.sql.parquet.int96AsTimestamp")
    .doc("Some Parquet-producing systems, in particular Impala, store Timestamp into INT96. " +
      "Spark would also store Timestamp as INT96 because we need to avoid precision lost of the " +
      "nanoseconds field. This flag tells Spark SQL to interpret INT96 data as a timestamp to " +
      "provide compatibility with these systems.")
    .booleanConf
    .createWithDefault(true)

  val PARQUET_CACHE_METADATA = SQLConfigBuilder("spark.sql.parquet.cacheMetadata")
    .doc("Turns on caching of Parquet schema metadata. Can speed up querying of static data.")
    .booleanConf
    .createWithDefault(true)

  val PARQUET_COMPRESSION = SQLConfigBuilder("spark.sql.parquet.compression.codec")
    .doc("Sets the compression codec use when writing Parquet files. Acceptable values include: " +
      "uncompressed, snappy, gzip, lzo.")
    .stringConf
    .transform(_.toLowerCase())
    .checkValues(Set("uncompressed", "snappy", "gzip", "lzo"))
    .createWithDefault("gzip")

  val PARQUET_FILTER_PUSHDOWN_ENABLED = SQLConfigBuilder("spark.sql.parquet.filterPushdown")
    .doc("Enables Parquet filter push-down optimization when set to true.")
    .booleanConf
    .createWithDefault(true)

  val PARQUET_WRITE_LEGACY_FORMAT = SQLConfigBuilder("spark.sql.parquet.writeLegacyFormat")
    .doc("Whether to follow Parquet's format specification when converting Parquet schema to " +
      "Spark SQL schema and vice versa.")
    .booleanConf
    .createWithDefault(false)

  val PARQUET_OUTPUT_COMMITTER_CLASS = SQLConfigBuilder("spark.sql.parquet.output.committer.class")
    .doc("The output committer class used by Parquet. The specified class needs to be a " +
      "subclass of org.apache.hadoop.mapreduce.OutputCommitter.  Typically, it's also a subclass " +
      "of org.apache.parquet.hadoop.ParquetOutputCommitter.  NOTE: 1. Instead of SQLConf, this " +
      "option must be set in Hadoop Configuration.  2. This option overrides " +
      "\"spark.sql.sources.outputCommitterClass\".")
    .stringConf
    .createWithDefault(classOf[ParquetOutputCommitter].getName)

  val PARQUET_VECTORIZED_READER_ENABLED =
    SQLConfigBuilder("spark.sql.parquet.enableVectorizedReader")
      .doc("Enables vectorized parquet decoding.")
      .booleanConf
      .createWithDefault(true)

  val ORC_FILTER_PUSHDOWN_ENABLED = SQLConfigBuilder("spark.sql.orc.filterPushdown")
    .doc("When true, enable filter pushdown for ORC files.")
    .booleanConf
    .createWithDefault(false)

  val HIVE_VERIFY_PARTITION_PATH = SQLConfigBuilder("spark.sql.hive.verifyPartitionPath")
    .doc("When true, check all the partition paths under the table\'s root directory " +
         "when reading data stored in HDFS.")
    .booleanConf
    .createWithDefault(false)

  val HIVE_METASTORE_PARTITION_PRUNING =
    SQLConfigBuilder("spark.sql.hive.metastorePartitionPruning")
      .doc("When true, some predicates will be pushed down into the Hive metastore so that " +
           "unmatching partitions can be eliminated earlier.")
      .booleanConf
      .createWithDefault(false)

  val NATIVE_VIEW = SQLConfigBuilder("spark.sql.nativeView")
    .internal()
    .doc("When true, CREATE VIEW will be handled by Spark SQL instead of Hive native commands.  " +
         "Note that this function is experimental and should ony be used when you are using " +
         "non-hive-compatible tables written by Spark SQL.  The SQL string used to create " +
         "view should be fully qualified, i.e. use `tbl1`.`col1` instead of `*` whenever " +
         "possible, or you may get wrong result.")
    .booleanConf
    .createWithDefault(true)

  val CANONICAL_NATIVE_VIEW = SQLConfigBuilder("spark.sql.nativeView.canonical")
    .internal()
    .doc("When this option and spark.sql.nativeView are both true, Spark SQL tries to handle " +
         "CREATE VIEW statement using SQL query string generated from view definition logical " +
         "plan.  If the logical plan doesn't have a SQL representation, we fallback to the " +
         "original native view implementation.")
    .booleanConf
    .createWithDefault(true)

  val COLUMN_NAME_OF_CORRUPT_RECORD = SQLConfigBuilder("spark.sql.columnNameOfCorruptRecord")
    .doc("The name of internal column for storing raw/un-parsed JSON records that fail to parse.")
    .stringConf
    .createWithDefault("_corrupt_record")

  val BROADCAST_TIMEOUT = SQLConfigBuilder("spark.sql.broadcastTimeout")
    .doc("Timeout in seconds for the broadcast wait time in broadcast joins.")
    .intConf
    .createWithDefault(5 * 60)

  // This is only used for the thriftserver
  val THRIFTSERVER_POOL = SQLConfigBuilder("spark.sql.thriftserver.scheduler.pool")
    .doc("Set a Fair Scheduler pool for a JDBC client session.")
    .stringConf
    .createOptional

  val THRIFTSERVER_UI_STATEMENT_LIMIT =
    SQLConfigBuilder("spark.sql.thriftserver.ui.retainedStatements")
      .doc("The number of SQL statements kept in the JDBC/ODBC web UI history.")
      .intConf
      .createWithDefault(200)

  val THRIFTSERVER_UI_SESSION_LIMIT = SQLConfigBuilder("spark.sql.thriftserver.ui.retainedSessions")
    .doc("The number of SQL client sessions kept in the JDBC/ODBC web UI history.")
    .intConf
    .createWithDefault(200)

  // This is used to set the default data source
  val DEFAULT_DATA_SOURCE_NAME = SQLConfigBuilder("spark.sql.sources.default")
    .doc("The default data source to use in input/output.")
    .stringConf
    .createWithDefault("org.apache.spark.sql.parquet")

  // This is used to control the when we will split a schema's JSON string to multiple pieces
  // in order to fit the JSON string in metastore's table property (by default, the value has
  // a length restriction of 4000 characters). We will split the JSON string of a schema
  // to its length exceeds the threshold.
  val SCHEMA_STRING_LENGTH_THRESHOLD =
    SQLConfigBuilder("spark.sql.sources.schemaStringLengthThreshold")
      .doc("The maximum length allowed in a single cell when " +
        "storing additional schema information in Hive's metastore.")
      .internal()
      .intConf
      .createWithDefault(4000)

  val PARTITION_DISCOVERY_ENABLED = SQLConfigBuilder("spark.sql.sources.partitionDiscovery.enabled")
    .doc("When true, automatically discover data partitions.")
    .booleanConf
    .createWithDefault(true)

  val PARTITION_COLUMN_TYPE_INFERENCE =
    SQLConfigBuilder("spark.sql.sources.partitionColumnTypeInference.enabled")
      .doc("When true, automatically infer the data types for partitioned columns.")
      .booleanConf
      .createWithDefault(true)

  val PARTITION_MAX_FILES =
    SQLConfigBuilder("spark.sql.sources.maxConcurrentWrites")
      .doc("The maximum number of concurrent files to open before falling back on sorting when " +
            "writing out files using dynamic partitioning.")
      .intConf
      .createWithDefault(1)

  val BUCKETING_ENABLED = SQLConfigBuilder("spark.sql.sources.bucketing.enabled")
    .doc("When false, we will treat bucketed table as normal table")
    .booleanConf
    .createWithDefault(true)

  val ORDER_BY_ORDINAL = SQLConfigBuilder("spark.sql.orderByOrdinal")
    .doc("When true, the ordinal numbers are treated as the position in the select list. " +
         "When false, the ordinal numbers in order/sort By clause are ignored.")
    .booleanConf
    .createWithDefault(true)

  val GROUP_BY_ORDINAL = SQLConfigBuilder("spark.sql.groupByOrdinal")
    .doc("When true, the ordinal numbers in group by clauses are treated as the position " +
      "in the select list. When false, the ordinal numbers are ignored.")
    .booleanConf
    .createWithDefault(true)

  // The output committer class used by HadoopFsRelation. The specified class needs to be a
  // subclass of org.apache.hadoop.mapreduce.OutputCommitter.
  //
  // NOTE:
  //
  //  1. Instead of SQLConf, this option *must be set in Hadoop Configuration*.
  //  2. This option can be overridden by "spark.sql.parquet.output.committer.class".
  val OUTPUT_COMMITTER_CLASS =
    SQLConfigBuilder("spark.sql.sources.outputCommitterClass").internal().stringConf.createOptional

  val PARALLEL_PARTITION_DISCOVERY_THRESHOLD =
    SQLConfigBuilder("spark.sql.sources.parallelPartitionDiscovery.threshold")
      .doc("The degree of parallelism for schema merging and partition discovery of " +
        "Parquet data sources.")
      .intConf
      .createWithDefault(32)

  // Whether to perform eager analysis when constructing a dataframe.
  // Set to false when debugging requires the ability to look at invalid query plans.
  val DATAFRAME_EAGER_ANALYSIS = SQLConfigBuilder("spark.sql.eagerAnalysis")
    .internal()
    .doc("When true, eagerly applies query analysis on DataFrame operations.")
    .booleanConf
    .createWithDefault(true)

  // Whether to automatically resolve ambiguity in join conditions for self-joins.
  // See SPARK-6231.
  val DATAFRAME_SELF_JOIN_AUTO_RESOLVE_AMBIGUITY =
    SQLConfigBuilder("spark.sql.selfJoinAutoResolveAmbiguity")
      .internal()
      .booleanConf
      .createWithDefault(true)

  // Whether to retain group by columns or not in GroupedData.agg.
<<<<<<< HEAD
  val DATAFRAME_RETAIN_GROUP_COLUMNS = SQLConfigBuilder("spark.sql.retainGroupColumns")
    .internal()
    .booleanConf
    .createWithDefault(true)

  val DATAFRAME_PIVOT_MAX_VALUES = SQLConfigBuilder("spark.sql.pivotMaxValues")
    .doc("When doing a pivot without specifying values for the pivot column this is the maximum " +
      "number of (distinct) values that will be collected without error.")
    .intConf
    .createWithDefault(10000)

  val RUN_SQL_ON_FILES = SQLConfigBuilder("spark.sql.runSQLOnFiles")
    .internal()
    .doc("When true, we could use `datasource`.`path` as table in SQL query.")
    .booleanConf
    .createWithDefault(true)

  val WHOLESTAGE_CODEGEN_ENABLED = SQLConfigBuilder("spark.sql.codegen.wholeStage")
    .internal()
    .doc("When true, the whole stage (of multiple operators) will be compiled into single java" +
      " method.")
    .booleanConf
    .createWithDefault(true)

  val FILES_MAX_PARTITION_BYTES = SQLConfigBuilder("spark.sql.files.maxPartitionBytes")
    .doc("The maximum number of bytes to pack into a single partition when reading files.")
    .longConf
    .createWithDefault(128 * 1024 * 1024) // parquet.block.size

  val FILES_MAX_NUM_IN_PARTITION = SQLConfigBuilder("spark.sql.files.maxNumInPartition")
    .doc("The maximum number of files to pack into a single partition when reading files.")
    .longConf
    .createWithDefault(32)

  val EXCHANGE_REUSE_ENABLED = SQLConfigBuilder("spark.sql.exchange.reuse")
    .internal()
    .doc("When true, the planner will try to find out duplicated exchanges and re-use them.")
    .booleanConf
    .createWithDefault(true)

  val STATE_STORE_MIN_DELTAS_FOR_SNAPSHOT =
    SQLConfigBuilder("spark.sql.streaming.stateStore.minDeltasForSnapshot")
      .internal()
      .doc("Minimum number of state store delta files that needs to be generated before they " +
        "consolidated into snapshots.")
      .intConf
      .createWithDefault(10)

  val STATE_STORE_MIN_VERSIONS_TO_RETAIN =
    SQLConfigBuilder("spark.sql.streaming.stateStore.minBatchesToRetain")
      .internal()
      .doc("Minimum number of versions of a state store's data to retain after cleaning.")
      .intConf
      .createWithDefault(2)

  val CHECKPOINT_LOCATION = SQLConfigBuilder("spark.sql.streaming.checkpointLocation")
    .doc("The default location for storing checkpoint data for continuously executing queries.")
    .stringConf
    .createOptional
=======
  val DATAFRAME_RETAIN_GROUP_COLUMNS = booleanConf(
    "spark.sql.retainGroupColumns",
    defaultValue = Some(true),
    isPublic = false)

  val DATAFRAME_PIVOT_MAX_VALUES = intConf(
    "spark.sql.pivotMaxValues",
    defaultValue = Some(10000),
    doc = "When doing a pivot without specifying values for the pivot column this is the maximum " +
      "number of (distinct) values that will be collected without error."
  )

  val RUN_SQL_ON_FILES = booleanConf("spark.sql.runSQLOnFiles",
    defaultValue = Some(true),
    isPublic = false,
    doc = "When true, we could use `datasource`.`path` as table in SQL query."
  )

  val WHOLESTAGE_CODEGEN_ENABLED = booleanConf("spark.sql.codegen.wholeStage",
    defaultValue = Some(true),
    doc = "When true, the whole stage (of multiple operators) will be compiled into single java" +
      " method.",
    isPublic = false)

  val FILES_MAX_PARTITION_BYTES = longConf("spark.sql.files.maxPartitionBytes",
    defaultValue = Some(128 * 1024 * 1024), // parquet.block.size
    doc = "The maximum number of bytes to pack into a single partition when reading files.",
    isPublic = true)

  val FILES_OPEN_COST_IN_BYTES = longConf("spark.sql.files.openCostInBytes",
    defaultValue = Some(4 * 1024 * 1024),
    doc = "The estimated cost to open a file, measured by the number of bytes could be scanned in" +
      " the same time. This is used when putting multiple files into a partition. It's better to" +
      " over estimated, then the partitions with small files will be faster than partitions with" +
      " bigger files (which is scheduled first).",
    isPublic = false)

  val EXCHANGE_REUSE_ENABLED = booleanConf("spark.sql.exchange.reuse",
    defaultValue = Some(true),
    doc = "When true, the planner will try to find out duplicated exchanges and re-use them.",
    isPublic = false)

  val STATE_STORE_MIN_DELTAS_FOR_SNAPSHOT = intConf(
    "spark.sql.streaming.stateStore.minDeltasForSnapshot",
    defaultValue = Some(10),
    doc = "Minimum number of state store delta files that needs to be generated before they " +
      "consolidated into snapshots.",
    isPublic = false)

  val STATE_STORE_MIN_VERSIONS_TO_RETAIN = intConf(
    "spark.sql.streaming.stateStore.minBatchesToRetain",
    defaultValue = Some(2),
    doc = "Minimum number of versions of a state store's data to retain after cleaning.",
    isPublic = false)

  val CHECKPOINT_LOCATION = stringConf("spark.sql.streaming.checkpointLocation",
    defaultValue = None,
    doc = "The default location for storing checkpoint data for continuously executing queries.",
    isPublic = true)
>>>>>>> 400b2f86

  object Deprecated {
    val MAPRED_REDUCE_TASKS = "mapred.reduce.tasks"
    val EXTERNAL_SORT = "spark.sql.planner.externalSort"
    val USE_SQL_AGGREGATE2 = "spark.sql.useAggregate2"
    val TUNGSTEN_ENABLED = "spark.sql.tungsten.enabled"
    val CODEGEN_ENABLED = "spark.sql.codegen"
    val UNSAFE_ENABLED = "spark.sql.unsafe.enabled"
    val SORTMERGE_JOIN = "spark.sql.planner.sortMergeJoin"
    val PARQUET_UNSAFE_ROW_RECORD_READER_ENABLED = "spark.sql.parquet.enableUnsafeRowRecordReader"
  }
}

/**
 * A class that enables the setting and getting of mutable config parameters/hints.
 *
 * In the presence of a SQLContext, these can be set and queried by passing SET commands
 * into Spark SQL's query functions (i.e. sql()). Otherwise, users of this class can
 * modify the hints by programmatically calling the setters and getters of this class.
 *
 * SQLConf is thread-safe (internally synchronized, so safe to be used in multiple threads).
 */
private[sql] class SQLConf extends Serializable with CatalystConf with Logging {
  import SQLConf._

  /** Only low degree of contention is expected for conf, thus NOT using ConcurrentHashMap. */
  @transient protected[spark] val settings = java.util.Collections.synchronizedMap(
    new java.util.HashMap[String, String]())

  /** ************************ Spark SQL Params/Hints ******************* */

  def checkpointLocation: String = getConf(CHECKPOINT_LOCATION)

  def filesMaxPartitionBytes: Long = getConf(FILES_MAX_PARTITION_BYTES)

  def filesOpenCostInBytes: Long = getConf(FILES_OPEN_COST_IN_BYTES)

  def useCompression: Boolean = getConf(COMPRESS_CACHED)

  def useFileScan: Boolean = getConf(USE_FILE_SCAN)

  def parquetCompressionCodec: String = getConf(PARQUET_COMPRESSION)

  def parquetCacheMetadata: Boolean = getConf(PARQUET_CACHE_METADATA)

  def columnBatchSize: Int = getConf(COLUMN_BATCH_SIZE)

  def numShufflePartitions: Int = getConf(SHUFFLE_PARTITIONS)

  def targetPostShuffleInputSize: Long =
    getConf(SHUFFLE_TARGET_POSTSHUFFLE_INPUT_SIZE)

  def adaptiveExecutionEnabled: Boolean = getConf(ADAPTIVE_EXECUTION_ENABLED)

  def minNumPostShufflePartitions: Int =
    getConf(SHUFFLE_MIN_NUM_POSTSHUFFLE_PARTITIONS)

  def parquetFilterPushDown: Boolean = getConf(PARQUET_FILTER_PUSHDOWN_ENABLED)

  def orcFilterPushDown: Boolean = getConf(ORC_FILTER_PUSHDOWN_ENABLED)

  def verifyPartitionPath: Boolean = getConf(HIVE_VERIFY_PARTITION_PATH)

  def metastorePartitionPruning: Boolean = getConf(HIVE_METASTORE_PARTITION_PRUNING)

  def nativeView: Boolean = getConf(NATIVE_VIEW)

  def wholeStageEnabled: Boolean = getConf(WHOLESTAGE_CODEGEN_ENABLED)

  def exchangeReuseEnabled: Boolean = getConf(EXCHANGE_REUSE_ENABLED)

  def canonicalView: Boolean = getConf(CANONICAL_NATIVE_VIEW)

  def caseSensitiveAnalysis: Boolean = getConf(SQLConf.CASE_SENSITIVE)

  def subexpressionEliminationEnabled: Boolean =
    getConf(SUBEXPRESSION_ELIMINATION_ENABLED)

  def autoBroadcastJoinThreshold: Int = getConf(AUTO_BROADCASTJOIN_THRESHOLD)

  def preferSortMergeJoin: Boolean = getConf(PREFER_SORTMERGEJOIN)

  def defaultSizeInBytes: Long =
    getConf(DEFAULT_SIZE_IN_BYTES, autoBroadcastJoinThreshold + 1L)

  def isParquetBinaryAsString: Boolean = getConf(PARQUET_BINARY_AS_STRING)

  def isParquetINT96AsTimestamp: Boolean = getConf(PARQUET_INT96_AS_TIMESTAMP)

  def writeLegacyParquetFormat: Boolean = getConf(PARQUET_WRITE_LEGACY_FORMAT)

  def inMemoryPartitionPruning: Boolean = getConf(IN_MEMORY_PARTITION_PRUNING)

  def columnNameOfCorruptRecord: String = getConf(COLUMN_NAME_OF_CORRUPT_RECORD)

  def broadcastTimeout: Int = getConf(BROADCAST_TIMEOUT)

  def defaultDataSourceName: String = getConf(DEFAULT_DATA_SOURCE_NAME)

  def partitionDiscoveryEnabled(): Boolean =
    getConf(SQLConf.PARTITION_DISCOVERY_ENABLED)

  def partitionColumnTypeInferenceEnabled(): Boolean =
    getConf(SQLConf.PARTITION_COLUMN_TYPE_INFERENCE)

  def parallelPartitionDiscoveryThreshold: Int =
    getConf(SQLConf.PARALLEL_PARTITION_DISCOVERY_THRESHOLD)

  def bucketingEnabled: Boolean = getConf(SQLConf.BUCKETING_ENABLED)

  // Do not use a value larger than 4000 as the default value of this property.
  // See the comments of SCHEMA_STRING_LENGTH_THRESHOLD above for more information.
  def schemaStringLengthThreshold: Int = getConf(SCHEMA_STRING_LENGTH_THRESHOLD)

  def dataFrameEagerAnalysis: Boolean = getConf(DATAFRAME_EAGER_ANALYSIS)

  def dataFrameSelfJoinAutoResolveAmbiguity: Boolean =
    getConf(DATAFRAME_SELF_JOIN_AUTO_RESOLVE_AMBIGUITY)

  def dataFrameRetainGroupColumns: Boolean = getConf(DATAFRAME_RETAIN_GROUP_COLUMNS)

  def runSQLOnFile: Boolean = getConf(RUN_SQL_ON_FILES)

  override def orderByOrdinal: Boolean = getConf(ORDER_BY_ORDINAL)

  override def groupByOrdinal: Boolean = getConf(GROUP_BY_ORDINAL)
  /** ********************** SQLConf functionality methods ************ */

  /** Set Spark SQL configuration properties. */
  def setConf(props: Properties): Unit = settings.synchronized {
    props.asScala.foreach { case (k, v) => setConfString(k, v) }
  }

  /** Set the given Spark SQL configuration property using a `string` value. */
  def setConfString(key: String, value: String): Unit = {
    require(key != null, "key cannot be null")
    require(value != null, s"value cannot be null for key: $key")
    val entry = sqlConfEntries.get(key)
    if (entry != null) {
      // Only verify configs in the SQLConf object
      entry.valueConverter(value)
    }
    setConfWithCheck(key, value)
  }

  /** Set the given Spark SQL configuration property. */
  def setConf[T](entry: ConfigEntry[T], value: T): Unit = {
    require(entry != null, "entry cannot be null")
    require(value != null, s"value cannot be null for key: ${entry.key}")
    require(sqlConfEntries.get(entry.key) == entry, s"$entry is not registered")
    setConfWithCheck(entry.key, entry.stringConverter(value))
  }

  /** Return the value of Spark SQL configuration property for the given key. */
  @throws[NoSuchElementException]("if key is not set")
  def getConfString(key: String): String = {
    Option(settings.get(key)).
      orElse {
        // Try to use the default value
        Option(sqlConfEntries.get(key)).map(_.defaultValueString)
      }.
      getOrElse(throw new NoSuchElementException(key))
  }

  /**
   * Return the value of Spark SQL configuration property for the given key. If the key is not set
   * yet, return `defaultValue`. This is useful when `defaultValue` in ConfigEntry is not the
   * desired one.
   */
  def getConf[T](entry: ConfigEntry[T], defaultValue: T): T = {
    require(sqlConfEntries.get(entry.key) == entry, s"$entry is not registered")
    Option(settings.get(entry.key)).map(entry.valueConverter).getOrElse(defaultValue)
  }

  /**
   * Return the value of Spark SQL configuration property for the given key. If the key is not set
   * yet, return `defaultValue` in [[ConfigEntry]].
   */
  def getConf[T](entry: ConfigEntry[T]): T = {
    require(sqlConfEntries.get(entry.key) == entry, s"$entry is not registered")
    Option(settings.get(entry.key)).map(entry.valueConverter).orElse(entry.defaultValue).
      getOrElse(throw new NoSuchElementException(entry.key))
  }

  /**
   * Return the value of an optional Spark SQL configuration property for the given key. If the key
   * is not set yet, throw an exception.
   */
  def getConf[T](entry: OptionalConfigEntry[T]): T = {
    require(sqlConfEntries.get(entry.key) == entry, s"$entry is not registered")
    Option(settings.get(entry.key)).map(entry.rawValueConverter).
      getOrElse(throw new NoSuchElementException(entry.key))
  }

  /**
   * Return the `string` value of Spark SQL configuration property for the given key. If the key is
   * not set yet, return `defaultValue`.
   */
  def getConfString(key: String, defaultValue: String): String = {
    val entry = sqlConfEntries.get(key)
    if (entry != null && defaultValue != "<undefined>") {
      // Only verify configs in the SQLConf object
      entry.valueConverter(defaultValue)
    }
    Option(settings.get(key)).getOrElse(defaultValue)
  }

  /**
   * Return all the configuration properties that have been set (i.e. not the default).
   * This creates a new copy of the config properties in the form of a Map.
   */
  def getAllConfs: immutable.Map[String, String] =
    settings.synchronized { settings.asScala.toMap }

  /**
   * Return all the configuration definitions that have been defined in [[SQLConf]]. Each
   * definition contains key, defaultValue and doc.
   */
  def getAllDefinedConfs: Seq[(String, String, String)] = sqlConfEntries.synchronized {
    sqlConfEntries.values.asScala.filter(_.isPublic).map { entry =>
      (entry.key, entry.defaultValueString, entry.doc)
    }.toSeq
  }

  private def setConfWithCheck(key: String, value: String): Unit = {
    if (key.startsWith("spark.") && !key.startsWith("spark.sql.")) {
      logWarning(s"Attempt to set non-Spark SQL config in SQLConf: key = $key, value = $value")
    }
    settings.put(key, value)
  }

  def unsetConf(key: String): Unit = {
    settings.remove(key)
  }

  private[spark] def unsetConf(entry: ConfigEntry[_]): Unit = {
    settings.remove(entry.key)
  }

  def clear(): Unit = {
    settings.clear()
  }
}
<|MERGE_RESOLUTION|>--- conflicted
+++ resolved
@@ -372,7 +372,6 @@
       .createWithDefault(true)
 
   // Whether to retain group by columns or not in GroupedData.agg.
-<<<<<<< HEAD
   val DATAFRAME_RETAIN_GROUP_COLUMNS = SQLConfigBuilder("spark.sql.retainGroupColumns")
     .internal()
     .booleanConf
@@ -402,10 +401,14 @@
     .longConf
     .createWithDefault(128 * 1024 * 1024) // parquet.block.size
 
-  val FILES_MAX_NUM_IN_PARTITION = SQLConfigBuilder("spark.sql.files.maxNumInPartition")
-    .doc("The maximum number of files to pack into a single partition when reading files.")
+  val FILES_OPEN_COST_IN_BYTES = SQLConfigBuilder("spark.sql.files.openCostInBytes")
+    .internal()
+    .doc("The estimated cost to open a file, measured by the number of bytes could be scanned in" +
+      " the same time. This is used when putting multiple files into a partition. It's better to" +
+      " over estimated, then the partitions with small files will be faster than partitions with" +
+      " bigger files (which is scheduled first).")
     .longConf
-    .createWithDefault(32)
+    .createWithDefault(4 * 1024 * 1024)
 
   val EXCHANGE_REUSE_ENABLED = SQLConfigBuilder("spark.sql.exchange.reuse")
     .internal()
@@ -432,67 +435,6 @@
     .doc("The default location for storing checkpoint data for continuously executing queries.")
     .stringConf
     .createOptional
-=======
-  val DATAFRAME_RETAIN_GROUP_COLUMNS = booleanConf(
-    "spark.sql.retainGroupColumns",
-    defaultValue = Some(true),
-    isPublic = false)
-
-  val DATAFRAME_PIVOT_MAX_VALUES = intConf(
-    "spark.sql.pivotMaxValues",
-    defaultValue = Some(10000),
-    doc = "When doing a pivot without specifying values for the pivot column this is the maximum " +
-      "number of (distinct) values that will be collected without error."
-  )
-
-  val RUN_SQL_ON_FILES = booleanConf("spark.sql.runSQLOnFiles",
-    defaultValue = Some(true),
-    isPublic = false,
-    doc = "When true, we could use `datasource`.`path` as table in SQL query."
-  )
-
-  val WHOLESTAGE_CODEGEN_ENABLED = booleanConf("spark.sql.codegen.wholeStage",
-    defaultValue = Some(true),
-    doc = "When true, the whole stage (of multiple operators) will be compiled into single java" +
-      " method.",
-    isPublic = false)
-
-  val FILES_MAX_PARTITION_BYTES = longConf("spark.sql.files.maxPartitionBytes",
-    defaultValue = Some(128 * 1024 * 1024), // parquet.block.size
-    doc = "The maximum number of bytes to pack into a single partition when reading files.",
-    isPublic = true)
-
-  val FILES_OPEN_COST_IN_BYTES = longConf("spark.sql.files.openCostInBytes",
-    defaultValue = Some(4 * 1024 * 1024),
-    doc = "The estimated cost to open a file, measured by the number of bytes could be scanned in" +
-      " the same time. This is used when putting multiple files into a partition. It's better to" +
-      " over estimated, then the partitions with small files will be faster than partitions with" +
-      " bigger files (which is scheduled first).",
-    isPublic = false)
-
-  val EXCHANGE_REUSE_ENABLED = booleanConf("spark.sql.exchange.reuse",
-    defaultValue = Some(true),
-    doc = "When true, the planner will try to find out duplicated exchanges and re-use them.",
-    isPublic = false)
-
-  val STATE_STORE_MIN_DELTAS_FOR_SNAPSHOT = intConf(
-    "spark.sql.streaming.stateStore.minDeltasForSnapshot",
-    defaultValue = Some(10),
-    doc = "Minimum number of state store delta files that needs to be generated before they " +
-      "consolidated into snapshots.",
-    isPublic = false)
-
-  val STATE_STORE_MIN_VERSIONS_TO_RETAIN = intConf(
-    "spark.sql.streaming.stateStore.minBatchesToRetain",
-    defaultValue = Some(2),
-    doc = "Minimum number of versions of a state store's data to retain after cleaning.",
-    isPublic = false)
-
-  val CHECKPOINT_LOCATION = stringConf("spark.sql.streaming.checkpointLocation",
-    defaultValue = None,
-    doc = "The default location for storing checkpoint data for continuously executing queries.",
-    isPublic = true)
->>>>>>> 400b2f86
 
   object Deprecated {
     val MAPRED_REDUCE_TASKS = "mapred.reduce.tasks"
