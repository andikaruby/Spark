--- conflicted
+++ resolved
@@ -660,20 +660,20 @@
       .booleanConf
       .createWithDefault(false)
 
-<<<<<<< HEAD
+
   val QUERY_EXECUTION_LISTENERS =
     ConfigBuilder("spark.sql.queryExecutionListeners")
       .doc("QueryExecutionListeners to be attached to the SparkSession")
       .stringConf
       .toSequence
       .createWithDefault(Nil)
-=======
+
   val SESSION_LOCAL_TIMEZONE =
     SQLConfigBuilder("spark.sql.session.timeZone")
       .doc("""The ID of session local timezone, e.g. "GMT", "America/Los_Angeles", etc.""")
       .stringConf
       .createWithDefault(TimeZone.getDefault().getID())
->>>>>>> c0eda7e8
+
 
   object Deprecated {
     val MAPRED_REDUCE_TASKS = "mapred.reduce.tasks"
