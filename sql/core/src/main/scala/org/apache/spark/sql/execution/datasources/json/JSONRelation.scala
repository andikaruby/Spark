--- conflicted
+++ resolved
@@ -53,7 +53,7 @@
       val parsedOptions: JSONOptions = new JSONOptions(options)
       val columnNameOfCorruptRecord =
         parsedOptions.columnNameOfCorruptRecord
-          .getOrElse(sparkSession.conf.columnNameOfCorruptRecord)
+          .getOrElse(sparkSession.sessionState.conf.columnNameOfCorruptRecord)
       val jsonFiles = files.filterNot { status =>
         val name = status.getPath.getName
         name.startsWith("_") || name.startsWith(".")
@@ -98,17 +98,13 @@
       requiredSchema: StructType,
       filters: Seq[Filter],
       options: Map[String, String]): PartitionedFile => Iterator[InternalRow] = {
-<<<<<<< HEAD
-    val conf = new Configuration(sparkSession.sparkContext.hadoopConfiguration)
-=======
-    val conf = new Configuration(sqlContext.sessionState.hadoopConf)
->>>>>>> c71c6853
+    val conf = new Configuration(sparkSession.sessionState.hadoopConf)
     val broadcastedConf =
       sparkSession.sparkContext.broadcast(new SerializableConfiguration(conf))
 
     val parsedOptions: JSONOptions = new JSONOptions(options)
     val columnNameOfCorruptRecord = parsedOptions.columnNameOfCorruptRecord
-      .getOrElse(sparkSession.conf.columnNameOfCorruptRecord)
+      .getOrElse(sparkSession.sessionState.conf.columnNameOfCorruptRecord)
 
     val fullSchema = requiredSchema.toAttributes ++ partitionSchema.toAttributes
     val joinedRow = new JoinedRow()
@@ -129,15 +125,10 @@
     }
   }
 
-<<<<<<< HEAD
   private def createBaseRdd(
       sparkSession: SparkSession,
       inputPaths: Seq[FileStatus]): RDD[String] = {
-    val job = Job.getInstance(sparkSession.sparkContext.hadoopConfiguration)
-=======
-  private def createBaseRdd(sqlContext: SQLContext, inputPaths: Seq[FileStatus]): RDD[String] = {
-    val job = Job.getInstance(sqlContext.sessionState.hadoopConf)
->>>>>>> c71c6853
+    val job = Job.getInstance(sparkSession.sessionState.hadoopConf)
     val conf = job.getConfiguration
 
     val paths = inputPaths.map(_.getPath)
