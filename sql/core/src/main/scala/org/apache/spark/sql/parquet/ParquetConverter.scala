/*
 * Licensed to the Apache Software Foundation (ASF) under one or more
 * contributor license agreements.  See the NOTICE file distributed with
 * this work for additional information regarding copyright ownership.
 * The ASF licenses this file to You under the Apache License, Version 2.0
 * (the "License"); you may not use this file except in compliance with
 * the License.  You may obtain a copy of the License at
 *
 *    http://www.apache.org/licenses/LICENSE-2.0
 *
 * Unless required by applicable law or agreed to in writing, software
 * distributed under the License is distributed on an "AS IS" BASIS,
 * WITHOUT WARRANTIES OR CONDITIONS OF ANY KIND, either express or implied.
 * See the License for the specific language governing permissions and
 * limitations under the License.
 */

package org.apache.spark.sql.parquet

import java.nio.{ByteBuffer, ByteOrder}

import scala.collection.mutable.{ArrayBuffer, Buffer, HashMap}

import org.apache.parquet.Preconditions
import org.apache.parquet.column.Dictionary
import org.apache.parquet.io.api.{Binary, Converter, GroupConverter, PrimitiveConverter}
import org.apache.parquet.schema.MessageType

import org.apache.spark.sql.catalyst.expressions._
import org.apache.spark.sql.catalyst.util.DateTimeUtils
import org.apache.spark.sql.parquet.CatalystConverter.FieldType
import org.apache.spark.sql.types._
<<<<<<< HEAD
=======
import org.apache.spark.sql.parquet.timestamp.NanoTime
import org.apache.spark.unsafe.types.UTF8String
>>>>>>> 7d669a56

/**
 * Collection of converters of Parquet types (group and primitive types) that
 * model arrays and maps. The conversions are partly based on the AvroParquet
 * converters that are part of Parquet in order to be able to process these
 * types.
 *
 * There are several types of converters:
 * <ul>
 *   <li>[[org.apache.spark.sql.parquet.CatalystPrimitiveConverter]] for primitive
 *   (numeric, boolean and String) types</li>
 *   <li>[[org.apache.spark.sql.parquet.CatalystNativeArrayConverter]] for arrays
 *   of native JVM element types; note: currently null values are not supported!</li>
 *   <li>[[org.apache.spark.sql.parquet.CatalystArrayConverter]] for arrays of
 *   arbitrary element types (including nested element types); note: currently
 *   null values are not supported!</li>
 *   <li>[[org.apache.spark.sql.parquet.CatalystStructConverter]] for structs</li>
 *   <li>[[org.apache.spark.sql.parquet.CatalystMapConverter]] for maps; note:
 *   currently null values are not supported!</li>
 *   <li>[[org.apache.spark.sql.parquet.CatalystPrimitiveRowConverter]] for rows
 *   of only primitive element types</li>
 *   <li>[[org.apache.spark.sql.parquet.CatalystGroupConverter]] for other nested
 *   records, including the top-level row record</li>
 * </ul>
 */

private[sql] object CatalystConverter {
  // The type internally used for fields
  type FieldType = StructField

  // This is mostly Parquet convention (see, e.g., `ConversionPatterns`).
  // Note that "array" for the array elements is chosen by ParquetAvro.
  // Using a different value will result in Parquet silently dropping columns.
  val ARRAY_CONTAINS_NULL_BAG_SCHEMA_NAME = "bag"
  val ARRAY_ELEMENTS_SCHEMA_NAME = "array"
  // SPARK-4520: Thrift generated parquet files have different array element
  // schema names than avro. Thrift parquet uses array_schema_name + "_tuple"
  // as opposed to "array" used by default. For more information, check
  // TestThriftSchemaConverter.java in parquet.thrift.
  val THRIFT_ARRAY_ELEMENTS_SCHEMA_NAME_SUFFIX = "_tuple"
  val MAP_KEY_SCHEMA_NAME = "key"
  val MAP_VALUE_SCHEMA_NAME = "value"
  val MAP_SCHEMA_NAME = "map"

  // TODO: consider using Array[T] for arrays to avoid boxing of primitive types
  type ArrayScalaType[T] = Seq[T]
  type StructScalaType[T] = Row
  type MapScalaType[K, V] = Map[K, V]

  protected[parquet] def createConverter(
      field: FieldType,
      fieldIndex: Int,
      parent: CatalystConverter): Converter = {
    val fieldType: DataType = field.dataType
    fieldType match {
      case udt: UserDefinedType[_] => {
        createConverter(field.copy(dataType = udt.sqlType), fieldIndex, parent)
      }
      // For native JVM types we use a converter with native arrays
      case ArrayType(elementType: AtomicType, false) => {
        new CatalystNativeArrayConverter(elementType, fieldIndex, parent)
      }
      // This is for other types of arrays, including those with nested fields
      case ArrayType(elementType: DataType, false) => {
        new CatalystArrayConverter(elementType, fieldIndex, parent)
      }
      case ArrayType(elementType: DataType, true) => {
        new CatalystArrayContainsNullConverter(elementType, fieldIndex, parent)
      }
      case StructType(fields: Array[StructField]) => {
        new CatalystStructConverter(fields, fieldIndex, parent)
      }
      case MapType(keyType: DataType, valueType: DataType, valueContainsNull: Boolean) => {
        new CatalystMapConverter(
          Array(
            new FieldType(MAP_KEY_SCHEMA_NAME, keyType, false),
            new FieldType(MAP_VALUE_SCHEMA_NAME, valueType, valueContainsNull)),
          fieldIndex,
          parent)
      }
      // Strings, Shorts and Bytes do not have a corresponding type in Parquet
      // so we need to treat them separately
      case StringType =>
        new CatalystPrimitiveStringConverter(parent, fieldIndex)
      case ShortType => {
        new CatalystPrimitiveConverter(parent, fieldIndex) {
          override def addInt(value: Int): Unit =
            parent.updateShort(fieldIndex, value.asInstanceOf[ShortType.InternalType])
        }
      }
      case ByteType => {
        new CatalystPrimitiveConverter(parent, fieldIndex) {
          override def addInt(value: Int): Unit =
            parent.updateByte(fieldIndex, value.asInstanceOf[ByteType.InternalType])
        }
      }
      case DateType => {
        new CatalystPrimitiveConverter(parent, fieldIndex) {
          override def addInt(value: Int): Unit =
            parent.updateDate(fieldIndex, value.asInstanceOf[DateType.InternalType])
        }
      }
      case d: DecimalType => {
        new CatalystPrimitiveConverter(parent, fieldIndex) {
          override def addBinary(value: Binary): Unit =
            parent.updateDecimal(fieldIndex, value, d)
        }
      }
      case TimestampType => {
        new CatalystPrimitiveConverter(parent, fieldIndex) {
          override def addBinary(value: Binary): Unit =
            parent.updateTimestamp(fieldIndex, value)
        }
      }
      // All other primitive types use the default converter
      case ctype: DataType if ParquetTypesConverter.isPrimitiveType(ctype) => {
        // note: need the type tag here!
        new CatalystPrimitiveConverter(parent, fieldIndex)
      }
      case _ => throw new RuntimeException(
        s"unable to convert datatype ${field.dataType.toString} in CatalystConverter")
    }
  }

  protected[parquet] def createRootConverter(
      parquetSchema: MessageType,
      attributes: Seq[Attribute]): CatalystConverter = {
    // For non-nested types we use the optimized Row converter
    if (attributes.forall(a => ParquetTypesConverter.isPrimitiveType(a.dataType))) {
      new CatalystPrimitiveRowConverter(attributes.toArray)
    } else {
      new CatalystGroupConverter(attributes.toArray)
    }
  }
}

private[parquet] abstract class CatalystConverter extends GroupConverter {
  /**
   * The number of fields this group has
   */
  protected[parquet] val size: Int

  /**
   * The index of this converter in the parent
   */
  protected[parquet] val index: Int

  /**
   * The parent converter
   */
  protected[parquet] val parent: CatalystConverter

  /**
   * Called by child converters to update their value in its parent (this).
   * Note that if possible the more specific update methods below should be used
   * to avoid auto-boxing of native JVM types.
   *
   * @param fieldIndex
   * @param value
   */
  protected[parquet] def updateField(fieldIndex: Int, value: Any): Unit

  protected[parquet] def updateBoolean(fieldIndex: Int, value: Boolean): Unit =
    updateField(fieldIndex, value)

  protected[parquet] def updateInt(fieldIndex: Int, value: Int): Unit =
    updateField(fieldIndex, value)

  protected[parquet] def updateDate(fieldIndex: Int, value: Int): Unit =
    updateField(fieldIndex, value)

  protected[parquet] def updateLong(fieldIndex: Int, value: Long): Unit =
    updateField(fieldIndex, value)

  protected[parquet] def updateShort(fieldIndex: Int, value: Short): Unit =
    updateField(fieldIndex, value)

  protected[parquet] def updateByte(fieldIndex: Int, value: Byte): Unit =
    updateField(fieldIndex, value)

  protected[parquet] def updateDouble(fieldIndex: Int, value: Double): Unit =
    updateField(fieldIndex, value)

  protected[parquet] def updateFloat(fieldIndex: Int, value: Float): Unit =
    updateField(fieldIndex, value)

  protected[parquet] def updateBinary(fieldIndex: Int, value: Binary): Unit =
    updateField(fieldIndex, value.getBytes)

  protected[parquet] def updateString(fieldIndex: Int, value: Array[Byte]): Unit =
    updateField(fieldIndex, UTF8String.fromBytes(value))

  protected[parquet] def updateTimestamp(fieldIndex: Int, value: Binary): Unit =
    updateField(fieldIndex, readTimestamp(value))

  protected[parquet] def updateDecimal(fieldIndex: Int, value: Binary, ctype: DecimalType): Unit =
    updateField(fieldIndex, readDecimal(new Decimal(), value, ctype))

  protected[parquet] def isRootConverter: Boolean = parent == null

  protected[parquet] def clearBuffer(): Unit

  /**
   * Should only be called in the root (group) converter!
   *
   * @return
   */
  def getCurrentRecord: Row = throw new UnsupportedOperationException

  /**
   * Read a decimal value from a Parquet Binary into "dest". Only supports decimals that fit in
   * a long (i.e. precision <= 18)
   *
   * Returned value is needed by CatalystConverter, which doesn't reuse the Decimal object.
   */
  protected[parquet] def readDecimal(dest: Decimal, value: Binary, ctype: DecimalType): Decimal = {
    val precision = ctype.precisionInfo.get.precision
    val scale = ctype.precisionInfo.get.scale
    val bytes = value.getBytes
    require(bytes.length <= 16, "Decimal field too large to read")
    var unscaled = 0L
    var i = 0
    while (i < bytes.length) {
      unscaled = (unscaled << 8) | (bytes(i) & 0xFF)
      i += 1
    }
    // Make sure unscaled has the right sign, by sign-extending the first bit
    val numBits = 8 * bytes.length
    unscaled = (unscaled << (64 - numBits)) >> (64 - numBits)
    dest.set(unscaled, precision, scale)
  }

  /**
   * Read a Timestamp value from a Parquet Int96Value
   */
  protected[parquet] def readTimestamp(value: Binary): Long = {
    CatalystTimestampConverter.convertToTimestamp(value)
  }
}

/**
 * A `parquet.io.api.GroupConverter` that is able to convert a Parquet record
 * to a [[org.apache.spark.sql.catalyst.expressions.Row]] object.
 *
 * @param schema The corresponding Catalyst schema in the form of a list of attributes.
 */
private[parquet] class CatalystGroupConverter(
    protected[parquet] val schema: Array[FieldType],
    protected[parquet] val index: Int,
    protected[parquet] val parent: CatalystConverter,
    protected[parquet] var current: ArrayBuffer[Any],
    protected[parquet] var buffer: ArrayBuffer[Row])
  extends CatalystConverter {

  def this(schema: Array[FieldType], index: Int, parent: CatalystConverter) =
    this(
      schema,
      index,
      parent,
      current = null,
      buffer = new ArrayBuffer[Row](
        CatalystArrayConverter.INITIAL_ARRAY_SIZE))

  /**
   * This constructor is used for the root converter only!
   */
  def this(attributes: Array[Attribute]) =
    this(attributes.map(a => new FieldType(a.name, a.dataType, a.nullable)), 0, null)

  protected [parquet] val converters: Array[Converter] =
    schema.zipWithIndex.map {
      case (field, idx) => CatalystConverter.createConverter(field, idx, this)
    }.toArray

  override val size = schema.size

  override def getCurrentRecord: Row = {
    assert(isRootConverter, "getCurrentRecord should only be called in root group converter!")
    // TODO: use iterators if possible
    // Note: this will ever only be called in the root converter when the record has been
    // fully processed. Therefore it will be difficult to use mutable rows instead, since
    // any non-root converter never would be sure when it would be safe to re-use the buffer.
    new GenericRow(current.toArray)
  }

  override def getConverter(fieldIndex: Int): Converter = converters(fieldIndex)

  // for child converters to update upstream values
  override protected[parquet] def updateField(fieldIndex: Int, value: Any): Unit = {
    current.update(fieldIndex, value)
  }

  override protected[parquet] def clearBuffer(): Unit = buffer.clear()

  override def start(): Unit = {
    current = ArrayBuffer.fill(size)(null)
    converters.foreach { converter =>
      if (!converter.isPrimitive) {
        converter.asInstanceOf[CatalystConverter].clearBuffer()
      }
    }
  }

  override def end(): Unit = {
    if (!isRootConverter) {
      assert(current != null) // there should be no empty groups
      buffer.append(new GenericRow(current.toArray))
      parent.updateField(index, new GenericRow(buffer.toArray.asInstanceOf[Array[Any]]))
    }
  }
}

/**
 * A `parquet.io.api.GroupConverter` that is able to convert a Parquet record
 * to a [[org.apache.spark.sql.catalyst.expressions.Row]] object. Note that his
 * converter is optimized for rows of primitive types (non-nested records).
 */
private[parquet] class CatalystPrimitiveRowConverter(
    protected[parquet] val schema: Array[FieldType],
    protected[parquet] var current: MutableRow)
  extends CatalystConverter {

  // This constructor is used for the root converter only
  def this(attributes: Array[Attribute]) =
    this(
      attributes.map(a => new FieldType(a.name, a.dataType, a.nullable)),
      new SpecificMutableRow(attributes.map(_.dataType)))

  protected [parquet] val converters: Array[Converter] =
    schema.zipWithIndex.map {
      case (field, idx) => CatalystConverter.createConverter(field, idx, this)
    }.toArray

  override val size = schema.size

  override val index = 0

  override val parent = null

  // Should be only called in root group converter!
  override def getCurrentRecord: Row = current

  override def getConverter(fieldIndex: Int): Converter = converters(fieldIndex)

  // for child converters to update upstream values
  override protected[parquet] def updateField(fieldIndex: Int, value: Any): Unit = {
    throw new UnsupportedOperationException // child converters should use the
    // specific update methods below
  }

  override protected[parquet] def clearBuffer(): Unit = {}

  override def start(): Unit = {
    var i = 0
    while (i < size) {
      current.setNullAt(i)
      i = i + 1
    }
  }

  override def end(): Unit = {}

  // Overridden here to avoid auto-boxing for primitive types
  override protected[parquet] def updateBoolean(fieldIndex: Int, value: Boolean): Unit =
    current.setBoolean(fieldIndex, value)

  override protected[parquet] def updateInt(fieldIndex: Int, value: Int): Unit =
    current.setInt(fieldIndex, value)

  override protected[parquet] def updateDate(fieldIndex: Int, value: Int): Unit =
    current.setInt(fieldIndex, value)

  override protected[parquet] def updateLong(fieldIndex: Int, value: Long): Unit =
    current.setLong(fieldIndex, value)

  override protected[parquet] def updateShort(fieldIndex: Int, value: Short): Unit =
    current.setShort(fieldIndex, value)

  override protected[parquet] def updateByte(fieldIndex: Int, value: Byte): Unit =
    current.setByte(fieldIndex, value)

  override protected[parquet] def updateDouble(fieldIndex: Int, value: Double): Unit =
    current.setDouble(fieldIndex, value)

  override protected[parquet] def updateFloat(fieldIndex: Int, value: Float): Unit =
    current.setFloat(fieldIndex, value)

  override protected[parquet] def updateBinary(fieldIndex: Int, value: Binary): Unit =
    current.update(fieldIndex, value.getBytes)

  override protected[parquet] def updateString(fieldIndex: Int, value: Array[Byte]): Unit =
    current.update(fieldIndex, UTF8String.fromBytes(value))

  override protected[parquet] def updateTimestamp(fieldIndex: Int, value: Binary): Unit =
    current.setLong(fieldIndex, readTimestamp(value))

  override protected[parquet] def updateDecimal(
      fieldIndex: Int, value: Binary, ctype: DecimalType): Unit = {
    var decimal = current(fieldIndex).asInstanceOf[Decimal]
    if (decimal == null) {
      decimal = new Decimal
      current(fieldIndex) = decimal
    }
    readDecimal(decimal, value, ctype)
  }
}

/**
 * A `parquet.io.api.PrimitiveConverter` that converts Parquet types to Catalyst types.
 *
 * @param parent The parent group converter.
 * @param fieldIndex The index inside the record.
 */
private[parquet] class CatalystPrimitiveConverter(
    parent: CatalystConverter,
    fieldIndex: Int) extends PrimitiveConverter {
  override def addBinary(value: Binary): Unit =
    parent.updateBinary(fieldIndex, value)

  override def addBoolean(value: Boolean): Unit =
    parent.updateBoolean(fieldIndex, value)

  override def addDouble(value: Double): Unit =
    parent.updateDouble(fieldIndex, value)

  override def addFloat(value: Float): Unit =
    parent.updateFloat(fieldIndex, value)

  override def addInt(value: Int): Unit =
    parent.updateInt(fieldIndex, value)

  override def addLong(value: Long): Unit =
    parent.updateLong(fieldIndex, value)
}

/**
 * A `parquet.io.api.PrimitiveConverter` that converts Parquet Binary to Catalyst String.
 * Supports dictionaries to reduce Binary to String conversion overhead.
 *
 * Follows pattern in Parquet of using dictionaries, where supported, for String conversion.
 *
 * @param parent The parent group converter.
 * @param fieldIndex The index inside the record.
 */
private[parquet] class CatalystPrimitiveStringConverter(parent: CatalystConverter, fieldIndex: Int)
  extends CatalystPrimitiveConverter(parent, fieldIndex) {

  private[this] var dict: Array[Array[Byte]] = null

  override def hasDictionarySupport: Boolean = true

  override def setDictionary(dictionary: Dictionary): Unit =
    dict = Array.tabulate(dictionary.getMaxId + 1) { dictionary.decodeToBinary(_).getBytes }

  override def addValueFromDictionary(dictionaryId: Int): Unit =
    parent.updateString(fieldIndex, dict(dictionaryId))

  override def addBinary(value: Binary): Unit =
    parent.updateString(fieldIndex, value.getBytes)
}

private[parquet] object CatalystArrayConverter {
  val INITIAL_ARRAY_SIZE = 20
}

private[parquet] object CatalystTimestampConverter {
  def convertToTimestamp(value: Binary): Long = {
    Preconditions.checkArgument(bytes.length() == 12, "Must be 12 bytes")
    val buf = value.toByteBuffer
    buf.order(ByteOrder.LITTLE_ENDIAN)
    val timeOfDayNanos = buf.getLong
    val julianDay = buf.getInt
    DateTimeUtils.fromJulianDay(julianDay, timeOfDayNanos)
  }

  def convertFromTimestamp(ts: Long): Binary = {
    val (julianDay, timeOfDayNanos) = DateTimeUtils.toJulianDay(ts)
    val buf = ByteBuffer.allocate(12)
    buf.order(ByteOrder.LITTLE_ENDIAN)
    buf.putLong(timeOfDayNanos)
    buf.putInt(julianDay)
    buf.flip()
    Binary.fromByteBuffer(buf)
  }
}

/**
 * A `parquet.io.api.GroupConverter` that converts a single-element groups that
 * match the characteristics of an array (see
 * [[org.apache.spark.sql.parquet.ParquetTypesConverter]]) into an
 * [[org.apache.spark.sql.types.ArrayType]].
 *
 * @param elementType The type of the array elements (complex or primitive)
 * @param index The position of this (array) field inside its parent converter
 * @param parent The parent converter
 * @param buffer A data buffer
 */
private[parquet] class CatalystArrayConverter(
    val elementType: DataType,
    val index: Int,
    protected[parquet] val parent: CatalystConverter,
    protected[parquet] var buffer: Buffer[Any])
  extends CatalystConverter {

  def this(elementType: DataType, index: Int, parent: CatalystConverter) =
    this(
      elementType,
      index,
      parent,
      new ArrayBuffer[Any](CatalystArrayConverter.INITIAL_ARRAY_SIZE))

  protected[parquet] val converter: Converter = CatalystConverter.createConverter(
    new CatalystConverter.FieldType(
      CatalystConverter.ARRAY_ELEMENTS_SCHEMA_NAME,
      elementType,
      false),
    fieldIndex = 0,
    parent = this)

  override def getConverter(fieldIndex: Int): Converter = converter

  // arrays have only one (repeated) field, which is its elements
  override val size = 1

  override protected[parquet] def updateField(fieldIndex: Int, value: Any): Unit = {
    // fieldIndex is ignored (assumed to be zero but not checked)
    if (value == null) {
      throw new IllegalArgumentException("Null values inside Parquet arrays are not supported!")
    }
    buffer += value
  }

  override protected[parquet] def clearBuffer(): Unit = {
    buffer.clear()
  }

  override def start(): Unit = {
    if (!converter.isPrimitive) {
      converter.asInstanceOf[CatalystConverter].clearBuffer()
    }
  }

  override def end(): Unit = {
    assert(parent != null)
    // here we need to make sure to use ArrayScalaType
    parent.updateField(index, buffer.toArray.toSeq)
    clearBuffer()
  }
}

/**
 * A `parquet.io.api.GroupConverter` that converts a single-element groups that
 * match the characteristics of an array (see
 * [[org.apache.spark.sql.parquet.ParquetTypesConverter]]) into an
 * [[org.apache.spark.sql.types.ArrayType]].
 *
 * @param elementType The type of the array elements (native)
 * @param index The position of this (array) field inside its parent converter
 * @param parent The parent converter
 * @param capacity The (initial) capacity of the buffer
 */
private[parquet] class CatalystNativeArrayConverter(
    val elementType: AtomicType,
    val index: Int,
    protected[parquet] val parent: CatalystConverter,
    protected[parquet] var capacity: Int = CatalystArrayConverter.INITIAL_ARRAY_SIZE)
  extends CatalystConverter {

  type NativeType = elementType.InternalType

  private var buffer: Array[NativeType] = elementType.classTag.newArray(capacity)

  private var elements: Int = 0

  protected[parquet] val converter: Converter = CatalystConverter.createConverter(
    new CatalystConverter.FieldType(
      CatalystConverter.ARRAY_ELEMENTS_SCHEMA_NAME,
      elementType,
      false),
    fieldIndex = 0,
    parent = this)

  override def getConverter(fieldIndex: Int): Converter = converter

  // arrays have only one (repeated) field, which is its elements
  override val size = 1

  override protected[parquet] def updateField(fieldIndex: Int, value: Any): Unit =
    throw new UnsupportedOperationException

  // Overridden here to avoid auto-boxing for primitive types
  override protected[parquet] def updateBoolean(fieldIndex: Int, value: Boolean): Unit = {
    checkGrowBuffer()
    buffer(elements) = value.asInstanceOf[NativeType]
    elements += 1
  }

  override protected[parquet] def updateInt(fieldIndex: Int, value: Int): Unit = {
    checkGrowBuffer()
    buffer(elements) = value.asInstanceOf[NativeType]
    elements += 1
  }

  override protected[parquet] def updateShort(fieldIndex: Int, value: Short): Unit = {
    checkGrowBuffer()
    buffer(elements) = value.asInstanceOf[NativeType]
    elements += 1
  }

  override protected[parquet] def updateByte(fieldIndex: Int, value: Byte): Unit = {
    checkGrowBuffer()
    buffer(elements) = value.asInstanceOf[NativeType]
    elements += 1
  }

  override protected[parquet] def updateLong(fieldIndex: Int, value: Long): Unit = {
    checkGrowBuffer()
    buffer(elements) = value.asInstanceOf[NativeType]
    elements += 1
  }

  override protected[parquet] def updateDouble(fieldIndex: Int, value: Double): Unit = {
    checkGrowBuffer()
    buffer(elements) = value.asInstanceOf[NativeType]
    elements += 1
  }

  override protected[parquet] def updateFloat(fieldIndex: Int, value: Float): Unit = {
    checkGrowBuffer()
    buffer(elements) = value.asInstanceOf[NativeType]
    elements += 1
  }

  override protected[parquet] def updateBinary(fieldIndex: Int, value: Binary): Unit = {
    checkGrowBuffer()
    buffer(elements) = value.getBytes.asInstanceOf[NativeType]
    elements += 1
  }

  override protected[parquet] def updateString(fieldIndex: Int, value: Array[Byte]): Unit = {
    checkGrowBuffer()
    buffer(elements) = UTF8String.fromBytes(value).asInstanceOf[NativeType]
    elements += 1
  }

  override protected[parquet] def clearBuffer(): Unit = {
    elements = 0
  }

  override def start(): Unit = {}

  override def end(): Unit = {
    assert(parent != null)
    // here we need to make sure to use ArrayScalaType
    parent.updateField(
      index,
      buffer.slice(0, elements).toSeq)
    clearBuffer()
  }

  private def checkGrowBuffer(): Unit = {
    if (elements >= capacity) {
      val newCapacity = 2 * capacity
      val tmp: Array[NativeType] = elementType.classTag.newArray(newCapacity)
      Array.copy(buffer, 0, tmp, 0, capacity)
      buffer = tmp
      capacity = newCapacity
    }
  }
}

/**
 * A `parquet.io.api.GroupConverter` that converts a single-element groups that
 * match the characteristics of an array contains null (see
 * [[org.apache.spark.sql.parquet.ParquetTypesConverter]]) into an
 * [[org.apache.spark.sql.types.ArrayType]].
 *
 * @param elementType The type of the array elements (complex or primitive)
 * @param index The position of this (array) field inside its parent converter
 * @param parent The parent converter
 * @param buffer A data buffer
 */
private[parquet] class CatalystArrayContainsNullConverter(
    val elementType: DataType,
    val index: Int,
    protected[parquet] val parent: CatalystConverter,
    protected[parquet] var buffer: Buffer[Any])
  extends CatalystConverter {

  def this(elementType: DataType, index: Int, parent: CatalystConverter) =
    this(
      elementType,
      index,
      parent,
      new ArrayBuffer[Any](CatalystArrayConverter.INITIAL_ARRAY_SIZE))

  protected[parquet] val converter: Converter = new CatalystConverter {

    private var current: Any = null

    val converter = CatalystConverter.createConverter(
      new CatalystConverter.FieldType(
        CatalystConverter.ARRAY_ELEMENTS_SCHEMA_NAME,
        elementType,
        false),
      fieldIndex = 0,
      parent = this)

    override def getConverter(fieldIndex: Int): Converter = converter

    override def end(): Unit = parent.updateField(index, current)

    override def start(): Unit = {
      current = null
    }

    override protected[parquet] val size: Int = 1
    override protected[parquet] val index: Int = 0
    override protected[parquet] val parent = CatalystArrayContainsNullConverter.this

    override protected[parquet] def updateField(fieldIndex: Int, value: Any): Unit = {
      current = value
    }

    override protected[parquet] def clearBuffer(): Unit = {}
  }

  override def getConverter(fieldIndex: Int): Converter = converter

  // arrays have only one (repeated) field, which is its elements
  override val size = 1

  override protected[parquet] def updateField(fieldIndex: Int, value: Any): Unit = {
    buffer += value
  }

  override protected[parquet] def clearBuffer(): Unit = {
    buffer.clear()
  }

  override def start(): Unit = {}

  override def end(): Unit = {
    assert(parent != null)
    // here we need to make sure to use ArrayScalaType
    parent.updateField(index, buffer.toArray.toSeq)
    clearBuffer()
  }
}

/**
 * This converter is for multi-element groups of primitive or complex types
 * that have repetition level optional or required (so struct fields).
 *
 * @param schema The corresponding Catalyst schema in the form of a list of
 *               attributes.
 * @param index
 * @param parent
 */
private[parquet] class CatalystStructConverter(
    override protected[parquet] val schema: Array[FieldType],
    override protected[parquet] val index: Int,
    override protected[parquet] val parent: CatalystConverter)
  extends CatalystGroupConverter(schema, index, parent) {

  override protected[parquet] def clearBuffer(): Unit = {}

  // TODO: think about reusing the buffer
  override def end(): Unit = {
    assert(!isRootConverter)
    // here we need to make sure to use StructScalaType
    // Note: we need to actually make a copy of the array since we
    // may be in a nested field
    parent.updateField(index, new GenericRow(current.toArray))
  }
}

/**
 * A `parquet.io.api.GroupConverter` that converts two-element groups that
 * match the characteristics of a map (see
 * [[org.apache.spark.sql.parquet.ParquetTypesConverter]]) into an
 * [[org.apache.spark.sql.types.MapType]].
 *
 * @param schema
 * @param index
 * @param parent
 */
private[parquet] class CatalystMapConverter(
    protected[parquet] val schema: Array[FieldType],
    override protected[parquet] val index: Int,
    override protected[parquet] val parent: CatalystConverter)
  extends CatalystConverter {

  private val map = new HashMap[Any, Any]()

  private val keyValueConverter = new CatalystConverter {
    private var currentKey: Any = null
    private var currentValue: Any = null
    val keyConverter = CatalystConverter.createConverter(schema(0), 0, this)
    val valueConverter = CatalystConverter.createConverter(schema(1), 1, this)

    override def getConverter(fieldIndex: Int): Converter = {
      if (fieldIndex == 0) keyConverter else valueConverter
    }

    override def end(): Unit = CatalystMapConverter.this.map += currentKey -> currentValue

    override def start(): Unit = {
      currentKey = null
      currentValue = null
    }

    override protected[parquet] val size: Int = 2
    override protected[parquet] val index: Int = 0
    override protected[parquet] val parent: CatalystConverter = CatalystMapConverter.this

    override protected[parquet] def updateField(fieldIndex: Int, value: Any): Unit = {
      fieldIndex match {
        case 0 =>
          currentKey = value
        case 1 =>
          currentValue = value
        case _ =>
          new RuntimePermission(s"trying to update Map with fieldIndex $fieldIndex")
      }
    }

    override protected[parquet] def clearBuffer(): Unit = {}
  }

  override protected[parquet] val size: Int = 1

  override protected[parquet] def clearBuffer(): Unit = {}

  override def start(): Unit = {
    map.clear()
  }

  override def end(): Unit = {
    // here we need to make sure to use MapScalaType
    parent.updateField(index, map.toMap)
  }

  override def getConverter(fieldIndex: Int): Converter = keyValueConverter

  override protected[parquet] def updateField(fieldIndex: Int, value: Any): Unit =
    throw new UnsupportedOperationException
}<|MERGE_RESOLUTION|>--- conflicted
+++ resolved
@@ -30,11 +30,7 @@
 import org.apache.spark.sql.catalyst.util.DateTimeUtils
 import org.apache.spark.sql.parquet.CatalystConverter.FieldType
 import org.apache.spark.sql.types._
-<<<<<<< HEAD
-=======
-import org.apache.spark.sql.parquet.timestamp.NanoTime
 import org.apache.spark.unsafe.types.UTF8String
->>>>>>> 7d669a56
 
 /**
  * Collection of converters of Parquet types (group and primitive types) that
@@ -502,7 +498,7 @@
 
 private[parquet] object CatalystTimestampConverter {
   def convertToTimestamp(value: Binary): Long = {
-    Preconditions.checkArgument(bytes.length() == 12, "Must be 12 bytes")
+    Preconditions.checkArgument(value.length() == 12, "Must be 12 bytes")
     val buf = value.toByteBuffer
     buf.order(ByteOrder.LITTLE_ENDIAN)
     val timeOfDayNanos = buf.getLong
