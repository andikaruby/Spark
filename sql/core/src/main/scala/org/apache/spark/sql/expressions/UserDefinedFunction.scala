/*
 * Licensed to the Apache Software Foundation (ASF) under one or more
 * contributor license agreements.  See the NOTICE file distributed with
 * this work for additional information regarding copyright ownership.
 * The ASF licenses this file to You under the Apache License, Version 2.0
 * (the "License"); you may not use this file except in compliance with
 * the License.  You may obtain a copy of the License at
 *
 *    http://www.apache.org/licenses/LICENSE-2.0
 *
 * Unless required by applicable law or agreed to in writing, software
 * distributed under the License is distributed on an "AS IS" BASIS,
 * WITHOUT WARRANTIES OR CONDITIONS OF ANY KIND, either express or implied.
 * See the License for the specific language governing permissions and
 * limitations under the License.
 */

package org.apache.spark.sql.expressions

import scala.reflect.runtime.universe.TypeTag
import scala.util.Try

import org.apache.spark.annotation.Stable
import org.apache.spark.sql.{Column, Encoder}
import org.apache.spark.sql.catalyst.ScalaReflection
import org.apache.spark.sql.catalyst.encoders.AgnosticEncoders.UnboundRowEncoder
import org.apache.spark.sql.catalyst.encoders.encoderFor
import org.apache.spark.sql.catalyst.expressions.{Expression, ScalaUDF}
import org.apache.spark.sql.execution.aggregate.ScalaAggregator
import org.apache.spark.sql.internal.UserDefinedFunctionLike
import org.apache.spark.sql.types.DataType

/**
 * A user-defined function. To create one, use the `udf` functions in `functions`.
 *
 * As an example:
 * {{{
 *   // Define a UDF that returns true or false based on some numeric score.
 *   val predict = udf((score: Double) => score > 0.5)
 *
 *   // Projects a column that adds a prediction column based on the score column.
 *   df.select( predict(df("score")) )
 * }}}
 *
 * @since 1.3.0
 */
@Stable
sealed abstract class UserDefinedFunction extends UserDefinedFunctionLike {

  /**
   * Returns true when the UDF can return a nullable value.
   *
   * @since 2.3.0
   */
  def nullable: Boolean

  /**
   * Returns true iff the UDF is deterministic, i.e. the UDF produces the same output given the same
   * input.
   *
   * @since 2.3.0
   */
  def deterministic: Boolean

  /**
   * Returns an expression that invokes the UDF, using the given arguments.
   *
   * @since 1.3.0
   */
  @scala.annotation.varargs
  def apply(exprs: Column*): Column

  /**
   * Updates UserDefinedFunction with a given name.
   *
   * @since 2.3.0
   */
  def withName(name: String): UserDefinedFunction

  /**
   * Updates UserDefinedFunction to non-nullable.
   *
   * @since 2.3.0
   */
  def asNonNullable(): UserDefinedFunction

  /**
   * Updates UserDefinedFunction to nondeterministic.
   *
   * @since 2.3.0
   */
  def asNondeterministic(): UserDefinedFunction
}

private[spark] case class SparkUserDefinedFunction(
    f: AnyRef,
    dataType: DataType,
<<<<<<< HEAD
    inputEncoders: Seq[Option[Encoder[_]]] = Nil,
    outputEncoder: Option[Encoder[_]] = None,
    name: Option[String] = None,
=======
    inputEncoders: Seq[Option[ExpressionEncoder[_]]] = Nil,
    outputEncoder: Option[ExpressionEncoder[_]] = None,
    givenName: Option[String] = None,
>>>>>>> f4f24503
    nullable: Boolean = true,
    deterministic: Boolean = true) extends UserDefinedFunction {

  @scala.annotation.varargs
  override def apply(exprs: Column*): Column = {
    Column(createScalaUDF(exprs.map(_.expr)))
  }

  private[sql] def createScalaUDF(exprs: Seq[Expression]): ScalaUDF = {
    ScalaUDF(
      f,
      dataType,
      exprs,
<<<<<<< HEAD
      inputEncoders.map(_.filter(_ != UnboundRowEncoder).map(e => encoderFor(e))),
      outputEncoder.map(e => encoderFor(e)),
      udfName = name,
=======
      inputEncoders,
      outputEncoder,
      udfName = givenName,
>>>>>>> f4f24503
      nullable = nullable,
      udfDeterministic = deterministic)
  }

  override def withName(name: String): SparkUserDefinedFunction = {
    copy(givenName = Option(name))
  }

  override def asNonNullable(): SparkUserDefinedFunction = {
    if (!nullable) {
      this
    } else {
      copy(nullable = false)
    }
  }

  override def asNondeterministic(): SparkUserDefinedFunction = {
    if (!deterministic) {
      this
    } else {
      copy(deterministic = false)
    }
  }

  override def name: String = givenName.getOrElse("UDF")
}

object SparkUserDefinedFunction {
  private[sql] def apply(
      function: AnyRef,
      returnTypeTag: TypeTag[_],
      inputTypeTags: TypeTag[_]*): SparkUserDefinedFunction = {
    val outputEncoder = ScalaReflection.encoderFor(returnTypeTag)
    val inputEncoders = inputTypeTags.map { tag =>
      Try(ScalaReflection.encoderFor(tag)).toOption
    }
    SparkUserDefinedFunction(
      f = function,
      inputEncoders = inputEncoders,
      dataType = outputEncoder.dataType,
      outputEncoder = Option(outputEncoder),
      nullable = outputEncoder.nullable)
  }

  private[sql] def apply(
      function: AnyRef,
      returnType: DataType,
      cardinality: Int): SparkUserDefinedFunction = {
    SparkUserDefinedFunction(
      function,
      returnType,
      inputEncoders = Seq.fill(cardinality)(None),
      None)
  }
}

private[sql] case class UserDefinedAggregator[IN, BUF, OUT](
    aggregator: Aggregator[IN, BUF, OUT],
    inputEncoder: Encoder[IN],
    givenName: Option[String] = None,
    nullable: Boolean = true,
    deterministic: Boolean = true) extends UserDefinedFunction {

  @scala.annotation.varargs
  def apply(exprs: Column*): Column = {
    Column(scalaAggregator(exprs.map(_.expr)).toAggregateExpression())
  }

  // This is also used by udf.register(...) when it detects a UserDefinedAggregator
  def scalaAggregator(exprs: Seq[Expression]): ScalaAggregator[IN, BUF, OUT] = {
    val iEncoder = encoderFor(inputEncoder)
    val bEncoder = encoderFor(aggregator.bufferEncoder)
    ScalaAggregator(
      exprs, aggregator, iEncoder, bEncoder, nullable, deterministic, aggregatorName = givenName)
  }

  override def withName(name: String): UserDefinedAggregator[IN, BUF, OUT] = {
    copy(givenName = Option(name))
  }

  override def asNonNullable(): UserDefinedAggregator[IN, BUF, OUT] = {
    if (!nullable) {
      this
    } else {
      copy(nullable = false)
    }
  }

  override def asNondeterministic(): UserDefinedAggregator[IN, BUF, OUT] = {
    if (!deterministic) {
      this
    } else {
      copy(deterministic = false)
    }
  }

  override def name: String = givenName.getOrElse(aggregator.name)
}<|MERGE_RESOLUTION|>--- conflicted
+++ resolved
@@ -95,15 +95,9 @@
 private[spark] case class SparkUserDefinedFunction(
     f: AnyRef,
     dataType: DataType,
-<<<<<<< HEAD
     inputEncoders: Seq[Option[Encoder[_]]] = Nil,
     outputEncoder: Option[Encoder[_]] = None,
-    name: Option[String] = None,
-=======
-    inputEncoders: Seq[Option[ExpressionEncoder[_]]] = Nil,
-    outputEncoder: Option[ExpressionEncoder[_]] = None,
     givenName: Option[String] = None,
->>>>>>> f4f24503
     nullable: Boolean = true,
     deterministic: Boolean = true) extends UserDefinedFunction {
 
@@ -117,15 +111,9 @@
       f,
       dataType,
       exprs,
-<<<<<<< HEAD
       inputEncoders.map(_.filter(_ != UnboundRowEncoder).map(e => encoderFor(e))),
       outputEncoder.map(e => encoderFor(e)),
-      udfName = name,
-=======
-      inputEncoders,
-      outputEncoder,
       udfName = givenName,
->>>>>>> f4f24503
       nullable = nullable,
       udfDeterministic = deterministic)
   }
