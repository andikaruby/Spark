--- conflicted
+++ resolved
@@ -78,15 +78,9 @@
     val batchIter = if (batchSize > 0) new BatchIterator(iter, batchSize) else Iterator(iter)
 
     val columnarBatchIter = new ArrowPythonRunner(
-<<<<<<< HEAD
-        funcs, conf.arrowMaxRecordsPerBatch, bufferSize, reuseWorker,
+        funcs, bufferSize, reuseWorker,
         PythonEvalType.SQL_PANDAS_UDF, argOffsets, schema, Option(conf.sessionLocalTimeZone))
-      .compute(iter, context.partitionId(), context)
-=======
-        funcs, bufferSize, reuseWorker,
-        PythonEvalType.SQL_PANDAS_UDF, argOffsets, schema)
       .compute(batchIter, context.partitionId(), context)
->>>>>>> bd4eb9ce
 
     new Iterator[InternalRow] {
 
