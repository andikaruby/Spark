/*
 * Licensed to the Apache Software Foundation (ASF) under one or more
 * contributor license agreements.  See the NOTICE file distributed with
 * this work for additional information regarding copyright ownership.
 * The ASF licenses this file to You under the Apache License, Version 2.0
 * (the "License"); you may not use this file except in compliance with
 * the License.  You may obtain a copy of the License at
 *
 *    http://www.apache.org/licenses/LICENSE-2.0
 *
 * Unless required by applicable law or agreed to in writing, software
 * distributed under the License is distributed on an "AS IS" BASIS,
 * WITHOUT WARRANTIES OR CONDITIONS OF ANY KIND, either express or implied.
 * See the License for the specific language governing permissions and
 * limitations under the License.
 */

package org.apache.spark.sql.execution.command

import java.net.URI

import scala.collection.mutable
import scala.util.control.NonFatal

import org.apache.hadoop.fs.{FileSystem, Path, PathFilter}

import org.apache.spark.internal.Logging
import org.apache.spark.sql.{AnalysisException, SparkSession}
import org.apache.spark.sql.catalyst.{InternalRow, TableIdentifier}
import org.apache.spark.sql.catalyst.catalog.{CatalogColumnStat, CatalogStatistics, CatalogTable}
import org.apache.spark.sql.catalyst.expressions._
import org.apache.spark.sql.catalyst.expressions.aggregate._
import org.apache.spark.sql.catalyst.plans.logical._
import org.apache.spark.sql.catalyst.util.{ArrayData, GenericArrayData}
import org.apache.spark.sql.execution.QueryExecution
import org.apache.spark.sql.execution.datasources.{DataSourceUtils, InMemoryFileIndex}
import org.apache.spark.sql.internal.{SessionState, SQLConf}
import org.apache.spark.sql.types._

/**
 * For the purpose of calculating total directory sizes, use this filter to
 * ignore some irrelevant files.
 * @param stagingDir hive staging dir
 */
class PathFilterIgnoreNonData(stagingDir: String) extends PathFilter with Serializable {
  override def accept(path: Path): Boolean = {
    val fileName = path.getName
    !fileName.startsWith(stagingDir) && DataSourceUtils.isDataFile(fileName)
  }
}

object CommandUtils extends Logging {

  /** Change statistics after changing data by commands. */
  def updateTableStats(sparkSession: SparkSession, table: CatalogTable): Unit = {
    val catalog = sparkSession.sessionState.catalog
    if (sparkSession.sessionState.conf.autoSizeUpdateEnabled) {
      val newTable = catalog.getTableMetadata(table.identifier)
      val newSize = CommandUtils.calculateTotalSize(sparkSession, newTable)
      val newStats = CatalogStatistics(sizeInBytes = newSize)
      catalog.alterTableStats(table.identifier, Some(newStats))
    } else if (table.stats.nonEmpty) {
      catalog.alterTableStats(table.identifier, None)
    } else {
      // In other cases, we still need to invalidate the table relation cache.
      catalog.refreshTable(table.identifier)
    }
  }

  def calculateTotalSize(spark: SparkSession, catalogTable: CatalogTable): BigInt = {
    val sessionState = spark.sessionState
    val startTime = System.nanoTime()
    val totalSize = if (catalogTable.partitionColumnNames.isEmpty) {
<<<<<<< HEAD
      calculateLocationSize(sessionState, catalogTable.identifier, catalogTable.storage.locationUri)
=======
      calculateSingleLocationSize(sessionState, catalogTable.identifier,
        catalogTable.storage.locationUri)
>>>>>>> 2d4b5eae
    } else {
      // Calculate table size as a sum of the visible partitions. See SPARK-21079
      val partitions = sessionState.catalog.listPartitions(catalogTable.identifier)
      logInfo(s"Starting to calculate sizes for ${partitions.length} partitions.")
<<<<<<< HEAD
      if (spark.sessionState.conf.parallelFileListingInStatsComputation) {
        val paths = partitions.map(x => new Path(x.storage.locationUri.get))
        val stagingDir = sessionState.conf.getConfString("hive.exec.stagingdir", ".hive-staging")
        val pathFilter = new PathFilter with Serializable {
          override def accept(path: Path): Boolean = isDataPath(path, stagingDir)
        }
        val fileStatusSeq = InMemoryFileIndex.bulkListLeafFiles(
          paths, sessionState.newHadoopConf(), pathFilter, spark, areRootPaths = true)
        fileStatusSeq.flatMap(_._2.map(_.getLen)).sum
      } else {
        partitions.map { p =>
          calculateLocationSize(sessionState, catalogTable.identifier, p.storage.locationUri)
        }.sum
      }
=======
      val paths = partitions.map(_.storage.locationUri)
      calculateTotalLocationSize(spark, catalogTable.identifier, paths)
>>>>>>> 2d4b5eae
    }
    logInfo(s"It took ${(System.nanoTime() - startTime) / (1000 * 1000)} ms to calculate" +
      s" the total size for table ${catalogTable.identifier}.")
    totalSize
  }

  def calculateSingleLocationSize(
      sessionState: SessionState,
      identifier: TableIdentifier,
      locationUri: Option[URI]): Long = {
    // This method is mainly based on
    // org.apache.hadoop.hive.ql.stats.StatsUtils.getFileSizeForTable(HiveConf, Table)
    // in Hive 0.13 (except that we do not use fs.getContentSummary).
    // TODO: Generalize statistics collection.
    // TODO: Why fs.getContentSummary returns wrong size on Jenkins?
    // Can we use fs.getContentSummary in future?
    // Seems fs.getContentSummary returns wrong table size on Jenkins. So we use
    // countFileSize to count the table size.
    val stagingDir = sessionState.conf.getConfString("hive.exec.stagingdir", ".hive-staging")

    def getPathSize(fs: FileSystem, path: Path): Long = {
      val fileStatus = fs.getFileStatus(path)
      val size = if (fileStatus.isDirectory) {
        fs.listStatus(path)
          .map { status =>
            if (isDataPath(status.getPath, stagingDir)) {
              getPathSize(fs, status.getPath)
            } else {
              0L
            }
          }.sum
      } else {
        fileStatus.getLen
      }

      size
    }

    val startTime = System.nanoTime()
    val size = locationUri.map { p =>
      val path = new Path(p)
      try {
        val fs = path.getFileSystem(sessionState.newHadoopConf())
        getPathSize(fs, path)
      } catch {
        case NonFatal(e) =>
          logWarning(
            s"Failed to get the size of table ${identifier.table} in the " +
              s"database ${identifier.database} because of ${e.toString}", e)
          0L
      }
    }.getOrElse(0L)
    val durationInMs = (System.nanoTime() - startTime) / (1000 * 1000)
    logDebug(s"It took $durationInMs ms to calculate the total file size under path $locationUri.")

    size
  }

  def calculateTotalLocationSize(
      sparkSession: SparkSession,
      tid: TableIdentifier,
      paths: Seq[Option[URI]]): Long = {
    if (sparkSession.sessionState.conf.parallelFileListingInStatsComputation) {
      calculateLocationSizeParallel(sparkSession, paths.map(_.map(new Path(_))))
    } else {
      paths.map(p => calculateSingleLocationSize(sparkSession.sessionState, tid, p)).sum
    }
  }

  /**
   * Launch a Job to list all leaf files in `paths` and compute the total size
   * for each path.
   * @param sparkSession the [[SparkSession]]
   * @param paths the Seq of [[Option[Path]]]s
   * @return total size of all partitions
   */
  def calculateLocationSizeParallel(
      sparkSession: SparkSession,
      paths: Seq[Option[Path]]): Long = {
    val stagingDir = sparkSession.sessionState.conf
      .getConfString("hive.exec.stagingdir", ".hive-staging")
    val filter = new PathFilterIgnoreNonData(stagingDir)
    val sizes = InMemoryFileIndex.bulkListLeafFiles(paths.flatten,
      sparkSession.sessionState.newHadoopConf(), filter, sparkSession, areRootPaths = true).map {
      case (_, files) => files.map(_.getLen).sum
    }
    // the size is 0 where paths(i) is not defined and sizes(i) where it is defined
    paths.zipWithIndex.filter(_._1.isDefined).map(i => sizes(i._2)).sum
  }

  def compareAndGetNewStats(
      oldStats: Option[CatalogStatistics],
      newTotalSize: BigInt,
      newRowCount: Option[BigInt]): Option[CatalogStatistics] = {
    val oldTotalSize = oldStats.map(_.sizeInBytes).getOrElse(BigInt(-1))
    val oldRowCount = oldStats.flatMap(_.rowCount).getOrElse(BigInt(-1))
    var newStats: Option[CatalogStatistics] = None
    if (newTotalSize >= 0 && newTotalSize != oldTotalSize) {
      newStats = Some(CatalogStatistics(sizeInBytes = newTotalSize))
    }
    // We only set rowCount when noscan is false, because otherwise:
    // 1. when total size is not changed, we don't need to alter the table;
    // 2. when total size is changed, `oldRowCount` becomes invalid.
    // This is to make sure that we only record the right statistics.
    if (newRowCount.isDefined) {
      if (newRowCount.get >= 0 && newRowCount.get != oldRowCount) {
        newStats = if (newStats.isDefined) {
          newStats.map(_.copy(rowCount = newRowCount))
        } else {
          Some(CatalogStatistics(sizeInBytes = oldTotalSize, rowCount = newRowCount))
        }
      }
    }
    newStats
  }

  /**
   * Compute stats for the given columns.
   * @return (row count, map from column name to CatalogColumnStats)
   */
  private[sql] def computeColumnStats(
      sparkSession: SparkSession,
      relation: LogicalPlan,
      columns: Seq[Attribute]): (Long, Map[Attribute, ColumnStat]) = {
    val conf = sparkSession.sessionState.conf

    // Collect statistics per column.
    // If no histogram is required, we run a job to compute basic column stats such as
    // min, max, ndv, etc. Otherwise, besides basic column stats, histogram will also be
    // generated. Currently we only support equi-height histogram.
    // To generate an equi-height histogram, we need two jobs:
    // 1. compute percentiles p(0), p(1/n) ... p((n-1)/n), p(1).
    // 2. use the percentiles as value intervals of bins, e.g. [p(0), p(1/n)],
    // [p(1/n), p(2/n)], ..., [p((n-1)/n), p(1)], and then count ndv in each bin.
    // Basic column stats will be computed together in the second job.
    val attributePercentiles = computePercentiles(columns, sparkSession, relation)

    // The first element in the result will be the overall row count, the following elements
    // will be structs containing all column stats.
    // The layout of each struct follows the layout of the ColumnStats.
    val expressions = Count(Literal(1)).toAggregateExpression() +:
      columns.map(statExprs(_, conf, attributePercentiles))

    val namedExpressions = expressions.map(e => Alias(e, e.toString)())
    val statsRow = new QueryExecution(sparkSession, Aggregate(Nil, namedExpressions, relation))
      .executedPlan.executeTake(1).head

    val rowCount = statsRow.getLong(0)
    val columnStats = columns.zipWithIndex.map { case (attr, i) =>
      // according to `statExprs`, the stats struct always have 7 fields.
      (attr, rowToColumnStat(statsRow.getStruct(i + 1, 7), attr, rowCount,
        attributePercentiles.get(attr)))
    }.toMap
    (rowCount, columnStats)
  }

  /** Computes percentiles for each attribute. */
  private def computePercentiles(
      attributesToAnalyze: Seq[Attribute],
      sparkSession: SparkSession,
      relation: LogicalPlan): AttributeMap[ArrayData] = {
    val conf = sparkSession.sessionState.conf
    val attrsToGenHistogram = if (conf.histogramEnabled) {
      attributesToAnalyze.filter(a => supportsHistogram(a.dataType))
    } else {
      Nil
    }
    val attributePercentiles = mutable.HashMap[Attribute, ArrayData]()
    if (attrsToGenHistogram.nonEmpty) {
      val percentiles = (0 to conf.histogramNumBins)
        .map(i => i.toDouble / conf.histogramNumBins).toArray

      val namedExprs = attrsToGenHistogram.map { attr =>
        val aggFunc =
          new ApproximatePercentile(attr,
            Literal(new GenericArrayData(percentiles), ArrayType(DoubleType, false)),
            Literal(conf.percentileAccuracy))
        val expr = aggFunc.toAggregateExpression()
        Alias(expr, expr.toString)()
      }

      val percentilesRow = new QueryExecution(sparkSession, Aggregate(Nil, namedExprs, relation))
        .executedPlan.executeTake(1).head
      attrsToGenHistogram.zipWithIndex.foreach { case (attr, i) =>
        val percentiles = percentilesRow.getArray(i)
        // When there is no non-null value, `percentiles` is null. In such case, there is no
        // need to generate histogram.
        if (percentiles != null) {
          attributePercentiles += attr -> percentiles
        }
      }
    }
    AttributeMap(attributePercentiles.toSeq)
  }


  /** Returns true iff the we support gathering histogram on column of the given type. */
  private def supportsHistogram(dataType: DataType): Boolean = dataType match {
    case _: IntegralType => true
    case _: DecimalType => true
    case DoubleType | FloatType => true
    case DateType => true
    case TimestampType => true
    case _ => false
  }

  /**
   * Constructs an expression to compute column statistics for a given column.
   *
   * The expression should create a single struct column with the following schema:
   * distinctCount: Long, min: T, max: T, nullCount: Long, avgLen: Long, maxLen: Long,
   * distinctCountsForIntervals: Array[Long]
   *
   * Together with [[rowToColumnStat]], this function is used to create [[ColumnStat]] and
   * as a result should stay in sync with it.
   */
  private def statExprs(
    col: Attribute,
    conf: SQLConf,
    colPercentiles: AttributeMap[ArrayData]): CreateNamedStruct = {
    def struct(exprs: Expression*): CreateNamedStruct = CreateStruct(exprs.map { expr =>
      expr.transformUp { case af: AggregateFunction => af.toAggregateExpression() }
    })
    val one = Literal(1.toLong, LongType)

    // the approximate ndv (num distinct value) should never be larger than the number of rows
    val numNonNulls = if (col.nullable) Count(col) else Count(one)
    val ndv = Least(Seq(HyperLogLogPlusPlus(col, conf.ndvMaxError), numNonNulls))
    val numNulls = Subtract(Count(one), numNonNulls)
    val defaultSize = Literal(col.dataType.defaultSize.toLong, LongType)
    val nullArray = Literal(null, ArrayType(LongType))

    def fixedLenTypeStruct: CreateNamedStruct = {
      val genHistogram =
        supportsHistogram(col.dataType) && colPercentiles.contains(col)
      val intervalNdvsExpr = if (genHistogram) {
        ApproxCountDistinctForIntervals(col,
          Literal(colPercentiles(col), ArrayType(col.dataType)), conf.ndvMaxError)
      } else {
        nullArray
      }
      // For fixed width types, avg size should be the same as max size.
      struct(ndv, Cast(Min(col), col.dataType), Cast(Max(col), col.dataType), numNulls,
        defaultSize, defaultSize, intervalNdvsExpr)
    }

    col.dataType match {
      case _: IntegralType => fixedLenTypeStruct
      case _: DecimalType => fixedLenTypeStruct
      case DoubleType | FloatType => fixedLenTypeStruct
      case BooleanType => fixedLenTypeStruct
      case DateType => fixedLenTypeStruct
      case TimestampType => fixedLenTypeStruct
      case BinaryType | StringType =>
        // For string and binary type, we don't compute min, max or histogram
        val nullLit = Literal(null, col.dataType)
        struct(
          ndv, nullLit, nullLit, numNulls,
          // Set avg/max size to default size if all the values are null or there is no value.
          Coalesce(Seq(Ceil(Average(Length(col))), defaultSize)),
          Coalesce(Seq(Cast(Max(Length(col)), LongType), defaultSize)),
          nullArray)
      case _ =>
        throw new AnalysisException("Analyzing column statistics is not supported for column " +
          s"${col.name} of data type: ${col.dataType}.")
    }
  }

  /**
   * Convert a struct for column stats (defined in `statExprs`) into
   * [[org.apache.spark.sql.catalyst.plans.logical.ColumnStat]].
   */
  private def rowToColumnStat(
    row: InternalRow,
    attr: Attribute,
    rowCount: Long,
    percentiles: Option[ArrayData]): ColumnStat = {
    // The first 6 fields are basic column stats, the 7th is ndvs for histogram bins.
    val cs = ColumnStat(
      distinctCount = Option(BigInt(row.getLong(0))),
      // for string/binary min/max, get should return null
      min = Option(row.get(1, attr.dataType)),
      max = Option(row.get(2, attr.dataType)),
      nullCount = Option(BigInt(row.getLong(3))),
      avgLen = Option(row.getLong(4)),
      maxLen = Option(row.getLong(5))
    )
    if (row.isNullAt(6) || cs.nullCount.isEmpty) {
      cs
    } else {
      val ndvs = row.getArray(6).toLongArray()
      assert(percentiles.get.numElements() == ndvs.length + 1)
      val endpoints = percentiles.get.toArray[Any](attr.dataType).map(_.toString.toDouble)
      // Construct equi-height histogram
      val bins = ndvs.zipWithIndex.map { case (ndv, i) =>
        HistogramBin(endpoints(i), endpoints(i + 1), ndv)
      }
      val nonNullRows = rowCount - cs.nullCount.get
      val histogram = Histogram(nonNullRows.toDouble / ndvs.length, bins)
      cs.copy(histogram = Some(histogram))
    }
  }

  private def isDataPath(path: Path, stagingDir: String): Boolean = {
    !path.getName.startsWith(stagingDir) && DataSourceUtils.isDataPath(path)
  }
}<|MERGE_RESOLUTION|>--- conflicted
+++ resolved
@@ -71,35 +71,14 @@
     val sessionState = spark.sessionState
     val startTime = System.nanoTime()
     val totalSize = if (catalogTable.partitionColumnNames.isEmpty) {
-<<<<<<< HEAD
-      calculateLocationSize(sessionState, catalogTable.identifier, catalogTable.storage.locationUri)
-=======
       calculateSingleLocationSize(sessionState, catalogTable.identifier,
         catalogTable.storage.locationUri)
->>>>>>> 2d4b5eae
     } else {
       // Calculate table size as a sum of the visible partitions. See SPARK-21079
       val partitions = sessionState.catalog.listPartitions(catalogTable.identifier)
       logInfo(s"Starting to calculate sizes for ${partitions.length} partitions.")
-<<<<<<< HEAD
-      if (spark.sessionState.conf.parallelFileListingInStatsComputation) {
-        val paths = partitions.map(x => new Path(x.storage.locationUri.get))
-        val stagingDir = sessionState.conf.getConfString("hive.exec.stagingdir", ".hive-staging")
-        val pathFilter = new PathFilter with Serializable {
-          override def accept(path: Path): Boolean = isDataPath(path, stagingDir)
-        }
-        val fileStatusSeq = InMemoryFileIndex.bulkListLeafFiles(
-          paths, sessionState.newHadoopConf(), pathFilter, spark, areRootPaths = true)
-        fileStatusSeq.flatMap(_._2.map(_.getLen)).sum
-      } else {
-        partitions.map { p =>
-          calculateLocationSize(sessionState, catalogTable.identifier, p.storage.locationUri)
-        }.sum
-      }
-=======
       val paths = partitions.map(_.storage.locationUri)
       calculateTotalLocationSize(spark, catalogTable.identifier, paths)
->>>>>>> 2d4b5eae
     }
     logInfo(s"It took ${(System.nanoTime() - startTime) / (1000 * 1000)} ms to calculate" +
       s" the total size for table ${catalogTable.identifier}.")
