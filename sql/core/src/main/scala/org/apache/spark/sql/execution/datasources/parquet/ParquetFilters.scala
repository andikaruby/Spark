--- conflicted
+++ resolved
@@ -123,14 +123,9 @@
   private val ParquetTimestampMicrosType = ParquetSchemaType(TIMESTAMP_MICROS, INT64, 0, null)
   private val ParquetTimestampMillisType = ParquetSchemaType(TIMESTAMP_MILLIS, INT64, 0, null)
 
-<<<<<<< HEAD
-  private def dateToDays(date: Date): Int = {
-    DateTimeUtils.fromJavaDate(date)
-=======
-  private def dateToDays(date: Any): SQLDate = date match {
+  private def dateToDays(date: Any): Int = date match {
     case d: Date => DateTimeUtils.fromJavaDate(d)
     case ld: LocalDate => DateTimeUtils.localDateToDays(ld)
->>>>>>> 7959808e
   }
 
   private def decimalToInt32(decimal: JBigDecimal): Integer = decimal.unscaledValue().intValue()
