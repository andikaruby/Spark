/*
 * Licensed to the Apache Software Foundation (ASF) under one or more
 * contributor license agreements.  See the NOTICE file distributed with
 * this work for additional information regarding copyright ownership.
 * The ASF licenses this file to You under the Apache License, Version 2.0
 * (the "License"); you may not use this file except in compliance with
 * the License.  You may obtain a copy of the License at
 *
 *    http://www.apache.org/licenses/LICENSE-2.0
 *
 * Unless required by applicable law or agreed to in writing, software
 * distributed under the License is distributed on an "AS IS" BASIS,
 * WITHOUT WARRANTIES OR CONDITIONS OF ANY KIND, either express or implied.
 * See the License for the specific language governing permissions and
 * limitations under the License.
 */

package org.apache.spark.sql.execution.datasources.parquet

import java.io.Serializable

import scala.collection.mutable.ArrayBuffer

import org.apache.parquet.filter2.predicate._
import org.apache.parquet.filter2.predicate.FilterApi._
import org.apache.parquet.io.api.Binary
import org.apache.parquet.schema.OriginalType
import org.apache.parquet.schema.PrimitiveType.PrimitiveTypeName

import org.apache.spark.sql.sources
import org.apache.spark.sql.types._

private[sql] object ParquetFilters {
  case class SetInFilter[T <: Comparable[T]](
    valueSet: Set[T]) extends UserDefinedPredicate[T] with Serializable {

    override def keep(value: T): Boolean = {
      value != null && valueSet.contains(value)
    }

    override def canDrop(statistics: Statistics[T]): Boolean = false

    override def inverseCanDrop(statistics: Statistics[T]): Boolean = false
  }

  private val makeEq: PartialFunction[DataType, (String, Any) => FilterPredicate] = {
    case BooleanType =>
      (n: String, v: Any) => FilterApi.eq(booleanColumn(n), v.asInstanceOf[java.lang.Boolean])
    case IntegerType =>
      (n: String, v: Any) => FilterApi.eq(intColumn(n), v.asInstanceOf[Integer])
    case LongType =>
      (n: String, v: Any) => FilterApi.eq(longColumn(n), v.asInstanceOf[java.lang.Long])
    case FloatType =>
      (n: String, v: Any) => FilterApi.eq(floatColumn(n), v.asInstanceOf[java.lang.Float])
    case DoubleType =>
      (n: String, v: Any) => FilterApi.eq(doubleColumn(n), v.asInstanceOf[java.lang.Double])

    // See https://issues.apache.org/jira/browse/SPARK-11153
    /*
    // Binary.fromString and Binary.fromByteArray don't accept null values
    case StringType =>
      (n: String, v: Any) => FilterApi.eq(
        binaryColumn(n),
        Option(v).map(s => Binary.fromByteArray(s.asInstanceOf[String].getBytes("utf-8"))).orNull)
    case BinaryType =>
      (n: String, v: Any) => FilterApi.eq(
        binaryColumn(n),
        Option(v).map(b => Binary.fromByteArray(v.asInstanceOf[Array[Byte]])).orNull)
     */
  }

  private val makeNotEq: PartialFunction[DataType, (String, Any) => FilterPredicate] = {
    case BooleanType =>
      (n: String, v: Any) => FilterApi.notEq(booleanColumn(n), v.asInstanceOf[java.lang.Boolean])
    case IntegerType =>
      (n: String, v: Any) => FilterApi.notEq(intColumn(n), v.asInstanceOf[Integer])
    case LongType =>
      (n: String, v: Any) => FilterApi.notEq(longColumn(n), v.asInstanceOf[java.lang.Long])
    case FloatType =>
      (n: String, v: Any) => FilterApi.notEq(floatColumn(n), v.asInstanceOf[java.lang.Float])
    case DoubleType =>
      (n: String, v: Any) => FilterApi.notEq(doubleColumn(n), v.asInstanceOf[java.lang.Double])

    // See https://issues.apache.org/jira/browse/SPARK-11153
    /*
    case StringType =>
      (n: String, v: Any) => FilterApi.notEq(
        binaryColumn(n),
        Option(v).map(s => Binary.fromByteArray(s.asInstanceOf[String].getBytes("utf-8"))).orNull)
    case BinaryType =>
      (n: String, v: Any) => FilterApi.notEq(
        binaryColumn(n),
        Option(v).map(b => Binary.fromByteArray(v.asInstanceOf[Array[Byte]])).orNull)
     */
  }

  private val makeLt: PartialFunction[DataType, (String, Any) => FilterPredicate] = {
    case IntegerType =>
      (n: String, v: Any) => FilterApi.lt(intColumn(n), v.asInstanceOf[Integer])
    case LongType =>
      (n: String, v: Any) => FilterApi.lt(longColumn(n), v.asInstanceOf[java.lang.Long])
    case FloatType =>
      (n: String, v: Any) => FilterApi.lt(floatColumn(n), v.asInstanceOf[java.lang.Float])
    case DoubleType =>
      (n: String, v: Any) => FilterApi.lt(doubleColumn(n), v.asInstanceOf[java.lang.Double])

    // See https://issues.apache.org/jira/browse/SPARK-11153
    /*
    case StringType =>
      (n: String, v: Any) =>
        FilterApi.lt(binaryColumn(n),
          Binary.fromByteArray(v.asInstanceOf[String].getBytes("utf-8")))
    case BinaryType =>
      (n: String, v: Any) =>
        FilterApi.lt(binaryColumn(n), Binary.fromByteArray(v.asInstanceOf[Array[Byte]]))
     */
  }

  private val makeLtEq: PartialFunction[DataType, (String, Any) => FilterPredicate] = {
    case IntegerType =>
      (n: String, v: Any) => FilterApi.ltEq(intColumn(n), v.asInstanceOf[java.lang.Integer])
    case LongType =>
      (n: String, v: Any) => FilterApi.ltEq(longColumn(n), v.asInstanceOf[java.lang.Long])
    case FloatType =>
      (n: String, v: Any) => FilterApi.ltEq(floatColumn(n), v.asInstanceOf[java.lang.Float])
    case DoubleType =>
      (n: String, v: Any) => FilterApi.ltEq(doubleColumn(n), v.asInstanceOf[java.lang.Double])

    // See https://issues.apache.org/jira/browse/SPARK-11153
    /*
    case StringType =>
      (n: String, v: Any) =>
        FilterApi.ltEq(binaryColumn(n),
          Binary.fromByteArray(v.asInstanceOf[String].getBytes("utf-8")))
    case BinaryType =>
      (n: String, v: Any) =>
        FilterApi.ltEq(binaryColumn(n), Binary.fromByteArray(v.asInstanceOf[Array[Byte]]))
     */
  }

  private val makeGt: PartialFunction[DataType, (String, Any) => FilterPredicate] = {
    case IntegerType =>
      (n: String, v: Any) => FilterApi.gt(intColumn(n), v.asInstanceOf[java.lang.Integer])
    case LongType =>
      (n: String, v: Any) => FilterApi.gt(longColumn(n), v.asInstanceOf[java.lang.Long])
    case FloatType =>
      (n: String, v: Any) => FilterApi.gt(floatColumn(n), v.asInstanceOf[java.lang.Float])
    case DoubleType =>
      (n: String, v: Any) => FilterApi.gt(doubleColumn(n), v.asInstanceOf[java.lang.Double])

    // See https://issues.apache.org/jira/browse/SPARK-11153
    /*
    case StringType =>
      (n: String, v: Any) =>
        FilterApi.gt(binaryColumn(n),
          Binary.fromByteArray(v.asInstanceOf[String].getBytes("utf-8")))
    case BinaryType =>
      (n: String, v: Any) =>
        FilterApi.gt(binaryColumn(n), Binary.fromByteArray(v.asInstanceOf[Array[Byte]]))
     */
  }

  private val makeGtEq: PartialFunction[DataType, (String, Any) => FilterPredicate] = {
    case IntegerType =>
      (n: String, v: Any) => FilterApi.gtEq(intColumn(n), v.asInstanceOf[java.lang.Integer])
    case LongType =>
      (n: String, v: Any) => FilterApi.gtEq(longColumn(n), v.asInstanceOf[java.lang.Long])
    case FloatType =>
      (n: String, v: Any) => FilterApi.gtEq(floatColumn(n), v.asInstanceOf[java.lang.Float])
    case DoubleType =>
      (n: String, v: Any) => FilterApi.gtEq(doubleColumn(n), v.asInstanceOf[java.lang.Double])

    // See https://issues.apache.org/jira/browse/SPARK-11153
    /*
    case StringType =>
      (n: String, v: Any) =>
        FilterApi.gtEq(binaryColumn(n),
          Binary.fromByteArray(v.asInstanceOf[String].getBytes("utf-8")))
    case BinaryType =>
      (n: String, v: Any) =>
        FilterApi.gtEq(binaryColumn(n), Binary.fromByteArray(v.asInstanceOf[Array[Byte]]))
     */
  }

  private val makeInSet: PartialFunction[DataType, (String, Set[Any]) => FilterPredicate] = {
    case IntegerType =>
      (n: String, v: Set[Any]) =>
        FilterApi.userDefined(intColumn(n), SetInFilter(v.asInstanceOf[Set[java.lang.Integer]]))
    case LongType =>
      (n: String, v: Set[Any]) =>
        FilterApi.userDefined(longColumn(n), SetInFilter(v.asInstanceOf[Set[java.lang.Long]]))
    case FloatType =>
      (n: String, v: Set[Any]) =>
        FilterApi.userDefined(floatColumn(n), SetInFilter(v.asInstanceOf[Set[java.lang.Float]]))
    case DoubleType =>
      (n: String, v: Set[Any]) =>
        FilterApi.userDefined(doubleColumn(n), SetInFilter(v.asInstanceOf[Set[java.lang.Double]]))

    // See https://issues.apache.org/jira/browse/SPARK-11153
    /*
    case StringType =>
      (n: String, v: Set[Any]) =>
        FilterApi.userDefined(binaryColumn(n),
          SetInFilter(v.map(s => Binary.fromByteArray(s.asInstanceOf[String].getBytes("utf-8")))))
    case BinaryType =>
      (n: String, v: Set[Any]) =>
        FilterApi.userDefined(binaryColumn(n),
          SetInFilter(v.map(e => Binary.fromByteArray(e.asInstanceOf[Array[Byte]]))))
     */
  }

  /**
<<<<<<< HEAD
   *  Return referenced columns in [[sources.Filter]].
   */
  def referencedColumns(schema: StructType, predicate: sources.Filter): Array[String] = {
    val dataTypeOf = schema.map(f => f.name -> f.dataType).toMap
    val referencedColumns = ArrayBuffer.empty[String]
    def getDataTypeOf(name: String): DataType = {
      referencedColumns += name
      dataTypeOf(name)
    }
    createParquetFilter(getDataTypeOf, predicate)
    referencedColumns.distinct.toArray
=======
   * SPARK-11955: The optional fields will have metadata StructType.metadataKeyForOptionalField.
   * These fields only exist in one side of merged schemas. Due to that, we can't push down filters
   * using such fields, otherwise Parquet library will throw exception. Here we filter out such
   * fields.
   */
  private def getFieldMap(dataType: DataType): Array[(String, DataType)] = dataType match {
    case StructType(fields) =>
      fields.filter { f =>
        !f.metadata.contains(StructType.metadataKeyForOptionalField) ||
          !f.metadata.getBoolean(StructType.metadataKeyForOptionalField)
      }.map(f => f.name -> f.dataType) ++ fields.flatMap { f => getFieldMap(f.dataType) }
    case _ => Array.empty[(String, DataType)]
>>>>>>> 29c54730
  }

  /**
   * Converts data sources filters to Parquet filter predicates.
   */
  def createFilter(schema: StructType, predicate: sources.Filter): Option[FilterPredicate] = {
<<<<<<< HEAD
    val dataTypeOf = schema.map(f => f.name -> f.dataType).toMap
    createParquetFilter(dataTypeOf, predicate)
  }
=======
    val dataTypeOf = getFieldMap(schema).toMap
>>>>>>> 29c54730

  private def createParquetFilter(
      dataTypeOf: String => DataType,
      predicate: sources.Filter): Option[FilterPredicate] = {
    relaxParquetValidTypeMap

    // NOTE:
    //
    // For any comparison operator `cmp`, both `a cmp NULL` and `NULL cmp a` evaluate to `NULL`,
    // which can be casted to `false` implicitly. Please refer to the `eval` method of these
    // operators and the `SimplifyFilters` rule for details.

    // Hyukjin:
    // I added [[EqualNullSafe]] with [[org.apache.parquet.filter2.predicate.Operators.Eq]].
    // So, it performs equality comparison identically when given [[sources.Filter]] is [[EqualTo]].
    // The reason why I did this is, that the actual Parquet filter checks null-safe equality
    // comparison.
    // So I added this and maybe [[EqualTo]] should be changed. It still seems fine though, because
    // physical planning does not set `NULL` to [[EqualTo]] but changes it to [[IsNull]] and etc.
    // Probably I missed something and obviously this should be changed.

    predicate match {
      case sources.IsNull(name) if dataTypeOf.contains(name) =>
        makeEq.lift(dataTypeOf(name)).map(_(name, null))
      case sources.IsNotNull(name) if dataTypeOf.contains(name) =>
        makeNotEq.lift(dataTypeOf(name)).map(_(name, null))

      case sources.EqualTo(name, value) if dataTypeOf.contains(name) =>
        makeEq.lift(dataTypeOf(name)).map(_(name, value))
      case sources.Not(sources.EqualTo(name, value)) if dataTypeOf.contains(name) =>
        makeNotEq.lift(dataTypeOf(name)).map(_(name, value))

      case sources.EqualNullSafe(name, value) if dataTypeOf.contains(name) =>
        makeEq.lift(dataTypeOf(name)).map(_(name, value))
      case sources.Not(sources.EqualNullSafe(name, value)) if dataTypeOf.contains(name) =>
        makeNotEq.lift(dataTypeOf(name)).map(_(name, value))

      case sources.LessThan(name, value) if dataTypeOf.contains(name) =>
        makeLt.lift(dataTypeOf(name)).map(_(name, value))
      case sources.LessThanOrEqual(name, value) if dataTypeOf.contains(name) =>
        makeLtEq.lift(dataTypeOf(name)).map(_(name, value))

      case sources.GreaterThan(name, value) if dataTypeOf.contains(name) =>
        makeGt.lift(dataTypeOf(name)).map(_(name, value))
      case sources.GreaterThanOrEqual(name, value) if dataTypeOf.contains(name) =>
        makeGtEq.lift(dataTypeOf(name)).map(_(name, value))

      case sources.In(name, valueSet) =>
        makeInSet.lift(dataTypeOf(name)).map(_(name, valueSet.toSet))

      case sources.And(lhs, rhs) =>
        // At here, it is not safe to just convert one side if we do not understand the
        // other side. Here is an example used to explain the reason.
        // Let's say we have NOT(a = 2 AND b in ('1')) and we do not understand how to
        // convert b in ('1'). If we only convert a = 2, we will end up with a filter
        // NOT(a = 2), which will generate wrong results.
        // Pushing one side of AND down is only safe to do at the top level.
        // You can see ParquetRelation's initializeLocalJobFunc method as an example.
        for {
          lhsFilter <- createParquetFilter(dataTypeOf, lhs)
          rhsFilter <- createParquetFilter(dataTypeOf, rhs)
        } yield FilterApi.and(lhsFilter, rhsFilter)

      case sources.Or(lhs, rhs) =>
        for {
          lhsFilter <- createParquetFilter(dataTypeOf, lhs)
          rhsFilter <- createParquetFilter(dataTypeOf, rhs)
        } yield FilterApi.or(lhsFilter, rhsFilter)

      case sources.Not(pred) =>
        createParquetFilter(dataTypeOf, pred).map(FilterApi.not)

      case _ => None
    }
  }

  // !! HACK ALERT !!
  //
  // This lazy val is a workaround for PARQUET-201, and should be removed once we upgrade to
  // parquet-mr 1.8.1 or higher versions.
  //
  // In Parquet, not all types of columns can be used for filter push-down optimization.  The set
  // of valid column types is controlled by `ValidTypeMap`.  Unfortunately, in parquet-mr 1.7.0 and
  // prior versions, the limitation is too strict, and doesn't allow `BINARY (ENUM)` columns to be
  // pushed down.
  //
  // This restriction is problematic for Spark SQL, because Spark SQL doesn't have a type that maps
  // to Parquet original type `ENUM` directly, and always converts `ENUM` to `StringType`.  Thus,
  // a predicate involving a `ENUM` field can be pushed-down as a string column, which is perfectly
  // legal except that it fails the `ValidTypeMap` check.
  //
  // Here we add `BINARY (ENUM)` into `ValidTypeMap` lazily via reflection to workaround this issue.
  private lazy val relaxParquetValidTypeMap: Unit = {
    val constructor = Class
      .forName(classOf[ValidTypeMap].getCanonicalName + "$FullTypeDescriptor")
      .getDeclaredConstructor(classOf[PrimitiveTypeName], classOf[OriginalType])

    constructor.setAccessible(true)
    val enumTypeDescriptor = constructor
      .newInstance(PrimitiveTypeName.BINARY, OriginalType.ENUM)
      .asInstanceOf[AnyRef]

    val addMethod = classOf[ValidTypeMap].getDeclaredMethods.find(_.getName == "add").get
    addMethod.setAccessible(true)
    addMethod.invoke(null, classOf[Binary], enumTypeDescriptor)
  }
}<|MERGE_RESOLUTION|>--- conflicted
+++ resolved
@@ -210,19 +210,6 @@
   }
 
   /**
-<<<<<<< HEAD
-   *  Return referenced columns in [[sources.Filter]].
-   */
-  def referencedColumns(schema: StructType, predicate: sources.Filter): Array[String] = {
-    val dataTypeOf = schema.map(f => f.name -> f.dataType).toMap
-    val referencedColumns = ArrayBuffer.empty[String]
-    def getDataTypeOf(name: String): DataType = {
-      referencedColumns += name
-      dataTypeOf(name)
-    }
-    createParquetFilter(getDataTypeOf, predicate)
-    referencedColumns.distinct.toArray
-=======
    * SPARK-11955: The optional fields will have metadata StructType.metadataKeyForOptionalField.
    * These fields only exist in one side of merged schemas. Due to that, we can't push down filters
    * using such fields, otherwise Parquet library will throw exception. Here we filter out such
@@ -235,24 +222,30 @@
           !f.metadata.getBoolean(StructType.metadataKeyForOptionalField)
       }.map(f => f.name -> f.dataType) ++ fields.flatMap { f => getFieldMap(f.dataType) }
     case _ => Array.empty[(String, DataType)]
->>>>>>> 29c54730
+  }
+
+  /**
+   *  Returns referenced columns in [[sources.Filter]].
+   */
+  def referencedColumns(schema: StructType, predicate: sources.Filter): Array[String] = {
+    val referencedCols = ArrayBuffer.empty[String]
+    createParquetFilter(schema, predicate, referencedCols)
+    referencedCols.distinct.toArray
   }
 
   /**
    * Converts data sources filters to Parquet filter predicates.
    */
   def createFilter(schema: StructType, predicate: sources.Filter): Option[FilterPredicate] = {
-<<<<<<< HEAD
-    val dataTypeOf = schema.map(f => f.name -> f.dataType).toMap
-    createParquetFilter(dataTypeOf, predicate)
-  }
-=======
+    createParquetFilter(schema, predicate)
+  }
+
+  private def createParquetFilter(
+      schema: StructType,
+      predicate: sources.Filter,
+      referencedCols: ArrayBuffer[String] = ArrayBuffer.empty[String]): Option[FilterPredicate] = {
     val dataTypeOf = getFieldMap(schema).toMap
->>>>>>> 29c54730
-
-  private def createParquetFilter(
-      dataTypeOf: String => DataType,
-      predicate: sources.Filter): Option[FilterPredicate] = {
+
     relaxParquetValidTypeMap
 
     // NOTE:
@@ -272,31 +265,42 @@
 
     predicate match {
       case sources.IsNull(name) if dataTypeOf.contains(name) =>
+        referencedCols += name
         makeEq.lift(dataTypeOf(name)).map(_(name, null))
       case sources.IsNotNull(name) if dataTypeOf.contains(name) =>
+        referencedCols += name
         makeNotEq.lift(dataTypeOf(name)).map(_(name, null))
 
       case sources.EqualTo(name, value) if dataTypeOf.contains(name) =>
+        referencedCols += name
         makeEq.lift(dataTypeOf(name)).map(_(name, value))
       case sources.Not(sources.EqualTo(name, value)) if dataTypeOf.contains(name) =>
+        referencedCols += name
         makeNotEq.lift(dataTypeOf(name)).map(_(name, value))
 
       case sources.EqualNullSafe(name, value) if dataTypeOf.contains(name) =>
+        referencedCols += name
         makeEq.lift(dataTypeOf(name)).map(_(name, value))
       case sources.Not(sources.EqualNullSafe(name, value)) if dataTypeOf.contains(name) =>
+        referencedCols += name
         makeNotEq.lift(dataTypeOf(name)).map(_(name, value))
 
       case sources.LessThan(name, value) if dataTypeOf.contains(name) =>
+        referencedCols += name
         makeLt.lift(dataTypeOf(name)).map(_(name, value))
       case sources.LessThanOrEqual(name, value) if dataTypeOf.contains(name) =>
+        referencedCols += name
         makeLtEq.lift(dataTypeOf(name)).map(_(name, value))
 
       case sources.GreaterThan(name, value) if dataTypeOf.contains(name) =>
+        referencedCols += name
         makeGt.lift(dataTypeOf(name)).map(_(name, value))
       case sources.GreaterThanOrEqual(name, value) if dataTypeOf.contains(name) =>
+        referencedCols += name
         makeGtEq.lift(dataTypeOf(name)).map(_(name, value))
 
       case sources.In(name, valueSet) =>
+        referencedCols += name
         makeInSet.lift(dataTypeOf(name)).map(_(name, valueSet.toSet))
 
       case sources.And(lhs, rhs) =>
@@ -308,18 +312,18 @@
         // Pushing one side of AND down is only safe to do at the top level.
         // You can see ParquetRelation's initializeLocalJobFunc method as an example.
         for {
-          lhsFilter <- createParquetFilter(dataTypeOf, lhs)
-          rhsFilter <- createParquetFilter(dataTypeOf, rhs)
+          lhsFilter <- createParquetFilter(schema, lhs, referencedCols)
+          rhsFilter <- createParquetFilter(schema, rhs, referencedCols)
         } yield FilterApi.and(lhsFilter, rhsFilter)
 
       case sources.Or(lhs, rhs) =>
         for {
-          lhsFilter <- createParquetFilter(dataTypeOf, lhs)
-          rhsFilter <- createParquetFilter(dataTypeOf, rhs)
+          lhsFilter <- createParquetFilter(schema, lhs, referencedCols)
+          rhsFilter <- createParquetFilter(schema, rhs, referencedCols)
         } yield FilterApi.or(lhsFilter, rhsFilter)
 
       case sources.Not(pred) =>
-        createParquetFilter(dataTypeOf, pred).map(FilterApi.not)
+        createParquetFilter(schema, pred, referencedCols).map(FilterApi.not)
 
       case _ => None
     }
