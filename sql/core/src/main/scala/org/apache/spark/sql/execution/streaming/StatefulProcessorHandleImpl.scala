/*
 * Licensed to the Apache Software Foundation (ASF) under one or more
 * contributor license agreements.  See the NOTICE file distributed with
 * this work for additional information regarding copyright ownership.
 * The ASF licenses this file to You under the Apache License, Version 2.0
 * (the "License"); you may not use this file except in compliance with
 * the License.  You may obtain a copy of the License at
 *
 *    http://www.apache.org/licenses/LICENSE-2.0
 *
 * Unless required by applicable law or agreed to in writing, software
 * distributed under the License is distributed on an "AS IS" BASIS,
 * WITHOUT WARRANTIES OR CONDITIONS OF ANY KIND, either express or implied.
 * See the License for the specific language governing permissions and
 * limitations under the License.
 */
package org.apache.spark.sql.execution.streaming

import java.util.UUID

import org.apache.spark.TaskContext
import org.apache.spark.internal.Logging
import org.apache.spark.sql.catalyst.encoders.ExpressionEncoder
import org.apache.spark.sql.execution.streaming.state.StateStore
import org.apache.spark.sql.streaming.{QueryInfo, StatefulProcessorHandle, ValueState}
import org.apache.spark.util.Utils

/**
 * Object used to assign/retrieve/remove grouping key passed implicitly for various state
 * manipulation actions using the store handle.
 */
object ImplicitGroupingKeyTracker {
  val implicitKey: InheritableThreadLocal[Any] = new InheritableThreadLocal[Any]

  def getImplicitKeyOption: Option[Any] = Option(implicitKey.get())

  def setImplicitKey(key: Any): Unit = implicitKey.set(key)

  def removeImplicitKey(): Unit = implicitKey.remove()
}

/**
 * Enum used to track valid states for the StatefulProcessorHandle
 */
object StatefulProcessorHandleState extends Enumeration {
  type StatefulProcessorHandleState = Value
  val CREATED, INITIALIZED, DATA_PROCESSED, CLOSED = Value
}

class QueryInfoImpl(
    val queryId: UUID,
    val runId: UUID,
    val batchId: Long) extends QueryInfo {

  override def getQueryId: UUID = queryId

  override def getRunId: UUID = runId

  override def getBatchId: Long = batchId

  override def toString: String = {
    s"QueryInfo(queryId=$queryId, runId=$runId, batchId=$batchId)"
  }
}

/**
 * Class that provides a concrete implementation of a StatefulProcessorHandle. Note that we keep
 * track of valid transitions as various functions are invoked to track object lifecycle.
 * @param store - instance of state store
 * @param runId - unique id for the current run
<<<<<<< HEAD
 * @param isStreaming - defines whether the query is streaming or batch
 */
class StatefulProcessorHandleImpl(store: StateStore, runId: UUID, isStreaming: Boolean = true)
=======
 * @param keyEncoder - encoder for the key
 */
class StatefulProcessorHandleImpl(
    store: StateStore,
    runId: UUID,
    keyEncoder: ExpressionEncoder[Any])
>>>>>>> 22586efb
  extends StatefulProcessorHandle with Logging {
  import StatefulProcessorHandleState._

  private val BATCH_QUERY_ID = "00000000-0000-0000-0000-000000000000"
  private def buildQueryInfo(): QueryInfo = {

    val taskCtxOpt = Option(TaskContext.get())
    val (queryId, batchId) = if (!isStreaming) {
      (BATCH_QUERY_ID, 0L)
    } else if (taskCtxOpt.isDefined) {
      (taskCtxOpt.get.getLocalProperty(StreamExecution.QUERY_ID_KEY),
        taskCtxOpt.get.getLocalProperty(MicroBatchExecution.BATCH_ID_KEY).toLong)
    } else {
      assert(Utils.isTesting, "Failed to find query id/batch Id in task context")
      (UUID.randomUUID().toString, 0L)
    }

    new QueryInfoImpl(UUID.fromString(queryId), runId, batchId)
  }

  private lazy val currQueryInfo: QueryInfo = buildQueryInfo()

  private var currState: StatefulProcessorHandleState = CREATED

  private def verify(condition: => Boolean, msg: String): Unit = {
    if (!condition) {
      throw new IllegalStateException(msg)
    }
  }

  def setHandleState(newState: StatefulProcessorHandleState): Unit = {
    currState = newState
  }

  def getHandleState: StatefulProcessorHandleState = currState

  override def getValueState[T](stateName: String): ValueState[T] = {
    verify(currState == CREATED, s"Cannot create state variable with name=$stateName after " +
      "initialization is complete")
    store.createColFamilyIfAbsent(stateName)
    val resultState = new ValueStateImpl[T](store, stateName, keyEncoder)
    resultState
  }

  override def getQueryInfo(): QueryInfo = currQueryInfo
}<|MERGE_RESOLUTION|>--- conflicted
+++ resolved
@@ -68,18 +68,14 @@
  * track of valid transitions as various functions are invoked to track object lifecycle.
  * @param store - instance of state store
  * @param runId - unique id for the current run
-<<<<<<< HEAD
+ * @param keyEncoder - encoder for the key
  * @param isStreaming - defines whether the query is streaming or batch
- */
-class StatefulProcessorHandleImpl(store: StateStore, runId: UUID, isStreaming: Boolean = true)
-=======
- * @param keyEncoder - encoder for the key
  */
 class StatefulProcessorHandleImpl(
     store: StateStore,
     runId: UUID,
-    keyEncoder: ExpressionEncoder[Any])
->>>>>>> 22586efb
+    keyEncoder: ExpressionEncoder[Any],
+    isStreaming: Boolean = true)
   extends StatefulProcessorHandle with Logging {
   import StatefulProcessorHandleState._
 
