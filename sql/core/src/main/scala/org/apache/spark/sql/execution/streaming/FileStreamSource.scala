--- conflicted
+++ resolved
@@ -38,13 +38,8 @@
     override val schema: StructType,
     dataFrameBuilder: Array[String] => DataFrame) extends Source with Logging {
 
-<<<<<<< HEAD
-  private val fs = new Path(path).getFileSystem(sparkSession.sparkContext.hadoopConfiguration)
+  private val fs = new Path(path).getFileSystem(sparkSession.sessionState.hadoopConf)
   private val metadataLog = new HDFSMetadataLog[Seq[String]](sparkSession, metadataPath)
-=======
-  private val fs = new Path(path).getFileSystem(sqlContext.sessionState.hadoopConf)
-  private val metadataLog = new HDFSMetadataLog[Seq[String]](sqlContext, metadataPath)
->>>>>>> c71c6853
   private var maxBatchId = metadataLog.getLatest().map(_._1).getOrElse(-1L)
 
   private val seenFiles = new OpenHashSet[String]
