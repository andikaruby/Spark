--- conflicted
+++ resolved
@@ -750,13 +750,9 @@
   }
 
   /**
-<<<<<<< HEAD
-   * Equi-join with another `DataFrame` using the given columns.
-=======
    * Equi-join with another `DataFrame` using the given columns. A cross join with a predicate
    * is specified as an inner join. If you would explicitly like to perform a cross join use the
    * `crossJoin` method.
->>>>>>> 0ef1421a
    *
    * Different from other join functions, the join columns will only appear once in the output,
    * i.e. similar to SQL's `JOIN USING` syntax.
@@ -2665,9 +2661,8 @@
    * @since 2.0.0
    */
   def toJSON: Dataset[String] = {
-    val rowSchema = schema
-    import sparkSession.implicits.newStringEncoder
-    mapPartitions { iter =>
+    val rowSchema = this.schema
+    val rdd: RDD[String] = queryExecution.toRdd.mapPartitions { iter =>
       val writer = new CharArrayWriter()
       // create the Generator without separator inserted between 2 records
       val gen = new JacksonGenerator(rowSchema, writer)
@@ -2675,7 +2670,7 @@
       new Iterator[String] {
         override def hasNext: Boolean = iter.hasNext
         override def next(): String = {
-          gen.write(exprEnc.toRow(iter.next()))
+          gen.write(iter.next())
           gen.flush()
 
           val json = writer.toString
@@ -2689,6 +2684,8 @@
         }
       }
     }
+    import sparkSession.implicits.newStringEncoder
+    sparkSession.createDataset(rdd)
   }
 
   /**
