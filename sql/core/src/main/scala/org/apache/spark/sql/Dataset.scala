/*
 * Licensed to the Apache Software Foundation (ASF) under one or more
 * contributor license agreements.  See the NOTICE file distributed with
 * this work for additional information regarding copyright ownership.
 * The ASF licenses this file to You under the Apache License, Version 2.0
 * (the "License"); you may not use this file except in compliance with
 * the License.  You may obtain a copy of the License at
 *
 *    http://www.apache.org/licenses/LICENSE-2.0
 *
 * Unless required by applicable law or agreed to in writing, software
 * distributed under the License is distributed on an "AS IS" BASIS,
 * WITHOUT WARRANTIES OR CONDITIONS OF ANY KIND, either express or implied.
 * See the License for the specific language governing permissions and
 * limitations under the License.
 */

package org.apache.spark.sql

import java.io.CharArrayWriter
import java.sql.{Date, Timestamp}
import java.util.TimeZone

import scala.collection.JavaConverters._
import scala.language.implicitConversions
import scala.reflect.runtime.universe.TypeTag
import scala.util.control.NonFatal

import org.apache.commons.lang3.StringUtils

import org.apache.spark.annotation.{DeveloperApi, Experimental, InterfaceStability}
import org.apache.spark.api.java.JavaRDD
import org.apache.spark.api.java.function._
import org.apache.spark.api.python.{PythonRDD, SerDeUtil}
import org.apache.spark.broadcast.Broadcast
import org.apache.spark.rdd.RDD
import org.apache.spark.sql.catalyst._
import org.apache.spark.sql.catalyst.analysis._
import org.apache.spark.sql.catalyst.catalog.CatalogRelation
import org.apache.spark.sql.catalyst.encoders._
import org.apache.spark.sql.catalyst.expressions._
import org.apache.spark.sql.catalyst.expressions.aggregate._
import org.apache.spark.sql.catalyst.json.{JacksonGenerator, JSONOptions}
import org.apache.spark.sql.catalyst.optimizer.CombineUnions
import org.apache.spark.sql.catalyst.parser.ParseException
import org.apache.spark.sql.catalyst.plans._
import org.apache.spark.sql.catalyst.plans.logical._
import org.apache.spark.sql.catalyst.plans.physical.{Partitioning, PartitioningCollection}
import org.apache.spark.sql.catalyst.util.{usePrettyExpression, DateTimeUtils}
import org.apache.spark.sql.execution._
import org.apache.spark.sql.execution.command._
import org.apache.spark.sql.execution.datasources.LogicalRelation
import org.apache.spark.sql.execution.python.EvaluatePython
import org.apache.spark.sql.streaming.DataStreamWriter
import org.apache.spark.sql.types._
import org.apache.spark.storage.StorageLevel
import org.apache.spark.unsafe.types.CalendarInterval
import org.apache.spark.util.Utils

private[sql] object Dataset {
  def apply[T: Encoder](sparkSession: SparkSession, logicalPlan: LogicalPlan): Dataset[T] = {
    new Dataset(sparkSession, logicalPlan, implicitly[Encoder[T]])
  }

  def ofRows(sparkSession: SparkSession, logicalPlan: LogicalPlan): DataFrame = {
    val qe = sparkSession.sessionState.executePlan(logicalPlan)
    qe.assertAnalyzed()
    new Dataset[Row](sparkSession, qe, RowEncoder(qe.analyzed.schema))
  }
}

/**
 * A Dataset is a strongly typed collection of domain-specific objects that can be transformed
 * in parallel using functional or relational operations. Each Dataset also has an untyped view
 * called a `DataFrame`, which is a Dataset of [[Row]].
 *
 * Operations available on Datasets are divided into transformations and actions. Transformations
 * are the ones that produce new Datasets, and actions are the ones that trigger computation and
 * return results. Example transformations include map, filter, select, and aggregate (`groupBy`).
 * Example actions count, show, or writing data out to file systems.
 *
 * Datasets are "lazy", i.e. computations are only triggered when an action is invoked. Internally,
 * a Dataset represents a logical plan that describes the computation required to produce the data.
 * When an action is invoked, Spark's query optimizer optimizes the logical plan and generates a
 * physical plan for efficient execution in a parallel and distributed manner. To explore the
 * logical plan as well as optimized physical plan, use the `explain` function.
 *
 * To efficiently support domain-specific objects, an [[Encoder]] is required. The encoder maps
 * the domain specific type `T` to Spark's internal type system. For example, given a class `Person`
 * with two fields, `name` (string) and `age` (int), an encoder is used to tell Spark to generate
 * code at runtime to serialize the `Person` object into a binary structure. This binary structure
 * often has much lower memory footprint as well as are optimized for efficiency in data processing
 * (e.g. in a columnar format). To understand the internal binary representation for data, use the
 * `schema` function.
 *
 * There are typically two ways to create a Dataset. The most common way is by pointing Spark
 * to some files on storage systems, using the `read` function available on a `SparkSession`.
 * {{{
 *   val people = spark.read.parquet("...").as[Person]  // Scala
 *   Dataset<Person> people = spark.read().parquet("...").as(Encoders.bean(Person.class)); // Java
 * }}}
 *
 * Datasets can also be created through transformations available on existing Datasets. For example,
 * the following creates a new Dataset by applying a filter on the existing one:
 * {{{
 *   val names = people.map(_.name)  // in Scala; names is a Dataset[String]
 *   Dataset<String> names = people.map((Person p) -> p.name, Encoders.STRING));
 * }}}
 *
 * Dataset operations can also be untyped, through various domain-specific-language (DSL)
 * functions defined in: Dataset (this class), [[Column]], and [[functions]]. These operations
 * are very similar to the operations available in the data frame abstraction in R or Python.
 *
 * To select a column from the Dataset, use `apply` method in Scala and `col` in Java.
 * {{{
 *   val ageCol = people("age")  // in Scala
 *   Column ageCol = people.col("age"); // in Java
 * }}}
 *
 * Note that the [[Column]] type can also be manipulated through its various functions.
 * {{{
 *   // The following creates a new column that increases everybody's age by 10.
 *   people("age") + 10  // in Scala
 *   people.col("age").plus(10);  // in Java
 * }}}
 *
 * A more concrete example in Scala:
 * {{{
 *   // To create Dataset[Row] using SparkSession
 *   val people = spark.read.parquet("...")
 *   val department = spark.read.parquet("...")
 *
 *   people.filter("age > 30")
 *     .join(department, people("deptId") === department("id"))
 *     .groupBy(department("name"), "gender")
 *     .agg(avg(people("salary")), max(people("age")))
 * }}}
 *
 * and in Java:
 * {{{
 *   // To create Dataset<Row> using SparkSession
 *   Dataset<Row> people = spark.read().parquet("...");
 *   Dataset<Row> department = spark.read().parquet("...");
 *
 *   people.filter("age".gt(30))
 *     .join(department, people.col("deptId").equalTo(department("id")))
 *     .groupBy(department.col("name"), "gender")
 *     .agg(avg(people.col("salary")), max(people.col("age")));
 * }}}
 *
 * @groupname basic Basic Dataset functions
 * @groupname action Actions
 * @groupname untypedrel Untyped transformations
 * @groupname typedrel Typed transformations
 *
 * @since 1.6.0
 */
@InterfaceStability.Stable
class Dataset[T] private[sql](
    @transient val sparkSession: SparkSession,
    @DeveloperApi @InterfaceStability.Unstable @transient val queryExecution: QueryExecution,
    encoder: Encoder[T])
  extends Serializable {

  queryExecution.assertAnalyzed()

  // Note for Spark contributors: if adding or updating any action in `Dataset`, please make sure
  // you wrap it with `withNewExecutionId` if this actions doesn't call other action.

  def this(sparkSession: SparkSession, logicalPlan: LogicalPlan, encoder: Encoder[T]) = {
    this(sparkSession, sparkSession.sessionState.executePlan(logicalPlan), encoder)
  }

  def this(sqlContext: SQLContext, logicalPlan: LogicalPlan, encoder: Encoder[T]) = {
    this(sqlContext.sparkSession, logicalPlan, encoder)
  }

  @transient private[sql] val logicalPlan: LogicalPlan = {
    // For various commands (like DDL) and queries with side effects, we force query execution
    // to happen right away to let these side effects take place eagerly.
    queryExecution.analyzed match {
      case c: Command =>
        LocalRelation(c.output, queryExecution.executedPlan.executeCollect())
      case u @ Union(children) if children.forall(_.isInstanceOf[Command]) =>
        LocalRelation(u.output, queryExecution.executedPlan.executeCollect())
      case _ =>
        queryExecution.analyzed
    }
  }

  // Wrap analyzed logical plan with an analysis barrier so we won't traverse/resolve it again.
  @transient private val planWithBarrier: LogicalPlan = AnalysisBarrier(logicalPlan)

  /**
   * Currently [[ExpressionEncoder]] is the only implementation of [[Encoder]], here we turn the
   * passed in encoder to [[ExpressionEncoder]] explicitly, and mark it implicit so that we can use
   * it when constructing new Dataset objects that have the same object type (that will be
   * possibly resolved to a different schema).
   */
  private[sql] implicit val exprEnc: ExpressionEncoder[T] = encoderFor(encoder)

  /**
   * Encoder is used mostly as a container of serde expressions in Dataset.  We build logical
   * plans by these serde expressions and execute it within the query framework.  However, for
   * performance reasons we may want to use encoder as a function to deserialize internal rows to
   * custom objects, e.g. collect.  Here we resolve and bind the encoder so that we can call its
   * `fromRow` method later.
   */
  private val boundEnc =
    exprEnc.resolveAndBind(logicalPlan.output, sparkSession.sessionState.analyzer)

  private implicit def classTag = exprEnc.clsTag

  // sqlContext must be val because a stable identifier is expected when you import implicits
  @transient lazy val sqlContext: SQLContext = sparkSession.sqlContext

  private[sql] def resolve(colName: String): NamedExpression = {
    queryExecution.analyzed.resolveQuoted(colName, sparkSession.sessionState.analyzer.resolver)
      .getOrElse {
        throw new AnalysisException(
          s"""Cannot resolve column name "$colName" among (${schema.fieldNames.mkString(", ")})""")
      }
  }

  private[sql] def numericColumns: Seq[Expression] = {
    schema.fields.filter(_.dataType.isInstanceOf[NumericType]).map { n =>
      queryExecution.analyzed.resolveQuoted(n.name, sparkSession.sessionState.analyzer.resolver).get
    }
  }

  private def aggregatableColumns: Seq[Expression] = {
    schema.fields
      .filter(f => f.dataType.isInstanceOf[NumericType] || f.dataType.isInstanceOf[StringType])
      .map { n =>
        queryExecution.analyzed.resolveQuoted(n.name, sparkSession.sessionState.analyzer.resolver)
          .get
      }
  }

  /**
   * Compose the string representing rows for output
   *
   * @param _numRows Number of rows to show
   * @param truncate If set to more than 0, truncates strings to `truncate` characters and
   *                   all cells will be aligned right.
   * @param vertical If set to true, prints output rows vertically (one line per column value).
   */
  private[sql] def showString(
      _numRows: Int, truncate: Int = 20, vertical: Boolean = false): String = {
    val numRows = _numRows.max(0)
    val takeResult = toDF().take(numRows + 1)
    val hasMoreData = takeResult.length > numRows
    val data = takeResult.take(numRows)

    lazy val timeZone = TimeZone.getTimeZone(sparkSession.sessionState.conf.sessionLocalTimeZone)

    // For array values, replace Seq and Array with square brackets
    // For cells that are beyond `truncate` characters, replace it with the
    // first `truncate-3` and "..."
    val rows: Seq[Seq[String]] = schema.fieldNames.toSeq +: data.map { row =>
      row.toSeq.map { cell =>
        val str = cell match {
          case null => "null"
          case binary: Array[Byte] => binary.map("%02X".format(_)).mkString("[", " ", "]")
          case array: Array[_] => array.mkString("[", ", ", "]")
          case seq: Seq[_] => seq.mkString("[", ", ", "]")
          case d: Date =>
            DateTimeUtils.dateToString(DateTimeUtils.fromJavaDate(d))
          case ts: Timestamp =>
            DateTimeUtils.timestampToString(DateTimeUtils.fromJavaTimestamp(ts), timeZone)
          case _ => cell.toString
        }
        if (truncate > 0 && str.length > truncate) {
          // do not show ellipses for strings shorter than 4 characters.
          if (truncate < 4) str.substring(0, truncate)
          else str.substring(0, truncate - 3) + "..."
        } else {
          str
        }
      }: Seq[String]
    }

    val sb = new StringBuilder
    val numCols = schema.fieldNames.length
    // We set a minimum column width at '3'
    val minimumColWidth = 3

    if (!vertical) {
      // Initialise the width of each column to a minimum value
      val colWidths = Array.fill(numCols)(minimumColWidth)

      // Compute the width of each column
      for (row <- rows) {
        for ((cell, i) <- row.zipWithIndex) {
          colWidths(i) = math.max(colWidths(i), cell.length)
        }
      }

      // Create SeparateLine
      val sep: String = colWidths.map("-" * _).addString(sb, "+", "+", "+\n").toString()

      // column names
      rows.head.zipWithIndex.map { case (cell, i) =>
        if (truncate > 0) {
          StringUtils.leftPad(cell, colWidths(i))
        } else {
          StringUtils.rightPad(cell, colWidths(i))
        }
      }.addString(sb, "|", "|", "|\n")

      sb.append(sep)

      // data
      rows.tail.foreach {
        _.zipWithIndex.map { case (cell, i) =>
          if (truncate > 0) {
            StringUtils.leftPad(cell.toString, colWidths(i))
          } else {
            StringUtils.rightPad(cell.toString, colWidths(i))
          }
        }.addString(sb, "|", "|", "|\n")
      }

      sb.append(sep)
    } else {
      // Extended display mode enabled
      val fieldNames = rows.head
      val dataRows = rows.tail

      // Compute the width of field name and data columns
      val fieldNameColWidth = fieldNames.foldLeft(minimumColWidth) { case (curMax, fieldName) =>
        math.max(curMax, fieldName.length)
      }
      val dataColWidth = dataRows.foldLeft(minimumColWidth) { case (curMax, row) =>
        math.max(curMax, row.map(_.length).reduceLeftOption[Int] { case (cellMax, cell) =>
          math.max(cellMax, cell)
        }.getOrElse(0))
      }

      dataRows.zipWithIndex.foreach { case (row, i) =>
        // "+ 5" in size means a character length except for padded names and data
        val rowHeader = StringUtils.rightPad(
          s"-RECORD $i", fieldNameColWidth + dataColWidth + 5, "-")
        sb.append(rowHeader).append("\n")
        row.zipWithIndex.map { case (cell, j) =>
          val fieldName = StringUtils.rightPad(fieldNames(j), fieldNameColWidth)
          val data = StringUtils.rightPad(cell, dataColWidth)
          s" $fieldName | $data "
        }.addString(sb, "", "\n", "\n")
      }
    }

    // Print a footer
    if (vertical && data.isEmpty) {
      // In a vertical mode, print an empty row set explicitly
      sb.append("(0 rows)\n")
    } else if (hasMoreData) {
      // For Data that has more than "numRows" records
      val rowsString = if (numRows == 1) "row" else "rows"
      sb.append(s"only showing top $numRows $rowsString\n")
    }

    sb.toString()
  }

  override def toString: String = {
    try {
      val builder = new StringBuilder
      val fields = schema.take(2).map {
        case f => s"${f.name}: ${f.dataType.simpleString(2)}"
      }
      builder.append("[")
      builder.append(fields.mkString(", "))
      if (schema.length > 2) {
        if (schema.length - fields.size == 1) {
          builder.append(" ... 1 more field")
        } else {
          builder.append(" ... " + (schema.length - 2) + " more fields")
        }
      }
      builder.append("]").toString()
    } catch {
      case NonFatal(e) =>
        s"Invalid tree; ${e.getMessage}:\n$queryExecution"
    }
  }

  /**
   * Converts this strongly typed collection of data to generic Dataframe. In contrast to the
   * strongly typed objects that Dataset operations work on, a Dataframe returns generic [[Row]]
   * objects that allow fields to be accessed by ordinal or name.
   *
   * @group basic
   * @since 1.6.0
   */
  // This is declared with parentheses to prevent the Scala compiler from treating
  // `ds.toDF("1")` as invoking this toDF and then apply on the returned DataFrame.
  def toDF(): DataFrame = new Dataset[Row](sparkSession, queryExecution, RowEncoder(schema))

  /**
   * :: Experimental ::
   * Returns a new Dataset where each record has been mapped on to the specified type. The
   * method used to map columns depend on the type of `U`:
   *  - When `U` is a class, fields for the class will be mapped to columns of the same name
   *    (case sensitivity is determined by `spark.sql.caseSensitive`).
   *  - When `U` is a tuple, the columns will be mapped by ordinal (i.e. the first column will
   *    be assigned to `_1`).
   *  - When `U` is a primitive type (i.e. String, Int, etc), then the first column of the
   *    `DataFrame` will be used.
   *
   * If the schema of the Dataset does not match the desired `U` type, you can use `select`
   * along with `alias` or `as` to rearrange or rename as required.
   *
   * @group basic
   * @since 1.6.0
   */
  @Experimental
  @InterfaceStability.Evolving
  def as[U : Encoder]: Dataset[U] = Dataset[U](sparkSession, planWithBarrier)

  /**
   * Converts this strongly typed collection of data to generic `DataFrame` with columns renamed.
   * This can be quite convenient in conversion from an RDD of tuples into a `DataFrame` with
   * meaningful names. For example:
   * {{{
   *   val rdd: RDD[(Int, String)] = ...
   *   rdd.toDF()  // this implicit conversion creates a DataFrame with column name `_1` and `_2`
   *   rdd.toDF("id", "name")  // this creates a DataFrame with column name "id" and "name"
   * }}}
   *
   * @group basic
   * @since 2.0.0
   */
  @scala.annotation.varargs
  def toDF(colNames: String*): DataFrame = {
    require(schema.size == colNames.size,
      "The number of columns doesn't match.\n" +
        s"Old column names (${schema.size}): " + schema.fields.map(_.name).mkString(", ") + "\n" +
        s"New column names (${colNames.size}): " + colNames.mkString(", "))

    val newCols = logicalPlan.output.zip(colNames).map { case (oldAttribute, newName) =>
      Column(oldAttribute).as(newName)
    }
    select(newCols : _*)
  }

  /**
   * Returns the schema of this Dataset.
   *
   * @group basic
   * @since 1.6.0
   */
  def schema: StructType = queryExecution.analyzed.schema

  /**
   * Prints the schema to the console in a nice tree format.
   *
   * @group basic
   * @since 1.6.0
   */
  // scalastyle:off println
  def printSchema(): Unit = println(schema.treeString)
  // scalastyle:on println

  /**
   * Prints the plans (logical and physical) to the console for debugging purposes.
   *
   * @group basic
   * @since 1.6.0
   */
  def explain(extended: Boolean): Unit = {
    val explain = ExplainCommand(queryExecution.logical, extended = extended)
    sparkSession.sessionState.executePlan(explain).executedPlan.executeCollect().foreach {
      // scalastyle:off println
      r => println(r.getString(0))
      // scalastyle:on println
    }
  }

  /**
   * Prints the physical plan to the console for debugging purposes.
   *
   * @group basic
   * @since 1.6.0
   */
  def explain(): Unit = explain(extended = false)

  /**
   * Returns all column names and their data types as an array.
   *
   * @group basic
   * @since 1.6.0
   */
  def dtypes: Array[(String, String)] = schema.fields.map { field =>
    (field.name, field.dataType.toString)
  }

  /**
   * Returns all column names as an array.
   *
   * @group basic
   * @since 1.6.0
   */
  def columns: Array[String] = schema.fields.map(_.name)

  /**
   * Returns true if the `collect` and `take` methods can be run locally
   * (without any Spark executors).
   *
   * @group basic
   * @since 1.6.0
   */
  def isLocal: Boolean = logicalPlan.isInstanceOf[LocalRelation]

  /**
   * Returns true if this Dataset contains one or more sources that continuously
   * return data as it arrives. A Dataset that reads data from a streaming source
   * must be executed as a `StreamingQuery` using the `start()` method in
   * `DataStreamWriter`. Methods that return a single answer, e.g. `count()` or
   * `collect()`, will throw an [[AnalysisException]] when there is a streaming
   * source present.
   *
   * @group streaming
   * @since 2.0.0
   */
  @Experimental
  @InterfaceStability.Evolving
  def isStreaming: Boolean = logicalPlan.isStreaming

  /**
   * Eagerly checkpoint a Dataset and return the new Dataset. Checkpointing can be used to truncate
   * the logical plan of this Dataset, which is especially useful in iterative algorithms where the
   * plan may grow exponentially. It will be saved to files inside the checkpoint
   * directory set with `SparkContext#setCheckpointDir`.
   *
   * @group basic
   * @since 2.1.0
   */
  @Experimental
  @InterfaceStability.Evolving
  def checkpoint(): Dataset[T] = checkpoint(eager = true)

  /**
   * Returns a checkpointed version of this Dataset. Checkpointing can be used to truncate the
   * logical plan of this Dataset, which is especially useful in iterative algorithms where the
   * plan may grow exponentially. It will be saved to files inside the checkpoint
   * directory set with `SparkContext#setCheckpointDir`.
   *
   * @group basic
   * @since 2.1.0
   */
  @Experimental
  @InterfaceStability.Evolving
  def checkpoint(eager: Boolean): Dataset[T] = {
    val internalRdd = queryExecution.toRdd.map(_.copy())
    internalRdd.checkpoint()

    if (eager) {
      internalRdd.count()
    }

    val physicalPlan = queryExecution.executedPlan

    // Takes the first leaf partitioning whenever we see a `PartitioningCollection`. Otherwise the
    // size of `PartitioningCollection` may grow exponentially for queries involving deep inner
    // joins.
    def firstLeafPartitioning(partitioning: Partitioning): Partitioning = {
      partitioning match {
        case p: PartitioningCollection => firstLeafPartitioning(p.partitionings.head)
        case p => p
      }
    }

    val outputPartitioning = firstLeafPartitioning(physicalPlan.outputPartitioning)

    Dataset.ofRows(
      sparkSession,
      LogicalRDD(
        logicalPlan.output,
        internalRdd,
        outputPartitioning,
        physicalPlan.outputOrdering
      )(sparkSession)).as[T]
  }

  /**
   * :: Experimental ::
   * Defines an event time watermark for this [[Dataset]]. A watermark tracks a point in time
   * before which we assume no more late data is going to arrive.
   *
   * Spark will use this watermark for several purposes:
   *  - To know when a given time window aggregation can be finalized and thus can be emitted when
   *    using output modes that do not allow updates.
   *  - To minimize the amount of state that we need to keep for on-going aggregations,
   *    `mapGroupsWithState` and `dropDuplicates` operators.
   *
   *  The current watermark is computed by looking at the `MAX(eventTime)` seen across
   *  all of the partitions in the query minus a user specified `delayThreshold`.  Due to the cost
   *  of coordinating this value across partitions, the actual watermark used is only guaranteed
   *  to be at least `delayThreshold` behind the actual event time.  In some cases we may still
   *  process records that arrive more than `delayThreshold` late.
   *
   * @param eventTime the name of the column that contains the event time of the row.
   * @param delayThreshold the minimum delay to wait to data to arrive late, relative to the latest
   *                       record that has been processed in the form of an interval
   *                       (e.g. "1 minute" or "5 hours"). NOTE: This should not be negative.
   *
   * @group streaming
   * @since 2.1.0
   */
  @Experimental
  @InterfaceStability.Evolving
  // We only accept an existing column name, not a derived column here as a watermark that is
  // defined on a derived column cannot referenced elsewhere in the plan.
  def withWatermark(eventTime: String, delayThreshold: String): Dataset[T] = withTypedPlan {
    val parsedDelay =
      Option(CalendarInterval.fromString("interval " + delayThreshold))
        .getOrElse(throw new AnalysisException(s"Unable to parse time delay '$delayThreshold'"))
    require(parsedDelay.milliseconds >= 0 && parsedDelay.months >= 0,
      s"delay threshold ($delayThreshold) should not be negative.")
<<<<<<< HEAD
    EventTimeWatermark(UnresolvedAttribute(eventTime), parsedDelay, planWithBarrier)
=======
    EliminateEventTimeWatermark(
      EventTimeWatermark(UnresolvedAttribute(eventTime), parsedDelay, logicalPlan))
>>>>>>> c0189abc
  }

  /**
   * Displays the Dataset in a tabular form. Strings more than 20 characters will be truncated,
   * and all cells will be aligned right. For example:
   * {{{
   *   year  month AVG('Adj Close) MAX('Adj Close)
   *   1980  12    0.503218        0.595103
   *   1981  01    0.523289        0.570307
   *   1982  02    0.436504        0.475256
   *   1983  03    0.410516        0.442194
   *   1984  04    0.450090        0.483521
   * }}}
   *
   * @param numRows Number of rows to show
   *
   * @group action
   * @since 1.6.0
   */
  def show(numRows: Int): Unit = show(numRows, truncate = true)

  /**
   * Displays the top 20 rows of Dataset in a tabular form. Strings more than 20 characters
   * will be truncated, and all cells will be aligned right.
   *
   * @group action
   * @since 1.6.0
   */
  def show(): Unit = show(20)

  /**
   * Displays the top 20 rows of Dataset in a tabular form.
   *
   * @param truncate Whether truncate long strings. If true, strings more than 20 characters will
   *                 be truncated and all cells will be aligned right
   *
   * @group action
   * @since 1.6.0
   */
  def show(truncate: Boolean): Unit = show(20, truncate)

  /**
   * Displays the Dataset in a tabular form. For example:
   * {{{
   *   year  month AVG('Adj Close) MAX('Adj Close)
   *   1980  12    0.503218        0.595103
   *   1981  01    0.523289        0.570307
   *   1982  02    0.436504        0.475256
   *   1983  03    0.410516        0.442194
   *   1984  04    0.450090        0.483521
   * }}}
   * @param numRows Number of rows to show
   * @param truncate Whether truncate long strings. If true, strings more than 20 characters will
   *              be truncated and all cells will be aligned right
   *
   * @group action
   * @since 1.6.0
   */
  // scalastyle:off println
  def show(numRows: Int, truncate: Boolean): Unit = if (truncate) {
    println(showString(numRows, truncate = 20))
  } else {
    println(showString(numRows, truncate = 0))
  }
  // scalastyle:on println

  /**
   * Displays the Dataset in a tabular form. For example:
   * {{{
   *   year  month AVG('Adj Close) MAX('Adj Close)
   *   1980  12    0.503218        0.595103
   *   1981  01    0.523289        0.570307
   *   1982  02    0.436504        0.475256
   *   1983  03    0.410516        0.442194
   *   1984  04    0.450090        0.483521
   * }}}
   *
   * @param numRows Number of rows to show
   * @param truncate If set to more than 0, truncates strings to `truncate` characters and
   *                    all cells will be aligned right.
   * @group action
   * @since 1.6.0
   */
  def show(numRows: Int, truncate: Int): Unit = show(numRows, truncate, vertical = false)

  /**
   * Displays the Dataset in a tabular form. For example:
   * {{{
   *   year  month AVG('Adj Close) MAX('Adj Close)
   *   1980  12    0.503218        0.595103
   *   1981  01    0.523289        0.570307
   *   1982  02    0.436504        0.475256
   *   1983  03    0.410516        0.442194
   *   1984  04    0.450090        0.483521
   * }}}
   *
   * If `vertical` enabled, this command prints output rows vertically (one line per column value)?
   *
   * {{{
   * -RECORD 0-------------------
   *  year            | 1980
   *  month           | 12
   *  AVG('Adj Close) | 0.503218
   *  AVG('Adj Close) | 0.595103
   * -RECORD 1-------------------
   *  year            | 1981
   *  month           | 01
   *  AVG('Adj Close) | 0.523289
   *  AVG('Adj Close) | 0.570307
   * -RECORD 2-------------------
   *  year            | 1982
   *  month           | 02
   *  AVG('Adj Close) | 0.436504
   *  AVG('Adj Close) | 0.475256
   * -RECORD 3-------------------
   *  year            | 1983
   *  month           | 03
   *  AVG('Adj Close) | 0.410516
   *  AVG('Adj Close) | 0.442194
   * -RECORD 4-------------------
   *  year            | 1984
   *  month           | 04
   *  AVG('Adj Close) | 0.450090
   *  AVG('Adj Close) | 0.483521
   * }}}
   *
   * @param numRows Number of rows to show
   * @param truncate If set to more than 0, truncates strings to `truncate` characters and
   *                    all cells will be aligned right.
   * @param vertical If set to true, prints output rows vertically (one line per column value).
   * @group action
   * @since 2.3.0
   */
  // scalastyle:off println
  def show(numRows: Int, truncate: Int, vertical: Boolean): Unit =
    println(showString(numRows, truncate, vertical))
  // scalastyle:on println

  /**
   * Returns a [[DataFrameNaFunctions]] for working with missing data.
   * {{{
   *   // Dropping rows containing any null values.
   *   ds.na.drop()
   * }}}
   *
   * @group untypedrel
   * @since 1.6.0
   */
  def na: DataFrameNaFunctions = new DataFrameNaFunctions(toDF())

  /**
   * Returns a [[DataFrameStatFunctions]] for working statistic functions support.
   * {{{
   *   // Finding frequent items in column with name 'a'.
   *   ds.stat.freqItems(Seq("a"))
   * }}}
   *
   * @group untypedrel
   * @since 1.6.0
   */
  def stat: DataFrameStatFunctions = new DataFrameStatFunctions(toDF())

  /**
   * Join with another `DataFrame`.
   *
   * Behaves as an INNER JOIN and requires a subsequent join predicate.
   *
   * @param right Right side of the join operation.
   *
   * @group untypedrel
   * @since 2.0.0
   */
  def join(right: Dataset[_]): DataFrame = withPlan {
    Join(planWithBarrier, right.planWithBarrier, joinType = Inner, None)
  }

  /**
   * Inner equi-join with another `DataFrame` using the given column.
   *
   * Different from other join functions, the join column will only appear once in the output,
   * i.e. similar to SQL's `JOIN USING` syntax.
   *
   * {{{
   *   // Joining df1 and df2 using the column "user_id"
   *   df1.join(df2, "user_id")
   * }}}
   *
   * @param right Right side of the join operation.
   * @param usingColumn Name of the column to join on. This column must exist on both sides.
   *
   * @note If you perform a self-join using this function without aliasing the input
   * `DataFrame`s, you will NOT be able to reference any columns after the join, since
   * there is no way to disambiguate which side of the join you would like to reference.
   *
   * @group untypedrel
   * @since 2.0.0
   */
  def join(right: Dataset[_], usingColumn: String): DataFrame = {
    join(right, Seq(usingColumn))
  }

  /**
   * Inner equi-join with another `DataFrame` using the given columns.
   *
   * Different from other join functions, the join columns will only appear once in the output,
   * i.e. similar to SQL's `JOIN USING` syntax.
   *
   * {{{
   *   // Joining df1 and df2 using the columns "user_id" and "user_name"
   *   df1.join(df2, Seq("user_id", "user_name"))
   * }}}
   *
   * @param right Right side of the join operation.
   * @param usingColumns Names of the columns to join on. This columns must exist on both sides.
   *
   * @note If you perform a self-join using this function without aliasing the input
   * `DataFrame`s, you will NOT be able to reference any columns after the join, since
   * there is no way to disambiguate which side of the join you would like to reference.
   *
   * @group untypedrel
   * @since 2.0.0
   */
  def join(right: Dataset[_], usingColumns: Seq[String]): DataFrame = {
    join(right, usingColumns, "inner")
  }

  /**
   * Equi-join with another `DataFrame` using the given columns. A cross join with a predicate
   * is specified as an inner join. If you would explicitly like to perform a cross join use the
   * `crossJoin` method.
   *
   * Different from other join functions, the join columns will only appear once in the output,
   * i.e. similar to SQL's `JOIN USING` syntax.
   *
   * @param right Right side of the join operation.
   * @param usingColumns Names of the columns to join on. This columns must exist on both sides.
   * @param joinType Type of join to perform. Default `inner`. Must be one of:
   *                 `inner`, `cross`, `outer`, `full`, `full_outer`, `left`, `left_outer`,
   *                 `right`, `right_outer`, `left_semi`, `left_anti`.
   *
   * @note If you perform a self-join using this function without aliasing the input
   * `DataFrame`s, you will NOT be able to reference any columns after the join, since
   * there is no way to disambiguate which side of the join you would like to reference.
   *
   * @group untypedrel
   * @since 2.0.0
   */
  def join(right: Dataset[_], usingColumns: Seq[String], joinType: String): DataFrame = {
    // Analyze the self join. The assumption is that the analyzer will disambiguate left vs right
    // by creating a new instance for one of the branch.
    val joined = sparkSession.sessionState.executePlan(
      Join(planWithBarrier, right.planWithBarrier, joinType = JoinType(joinType), None))
      .analyzed.asInstanceOf[Join]

    withPlan {
      Join(
        joined.left,
        joined.right,
        UsingJoin(JoinType(joinType), usingColumns),
        None)
    }
  }

  /**
   * Inner join with another `DataFrame`, using the given join expression.
   *
   * {{{
   *   // The following two are equivalent:
   *   df1.join(df2, $"df1Key" === $"df2Key")
   *   df1.join(df2).where($"df1Key" === $"df2Key")
   * }}}
   *
   * @group untypedrel
   * @since 2.0.0
   */
  def join(right: Dataset[_], joinExprs: Column): DataFrame = join(right, joinExprs, "inner")

  /**
   * Join with another `DataFrame`, using the given join expression. The following performs
   * a full outer join between `df1` and `df2`.
   *
   * {{{
   *   // Scala:
   *   import org.apache.spark.sql.functions._
   *   df1.join(df2, $"df1Key" === $"df2Key", "outer")
   *
   *   // Java:
   *   import static org.apache.spark.sql.functions.*;
   *   df1.join(df2, col("df1Key").equalTo(col("df2Key")), "outer");
   * }}}
   *
   * @param right Right side of the join.
   * @param joinExprs Join expression.
   * @param joinType Type of join to perform. Default `inner`. Must be one of:
   *                 `inner`, `cross`, `outer`, `full`, `full_outer`, `left`, `left_outer`,
   *                 `right`, `right_outer`, `left_semi`, `left_anti`.
   *
   * @group untypedrel
   * @since 2.0.0
   */
  def join(right: Dataset[_], joinExprs: Column, joinType: String): DataFrame = {
    // Note that in this function, we introduce a hack in the case of self-join to automatically
    // resolve ambiguous join conditions into ones that might make sense [SPARK-6231].
    // Consider this case: df.join(df, df("key") === df("key"))
    // Since df("key") === df("key") is a trivially true condition, this actually becomes a
    // cartesian join. However, most likely users expect to perform a self join using "key".
    // With that assumption, this hack turns the trivially true condition into equality on join
    // keys that are resolved to both sides.

    // Trigger analysis so in the case of self-join, the analyzer will clone the plan.
    // After the cloning, left and right side will have distinct expression ids.
    val plan = withPlan(
      Join(planWithBarrier, right.planWithBarrier, JoinType(joinType), Some(joinExprs.expr)))
      .queryExecution.analyzed.asInstanceOf[Join]

    // If auto self join alias is disabled, return the plan.
    if (!sparkSession.sessionState.conf.dataFrameSelfJoinAutoResolveAmbiguity) {
      return withPlan(plan)
    }

    // If left/right have no output set intersection, return the plan.
    val lanalyzed = withPlan(this.planWithBarrier).queryExecution.analyzed
    val ranalyzed = withPlan(right.planWithBarrier).queryExecution.analyzed
    if (lanalyzed.outputSet.intersect(ranalyzed.outputSet).isEmpty) {
      return withPlan(plan)
    }

    // Otherwise, find the trivially true predicates and automatically resolves them to both sides.
    // By the time we get here, since we have already run analysis, all attributes should've been
    // resolved and become AttributeReference.
    val cond = plan.condition.map { _.transform {
      case catalyst.expressions.EqualTo(a: AttributeReference, b: AttributeReference)
          if a.sameRef(b) =>
        catalyst.expressions.EqualTo(
          withPlan(plan.left).resolve(a.name),
          withPlan(plan.right).resolve(b.name))
    }}

    withPlan {
      plan.copy(condition = cond)
    }
  }

  /**
   * Explicit cartesian join with another `DataFrame`.
   *
   * @param right Right side of the join operation.
   *
   * @note Cartesian joins are very expensive without an extra filter that can be pushed down.
   *
   * @group untypedrel
   * @since 2.1.0
   */
  def crossJoin(right: Dataset[_]): DataFrame = withPlan {
    Join(planWithBarrier, right.planWithBarrier, joinType = Cross, None)
  }

  /**
   * :: Experimental ::
   * Joins this Dataset returning a `Tuple2` for each pair where `condition` evaluates to
   * true.
   *
   * This is similar to the relation `join` function with one important difference in the
   * result schema. Since `joinWith` preserves objects present on either side of the join, the
   * result schema is similarly nested into a tuple under the column names `_1` and `_2`.
   *
   * This type of join can be useful both for preserving type-safety with the original object
   * types as well as working with relational data where either side of the join has column
   * names in common.
   *
   * @param other Right side of the join.
   * @param condition Join expression.
   * @param joinType Type of join to perform. Default `inner`. Must be one of:
   *                 `inner`, `cross`, `outer`, `full`, `full_outer`, `left`, `left_outer`,
   *                 `right`, `right_outer`, `left_semi`, `left_anti`.
   *
   * @group typedrel
   * @since 1.6.0
   */
  @Experimental
  @InterfaceStability.Evolving
  def joinWith[U](other: Dataset[U], condition: Column, joinType: String): Dataset[(T, U)] = {
    // Creates a Join node and resolve it first, to get join condition resolved, self-join resolved,
    // etc.
    val joined = sparkSession.sessionState.executePlan(
      Join(
        this.planWithBarrier,
        other.planWithBarrier,
        JoinType(joinType),
        Some(condition.expr))).analyzed.asInstanceOf[Join]

    // For both join side, combine all outputs into a single column and alias it with "_1" or "_2",
    // to match the schema for the encoder of the join result.
    // Note that we do this before joining them, to enable the join operator to return null for one
    // side, in cases like outer-join.
    val left = {
      val combined = if (this.exprEnc.flat) {
        assert(joined.left.output.length == 1)
        Alias(joined.left.output.head, "_1")()
      } else {
        Alias(CreateStruct(joined.left.output), "_1")()
      }
      Project(combined :: Nil, joined.left)
    }

    val right = {
      val combined = if (other.exprEnc.flat) {
        assert(joined.right.output.length == 1)
        Alias(joined.right.output.head, "_2")()
      } else {
        Alias(CreateStruct(joined.right.output), "_2")()
      }
      Project(combined :: Nil, joined.right)
    }

    // Rewrites the join condition to make the attribute point to correct column/field, after we
    // combine the outputs of each join side.
    val conditionExpr = joined.condition.get transformUp {
      case a: Attribute if joined.left.outputSet.contains(a) =>
        if (this.exprEnc.flat) {
          left.output.head
        } else {
          val index = joined.left.output.indexWhere(_.exprId == a.exprId)
          GetStructField(left.output.head, index)
        }
      case a: Attribute if joined.right.outputSet.contains(a) =>
        if (other.exprEnc.flat) {
          right.output.head
        } else {
          val index = joined.right.output.indexWhere(_.exprId == a.exprId)
          GetStructField(right.output.head, index)
        }
    }

    implicit val tuple2Encoder: Encoder[(T, U)] =
      ExpressionEncoder.tuple(this.exprEnc, other.exprEnc)

    withTypedPlan(Join(left, right, joined.joinType, Some(conditionExpr)))
  }

  /**
   * :: Experimental ::
   * Using inner equi-join to join this Dataset returning a `Tuple2` for each pair
   * where `condition` evaluates to true.
   *
   * @param other Right side of the join.
   * @param condition Join expression.
   *
   * @group typedrel
   * @since 1.6.0
   */
  @Experimental
  @InterfaceStability.Evolving
  def joinWith[U](other: Dataset[U], condition: Column): Dataset[(T, U)] = {
    joinWith(other, condition, "inner")
  }

  /**
   * Returns a new Dataset with each partition sorted by the given expressions.
   *
   * This is the same operation as "SORT BY" in SQL (Hive QL).
   *
   * @group typedrel
   * @since 2.0.0
   */
  @scala.annotation.varargs
  def sortWithinPartitions(sortCol: String, sortCols: String*): Dataset[T] = {
    sortWithinPartitions((sortCol +: sortCols).map(Column(_)) : _*)
  }

  /**
   * Returns a new Dataset with each partition sorted by the given expressions.
   *
   * This is the same operation as "SORT BY" in SQL (Hive QL).
   *
   * @group typedrel
   * @since 2.0.0
   */
  @scala.annotation.varargs
  def sortWithinPartitions(sortExprs: Column*): Dataset[T] = {
    sortInternal(global = false, sortExprs)
  }

  /**
   * Returns a new Dataset sorted by the specified column, all in ascending order.
   * {{{
   *   // The following 3 are equivalent
   *   ds.sort("sortcol")
   *   ds.sort($"sortcol")
   *   ds.sort($"sortcol".asc)
   * }}}
   *
   * @group typedrel
   * @since 2.0.0
   */
  @scala.annotation.varargs
  def sort(sortCol: String, sortCols: String*): Dataset[T] = {
    sort((sortCol +: sortCols).map(apply) : _*)
  }

  /**
   * Returns a new Dataset sorted by the given expressions. For example:
   * {{{
   *   ds.sort($"col1", $"col2".desc)
   * }}}
   *
   * @group typedrel
   * @since 2.0.0
   */
  @scala.annotation.varargs
  def sort(sortExprs: Column*): Dataset[T] = {
    sortInternal(global = true, sortExprs)
  }

  /**
   * Returns a new Dataset sorted by the given expressions.
   * This is an alias of the `sort` function.
   *
   * @group typedrel
   * @since 2.0.0
   */
  @scala.annotation.varargs
  def orderBy(sortCol: String, sortCols: String*): Dataset[T] = sort(sortCol, sortCols : _*)

  /**
   * Returns a new Dataset sorted by the given expressions.
   * This is an alias of the `sort` function.
   *
   * @group typedrel
   * @since 2.0.0
   */
  @scala.annotation.varargs
  def orderBy(sortExprs: Column*): Dataset[T] = sort(sortExprs : _*)

  /**
   * Selects column based on the column name and return it as a [[Column]].
   *
   * @note The column name can also reference to a nested column like `a.b`.
   *
   * @group untypedrel
   * @since 2.0.0
   */
  def apply(colName: String): Column = col(colName)

  /**
   * Specifies some hint on the current Dataset. As an example, the following code specifies
   * that one of the plan can be broadcasted:
   *
   * {{{
   *   df1.join(df2.hint("broadcast"))
   * }}}
   *
   * @group basic
   * @since 2.2.0
   */
  @scala.annotation.varargs
  def hint(name: String, parameters: String*): Dataset[T] = withTypedPlan {
    Hint(name, parameters, planWithBarrier)
  }

  /**
   * Selects column based on the column name and return it as a [[Column]].
   *
   * @note The column name can also reference to a nested column like `a.b`.
   *
   * @group untypedrel
   * @since 2.0.0
   */
  def col(colName: String): Column = colName match {
    case "*" =>
      Column(ResolvedStar(queryExecution.analyzed.output))
    case _ =>
      val expr = resolve(colName)
      Column(expr)
  }

  /**
   * Returns a new Dataset with an alias set.
   *
   * @group typedrel
   * @since 1.6.0
   */
  def as(alias: String): Dataset[T] = withTypedPlan {
    SubqueryAlias(alias, planWithBarrier)
  }

  /**
   * (Scala-specific) Returns a new Dataset with an alias set.
   *
   * @group typedrel
   * @since 2.0.0
   */
  def as(alias: Symbol): Dataset[T] = as(alias.name)

  /**
   * Returns a new Dataset with an alias set. Same as `as`.
   *
   * @group typedrel
   * @since 2.0.0
   */
  def alias(alias: String): Dataset[T] = as(alias)

  /**
   * (Scala-specific) Returns a new Dataset with an alias set. Same as `as`.
   *
   * @group typedrel
   * @since 2.0.0
   */
  def alias(alias: Symbol): Dataset[T] = as(alias)

  /**
   * Selects a set of column based expressions.
   * {{{
   *   ds.select($"colA", $"colB" + 1)
   * }}}
   *
   * @group untypedrel
   * @since 2.0.0
   */
  @scala.annotation.varargs
  def select(cols: Column*): DataFrame = withPlan {
    Project(cols.map(_.named), planWithBarrier)
  }

  /**
   * Selects a set of columns. This is a variant of `select` that can only select
   * existing columns using column names (i.e. cannot construct expressions).
   *
   * {{{
   *   // The following two are equivalent:
   *   ds.select("colA", "colB")
   *   ds.select($"colA", $"colB")
   * }}}
   *
   * @group untypedrel
   * @since 2.0.0
   */
  @scala.annotation.varargs
  def select(col: String, cols: String*): DataFrame = select((col +: cols).map(Column(_)) : _*)

  /**
   * Selects a set of SQL expressions. This is a variant of `select` that accepts
   * SQL expressions.
   *
   * {{{
   *   // The following are equivalent:
   *   ds.selectExpr("colA", "colB as newName", "abs(colC)")
   *   ds.select(expr("colA"), expr("colB as newName"), expr("abs(colC)"))
   * }}}
   *
   * @group untypedrel
   * @since 2.0.0
   */
  @scala.annotation.varargs
  def selectExpr(exprs: String*): DataFrame = {
    select(exprs.map { expr =>
      Column(sparkSession.sessionState.sqlParser.parseExpression(expr))
    }: _*)
  }

  /**
   * :: Experimental ::
   * Returns a new Dataset by computing the given [[Column]] expression for each element.
   *
   * {{{
   *   val ds = Seq(1, 2, 3).toDS()
   *   val newDS = ds.select(expr("value + 1").as[Int])
   * }}}
   *
   * @group typedrel
   * @since 1.6.0
   */
  @Experimental
  @InterfaceStability.Evolving
  def select[U1](c1: TypedColumn[T, U1]): Dataset[U1] = {
    implicit val encoder = c1.encoder
    val project = Project(c1.withInputType(exprEnc, planWithBarrier.output).named :: Nil,
      planWithBarrier)

    if (encoder.flat) {
      new Dataset[U1](sparkSession, project, encoder)
    } else {
      // Flattens inner fields of U1
      new Dataset[Tuple1[U1]](sparkSession, project, ExpressionEncoder.tuple(encoder)).map(_._1)
    }
  }

  /**
   * Internal helper function for building typed selects that return tuples. For simplicity and
   * code reuse, we do this without the help of the type system and then use helper functions
   * that cast appropriately for the user facing interface.
   */
  protected def selectUntyped(columns: TypedColumn[_, _]*): Dataset[_] = {
    val encoders = columns.map(_.encoder)
    val namedColumns =
      columns.map(_.withInputType(exprEnc, planWithBarrier.output).named)
    val execution = new QueryExecution(sparkSession, Project(namedColumns, planWithBarrier))
    new Dataset(sparkSession, execution, ExpressionEncoder.tuple(encoders))
  }

  /**
   * :: Experimental ::
   * Returns a new Dataset by computing the given [[Column]] expressions for each element.
   *
   * @group typedrel
   * @since 1.6.0
   */
  @Experimental
  @InterfaceStability.Evolving
  def select[U1, U2](c1: TypedColumn[T, U1], c2: TypedColumn[T, U2]): Dataset[(U1, U2)] =
    selectUntyped(c1, c2).asInstanceOf[Dataset[(U1, U2)]]

  /**
   * :: Experimental ::
   * Returns a new Dataset by computing the given [[Column]] expressions for each element.
   *
   * @group typedrel
   * @since 1.6.0
   */
  @Experimental
  @InterfaceStability.Evolving
  def select[U1, U2, U3](
      c1: TypedColumn[T, U1],
      c2: TypedColumn[T, U2],
      c3: TypedColumn[T, U3]): Dataset[(U1, U2, U3)] =
    selectUntyped(c1, c2, c3).asInstanceOf[Dataset[(U1, U2, U3)]]

  /**
   * :: Experimental ::
   * Returns a new Dataset by computing the given [[Column]] expressions for each element.
   *
   * @group typedrel
   * @since 1.6.0
   */
  @Experimental
  @InterfaceStability.Evolving
  def select[U1, U2, U3, U4](
      c1: TypedColumn[T, U1],
      c2: TypedColumn[T, U2],
      c3: TypedColumn[T, U3],
      c4: TypedColumn[T, U4]): Dataset[(U1, U2, U3, U4)] =
    selectUntyped(c1, c2, c3, c4).asInstanceOf[Dataset[(U1, U2, U3, U4)]]

  /**
   * :: Experimental ::
   * Returns a new Dataset by computing the given [[Column]] expressions for each element.
   *
   * @group typedrel
   * @since 1.6.0
   */
  @Experimental
  @InterfaceStability.Evolving
  def select[U1, U2, U3, U4, U5](
      c1: TypedColumn[T, U1],
      c2: TypedColumn[T, U2],
      c3: TypedColumn[T, U3],
      c4: TypedColumn[T, U4],
      c5: TypedColumn[T, U5]): Dataset[(U1, U2, U3, U4, U5)] =
    selectUntyped(c1, c2, c3, c4, c5).asInstanceOf[Dataset[(U1, U2, U3, U4, U5)]]

  /**
   * Filters rows using the given condition.
   * {{{
   *   // The following are equivalent:
   *   peopleDs.filter($"age" > 15)
   *   peopleDs.where($"age" > 15)
   * }}}
   *
   * @group typedrel
   * @since 1.6.0
   */
  def filter(condition: Column): Dataset[T] = withTypedPlan {
    Filter(condition.expr, planWithBarrier)
  }

  /**
   * Filters rows using the given SQL expression.
   * {{{
   *   peopleDs.filter("age > 15")
   * }}}
   *
   * @group typedrel
   * @since 1.6.0
   */
  def filter(conditionExpr: String): Dataset[T] = {
    filter(Column(sparkSession.sessionState.sqlParser.parseExpression(conditionExpr)))
  }

  /**
   * Filters rows using the given condition. This is an alias for `filter`.
   * {{{
   *   // The following are equivalent:
   *   peopleDs.filter($"age" > 15)
   *   peopleDs.where($"age" > 15)
   * }}}
   *
   * @group typedrel
   * @since 1.6.0
   */
  def where(condition: Column): Dataset[T] = filter(condition)

  /**
   * Filters rows using the given SQL expression.
   * {{{
   *   peopleDs.where("age > 15")
   * }}}
   *
   * @group typedrel
   * @since 1.6.0
   */
  def where(conditionExpr: String): Dataset[T] = {
    filter(Column(sparkSession.sessionState.sqlParser.parseExpression(conditionExpr)))
  }

  /**
   * Groups the Dataset using the specified columns, so we can run aggregation on them. See
   * [[RelationalGroupedDataset]] for all the available aggregate functions.
   *
   * {{{
   *   // Compute the average for all numeric columns grouped by department.
   *   ds.groupBy($"department").avg()
   *
   *   // Compute the max age and average salary, grouped by department and gender.
   *   ds.groupBy($"department", $"gender").agg(Map(
   *     "salary" -> "avg",
   *     "age" -> "max"
   *   ))
   * }}}
   *
   * @group untypedrel
   * @since 2.0.0
   */
  @scala.annotation.varargs
  def groupBy(cols: Column*): RelationalGroupedDataset = {
    RelationalGroupedDataset(toDF(), cols.map(_.expr), RelationalGroupedDataset.GroupByType)
  }

  /**
   * Create a multi-dimensional rollup for the current Dataset using the specified columns,
   * so we can run aggregation on them.
   * See [[RelationalGroupedDataset]] for all the available aggregate functions.
   *
   * {{{
   *   // Compute the average for all numeric columns rolluped by department and group.
   *   ds.rollup($"department", $"group").avg()
   *
   *   // Compute the max age and average salary, rolluped by department and gender.
   *   ds.rollup($"department", $"gender").agg(Map(
   *     "salary" -> "avg",
   *     "age" -> "max"
   *   ))
   * }}}
   *
   * @group untypedrel
   * @since 2.0.0
   */
  @scala.annotation.varargs
  def rollup(cols: Column*): RelationalGroupedDataset = {
    RelationalGroupedDataset(toDF(), cols.map(_.expr), RelationalGroupedDataset.RollupType)
  }

  /**
   * Create a multi-dimensional cube for the current Dataset using the specified columns,
   * so we can run aggregation on them.
   * See [[RelationalGroupedDataset]] for all the available aggregate functions.
   *
   * {{{
   *   // Compute the average for all numeric columns cubed by department and group.
   *   ds.cube($"department", $"group").avg()
   *
   *   // Compute the max age and average salary, cubed by department and gender.
   *   ds.cube($"department", $"gender").agg(Map(
   *     "salary" -> "avg",
   *     "age" -> "max"
   *   ))
   * }}}
   *
   * @group untypedrel
   * @since 2.0.0
   */
  @scala.annotation.varargs
  def cube(cols: Column*): RelationalGroupedDataset = {
    RelationalGroupedDataset(toDF(), cols.map(_.expr), RelationalGroupedDataset.CubeType)
  }

  /**
   * Groups the Dataset using the specified columns, so that we can run aggregation on them.
   * See [[RelationalGroupedDataset]] for all the available aggregate functions.
   *
   * This is a variant of groupBy that can only group by existing columns using column names
   * (i.e. cannot construct expressions).
   *
   * {{{
   *   // Compute the average for all numeric columns grouped by department.
   *   ds.groupBy("department").avg()
   *
   *   // Compute the max age and average salary, grouped by department and gender.
   *   ds.groupBy($"department", $"gender").agg(Map(
   *     "salary" -> "avg",
   *     "age" -> "max"
   *   ))
   * }}}
   * @group untypedrel
   * @since 2.0.0
   */
  @scala.annotation.varargs
  def groupBy(col1: String, cols: String*): RelationalGroupedDataset = {
    val colNames: Seq[String] = col1 +: cols
    RelationalGroupedDataset(
      toDF(), colNames.map(colName => resolve(colName)), RelationalGroupedDataset.GroupByType)
  }

  /**
   * :: Experimental ::
   * (Scala-specific)
   * Reduces the elements of this Dataset using the specified binary function. The given `func`
   * must be commutative and associative or the result may be non-deterministic.
   *
   * @group action
   * @since 1.6.0
   */
  @Experimental
  @InterfaceStability.Evolving
  def reduce(func: (T, T) => T): T = rdd.reduce(func)

  /**
   * :: Experimental ::
   * (Java-specific)
   * Reduces the elements of this Dataset using the specified binary function. The given `func`
   * must be commutative and associative or the result may be non-deterministic.
   *
   * @group action
   * @since 1.6.0
   */
  @Experimental
  @InterfaceStability.Evolving
  def reduce(func: ReduceFunction[T]): T = reduce(func.call(_, _))

  /**
   * :: Experimental ::
   * (Scala-specific)
   * Returns a [[KeyValueGroupedDataset]] where the data is grouped by the given key `func`.
   *
   * @group typedrel
   * @since 2.0.0
   */
  @Experimental
  @InterfaceStability.Evolving
  def groupByKey[K: Encoder](func: T => K): KeyValueGroupedDataset[K, T] = {
    val inputPlan = planWithBarrier
    val withGroupingKey = AppendColumns(func, inputPlan)
    val executed = sparkSession.sessionState.executePlan(withGroupingKey)

    new KeyValueGroupedDataset(
      encoderFor[K],
      encoderFor[T],
      executed,
      inputPlan.output,
      withGroupingKey.newColumns)
  }

  /**
   * :: Experimental ::
   * (Java-specific)
   * Returns a [[KeyValueGroupedDataset]] where the data is grouped by the given key `func`.
   *
   * @group typedrel
   * @since 2.0.0
   */
  @Experimental
  @InterfaceStability.Evolving
  def groupByKey[K](func: MapFunction[T, K], encoder: Encoder[K]): KeyValueGroupedDataset[K, T] =
    groupByKey(func.call(_))(encoder)

  /**
   * Create a multi-dimensional rollup for the current Dataset using the specified columns,
   * so we can run aggregation on them.
   * See [[RelationalGroupedDataset]] for all the available aggregate functions.
   *
   * This is a variant of rollup that can only group by existing columns using column names
   * (i.e. cannot construct expressions).
   *
   * {{{
   *   // Compute the average for all numeric columns rolluped by department and group.
   *   ds.rollup("department", "group").avg()
   *
   *   // Compute the max age and average salary, rolluped by department and gender.
   *   ds.rollup($"department", $"gender").agg(Map(
   *     "salary" -> "avg",
   *     "age" -> "max"
   *   ))
   * }}}
   *
   * @group untypedrel
   * @since 2.0.0
   */
  @scala.annotation.varargs
  def rollup(col1: String, cols: String*): RelationalGroupedDataset = {
    val colNames: Seq[String] = col1 +: cols
    RelationalGroupedDataset(
      toDF(), colNames.map(colName => resolve(colName)), RelationalGroupedDataset.RollupType)
  }

  /**
   * Create a multi-dimensional cube for the current Dataset using the specified columns,
   * so we can run aggregation on them.
   * See [[RelationalGroupedDataset]] for all the available aggregate functions.
   *
   * This is a variant of cube that can only group by existing columns using column names
   * (i.e. cannot construct expressions).
   *
   * {{{
   *   // Compute the average for all numeric columns cubed by department and group.
   *   ds.cube("department", "group").avg()
   *
   *   // Compute the max age and average salary, cubed by department and gender.
   *   ds.cube($"department", $"gender").agg(Map(
   *     "salary" -> "avg",
   *     "age" -> "max"
   *   ))
   * }}}
   * @group untypedrel
   * @since 2.0.0
   */
  @scala.annotation.varargs
  def cube(col1: String, cols: String*): RelationalGroupedDataset = {
    val colNames: Seq[String] = col1 +: cols
    RelationalGroupedDataset(
      toDF(), colNames.map(colName => resolve(colName)), RelationalGroupedDataset.CubeType)
  }

  /**
   * (Scala-specific) Aggregates on the entire Dataset without groups.
   * {{{
   *   // ds.agg(...) is a shorthand for ds.groupBy().agg(...)
   *   ds.agg("age" -> "max", "salary" -> "avg")
   *   ds.groupBy().agg("age" -> "max", "salary" -> "avg")
   * }}}
   *
   * @group untypedrel
   * @since 2.0.0
   */
  def agg(aggExpr: (String, String), aggExprs: (String, String)*): DataFrame = {
    groupBy().agg(aggExpr, aggExprs : _*)
  }

  /**
   * (Scala-specific) Aggregates on the entire Dataset without groups.
   * {{{
   *   // ds.agg(...) is a shorthand for ds.groupBy().agg(...)
   *   ds.agg(Map("age" -> "max", "salary" -> "avg"))
   *   ds.groupBy().agg(Map("age" -> "max", "salary" -> "avg"))
   * }}}
   *
   * @group untypedrel
   * @since 2.0.0
   */
  def agg(exprs: Map[String, String]): DataFrame = groupBy().agg(exprs)

  /**
   * (Java-specific) Aggregates on the entire Dataset without groups.
   * {{{
   *   // ds.agg(...) is a shorthand for ds.groupBy().agg(...)
   *   ds.agg(Map("age" -> "max", "salary" -> "avg"))
   *   ds.groupBy().agg(Map("age" -> "max", "salary" -> "avg"))
   * }}}
   *
   * @group untypedrel
   * @since 2.0.0
   */
  def agg(exprs: java.util.Map[String, String]): DataFrame = groupBy().agg(exprs)

  /**
   * Aggregates on the entire Dataset without groups.
   * {{{
   *   // ds.agg(...) is a shorthand for ds.groupBy().agg(...)
   *   ds.agg(max($"age"), avg($"salary"))
   *   ds.groupBy().agg(max($"age"), avg($"salary"))
   * }}}
   *
   * @group untypedrel
   * @since 2.0.0
   */
  @scala.annotation.varargs
  def agg(expr: Column, exprs: Column*): DataFrame = groupBy().agg(expr, exprs : _*)

  /**
   * Returns a new Dataset by taking the first `n` rows. The difference between this function
   * and `head` is that `head` is an action and returns an array (by triggering query execution)
   * while `limit` returns a new Dataset.
   *
   * @group typedrel
   * @since 2.0.0
   */
  def limit(n: Int): Dataset[T] = withTypedPlan {
    Limit(Literal(n), planWithBarrier)
  }

  /**
   * Returns a new Dataset containing union of rows in this Dataset and another Dataset.
   * This is equivalent to `UNION ALL` in SQL.
   *
   * To do a SQL-style set union (that does deduplication of elements), use this function followed
   * by a [[distinct]].
   *
   * @group typedrel
   * @since 2.0.0
   */
  @deprecated("use union()", "2.0.0")
  def unionAll(other: Dataset[T]): Dataset[T] = union(other)

  /**
   * Returns a new Dataset containing union of rows in this Dataset and another Dataset.
   * This is equivalent to `UNION ALL` in SQL.
   *
   * To do a SQL-style set union (that does deduplication of elements), use this function followed
   * by a [[distinct]].
   *
   * @group typedrel
   * @since 2.0.0
   */
  def union(other: Dataset[T]): Dataset[T] = withSetOperator {
    // This breaks caching, but it's usually ok because it addresses a very specific use case:
    // using union to union many files or partitions.
    CombineUnions(Union(logicalPlan, other.logicalPlan)).mapChildren(AnalysisBarrier(_))
  }

  /**
   * Returns a new Dataset containing rows only in both this Dataset and another Dataset.
   * This is equivalent to `INTERSECT` in SQL.
   *
   * @note Equality checking is performed directly on the encoded representation of the data
   * and thus is not affected by a custom `equals` function defined on `T`.
   *
   * @group typedrel
   * @since 1.6.0
   */
  def intersect(other: Dataset[T]): Dataset[T] = withSetOperator {
    Intersect(planWithBarrier, other.planWithBarrier)
  }

  /**
   * Returns a new Dataset containing rows in this Dataset but not in another Dataset.
   * This is equivalent to `EXCEPT` in SQL.
   *
   * @note Equality checking is performed directly on the encoded representation of the data
   * and thus is not affected by a custom `equals` function defined on `T`.
   *
   * @group typedrel
   * @since 2.0.0
   */
  def except(other: Dataset[T]): Dataset[T] = withSetOperator {
    Except(planWithBarrier, other.planWithBarrier)
  }

  /**
   * Returns a new [[Dataset]] by sampling a fraction of rows, using a user-supplied seed.
   *
   * @param withReplacement Sample with replacement or not.
   * @param fraction Fraction of rows to generate.
   * @param seed Seed for sampling.
   *
   * @note This is NOT guaranteed to provide exactly the fraction of the count
   * of the given [[Dataset]].
   *
   * @group typedrel
   * @since 1.6.0
   */
  def sample(withReplacement: Boolean, fraction: Double, seed: Long): Dataset[T] = {
    require(fraction >= 0,
      s"Fraction must be nonnegative, but got ${fraction}")

    withTypedPlan {
      Sample(0.0, fraction, withReplacement, seed, planWithBarrier)()
    }
  }

  /**
   * Returns a new [[Dataset]] by sampling a fraction of rows, using a random seed.
   *
   * @param withReplacement Sample with replacement or not.
   * @param fraction Fraction of rows to generate.
   *
   * @note This is NOT guaranteed to provide exactly the fraction of the total count
   * of the given [[Dataset]].
   *
   * @group typedrel
   * @since 1.6.0
   */
  def sample(withReplacement: Boolean, fraction: Double): Dataset[T] = {
    sample(withReplacement, fraction, Utils.random.nextLong)
  }

  /**
   * Randomly splits this Dataset with the provided weights.
   *
   * @param weights weights for splits, will be normalized if they don't sum to 1.
   * @param seed Seed for sampling.
   *
   * For Java API, use [[randomSplitAsList]].
   *
   * @group typedrel
   * @since 2.0.0
   */
  def randomSplit(weights: Array[Double], seed: Long): Array[Dataset[T]] = {
    require(weights.forall(_ >= 0),
      s"Weights must be nonnegative, but got ${weights.mkString("[", ",", "]")}")
    require(weights.sum > 0,
      s"Sum of weights must be positive, but got ${weights.mkString("[", ",", "]")}")

    // It is possible that the underlying dataframe doesn't guarantee the ordering of rows in its
    // constituent partitions each time a split is materialized which could result in
    // overlapping splits. To prevent this, we explicitly sort each input partition to make the
    // ordering deterministic. Note that MapTypes cannot be sorted and are explicitly pruned out
    // from the sort order.
    val sortOrder = planWithBarrier.output
      .filter(attr => RowOrdering.isOrderable(attr.dataType))
      .map(SortOrder(_, Ascending))
    val plan = if (sortOrder.nonEmpty) {
      Sort(sortOrder, global = false, planWithBarrier)
    } else {
      // SPARK-12662: If sort order is empty, we materialize the dataset to guarantee determinism
      cache()
      planWithBarrier
    }
    val sum = weights.sum
    val normalizedCumWeights = weights.map(_ / sum).scanLeft(0.0d)(_ + _)
    normalizedCumWeights.sliding(2).map { x =>
      new Dataset[T](
        sparkSession, Sample(x(0), x(1), withReplacement = false, seed, plan)(), encoder)
    }.toArray
  }

  /**
   * Returns a Java list that contains randomly split Dataset with the provided weights.
   *
   * @param weights weights for splits, will be normalized if they don't sum to 1.
   * @param seed Seed for sampling.
   *
   * @group typedrel
   * @since 2.0.0
   */
  def randomSplitAsList(weights: Array[Double], seed: Long): java.util.List[Dataset[T]] = {
    val values = randomSplit(weights, seed)
    java.util.Arrays.asList(values : _*)
  }

  /**
   * Randomly splits this Dataset with the provided weights.
   *
   * @param weights weights for splits, will be normalized if they don't sum to 1.
   * @group typedrel
   * @since 2.0.0
   */
  def randomSplit(weights: Array[Double]): Array[Dataset[T]] = {
    randomSplit(weights, Utils.random.nextLong)
  }

  /**
   * Randomly splits this Dataset with the provided weights. Provided for the Python Api.
   *
   * @param weights weights for splits, will be normalized if they don't sum to 1.
   * @param seed Seed for sampling.
   */
  private[spark] def randomSplit(weights: List[Double], seed: Long): Array[Dataset[T]] = {
    randomSplit(weights.toArray, seed)
  }

  /**
   * (Scala-specific) Returns a new Dataset where each row has been expanded to zero or more
   * rows by the provided function. This is similar to a `LATERAL VIEW` in HiveQL. The columns of
   * the input row are implicitly joined with each row that is output by the function.
   *
   * Given that this is deprecated, as an alternative, you can explode columns either using
   * `functions.explode()` or `flatMap()`. The following example uses these alternatives to count
   * the number of books that contain a given word:
   *
   * {{{
   *   case class Book(title: String, words: String)
   *   val ds: Dataset[Book]
   *
   *   val allWords = ds.select('title, explode(split('words, " ")).as("word"))
   *
   *   val bookCountPerWord = allWords.groupBy("word").agg(countDistinct("title"))
   * }}}
   *
   * Using `flatMap()` this can similarly be exploded as:
   *
   * {{{
   *   ds.flatMap(_.words.split(" "))
   * }}}
   *
   * @group untypedrel
   * @since 2.0.0
   */
  @deprecated("use flatMap() or select() with functions.explode() instead", "2.0.0")
  def explode[A <: Product : TypeTag](input: Column*)(f: Row => TraversableOnce[A]): DataFrame = {
    val elementSchema = ScalaReflection.schemaFor[A].dataType.asInstanceOf[StructType]

    val convert = CatalystTypeConverters.createToCatalystConverter(elementSchema)

    val rowFunction =
      f.andThen(_.map(convert(_).asInstanceOf[InternalRow]))
    val generator = UserDefinedGenerator(elementSchema, rowFunction, input.map(_.expr))

    withPlan {
      Generate(generator, join = true, outer = false,
        qualifier = None, generatorOutput = Nil, planWithBarrier)
    }
  }

  /**
   * (Scala-specific) Returns a new Dataset where a single column has been expanded to zero
   * or more rows by the provided function. This is similar to a `LATERAL VIEW` in HiveQL. All
   * columns of the input row are implicitly joined with each value that is output by the function.
   *
   * Given that this is deprecated, as an alternative, you can explode columns either using
   * `functions.explode()`:
   *
   * {{{
   *   ds.select(explode(split('words, " ")).as("word"))
   * }}}
   *
   * or `flatMap()`:
   *
   * {{{
   *   ds.flatMap(_.words.split(" "))
   * }}}
   *
   * @group untypedrel
   * @since 2.0.0
   */
  @deprecated("use flatMap() or select() with functions.explode() instead", "2.0.0")
  def explode[A, B : TypeTag](inputColumn: String, outputColumn: String)(f: A => TraversableOnce[B])
    : DataFrame = {
    val dataType = ScalaReflection.schemaFor[B].dataType
    val attributes = AttributeReference(outputColumn, dataType)() :: Nil
    // TODO handle the metadata?
    val elementSchema = attributes.toStructType

    def rowFunction(row: Row): TraversableOnce[InternalRow] = {
      val convert = CatalystTypeConverters.createToCatalystConverter(dataType)
      f(row(0).asInstanceOf[A]).map(o => InternalRow(convert(o)))
    }
    val generator = UserDefinedGenerator(elementSchema, rowFunction, apply(inputColumn).expr :: Nil)

    withPlan {
      Generate(generator, join = true, outer = false,
        qualifier = None, generatorOutput = Nil, planWithBarrier)
    }
  }

  /**
   * Returns a new Dataset by adding a column or replacing the existing column that has
   * the same name.
   *
   * @group untypedrel
   * @since 2.0.0
   */
  def withColumn(colName: String, col: Column): DataFrame = {
    val resolver = sparkSession.sessionState.analyzer.resolver
    val output = queryExecution.analyzed.output
    val shouldReplace = output.exists(f => resolver(f.name, colName))
    if (shouldReplace) {
      val columns = output.map { field =>
        if (resolver(field.name, colName)) {
          col.as(colName)
        } else {
          Column(field)
        }
      }
      select(columns : _*)
    } else {
      select(Column("*"), col.as(colName))
    }
  }

  /**
   * Returns a new Dataset by adding a column with metadata.
   */
  private[spark] def withColumn(colName: String, col: Column, metadata: Metadata): DataFrame = {
    withColumn(colName, col.as(colName, metadata))
  }

  /**
   * Returns a new Dataset with a column renamed.
   * This is a no-op if schema doesn't contain existingName.
   *
   * @group untypedrel
   * @since 2.0.0
   */
  def withColumnRenamed(existingName: String, newName: String): DataFrame = {
    val resolver = sparkSession.sessionState.analyzer.resolver
    val output = queryExecution.analyzed.output
    val shouldRename = output.exists(f => resolver(f.name, existingName))
    if (shouldRename) {
      val columns = output.map { col =>
        if (resolver(col.name, existingName)) {
          Column(col).as(newName)
        } else {
          Column(col)
        }
      }
      select(columns : _*)
    } else {
      toDF()
    }
  }

  /**
   * Returns a new Dataset with a column dropped. This is a no-op if schema doesn't contain
   * column name.
   *
   * This method can only be used to drop top level columns. the colName string is treated
   * literally without further interpretation.
   *
   * @group untypedrel
   * @since 2.0.0
   */
  def drop(colName: String): DataFrame = {
    drop(Seq(colName) : _*)
  }

  /**
   * Returns a new Dataset with columns dropped.
   * This is a no-op if schema doesn't contain column name(s).
   *
   * This method can only be used to drop top level columns. the colName string is treated literally
   * without further interpretation.
   *
   * @group untypedrel
   * @since 2.0.0
   */
  @scala.annotation.varargs
  def drop(colNames: String*): DataFrame = {
    val resolver = sparkSession.sessionState.analyzer.resolver
    val allColumns = queryExecution.analyzed.output
    val remainingCols = allColumns.filter { attribute =>
      colNames.forall(n => !resolver(attribute.name, n))
    }.map(attribute => Column(attribute))
    if (remainingCols.size == allColumns.size) {
      toDF()
    } else {
      this.select(remainingCols: _*)
    }
  }

  /**
   * Returns a new Dataset with a column dropped.
   * This version of drop accepts a [[Column]] rather than a name.
   * This is a no-op if the Dataset doesn't have a column
   * with an equivalent expression.
   *
   * @group untypedrel
   * @since 2.0.0
   */
  def drop(col: Column): DataFrame = {
    val expression = col match {
      case Column(u: UnresolvedAttribute) =>
        queryExecution.analyzed.resolveQuoted(
          u.name, sparkSession.sessionState.analyzer.resolver).getOrElse(u)
      case Column(expr: Expression) => expr
    }
    val attrs = this.logicalPlan.output
    val colsAfterDrop = attrs.filter { attr =>
      attr != expression
    }.map(attr => Column(attr))
    select(colsAfterDrop : _*)
  }

  /**
   * Returns a new Dataset that contains only the unique rows from this Dataset.
   * This is an alias for `distinct`.
   *
   * For a static batch [[Dataset]], it just drops duplicate rows. For a streaming [[Dataset]], it
   * will keep all data across triggers as intermediate state to drop duplicates rows. You can use
   * [[withWatermark]] to limit how late the duplicate data can be and system will accordingly limit
   * the state. In addition, too late data older than watermark will be dropped to avoid any
   * possibility of duplicates.
   *
   * @group typedrel
   * @since 2.0.0
   */
  def dropDuplicates(): Dataset[T] = dropDuplicates(this.columns)

  /**
   * (Scala-specific) Returns a new Dataset with duplicate rows removed, considering only
   * the subset of columns.
   *
   * For a static batch [[Dataset]], it just drops duplicate rows. For a streaming [[Dataset]], it
   * will keep all data across triggers as intermediate state to drop duplicates rows. You can use
   * [[withWatermark]] to limit how late the duplicate data can be and system will accordingly limit
   * the state. In addition, too late data older than watermark will be dropped to avoid any
   * possibility of duplicates.
   *
   * @group typedrel
   * @since 2.0.0
   */
  def dropDuplicates(colNames: Seq[String]): Dataset[T] = withTypedPlan {
    val resolver = sparkSession.sessionState.analyzer.resolver
    val allColumns = queryExecution.analyzed.output
    val groupCols = colNames.toSet.toSeq.flatMap { (colName: String) =>
      // It is possibly there are more than one columns with the same name,
      // so we call filter instead of find.
      val cols = allColumns.filter(col => resolver(col.name, colName))
      if (cols.isEmpty) {
        throw new AnalysisException(
          s"""Cannot resolve column name "$colName" among (${schema.fieldNames.mkString(", ")})""")
      }
      cols
    }
    Deduplicate(groupCols, planWithBarrier, isStreaming)
  }

  /**
   * Returns a new Dataset with duplicate rows removed, considering only
   * the subset of columns.
   *
   * For a static batch [[Dataset]], it just drops duplicate rows. For a streaming [[Dataset]], it
   * will keep all data across triggers as intermediate state to drop duplicates rows. You can use
   * [[withWatermark]] to limit how late the duplicate data can be and system will accordingly limit
   * the state. In addition, too late data older than watermark will be dropped to avoid any
   * possibility of duplicates.
   *
   * @group typedrel
   * @since 2.0.0
   */
  def dropDuplicates(colNames: Array[String]): Dataset[T] = dropDuplicates(colNames.toSeq)

  /**
   * Returns a new [[Dataset]] with duplicate rows removed, considering only
   * the subset of columns.
   *
   * For a static batch [[Dataset]], it just drops duplicate rows. For a streaming [[Dataset]], it
   * will keep all data across triggers as intermediate state to drop duplicates rows. You can use
   * [[withWatermark]] to limit how late the duplicate data can be and system will accordingly limit
   * the state. In addition, too late data older than watermark will be dropped to avoid any
   * possibility of duplicates.
   *
   * @group typedrel
   * @since 2.0.0
   */
  @scala.annotation.varargs
  def dropDuplicates(col1: String, cols: String*): Dataset[T] = {
    val colNames: Seq[String] = col1 +: cols
    dropDuplicates(colNames)
  }

  /**
   * Computes statistics for numeric and string columns, including count, mean, stddev, min, and
   * max. If no columns are given, this function computes statistics for all numerical or string
   * columns.
   *
   * This function is meant for exploratory data analysis, as we make no guarantee about the
   * backward compatibility of the schema of the resulting Dataset. If you want to
   * programmatically compute summary statistics, use the `agg` function instead.
   *
   * {{{
   *   ds.describe("age", "height").show()
   *
   *   // output:
   *   // summary age   height
   *   // count   10.0  10.0
   *   // mean    53.3  178.05
   *   // stddev  11.6  15.7
   *   // min     18.0  163.0
   *   // max     92.0  192.0
   * }}}
   *
   * @group action
   * @since 1.6.0
   */
  @scala.annotation.varargs
  def describe(cols: String*): DataFrame = withPlan {

    // The list of summary statistics to compute, in the form of expressions.
    val statistics = List[(String, Expression => Expression)](
      "count" -> ((child: Expression) => Count(child).toAggregateExpression()),
      "mean" -> ((child: Expression) => Average(child).toAggregateExpression()),
      "stddev" -> ((child: Expression) => StddevSamp(child).toAggregateExpression()),
      "min" -> ((child: Expression) => Min(child).toAggregateExpression()),
      "max" -> ((child: Expression) => Max(child).toAggregateExpression()))

    val outputCols =
      (if (cols.isEmpty) aggregatableColumns.map(usePrettyExpression(_).sql) else cols).toList

    val ret: Seq[Row] = if (outputCols.nonEmpty) {
      val aggExprs = statistics.flatMap { case (_, colToAgg) =>
        outputCols.map(c => Column(Cast(colToAgg(Column(c).expr), StringType)).as(c))
      }

      val row = groupBy().agg(aggExprs.head, aggExprs.tail: _*).head().toSeq

      // Pivot the data so each summary is one row
      row.grouped(outputCols.size).toSeq.zip(statistics).map { case (aggregation, (statistic, _)) =>
        Row(statistic :: aggregation.toList: _*)
      }
    } else {
      // If there are no output columns, just output a single column that contains the stats.
      statistics.map { case (name, _) => Row(name) }
    }

    // All columns are string type
    val schema = StructType(
      StructField("summary", StringType) :: outputCols.map(StructField(_, StringType))).toAttributes
    // `toArray` forces materialization to make the seq serializable
    LocalRelation.fromExternalRows(schema, ret.toArray.toSeq)
  }

  /**
   * Returns the first `n` rows.
   *
   * @note this method should only be used if the resulting array is expected to be small, as
   * all the data is loaded into the driver's memory.
   *
   * @group action
   * @since 1.6.0
   */
  def head(n: Int): Array[T] = withAction("head", limit(n).queryExecution)(collectFromPlan)

  /**
   * Returns the first row.
   * @group action
   * @since 1.6.0
   */
  def head(): T = head(1).head

  /**
   * Returns the first row. Alias for head().
   * @group action
   * @since 1.6.0
   */
  def first(): T = head()

  /**
   * Concise syntax for chaining custom transformations.
   * {{{
   *   def featurize(ds: Dataset[T]): Dataset[U] = ...
   *
   *   ds
   *     .transform(featurize)
   *     .transform(...)
   * }}}
   *
   * @group typedrel
   * @since 1.6.0
   */
  def transform[U](t: Dataset[T] => Dataset[U]): Dataset[U] = t(this)

  /**
   * :: Experimental ::
   * (Scala-specific)
   * Returns a new Dataset that only contains elements where `func` returns `true`.
   *
   * @group typedrel
   * @since 1.6.0
   */
  @Experimental
  @InterfaceStability.Evolving
  def filter(func: T => Boolean): Dataset[T] = {
    withTypedPlan(TypedFilter(func, planWithBarrier))
  }

  /**
   * :: Experimental ::
   * (Java-specific)
   * Returns a new Dataset that only contains elements where `func` returns `true`.
   *
   * @group typedrel
   * @since 1.6.0
   */
  @Experimental
  @InterfaceStability.Evolving
  def filter(func: FilterFunction[T]): Dataset[T] = {
    withTypedPlan(TypedFilter(func, planWithBarrier))
  }

  /**
   * :: Experimental ::
   * (Scala-specific)
   * Returns a new Dataset that contains the result of applying `func` to each element.
   *
   * @group typedrel
   * @since 1.6.0
   */
  @Experimental
  @InterfaceStability.Evolving
  def map[U : Encoder](func: T => U): Dataset[U] = withTypedPlan {
    MapElements[T, U](func, planWithBarrier)
  }

  /**
   * :: Experimental ::
   * (Java-specific)
   * Returns a new Dataset that contains the result of applying `func` to each element.
   *
   * @group typedrel
   * @since 1.6.0
   */
  @Experimental
  @InterfaceStability.Evolving
  def map[U](func: MapFunction[T, U], encoder: Encoder[U]): Dataset[U] = {
    implicit val uEnc = encoder
    withTypedPlan(MapElements[T, U](func, planWithBarrier))
  }

  /**
   * :: Experimental ::
   * (Scala-specific)
   * Returns a new Dataset that contains the result of applying `func` to each partition.
   *
   * @group typedrel
   * @since 1.6.0
   */
  @Experimental
  @InterfaceStability.Evolving
  def mapPartitions[U : Encoder](func: Iterator[T] => Iterator[U]): Dataset[U] = {
    new Dataset[U](
      sparkSession,
      MapPartitions[T, U](func, planWithBarrier),
      implicitly[Encoder[U]])
  }

  /**
   * :: Experimental ::
   * (Java-specific)
   * Returns a new Dataset that contains the result of applying `f` to each partition.
   *
   * @group typedrel
   * @since 1.6.0
   */
  @Experimental
  @InterfaceStability.Evolving
  def mapPartitions[U](f: MapPartitionsFunction[T, U], encoder: Encoder[U]): Dataset[U] = {
    val func: (Iterator[T]) => Iterator[U] = x => f.call(x.asJava).asScala
    mapPartitions(func)(encoder)
  }

  /**
   * Returns a new `DataFrame` that contains the result of applying a serialized R function
   * `func` to each partition.
   */
  private[sql] def mapPartitionsInR(
      func: Array[Byte],
      packageNames: Array[Byte],
      broadcastVars: Array[Broadcast[Object]],
      schema: StructType): DataFrame = {
    val rowEncoder = encoder.asInstanceOf[ExpressionEncoder[Row]]
    Dataset.ofRows(
      sparkSession,
      MapPartitionsInR(func, packageNames, broadcastVars, schema, rowEncoder, planWithBarrier))
  }

  /**
   * :: Experimental ::
   * (Scala-specific)
   * Returns a new Dataset by first applying a function to all elements of this Dataset,
   * and then flattening the results.
   *
   * @group typedrel
   * @since 1.6.0
   */
  @Experimental
  @InterfaceStability.Evolving
  def flatMap[U : Encoder](func: T => TraversableOnce[U]): Dataset[U] =
    mapPartitions(_.flatMap(func))

  /**
   * :: Experimental ::
   * (Java-specific)
   * Returns a new Dataset by first applying a function to all elements of this Dataset,
   * and then flattening the results.
   *
   * @group typedrel
   * @since 1.6.0
   */
  @Experimental
  @InterfaceStability.Evolving
  def flatMap[U](f: FlatMapFunction[T, U], encoder: Encoder[U]): Dataset[U] = {
    val func: (T) => Iterator[U] = x => f.call(x).asScala
    flatMap(func)(encoder)
  }

  /**
   * Applies a function `f` to all rows.
   *
   * @group action
   * @since 1.6.0
   */
  def foreach(f: T => Unit): Unit = withNewExecutionId {
    rdd.foreach(f)
  }

  /**
   * (Java-specific)
   * Runs `func` on each element of this Dataset.
   *
   * @group action
   * @since 1.6.0
   */
  def foreach(func: ForeachFunction[T]): Unit = foreach(func.call(_))

  /**
   * Applies a function `f` to each partition of this Dataset.
   *
   * @group action
   * @since 1.6.0
   */
  def foreachPartition(f: Iterator[T] => Unit): Unit = withNewExecutionId {
    rdd.foreachPartition(f)
  }

  /**
   * (Java-specific)
   * Runs `func` on each partition of this Dataset.
   *
   * @group action
   * @since 1.6.0
   */
  def foreachPartition(func: ForeachPartitionFunction[T]): Unit =
    foreachPartition(it => func.call(it.asJava))

  /**
   * Returns the first `n` rows in the Dataset.
   *
   * Running take requires moving data into the application's driver process, and doing so with
   * a very large `n` can crash the driver process with OutOfMemoryError.
   *
   * @group action
   * @since 1.6.0
   */
  def take(n: Int): Array[T] = head(n)

  /**
   * Returns the first `n` rows in the Dataset as a list.
   *
   * Running take requires moving data into the application's driver process, and doing so with
   * a very large `n` can crash the driver process with OutOfMemoryError.
   *
   * @group action
   * @since 1.6.0
   */
  def takeAsList(n: Int): java.util.List[T] = java.util.Arrays.asList(take(n) : _*)

  /**
   * Returns an array that contains all rows in this Dataset.
   *
   * Running collect requires moving all the data into the application's driver process, and
   * doing so on a very large dataset can crash the driver process with OutOfMemoryError.
   *
   * For Java API, use [[collectAsList]].
   *
   * @group action
   * @since 1.6.0
   */
  def collect(): Array[T] = withAction("collect", queryExecution)(collectFromPlan)

  /**
   * Returns a Java list that contains all rows in this Dataset.
   *
   * Running collect requires moving all the data into the application's driver process, and
   * doing so on a very large dataset can crash the driver process with OutOfMemoryError.
   *
   * @group action
   * @since 1.6.0
   */
  def collectAsList(): java.util.List[T] = withAction("collectAsList", queryExecution) { plan =>
    val values = collectFromPlan(plan)
    java.util.Arrays.asList(values : _*)
  }

  /**
   * Return an iterator that contains all rows in this Dataset.
   *
   * The iterator will consume as much memory as the largest partition in this Dataset.
   *
   * @note this results in multiple Spark jobs, and if the input Dataset is the result
   * of a wide transformation (e.g. join with different partitioners), to avoid
   * recomputing the input Dataset should be cached first.
   *
   * @group action
   * @since 2.0.0
   */
  def toLocalIterator(): java.util.Iterator[T] = {
    withAction("toLocalIterator", queryExecution) { plan =>
      plan.executeToIterator().map(boundEnc.fromRow).asJava
    }
  }

  /**
   * Returns the number of rows in the Dataset.
   * @group action
   * @since 1.6.0
   */
  def count(): Long = withAction("count", groupBy().count().queryExecution) { plan =>
    plan.executeCollect().head.getLong(0)
  }

  /**
   * Returns a new Dataset that has exactly `numPartitions` partitions.
   *
   * @group typedrel
   * @since 1.6.0
   */
  def repartition(numPartitions: Int): Dataset[T] = withTypedPlan {
    Repartition(numPartitions, shuffle = true, planWithBarrier)
  }

  /**
   * Returns a new Dataset partitioned by the given partitioning expressions into
   * `numPartitions`. The resulting Dataset is hash partitioned.
   *
   * This is the same operation as "DISTRIBUTE BY" in SQL (Hive QL).
   *
   * @group typedrel
   * @since 2.0.0
   */
  @scala.annotation.varargs
  def repartition(numPartitions: Int, partitionExprs: Column*): Dataset[T] = withTypedPlan {
    RepartitionByExpression(partitionExprs.map(_.expr), planWithBarrier, numPartitions)
  }

  /**
   * Returns a new Dataset partitioned by the given partitioning expressions, using
   * `spark.sql.shuffle.partitions` as number of partitions.
   * The resulting Dataset is hash partitioned.
   *
   * This is the same operation as "DISTRIBUTE BY" in SQL (Hive QL).
   *
   * @group typedrel
   * @since 2.0.0
   */
  @scala.annotation.varargs
  def repartition(partitionExprs: Column*): Dataset[T] = withTypedPlan {
    RepartitionByExpression(
      partitionExprs.map(_.expr), planWithBarrier,
      sparkSession.sessionState.conf.numShufflePartitions)
  }

  /**
   * Returns a new Dataset that has exactly `numPartitions` partitions, when the fewer partitions
   * are requested. If a larger number of partitions is requested, it will stay at the current
   * number of partitions. Similar to coalesce defined on an `RDD`, this operation results in
   * a narrow dependency, e.g. if you go from 1000 partitions to 100 partitions, there will not
   * be a shuffle, instead each of the 100 new partitions will claim 10 of the current partitions.
   *
   * However, if you're doing a drastic coalesce, e.g. to numPartitions = 1,
   * this may result in your computation taking place on fewer nodes than
   * you like (e.g. one node in the case of numPartitions = 1). To avoid this,
   * you can call repartition. This will add a shuffle step, but means the
   * current upstream partitions will be executed in parallel (per whatever
   * the current partitioning is).
   *
   * @group typedrel
   * @since 1.6.0
   */
  def coalesce(numPartitions: Int): Dataset[T] = withTypedPlan {
    Repartition(numPartitions, shuffle = false, planWithBarrier)
  }

  /**
   * Returns a new Dataset that contains only the unique rows from this Dataset.
   * This is an alias for `dropDuplicates`.
   *
   * @note Equality checking is performed directly on the encoded representation of the data
   * and thus is not affected by a custom `equals` function defined on `T`.
   *
   * @group typedrel
   * @since 2.0.0
   */
  def distinct(): Dataset[T] = dropDuplicates()

  /**
   * Persist this Dataset with the default storage level (`MEMORY_AND_DISK`).
   *
   * @group basic
   * @since 1.6.0
   */
  def persist(): this.type = {
    sparkSession.sharedState.cacheManager.cacheQuery(this)
    this
  }

  /**
   * Persist this Dataset with the default storage level (`MEMORY_AND_DISK`).
   *
   * @group basic
   * @since 1.6.0
   */
  def cache(): this.type = persist()

  /**
   * Persist this Dataset with the given storage level.
   * @param newLevel One of: `MEMORY_ONLY`, `MEMORY_AND_DISK`, `MEMORY_ONLY_SER`,
   *                 `MEMORY_AND_DISK_SER`, `DISK_ONLY`, `MEMORY_ONLY_2`,
   *                 `MEMORY_AND_DISK_2`, etc.
   *
   * @group basic
   * @since 1.6.0
   */
  def persist(newLevel: StorageLevel): this.type = {
    sparkSession.sharedState.cacheManager.cacheQuery(this, None, newLevel)
    this
  }

  /**
   * Get the Dataset's current storage level, or StorageLevel.NONE if not persisted.
   *
   * @group basic
   * @since 2.1.0
   */
  def storageLevel: StorageLevel = {
    sparkSession.sharedState.cacheManager.lookupCachedData(this).map { cachedData =>
      cachedData.cachedRepresentation.storageLevel
    }.getOrElse(StorageLevel.NONE)
  }

  /**
   * Mark the Dataset as non-persistent, and remove all blocks for it from memory and disk.
   *
   * @param blocking Whether to block until all blocks are deleted.
   *
   * @group basic
   * @since 1.6.0
   */
  def unpersist(blocking: Boolean): this.type = {
    sparkSession.sharedState.cacheManager.uncacheQuery(this, blocking)
    this
  }

  /**
   * Mark the Dataset as non-persistent, and remove all blocks for it from memory and disk.
   *
   * @group basic
   * @since 1.6.0
   */
  def unpersist(): this.type = unpersist(blocking = false)

  /**
   * Represents the content of the Dataset as an `RDD` of `T`.
   *
   * @group basic
   * @since 1.6.0
   */
  lazy val rdd: RDD[T] = {
    val objectType = exprEnc.deserializer.dataType
    val deserialized = CatalystSerde.deserialize[T](planWithBarrier)
    sparkSession.sessionState.executePlan(deserialized).toRdd.mapPartitions { rows =>
      rows.map(_.get(0, objectType).asInstanceOf[T])
    }
  }

  /**
   * Returns the content of the Dataset as a `JavaRDD` of `T`s.
   * @group basic
   * @since 1.6.0
   */
  def toJavaRDD: JavaRDD[T] = rdd.toJavaRDD()

  /**
   * Returns the content of the Dataset as a `JavaRDD` of `T`s.
   * @group basic
   * @since 1.6.0
   */
  def javaRDD: JavaRDD[T] = toJavaRDD

  /**
   * Registers this Dataset as a temporary table using the given name. The lifetime of this
   * temporary table is tied to the [[SparkSession]] that was used to create this Dataset.
   *
   * @group basic
   * @since 1.6.0
   */
  @deprecated("Use createOrReplaceTempView(viewName) instead.", "2.0.0")
  def registerTempTable(tableName: String): Unit = {
    createOrReplaceTempView(tableName)
  }

  /**
   * Creates a local temporary view using the given name. The lifetime of this
   * temporary view is tied to the [[SparkSession]] that was used to create this Dataset.
   *
   * Local temporary view is session-scoped. Its lifetime is the lifetime of the session that
   * created it, i.e. it will be automatically dropped when the session terminates. It's not
   * tied to any databases, i.e. we can't use `db1.view1` to reference a local temporary view.
   *
   * @throws AnalysisException if the view name is invalid or already exists
   *
   * @group basic
   * @since 2.0.0
   */
  @throws[AnalysisException]
  def createTempView(viewName: String): Unit = withPlan {
    createTempViewCommand(viewName, replace = false, global = false)
  }



  /**
   * Creates a local temporary view using the given name. The lifetime of this
   * temporary view is tied to the [[SparkSession]] that was used to create this Dataset.
   *
   * @group basic
   * @since 2.0.0
   */
  def createOrReplaceTempView(viewName: String): Unit = withPlan {
    createTempViewCommand(viewName, replace = true, global = false)
  }

  /**
   * Creates a global temporary view using the given name. The lifetime of this
   * temporary view is tied to this Spark application.
   *
   * Global temporary view is cross-session. Its lifetime is the lifetime of the Spark application,
   * i.e. it will be automatically dropped when the application terminates. It's tied to a system
   * preserved database `global_temp`, and we must use the qualified name to refer a global temp
   * view, e.g. `SELECT * FROM global_temp.view1`.
   *
   * @throws AnalysisException if the view name is invalid or already exists
   *
   * @group basic
   * @since 2.1.0
   */
  @throws[AnalysisException]
  def createGlobalTempView(viewName: String): Unit = withPlan {
    createTempViewCommand(viewName, replace = false, global = true)
  }

  private def createTempViewCommand(
      viewName: String,
      replace: Boolean,
      global: Boolean): CreateViewCommand = {
    val viewType = if (global) GlobalTempView else LocalTempView

    val tableIdentifier = try {
      sparkSession.sessionState.sqlParser.parseTableIdentifier(viewName)
    } catch {
      case _: ParseException => throw new AnalysisException(s"Invalid view name: $viewName")
    }
    CreateViewCommand(
      name = tableIdentifier,
      userSpecifiedColumns = Nil,
      comment = None,
      properties = Map.empty,
      originalText = None,
      child = planWithBarrier,
      allowExisting = false,
      replace = replace,
      viewType = viewType)
  }

  /**
   * Interface for saving the content of the non-streaming Dataset out into external storage.
   *
   * @group basic
   * @since 1.6.0
   */
  def write: DataFrameWriter[T] = {
    if (isStreaming) {
      logicalPlan.failAnalysis(
        "'write' can not be called on streaming Dataset/DataFrame")
    }
    new DataFrameWriter[T](this)
  }

  /**
   * :: Experimental ::
   * Interface for saving the content of the streaming Dataset out into external storage.
   *
   * @group basic
   * @since 2.0.0
   */
  @Experimental
  @InterfaceStability.Evolving
  def writeStream: DataStreamWriter[T] = {
    if (!isStreaming) {
      logicalPlan.failAnalysis(
        "'writeStream' can be called only on streaming Dataset/DataFrame")
    }
    new DataStreamWriter[T](this)
  }


  /**
   * Returns the content of the Dataset as a Dataset of JSON strings.
   * @since 2.0.0
   */
  def toJSON: Dataset[String] = {
    val rowSchema = this.schema
    val sessionLocalTimeZone = sparkSession.sessionState.conf.sessionLocalTimeZone
    val rdd: RDD[String] = queryExecution.toRdd.mapPartitions { iter =>
      val writer = new CharArrayWriter()
      // create the Generator without separator inserted between 2 records
      val gen = new JacksonGenerator(rowSchema, writer,
        new JSONOptions(Map.empty[String, String], sessionLocalTimeZone))

      new Iterator[String] {
        override def hasNext: Boolean = iter.hasNext
        override def next(): String = {
          gen.write(iter.next())
          gen.flush()

          val json = writer.toString
          if (hasNext) {
            writer.reset()
          } else {
            gen.close()
          }

          json
        }
      }
    }
    import sparkSession.implicits.newStringEncoder
    sparkSession.createDataset(rdd)
  }

  /**
   * Returns a best-effort snapshot of the files that compose this Dataset. This method simply
   * asks each constituent BaseRelation for its respective files and takes the union of all results.
   * Depending on the source relations, this may not find all input files. Duplicates are removed.
   *
   * @group basic
   * @since 2.0.0
   */
  def inputFiles: Array[String] = {
    val files: Seq[String] = queryExecution.optimizedPlan.collect {
      case LogicalRelation(fsBasedRelation: FileRelation, _, _) =>
        fsBasedRelation.inputFiles
      case fr: FileRelation =>
        fr.inputFiles
      case r: CatalogRelation if DDLUtils.isHiveTable(r.tableMeta) =>
        r.tableMeta.storage.locationUri.map(_.toString).toArray
    }.flatten
    files.toSet.toArray
  }

  ////////////////////////////////////////////////////////////////////////////
  // For Python API
  ////////////////////////////////////////////////////////////////////////////

  /**
   * Converts a JavaRDD to a PythonRDD.
   */
  private[sql] def javaToPython: JavaRDD[Array[Byte]] = {
    val structType = schema  // capture it for closure
    val rdd = queryExecution.toRdd.map(EvaluatePython.toJava(_, structType))
    EvaluatePython.javaToPython(rdd)
  }

  private[sql] def collectToPython(): Int = {
    EvaluatePython.registerPicklers()
    withNewExecutionId {
      val toJava: (Any) => Any = EvaluatePython.toJava(_, schema)
      val iter = new SerDeUtil.AutoBatchedPickler(
        queryExecution.executedPlan.executeCollect().iterator.map(toJava))
      PythonRDD.serveIterator(iter, "serve-DataFrame")
    }
  }

  private[sql] def toPythonIterator(): Int = {
    withNewExecutionId {
      PythonRDD.toLocalIteratorAndServe(javaToPython.rdd)
    }
  }

  ////////////////////////////////////////////////////////////////////////////
  // Private Helpers
  ////////////////////////////////////////////////////////////////////////////

  /**
   * Wrap a Dataset action to track all Spark jobs in the body so that we can connect them with
   * an execution.
   */
  private def withNewExecutionId[U](body: => U): U = {
    SQLExecution.withNewExecutionId(sparkSession, queryExecution)(body)
  }

  /**
   * Wrap a Dataset action to track the QueryExecution and time cost, then report to the
   * user-registered callback functions.
   */
  private def withAction[U](name: String, qe: QueryExecution)(action: SparkPlan => U) = {
    try {
      qe.executedPlan.foreach { plan =>
        plan.resetMetrics()
      }
      val start = System.nanoTime()
      val result = SQLExecution.withNewExecutionId(sparkSession, qe) {
        action(qe.executedPlan)
      }
      val end = System.nanoTime()
      sparkSession.listenerManager.onSuccess(name, qe, end - start)
      result
    } catch {
      case e: Exception =>
        sparkSession.listenerManager.onFailure(name, qe, e)
        throw e
    }
  }

  /**
   * Collect all elements from a spark plan.
   */
  private def collectFromPlan(plan: SparkPlan): Array[T] = {
    plan.executeCollect().map(boundEnc.fromRow)
  }

  private def sortInternal(global: Boolean, sortExprs: Seq[Column]): Dataset[T] = {
    val sortOrder: Seq[SortOrder] = sortExprs.map { col =>
      col.expr match {
        case expr: SortOrder =>
          expr
        case expr: Expression =>
          SortOrder(expr, Ascending)
      }
    }
    withTypedPlan {
      Sort(sortOrder, global = global, planWithBarrier)
    }
  }

  /** A convenient function to wrap a logical plan and produce a DataFrame. */
  @inline private def withPlan(logicalPlan: => LogicalPlan): DataFrame = {
    Dataset.ofRows(sparkSession, logicalPlan)
  }

  /** A convenient function to wrap a logical plan and produce a Dataset. */
  @inline private def withTypedPlan[U : Encoder](logicalPlan: => LogicalPlan): Dataset[U] = {
    Dataset(sparkSession, logicalPlan)
  }

  /** A convenient function to wrap a set based logical plan and produce a Dataset. */
  @inline private def withSetOperator[U : Encoder](logicalPlan: => LogicalPlan): Dataset[U] = {
    if (classTag.runtimeClass.isAssignableFrom(classOf[Row])) {
      // Set operators widen types (change the schema), so we cannot reuse the row encoder.
      Dataset.ofRows(sparkSession, logicalPlan).asInstanceOf[Dataset[U]]
    } else {
      Dataset(sparkSession, logicalPlan)
    }
  }
}<|MERGE_RESOLUTION|>--- conflicted
+++ resolved
@@ -618,12 +618,8 @@
         .getOrElse(throw new AnalysisException(s"Unable to parse time delay '$delayThreshold'"))
     require(parsedDelay.milliseconds >= 0 && parsedDelay.months >= 0,
       s"delay threshold ($delayThreshold) should not be negative.")
-<<<<<<< HEAD
-    EventTimeWatermark(UnresolvedAttribute(eventTime), parsedDelay, planWithBarrier)
-=======
     EliminateEventTimeWatermark(
-      EventTimeWatermark(UnresolvedAttribute(eventTime), parsedDelay, logicalPlan))
->>>>>>> c0189abc
+      EventTimeWatermark(UnresolvedAttribute(eventTime), parsedDelay, planWithBarrier))
   }
 
   /**
