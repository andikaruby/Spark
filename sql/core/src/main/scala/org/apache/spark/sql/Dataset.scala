--- conflicted
+++ resolved
@@ -400,8 +400,11 @@
         s"codegen ($codegen), cost ($cost)"
     )
 
+    // Because views are possibly resolved in the analyzed plan of this dataset. We use analyzed
+    // plan in `ExplainCommand`, for consistency. Otherwise, the plans shown by explain command
+    // might be inconsistent with the evaluated data of this dataset.
     val explain =
-      ExplainCommand(queryExecution.logical, extended, codegen, cost)
+      ExplainCommand(queryExecution.analyzed, extended, codegen, cost)
 
     sparkSession.sessionState
       .executePlan(explain)
@@ -548,19 +551,7 @@
    * @since 1.6.0
    */
   def explain(extended: Boolean): Unit = {
-<<<<<<< HEAD
     explain(extended, false, false)
-=======
-    // Because views are possibly resolved in the analyzed plan of this dataset. We use analyzed
-    // plan in `ExplainCommand`, for consistency. Otherwise, the plans shown by explain command
-    // might be inconsistent with the evaluated data of this dataset.
-    val explain = ExplainCommand(queryExecution.analyzed, extended = extended)
-    sparkSession.sessionState.executePlan(explain).executedPlan.executeCollect().foreach {
-      // scalastyle:off println
-      r => println(r.getString(0))
-      // scalastyle:on println
-    }
->>>>>>> f82ed5e8
   }
 
   /**
