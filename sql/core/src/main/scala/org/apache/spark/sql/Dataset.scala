--- conflicted
+++ resolved
@@ -2780,9 +2780,6 @@
     createTempViewCommand(viewName, replace = false, global = true)
   }
 
-<<<<<<< HEAD
-  private[sql] def createTempViewCommand(
-=======
   /**
    * Creates or replaces a global temporary view using the given name. The lifetime of this
    * temporary view is tied to this Spark application.
@@ -2798,8 +2795,7 @@
     createTempViewCommand(viewName, replace = true, global = true)
   }
 
-  private def createTempViewCommand(
->>>>>>> 4bb6a53e
+  private[spark] def createTempViewCommand(
       viewName: String,
       replace: Boolean,
       global: Boolean): CreateViewCommand = {
