--- conflicted
+++ resolved
@@ -277,18 +277,12 @@
         execution.Sample(fraction, withReplacement, seed, planLater(child)) :: Nil
       case SparkLogicalPlan(alreadyPlanned) => alreadyPlanned :: Nil
       case logical.LocalRelation(output, data) =>
-<<<<<<< HEAD
         println(s"BasicOperators.apply: creating schema from attributes: $output")
-        PhysicalRDD(
-          output,
-          RDDConversions.productToRowRdd(sparkContext.parallelize(data, numPartitions),
-            StructType.fromAttributes(output))) :: Nil
-=======
         val nPartitions = if (data.isEmpty) 1 else numPartitions
         PhysicalRDD(
           output,
-          RDDConversions.productToRowRdd(sparkContext.parallelize(data, nPartitions))) :: Nil
->>>>>>> bcb1ae04
+          RDDConversions.productToRowRdd(sparkContext.parallelize(data, nPartitions),
+            StructType.fromAttributes(output))) :: Nil
       case logical.Limit(IntegerLiteral(limit), child) =>
         execution.Limit(limit, planLater(child)) :: Nil
       case Unions(unionChildren) =>
