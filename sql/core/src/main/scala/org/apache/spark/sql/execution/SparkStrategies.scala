/*
 * Licensed to the Apache Software Foundation (ASF) under one or more
 * contributor license agreements.  See the NOTICE file distributed with
 * this work for additional information regarding copyright ownership.
 * The ASF licenses this file to You under the Apache License, Version 2.0
 * (the "License"); you may not use this file except in compliance with
 * the License.  You may obtain a copy of the License at
 *
 *    http://www.apache.org/licenses/LICENSE-2.0
 *
 * Unless required by applicable law or agreed to in writing, software
 * distributed under the License is distributed on an "AS IS" BASIS,
 * WITHOUT WARRANTIES OR CONDITIONS OF ANY KIND, either express or implied.
 * See the License for the specific language governing permissions and
 * limitations under the License.
 */

package org.apache.spark.sql.execution

import org.apache.spark.sql.catalyst.expressions._
import org.apache.spark.sql.catalyst.planning._
import org.apache.spark.sql.catalyst.plans._
import org.apache.spark.sql.catalyst.plans.logical.LogicalPlan
import org.apache.spark.sql.catalyst.plans.physical._
import org.apache.spark.sql.columnar.{InMemoryColumnarTableScan, InMemoryRelation}
import org.apache.spark.sql.execution.{DescribeCommand => RunnableDescribeCommand}
import org.apache.spark.sql.parquet._
import org.apache.spark.sql.sources.{CreateTableUsing, CreateTempTableUsing, DescribeCommand => LogicalDescribeCommand, _}
import org.apache.spark.sql.types._
import org.apache.spark.sql.{SQLContext, Strategy, execution}

private[sql] abstract class SparkStrategies extends QueryPlanner[SparkPlan] {
  self: SQLContext#SparkPlanner =>

  object LeftSemiJoin extends Strategy with PredicateHelper {
    def apply(plan: LogicalPlan): Seq[SparkPlan] = plan match {
      case ExtractEquiJoinKeys(LeftSemi, leftKeys, rightKeys, condition, left, right)
        if sqlContext.conf.autoBroadcastJoinThreshold > 0 &&
          right.statistics.sizeInBytes <= sqlContext.conf.autoBroadcastJoinThreshold =>
        val semiJoin = joins.BroadcastLeftSemiJoinHash(
          leftKeys, rightKeys, planLater(left), planLater(right))
        condition.map(Filter(_, semiJoin)).getOrElse(semiJoin) :: Nil
      // Find left semi joins where at least some predicates can be evaluated by matching join keys
      case ExtractEquiJoinKeys(LeftSemi, leftKeys, rightKeys, condition, left, right) =>
        val semiJoin = joins.LeftSemiJoinHash(
          leftKeys, rightKeys, planLater(left), planLater(right))
        condition.map(Filter(_, semiJoin)).getOrElse(semiJoin) :: Nil
      // no predicate can be evaluated by matching hash keys
      case logical.Join(left, right, LeftSemi, condition) =>
        joins.LeftSemiJoinBNL(planLater(left), planLater(right), condition) :: Nil
      case _ => Nil
    }
  }

  /**
   * Uses the ExtractEquiJoinKeys pattern to find joins where at least some of the predicates can be
   * evaluated by matching hash keys.
   *
   * This strategy applies a simple optimization based on the estimates of the physical sizes of
   * the two join sides.  When planning a [[joins.BroadcastHashJoin]], if one side has an
   * estimated physical size smaller than the user-settable threshold
   * [[org.apache.spark.sql.SQLConf.AUTO_BROADCASTJOIN_THRESHOLD]], the planner would mark it as the
   * ''build'' relation and mark the other relation as the ''stream'' side.  The build table will be
   * ''broadcasted'' to all of the executors involved in the join, as a
   * [[org.apache.spark.broadcast.Broadcast]] object.  If both estimates exceed the threshold, they
   * will instead be used to decide the build side in a [[joins.ShuffledHashJoin]].
   */
  object HashJoin extends Strategy with PredicateHelper {

    private[this] def makeBroadcastHashJoin(
        leftKeys: Seq[Expression],
        rightKeys: Seq[Expression],
        left: LogicalPlan,
        right: LogicalPlan,
        condition: Option[Expression],
        side: joins.BuildSide) = {
      val broadcastHashJoin = execution.joins.BroadcastHashJoin(
        leftKeys, rightKeys, side, planLater(left), planLater(right))
      condition.map(Filter(_, broadcastHashJoin)).getOrElse(broadcastHashJoin) :: Nil
    }

    def apply(plan: LogicalPlan): Seq[SparkPlan] = plan match {
      case ExtractEquiJoinKeys(Inner, leftKeys, rightKeys, condition, left, right)
        if sqlContext.conf.autoBroadcastJoinThreshold > 0 &&
           right.statistics.sizeInBytes <= sqlContext.conf.autoBroadcastJoinThreshold =>
        makeBroadcastHashJoin(leftKeys, rightKeys, left, right, condition, joins.BuildRight)

      case ExtractEquiJoinKeys(Inner, leftKeys, rightKeys, condition, left, right)
        if sqlContext.conf.autoBroadcastJoinThreshold > 0 &&
           left.statistics.sizeInBytes <= sqlContext.conf.autoBroadcastJoinThreshold =>
          makeBroadcastHashJoin(leftKeys, rightKeys, left, right, condition, joins.BuildLeft)

      case ExtractEquiJoinKeys(Inner, leftKeys, rightKeys, condition, left, right) =>
        val buildSide =
          if (right.statistics.sizeInBytes <= left.statistics.sizeInBytes) {
            joins.BuildRight
          } else {
            joins.BuildLeft
          }
        val hashJoin = joins.ShuffledHashJoin(
          leftKeys, rightKeys, buildSide, planLater(left), planLater(right))
        condition.map(Filter(_, hashJoin)).getOrElse(hashJoin) :: Nil

      case ExtractEquiJoinKeys(joinType, leftKeys, rightKeys, condition, left, right) =>
        joins.HashOuterJoin(
          leftKeys, rightKeys, joinType, condition, planLater(left), planLater(right)) :: Nil

      case _ => Nil
    }
  }

  object HashAggregation extends Strategy {
    def apply(plan: LogicalPlan): Seq[SparkPlan] = plan match {
      // Aggregations that can be performed in two phases, before and after the shuffle.

      // Cases where all aggregates can be codegened.
      case PartialAggregation(
             namedGroupingAttributes,
             rewrittenAggregateExpressions,
             groupingExpressions,
             partialComputation,
             child)
             if canBeCodeGened(
                  allAggregates(partialComputation) ++
                  allAggregates(rewrittenAggregateExpressions)) &&
               codegenEnabled =>
          execution.GeneratedAggregate(
            partial = false,
            namedGroupingAttributes,
            rewrittenAggregateExpressions,
            execution.GeneratedAggregate(
              partial = true,
              groupingExpressions,
              partialComputation,
              planLater(child))) :: Nil

      // Cases where some aggregate can not be codegened
      case PartialAggregation(
             namedGroupingAttributes,
             rewrittenAggregateExpressions,
             groupingExpressions,
             partialComputation,
             child) =>
        execution.Aggregate(
          partial = false,
          namedGroupingAttributes,
          rewrittenAggregateExpressions,
          execution.Aggregate(
            partial = true,
            groupingExpressions,
            partialComputation,
            planLater(child))) :: Nil

      case _ => Nil
    }

    def canBeCodeGened(aggs: Seq[AggregateExpression]): Boolean = !aggs.exists {
<<<<<<< HEAD
      case _: Sum | _: Count | _: Max | _: Average | _: CombineSetsAndCount => false
=======
      case _: CombineSum | _: Sum | _: Count | _: Max | _: CombineSetsAndCount => false
>>>>>>> 68d1faa3
      // The generated set implementation is pretty limited ATM.
      case CollectHashSet(exprs) if exprs.size == 1  &&
           Seq(IntegerType, LongType).contains(exprs.head.dataType) => false
      case _ => true
    }

    def allAggregates(exprs: Seq[Expression]): Seq[AggregateExpression] =
      exprs.flatMap(_.collect { case a: AggregateExpression => a })
  }

  object BroadcastNestedLoopJoin extends Strategy {
    def apply(plan: LogicalPlan): Seq[SparkPlan] = plan match {
      case logical.Join(left, right, joinType, condition) =>
        val buildSide =
          if (right.statistics.sizeInBytes <= left.statistics.sizeInBytes) {
            joins.BuildRight
          } else {
            joins.BuildLeft
          }
        joins.BroadcastNestedLoopJoin(
          planLater(left), planLater(right), buildSide, joinType, condition) :: Nil
      case _ => Nil
    }
  }

  object CartesianProduct extends Strategy {
    def apply(plan: LogicalPlan): Seq[SparkPlan] = plan match {
      case logical.Join(left, right, _, None) =>
        execution.joins.CartesianProduct(planLater(left), planLater(right)) :: Nil
      case logical.Join(left, right, Inner, Some(condition)) =>
        execution.Filter(condition,
          execution.joins.CartesianProduct(planLater(left), planLater(right))) :: Nil
      case _ => Nil
    }
  }

  protected lazy val singleRowRdd =
    sparkContext.parallelize(Seq(new GenericRow(Array[Any]()): Row), 1)

  object TakeOrdered extends Strategy {
    def apply(plan: LogicalPlan): Seq[SparkPlan] = plan match {
      case logical.Limit(IntegerLiteral(limit), logical.Sort(order, true, child)) =>
        execution.TakeOrdered(limit, order, planLater(child)) :: Nil
      case _ => Nil
    }
  }

  object ParquetOperations extends Strategy {
    def apply(plan: LogicalPlan): Seq[SparkPlan] = plan match {
      // TODO: need to support writing to other types of files.  Unify the below code paths.
      case logical.WriteToFile(path, child) =>
        val relation =
          ParquetRelation.create(path, child, sparkContext.hadoopConfiguration, sqlContext)
        // Note: overwrite=false because otherwise the metadata we just created will be deleted
        InsertIntoParquetTable(relation, planLater(child), overwrite = false) :: Nil
      case logical.InsertIntoTable(table: ParquetRelation, partition, child, overwrite) =>
        InsertIntoParquetTable(table, planLater(child), overwrite) :: Nil
      case PhysicalOperation(projectList, filters: Seq[Expression], relation: ParquetRelation) =>
        val prunePushedDownFilters =
          if (sqlContext.conf.parquetFilterPushDown) {
            (predicates: Seq[Expression]) => {
              // Note: filters cannot be pushed down to Parquet if they contain more complex
              // expressions than simple "Attribute cmp Literal" comparisons. Here we remove all
              // filters that have been pushed down. Note that a predicate such as "(A AND B) OR C"
              // can result in "A OR C" being pushed down. Here we are conservative in the sense
              // that even if "A" was pushed and we check for "A AND B" we still want to keep
              // "A AND B" in the higher-level filter, not just "B".
              predicates.map(p => p -> ParquetFilters.createFilter(p)).collect {
                case (predicate, None) => predicate
              }
            }
          } else {
            identity[Seq[Expression]] _
          }
        pruneFilterProject(
          projectList,
          filters,
          prunePushedDownFilters,
          ParquetTableScan(
            _,
            relation,
            if (sqlContext.conf.parquetFilterPushDown) filters else Nil)) :: Nil

      case _ => Nil
    }
  }

  object InMemoryScans extends Strategy {
    def apply(plan: LogicalPlan): Seq[SparkPlan] = plan match {
      case PhysicalOperation(projectList, filters, mem: InMemoryRelation) =>
        pruneFilterProject(
          projectList,
          filters,
          identity[Seq[Expression]], // All filters still need to be evaluated.
          InMemoryColumnarTableScan(_,  filters, mem)) :: Nil
      case _ => Nil
    }
  }

  // Can we automate these 'pass through' operations?
  object BasicOperators extends Strategy {
    def numPartitions: Int = self.numPartitions

    def apply(plan: LogicalPlan): Seq[SparkPlan] = plan match {
      case r: RunnableCommand => ExecutedCommand(r) :: Nil

      case logical.Distinct(child) =>
        execution.Distinct(partial = false,
          execution.Distinct(partial = true, planLater(child))) :: Nil

      case logical.SortPartitions(sortExprs, child) =>
        // This sort only sorts tuples within a partition. Its requiredDistribution will be
        // an UnspecifiedDistribution.
        execution.Sort(sortExprs, global = false, planLater(child)) :: Nil
      case logical.Sort(sortExprs, global, child) if sqlContext.conf.externalSortEnabled =>
        execution.ExternalSort(sortExprs, global, planLater(child)):: Nil
      case logical.Sort(sortExprs, global, child) =>
        execution.Sort(sortExprs, global, planLater(child)):: Nil
      case logical.Project(projectList, child) =>
        execution.Project(projectList, planLater(child)) :: Nil
      case logical.Filter(condition, child) =>
        execution.Filter(condition, planLater(child)) :: Nil
      case logical.Expand(projections, output, child) =>
        execution.Expand(projections, output, planLater(child)) :: Nil
      case logical.Aggregate(group, agg, child) =>
        execution.Aggregate(partial = false, group, agg, planLater(child)) :: Nil
      case logical.Sample(fraction, withReplacement, seed, child) =>
        execution.Sample(fraction, withReplacement, seed, planLater(child)) :: Nil
      case logical.LocalRelation(output, data) =>
        LocalTableScan(output, data) :: Nil
      case logical.Limit(IntegerLiteral(limit), child) =>
        execution.Limit(limit, planLater(child)) :: Nil
      case Unions(unionChildren) =>
        execution.Union(unionChildren.map(planLater)) :: Nil
      case logical.Except(left, right) =>
        execution.Except(planLater(left), planLater(right)) :: Nil
      case logical.Intersect(left, right) =>
        execution.Intersect(planLater(left), planLater(right)) :: Nil
      case logical.Generate(generator, join, outer, _, child) =>
        execution.Generate(generator, join = join, outer = outer, planLater(child)) :: Nil
      case logical.OneRowRelation =>
        execution.PhysicalRDD(Nil, singleRowRdd) :: Nil
      case logical.Repartition(expressions, child) =>
        execution.Exchange(HashPartitioning(expressions, numPartitions), planLater(child)) :: Nil
      case e @ EvaluatePython(udf, child, _) =>
        BatchPythonEvaluation(udf, e.output, planLater(child)) :: Nil
      case LogicalRDD(output, rdd) => PhysicalRDD(output, rdd) :: Nil
      case _ => Nil
    }
  }

  object DDLStrategy extends Strategy {
    def apply(plan: LogicalPlan): Seq[SparkPlan] = plan match {
      case CreateTableUsing(tableName, userSpecifiedSchema, provider, true, opts, false, _) =>
        ExecutedCommand(
          CreateTempTableUsing(
            tableName, userSpecifiedSchema, provider, opts)) :: Nil
      case c: CreateTableUsing if !c.temporary =>
        sys.error("Tables created with SQLContext must be TEMPORARY. Use a HiveContext instead.")
      case c: CreateTableUsing if c.temporary && c.allowExisting =>
        sys.error("allowExisting should be set to false when creating a temporary table.")

      case CreateTableUsingAsSelect(tableName, provider, true, mode, opts, query) =>
        val cmd =
          CreateTempTableUsingAsSelect(tableName, provider, mode, opts, query)
        ExecutedCommand(cmd) :: Nil
      case c: CreateTableUsingAsSelect if !c.temporary =>
        sys.error("Tables created with SQLContext must be TEMPORARY. Use a HiveContext instead.")

      case LogicalDescribeCommand(table, isExtended) =>
        val resultPlan = self.sqlContext.executePlan(table).executedPlan
        ExecutedCommand(
          RunnableDescribeCommand(resultPlan, resultPlan.output, isExtended)) :: Nil

      case _ => Nil
    }
  }
}<|MERGE_RESOLUTION|>--- conflicted
+++ resolved
@@ -155,11 +155,7 @@
     }
 
     def canBeCodeGened(aggs: Seq[AggregateExpression]): Boolean = !aggs.exists {
-<<<<<<< HEAD
-      case _: Sum | _: Count | _: Max | _: Average | _: CombineSetsAndCount => false
-=======
       case _: CombineSum | _: Sum | _: Count | _: Max | _: CombineSetsAndCount => false
->>>>>>> 68d1faa3
       // The generated set implementation is pretty limited ATM.
       case CollectHashSet(exprs) if exprs.size == 1  &&
            Seq(IntegerType, LongType).contains(exprs.head.dataType) => false
