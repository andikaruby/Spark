--- conflicted
+++ resolved
@@ -280,11 +280,8 @@
   }
 }
 
-<<<<<<< HEAD
-/** Physical plan node for scanning data from HadoopFsRelations. */
-=======
 /**
- * Physical plan node for scanning data from files.
+ * Physical plan node for scanning data from HadoopFsRelations.
  *
  * @param relation The file-based relation to scan.
  * @param output Output attributes of the scan.
@@ -293,7 +290,6 @@
  * @param dataFilters Data source filters to use for filtering data within partitions.
  * @param metastoreTableIdentifier
  */
->>>>>>> ddb202e4
 private[sql] case class FileSourceScanExec(
     @transient relation: HadoopFsRelation,
     output: Seq[Attribute],
@@ -312,11 +308,7 @@
     false
   }
 
-<<<<<<< HEAD
-  override val outputPartitioning = {
-=======
   override val outputPartitioning: Partitioning = {
->>>>>>> ddb202e4
     val bucketSpec = if (relation.sparkSession.sessionState.conf.bucketingEnabled) {
       relation.bucketSpec
     } else {
@@ -339,11 +331,7 @@
 
   override val metadata: Map[String, String] = Map(
     "Format" -> relation.fileFormat.toString,
-<<<<<<< HEAD
     "ReadSchema" -> outputSchema.catalogString,
-=======
-    "ReadSchema" -> outputSchema.simpleString,
->>>>>>> ddb202e4
     DataSourceScanExec.PUSHED_FILTERS -> dataFilters.mkString("[", ", ", "]"),
     DataSourceScanExec.INPUT_PATHS -> relation.location.paths.mkString(", "))
 
