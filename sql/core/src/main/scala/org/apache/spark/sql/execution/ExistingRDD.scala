--- conflicted
+++ resolved
@@ -151,7 +151,7 @@
   override val outputPartitioning = {
     val bucketSpec = relation match {
       // TODO: this should be closer to bucket planning.
-      case r: HadoopFsRelation if r.sqlContext.conf.bucketingEnabled() => r.bucketSpec
+      case r: HadoopFsRelation if r.sqlContext.conf.bucketingEnabled => r.bucketSpec
       case _ => None
     }
 
@@ -284,41 +284,4 @@
   // Metadata keys
   val INPUT_PATHS = "InputPaths"
   val PUSHED_FILTERS = "PushedFilters"
-<<<<<<< HEAD
-
-  def createFromDataSource(
-      output: Seq[Attribute],
-      rdd: RDD[InternalRow],
-      relation: BaseRelation,
-      metadata: Map[String, String] = Map.empty): PhysicalRDD = {
-
-    val outputUnsafeRows = relation match {
-      case r: HadoopFsRelation if r.fileFormat.isInstanceOf[ParquetSource] =>
-        !SQLContext.getActive().get.conf.getConf(SQLConf.PARQUET_VECTORIZED_READER_ENABLED)
-      case _: HadoopFsRelation => true
-      case _ => false
-    }
-
-    val bucketSpec = relation match {
-      // TODO: this should be closer to bucket planning.
-      case r: HadoopFsRelation if r.sqlContext.conf.bucketingEnabled => r.bucketSpec
-      case _ => None
-    }
-
-    def toAttribute(colName: String): Attribute = output.find(_.name == colName).getOrElse {
-      throw new AnalysisException(s"bucket column $colName not found in existing columns " +
-        s"(${output.map(_.name).mkString(", ")})")
-    }
-
-    bucketSpec.map { spec =>
-      val numBuckets = spec.numBuckets
-      val bucketColumns = spec.bucketColumnNames.map(toAttribute)
-      val partitioning = HashPartitioning(bucketColumns, numBuckets)
-      PhysicalRDD(output, rdd, relation.toString, metadata, outputUnsafeRows, partitioning)
-    }.getOrElse {
-      PhysicalRDD(output, rdd, relation.toString, metadata, outputUnsafeRows)
-    }
-  }
-=======
->>>>>>> 6a4bfcd6
 }