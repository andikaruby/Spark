/*
 * Licensed to the Apache Software Foundation (ASF) under one or more
 * contributor license agreements.  See the NOTICE file distributed with
 * this work for additional information regarding copyright ownership.
 * The ASF licenses this file to You under the Apache License, Version 2.0
 * (the "License"); you may not use this file except in compliance with
 * the License.  You may obtain a copy of the License at
 *
 *    http://www.apache.org/licenses/LICENSE-2.0
 *
 * Unless required by applicable law or agreed to in writing, software
 * distributed under the License is distributed on an "AS IS" BASIS,
 * WITHOUT WARRANTIES OR CONDITIONS OF ANY KIND, either express or implied.
 * See the License for the specific language governing permissions and
 * limitations under the License.
 */

package org.apache.spark.sql.execution

<<<<<<< HEAD
import org.apache.spark.{InternalAccumulator, TaskContext}
import org.apache.spark.annotation.DeveloperApi
=======
>>>>>>> 0244170b
import org.apache.spark.rdd.RDD
import org.apache.spark.sql.catalyst.InternalRow
import org.apache.spark.sql.catalyst.errors._
import org.apache.spark.sql.catalyst.expressions._
import org.apache.spark.sql.catalyst.plans.physical.{UnspecifiedDistribution, OrderedDistribution, Distribution}
import org.apache.spark.sql.types.StructType
import org.apache.spark.util.CompletionIterator
import org.apache.spark.util.collection.ExternalSorter

////////////////////////////////////////////////////////////////////////////////////////////////////
// This file defines various sort operators.
////////////////////////////////////////////////////////////////////////////////////////////////////


/**
 * Performs a sort on-heap.
 * @param global when true performs a global sort of all partitions by shuffling the data first
 *               if necessary.
 */
case class Sort(
    sortOrder: Seq[SortOrder],
    global: Boolean,
    child: SparkPlan)
  extends UnaryNode {
  override def requiredChildDistribution: Seq[Distribution] =
    if (global) OrderedDistribution(sortOrder) :: Nil else UnspecifiedDistribution :: Nil

  protected override def doExecute(): RDD[InternalRow] = attachTree(this, "sort") {
    child.execute().mapPartitions( { iterator =>
      val ordering = newOrdering(sortOrder, child.output)
      iterator.map(_.copy()).toArray.sorted(ordering).iterator
    }, preservesPartitioning = true)
  }

  override def output: Seq[Attribute] = child.output

  override def outputOrdering: Seq[SortOrder] = sortOrder
}

/**
 * Performs a sort, spilling to disk as needed.
 * @param global when true performs a global sort of all partitions by shuffling the data first
 *               if necessary.
 */
case class ExternalSort(
    sortOrder: Seq[SortOrder],
    global: Boolean,
    child: SparkPlan)
  extends UnaryNode {

  override def requiredChildDistribution: Seq[Distribution] =
    if (global) OrderedDistribution(sortOrder) :: Nil else UnspecifiedDistribution :: Nil

  protected override def doExecute(): RDD[InternalRow] = attachTree(this, "sort") {
    child.execute().mapPartitions( { iterator =>
      val ordering = newOrdering(sortOrder, child.output)
      val sorter = new ExternalSorter[InternalRow, Null, InternalRow](ordering = Some(ordering))
      sorter.insertAll(iterator.map(r => (r.copy(), null)))
      val baseIterator = sorter.iterator.map(_._1)
      val context = TaskContext.get()
      context.taskMetrics().incDiskBytesSpilled(sorter.diskBytesSpilled)
      context.taskMetrics().incMemoryBytesSpilled(sorter.memoryBytesSpilled)
      context.internalMetricsToAccumulators(
        InternalAccumulator.PEAK_EXECUTION_MEMORY).add(sorter.peakMemoryUsedBytes)
      // TODO(marmbrus): The complex type signature below thwarts inference for no reason.
      CompletionIterator[InternalRow, Iterator[InternalRow]](baseIterator, sorter.stop())
    }, preservesPartitioning = true)
  }

  override def output: Seq[Attribute] = child.output

  override def outputOrdering: Seq[SortOrder] = sortOrder
}

/**
 * Optimized version of [[ExternalSort]] that operates on binary data (implemented as part of
 * Project Tungsten).
 *
 * @param global when true performs a global sort of all partitions by shuffling the data first
 *               if necessary.
 * @param testSpillFrequency Method for configuring periodic spilling in unit tests. If set, will
 *                           spill every `frequency` records.
 */
case class TungstenSort(
    sortOrder: Seq[SortOrder],
    global: Boolean,
    child: SparkPlan,
    testSpillFrequency: Int = 0)
  extends UnaryNode {

  override def outputsUnsafeRows: Boolean = true
  override def canProcessUnsafeRows: Boolean = true
  override def canProcessSafeRows: Boolean = false

  override def output: Seq[Attribute] = child.output

  override def outputOrdering: Seq[SortOrder] = sortOrder

  override def requiredChildDistribution: Seq[Distribution] =
    if (global) OrderedDistribution(sortOrder) :: Nil else UnspecifiedDistribution :: Nil

  protected override def doExecute(): RDD[InternalRow] = {
    val schema = child.schema
    val childOutput = child.output
    child.execute().mapPartitions({ iter =>
      val ordering = newOrdering(sortOrder, childOutput)

      // The comparator for comparing prefix
      val boundSortExpression = BindReferences.bindReference(sortOrder.head, childOutput)
      val prefixComparator = SortPrefixUtils.getPrefixComparator(boundSortExpression)

      // The generator for prefix
      val prefixProjection = UnsafeProjection.create(Seq(SortPrefix(boundSortExpression)))
      val prefixComputer = new UnsafeExternalRowSorter.PrefixComputer {
        override def computePrefix(row: InternalRow): Long = {
          prefixProjection.apply(row).getLong(0)
        }
      }

      val sorter = new UnsafeExternalRowSorter(schema, ordering, prefixComparator, prefixComputer)
      if (testSpillFrequency > 0) {
        sorter.setTestSpillFrequency(testSpillFrequency)
      }
<<<<<<< HEAD
      val sortedIterator = sorter.sort(iterator)
      val taskContext = TaskContext.get()
      taskContext.internalMetricsToAccumulators(
        InternalAccumulator.PEAK_EXECUTION_MEMORY).add(sorter.getPeakMemoryUsage)
      sortedIterator
    }
    child.execute().mapPartitions(doSort, preservesPartitioning = true)
=======
      sorter.sort(iter.asInstanceOf[Iterator[UnsafeRow]])
    }, preservesPartitioning = true)
>>>>>>> 0244170b
  }

}

object TungstenSort {
  /**
   * Return true if UnsafeExternalSort can sort rows with the given schema, false otherwise.
   */
  def supportsSchema(schema: StructType): Boolean = {
    UnsafeExternalRowSorter.supportsSchema(schema)
  }
}<|MERGE_RESOLUTION|>--- conflicted
+++ resolved
@@ -17,11 +17,7 @@
 
 package org.apache.spark.sql.execution
 
-<<<<<<< HEAD
 import org.apache.spark.{InternalAccumulator, TaskContext}
-import org.apache.spark.annotation.DeveloperApi
-=======
->>>>>>> 0244170b
 import org.apache.spark.rdd.RDD
 import org.apache.spark.sql.catalyst.InternalRow
 import org.apache.spark.sql.catalyst.errors._
@@ -145,18 +141,12 @@
       if (testSpillFrequency > 0) {
         sorter.setTestSpillFrequency(testSpillFrequency)
       }
-<<<<<<< HEAD
-      val sortedIterator = sorter.sort(iterator)
+      val sortedIterator = sorter.sort(iter.asInstanceOf[Iterator[UnsafeRow]])
       val taskContext = TaskContext.get()
       taskContext.internalMetricsToAccumulators(
         InternalAccumulator.PEAK_EXECUTION_MEMORY).add(sorter.getPeakMemoryUsage)
       sortedIterator
-    }
-    child.execute().mapPartitions(doSort, preservesPartitioning = true)
-=======
-      sorter.sort(iter.asInstanceOf[Iterator[UnsafeRow]])
     }, preservesPartitioning = true)
->>>>>>> 0244170b
   }
 
 }
