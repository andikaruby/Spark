/*
 * Licensed to the Apache Software Foundation (ASF) under one or more
 * contributor license agreements.  See the NOTICE file distributed with
 * this work for additional information regarding copyright ownership.
 * The ASF licenses this file to You under the Apache License, Version 2.0
 * (the "License"); you may not use this file except in compliance with
 * the License.  You may obtain a copy of the License at
 *
 *    http://www.apache.org/licenses/LICENSE-2.0
 *
 * Unless required by applicable law or agreed to in writing, software
 * distributed under the License is distributed on an "AS IS" BASIS,
 * WITHOUT WARRANTIES OR CONDITIONS OF ANY KIND, either express or implied.
 * See the License for the specific language governing permissions and
 * limitations under the License.
 */

package org.apache.spark.sql.execution

import java.time.ZoneOffset
import java.util.{Locale, TimeZone}
import javax.ws.rs.core.UriBuilder
import scala.collection.JavaConverters._
import org.antlr.v4.runtime.{ParserRuleContext, Token}
import org.antlr.v4.runtime.tree.TerminalNode
import org.apache.spark.sql.catalyst.{FunctionIdentifier, TableIdentifier}
import org.apache.spark.sql.catalyst.analysis.{GlobalTempView, LocalTempView, PersistedView, UnresolvedFunctionName, UnresolvedIdentifier}
import org.apache.spark.sql.catalyst.catalog._
import org.apache.spark.sql.catalyst.expressions.{Expression, Literal}
import org.apache.spark.sql.catalyst.parser._
import org.apache.spark.sql.catalyst.parser.SqlBaseParser._
import org.apache.spark.sql.catalyst.plans.logical._
import org.apache.spark.sql.catalyst.util.DateTimeConstants
import org.apache.spark.sql.errors.{QueryCompilationErrors, QueryParsingErrors}
import org.apache.spark.sql.execution.command._
import org.apache.spark.sql.execution.datasources._
import org.apache.spark.sql.internal.{HiveSerDe, SQLConf, VariableSubstitution}
import org.apache.spark.sql.internal.StaticSQLConf.CATALOG_IMPLEMENTATION
import org.apache.spark.sql.types.StringType

/**
 * Concrete parser for Spark SQL statements.
 */
class SparkSqlParser extends AbstractSqlParser {
  val astBuilder = new SparkSqlAstBuilder()

  private val substitutor = new VariableSubstitution()

  protected override def parse[T](command: String)(toResult: SqlBaseParser => T): T = {
    super.parse(substitutor.substitute(command))(toResult)
  }
}

/**
 * Builder that converts an ANTLR ParseTree into a LogicalPlan/Expression/TableIdentifier.
 */
class SparkSqlAstBuilder extends AstBuilder {
  import org.apache.spark.sql.catalyst.parser.ParserUtils._
  import org.apache.spark.sql.connector.catalog.CatalogV2Implicits._

  private val configKeyValueDef = """([a-zA-Z_\d\\.:]+)\s*=([^;]*);*""".r
  private val configKeyDef = """([a-zA-Z_\d\\.:]+)$""".r
  private val configValueDef = """([^;]*);*""".r
  private val strLiteralDef = """(".*?[^\\]"|'.*?[^\\]'|[^ \n\r\t"']+)""".r

  /**
   * Create a [[SetCommand]] logical plan.
   *
   * Note that we assume that everything after the SET keyword is assumed to be a part of the
   * key-value pair. The split between key and value is made by searching for the first `=`
   * character in the raw string.
   */
  override def visitSetConfiguration(ctx: SetConfigurationContext): LogicalPlan = withOrigin(ctx) {
    if (ctx.configKey() != null) {
      val keyStr = ctx.configKey().getText
      if (ctx.EQ() != null) {
        remainder(ctx.EQ().getSymbol).trim match {
          case configValueDef(valueStr) => SetCommand(Some(keyStr -> Option(valueStr)))
          case other => throw QueryParsingErrors.invalidPropertyValueForSetQuotedConfigurationError(
            other, keyStr, ctx)
        }
      } else {
        SetCommand(Some(keyStr -> None))
      }
    } else {
      remainder(ctx.SET.getSymbol).trim match {
        case configKeyValueDef(key, value) =>
          SetCommand(Some(key -> Option(value.trim)))
        case configKeyDef(key) =>
          SetCommand(Some(key -> None))
        case s if s == "-v" =>
          SetCommand(Some("-v" -> None))
        case s if s.isEmpty =>
          SetCommand(None)
        case _ => throw QueryParsingErrors.unexpectedFormatForSetConfigurationError(ctx)
      }
    }
  }

  override def visitSetQuotedConfiguration(
      ctx: SetQuotedConfigurationContext): LogicalPlan = withOrigin(ctx) {
    assert(ctx.configValue() != null)
    if (ctx.configKey() != null) {
      SetCommand(Some(ctx.configKey().getText -> Option(ctx.configValue().getText)))
    } else {
      val valueStr = ctx.configValue().getText
      val keyCandidate = interval(ctx.SET().getSymbol, ctx.EQ().getSymbol).trim
      keyCandidate match {
        case configKeyDef(key) => SetCommand(Some(key -> Option(valueStr)))
        case _ => throw QueryParsingErrors.invalidPropertyKeyForSetQuotedConfigurationError(
          keyCandidate, valueStr, ctx)
      }
    }
  }

  /**
   * Create a [[ResetCommand]] logical plan.
   * Example SQL :
   * {{{
   *   RESET;
   *   RESET spark.sql.session.timeZone;
   * }}}
   */
  override def visitResetConfiguration(
      ctx: ResetConfigurationContext): LogicalPlan = withOrigin(ctx) {
    remainder(ctx.RESET.getSymbol).trim match {
      case configKeyDef(key) =>
        ResetCommand(Some(key))
      case s if s.trim.isEmpty =>
        ResetCommand(None)
      case _ => throw QueryParsingErrors.unexpectedFormatForResetConfigurationError(ctx)
    }
  }

  override def visitResetQuotedConfiguration(
      ctx: ResetQuotedConfigurationContext): LogicalPlan = withOrigin(ctx) {
    ResetCommand(Some(ctx.configKey().getText))
  }

  /**
   * Create a [[SetCommand]] logical plan to set [[SQLConf.SESSION_LOCAL_TIMEZONE]]
   * Example SQL :
   * {{{
   *   SET TIME ZONE LOCAL;
   *   SET TIME ZONE 'Asia/Shanghai';
   *   SET TIME ZONE INTERVAL 10 HOURS;
   * }}}
   */
  override def visitSetTimeZone(ctx: SetTimeZoneContext): LogicalPlan = withOrigin(ctx) {
    val key = SQLConf.SESSION_LOCAL_TIMEZONE.key
    if (ctx.interval != null) {
      val interval = parseIntervalLiteral(ctx.interval)
      if (interval.months != 0 || interval.days != 0 ||
        math.abs(interval.microseconds) > 18 * DateTimeConstants.MICROS_PER_HOUR ||
        interval.microseconds % DateTimeConstants.MICROS_PER_SECOND != 0) {
        throw QueryParsingErrors.intervalValueOutOfRangeError(ctx.interval())
      } else {
        val seconds = (interval.microseconds / DateTimeConstants.MICROS_PER_SECOND).toInt
        SetCommand(Some(key -> Some(ZoneOffset.ofTotalSeconds(seconds).toString)))
      }
    } else if (ctx.timezone != null) {
      SetCommand(Some(key -> Some(visitTimezone(ctx.timezone()))))
    } else {
      throw QueryParsingErrors.invalidTimeZoneDisplacementValueError(ctx)
    }
  }

  override def visitTimezone (ctx: TimezoneContext): String = {
    if (ctx.stringLit() != null) {
      string(visitStringLit(ctx.stringLit()))
    } else {
      TimeZone.getDefault.getID
    }
  }

  /**
   * Create a [[RefreshResource]] logical plan.
   */
  override def visitRefreshResource(ctx: RefreshResourceContext): LogicalPlan = withOrigin(ctx) {
    val path = if (ctx.stringLit != null) {
      string(visitStringLit(ctx.stringLit))
    } else {
      extractUnquotedResourcePath(ctx)
    }
    RefreshResource(path)
  }

  private def extractUnquotedResourcePath(ctx: RefreshResourceContext): String = withOrigin(ctx) {
    val unquotedPath = remainder(ctx.REFRESH.getSymbol).trim
    validate(
      unquotedPath != null && !unquotedPath.isEmpty,
      "Resource paths cannot be empty in REFRESH statements. Use / to match everything",
      ctx)
    val forbiddenSymbols = Seq(" ", "\n", "\r", "\t")
    validate(
      !forbiddenSymbols.exists(unquotedPath.contains(_)),
      "REFRESH statements cannot contain ' ', '\\n', '\\r', '\\t' inside unquoted resource paths",
      ctx)
    unquotedPath
  }

  /**
   * Create a [[ClearCacheCommand]] logical plan.
   */
  override def visitClearCache(ctx: ClearCacheContext): LogicalPlan = withOrigin(ctx) {
    ClearCacheCommand
  }

  /**
   * Create an [[ExplainCommand]] logical plan.
   * The syntax of using this command in SQL is:
   * {{{
   *   EXPLAIN (EXTENDED | CODEGEN | COST | FORMATTED) SELECT * FROM ...
   * }}}
   */
  override def visitExplain(ctx: ExplainContext): LogicalPlan = withOrigin(ctx) {
    if (ctx.LOGICAL != null) {
      operationNotAllowed("EXPLAIN LOGICAL", ctx)
    }

    val statement = plan(ctx.statement)
    if (statement == null) {
      null  // This is enough since ParseException will raise later.
    } else {
      ExplainCommand(
        logicalPlan = statement,
        mode = {
          if (ctx.EXTENDED != null) ExtendedMode
          else if (ctx.CODEGEN != null) CodegenMode
          else if (ctx.COST != null) CostMode
          else if (ctx.FORMATTED != null) FormattedMode
          else SimpleMode
        })
    }
  }

  /**
   * Create a [[DescribeQueryCommand]] logical command.
   */
  override def visitDescribeQuery(ctx: DescribeQueryContext): LogicalPlan = withOrigin(ctx) {
    DescribeQueryCommand(source(ctx.query), visitQuery(ctx.query))
  }

  /**
   * Create a [[ShowCurrentNamespaceCommand]] logical command.
   */
  override def visitShowCurrentNamespace(
      ctx: ShowCurrentNamespaceContext) : LogicalPlan = withOrigin(ctx) {
    ShowCurrentNamespaceCommand()
  }

  /**
   * Create a [[SetNamespaceCommand]] logical command.
   */
  override def visitUseNamespace(ctx: UseNamespaceContext): LogicalPlan = withOrigin(ctx) {
    withIdentClause(ctx.identifierReference, SetNamespaceCommand(_))
  }

  /**
   * Create a [[SetCatalogCommand]] logical command.
   */
  override def visitSetCatalog(ctx: SetCatalogContext): LogicalPlan = withOrigin(ctx) {
    if (ctx.identifier() != null) {
      SetCatalogCommand(ctx.identifier().getText)
    } else if (ctx.stringLit() != null) {
      SetCatalogCommand(string(visitStringLit(ctx.stringLit())))
    } else {
      throw new IllegalStateException("Invalid catalog name")
    }
  }

  /**
   * Create a [[ShowCatalogsCommand]] logical command.
   */
  override def visitShowCatalogs(ctx: ShowCatalogsContext) : LogicalPlan = withOrigin(ctx) {
    ShowCatalogsCommand(Option(ctx.pattern).map(x => string(visitStringLit(x))))
  }

  /**
   * Converts a multi-part identifier to a TableIdentifier.
   *
   * If the multi-part identifier has too many parts, this will throw a ParseException.
   */
  def tableIdentifier(
      multipart: Seq[String],
      command: String,
      ctx: ParserRuleContext): TableIdentifier = {
    multipart match {
      case Seq(tableName) =>
        TableIdentifier(tableName)
      case Seq(database, tableName) =>
        TableIdentifier(tableName, Some(database))
      case _ =>
        operationNotAllowed(s"$command does not support multi-part identifiers", ctx)
    }
  }

  /**
   * Create a table, returning a [[CreateTable]] logical plan.
   *
   * This is used to produce CreateTempViewUsing from CREATE TEMPORARY TABLE.
   *
   * TODO: Remove this. It is used because CreateTempViewUsing is not a Catalyst plan.
   * Either move CreateTempViewUsing into catalyst as a parsed logical plan, or remove it because
   * it is deprecated.
   */
  override def visitCreateTable(ctx: CreateTableContext): LogicalPlan = withOrigin(ctx) {
    val (identCtx, temp, ifNotExists, external) = visitCreateTableHeader(ctx.createTableHeader)

    if (!temp || ctx.query != null) {
      super.visitCreateTable(ctx)
    } else {
      if (external) {
        operationNotAllowed("CREATE EXTERNAL TABLE ... USING", ctx)
      }
      if (ifNotExists) {
        // Unlike CREATE TEMPORARY VIEW USING, CREATE TEMPORARY TABLE USING does not support
        // IF NOT EXISTS. Users are not allowed to replace the existing temp table.
        operationNotAllowed("CREATE TEMPORARY TABLE IF NOT EXISTS", ctx)
      }

      val (_, _, _, _, options, location, _, _) = visitCreateTableClauses(ctx.createTableClauses())
      val provider = Option(ctx.tableProvider).map(_.multipartIdentifier.getText).getOrElse(
        throw QueryParsingErrors.createTempTableNotSpecifyProviderError(ctx))
      val schema = Option(ctx.createOrReplaceTableColTypeList()).map(createSchema)

      logWarning(s"CREATE TEMPORARY TABLE ... USING ... is deprecated, please use " +
          "CREATE TEMPORARY VIEW ... USING ... instead")

<<<<<<< HEAD
      val table = tableIdentifier(ident, "CREATE TEMPORARY VIEW", ctx)
      val optionsList: Map[String, String] =
        options.map { case (key, value) =>
          val newValue: String =
            if (value == null) {
              null
            } else value match {
              case Literal(_, _: StringType) => value.toString
              case _ => throw QueryCompilationErrors.optionMustBeLiteralString(key)
            }
          (key, newValue)
        }
      val optionsWithLocation =
        location.map(l => optionsList + ("path" -> l)).getOrElse(optionsList)
      CreateTempViewUsing(table, schema, replace = false, global = false, provider,
        optionsWithLocation)
=======
      withIdentClause(identCtx, ident => {
        val table = tableIdentifier(ident, "CREATE TEMPORARY VIEW", ctx)
        val optionsWithLocation = location.map(l => options + ("path" -> l)).getOrElse(options)
        CreateTempViewUsing(table, schema, replace = false, global = false, provider,
          optionsWithLocation)
      })
>>>>>>> 80dc4e66
    }
  }

  /**
   * Creates a [[CreateTempViewUsing]] logical plan.
   */
  override def visitCreateTempViewUsing(
      ctx: CreateTempViewUsingContext): LogicalPlan = withOrigin(ctx) {
    CreateTempViewUsing(
      tableIdent = visitTableIdentifier(ctx.tableIdentifier()),
      userSpecifiedSchema = Option(ctx.colTypeList()).map(createSchema),
      replace = ctx.REPLACE != null,
      global = ctx.GLOBAL != null,
      provider = ctx.tableProvider.multipartIdentifier.getText,
      options = Option(ctx.propertyList).map(visitPropertyKeyValues).getOrElse(Map.empty))
  }

  /**
   * Convert a nested constants list into a sequence of string sequences.
   */
  override def visitNestedConstantList(
      ctx: NestedConstantListContext): Seq[Seq[String]] = withOrigin(ctx) {
    ctx.constantList.asScala.map(visitConstantList).toSeq
  }

  /**
   * Convert a constants list into a String sequence.
   */
  override def visitConstantList(ctx: ConstantListContext): Seq[String] = withOrigin(ctx) {
    ctx.constant.asScala.map(v => visitStringConstant(v)).toSeq
  }

  /**
   * Fail an unsupported Hive native command.
   */
  override def visitFailNativeCommand(
    ctx: FailNativeCommandContext): LogicalPlan = withOrigin(ctx) {
    val keywords = if (ctx.unsupportedHiveNativeCommands != null) {
      ctx.unsupportedHiveNativeCommands.children.asScala.collect {
        case n: TerminalNode => n.getText
      }.mkString(" ")
    } else {
      // SET ROLE is the exception to the rule, because we handle this before other SET commands.
      "SET ROLE"
    }
    operationNotAllowed(keywords, ctx)
  }

  /**
   * Create a [[AddFilesCommand]], [[AddJarsCommand]], [[AddArchivesCommand]],
   * [[ListFilesCommand]], [[ListJarsCommand]] or [[ListArchivesCommand]]
   * command depending on the requested operation on resources.
   * Expected format:
   * {{{
   *   ADD (FILE[S] <filepath ...> | JAR[S] <jarpath ...>)
   *   LIST (FILE[S] [filepath ...] | JAR[S] [jarpath ...])
   * }}}
   *
   * Note that filepath/jarpath can be given as follows;
   *  - /path/to/fileOrJar
   *  - "/path/to/fileOrJar"
   *  - '/path/to/fileOrJar'
   */
  override def visitManageResource(ctx: ManageResourceContext): LogicalPlan = withOrigin(ctx) {
    val rawArg = remainder(ctx.identifier).trim
    val maybePaths = strLiteralDef.findAllIn(rawArg).toSeq.map {
      case p if p.startsWith("\"") || p.startsWith("'") => unescapeSQLString(p)
      case p => p
    }

    ctx.op.getType match {
      case SqlBaseParser.ADD =>
        ctx.identifier.getText.toLowerCase(Locale.ROOT) match {
          case "files" | "file" => AddFilesCommand(maybePaths)
          case "jars" | "jar" => AddJarsCommand(maybePaths)
          case "archives" | "archive" => AddArchivesCommand(maybePaths)
          case other => operationNotAllowed(s"ADD with resource type '$other'", ctx)
        }
      case SqlBaseParser.LIST =>
        ctx.identifier.getText.toLowerCase(Locale.ROOT) match {
          case "files" | "file" =>
            if (maybePaths.length > 0) {
              ListFilesCommand(maybePaths)
            } else {
              ListFilesCommand()
            }
          case "jars" | "jar" =>
            if (maybePaths.length > 0) {
              ListJarsCommand(maybePaths)
            } else {
              ListJarsCommand()
            }
          case "archives" | "archive" =>
            if (maybePaths.length > 0) {
              ListArchivesCommand(maybePaths)
            } else {
              ListArchivesCommand()
            }
          case other => operationNotAllowed(s"LIST with resource type '$other'", ctx)
        }
      case _ => operationNotAllowed(s"Other types of operation on resources", ctx)
    }
  }


  /**
   * Create or replace a view. This creates a [[CreateViewCommand]].
   *
   * For example:
   * {{{
   *   CREATE [OR REPLACE] [[GLOBAL] TEMPORARY] VIEW [IF NOT EXISTS] multi_part_name
   *   [(column_name [COMMENT column_comment], ...) ]
   *   create_view_clauses
   *
   *   AS SELECT ...;
   *
   *   create_view_clauses (order insensitive):
   *     [COMMENT view_comment]
   *     [TBLPROPERTIES (property_name = property_value, ...)]
   * }}}
   */
  override def visitCreateView(ctx: CreateViewContext): LogicalPlan = withOrigin(ctx) {
    if (!ctx.identifierList.isEmpty) {
      operationNotAllowed("CREATE VIEW ... PARTITIONED ON", ctx)
    }

    checkDuplicateClauses(ctx.commentSpec(), "COMMENT", ctx)
    checkDuplicateClauses(ctx.PARTITIONED, "PARTITIONED ON", ctx)
    checkDuplicateClauses(ctx.TBLPROPERTIES, "TBLPROPERTIES", ctx)

    val userSpecifiedColumns = Option(ctx.identifierCommentList).toSeq.flatMap { icl =>
      icl.identifierComment.asScala.map { ic =>
        ic.identifier.getText -> Option(ic.commentSpec()).map(visitCommentSpec)
      }
    }

    if (ctx.EXISTS != null && ctx.REPLACE != null) {
      throw QueryParsingErrors.createViewWithBothIfNotExistsAndReplaceError(ctx)
    }

    val properties = ctx.propertyList.asScala.headOption.map(visitPropertyKeyValues)
      .getOrElse(Map.empty)
    if (ctx.TEMPORARY != null && !properties.isEmpty) {
      operationNotAllowed("TBLPROPERTIES can't coexist with CREATE TEMPORARY VIEW", ctx)
    }

    val viewType = if (ctx.TEMPORARY == null) {
      PersistedView
    } else if (ctx.GLOBAL != null) {
      GlobalTempView
    } else {
      LocalTempView
    }
    if (viewType == PersistedView) {
      val originalText = source(ctx.query)
      assert(Option(originalText).isDefined,
        "'originalText' must be provided to create permanent view")
      CreateView(
        withIdentClause(ctx.identifierReference(), UnresolvedIdentifier(_)),
        userSpecifiedColumns,
        visitCommentSpecList(ctx.commentSpec()),
        properties,
        Some(originalText),
        plan(ctx.query),
        ctx.EXISTS != null,
        ctx.REPLACE != null)
    } else {
      // Disallows 'CREATE TEMPORARY VIEW IF NOT EXISTS' to be consistent with
      // 'CREATE TEMPORARY TABLE'
      if (ctx.EXISTS != null) {
        throw QueryParsingErrors.defineTempViewWithIfNotExistsError(ctx)
      }

      withIdentClause(ctx.identifierReference(), ident => {
        val tableIdentifier = ident.asTableIdentifier
        if (tableIdentifier.database.isDefined) {
          // Temporary view names should NOT contain database prefix like "database.table"
          throw QueryParsingErrors
            .notAllowedToAddDBPrefixForTempViewError(tableIdentifier.nameParts, ctx)
        }

        CreateViewCommand(
          tableIdentifier,
          userSpecifiedColumns,
          visitCommentSpecList(ctx.commentSpec()),
          properties,
          Option(source(ctx.query)),
          plan(ctx.query),
          ctx.EXISTS != null,
          ctx.REPLACE != null,
          viewType = viewType)
      })
    }
  }

  /**
   * Create a [[CreateFunctionCommand]].
   *
   * For example:
   * {{{
   *   CREATE [OR REPLACE] [TEMPORARY] FUNCTION [IF NOT EXISTS] [db_name.]function_name
   *   AS class_name [USING JAR|FILE|ARCHIVE 'file_uri' [, JAR|FILE|ARCHIVE 'file_uri']];
   * }}}
   */
  override def visitCreateFunction(ctx: CreateFunctionContext): LogicalPlan = withOrigin(ctx) {
    val resources = ctx.resource.asScala.map { resource =>
      val resourceType = resource.identifier.getText.toLowerCase(Locale.ROOT)
      resourceType match {
        case "jar" | "file" | "archive" =>
          FunctionResource(FunctionResourceType.fromString(resourceType),
            string(visitStringLit(resource.stringLit())))
        case other =>
          operationNotAllowed(s"CREATE FUNCTION with resource type '$resourceType'", ctx)
      }
    }

    if (ctx.EXISTS != null && ctx.REPLACE != null) {
      throw QueryParsingErrors.createFuncWithBothIfNotExistsAndReplaceError(ctx)
    }

    withIdentClause(ctx.identifierReference(), functionIdentifier => {
      if (ctx.TEMPORARY == null) {
        CreateFunction(
          UnresolvedIdentifier(functionIdentifier),
          string(visitStringLit(ctx.className)),
          resources.toSeq,
          ctx.EXISTS != null,
          ctx.REPLACE != null)
      } else {
        // Disallow to define a temporary function with `IF NOT EXISTS`
        if (ctx.EXISTS != null) {
          throw QueryParsingErrors.defineTempFuncWithIfNotExistsError(ctx)
        }

        if (functionIdentifier.length > 2) {
          throw QueryParsingErrors.unsupportedFunctionNameError(functionIdentifier, ctx)
        } else if (functionIdentifier.length == 2) {
          // Temporary function names should not contain database prefix like "database.function"
          throw QueryParsingErrors.specifyingDBInCreateTempFuncError(functionIdentifier.head, ctx)
        }
        CreateFunctionCommand(
          FunctionIdentifier(functionIdentifier.last),
          string(visitStringLit(ctx.className)),
          resources.toSeq,
          true,
          ctx.EXISTS != null,
          ctx.REPLACE != null)
      }
    })
  }

  /**
   * Create a DROP FUNCTION statement.
   *
   * For example:
   * {{{
   *   DROP [TEMPORARY] FUNCTION [IF EXISTS] function;
   * }}}
   */
  override def visitDropFunction(ctx: DropFunctionContext): LogicalPlan = withOrigin(ctx) {
    withIdentClause(ctx.identifierReference(), functionName => {
      val isTemp = ctx.TEMPORARY != null
      if (isTemp) {
        if (functionName.length > 1) {
          throw QueryParsingErrors.invalidNameForDropTempFunc(functionName, ctx)
        }
        DropFunctionCommand(
          identifier = FunctionIdentifier(functionName.head),
          ifExists = ctx.EXISTS != null,
          isTemp = true)
      } else {
        val hintStr = "Please use fully qualified identifier to drop the persistent function."
        DropFunction(
          UnresolvedFunctionName(
            functionName,
            "DROP FUNCTION",
            requirePersistent = true,
            funcTypeMismatchHint = Some(hintStr)),
          ctx.EXISTS != null)
      }
    })
  }

  private def toStorageFormat(
      location: Option[String],
      maybeSerdeInfo: Option[SerdeInfo],
      ctx: ParserRuleContext): CatalogStorageFormat = {
    if (maybeSerdeInfo.isEmpty) {
      CatalogStorageFormat.empty.copy(locationUri = location.map(CatalogUtils.stringToURI))
    } else {
      val serdeInfo = maybeSerdeInfo.get
      if (serdeInfo.storedAs.isEmpty) {
        CatalogStorageFormat.empty.copy(
          locationUri = location.map(CatalogUtils.stringToURI),
          inputFormat = serdeInfo.formatClasses.map(_.input),
          outputFormat = serdeInfo.formatClasses.map(_.output),
          serde = serdeInfo.serde,
          properties = serdeInfo.serdeProperties)
      } else {
        HiveSerDe.sourceToSerDe(serdeInfo.storedAs.get) match {
          case Some(hiveSerde) =>
            CatalogStorageFormat.empty.copy(
              locationUri = location.map(CatalogUtils.stringToURI),
              inputFormat = hiveSerde.inputFormat,
              outputFormat = hiveSerde.outputFormat,
              serde = serdeInfo.serde.orElse(hiveSerde.serde),
              properties = serdeInfo.serdeProperties)
          case _ =>
            operationNotAllowed(s"STORED AS with file format '${serdeInfo.storedAs.get}'", ctx)
        }
      }
    }
  }

  /**
   * Create a [[CreateTableLikeCommand]] command.
   *
   * For example:
   * {{{
   *   CREATE TABLE [IF NOT EXISTS] [db_name.]table_name
   *   LIKE [other_db_name.]existing_table_name
   *   [USING provider |
   *    [
   *     [ROW FORMAT row_format]
   *     [STORED AS file_format] [WITH SERDEPROPERTIES (...)]
   *    ]
   *   ]
   *   [locationSpec]
   *   [TBLPROPERTIES (property_name=property_value, ...)]
   * }}}
   */
  override def visitCreateTableLike(ctx: CreateTableLikeContext): LogicalPlan = withOrigin(ctx) {
    val targetTable = visitTableIdentifier(ctx.target)
    val sourceTable = visitTableIdentifier(ctx.source)
    checkDuplicateClauses(ctx.tableProvider, "PROVIDER", ctx)
    checkDuplicateClauses(ctx.createFileFormat, "STORED AS/BY", ctx)
    checkDuplicateClauses(ctx.rowFormat, "ROW FORMAT", ctx)
    checkDuplicateClauses(ctx.locationSpec, "LOCATION", ctx)
    checkDuplicateClauses(ctx.TBLPROPERTIES, "TBLPROPERTIES", ctx)
    val provider = ctx.tableProvider.asScala.headOption.map(_.multipartIdentifier.getText)
    val location = visitLocationSpecList(ctx.locationSpec())
    val serdeInfo = getSerdeInfo(
      ctx.rowFormat.asScala.toSeq, ctx.createFileFormat.asScala.toSeq, ctx)
    if (provider.isDefined && serdeInfo.isDefined) {
      operationNotAllowed(s"CREATE TABLE LIKE ... USING ... ${serdeInfo.get.describe}", ctx)
    }

    // For "CREATE TABLE dst LIKE src ROW FORMAT SERDE xxx" which doesn't specify the file format,
    // it's a bit weird to use the default file format, but it's also weird to get file format
    // from the source table while the serde class is user-specified.
    // Here we require both serde and format to be specified, to avoid confusion.
    serdeInfo match {
      case Some(SerdeInfo(storedAs, formatClasses, serde, _)) =>
        if (storedAs.isEmpty && formatClasses.isEmpty && serde.isDefined) {
          throw QueryParsingErrors.rowFormatNotUsedWithStoredAsError(ctx)
        }
      case _ =>
    }

    val storage = toStorageFormat(location, serdeInfo, ctx)
    val properties = Option(ctx.tableProps).map(visitPropertyKeyValues).getOrElse(Map.empty)
    val cleanedProperties = cleanTableProperties(ctx, properties)
    CreateTableLikeCommand(
      targetTable, sourceTable, storage, provider, cleanedProperties, ctx.EXISTS != null)
  }

  /**
   * Create a [[ScriptInputOutputSchema]].
   */
  override protected def withScriptIOSchema(
      ctx: ParserRuleContext,
      inRowFormat: RowFormatContext,
      recordWriter: Token,
      outRowFormat: RowFormatContext,
      recordReader: Token,
      schemaLess: Boolean): ScriptInputOutputSchema = {
    if (recordWriter != null || recordReader != null) {
      // TODO: what does this message mean?
      throw QueryParsingErrors.useDefinedRecordReaderOrWriterClassesError(ctx)
    }

    if (!conf.getConf(CATALOG_IMPLEMENTATION).equals("hive")) {
      super.withScriptIOSchema(
        ctx,
        inRowFormat,
        recordWriter,
        outRowFormat,
        recordReader,
        schemaLess)
    } else {
      def format(
          fmt: RowFormatContext,
          configKey: String,
          defaultConfigValue: String): ScriptIOFormat = fmt match {
        case c: RowFormatDelimitedContext =>
          getRowFormatDelimited(c)

        case c: RowFormatSerdeContext =>
          // Use a serde format.
          val SerdeInfo(None, None, Some(name), props) = visitRowFormatSerde(c)

          // SPARK-10310: Special cases LazySimpleSerDe
          val recordHandler = if (name == "org.apache.hadoop.hive.serde2.lazy.LazySimpleSerDe") {
            Option(conf.getConfString(configKey, defaultConfigValue))
          } else {
            None
          }
          val finalProps = props ++ Seq("field.delim" -> props.getOrElse("field.delim", "\t"))
          (Seq.empty, Option(name), finalProps.toSeq, recordHandler)

        case null =>
          // Use default (serde) format.
          val name = conf.getConfString("hive.script.serde",
            "org.apache.hadoop.hive.serde2.lazy.LazySimpleSerDe")
          val props = Seq(
            "field.delim" -> "\t",
            "serialization.last.column.takes.rest" -> "true")
          val recordHandler = Option(conf.getConfString(configKey, defaultConfigValue))
          (Nil, Option(name), props, recordHandler)
      }

      // The Writer uses inFormat to feed input data into the running script and
      // the reader uses outFormat to read the output from the running script,
      // this behavior is same with hive.
      val (inFormat, inSerdeClass, inSerdeProps, writer) =
        format(
          inRowFormat, "hive.script.recordwriter",
          "org.apache.hadoop.hive.ql.exec.TextRecordWriter")

      val (outFormat, outSerdeClass, outSerdeProps, reader) =
        format(
          outRowFormat, "hive.script.recordreader",
          "org.apache.hadoop.hive.ql.exec.TextRecordReader")

      ScriptInputOutputSchema(
        inFormat, outFormat,
        inSerdeClass, outSerdeClass,
        inSerdeProps, outSerdeProps,
        reader, writer,
        schemaLess)
    }
  }

  /**
   * Create a clause for DISTRIBUTE BY.
   */
  override protected def withRepartitionByExpression(
      ctx: QueryOrganizationContext,
      expressions: Seq[Expression],
      query: LogicalPlan): LogicalPlan = {
    RepartitionByExpression(expressions, query, None)
  }

  /**
   * Return the parameters for [[InsertIntoDir]] logical plan.
   *
   * Expected format:
   * {{{
   *   INSERT OVERWRITE [LOCAL] DIRECTORY
   *   [path]
   *   [OPTIONS table_property_list]
   *   select_statement;
   * }}}
   */
  override def visitInsertOverwriteDir(
      ctx: InsertOverwriteDirContext): InsertDirParams = withOrigin(ctx) {
    val options = Option(ctx.options).map(visitPropertyKeyValues).getOrElse(Map.empty)
    var storage = DataSource.buildStorageFormatFromOptions(options)

    val path = Option(ctx.path).map(x => string(visitStringLit(x))).getOrElse("")

    if (!(path.isEmpty ^ storage.locationUri.isEmpty)) {
      throw QueryParsingErrors.directoryPathAndOptionsPathBothSpecifiedError(ctx)
    }

    if (!path.isEmpty) {
      val customLocation = Some(CatalogUtils.stringToURI(path))
      storage = storage.copy(locationUri = customLocation)
    }

    if (ctx.LOCAL() != null) {
      // assert if directory is local when LOCAL keyword is mentioned
      val scheme = Option(storage.locationUri.get.getScheme)
      scheme match {
        case Some(pathScheme) if (!pathScheme.equals("file")) =>
          throw QueryParsingErrors.unsupportedLocalFileSchemeError(ctx)
        case _ =>
          // force scheme to be file rather than fs.default.name
          val loc = Some(UriBuilder.fromUri(CatalogUtils.stringToURI(path)).scheme("file").build())
          storage = storage.copy(locationUri = loc)
      }
    }

    val provider = ctx.tableProvider.multipartIdentifier.getText

    (false, storage, Some(provider))
  }

  /**
   * Return the parameters for [[InsertIntoDir]] logical plan.
   *
   * Expected format:
   * {{{
   *   INSERT OVERWRITE [LOCAL] DIRECTORY
   *   path
   *   [ROW FORMAT row_format]
   *   [STORED AS file_format]
   *   select_statement;
   * }}}
   */
  override def visitInsertOverwriteHiveDir(
      ctx: InsertOverwriteHiveDirContext): InsertDirParams = withOrigin(ctx) {
    val serdeInfo = getSerdeInfo(
      Option(ctx.rowFormat).toSeq, Option(ctx.createFileFormat).toSeq, ctx)
    val path = string(visitStringLit(ctx.path))
    // The path field is required
    if (path.isEmpty) {
      operationNotAllowed("INSERT OVERWRITE DIRECTORY must be accompanied by path", ctx)
    }

    val default = HiveSerDe.getDefaultStorage(conf)
    val storage = toStorageFormat(Some(path), serdeInfo, ctx)
    val finalStorage = storage.copy(
      inputFormat = storage.inputFormat.orElse(default.inputFormat),
      outputFormat = storage.outputFormat.orElse(default.outputFormat),
      serde = storage.serde.orElse(default.serde))

    (ctx.LOCAL != null, finalStorage, Some(DDLUtils.HIVE_PROVIDER))
  }
}<|MERGE_RESOLUTION|>--- conflicted
+++ resolved
@@ -327,31 +327,24 @@
       logWarning(s"CREATE TEMPORARY TABLE ... USING ... is deprecated, please use " +
           "CREATE TEMPORARY VIEW ... USING ... instead")
 
-<<<<<<< HEAD
-      val table = tableIdentifier(ident, "CREATE TEMPORARY VIEW", ctx)
-      val optionsList: Map[String, String] =
-        options.map { case (key, value) =>
-          val newValue: String =
-            if (value == null) {
-              null
-            } else value match {
-              case Literal(_, _: StringType) => value.toString
-              case _ => throw QueryCompilationErrors.optionMustBeLiteralString(key)
-            }
-          (key, newValue)
-        }
-      val optionsWithLocation =
-        location.map(l => optionsList + ("path" -> l)).getOrElse(optionsList)
-      CreateTempViewUsing(table, schema, replace = false, global = false, provider,
-        optionsWithLocation)
-=======
       withIdentClause(identCtx, ident => {
         val table = tableIdentifier(ident, "CREATE TEMPORARY VIEW", ctx)
-        val optionsWithLocation = location.map(l => options + ("path" -> l)).getOrElse(options)
+        val optionsList: Map[String, String] =
+          options.map { case (key, value) =>
+            val newValue: String =
+              if (value == null) {
+                null
+              } else value match {
+                case Literal(_, _: StringType) => value.toString
+                case _ => throw QueryCompilationErrors.optionMustBeLiteralString(key)
+              }
+            (key, newValue)
+          }
+        val optionsWithLocation =
+          location.map(l => optionsList + ("path" -> l)).getOrElse(optionsList)
         CreateTempViewUsing(table, schema, replace = false, global = false, provider,
           optionsWithLocation)
       })
->>>>>>> 80dc4e66
     }
   }
 
