--- conflicted
+++ resolved
@@ -46,13 +46,6 @@
     evalType: Int)
   extends EvalPythonUDTFExec with PythonSQLMetrics {
 
-<<<<<<< HEAD
-=======
-  private val batchSize = conf.arrowMaxRecordsPerBatch
-  private val sessionLocalTimeZone = conf.sessionLocalTimeZone
-  private val largeVarTypes = conf.arrowUseLargeVarTypes
-  private val pythonRunnerConf = ArrowPythonRunner.getPythonRunnerConfMap(conf)
->>>>>>> 921fb289
   private[this] val jobArtifactUUID = JobArtifactSet.getCurrentJobArtifactState.map(_.uuid)
 
   override protected def evaluatorFactory: EvalPythonUDTFEvaluatorFactory =
@@ -67,7 +60,7 @@
       evalType,
       conf.sessionLocalTimeZone,
       conf.arrowUseLargeVarTypes,
-      ArrowUtils.getPythonRunnerConfMap(conf),
+      ArrowPythonRunner.getPythonRunnerConfMap(conf),
       pythonMetrics,
       jobArtifactUUID)
 
