--- conflicted
+++ resolved
@@ -3029,7 +3029,6 @@
   }
 
   /**
-<<<<<<< HEAD
    * Returns an array containing all the elements in `x` from index `start` (or starting from the
    * end if `start` is negative) with the specified `length`.
    * @group collection_funcs
@@ -3037,7 +3036,9 @@
    */
   def slice(x: Column, start: Int, length: Int): Column = withExpr {
     Slice(x.expr, Literal(start), Literal(length))
-=======
+  }
+
+  /**
    * Concatenates multiple input columns together into a single column.
    * The function works with strings, binary and compatible array columns.
    *
@@ -3070,7 +3071,6 @@
    */
   def element_at(column: Column, value: Any): Column = withExpr {
     ElementAt(column.expr, Literal(value))
->>>>>>> 0dd97f6e
   }
 
   /**
