/*
 * Licensed to the Apache Software Foundation (ASF) under one or more
 * contributor license agreements.  See the NOTICE file distributed with
 * this work for additional information regarding copyright ownership.
 * The ASF licenses this file to You under the Apache License, Version 2.0
 * (the "License"); you may not use this file except in compliance with
 * the License.  You may obtain a copy of the License at
 *
 *    http://www.apache.org/licenses/LICENSE-2.0
 *
 * Unless required by applicable law or agreed to in writing, software
 * distributed under the License is distributed on an "AS IS" BASIS,
 * WITHOUT WARRANTIES OR CONDITIONS OF ANY KIND, either express or implied.
 * See the License for the specific language governing permissions and
 * limitations under the License.
 */

package org.apache.spark.sql



import scala.language.implicitConversions
import scala.reflect.runtime.universe.{TypeTag, typeTag}
import scala.util.Try

import org.apache.spark.annotation.Experimental
import org.apache.spark.sql.catalyst.{SqlParser, ScalaReflection}
import org.apache.spark.sql.catalyst.analysis.{UnresolvedFunction, Star}
import org.apache.spark.sql.catalyst.encoders.{ExpressionEncoder, Encoder}
import org.apache.spark.sql.catalyst.expressions._
import org.apache.spark.sql.catalyst.expressions.aggregate._
import org.apache.spark.sql.catalyst.plans.logical.BroadcastHint
import org.apache.spark.sql.types._
import org.apache.spark.util.Utils

/**
 * Ensures that java functions signatures for methods that now return a [[TypedColumn]] still have
 * legacy equivalents in bytecode.  This compatibility is done by forcing the compiler to generate
 * "bridge" methods due to the use of covariant return types.
 *
 * {{{
 * In LegacyFunctions:
 * public abstract org.apache.spark.sql.Column avg(java.lang.String);
 *
 * In functions:
 * public static org.apache.spark.sql.TypedColumn<java.lang.Object, java.lang.Object> avg(...);
 * }}}
 *
 * This allows us to use the same functions both in typed [[Dataset]] operations and untyped
 * [[DataFrame]] operations when the return type for a given function is statically known.
 */
private[sql] abstract class LegacyFunctions {
  def count(columnName: String): Column
}

/**
 * :: Experimental ::
 * Functions available for [[DataFrame]].
 *
 * @groupname udf_funcs UDF functions
 * @groupname agg_funcs Aggregate functions
 * @groupname datetime_funcs Date time functions
 * @groupname sort_funcs Sorting functions
 * @groupname normal_funcs Non-aggregate functions
 * @groupname math_funcs Math functions
 * @groupname misc_funcs Misc functions
 * @groupname window_funcs Window functions
 * @groupname string_funcs String functions
 * @groupname collection_funcs Collection functions
 * @groupname Ungrouped Support functions for DataFrames
 * @since 1.3.0
 */
@Experimental
// scalastyle:off
object functions extends LegacyFunctions {
// scalastyle:on

  private def withExpr(expr: Expression): Column = Column(expr)

<<<<<<< HEAD
  private def withAggregateFunction(
                                     func: AggregateFunction,
                                     isDistinct: Boolean = false): Column = {
    Column(func.toAggregateExpression(isDistinct))
  }
=======
  private implicit def newLongEncoder: Encoder[Long] = ExpressionEncoder[Long](flat = true)

>>>>>>> 7dc9d8db

  /**
   * Returns a [[Column]] based on the given column name.
   *
   * @group normal_funcs
   * @since 1.3.0
   */
  def col(colName: String): Column = Column(colName)

  /**
   * Returns a [[Column]] based on the given column name. Alias of [[col]].
   *
   * @group normal_funcs
   * @since 1.3.0
   */
  def column(colName: String): Column = Column(colName)

  /**
   * Creates a [[Column]] of literal value.
   *
   * The passed in object is returned directly if it is already a [[Column]].
   * If the object is a Scala Symbol, it is converted into a [[Column]] also.
   * Otherwise, a new [[Column]] is created to represent the literal value.
   *
   * @group normal_funcs
   * @since 1.3.0
   */
  def lit(literal: Any): Column = {
    literal match {
      case c: Column => return c
      case s: Symbol => return new ColumnName(literal.asInstanceOf[Symbol].name)
      case _ =>  // continue
    }

    val literalExpr = Literal(literal)
    Column(literalExpr)
  }

  //////////////////////////////////////////////////////////////////////////////////////////////
  // Sort functions
  //////////////////////////////////////////////////////////////////////////////////////////////

  /**
   * Returns a sort expression based on ascending order of the column.
   * {{{
   *   // Sort by dept in ascending order, and then age in descending order.
   *   df.sort(asc("dept"), desc("age"))
   * }}}
   *
   * @group sort_funcs
   * @since 1.3.0
   */
  def asc(columnName: String): Column = Column(columnName).asc

  /**
   * Returns a sort expression based on the descending order of the column.
   * {{{
   *   // Sort by dept in ascending order, and then age in descending order.
   *   df.sort(asc("dept"), desc("age"))
   * }}}
   *
   * @group sort_funcs
   * @since 1.3.0
   */
  def desc(columnName: String): Column = Column(columnName).desc

  //////////////////////////////////////////////////////////////////////////////////////////////
  // Aggregate functions
  //////////////////////////////////////////////////////////////////////////////////////////////

  /**
   * Aggregate function: returns the approximate number of distinct items in a group.
   *
   * @group agg_funcs
   * @since 1.3.0
   */
  def approxCountDistinct(e: Column): Column = withAggregateFunction {
    HyperLogLogPlusPlus(e.expr)
  }

  /**
   * Aggregate function: returns the approximate number of distinct items in a group.
   *
   * @group agg_funcs
   * @since 1.3.0
   */
  def approxCountDistinct(columnName: String): Column = approxCountDistinct(column(columnName))

  /**
   * Aggregate function: returns the approximate number of distinct items in a group.
   *
   * @group agg_funcs
   * @since 1.3.0
   */
  def approxCountDistinct(e: Column, rsd: Double): Column = withAggregateFunction {
    HyperLogLogPlusPlus(e.expr, rsd, 0, 0)
  }

  /**
   * Aggregate function: returns the approximate number of distinct items in a group.
   *
   * @group agg_funcs
   * @since 1.3.0
   */
  def approxCountDistinct(columnName: String, rsd: Double): Column = {
    approxCountDistinct(Column(columnName), rsd)
  }

  /**
   * Aggregate function: returns the average of the values in a group.
   *
   * @group agg_funcs
   * @since 1.3.0
   */
  def avg(e: Column): Column = withAggregateFunction { Average(e.expr) }

  /**
   * Aggregate function: returns the average of the values in a group.
   *
   * @group agg_funcs
   * @since 1.3.0
   */
  def avg(columnName: String): Column = avg(Column(columnName))

  /**
   * Aggregate function: returns a list of objects with duplicates.
   *
   * For now this is an alias for the collect_list Hive UDAF.
   *
   * @group agg_funcs
   * @since 1.6.0
   */
  def collect_list(e: Column): Column = callUDF("collect_list", e)

  /**
   * Aggregate function: returns a set of objects with duplicate elements eliminated.
   *
   * For now this is an alias for the collect_set Hive UDAF.
   *
   * @group agg_funcs
   * @since 1.6.0
   */
  def collect_set(e: Column): Column = callUDF("collect_set", e)

  /**
   * Aggregate function: returns the Pearson Correlation Coefficient for two columns.
   *
   * @group agg_funcs
   * @since 1.6.0
   */
  def corr(column1: Column, column2: Column): Column = withAggregateFunction {
    Corr(column1.expr, column2.expr)
  }

  /**
   * Aggregate function: returns the Pearson Correlation Coefficient for two columns.
   *
   * @group agg_funcs
   * @since 1.6.0
   */
  def corr(columnName1: String, columnName2: String): Column = {
    corr(Column(columnName1), Column(columnName2))
  }

  /**
   * Aggregate function: returns the number of items in a group.
   *
   * @group agg_funcs
   * @since 1.3.0
   */
  def count(e: Column): Column = withAggregateFunction {
    e.expr match {
      // Turn count(*) into count(1)
      case s: Star => Count(Literal(1))
      case _ => Count(e.expr)
    }
  }

  /**
   * Aggregate function: returns the number of items in a group.
   *
   * @group agg_funcs
   * @since 1.3.0
   */
  def count(columnName: String): TypedColumn[Any, Long] = count(Column(columnName)).as[Long]

  /**
   * Aggregate function: returns the number of distinct items in a group.
   *
   * @group agg_funcs
   * @since 1.3.0
   */
  @scala.annotation.varargs
  def countDistinct(expr: Column, exprs: Column*): Column = {
    withAggregateFunction(Count.apply((expr +: exprs).map(_.expr)), isDistinct = true)
  }

  /**
   * Aggregate function: returns the number of distinct items in a group.
   *
   * @group agg_funcs
   * @since 1.3.0
   */
  @scala.annotation.varargs
  def countDistinct(columnName: String, columnNames: String*): Column =
    countDistinct(Column(columnName), columnNames.map(Column.apply) : _*)

  /**
   * Aggregate function: returns the first value in a group.
   *
   * @group agg_funcs
   * @since 1.3.0
   */
  def first(e: Column): Column = withAggregateFunction { new First(e.expr) }

  /**
   * Aggregate function: returns the first value of a column in a group.
   *
   * @group agg_funcs
   * @since 1.3.0
   */
  def first(columnName: String): Column = first(Column(columnName))

  /**
   * Aggregate function: returns the kurtosis of the values in a group.
   *
   * @group agg_funcs
   * @since 1.6.0
   */
  def kurtosis(e: Column): Column = withAggregateFunction { Kurtosis(e.expr) }

  /**
   * Aggregate function: returns the last value in a group.
   *
   * @group agg_funcs
   * @since 1.3.0
   */
  def last(e: Column): Column = withAggregateFunction { new Last(e.expr) }

  /**
   * Aggregate function: returns the last value of the column in a group.
   *
   * @group agg_funcs
   * @since 1.3.0
   */
  def last(columnName: String): Column = last(Column(columnName))

  /**
   * Aggregate function: returns the maximum value of the expression in a group.
   *
   * @group agg_funcs
   * @since 1.3.0
   */
  def max(e: Column): Column = withAggregateFunction { Max(e.expr) }

  /**
   * Aggregate function: returns the maximum value of the column in a group.
   *
   * @group agg_funcs
   * @since 1.3.0
   */
  def max(columnName: String): Column = max(Column(columnName))

  /**
   * Aggregate function: returns the average of the values in a group.
   * Alias for avg.
   *
   * @group agg_funcs
   * @since 1.4.0
   */
  def mean(e: Column): Column = avg(e)

  /**
   * Aggregate function: returns the average of the values in a group.
   * Alias for avg.
   *
   * @group agg_funcs
   * @since 1.4.0
   */
  def mean(columnName: String): Column = avg(columnName)

  /**
   * Aggregate function: returns the minimum value of the expression in a group.
   *
   * @group agg_funcs
   * @since 1.3.0
   */
  def min(e: Column): Column = withAggregateFunction { Min(e.expr) }

  /**
   * Aggregate function: returns the minimum value of the column in a group.
   *
   * @group agg_funcs
   * @since 1.3.0
   */
  def min(columnName: String): Column = min(Column(columnName))

  /**
   * Aggregate function: returns the skewness of the values in a group.
   *
   * @group agg_funcs
   * @since 1.6.0
   */
  def skewness(e: Column): Column = withAggregateFunction { Skewness(e.expr) }

  /**
   * Aggregate function: alias for [[stddev_samp]].
   *
   * @group agg_funcs
   * @since 1.6.0
   */
  def stddev(e: Column): Column = withAggregateFunction { StddevSamp(e.expr) }

  /**
   * Aggregate function: returns the unbiased sample standard deviation of
   * the expression in a group.
   *
   * @group agg_funcs
   * @since 1.6.0
   */
  def stddev_samp(e: Column): Column = withAggregateFunction { StddevSamp(e.expr) }

  /**
   * Aggregate function: returns the population standard deviation of
   * the expression in a group.
   *
   * @group agg_funcs
   * @since 1.6.0
   */
  def stddev_pop(e: Column): Column = withAggregateFunction { StddevPop(e.expr) }

  /**
   * Aggregate function: returns the sum of all values in the expression.
   *
   * @group agg_funcs
   * @since 1.3.0
   */
  def sum(e: Column): Column = withAggregateFunction { Sum(e.expr) }

  /**
   * Aggregate function: returns the sum of all values in the given column.
   *
   * @group agg_funcs
   * @since 1.3.0
   */
  def sum(columnName: String): Column = sum(Column(columnName))

  /**
   * Aggregate function: returns the sum of distinct values in the expression.
   *
   * @group agg_funcs
   * @since 1.3.0
   */
  def sumDistinct(e: Column): Column = withAggregateFunction(Sum(e.expr), isDistinct = true)

  /**
   * Aggregate function: returns the sum of distinct values in the expression.
   *
   * @group agg_funcs
   * @since 1.3.0
   */
  def sumDistinct(columnName: String): Column = sumDistinct(Column(columnName))

  /**
   * Aggregate function: alias for [[var_samp]].
   *
   * @group agg_funcs
   * @since 1.6.0
   */
  def variance(e: Column): Column = withAggregateFunction { VarianceSamp(e.expr) }

  /**
   * Aggregate function: returns the unbiased variance of the values in a group.
   *
   * @group agg_funcs
   * @since 1.6.0
   */
  def var_samp(e: Column): Column = withAggregateFunction { VarianceSamp(e.expr) }

  /**
   * Aggregate function: returns the population variance of the values in a group.
   *
   * @group agg_funcs
   * @since 1.6.0
   */
  def var_pop(e: Column): Column = withAggregateFunction { VariancePop(e.expr) }

  //////////////////////////////////////////////////////////////////////////////////////////////
  // Window functions
  //////////////////////////////////////////////////////////////////////////////////////////////

  /**
   * Window function: returns the cumulative distribution of values within a window partition,
   * i.e. the fraction of rows that are below the current row.
   *
   * {{{
   *   N = total number of rows in the partition
   *   cumeDist(x) = number of values before (and including) x / N
   * }}}
   *
   *
   * This is equivalent to the CUME_DIST function in SQL.
   *
   * @group window_funcs
   * @since 1.4.0
   */
  def cumeDist(): Column = withExpr { UnresolvedWindowFunction("cume_dist", Nil) }

  /**
   * Window function: returns the rank of rows within a window partition, without any gaps.
   *
   * The difference between rank and denseRank is that denseRank leaves no gaps in ranking
   * sequence when there are ties. That is, if you were ranking a competition using denseRank
   * and had three people tie for second place, you would say that all three were in second
   * place and that the next person came in third.
   *
   * This is equivalent to the DENSE_RANK function in SQL.
   *
   * @group window_funcs
   * @since 1.4.0
   */
  def denseRank(): Column = withExpr { UnresolvedWindowFunction("dense_rank", Nil) }

  /**
   * Window function: returns the value that is `offset` rows before the current row, and
   * `null` if there is less than `offset` rows before the current row. For example,
   * an `offset` of one will return the previous row at any given point in the window partition.
   *
   * This is equivalent to the LAG function in SQL.
   *
   * @group window_funcs
   * @since 1.4.0
   */
  def lag(e: Column, offset: Int): Column = lag(e, offset, null)

  /**
   * Window function: returns the value that is `offset` rows before the current row, and
   * `null` if there is less than `offset` rows before the current row. For example,
   * an `offset` of one will return the previous row at any given point in the window partition.
   *
   * This is equivalent to the LAG function in SQL.
   *
   * @group window_funcs
   * @since 1.4.0
   */
  def lag(columnName: String, offset: Int): Column = lag(columnName, offset, null)

  /**
   * Window function: returns the value that is `offset` rows before the current row, and
   * `defaultValue` if there is less than `offset` rows before the current row. For example,
   * an `offset` of one will return the previous row at any given point in the window partition.
   *
   * This is equivalent to the LAG function in SQL.
   *
   * @group window_funcs
   * @since 1.4.0
   */
  def lag(columnName: String, offset: Int, defaultValue: Any): Column = {
    lag(Column(columnName), offset, defaultValue)
  }

  /**
   * Window function: returns the value that is `offset` rows before the current row, and
   * `defaultValue` if there is less than `offset` rows before the current row. For example,
   * an `offset` of one will return the previous row at any given point in the window partition.
   *
   * This is equivalent to the LAG function in SQL.
   *
   * @group window_funcs
   * @since 1.4.0
   */
  def lag(e: Column, offset: Int, defaultValue: Any): Column = withExpr {
    UnresolvedWindowFunction("lag", e.expr :: Literal(offset) :: Literal(defaultValue) :: Nil)
  }

  /**
   * Window function: returns the value that is `offset` rows after the current row, and
   * `null` if there is less than `offset` rows after the current row. For example,
   * an `offset` of one will return the next row at any given point in the window partition.
   *
   * This is equivalent to the LEAD function in SQL.
   *
   * @group window_funcs
   * @since 1.4.0
   */
  def lead(columnName: String, offset: Int): Column = { lead(columnName, offset, null) }

  /**
   * Window function: returns the value that is `offset` rows after the current row, and
   * `null` if there is less than `offset` rows after the current row. For example,
   * an `offset` of one will return the next row at any given point in the window partition.
   *
   * This is equivalent to the LEAD function in SQL.
   *
   * @group window_funcs
   * @since 1.4.0
   */
  def lead(e: Column, offset: Int): Column = { lead(e, offset, null) }

  /**
   * Window function: returns the value that is `offset` rows after the current row, and
   * `defaultValue` if there is less than `offset` rows after the current row. For example,
   * an `offset` of one will return the next row at any given point in the window partition.
   *
   * This is equivalent to the LEAD function in SQL.
   *
   * @group window_funcs
   * @since 1.4.0
   */
  def lead(columnName: String, offset: Int, defaultValue: Any): Column = {
    lead(Column(columnName), offset, defaultValue)
  }

  /**
   * Window function: returns the value that is `offset` rows after the current row, and
   * `defaultValue` if there is less than `offset` rows after the current row. For example,
   * an `offset` of one will return the next row at any given point in the window partition.
   *
   * This is equivalent to the LEAD function in SQL.
   *
   * @group window_funcs
   * @since 1.4.0
   */
  def lead(e: Column, offset: Int, defaultValue: Any): Column = withExpr {
    UnresolvedWindowFunction("lead", e.expr :: Literal(offset) :: Literal(defaultValue) :: Nil)
  }

  /**
   * Window function: returns the ntile group id (from 1 to `n` inclusive) in an ordered window
   * partition. Fow example, if `n` is 4, the first quarter of the rows will get value 1, the second
   * quarter will get 2, the third quarter will get 3, and the last quarter will get 4.
   *
   * This is equivalent to the NTILE function in SQL.
   *
   * @group window_funcs
   * @since 1.4.0
   */
  def ntile(n: Int): Column = withExpr { UnresolvedWindowFunction("ntile", lit(n).expr :: Nil) }

  /**
   * Window function: returns the relative rank (i.e. percentile) of rows within a window partition.
   *
   * This is computed by:
   * {{{
   *   (rank of row in its partition - 1) / (number of rows in the partition - 1)
   * }}}
   *
   * This is equivalent to the PERCENT_RANK function in SQL.
   *
   * @group window_funcs
   * @since 1.4.0
   */
  def percentRank(): Column = withExpr { UnresolvedWindowFunction("percent_rank", Nil) }

  /**
   * Window function: returns the rank of rows within a window partition.
   *
   * The difference between rank and denseRank is that denseRank leaves no gaps in ranking
   * sequence when there are ties. That is, if you were ranking a competition using denseRank
   * and had three people tie for second place, you would say that all three were in second
   * place and that the next person came in third.
   *
   * This is equivalent to the RANK function in SQL.
   *
   * @group window_funcs
   * @since 1.4.0
   */
  def rank(): Column = withExpr { UnresolvedWindowFunction("rank", Nil) }

  /**
   * Window function: returns a sequential number starting at 1 within a window partition.
   *
   * This is equivalent to the ROW_NUMBER function in SQL.
   *
   * @group window_funcs
   * @since 1.4.0
   */
  def rowNumber(): Column = withExpr { UnresolvedWindowFunction("row_number", Nil) }

  //////////////////////////////////////////////////////////////////////////////////////////////
  // Non-aggregate functions
  //////////////////////////////////////////////////////////////////////////////////////////////

  /**
   * Computes the absolute value.
   *
   * @group normal_funcs
   * @since 1.3.0
   */
  def abs(e: Column): Column = withExpr { Abs(e.expr) }

  /**
   * Creates a new array column. The input columns must all have the same data type.
   *
   * @group normal_funcs
   * @since 1.4.0
   */
  @scala.annotation.varargs
  def array(cols: Column*): Column = withExpr { CreateArray(cols.map(_.expr)) }

  /**
   * Creates a new array column. The input columns must all have the same data type.
   *
   * @group normal_funcs
   * @since 1.4.0
   */
  def array(colName: String, colNames: String*): Column = {
    array((colName +: colNames).map(col) : _*)
  }

  /**
   * Marks a DataFrame as small enough for use in broadcast joins.
   *
   * The following example marks the right DataFrame for broadcast hash join using `joinKey`.
   * {{{
   *   // left and right are DataFrames
   *   left.join(broadcast(right), "joinKey")
   * }}}
   *
   * @group normal_funcs
   * @since 1.5.0
   */
  def broadcast(df: DataFrame): DataFrame = {
    DataFrame(df.sqlContext, BroadcastHint(df.logicalPlan))
  }

  /**
   * Returns the first column that is not null, or null if all inputs are null.
   *
   * For example, `coalesce(a, b, c)` will return a if a is not null,
   * or b if a is null and b is not null, or c if both a and b are null but c is not null.
   *
   * @group normal_funcs
   * @since 1.3.0
   */
  @scala.annotation.varargs
  def coalesce(e: Column*): Column = withExpr { Coalesce(e.map(_.expr)) }

  /**
   * Creates a string column for the file name of the current Spark task.
   *
   * @group normal_funcs
   */
  def inputFileName(): Column = withExpr { InputFileName() }

  /**
   * Return true iff the column is NaN.
   *
   * @group normal_funcs
   * @since 1.5.0
   */
  def isNaN(e: Column): Column = withExpr { IsNaN(e.expr) }

  /**
   * A column expression that generates monotonically increasing 64-bit integers.
   *
   * The generated ID is guaranteed to be monotonically increasing and unique, but not consecutive.
   * The current implementation puts the partition ID in the upper 31 bits, and the record number
   * within each partition in the lower 33 bits. The assumption is that the data frame has
   * less than 1 billion partitions, and each partition has less than 8 billion records.
   *
   * As an example, consider a [[DataFrame]] with two partitions, each with 3 records.
   * This expression would return the following IDs:
   * 0, 1, 2, 8589934592 (1L << 33), 8589934593, 8589934594.
   *
   * @group normal_funcs
   * @since 1.4.0
   */
  def monotonicallyIncreasingId(): Column = withExpr { MonotonicallyIncreasingID() }

  /**
   * Returns col1 if it is not NaN, or col2 if col1 is NaN.
   *
   * Both inputs should be floating point columns (DoubleType or FloatType).
   *
   * @group normal_funcs
   * @since 1.5.0
   */
  def nanvl(col1: Column, col2: Column): Column = withExpr { NaNvl(col1.expr, col2.expr) }

  /**
   * Unary minus, i.e. negate the expression.
   * {{{
   *   // Select the amount column and negates all values.
   *   // Scala:
   *   df.select( -df("amount") )
   *
   *   // Java:
   *   df.select( negate(df.col("amount")) );
   * }}}
   *
   * @group normal_funcs
   * @since 1.3.0
   */
  def negate(e: Column): Column = -e

  /**
   * Inversion of boolean expression, i.e. NOT.
   * {{{
   *   // Scala: select rows that are not active (isActive === false)
   *   df.filter( !df("isActive") )
   *
   *   // Java:
   *   df.filter( not(df.col("isActive")) );
   * }}}
   *
   * @group normal_funcs
   * @since 1.3.0
   */
  def not(e: Column): Column = !e

  /**
   * Generate a random column with i.i.d. samples from U[0.0, 1.0].
   *
   * @group normal_funcs
   * @since 1.4.0
   */
  def rand(seed: Long): Column = withExpr { Rand(seed) }

  /**
   * Generate a random column with i.i.d. samples from U[0.0, 1.0].
   *
   * @group normal_funcs
   * @since 1.4.0
   */
  def rand(): Column = rand(Utils.random.nextLong)

  /**
   * Generate a column with i.i.d. samples from the standard normal distribution.
   *
   * @group normal_funcs
   * @since 1.4.0
   */
  def randn(seed: Long): Column = withExpr { Randn(seed) }

  /**
   * Generate a column with i.i.d. samples from the standard normal distribution.
   *
   * @group normal_funcs
   * @since 1.4.0
   */
  def randn(): Column = randn(Utils.random.nextLong)

  /**
   * Partition ID of the Spark task.
   *
   * Note that this is indeterministic because it depends on data partitioning and task scheduling.
   *
   * @group normal_funcs
   * @since 1.4.0
   */
  def sparkPartitionId(): Column = withExpr { SparkPartitionID() }

  /**
   * Computes the square root of the specified float value.
   *
   * @group math_funcs
   * @since 1.3.0
   */
  def sqrt(e: Column): Column = withExpr { Sqrt(e.expr) }

  /**
   * Computes the square root of the specified float value.
   *
   * @group math_funcs
   * @since 1.5.0
   */
  def sqrt(colName: String): Column = sqrt(Column(colName))

  /**
   * Creates a new struct column.
   * If the input column is a column in a [[DataFrame]], or a derived column expression
   * that is named (i.e. aliased), its name would be remained as the StructField's name,
   * otherwise, the newly generated StructField's name would be auto generated as col${index + 1},
   * i.e. col1, col2, col3, ...
   *
   * @group normal_funcs
   * @since 1.4.0
   */
  @scala.annotation.varargs
  def struct(cols: Column*): Column = withExpr { CreateStruct(cols.map(_.expr)) }

  /**
   * Creates a new struct column that composes multiple input columns.
   *
   * @group normal_funcs
   * @since 1.4.0
   */
  def struct(colName: String, colNames: String*): Column = {
    struct((colName +: colNames).map(col) : _*)
  }

  /**
   * Evaluates a list of conditions and returns one of multiple possible result expressions.
   * If otherwise is not defined at the end, null is returned for unmatched conditions.
   *
   * {{{
   *   // Example: encoding gender string column into integer.
   *
   *   // Scala:
   *   people.select(when(people("gender") === "male", 0)
   *     .when(people("gender") === "female", 1)
   *     .otherwise(2))
   *
   *   // Java:
   *   people.select(when(col("gender").equalTo("male"), 0)
   *     .when(col("gender").equalTo("female"), 1)
   *     .otherwise(2))
   * }}}
   *
   * @group normal_funcs
   * @since 1.4.0
   */
  def when(condition: Column, value: Any): Column = withExpr {
    CaseWhen(Seq(condition.expr, lit(value).expr))
  }

  /**
   * Computes bitwise NOT.
   *
   * @group normal_funcs
   * @since 1.4.0
   */
  def bitwiseNOT(e: Column): Column = withExpr { BitwiseNot(e.expr) }

  /**
   * Parses the expression string into the column that it represents, similar to
   * DataFrame.selectExpr
   * {{{
   *   // get the number of words of each length
   *   df.groupBy(expr("length(word)")).count()
   * }}}
   *
   * @group normal_funcs
   */
  def expr(expr: String): Column = Column(SqlParser.parseExpression(expr))

  //////////////////////////////////////////////////////////////////////////////////////////////
  // Math Functions
  //////////////////////////////////////////////////////////////////////////////////////////////

  /**
   * Computes the cosine inverse of the given value; the returned angle is in the range
   * 0.0 through pi.
   *
   * @group math_funcs
   * @since 1.4.0
   */
  def acos(e: Column): Column = withExpr { Acos(e.expr) }

  /**
   * Computes the cosine inverse of the given column; the returned angle is in the range
   * 0.0 through pi.
   *
   * @group math_funcs
   * @since 1.4.0
   */
  def acos(columnName: String): Column = acos(Column(columnName))

  /**
   * Computes the sine inverse of the given value; the returned angle is in the range
   * -pi/2 through pi/2.
   *
   * @group math_funcs
   * @since 1.4.0
   */
  def asin(e: Column): Column = withExpr { Asin(e.expr) }

  /**
   * Computes the sine inverse of the given column; the returned angle is in the range
   * -pi/2 through pi/2.
   *
   * @group math_funcs
   * @since 1.4.0
   */
  def asin(columnName: String): Column = asin(Column(columnName))

  /**
   * Computes the tangent inverse of the given value.
   *
   * @group math_funcs
   * @since 1.4.0
   */
  def atan(e: Column): Column = withExpr { Atan(e.expr) }

  /**
   * Computes the tangent inverse of the given column.
   *
   * @group math_funcs
   * @since 1.4.0
   */
  def atan(columnName: String): Column = atan(Column(columnName))

  /**
   * Returns the angle theta from the conversion of rectangular coordinates (x, y) to
   * polar coordinates (r, theta).
   *
   * @group math_funcs
   * @since 1.4.0
   */
  def atan2(l: Column, r: Column): Column = withExpr { Atan2(l.expr, r.expr) }

  /**
   * Returns the angle theta from the conversion of rectangular coordinates (x, y) to
   * polar coordinates (r, theta).
   *
   * @group math_funcs
   * @since 1.4.0
   */
  def atan2(l: Column, rightName: String): Column = atan2(l, Column(rightName))

  /**
   * Returns the angle theta from the conversion of rectangular coordinates (x, y) to
   * polar coordinates (r, theta).
   *
   * @group math_funcs
   * @since 1.4.0
   */
  def atan2(leftName: String, r: Column): Column = atan2(Column(leftName), r)

  /**
   * Returns the angle theta from the conversion of rectangular coordinates (x, y) to
   * polar coordinates (r, theta).
   *
   * @group math_funcs
   * @since 1.4.0
   */
  def atan2(leftName: String, rightName: String): Column =
    atan2(Column(leftName), Column(rightName))

  /**
   * Returns the angle theta from the conversion of rectangular coordinates (x, y) to
   * polar coordinates (r, theta).
   *
   * @group math_funcs
   * @since 1.4.0
   */
  def atan2(l: Column, r: Double): Column = atan2(l, lit(r))

  /**
   * Returns the angle theta from the conversion of rectangular coordinates (x, y) to
   * polar coordinates (r, theta).
   *
   * @group math_funcs
   * @since 1.4.0
   */
  def atan2(leftName: String, r: Double): Column = atan2(Column(leftName), r)

  /**
   * Returns the angle theta from the conversion of rectangular coordinates (x, y) to
   * polar coordinates (r, theta).
   *
   * @group math_funcs
   * @since 1.4.0
   */
  def atan2(l: Double, r: Column): Column = atan2(lit(l), r)

  /**
   * Returns the angle theta from the conversion of rectangular coordinates (x, y) to
   * polar coordinates (r, theta).
   *
   * @group math_funcs
   * @since 1.4.0
   */
  def atan2(l: Double, rightName: String): Column = atan2(l, Column(rightName))

  /**
   * An expression that returns the string representation of the binary value of the given long
   * column. For example, bin("12") returns "1100".
   *
   * @group math_funcs
   * @since 1.5.0
   */
  def bin(e: Column): Column = withExpr { Bin(e.expr) }

  /**
   * An expression that returns the string representation of the binary value of the given long
   * column. For example, bin("12") returns "1100".
   *
   * @group math_funcs
   * @since 1.5.0
   */
  def bin(columnName: String): Column = bin(Column(columnName))

  /**
   * Computes the cube-root of the given value.
   *
   * @group math_funcs
   * @since 1.4.0
   */
  def cbrt(e: Column): Column = withExpr { Cbrt(e.expr) }

  /**
   * Computes the cube-root of the given column.
   *
   * @group math_funcs
   * @since 1.4.0
   */
  def cbrt(columnName: String): Column = cbrt(Column(columnName))

  /**
   * Computes the ceiling of the given value.
   *
   * @group math_funcs
   * @since 1.4.0
   */
  def ceil(e: Column): Column = withExpr { Ceil(e.expr) }

  /**
   * Computes the ceiling of the given column.
   *
   * @group math_funcs
   * @since 1.4.0
   */
  def ceil(columnName: String): Column = ceil(Column(columnName))

  /**
   * Convert a number in a string column from one base to another.
   *
   * @group math_funcs
   * @since 1.5.0
   */
  def conv(num: Column, fromBase: Int, toBase: Int): Column = withExpr {
    Conv(num.expr, lit(fromBase).expr, lit(toBase).expr)
  }

  /**
   * Computes the cosine of the given value.
   *
   * @group math_funcs
   * @since 1.4.0
   */
  def cos(e: Column): Column = withExpr { Cos(e.expr) }

  /**
   * Computes the cosine of the given column.
   *
   * @group math_funcs
   * @since 1.4.0
   */
  def cos(columnName: String): Column = cos(Column(columnName))

  /**
   * Computes the hyperbolic cosine of the given value.
   *
   * @group math_funcs
   * @since 1.4.0
   */
  def cosh(e: Column): Column = withExpr { Cosh(e.expr) }

  /**
   * Computes the hyperbolic cosine of the given column.
   *
   * @group math_funcs
   * @since 1.4.0
   */
  def cosh(columnName: String): Column = cosh(Column(columnName))

  /**
   * Computes the exponential of the given value.
   *
   * @group math_funcs
   * @since 1.4.0
   */
  def exp(e: Column): Column = withExpr { Exp(e.expr) }

  /**
   * Computes the exponential of the given column.
   *
   * @group math_funcs
   * @since 1.4.0
   */
  def exp(columnName: String): Column = exp(Column(columnName))

  /**
   * Computes the exponential of the given value minus one.
   *
   * @group math_funcs
   * @since 1.4.0
   */
  def expm1(e: Column): Column = withExpr { Expm1(e.expr) }

  /**
   * Computes the exponential of the given column.
   *
   * @group math_funcs
   * @since 1.4.0
   */
  def expm1(columnName: String): Column = expm1(Column(columnName))

  /**
   * Computes the factorial of the given value.
   *
   * @group math_funcs
   * @since 1.5.0
   */
  def factorial(e: Column): Column = withExpr { Factorial(e.expr) }

  /**
   * Computes the floor of the given value.
   *
   * @group math_funcs
   * @since 1.4.0
   */
  def floor(e: Column): Column = withExpr { Floor(e.expr) }

  /**
   * Computes the floor of the given column.
   *
   * @group math_funcs
   * @since 1.4.0
   */
  def floor(columnName: String): Column = floor(Column(columnName))

  /**
   * Returns the greatest value of the list of values, skipping null values.
   * This function takes at least 2 parameters. It will return null iff all parameters are null.
   *
   * @group normal_funcs
   * @since 1.5.0
   */
  @scala.annotation.varargs
  def greatest(exprs: Column*): Column = withExpr {
    require(exprs.length > 1, "greatest requires at least 2 arguments.")
    Greatest(exprs.map(_.expr))
  }

  /**
   * Returns the greatest value of the list of column names, skipping null values.
   * This function takes at least 2 parameters. It will return null iff all parameters are null.
   *
   * @group normal_funcs
   * @since 1.5.0
   */
  @scala.annotation.varargs
  def greatest(columnName: String, columnNames: String*): Column = {
    greatest((columnName +: columnNames).map(Column.apply): _*)
  }

  /**
   * Computes hex value of the given column.
   *
   * @group math_funcs
   * @since 1.5.0
   */
  def hex(column: Column): Column = withExpr { Hex(column.expr) }

  /**
   * Inverse of hex. Interprets each pair of characters as a hexadecimal number
   * and converts to the byte representation of number.
   *
   * @group math_funcs
   * @since 1.5.0
   */
  def unhex(column: Column): Column = withExpr { Unhex(column.expr) }

  /**
   * Computes `sqrt(a^2^ + b^2^)` without intermediate overflow or underflow.
   *
   * @group math_funcs
   * @since 1.4.0
   */
  def hypot(l: Column, r: Column): Column = withExpr { Hypot(l.expr, r.expr) }

  /**
   * Computes `sqrt(a^2^ + b^2^)` without intermediate overflow or underflow.
   *
   * @group math_funcs
   * @since 1.4.0
   */
  def hypot(l: Column, rightName: String): Column = hypot(l, Column(rightName))

  /**
   * Computes `sqrt(a^2^ + b^2^)` without intermediate overflow or underflow.
   *
   * @group math_funcs
   * @since 1.4.0
   */
  def hypot(leftName: String, r: Column): Column = hypot(Column(leftName), r)

  /**
   * Computes `sqrt(a^2^ + b^2^)` without intermediate overflow or underflow.
   *
   * @group math_funcs
   * @since 1.4.0
   */
  def hypot(leftName: String, rightName: String): Column =
    hypot(Column(leftName), Column(rightName))

  /**
   * Computes `sqrt(a^2^ + b^2^)` without intermediate overflow or underflow.
   *
   * @group math_funcs
   * @since 1.4.0
   */
  def hypot(l: Column, r: Double): Column = hypot(l, lit(r))

  /**
   * Computes `sqrt(a^2^ + b^2^)` without intermediate overflow or underflow.
   *
   * @group math_funcs
   * @since 1.4.0
   */
  def hypot(leftName: String, r: Double): Column = hypot(Column(leftName), r)

  /**
   * Computes `sqrt(a^2^ + b^2^)` without intermediate overflow or underflow.
   *
   * @group math_funcs
   * @since 1.4.0
   */
  def hypot(l: Double, r: Column): Column = hypot(lit(l), r)

  /**
   * Computes `sqrt(a^2^ + b^2^)` without intermediate overflow or underflow.
   *
   * @group math_funcs
   * @since 1.4.0
   */
  def hypot(l: Double, rightName: String): Column = hypot(l, Column(rightName))

  /**
   * Returns the least value of the list of values, skipping null values.
   * This function takes at least 2 parameters. It will return null iff all parameters are null.
   *
   * @group normal_funcs
   * @since 1.5.0
   */
  @scala.annotation.varargs
  def least(exprs: Column*): Column = withExpr {
    require(exprs.length > 1, "least requires at least 2 arguments.")
    Least(exprs.map(_.expr))
  }

  /**
   * Returns the least value of the list of column names, skipping null values.
   * This function takes at least 2 parameters. It will return null iff all parameters are null.
   *
   * @group normal_funcs
   * @since 1.5.0
   */
  @scala.annotation.varargs
  def least(columnName: String, columnNames: String*): Column = {
    least((columnName +: columnNames).map(Column.apply): _*)
  }

  /**
   * Computes the natural logarithm of the given value.
   *
   * @group math_funcs
   * @since 1.4.0
   */
  def log(e: Column): Column = withExpr { Log(e.expr) }

  /**
   * Computes the natural logarithm of the given column.
   *
   * @group math_funcs
   * @since 1.4.0
   */
  def log(columnName: String): Column = log(Column(columnName))

  /**
   * Returns the first argument-base logarithm of the second argument.
   *
   * @group math_funcs
   * @since 1.4.0
   */
  def log(base: Double, a: Column): Column = withExpr { Logarithm(lit(base).expr, a.expr) }

  /**
   * Returns the first argument-base logarithm of the second argument.
   *
   * @group math_funcs
   * @since 1.4.0
   */
  def log(base: Double, columnName: String): Column = log(base, Column(columnName))

  /**
   * Computes the logarithm of the given value in base 10.
   *
   * @group math_funcs
   * @since 1.4.0
   */
  def log10(e: Column): Column = withExpr { Log10(e.expr) }

  /**
   * Computes the logarithm of the given value in base 10.
   *
   * @group math_funcs
   * @since 1.4.0
   */
  def log10(columnName: String): Column = log10(Column(columnName))

  /**
   * Computes the natural logarithm of the given value plus one.
   *
   * @group math_funcs
   * @since 1.4.0
   */
  def log1p(e: Column): Column = withExpr { Log1p(e.expr) }

  /**
   * Computes the natural logarithm of the given column plus one.
   *
   * @group math_funcs
   * @since 1.4.0
   */
  def log1p(columnName: String): Column = log1p(Column(columnName))

  /**
   * Computes the logarithm of the given column in base 2.
   *
   * @group math_funcs
   * @since 1.5.0
   */
  def log2(expr: Column): Column = withExpr { Log2(expr.expr) }

  /**
   * Computes the logarithm of the given value in base 2.
   *
   * @group math_funcs
   * @since 1.5.0
   */
  def log2(columnName: String): Column = log2(Column(columnName))

  /**
   * Returns the value of the first argument raised to the power of the second argument.
   *
   * @group math_funcs
   * @since 1.4.0
   */
  def pow(l: Column, r: Column): Column = withExpr { Pow(l.expr, r.expr) }

  /**
   * Returns the value of the first argument raised to the power of the second argument.
   *
   * @group math_funcs
   * @since 1.4.0
   */
  def pow(l: Column, rightName: String): Column = pow(l, Column(rightName))

  /**
   * Returns the value of the first argument raised to the power of the second argument.
   *
   * @group math_funcs
   * @since 1.4.0
   */
  def pow(leftName: String, r: Column): Column = pow(Column(leftName), r)

  /**
   * Returns the value of the first argument raised to the power of the second argument.
   *
   * @group math_funcs
   * @since 1.4.0
   */
  def pow(leftName: String, rightName: String): Column = pow(Column(leftName), Column(rightName))

  /**
   * Returns the value of the first argument raised to the power of the second argument.
   *
   * @group math_funcs
   * @since 1.4.0
   */
  def pow(l: Column, r: Double): Column = pow(l, lit(r))

  /**
   * Returns the value of the first argument raised to the power of the second argument.
   *
   * @group math_funcs
   * @since 1.4.0
   */
  def pow(leftName: String, r: Double): Column = pow(Column(leftName), r)

  /**
   * Returns the value of the first argument raised to the power of the second argument.
   *
   * @group math_funcs
   * @since 1.4.0
   */
  def pow(l: Double, r: Column): Column = pow(lit(l), r)

  /**
   * Returns the value of the first argument raised to the power of the second argument.
   *
   * @group math_funcs
   * @since 1.4.0
   */
  def pow(l: Double, rightName: String): Column = pow(l, Column(rightName))

  /**
   * Returns the positive value of dividend mod divisor.
   *
   * @group math_funcs
   * @since 1.5.0
   */
  def pmod(dividend: Column, divisor: Column): Column = withExpr {
    Pmod(dividend.expr, divisor.expr)
  }

  /**
   * Returns the double value that is closest in value to the argument and
   * is equal to a mathematical integer.
   *
   * @group math_funcs
   * @since 1.4.0
   */
  def rint(e: Column): Column = withExpr { Rint(e.expr) }

  /**
   * Returns the double value that is closest in value to the argument and
   * is equal to a mathematical integer.
   *
   * @group math_funcs
   * @since 1.4.0
   */
  def rint(columnName: String): Column = rint(Column(columnName))

  /**
   * Returns the value of the column `e` rounded to 0 decimal places.
   *
   * @group math_funcs
   * @since 1.5.0
   */
  def round(e: Column): Column = round(e, 0)

  /**
   * Round the value of `e` to `scale` decimal places if `scale` >= 0
   * or at integral part when `scale` < 0.
   *
   * @group math_funcs
   * @since 1.5.0
   */
  def round(e: Column, scale: Int): Column = withExpr { Round(e.expr, Literal(scale)) }

  /**
   * Shift the the given value numBits left. If the given value is a long value, this function
   * will return a long value else it will return an integer value.
   *
   * @group math_funcs
   * @since 1.5.0
   */
  def shiftLeft(e: Column, numBits: Int): Column = withExpr { ShiftLeft(e.expr, lit(numBits).expr) }

  /**
   * Shift the the given value numBits right. If the given value is a long value, it will return
   * a long value else it will return an integer value.
   *
   * @group math_funcs
   * @since 1.5.0
   */
  def shiftRight(e: Column, numBits: Int): Column = withExpr {
    ShiftRight(e.expr, lit(numBits).expr)
  }

  /**
   * Unsigned shift the the given value numBits right. If the given value is a long value,
   * it will return a long value else it will return an integer value.
   *
   * @group math_funcs
   * @since 1.5.0
   */
  def shiftRightUnsigned(e: Column, numBits: Int): Column = withExpr {
    ShiftRightUnsigned(e.expr, lit(numBits).expr)
  }

  /**
   * Computes the signum of the given value.
   *
   * @group math_funcs
   * @since 1.4.0
   */
  def signum(e: Column): Column = withExpr { Signum(e.expr) }

  /**
   * Computes the signum of the given column.
   *
   * @group math_funcs
   * @since 1.4.0
   */
  def signum(columnName: String): Column = signum(Column(columnName))

  /**
   * Computes the sine of the given value.
   *
   * @group math_funcs
   * @since 1.4.0
   */
  def sin(e: Column): Column = withExpr { Sin(e.expr) }

  /**
   * Computes the sine of the given column.
   *
   * @group math_funcs
   * @since 1.4.0
   */
  def sin(columnName: String): Column = sin(Column(columnName))

  /**
   * Computes the hyperbolic sine of the given value.
   *
   * @group math_funcs
   * @since 1.4.0
   */
  def sinh(e: Column): Column = withExpr { Sinh(e.expr) }

  /**
   * Computes the hyperbolic sine of the given column.
   *
   * @group math_funcs
   * @since 1.4.0
   */
  def sinh(columnName: String): Column = sinh(Column(columnName))

  /**
   * Computes the tangent of the given value.
   *
   * @group math_funcs
   * @since 1.4.0
   */
  def tan(e: Column): Column = withExpr { Tan(e.expr) }

  /**
   * Computes the tangent of the given column.
   *
   * @group math_funcs
   * @since 1.4.0
   */
  def tan(columnName: String): Column = tan(Column(columnName))

  /**
   * Computes the hyperbolic tangent of the given value.
   *
   * @group math_funcs
   * @since 1.4.0
   */
  def tanh(e: Column): Column = withExpr { Tanh(e.expr) }

  /**
   * Computes the hyperbolic tangent of the given column.
   *
   * @group math_funcs
   * @since 1.4.0
   */
  def tanh(columnName: String): Column = tanh(Column(columnName))

  /**
   * Converts an angle measured in radians to an approximately equivalent angle measured in degrees.
   *
   * @group math_funcs
   * @since 1.4.0
   */
  def toDegrees(e: Column): Column = withExpr { ToDegrees(e.expr) }

  /**
   * Converts an angle measured in radians to an approximately equivalent angle measured in degrees.
   *
   * @group math_funcs
   * @since 1.4.0
   */
  def toDegrees(columnName: String): Column = toDegrees(Column(columnName))

  /**
   * Converts an angle measured in degrees to an approximately equivalent angle measured in radians.
   *
   * @group math_funcs
   * @since 1.4.0
   */
  def toRadians(e: Column): Column = withExpr { ToRadians(e.expr) }

  /**
   * Converts an angle measured in degrees to an approximately equivalent angle measured in radians.
   *
   * @group math_funcs
   * @since 1.4.0
   */
  def toRadians(columnName: String): Column = toRadians(Column(columnName))

  //////////////////////////////////////////////////////////////////////////////////////////////
  // Misc functions
  //////////////////////////////////////////////////////////////////////////////////////////////

  /**
   * Calculates the MD5 digest of a binary column and returns the value
   * as a 32 character hex string.
   *
   * @group misc_funcs
   * @since 1.5.0
   */
  def md5(e: Column): Column = withExpr { Md5(e.expr) }

  /**
   * Calculates the SHA-1 digest of a binary column and returns the value
   * as a 40 character hex string.
   *
   * @group misc_funcs
   * @since 1.5.0
   */
  def sha1(e: Column): Column = withExpr { Sha1(e.expr) }

  /**
   * Calculates the SHA-2 family of hash functions of a binary column and
   * returns the value as a hex string.
   *
   * @param e column to compute SHA-2 on.
   * @param numBits one of 224, 256, 384, or 512.
   *
   * @group misc_funcs
   * @since 1.5.0
   */
  def sha2(e: Column, numBits: Int): Column = {
    require(Seq(0, 224, 256, 384, 512).contains(numBits),
      s"numBits $numBits is not in the permitted values (0, 224, 256, 384, 512)")
    withExpr { Sha2(e.expr, lit(numBits).expr) }
  }

  /**
   * Calculates the cyclic redundancy check value  (CRC32) of a binary column and
   * returns the value as a bigint.
   *
   * @group misc_funcs
   * @since 1.5.0
   */
  def crc32(e: Column): Column = withExpr { Crc32(e.expr) }

  //////////////////////////////////////////////////////////////////////////////////////////////
  // String functions
  //////////////////////////////////////////////////////////////////////////////////////////////

  /**
   * Computes the numeric value of the first character of the string column, and returns the
   * result as a int column.
   *
   * @group string_funcs
   * @since 1.5.0
   */
  def ascii(e: Column): Column = withExpr { Ascii(e.expr) }

  /**
   * Computes the BASE64 encoding of a binary column and returns it as a string column.
   * This is the reverse of unbase64.
   *
   * @group string_funcs
   * @since 1.5.0
   */
  def base64(e: Column): Column = withExpr { Base64(e.expr) }

  /**
   * Concatenates multiple input string columns together into a single string column.
   *
   * @group string_funcs
   * @since 1.5.0
   */
  @scala.annotation.varargs
  def concat(exprs: Column*): Column = withExpr { Concat(exprs.map(_.expr)) }

  /**
   * Concatenates multiple input string columns together into a single string column,
   * using the given separator.
   *
   * @group string_funcs
   * @since 1.5.0
   */
  @scala.annotation.varargs
  def concat_ws(sep: String, exprs: Column*): Column = withExpr {
    ConcatWs(Literal.create(sep, StringType) +: exprs.map(_.expr))
  }

  /**
   * Computes the first argument into a string from a binary using the provided character set
   * (one of 'US-ASCII', 'ISO-8859-1', 'UTF-8', 'UTF-16BE', 'UTF-16LE', 'UTF-16').
   * If either argument is null, the result will also be null.
   *
   * @group string_funcs
   * @since 1.5.0
   */
  def decode(value: Column, charset: String): Column = withExpr {
    Decode(value.expr, lit(charset).expr)
  }

  /**
   * Computes the first argument into a binary from a string using the provided character set
   * (one of 'US-ASCII', 'ISO-8859-1', 'UTF-8', 'UTF-16BE', 'UTF-16LE', 'UTF-16').
   * If either argument is null, the result will also be null.
   *
   * @group string_funcs
   * @since 1.5.0
   */
  def encode(value: Column, charset: String): Column = withExpr {
    Encode(value.expr, lit(charset).expr)
  }

  /**
   * Formats numeric column x to a format like '#,###,###.##', rounded to d decimal places,
   * and returns the result as a string column.
   *
   * If d is 0, the result has no decimal point or fractional part.
   * If d < 0, the result will be null.
   *
   * @group string_funcs
   * @since 1.5.0
   */
  def format_number(x: Column, d: Int): Column = withExpr {
    FormatNumber(x.expr, lit(d).expr)
  }

  /**
   * Formats the arguments in printf-style and returns the result as a string column.
   *
   * @group string_funcs
   * @since 1.5.0
   */
  @scala.annotation.varargs
  def format_string(format: String, arguments: Column*): Column = withExpr {
    FormatString((lit(format) +: arguments).map(_.expr): _*)
  }

  /**
   * Returns a new string column by converting the first letter of each word to uppercase.
   * Words are delimited by whitespace.
   *
   * For example, "hello world" will become "Hello World".
   *
   * @group string_funcs
   * @since 1.5.0
   */
  def initcap(e: Column): Column = withExpr { InitCap(e.expr) }

  /**
   * Locate the position of the first occurrence of substr column in the given string.
   * Returns null if either of the arguments are null.
   *
   * NOTE: The position is not zero based, but 1 based index, returns 0 if substr
   * could not be found in str.
   *
   * @group string_funcs
   * @since 1.5.0
   */
  def instr(str: Column, substring: String): Column = withExpr {
    StringInstr(str.expr, lit(substring).expr)
  }

  /**
   * Computes the length of a given string or binary column.
   *
   * @group string_funcs
   * @since 1.5.0
   */
  def length(e: Column): Column = withExpr { Length(e.expr) }

  /**
   * Converts a string column to lower case.
   *
   * @group string_funcs
   * @since 1.3.0
   */
  def lower(e: Column): Column = withExpr { Lower(e.expr) }

  /**
   * Computes the Levenshtein distance of the two given string columns.
   * @group string_funcs
   * @since 1.5.0
   */
  def levenshtein(l: Column, r: Column): Column = withExpr { Levenshtein(l.expr, r.expr) }

  /**
   * Locate the position of the first occurrence of substr.
   * NOTE: The position is not zero based, but 1 based index, returns 0 if substr
   * could not be found in str.
   *
   * @group string_funcs
   * @since 1.5.0
   */
  def locate(substr: String, str: Column): Column = withExpr {
    new StringLocate(lit(substr).expr, str.expr)
  }

  /**
   * Locate the position of the first occurrence of substr in a string column, after position pos.
   *
   * NOTE: The position is not zero based, but 1 based index. returns 0 if substr
   * could not be found in str.
   *
   * @group string_funcs
   * @since 1.5.0
   */
  def locate(substr: String, str: Column, pos: Int): Column = withExpr {
    StringLocate(lit(substr).expr, str.expr, lit(pos).expr)
  }

  /**
   * Left-pad the string column with
   *
   * @group string_funcs
   * @since 1.5.0
   */
  def lpad(str: Column, len: Int, pad: String): Column = withExpr {
    StringLPad(str.expr, lit(len).expr, lit(pad).expr)
  }

  /**
   * Trim the spaces from left end for the specified string value.
   *
   * @group string_funcs
   * @since 1.5.0
   */
  def ltrim(e: Column): Column = withExpr {StringTrimLeft(e.expr) }

  /**
   * Extract a specific(idx) group identified by a java regex, from the specified string column.
   *
   * @group string_funcs
   * @since 1.5.0
   */
  def regexp_extract(e: Column, exp: String, groupIdx: Int): Column = withExpr {
    RegExpExtract(e.expr, lit(exp).expr, lit(groupIdx).expr)
  }

  /**
   * Replace all substrings of the specified string value that match regexp with rep.
   *
   * @group string_funcs
   * @since 1.5.0
   */
  def regexp_replace(e: Column, pattern: String, replacement: String): Column = withExpr {
    RegExpReplace(e.expr, lit(pattern).expr, lit(replacement).expr)
  }

  /**
   * Decodes a BASE64 encoded string column and returns it as a binary column.
   * This is the reverse of base64.
   *
   * @group string_funcs
   * @since 1.5.0
   */
  def unbase64(e: Column): Column = withExpr { UnBase64(e.expr) }

  /**
   * Right-padded with pad to a length of len.
   *
   * @group string_funcs
   * @since 1.5.0
   */
  def rpad(str: Column, len: Int, pad: String): Column = withExpr {
    StringRPad(str.expr, lit(len).expr, lit(pad).expr)
  }

  /**
   * Repeats a string column n times, and returns it as a new string column.
   *
   * @group string_funcs
   * @since 1.5.0
   */
  def repeat(str: Column, n: Int): Column = withExpr {
    StringRepeat(str.expr, lit(n).expr)
  }

  /**
   * Reverses the string column and returns it as a new string column.
   *
   * @group string_funcs
   * @since 1.5.0
   */
  def reverse(str: Column): Column = withExpr { StringReverse(str.expr) }

  /**
   * Trim the spaces from right end for the specified string value.
   *
   * @group string_funcs
   * @since 1.5.0
   */
  def rtrim(e: Column): Column = withExpr { StringTrimRight(e.expr) }

  /**
   * * Return the soundex code for the specified expression.
   *
   * @group string_funcs
   * @since 1.5.0
   */
  def soundex(e: Column): Column = withExpr { SoundEx(e.expr) }

  /**
   * Splits str around pattern (pattern is a regular expression).
   * NOTE: pattern is a string represent the regular expression.
   *
   * @group string_funcs
   * @since 1.5.0
   */
  def split(str: Column, pattern: String): Column = withExpr {
    StringSplit(str.expr, lit(pattern).expr)
  }

  /**
   * Substring starts at `pos` and is of length `len` when str is String type or
   * returns the slice of byte array that starts at `pos` in byte and is of length `len`
   * when str is Binary type
   *
   * @group string_funcs
   * @since 1.5.0
   */
  def substring(str: Column, pos: Int, len: Int): Column = withExpr {
    Substring(str.expr, lit(pos).expr, lit(len).expr)
  }

  /**
   * Returns the substring from string str before count occurrences of the delimiter delim.
   * If count is positive, everything the left of the final delimiter (counting from left) is
   * returned. If count is negative, every to the right of the final delimiter (counting from the
   * right) is returned. substring_index performs a case-sensitive match when searching for delim.
   *
   * @group string_funcs
   */
  def substring_index(str: Column, delim: String, count: Int): Column = withExpr {
    SubstringIndex(str.expr, lit(delim).expr, lit(count).expr)
  }

  /**
   * Translate any character in the src by a character in replaceString.
   * The characters in replaceString is corresponding to the characters in matchingString.
   * The translate will happen when any character in the string matching with the character
   * in the matchingString.
   *
   * @group string_funcs
   * @since 1.5.0
   */
  def translate(src: Column, matchingString: String, replaceString: String): Column = withExpr {
    StringTranslate(src.expr, lit(matchingString).expr, lit(replaceString).expr)
  }

  /**
   * Trim the spaces from both ends for the specified string column.
   *
   * @group string_funcs
   * @since 1.5.0
   */
  def trim(e: Column): Column = withExpr { StringTrim(e.expr) }

  /**
   * Converts a string column to upper case.
   *
   * @group string_funcs
   * @since 1.3.0
   */
  def upper(e: Column): Column = withExpr { Upper(e.expr) }

  //////////////////////////////////////////////////////////////////////////////////////////////
  // DateTime functions
  //////////////////////////////////////////////////////////////////////////////////////////////

  /**
   * Returns the date that is numMonths after startDate.
   *
   * @group datetime_funcs
   * @since 1.5.0
   */
  def add_months(startDate: Column, numMonths: Int): Column = withExpr {
    AddMonths(startDate.expr, Literal(numMonths))
  }

  /**
   * Returns the current date as a date column.
   *
   * @group datetime_funcs
   * @since 1.5.0
   */
  def current_date(): Column = withExpr { CurrentDate() }

  /**
   * Returns the current timestamp as a timestamp column.
   *
   * @group datetime_funcs
   * @since 1.5.0
   */
  def current_timestamp(): Column = withExpr { CurrentTimestamp() }

  /**
   * Converts a date/timestamp/string to a value of string in the format specified by the date
   * format given by the second argument.
   *
   * A pattern could be for instance `dd.MM.yyyy` and could return a string like '18.03.1993'. All
   * pattern letters of [[java.text.SimpleDateFormat]] can be used.
   *
   * NOTE: Use when ever possible specialized functions like [[year]]. These benefit from a
   * specialized implementation.
   *
   * @group datetime_funcs
   * @since 1.5.0
   */
  def date_format(dateExpr: Column, format: String): Column = withExpr {
    DateFormatClass(dateExpr.expr, Literal(format))
  }

  /**
   * Returns the date that is `days` days after `start`
   * @group datetime_funcs
   * @since 1.5.0
   */
  def date_add(start: Column, days: Int): Column = withExpr { DateAdd(start.expr, Literal(days)) }

  /**
   * Returns the date that is `days` days before `start`
   * @group datetime_funcs
   * @since 1.5.0
   */
  def date_sub(start: Column, days: Int): Column = withExpr { DateSub(start.expr, Literal(days)) }

  /**
   * Returns the number of days from `start` to `end`.
   * @group datetime_funcs
   * @since 1.5.0
   */
  def datediff(end: Column, start: Column): Column = withExpr { DateDiff(end.expr, start.expr) }

  /**
   * Extracts the year as an integer from a given date/timestamp/string.
   * @group datetime_funcs
   * @since 1.5.0
   */
  def year(e: Column): Column = withExpr { Year(e.expr) }

  /**
   * Extracts the quarter as an integer from a given date/timestamp/string.
   * @group datetime_funcs
   * @since 1.5.0
   */
  def quarter(e: Column): Column = withExpr { Quarter(e.expr) }

  /**
   * Extracts the month as an integer from a given date/timestamp/string.
   * @group datetime_funcs
   * @since 1.5.0
   */
  def month(e: Column): Column = withExpr { Month(e.expr) }

  /**
   * Extracts the day of the month as an integer from a given date/timestamp/string.
   * @group datetime_funcs
   * @since 1.5.0
   */
  def dayofmonth(e: Column): Column = withExpr { DayOfMonth(e.expr) }

  /**
   * Extracts the day of the year as an integer from a given date/timestamp/string.
   * @group datetime_funcs
   * @since 1.5.0
   */
  def dayofyear(e: Column): Column = withExpr { DayOfYear(e.expr) }

  /**
   * Extracts the hours as an integer from a given date/timestamp/string.
   * @group datetime_funcs
   * @since 1.5.0
   */
  def hour(e: Column): Column = withExpr { Hour(e.expr) }

  /**
   * Given a date column, returns the last day of the month which the given date belongs to.
   * For example, input "2015-07-27" returns "2015-07-31" since July 31 is the last day of the
   * month in July 2015.
   *
   * @group datetime_funcs
   * @since 1.5.0
   */
  def last_day(e: Column): Column = withExpr { LastDay(e.expr) }

  /**
   * Extracts the minutes as an integer from a given date/timestamp/string.
   * @group datetime_funcs
   * @since 1.5.0
   */
  def minute(e: Column): Column = withExpr { Minute(e.expr) }

  /*
   * Returns number of months between dates `date1` and `date2`.
   * @group datetime_funcs
   * @since 1.5.0
   */
  def months_between(date1: Column, date2: Column): Column = withExpr {
    MonthsBetween(date1.expr, date2.expr)
  }

  /**
   * Given a date column, returns the first date which is later than the value of the date column
   * that is on the specified day of the week.
   *
   * For example, `next_day('2015-07-27', "Sunday")` returns 2015-08-02 because that is the first
   * Sunday after 2015-07-27.
   *
   * Day of the week parameter is case insensitive, and accepts:
   * "Mon", "Tue", "Wed", "Thu", "Fri", "Sat", "Sun".
   *
   * @group datetime_funcs
   * @since 1.5.0
   */
  def next_day(date: Column, dayOfWeek: String): Column = withExpr {
    NextDay(date.expr, lit(dayOfWeek).expr)
  }

  /**
   * Extracts the seconds as an integer from a given date/timestamp/string.
   * @group datetime_funcs
   * @since 1.5.0
   */
  def second(e: Column): Column = withExpr { Second(e.expr) }

  /**
   * Extracts the week number as an integer from a given date/timestamp/string.
   * @group datetime_funcs
   * @since 1.5.0
   */
  def weekofyear(e: Column): Column = withExpr { WeekOfYear(e.expr) }

  /**
   * Converts the number of seconds from unix epoch (1970-01-01 00:00:00 UTC) to a string
   * representing the timestamp of that moment in the current system time zone in the given
   * format.
   * @group datetime_funcs
   * @since 1.5.0
   */
  def from_unixtime(ut: Column): Column = withExpr {
    FromUnixTime(ut.expr, Literal("yyyy-MM-dd HH:mm:ss"))
  }

  /**
   * Converts the number of seconds from unix epoch (1970-01-01 00:00:00 UTC) to a string
   * representing the timestamp of that moment in the current system time zone in the given
   * format.
   * @group datetime_funcs
   * @since 1.5.0
   */
  def from_unixtime(ut: Column, f: String): Column = withExpr {
    FromUnixTime(ut.expr, Literal(f))
  }

  /**
   * Gets current Unix timestamp in seconds.
   * @group datetime_funcs
   * @since 1.5.0
   */
  def unix_timestamp(): Column = withExpr {
    UnixTimestamp(CurrentTimestamp(), Literal("yyyy-MM-dd HH:mm:ss"))
  }

  /**
   * Converts time string in format yyyy-MM-dd HH:mm:ss to Unix timestamp (in seconds),
   * using the default timezone and the default locale, return null if fail.
   * @group datetime_funcs
   * @since 1.5.0
   */
  def unix_timestamp(s: Column): Column = withExpr {
    UnixTimestamp(s.expr, Literal("yyyy-MM-dd HH:mm:ss"))
  }

  /**
   * Convert time string with given pattern
   * (see [http://docs.oracle.com/javase/tutorial/i18n/format/simpleDateFormat.html])
   * to Unix time stamp (in seconds), return null if fail.
   * @group datetime_funcs
   * @since 1.5.0
   */
  def unix_timestamp(s: Column, p: String): Column = withExpr {UnixTimestamp(s.expr, Literal(p)) }

  /**
   * Converts the column into DateType.
   *
   * @group datetime_funcs
   * @since 1.5.0
   */
  def to_date(e: Column): Column = withExpr { ToDate(e.expr) }

  /**
   * Returns date truncated to the unit specified by the format.
   *
   * @param format: 'year', 'yyyy', 'yy' for truncate by year,
   *               or 'month', 'mon', 'mm' for truncate by month
   *
   * @group datetime_funcs
   * @since 1.5.0
   */
  def trunc(date: Column, format: String): Column = withExpr {
    TruncDate(date.expr, Literal(format))
  }

  /**
   * Assumes given timestamp is UTC and converts to given timezone.
   * @group datetime_funcs
   * @since 1.5.0
   */
  def from_utc_timestamp(ts: Column, tz: String): Column = withExpr {
    FromUTCTimestamp(ts.expr, Literal(tz))
  }

  /**
   * Assumes given timestamp is in given timezone and converts to UTC.
   * @group datetime_funcs
   * @since 1.5.0
   */
  def to_utc_timestamp(ts: Column, tz: String): Column = withExpr {
    ToUTCTimestamp(ts.expr, Literal(tz))
  }

  //////////////////////////////////////////////////////////////////////////////////////////////
  // Collection functions
  //////////////////////////////////////////////////////////////////////////////////////////////

  /**
   * Returns true if the array contain the value
   * @group collection_funcs
   * @since 1.5.0
   */
  def array_contains(column: Column, value: Any): Column = withExpr {
    ArrayContains(column.expr, Literal(value))
  }

  /**
   * Creates a new row for each element in the given array or map column.
   *
   * @group collection_funcs
   * @since 1.3.0
   */
  def explode(e: Column): Column = withExpr { Explode(e.expr) }

  /**
   * Returns length of array or map.
   *
   * @group collection_funcs
   * @since 1.5.0
   */
  def size(e: Column): Column = withExpr { Size(e.expr) }

  /**
   * Sorts the input array for the given column in ascending order,
   * according to the natural ordering of the array elements.
   *
   * @group collection_funcs
   * @since 1.5.0
   */
  def sort_array(e: Column): Column = sort_array(e, asc = true)

  /**
   * Sorts the input array for the given column in ascending / descending order,
   * according to the natural ordering of the array elements.
   *
   * @group collection_funcs
   * @since 1.5.0
   */
  def sort_array(e: Column, asc: Boolean): Column = withExpr { SortArray(e.expr, lit(asc).expr) }

  //////////////////////////////////////////////////////////////////////////////////////////////
  //////////////////////////////////////////////////////////////////////////////////////////////

  // scalastyle:off

  /* Use the following code to generate:
  (0 to 10).map { x =>
    val types = (1 to x).foldRight("RT")((i, s) => {s"A$i, $s"})
    val typeTags = (1 to x).map(i => s"A$i: TypeTag").foldLeft("RT: TypeTag")(_ + ", " + _)
    val inputTypes = (1 to x).foldRight("Nil")((i, s) => {s"ScalaReflection.schemaFor(typeTag[A$i]).dataType :: $s"})
    println(s"""
    /**
     * Defines a user-defined function of ${x} arguments as user-defined function (UDF).
     * The data types are automatically inferred based on the function's signature.
     *
     * @group udf_funcs
     * @since 1.3.0
     */
    def udf[$typeTags](f: Function$x[$types]): UserDefinedFunction = {
      val inputTypes = Try($inputTypes).getOrElse(Nil)
      UserDefinedFunction(f, ScalaReflection.schemaFor(typeTag[RT]).dataType, inputTypes)
    }""")
  }

  (0 to 10).map { x =>
    val args = (1 to x).map(i => s"arg$i: Column").mkString(", ")
    val fTypes = Seq.fill(x + 1)("_").mkString(", ")
    val argsInUDF = (1 to x).map(i => s"arg$i.expr").mkString(", ")
    println(s"""
    /**
     * Call a Scala function of ${x} arguments as user-defined function (UDF). This requires
     * you to specify the return data type.
     *
     * @group udf_funcs
     * @since 1.3.0
     * @deprecated As of 1.5.0, since it's redundant with udf()
     */
    @deprecated("Use udf", "1.5.0")
    def callUDF(f: Function$x[$fTypes], returnType: DataType${if (args.length > 0) ", " + args else ""}): Column = withExpr {
      ScalaUDF(f, returnType, Seq($argsInUDF))
    }""")
  }
  */
  /**
   * Defines a user-defined function of 0 arguments as user-defined function (UDF).
   * The data types are automatically inferred based on the function's signature.
   *
   * @group udf_funcs
   * @since 1.3.0
   */
  def udf[RT: TypeTag](f: Function0[RT]): UserDefinedFunction = {
    val inputTypes = Try(Nil).getOrElse(Nil)
    UserDefinedFunction(f, ScalaReflection.schemaFor(typeTag[RT]).dataType, inputTypes)
  }

  /**
   * Defines a user-defined function of 1 arguments as user-defined function (UDF).
   * The data types are automatically inferred based on the function's signature.
   *
   * @group udf_funcs
   * @since 1.3.0
   */
  def udf[RT: TypeTag, A1: TypeTag](f: Function1[A1, RT]): UserDefinedFunction = {
    val inputTypes = Try(ScalaReflection.schemaFor(typeTag[A1]).dataType :: Nil).getOrElse(Nil)
    UserDefinedFunction(f, ScalaReflection.schemaFor(typeTag[RT]).dataType, inputTypes)
  }

  /**
   * Defines a user-defined function of 2 arguments as user-defined function (UDF).
   * The data types are automatically inferred based on the function's signature.
   *
   * @group udf_funcs
   * @since 1.3.0
   */
  def udf[RT: TypeTag, A1: TypeTag, A2: TypeTag](f: Function2[A1, A2, RT]): UserDefinedFunction = {
    val inputTypes = Try(ScalaReflection.schemaFor(typeTag[A1]).dataType :: ScalaReflection.schemaFor(typeTag[A2]).dataType :: Nil).getOrElse(Nil)
    UserDefinedFunction(f, ScalaReflection.schemaFor(typeTag[RT]).dataType, inputTypes)
  }

  /**
   * Defines a user-defined function of 3 arguments as user-defined function (UDF).
   * The data types are automatically inferred based on the function's signature.
   *
   * @group udf_funcs
   * @since 1.3.0
   */
  def udf[RT: TypeTag, A1: TypeTag, A2: TypeTag, A3: TypeTag](f: Function3[A1, A2, A3, RT]): UserDefinedFunction = {
    val inputTypes = Try(ScalaReflection.schemaFor(typeTag[A1]).dataType :: ScalaReflection.schemaFor(typeTag[A2]).dataType :: ScalaReflection.schemaFor(typeTag[A3]).dataType :: Nil).getOrElse(Nil)
    UserDefinedFunction(f, ScalaReflection.schemaFor(typeTag[RT]).dataType, inputTypes)
  }

  /**
   * Defines a user-defined function of 4 arguments as user-defined function (UDF).
   * The data types are automatically inferred based on the function's signature.
   *
   * @group udf_funcs
   * @since 1.3.0
   */
  def udf[RT: TypeTag, A1: TypeTag, A2: TypeTag, A3: TypeTag, A4: TypeTag](f: Function4[A1, A2, A3, A4, RT]): UserDefinedFunction = {
    val inputTypes = Try(ScalaReflection.schemaFor(typeTag[A1]).dataType :: ScalaReflection.schemaFor(typeTag[A2]).dataType :: ScalaReflection.schemaFor(typeTag[A3]).dataType :: ScalaReflection.schemaFor(typeTag[A4]).dataType :: Nil).getOrElse(Nil)
    UserDefinedFunction(f, ScalaReflection.schemaFor(typeTag[RT]).dataType, inputTypes)
  }

  /**
   * Defines a user-defined function of 5 arguments as user-defined function (UDF).
   * The data types are automatically inferred based on the function's signature.
   *
   * @group udf_funcs
   * @since 1.3.0
   */
  def udf[RT: TypeTag, A1: TypeTag, A2: TypeTag, A3: TypeTag, A4: TypeTag, A5: TypeTag](f: Function5[A1, A2, A3, A4, A5, RT]): UserDefinedFunction = {
    val inputTypes = Try(ScalaReflection.schemaFor(typeTag[A1]).dataType :: ScalaReflection.schemaFor(typeTag[A2]).dataType :: ScalaReflection.schemaFor(typeTag[A3]).dataType :: ScalaReflection.schemaFor(typeTag[A4]).dataType :: ScalaReflection.schemaFor(typeTag[A5]).dataType :: Nil).getOrElse(Nil)
    UserDefinedFunction(f, ScalaReflection.schemaFor(typeTag[RT]).dataType, inputTypes)
  }

  /**
   * Defines a user-defined function of 6 arguments as user-defined function (UDF).
   * The data types are automatically inferred based on the function's signature.
   *
   * @group udf_funcs
   * @since 1.3.0
   */
  def udf[RT: TypeTag, A1: TypeTag, A2: TypeTag, A3: TypeTag, A4: TypeTag, A5: TypeTag, A6: TypeTag](f: Function6[A1, A2, A3, A4, A5, A6, RT]): UserDefinedFunction = {
    val inputTypes = Try(ScalaReflection.schemaFor(typeTag[A1]).dataType :: ScalaReflection.schemaFor(typeTag[A2]).dataType :: ScalaReflection.schemaFor(typeTag[A3]).dataType :: ScalaReflection.schemaFor(typeTag[A4]).dataType :: ScalaReflection.schemaFor(typeTag[A5]).dataType :: ScalaReflection.schemaFor(typeTag[A6]).dataType :: Nil).getOrElse(Nil)
    UserDefinedFunction(f, ScalaReflection.schemaFor(typeTag[RT]).dataType, inputTypes)
  }

  /**
   * Defines a user-defined function of 7 arguments as user-defined function (UDF).
   * The data types are automatically inferred based on the function's signature.
   *
   * @group udf_funcs
   * @since 1.3.0
   */
  def udf[RT: TypeTag, A1: TypeTag, A2: TypeTag, A3: TypeTag, A4: TypeTag, A5: TypeTag, A6: TypeTag, A7: TypeTag](f: Function7[A1, A2, A3, A4, A5, A6, A7, RT]): UserDefinedFunction = {
    val inputTypes = Try(ScalaReflection.schemaFor(typeTag[A1]).dataType :: ScalaReflection.schemaFor(typeTag[A2]).dataType :: ScalaReflection.schemaFor(typeTag[A3]).dataType :: ScalaReflection.schemaFor(typeTag[A4]).dataType :: ScalaReflection.schemaFor(typeTag[A5]).dataType :: ScalaReflection.schemaFor(typeTag[A6]).dataType :: ScalaReflection.schemaFor(typeTag[A7]).dataType :: Nil).getOrElse(Nil)
    UserDefinedFunction(f, ScalaReflection.schemaFor(typeTag[RT]).dataType, inputTypes)
  }

  /**
   * Defines a user-defined function of 8 arguments as user-defined function (UDF).
   * The data types are automatically inferred based on the function's signature.
   *
   * @group udf_funcs
   * @since 1.3.0
   */
  def udf[RT: TypeTag, A1: TypeTag, A2: TypeTag, A3: TypeTag, A4: TypeTag, A5: TypeTag, A6: TypeTag, A7: TypeTag, A8: TypeTag](f: Function8[A1, A2, A3, A4, A5, A6, A7, A8, RT]): UserDefinedFunction = {
    val inputTypes = Try(ScalaReflection.schemaFor(typeTag[A1]).dataType :: ScalaReflection.schemaFor(typeTag[A2]).dataType :: ScalaReflection.schemaFor(typeTag[A3]).dataType :: ScalaReflection.schemaFor(typeTag[A4]).dataType :: ScalaReflection.schemaFor(typeTag[A5]).dataType :: ScalaReflection.schemaFor(typeTag[A6]).dataType :: ScalaReflection.schemaFor(typeTag[A7]).dataType :: ScalaReflection.schemaFor(typeTag[A8]).dataType :: Nil).getOrElse(Nil)
    UserDefinedFunction(f, ScalaReflection.schemaFor(typeTag[RT]).dataType, inputTypes)
  }

  /**
   * Defines a user-defined function of 9 arguments as user-defined function (UDF).
   * The data types are automatically inferred based on the function's signature.
   *
   * @group udf_funcs
   * @since 1.3.0
   */
  def udf[RT: TypeTag, A1: TypeTag, A2: TypeTag, A3: TypeTag, A4: TypeTag, A5: TypeTag, A6: TypeTag, A7: TypeTag, A8: TypeTag, A9: TypeTag](f: Function9[A1, A2, A3, A4, A5, A6, A7, A8, A9, RT]): UserDefinedFunction = {
    val inputTypes = Try(ScalaReflection.schemaFor(typeTag[A1]).dataType :: ScalaReflection.schemaFor(typeTag[A2]).dataType :: ScalaReflection.schemaFor(typeTag[A3]).dataType :: ScalaReflection.schemaFor(typeTag[A4]).dataType :: ScalaReflection.schemaFor(typeTag[A5]).dataType :: ScalaReflection.schemaFor(typeTag[A6]).dataType :: ScalaReflection.schemaFor(typeTag[A7]).dataType :: ScalaReflection.schemaFor(typeTag[A8]).dataType :: ScalaReflection.schemaFor(typeTag[A9]).dataType :: Nil).getOrElse(Nil)
    UserDefinedFunction(f, ScalaReflection.schemaFor(typeTag[RT]).dataType, inputTypes)
  }

  /**
   * Defines a user-defined function of 10 arguments as user-defined function (UDF).
   * The data types are automatically inferred based on the function's signature.
   *
   * @group udf_funcs
   * @since 1.3.0
   */
  def udf[RT: TypeTag, A1: TypeTag, A2: TypeTag, A3: TypeTag, A4: TypeTag, A5: TypeTag, A6: TypeTag, A7: TypeTag, A8: TypeTag, A9: TypeTag, A10: TypeTag](f: Function10[A1, A2, A3, A4, A5, A6, A7, A8, A9, A10, RT]): UserDefinedFunction = {
    val inputTypes = Try(ScalaReflection.schemaFor(typeTag[A1]).dataType :: ScalaReflection.schemaFor(typeTag[A2]).dataType :: ScalaReflection.schemaFor(typeTag[A3]).dataType :: ScalaReflection.schemaFor(typeTag[A4]).dataType :: ScalaReflection.schemaFor(typeTag[A5]).dataType :: ScalaReflection.schemaFor(typeTag[A6]).dataType :: ScalaReflection.schemaFor(typeTag[A7]).dataType :: ScalaReflection.schemaFor(typeTag[A8]).dataType :: ScalaReflection.schemaFor(typeTag[A9]).dataType :: ScalaReflection.schemaFor(typeTag[A10]).dataType :: Nil).getOrElse(Nil)
    UserDefinedFunction(f, ScalaReflection.schemaFor(typeTag[RT]).dataType, inputTypes)
  }

  //////////////////////////////////////////////////////////////////////////////////////////////////
  /**
    * Call a Scala function of 0 arguments as user-defined function (UDF). This requires
    * you to specify the return data type.
    *
    * @group udf_funcs
    * @since 1.3.0
    * @deprecated As of 1.5.0, since it's redundant with udf()
    */
  @deprecated("Use udf", "1.5.0")
  def callUDF(f: Function0[_], returnType: DataType): Column = withExpr {
    ScalaUDF(f, returnType, Seq())
  }

  /**
    * Call a Scala function of 1 arguments as user-defined function (UDF). This requires
    * you to specify the return data type.
    *
    * @group udf_funcs
    * @since 1.3.0
    * @deprecated As of 1.5.0, since it's redundant with udf()
    */
  @deprecated("Use udf", "1.5.0")
  def callUDF(f: Function1[_, _], returnType: DataType, arg1: Column): Column = withExpr {
    ScalaUDF(f, returnType, Seq(arg1.expr))
  }

  /**
    * Call a Scala function of 2 arguments as user-defined function (UDF). This requires
    * you to specify the return data type.
    *
    * @group udf_funcs
    * @since 1.3.0
    * @deprecated As of 1.5.0, since it's redundant with udf()
    */
  @deprecated("Use udf", "1.5.0")
  def callUDF(f: Function2[_, _, _], returnType: DataType, arg1: Column, arg2: Column): Column = withExpr {
    ScalaUDF(f, returnType, Seq(arg1.expr, arg2.expr))
  }

  /**
    * Call a Scala function of 3 arguments as user-defined function (UDF). This requires
    * you to specify the return data type.
    *
    * @group udf_funcs
    * @since 1.3.0
    * @deprecated As of 1.5.0, since it's redundant with udf()
    */
  @deprecated("Use udf", "1.5.0")
  def callUDF(f: Function3[_, _, _, _], returnType: DataType, arg1: Column, arg2: Column, arg3: Column): Column = withExpr {
    ScalaUDF(f, returnType, Seq(arg1.expr, arg2.expr, arg3.expr))
  }

  /**
    * Call a Scala function of 4 arguments as user-defined function (UDF). This requires
    * you to specify the return data type.
    *
    * @group udf_funcs
    * @since 1.3.0
    * @deprecated As of 1.5.0, since it's redundant with udf()
    */
  @deprecated("Use udf", "1.5.0")
  def callUDF(f: Function4[_, _, _, _, _], returnType: DataType, arg1: Column, arg2: Column, arg3: Column, arg4: Column): Column = withExpr {
    ScalaUDF(f, returnType, Seq(arg1.expr, arg2.expr, arg3.expr, arg4.expr))
  }

  /**
    * Call a Scala function of 5 arguments as user-defined function (UDF). This requires
    * you to specify the return data type.
    *
    * @group udf_funcs
    * @since 1.3.0
    * @deprecated As of 1.5.0, since it's redundant with udf()
    */
  @deprecated("Use udf", "1.5.0")
  def callUDF(f: Function5[_, _, _, _, _, _], returnType: DataType, arg1: Column, arg2: Column, arg3: Column, arg4: Column, arg5: Column): Column = withExpr {
    ScalaUDF(f, returnType, Seq(arg1.expr, arg2.expr, arg3.expr, arg4.expr, arg5.expr))
  }

  /**
    * Call a Scala function of 6 arguments as user-defined function (UDF). This requires
    * you to specify the return data type.
    *
    * @group udf_funcs
    * @since 1.3.0
    * @deprecated As of 1.5.0, since it's redundant with udf()
    */
  @deprecated("Use udf", "1.5.0")
  def callUDF(f: Function6[_, _, _, _, _, _, _], returnType: DataType, arg1: Column, arg2: Column, arg3: Column, arg4: Column, arg5: Column, arg6: Column): Column = withExpr {
    ScalaUDF(f, returnType, Seq(arg1.expr, arg2.expr, arg3.expr, arg4.expr, arg5.expr, arg6.expr))
  }

  /**
    * Call a Scala function of 7 arguments as user-defined function (UDF). This requires
    * you to specify the return data type.
    *
    * @group udf_funcs
    * @since 1.3.0
    * @deprecated As of 1.5.0, since it's redundant with udf()
    */
  @deprecated("Use udf", "1.5.0")
  def callUDF(f: Function7[_, _, _, _, _, _, _, _], returnType: DataType, arg1: Column, arg2: Column, arg3: Column, arg4: Column, arg5: Column, arg6: Column, arg7: Column): Column = withExpr {
    ScalaUDF(f, returnType, Seq(arg1.expr, arg2.expr, arg3.expr, arg4.expr, arg5.expr, arg6.expr, arg7.expr))
  }

  /**
    * Call a Scala function of 8 arguments as user-defined function (UDF). This requires
    * you to specify the return data type.
    *
    * @group udf_funcs
    * @since 1.3.0
    * @deprecated As of 1.5.0, since it's redundant with udf()
    */
  @deprecated("Use udf", "1.5.0")
  def callUDF(f: Function8[_, _, _, _, _, _, _, _, _], returnType: DataType, arg1: Column, arg2: Column, arg3: Column, arg4: Column, arg5: Column, arg6: Column, arg7: Column, arg8: Column): Column = withExpr {
    ScalaUDF(f, returnType, Seq(arg1.expr, arg2.expr, arg3.expr, arg4.expr, arg5.expr, arg6.expr, arg7.expr, arg8.expr))
  }

  /**
    * Call a Scala function of 9 arguments as user-defined function (UDF). This requires
    * you to specify the return data type.
    *
    * @group udf_funcs
    * @since 1.3.0
    * @deprecated As of 1.5.0, since it's redundant with udf()
    */
  @deprecated("Use udf", "1.5.0")
  def callUDF(f: Function9[_, _, _, _, _, _, _, _, _, _], returnType: DataType, arg1: Column, arg2: Column, arg3: Column, arg4: Column, arg5: Column, arg6: Column, arg7: Column, arg8: Column, arg9: Column): Column = withExpr {
    ScalaUDF(f, returnType, Seq(arg1.expr, arg2.expr, arg3.expr, arg4.expr, arg5.expr, arg6.expr, arg7.expr, arg8.expr, arg9.expr))
  }

  /**
    * Call a Scala function of 10 arguments as user-defined function (UDF). This requires
    * you to specify the return data type.
    *
    * @group udf_funcs
    * @since 1.3.0
    * @deprecated As of 1.5.0, since it's redundant with udf()
    */
  @deprecated("Use udf", "1.5.0")
  def callUDF(f: Function10[_, _, _, _, _, _, _, _, _, _, _], returnType: DataType, arg1: Column, arg2: Column, arg3: Column, arg4: Column, arg5: Column, arg6: Column, arg7: Column, arg8: Column, arg9: Column, arg10: Column): Column = withExpr {
    ScalaUDF(f, returnType, Seq(arg1.expr, arg2.expr, arg3.expr, arg4.expr, arg5.expr, arg6.expr, arg7.expr, arg8.expr, arg9.expr, arg10.expr))
  }

  // scalastyle:on

  /**
   * Call an user-defined function.
   * Example:
   * {{{
   *  import org.apache.spark.sql._
   *
   *  val df = Seq(("id1", 1), ("id2", 4), ("id3", 5)).toDF("id", "value")
   *  val sqlContext = df.sqlContext
   *  sqlContext.udf.register("simpleUDF", (v: Int) => v * v)
   *  df.select($"id", callUDF("simpleUDF", $"value"))
   * }}}
   *
   * @group udf_funcs
   * @since 1.5.0
   */
  @scala.annotation.varargs
  def callUDF(udfName: String, cols: Column*): Column = withExpr {
    UnresolvedFunction(udfName, cols.map(_.expr), isDistinct = false)
  }

  /**
   * Call an user-defined function.
   * Example:
   * {{{
   *  import org.apache.spark.sql._
   *
   *  val df = Seq(("id1", 1), ("id2", 4), ("id3", 5)).toDF("id", "value")
   *  val sqlContext = df.sqlContext
   *  sqlContext.udf.register("simpleUDF", (v: Int) => v * v)
   *  df.select($"id", callUdf("simpleUDF", $"value"))
   * }}}
   *
   * @group udf_funcs
   * @since 1.4.0
   * @deprecated As of 1.5.0, since it was not coherent to have two functions callUdf and callUDF
   */
  @deprecated("Use callUDF", "1.5.0")
  def callUdf(udfName: String, cols: Column*): Column = withExpr {
    // Note: we avoid using closures here because on file systems that are case-insensitive, the
    // compiled class file for the closure here will conflict with the one in callUDF (upper case).
    val exprs = new Array[Expression](cols.size)
    var i = 0
    while (i < cols.size) {
      exprs(i) = cols(i).expr
      i += 1
    }
    UnresolvedFunction(udfName, exprs, isDistinct = false)
  }
}<|MERGE_RESOLUTION|>--- conflicted
+++ resolved
@@ -77,16 +77,14 @@
 
   private def withExpr(expr: Expression): Column = Column(expr)
 
-<<<<<<< HEAD
   private def withAggregateFunction(
-                                     func: AggregateFunction,
-                                     isDistinct: Boolean = false): Column = {
+    func: AggregateFunction,
+    isDistinct: Boolean = false): Column = {
     Column(func.toAggregateExpression(isDistinct))
   }
-=======
+
   private implicit def newLongEncoder: Encoder[Long] = ExpressionEncoder[Long](flat = true)
 
->>>>>>> 7dc9d8db
 
   /**
    * Returns a [[Column]] based on the given column name.
