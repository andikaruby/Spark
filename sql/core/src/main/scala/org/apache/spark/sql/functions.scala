/*
 * Licensed to the Apache Software Foundation (ASF) under one or more
 * contributor license agreements.  See the NOTICE file distributed with
 * this work for additional information regarding copyright ownership.
 * The ASF licenses this file to You under the Apache License, Version 2.0
 * (the "License"); you may not use this file except in compliance with
 * the License.  You may obtain a copy of the License at
 *
 *    http://www.apache.org/licenses/LICENSE-2.0
 *
 * Unless required by applicable law or agreed to in writing, software
 * distributed under the License is distributed on an "AS IS" BASIS,
 * WITHOUT WARRANTIES OR CONDITIONS OF ANY KIND, either express or implied.
 * See the License for the specific language governing permissions and
 * limitations under the License.
 */

package org.apache.spark.sql

import scala.collection.JavaConverters._
import scala.language.implicitConversions
import scala.reflect.runtime.universe.{typeTag, TypeTag}
import scala.util.Try
import scala.util.control.NonFatal

import org.apache.spark.annotation.{Experimental, InterfaceStability}
import org.apache.spark.sql.catalyst.ScalaReflection
import org.apache.spark.sql.catalyst.analysis.{Star, UnresolvedFunction}
import org.apache.spark.sql.catalyst.encoders.ExpressionEncoder
import org.apache.spark.sql.catalyst.expressions._
import org.apache.spark.sql.catalyst.expressions.aggregate._
import org.apache.spark.sql.catalyst.plans.logical.ResolvedHint
import org.apache.spark.sql.execution.SparkSqlParser
import org.apache.spark.sql.expressions.UserDefinedFunction
import org.apache.spark.sql.internal.SQLConf
import org.apache.spark.sql.types._
import org.apache.spark.util.Utils


/**
 * Functions available for DataFrame operations.
 *
 * @groupname udf_funcs UDF functions
 * @groupname agg_funcs Aggregate functions
 * @groupname datetime_funcs Date time functions
 * @groupname sort_funcs Sorting functions
 * @groupname normal_funcs Non-aggregate functions
 * @groupname math_funcs Math functions
 * @groupname misc_funcs Misc functions
 * @groupname window_funcs Window functions
 * @groupname string_funcs String functions
 * @groupname collection_funcs Collection functions
 * @groupname Ungrouped Support functions for DataFrames
 * @since 1.3.0
 */
@InterfaceStability.Stable
// scalastyle:off
object functions {
// scalastyle:on

  private def withExpr(expr: Expression): Column = Column(expr)

  private def withAggregateFunction(
    func: AggregateFunction,
    isDistinct: Boolean = false): Column = {
    Column(func.toAggregateExpression(isDistinct))
  }

  /**
   * Returns a [[Column]] based on the given column name.
   *
   * @group normal_funcs
   * @since 1.3.0
   */
  def col(colName: String): Column = Column(colName)

  /**
   * Returns a [[Column]] based on the given column name. Alias of [[col]].
   *
   * @group normal_funcs
   * @since 1.3.0
   */
  def column(colName: String): Column = Column(colName)

  /**
   * Creates a [[Column]] of literal value.
   *
   * The passed in object is returned directly if it is already a [[Column]].
   * If the object is a Scala Symbol, it is converted into a [[Column]] also.
   * Otherwise, a new [[Column]] is created to represent the literal value.
   *
   * @group normal_funcs
   * @since 1.3.0
   */
  def lit(literal: Any): Column = typedLit(literal)

  /**
   * Creates a [[Column]] of literal value.
   *
   * The passed in object is returned directly if it is already a [[Column]].
   * If the object is a Scala Symbol, it is converted into a [[Column]] also.
   * Otherwise, a new [[Column]] is created to represent the literal value.
   * The difference between this function and [[lit]] is that this function
   * can handle parameterized scala types e.g.: List, Seq and Map.
   *
   * @group normal_funcs
   * @since 2.2.0
   */
  def typedLit[T : TypeTag](literal: T): Column = literal match {
    case c: Column => c
    case s: Symbol => new ColumnName(s.name)
    case _ => Column(Literal.create(literal))
  }

  //////////////////////////////////////////////////////////////////////////////////////////////
  // Sort functions
  //////////////////////////////////////////////////////////////////////////////////////////////

  /**
   * Returns a sort expression based on ascending order of the column.
   * {{{
   *   df.sort(asc("dept"), desc("age"))
   * }}}
   *
   * @group sort_funcs
   * @since 1.3.0
   */
  def asc(columnName: String): Column = Column(columnName).asc

  /**
   * Returns a sort expression based on ascending order of the column,
   * and null values return before non-null values.
   * {{{
   *   df.sort(asc_nulls_last("dept"), desc("age"))
   * }}}
   *
   * @group sort_funcs
   * @since 2.1.0
   */
  def asc_nulls_first(columnName: String): Column = Column(columnName).asc_nulls_first

  /**
   * Returns a sort expression based on ascending order of the column,
   * and null values appear after non-null values.
   * {{{
   *   df.sort(asc_nulls_last("dept"), desc("age"))
   * }}}
   *
   * @group sort_funcs
   * @since 2.1.0
   */
  def asc_nulls_last(columnName: String): Column = Column(columnName).asc_nulls_last

  /**
   * Returns a sort expression based on the descending order of the column.
   * {{{
   *   df.sort(asc("dept"), desc("age"))
   * }}}
   *
   * @group sort_funcs
   * @since 1.3.0
   */
  def desc(columnName: String): Column = Column(columnName).desc

  /**
   * Returns a sort expression based on the descending order of the column,
   * and null values appear before non-null values.
   * {{{
   *   df.sort(asc("dept"), desc_nulls_first("age"))
   * }}}
   *
   * @group sort_funcs
   * @since 2.1.0
   */
  def desc_nulls_first(columnName: String): Column = Column(columnName).desc_nulls_first

  /**
   * Returns a sort expression based on the descending order of the column,
   * and null values appear after non-null values.
   * {{{
   *   df.sort(asc("dept"), desc_nulls_last("age"))
   * }}}
   *
   * @group sort_funcs
   * @since 2.1.0
   */
  def desc_nulls_last(columnName: String): Column = Column(columnName).desc_nulls_last


  //////////////////////////////////////////////////////////////////////////////////////////////
  // Aggregate functions
  //////////////////////////////////////////////////////////////////////////////////////////////

  /**
   * @group agg_funcs
   * @since 1.3.0
   */
  @deprecated("Use approx_count_distinct", "2.1.0")
  def approxCountDistinct(e: Column): Column = approx_count_distinct(e)

  /**
   * @group agg_funcs
   * @since 1.3.0
   */
  @deprecated("Use approx_count_distinct", "2.1.0")
  def approxCountDistinct(columnName: String): Column = approx_count_distinct(columnName)

  /**
   * @group agg_funcs
   * @since 1.3.0
   */
  @deprecated("Use approx_count_distinct", "2.1.0")
  def approxCountDistinct(e: Column, rsd: Double): Column = approx_count_distinct(e, rsd)

  /**
   * @group agg_funcs
   * @since 1.3.0
   */
  @deprecated("Use approx_count_distinct", "2.1.0")
  def approxCountDistinct(columnName: String, rsd: Double): Column = {
    approx_count_distinct(Column(columnName), rsd)
  }

  /**
   * Aggregate function: returns the approximate number of distinct items in a group.
   *
   * @group agg_funcs
   * @since 2.1.0
   */
  def approx_count_distinct(e: Column): Column = withAggregateFunction {
    HyperLogLogPlusPlus(e.expr)
  }

  /**
   * Aggregate function: returns the approximate number of distinct items in a group.
   *
   * @group agg_funcs
   * @since 2.1.0
   */
  def approx_count_distinct(columnName: String): Column = approx_count_distinct(column(columnName))

  /**
   * Aggregate function: returns the approximate number of distinct items in a group.
   *
   * @param rsd maximum estimation error allowed (default = 0.05)
   *
   * @group agg_funcs
   * @since 2.1.0
   */
  def approx_count_distinct(e: Column, rsd: Double): Column = withAggregateFunction {
    HyperLogLogPlusPlus(e.expr, rsd, 0, 0)
  }

  /**
   * Aggregate function: returns the approximate number of distinct items in a group.
   *
   * @param rsd maximum estimation error allowed (default = 0.05)
   *
   * @group agg_funcs
   * @since 2.1.0
   */
  def approx_count_distinct(columnName: String, rsd: Double): Column = {
    approx_count_distinct(Column(columnName), rsd)
  }

  /**
   * Aggregate function: returns the average of the values in a group.
   *
   * @group agg_funcs
   * @since 1.3.0
   */
  def avg(e: Column): Column = withAggregateFunction { Average(e.expr) }

  /**
   * Aggregate function: returns the average of the values in a group.
   *
   * @group agg_funcs
   * @since 1.3.0
   */
  def avg(columnName: String): Column = avg(Column(columnName))

  /**
   * Aggregate function: returns a list of objects with duplicates.
   *
   * @group agg_funcs
   * @since 1.6.0
   */
  def collect_list(e: Column): Column = withAggregateFunction { CollectList(e.expr) }

  /**
   * Aggregate function: returns a list of objects with duplicates.
   *
   * @group agg_funcs
   * @since 1.6.0
   */
  def collect_list(columnName: String): Column = collect_list(Column(columnName))

  /**
   * Aggregate function: returns a set of objects with duplicate elements eliminated.
   *
   * @group agg_funcs
   * @since 1.6.0
   */
  def collect_set(e: Column): Column = withAggregateFunction { CollectSet(e.expr) }

  /**
   * Aggregate function: returns a set of objects with duplicate elements eliminated.
   *
   * @group agg_funcs
   * @since 1.6.0
   */
  def collect_set(columnName: String): Column = collect_set(Column(columnName))

  /**
   * Aggregate function: returns the Pearson Correlation Coefficient for two columns.
   *
   * @group agg_funcs
   * @since 1.6.0
   */
  def corr(column1: Column, column2: Column): Column = withAggregateFunction {
    Corr(column1.expr, column2.expr)
  }

  /**
   * Aggregate function: returns the Pearson Correlation Coefficient for two columns.
   *
   * @group agg_funcs
   * @since 1.6.0
   */
  def corr(columnName1: String, columnName2: String): Column = {
    corr(Column(columnName1), Column(columnName2))
  }

  /**
   * Aggregate function: returns the number of items in a group.
   *
   * @group agg_funcs
   * @since 1.3.0
   */
  def count(e: Column): Column = withAggregateFunction {
    e.expr match {
      // Turn count(*) into count(1)
      case s: Star => Count(Literal(1))
      case _ => Count(e.expr)
    }
  }

  /**
   * Aggregate function: returns the number of items in a group.
   *
   * @group agg_funcs
   * @since 1.3.0
   */
  def count(columnName: String): TypedColumn[Any, Long] =
    count(Column(columnName)).as(ExpressionEncoder[Long]())

  /**
   * Aggregate function: returns the number of distinct items in a group.
   *
   * @group agg_funcs
   * @since 1.3.0
   */
  @scala.annotation.varargs
  def countDistinct(expr: Column, exprs: Column*): Column = {
    withAggregateFunction(Count.apply((expr +: exprs).map(_.expr)), isDistinct = true)
  }

  /**
   * Aggregate function: returns the number of distinct items in a group.
   *
   * @group agg_funcs
   * @since 1.3.0
   */
  @scala.annotation.varargs
  def countDistinct(columnName: String, columnNames: String*): Column =
    countDistinct(Column(columnName), columnNames.map(Column.apply) : _*)

  /**
   * Aggregate function: returns the population covariance for two columns.
   *
   * @group agg_funcs
   * @since 2.0.0
   */
  def covar_pop(column1: Column, column2: Column): Column = withAggregateFunction {
    CovPopulation(column1.expr, column2.expr)
  }

  /**
   * Aggregate function: returns the population covariance for two columns.
   *
   * @group agg_funcs
   * @since 2.0.0
   */
  def covar_pop(columnName1: String, columnName2: String): Column = {
    covar_pop(Column(columnName1), Column(columnName2))
  }

  /**
   * Aggregate function: returns the sample covariance for two columns.
   *
   * @group agg_funcs
   * @since 2.0.0
   */
  def covar_samp(column1: Column, column2: Column): Column = withAggregateFunction {
    CovSample(column1.expr, column2.expr)
  }

  /**
   * Aggregate function: returns the sample covariance for two columns.
   *
   * @group agg_funcs
   * @since 2.0.0
   */
  def covar_samp(columnName1: String, columnName2: String): Column = {
    covar_samp(Column(columnName1), Column(columnName2))
  }

  /**
   * Aggregate function: returns the first value in a group.
   *
   * The function by default returns the first values it sees. It will return the first non-null
   * value it sees when ignoreNulls is set to true. If all values are null, then null is returned.
   *
   * @group agg_funcs
   * @since 2.0.0
   */
  def first(e: Column, ignoreNulls: Boolean): Column = withAggregateFunction {
    new First(e.expr, Literal(ignoreNulls))
  }

  /**
   * Aggregate function: returns the first value of a column in a group.
   *
   * The function by default returns the first values it sees. It will return the first non-null
   * value it sees when ignoreNulls is set to true. If all values are null, then null is returned.
   *
   * @group agg_funcs
   * @since 2.0.0
   */
  def first(columnName: String, ignoreNulls: Boolean): Column = {
    first(Column(columnName), ignoreNulls)
  }

  /**
   * Aggregate function: returns the first value in a group.
   *
   * The function by default returns the first values it sees. It will return the first non-null
   * value it sees when ignoreNulls is set to true. If all values are null, then null is returned.
   *
   * @group agg_funcs
   * @since 1.3.0
   */
  def first(e: Column): Column = first(e, ignoreNulls = false)

  /**
   * Aggregate function: returns the first value of a column in a group.
   *
   * The function by default returns the first values it sees. It will return the first non-null
   * value it sees when ignoreNulls is set to true. If all values are null, then null is returned.
   *
   * @group agg_funcs
   * @since 1.3.0
   */
  def first(columnName: String): Column = first(Column(columnName))

  /**
   * Aggregate function: indicates whether a specified column in a GROUP BY list is aggregated
   * or not, returns 1 for aggregated or 0 for not aggregated in the result set.
   *
   * @group agg_funcs
   * @since 2.0.0
   */
  def grouping(e: Column): Column = Column(Grouping(e.expr))

  /**
   * Aggregate function: indicates whether a specified column in a GROUP BY list is aggregated
   * or not, returns 1 for aggregated or 0 for not aggregated in the result set.
   *
   * @group agg_funcs
   * @since 2.0.0
   */
  def grouping(columnName: String): Column = grouping(Column(columnName))

  /**
   * Aggregate function: returns the level of grouping, equals to
   *
   * {{{
   *   (grouping(c1) <<; (n-1)) + (grouping(c2) <<; (n-2)) + ... + grouping(cn)
   * }}}
   *
   * @note The list of columns should match with grouping columns exactly, or empty (means all the
   * grouping columns).
   *
   * @group agg_funcs
   * @since 2.0.0
   */
  def grouping_id(cols: Column*): Column = Column(GroupingID(cols.map(_.expr)))

  /**
   * Aggregate function: returns the level of grouping, equals to
   *
   * {{{
   *   (grouping(c1) <<; (n-1)) + (grouping(c2) <<; (n-2)) + ... + grouping(cn)
   * }}}
   *
   * @note The list of columns should match with grouping columns exactly.
   *
   * @group agg_funcs
   * @since 2.0.0
   */
  def grouping_id(colName: String, colNames: String*): Column = {
    grouping_id((Seq(colName) ++ colNames).map(n => Column(n)) : _*)
  }

  /**
   * Aggregate function: returns the kurtosis of the values in a group.
   *
   * @group agg_funcs
   * @since 1.6.0
   */
  def kurtosis(e: Column): Column = withAggregateFunction { Kurtosis(e.expr) }

  /**
   * Aggregate function: returns the kurtosis of the values in a group.
   *
   * @group agg_funcs
   * @since 1.6.0
   */
  def kurtosis(columnName: String): Column = kurtosis(Column(columnName))

  /**
   * Aggregate function: returns the last value in a group.
   *
   * The function by default returns the last values it sees. It will return the last non-null
   * value it sees when ignoreNulls is set to true. If all values are null, then null is returned.
   *
   * @group agg_funcs
   * @since 2.0.0
   */
  def last(e: Column, ignoreNulls: Boolean): Column = withAggregateFunction {
    new Last(e.expr, Literal(ignoreNulls))
  }

  /**
   * Aggregate function: returns the last value of the column in a group.
   *
   * The function by default returns the last values it sees. It will return the last non-null
   * value it sees when ignoreNulls is set to true. If all values are null, then null is returned.
   *
   * @group agg_funcs
   * @since 2.0.0
   */
  def last(columnName: String, ignoreNulls: Boolean): Column = {
    last(Column(columnName), ignoreNulls)
  }

  /**
   * Aggregate function: returns the last value in a group.
   *
   * The function by default returns the last values it sees. It will return the last non-null
   * value it sees when ignoreNulls is set to true. If all values are null, then null is returned.
   *
   * @group agg_funcs
   * @since 1.3.0
   */
  def last(e: Column): Column = last(e, ignoreNulls = false)

  /**
   * Aggregate function: returns the last value of the column in a group.
   *
   * The function by default returns the last values it sees. It will return the last non-null
   * value it sees when ignoreNulls is set to true. If all values are null, then null is returned.
   *
   * @group agg_funcs
   * @since 1.3.0
   */
  def last(columnName: String): Column = last(Column(columnName), ignoreNulls = false)

  /**
   * Aggregate function: returns the maximum value of the expression in a group.
   *
   * @group agg_funcs
   * @since 1.3.0
   */
  def max(e: Column): Column = withAggregateFunction { Max(e.expr) }

  /**
   * Aggregate function: returns the maximum value of the column in a group.
   *
   * @group agg_funcs
   * @since 1.3.0
   */
  def max(columnName: String): Column = max(Column(columnName))

  /**
   * Aggregate function: returns the average of the values in a group.
   * Alias for avg.
   *
   * @group agg_funcs
   * @since 1.4.0
   */
  def mean(e: Column): Column = avg(e)

  /**
   * Aggregate function: returns the average of the values in a group.
   * Alias for avg.
   *
   * @group agg_funcs
   * @since 1.4.0
   */
  def mean(columnName: String): Column = avg(columnName)

  /**
   * Aggregate function: returns the minimum value of the expression in a group.
   *
   * @group agg_funcs
   * @since 1.3.0
   */
  def min(e: Column): Column = withAggregateFunction { Min(e.expr) }

  /**
   * Aggregate function: returns the minimum value of the column in a group.
   *
   * @group agg_funcs
   * @since 1.3.0
   */
  def min(columnName: String): Column = min(Column(columnName))

  /**
   * Aggregate function: returns the skewness of the values in a group.
   *
   * @group agg_funcs
   * @since 1.6.0
   */
  def skewness(e: Column): Column = withAggregateFunction { Skewness(e.expr) }

  /**
   * Aggregate function: returns the skewness of the values in a group.
   *
   * @group agg_funcs
   * @since 1.6.0
   */
  def skewness(columnName: String): Column = skewness(Column(columnName))

  /**
   * Aggregate function: alias for `stddev_samp`.
   *
   * @group agg_funcs
   * @since 1.6.0
   */
  def stddev(e: Column): Column = withAggregateFunction { StddevSamp(e.expr) }

  /**
   * Aggregate function: alias for `stddev_samp`.
   *
   * @group agg_funcs
   * @since 1.6.0
   */
  def stddev(columnName: String): Column = stddev(Column(columnName))

  /**
   * Aggregate function: returns the sample standard deviation of
   * the expression in a group.
   *
   * @group agg_funcs
   * @since 1.6.0
   */
  def stddev_samp(e: Column): Column = withAggregateFunction { StddevSamp(e.expr) }

  /**
   * Aggregate function: returns the sample standard deviation of
   * the expression in a group.
   *
   * @group agg_funcs
   * @since 1.6.0
   */
  def stddev_samp(columnName: String): Column = stddev_samp(Column(columnName))

  /**
   * Aggregate function: returns the population standard deviation of
   * the expression in a group.
   *
   * @group agg_funcs
   * @since 1.6.0
   */
  def stddev_pop(e: Column): Column = withAggregateFunction { StddevPop(e.expr) }

  /**
   * Aggregate function: returns the population standard deviation of
   * the expression in a group.
   *
   * @group agg_funcs
   * @since 1.6.0
   */
  def stddev_pop(columnName: String): Column = stddev_pop(Column(columnName))

  /**
   * Aggregate function: returns the sum of all values in the expression.
   *
   * @group agg_funcs
   * @since 1.3.0
   */
  def sum(e: Column): Column = withAggregateFunction { Sum(e.expr) }

  /**
   * Aggregate function: returns the sum of all values in the given column.
   *
   * @group agg_funcs
   * @since 1.3.0
   */
  def sum(columnName: String): Column = sum(Column(columnName))

  /**
   * Aggregate function: returns the sum of distinct values in the expression.
   *
   * @group agg_funcs
   * @since 1.3.0
   */
  def sumDistinct(e: Column): Column = withAggregateFunction(Sum(e.expr), isDistinct = true)

  /**
   * Aggregate function: returns the sum of distinct values in the expression.
   *
   * @group agg_funcs
   * @since 1.3.0
   */
  def sumDistinct(columnName: String): Column = sumDistinct(Column(columnName))

  /**
   * Aggregate function: alias for `var_samp`.
   *
   * @group agg_funcs
   * @since 1.6.0
   */
  def variance(e: Column): Column = withAggregateFunction { VarianceSamp(e.expr) }

  /**
   * Aggregate function: alias for `var_samp`.
   *
   * @group agg_funcs
   * @since 1.6.0
   */
  def variance(columnName: String): Column = variance(Column(columnName))

  /**
   * Aggregate function: returns the unbiased variance of the values in a group.
   *
   * @group agg_funcs
   * @since 1.6.0
   */
  def var_samp(e: Column): Column = withAggregateFunction { VarianceSamp(e.expr) }

  /**
   * Aggregate function: returns the unbiased variance of the values in a group.
   *
   * @group agg_funcs
   * @since 1.6.0
   */
  def var_samp(columnName: String): Column = var_samp(Column(columnName))

  /**
   * Aggregate function: returns the population variance of the values in a group.
   *
   * @group agg_funcs
   * @since 1.6.0
   */
  def var_pop(e: Column): Column = withAggregateFunction { VariancePop(e.expr) }

  /**
   * Aggregate function: returns the population variance of the values in a group.
   *
   * @group agg_funcs
   * @since 1.6.0
   */
  def var_pop(columnName: String): Column = var_pop(Column(columnName))

  //////////////////////////////////////////////////////////////////////////////////////////////
  // Window functions
  //////////////////////////////////////////////////////////////////////////////////////////////

  /**
   * Window function: returns the cumulative distribution of values within a window partition,
   * i.e. the fraction of rows that are below the current row.
   *
   * {{{
   *   N = total number of rows in the partition
   *   cumeDist(x) = number of values before (and including) x / N
   * }}}
   *
   * @group window_funcs
   * @since 1.6.0
   */
  def cume_dist(): Column = withExpr { new CumeDist }

  /**
   * Window function: returns the rank of rows within a window partition, without any gaps.
   *
   * The difference between rank and dense_rank is that denseRank leaves no gaps in ranking
   * sequence when there are ties. That is, if you were ranking a competition using dense_rank
   * and had three people tie for second place, you would say that all three were in second
   * place and that the next person came in third. Rank would give me sequential numbers, making
   * the person that came in third place (after the ties) would register as coming in fifth.
   *
   * This is equivalent to the DENSE_RANK function in SQL.
   *
   * @group window_funcs
   * @since 1.6.0
   */
  def dense_rank(): Column = withExpr { new DenseRank }

  /**
   * Window function: returns the value that is `offset` rows before the current row, and
   * `null` if there is less than `offset` rows before the current row. For example,
   * an `offset` of one will return the previous row at any given point in the window partition.
   *
   * This is equivalent to the LAG function in SQL.
   *
   * @group window_funcs
   * @since 1.4.0
   */
  def lag(e: Column, offset: Int): Column = lag(e, offset, null)

  /**
   * Window function: returns the value that is `offset` rows before the current row, and
   * `null` if there is less than `offset` rows before the current row. For example,
   * an `offset` of one will return the previous row at any given point in the window partition.
   *
   * This is equivalent to the LAG function in SQL.
   *
   * @group window_funcs
   * @since 1.4.0
   */
  def lag(columnName: String, offset: Int): Column = lag(columnName, offset, null)

  /**
   * Window function: returns the value that is `offset` rows before the current row, and
   * `defaultValue` if there is less than `offset` rows before the current row. For example,
   * an `offset` of one will return the previous row at any given point in the window partition.
   *
   * This is equivalent to the LAG function in SQL.
   *
   * @group window_funcs
   * @since 1.4.0
   */
  def lag(columnName: String, offset: Int, defaultValue: Any): Column = {
    lag(Column(columnName), offset, defaultValue)
  }

  /**
   * Window function: returns the value that is `offset` rows before the current row, and
   * `defaultValue` if there is less than `offset` rows before the current row. For example,
   * an `offset` of one will return the previous row at any given point in the window partition.
   *
   * This is equivalent to the LAG function in SQL.
   *
   * @group window_funcs
   * @since 1.4.0
   */
  def lag(e: Column, offset: Int, defaultValue: Any): Column = withExpr {
    Lag(e.expr, Literal(offset), Literal(defaultValue))
  }

  /**
   * Window function: returns the value that is `offset` rows after the current row, and
   * `null` if there is less than `offset` rows after the current row. For example,
   * an `offset` of one will return the next row at any given point in the window partition.
   *
   * This is equivalent to the LEAD function in SQL.
   *
   * @group window_funcs
   * @since 1.4.0
   */
  def lead(columnName: String, offset: Int): Column = { lead(columnName, offset, null) }

  /**
   * Window function: returns the value that is `offset` rows after the current row, and
   * `null` if there is less than `offset` rows after the current row. For example,
   * an `offset` of one will return the next row at any given point in the window partition.
   *
   * This is equivalent to the LEAD function in SQL.
   *
   * @group window_funcs
   * @since 1.4.0
   */
  def lead(e: Column, offset: Int): Column = { lead(e, offset, null) }

  /**
   * Window function: returns the value that is `offset` rows after the current row, and
   * `defaultValue` if there is less than `offset` rows after the current row. For example,
   * an `offset` of one will return the next row at any given point in the window partition.
   *
   * This is equivalent to the LEAD function in SQL.
   *
   * @group window_funcs
   * @since 1.4.0
   */
  def lead(columnName: String, offset: Int, defaultValue: Any): Column = {
    lead(Column(columnName), offset, defaultValue)
  }

  /**
   * Window function: returns the value that is `offset` rows after the current row, and
   * `defaultValue` if there is less than `offset` rows after the current row. For example,
   * an `offset` of one will return the next row at any given point in the window partition.
   *
   * This is equivalent to the LEAD function in SQL.
   *
   * @group window_funcs
   * @since 1.4.0
   */
  def lead(e: Column, offset: Int, defaultValue: Any): Column = withExpr {
    Lead(e.expr, Literal(offset), Literal(defaultValue))
  }

  /**
   * Window function: returns the ntile group id (from 1 to `n` inclusive) in an ordered window
   * partition. For example, if `n` is 4, the first quarter of the rows will get value 1, the second
   * quarter will get 2, the third quarter will get 3, and the last quarter will get 4.
   *
   * This is equivalent to the NTILE function in SQL.
   *
   * @group window_funcs
   * @since 1.4.0
   */
  def ntile(n: Int): Column = withExpr { new NTile(Literal(n)) }

  /**
   * Window function: returns the relative rank (i.e. percentile) of rows within a window partition.
   *
   * This is computed by:
   * {{{
   *   (rank of row in its partition - 1) / (number of rows in the partition - 1)
   * }}}
   *
   * This is equivalent to the PERCENT_RANK function in SQL.
   *
   * @group window_funcs
   * @since 1.6.0
   */
  def percent_rank(): Column = withExpr { new PercentRank }

  /**
   * Window function: returns the rank of rows within a window partition.
   *
   * The difference between rank and dense_rank is that dense_rank leaves no gaps in ranking
   * sequence when there are ties. That is, if you were ranking a competition using dense_rank
   * and had three people tie for second place, you would say that all three were in second
   * place and that the next person came in third. Rank would give me sequential numbers, making
   * the person that came in third place (after the ties) would register as coming in fifth.
   *
   * This is equivalent to the RANK function in SQL.
   *
   * @group window_funcs
   * @since 1.4.0
   */
  def rank(): Column = withExpr { new Rank }

  /**
   * Window function: returns a sequential number starting at 1 within a window partition.
   *
   * @group window_funcs
   * @since 1.6.0
   */
  def row_number(): Column = withExpr { RowNumber() }

  //////////////////////////////////////////////////////////////////////////////////////////////
  // Non-aggregate functions
  //////////////////////////////////////////////////////////////////////////////////////////////

  /**
   * Computes the absolute value.
   *
   * @group normal_funcs
   * @since 1.3.0
   */
  def abs(e: Column): Column = withExpr { Abs(e.expr) }

  /**
   * Creates a new array column. The input columns must all have the same data type.
   *
   * @group normal_funcs
   * @since 1.4.0
   */
  @scala.annotation.varargs
  def array(cols: Column*): Column = withExpr { CreateArray(cols.map(_.expr)) }

  /**
   * Creates a new array column. The input columns must all have the same data type.
   *
   * @group normal_funcs
   * @since 1.4.0
   */
  @scala.annotation.varargs
  def array(colName: String, colNames: String*): Column = {
    array((colName +: colNames).map(col) : _*)
  }

  /**
   * Creates a new map column. The input columns must be grouped as key-value pairs, e.g.
   * (key1, value1, key2, value2, ...). The key columns must all have the same data type, and can't
   * be null. The value columns must all have the same data type.
   *
   * @group normal_funcs
   * @since 2.0
   */
  @scala.annotation.varargs
  def map(cols: Column*): Column = withExpr { CreateMap(cols.map(_.expr)) }

  /**
   * Marks a DataFrame as small enough for use in broadcast joins.
   *
   * The following example marks the right DataFrame for broadcast hash join using `joinKey`.
   * {{{
   *   // left and right are DataFrames
   *   left.join(broadcast(right), "joinKey")
   * }}}
   *
   * @group normal_funcs
   * @since 1.5.0
   */
  def broadcast[T](df: Dataset[T]): Dataset[T] = {
<<<<<<< HEAD
    Dataset[T](df.sparkSession, BroadcastHint(df.queryExecution.analyzed))(df.exprEnc)
=======
    Dataset[T](df.sparkSession,
      ResolvedHint(df.logicalPlan, isBroadcastable = Option(true)))(df.exprEnc)
>>>>>>> 9434280c
  }

  /**
   * Returns the first column that is not null, or null if all inputs are null.
   *
   * For example, `coalesce(a, b, c)` will return a if a is not null,
   * or b if a is null and b is not null, or c if both a and b are null but c is not null.
   *
   * @group normal_funcs
   * @since 1.3.0
   */
  @scala.annotation.varargs
  def coalesce(e: Column*): Column = withExpr { Coalesce(e.map(_.expr)) }

  /**
   * Creates a string column for the file name of the current Spark task.
   *
   * @group normal_funcs
   * @since 1.6.0
   */
  def input_file_name(): Column = withExpr { InputFileName() }

  /**
   * Return true iff the column is NaN.
   *
   * @group normal_funcs
   * @since 1.6.0
   */
  def isnan(e: Column): Column = withExpr { IsNaN(e.expr) }

  /**
   * Return true iff the column is null.
   *
   * @group normal_funcs
   * @since 1.6.0
   */
  def isnull(e: Column): Column = withExpr { IsNull(e.expr) }

  /**
   * A column expression that generates monotonically increasing 64-bit integers.
   *
   * The generated ID is guaranteed to be monotonically increasing and unique, but not consecutive.
   * The current implementation puts the partition ID in the upper 31 bits, and the record number
   * within each partition in the lower 33 bits. The assumption is that the data frame has
   * less than 1 billion partitions, and each partition has less than 8 billion records.
   *
   * As an example, consider a `DataFrame` with two partitions, each with 3 records.
   * This expression would return the following IDs:
   *
   * {{{
   * 0, 1, 2, 8589934592 (1L << 33), 8589934593, 8589934594.
   * }}}
   *
   * @group normal_funcs
   * @since 1.4.0
   */
  @deprecated("Use monotonically_increasing_id()", "2.0.0")
  def monotonicallyIncreasingId(): Column = monotonically_increasing_id()

  /**
   * A column expression that generates monotonically increasing 64-bit integers.
   *
   * The generated ID is guaranteed to be monotonically increasing and unique, but not consecutive.
   * The current implementation puts the partition ID in the upper 31 bits, and the record number
   * within each partition in the lower 33 bits. The assumption is that the data frame has
   * less than 1 billion partitions, and each partition has less than 8 billion records.
   *
   * As an example, consider a `DataFrame` with two partitions, each with 3 records.
   * This expression would return the following IDs:
   *
   * {{{
   * 0, 1, 2, 8589934592 (1L << 33), 8589934593, 8589934594.
   * }}}
   *
   * @group normal_funcs
   * @since 1.6.0
   */
  def monotonically_increasing_id(): Column = withExpr { MonotonicallyIncreasingID() }

  /**
   * Returns col1 if it is not NaN, or col2 if col1 is NaN.
   *
   * Both inputs should be floating point columns (DoubleType or FloatType).
   *
   * @group normal_funcs
   * @since 1.5.0
   */
  def nanvl(col1: Column, col2: Column): Column = withExpr { NaNvl(col1.expr, col2.expr) }

  /**
   * Unary minus, i.e. negate the expression.
   * {{{
   *   // Select the amount column and negates all values.
   *   // Scala:
   *   df.select( -df("amount") )
   *
   *   // Java:
   *   df.select( negate(df.col("amount")) );
   * }}}
   *
   * @group normal_funcs
   * @since 1.3.0
   */
  def negate(e: Column): Column = -e

  /**
   * Inversion of boolean expression, i.e. NOT.
   * {{{
   *   // Scala: select rows that are not active (isActive === false)
   *   df.filter( !df("isActive") )
   *
   *   // Java:
   *   df.filter( not(df.col("isActive")) );
   * }}}
   *
   * @group normal_funcs
   * @since 1.3.0
   */
  def not(e: Column): Column = !e

  /**
   * Generate a random column with independent and identically distributed (i.i.d.) samples
   * from U[0.0, 1.0].
   *
   * @note This is indeterministic when data partitions are not fixed.
   *
   * @group normal_funcs
   * @since 1.4.0
   */
  def rand(seed: Long): Column = withExpr { Rand(seed) }

  /**
   * Generate a random column with independent and identically distributed (i.i.d.) samples
   * from U[0.0, 1.0].
   *
   * @group normal_funcs
   * @since 1.4.0
   */
  def rand(): Column = rand(Utils.random.nextLong)

  /**
   * Generate a column with independent and identically distributed (i.i.d.) samples from
   * the standard normal distribution.
   *
   * @note This is indeterministic when data partitions are not fixed.
   *
   * @group normal_funcs
   * @since 1.4.0
   */
  def randn(seed: Long): Column = withExpr { Randn(seed) }

  /**
   * Generate a column with independent and identically distributed (i.i.d.) samples from
   * the standard normal distribution.
   *
   * @group normal_funcs
   * @since 1.4.0
   */
  def randn(): Column = randn(Utils.random.nextLong)

  /**
   * Partition ID.
   *
   * @note This is indeterministic because it depends on data partitioning and task scheduling.
   *
   * @group normal_funcs
   * @since 1.6.0
   */
  def spark_partition_id(): Column = withExpr { SparkPartitionID() }

  /**
   * Computes the square root of the specified float value.
   *
   * @group math_funcs
   * @since 1.3.0
   */
  def sqrt(e: Column): Column = withExpr { Sqrt(e.expr) }

  /**
   * Computes the square root of the specified float value.
   *
   * @group math_funcs
   * @since 1.5.0
   */
  def sqrt(colName: String): Column = sqrt(Column(colName))

  /**
   * Creates a new struct column.
   * If the input column is a column in a `DataFrame`, or a derived column expression
   * that is named (i.e. aliased), its name would be remained as the StructField's name,
   * otherwise, the newly generated StructField's name would be auto generated as
   * `col` with a suffix `index + 1`, i.e. col1, col2, col3, ...
   *
   * @group normal_funcs
   * @since 1.4.0
   */
  @scala.annotation.varargs
  def struct(cols: Column*): Column = withExpr { CreateStruct(cols.map(_.expr)) }

  /**
   * Creates a new struct column that composes multiple input columns.
   *
   * @group normal_funcs
   * @since 1.4.0
   */
  @scala.annotation.varargs
  def struct(colName: String, colNames: String*): Column = {
    struct((colName +: colNames).map(col) : _*)
  }

  /**
   * Evaluates a list of conditions and returns one of multiple possible result expressions.
   * If otherwise is not defined at the end, null is returned for unmatched conditions.
   *
   * {{{
   *   // Example: encoding gender string column into integer.
   *
   *   // Scala:
   *   people.select(when(people("gender") === "male", 0)
   *     .when(people("gender") === "female", 1)
   *     .otherwise(2))
   *
   *   // Java:
   *   people.select(when(col("gender").equalTo("male"), 0)
   *     .when(col("gender").equalTo("female"), 1)
   *     .otherwise(2))
   * }}}
   *
   * @group normal_funcs
   * @since 1.4.0
   */
  def when(condition: Column, value: Any): Column = withExpr {
    CaseWhen(Seq((condition.expr, lit(value).expr)))
  }

  /**
   * Computes bitwise NOT.
   *
   * @group normal_funcs
   * @since 1.4.0
   */
  def bitwiseNOT(e: Column): Column = withExpr { BitwiseNot(e.expr) }

  /**
   * Parses the expression string into the column that it represents, similar to
   * DataFrame.selectExpr
   * {{{
   *   // get the number of words of each length
   *   df.groupBy(expr("length(word)")).count()
   * }}}
   *
   * @group normal_funcs
   */
  def expr(expr: String): Column = {
    val parser = SparkSession.getActiveSession.map(_.sessionState.sqlParser).getOrElse {
      new SparkSqlParser(new SQLConf)
    }
    Column(parser.parseExpression(expr))
  }

  //////////////////////////////////////////////////////////////////////////////////////////////
  // Math Functions
  //////////////////////////////////////////////////////////////////////////////////////////////

  /**
   * Computes the cosine inverse of the given value; the returned angle is in the range
   * 0.0 through pi.
   *
   * @group math_funcs
   * @since 1.4.0
   */
  def acos(e: Column): Column = withExpr { Acos(e.expr) }

  /**
   * Computes the cosine inverse of the given column; the returned angle is in the range
   * 0.0 through pi.
   *
   * @group math_funcs
   * @since 1.4.0
   */
  def acos(columnName: String): Column = acos(Column(columnName))

  /**
   * Computes the sine inverse of the given value; the returned angle is in the range
   * -pi/2 through pi/2.
   *
   * @group math_funcs
   * @since 1.4.0
   */
  def asin(e: Column): Column = withExpr { Asin(e.expr) }

  /**
   * Computes the sine inverse of the given column; the returned angle is in the range
   * -pi/2 through pi/2.
   *
   * @group math_funcs
   * @since 1.4.0
   */
  def asin(columnName: String): Column = asin(Column(columnName))

  /**
   * Computes the tangent inverse of the given value.
   *
   * @group math_funcs
   * @since 1.4.0
   */
  def atan(e: Column): Column = withExpr { Atan(e.expr) }

  /**
   * Computes the tangent inverse of the given column.
   *
   * @group math_funcs
   * @since 1.4.0
   */
  def atan(columnName: String): Column = atan(Column(columnName))

  /**
   * Returns the angle theta from the conversion of rectangular coordinates (x, y) to
   * polar coordinates (r, theta).
   *
   * @group math_funcs
   * @since 1.4.0
   */
  def atan2(l: Column, r: Column): Column = withExpr { Atan2(l.expr, r.expr) }

  /**
   * Returns the angle theta from the conversion of rectangular coordinates (x, y) to
   * polar coordinates (r, theta).
   *
   * @group math_funcs
   * @since 1.4.0
   */
  def atan2(l: Column, rightName: String): Column = atan2(l, Column(rightName))

  /**
   * Returns the angle theta from the conversion of rectangular coordinates (x, y) to
   * polar coordinates (r, theta).
   *
   * @group math_funcs
   * @since 1.4.0
   */
  def atan2(leftName: String, r: Column): Column = atan2(Column(leftName), r)

  /**
   * Returns the angle theta from the conversion of rectangular coordinates (x, y) to
   * polar coordinates (r, theta).
   *
   * @group math_funcs
   * @since 1.4.0
   */
  def atan2(leftName: String, rightName: String): Column =
    atan2(Column(leftName), Column(rightName))

  /**
   * Returns the angle theta from the conversion of rectangular coordinates (x, y) to
   * polar coordinates (r, theta).
   *
   * @group math_funcs
   * @since 1.4.0
   */
  def atan2(l: Column, r: Double): Column = atan2(l, lit(r))

  /**
   * Returns the angle theta from the conversion of rectangular coordinates (x, y) to
   * polar coordinates (r, theta).
   *
   * @group math_funcs
   * @since 1.4.0
   */
  def atan2(leftName: String, r: Double): Column = atan2(Column(leftName), r)

  /**
   * Returns the angle theta from the conversion of rectangular coordinates (x, y) to
   * polar coordinates (r, theta).
   *
   * @group math_funcs
   * @since 1.4.0
   */
  def atan2(l: Double, r: Column): Column = atan2(lit(l), r)

  /**
   * Returns the angle theta from the conversion of rectangular coordinates (x, y) to
   * polar coordinates (r, theta).
   *
   * @group math_funcs
   * @since 1.4.0
   */
  def atan2(l: Double, rightName: String): Column = atan2(l, Column(rightName))

  /**
   * An expression that returns the string representation of the binary value of the given long
   * column. For example, bin("12") returns "1100".
   *
   * @group math_funcs
   * @since 1.5.0
   */
  def bin(e: Column): Column = withExpr { Bin(e.expr) }

  /**
   * An expression that returns the string representation of the binary value of the given long
   * column. For example, bin("12") returns "1100".
   *
   * @group math_funcs
   * @since 1.5.0
   */
  def bin(columnName: String): Column = bin(Column(columnName))

  /**
   * Computes the cube-root of the given value.
   *
   * @group math_funcs
   * @since 1.4.0
   */
  def cbrt(e: Column): Column = withExpr { Cbrt(e.expr) }

  /**
   * Computes the cube-root of the given column.
   *
   * @group math_funcs
   * @since 1.4.0
   */
  def cbrt(columnName: String): Column = cbrt(Column(columnName))

  /**
   * Computes the ceiling of the given value.
   *
   * @group math_funcs
   * @since 1.4.0
   */
  def ceil(e: Column): Column = withExpr { Ceil(e.expr) }

  /**
   * Computes the ceiling of the given column.
   *
   * @group math_funcs
   * @since 1.4.0
   */
  def ceil(columnName: String): Column = ceil(Column(columnName))

  /**
   * Convert a number in a string column from one base to another.
   *
   * @group math_funcs
   * @since 1.5.0
   */
  def conv(num: Column, fromBase: Int, toBase: Int): Column = withExpr {
    Conv(num.expr, lit(fromBase).expr, lit(toBase).expr)
  }

  /**
   * Computes the cosine of the given value.
   *
   * @group math_funcs
   * @since 1.4.0
   */
  def cos(e: Column): Column = withExpr { Cos(e.expr) }

  /**
   * Computes the cosine of the given column.
   *
   * @group math_funcs
   * @since 1.4.0
   */
  def cos(columnName: String): Column = cos(Column(columnName))

  /**
   * Computes the hyperbolic cosine of the given value.
   *
   * @group math_funcs
   * @since 1.4.0
   */
  def cosh(e: Column): Column = withExpr { Cosh(e.expr) }

  /**
   * Computes the hyperbolic cosine of the given column.
   *
   * @group math_funcs
   * @since 1.4.0
   */
  def cosh(columnName: String): Column = cosh(Column(columnName))

  /**
   * Computes the exponential of the given value.
   *
   * @group math_funcs
   * @since 1.4.0
   */
  def exp(e: Column): Column = withExpr { Exp(e.expr) }

  /**
   * Computes the exponential of the given column.
   *
   * @group math_funcs
   * @since 1.4.0
   */
  def exp(columnName: String): Column = exp(Column(columnName))

  /**
   * Computes the exponential of the given value minus one.
   *
   * @group math_funcs
   * @since 1.4.0
   */
  def expm1(e: Column): Column = withExpr { Expm1(e.expr) }

  /**
   * Computes the exponential of the given column.
   *
   * @group math_funcs
   * @since 1.4.0
   */
  def expm1(columnName: String): Column = expm1(Column(columnName))

  /**
   * Computes the factorial of the given value.
   *
   * @group math_funcs
   * @since 1.5.0
   */
  def factorial(e: Column): Column = withExpr { Factorial(e.expr) }

  /**
   * Computes the floor of the given value.
   *
   * @group math_funcs
   * @since 1.4.0
   */
  def floor(e: Column): Column = withExpr { Floor(e.expr) }

  /**
   * Computes the floor of the given column.
   *
   * @group math_funcs
   * @since 1.4.0
   */
  def floor(columnName: String): Column = floor(Column(columnName))

  /**
   * Returns the greatest value of the list of values, skipping null values.
   * This function takes at least 2 parameters. It will return null iff all parameters are null.
   *
   * @group normal_funcs
   * @since 1.5.0
   */
  @scala.annotation.varargs
  def greatest(exprs: Column*): Column = withExpr {
    require(exprs.length > 1, "greatest requires at least 2 arguments.")
    Greatest(exprs.map(_.expr))
  }

  /**
   * Returns the greatest value of the list of column names, skipping null values.
   * This function takes at least 2 parameters. It will return null iff all parameters are null.
   *
   * @group normal_funcs
   * @since 1.5.0
   */
  @scala.annotation.varargs
  def greatest(columnName: String, columnNames: String*): Column = {
    greatest((columnName +: columnNames).map(Column.apply): _*)
  }

  /**
   * Computes hex value of the given column.
   *
   * @group math_funcs
   * @since 1.5.0
   */
  def hex(column: Column): Column = withExpr { Hex(column.expr) }

  /**
   * Inverse of hex. Interprets each pair of characters as a hexadecimal number
   * and converts to the byte representation of number.
   *
   * @group math_funcs
   * @since 1.5.0
   */
  def unhex(column: Column): Column = withExpr { Unhex(column.expr) }

  /**
   * Computes `sqrt(a^2^ + b^2^)` without intermediate overflow or underflow.
   *
   * @group math_funcs
   * @since 1.4.0
   */
  def hypot(l: Column, r: Column): Column = withExpr { Hypot(l.expr, r.expr) }

  /**
   * Computes `sqrt(a^2^ + b^2^)` without intermediate overflow or underflow.
   *
   * @group math_funcs
   * @since 1.4.0
   */
  def hypot(l: Column, rightName: String): Column = hypot(l, Column(rightName))

  /**
   * Computes `sqrt(a^2^ + b^2^)` without intermediate overflow or underflow.
   *
   * @group math_funcs
   * @since 1.4.0
   */
  def hypot(leftName: String, r: Column): Column = hypot(Column(leftName), r)

  /**
   * Computes `sqrt(a^2^ + b^2^)` without intermediate overflow or underflow.
   *
   * @group math_funcs
   * @since 1.4.0
   */
  def hypot(leftName: String, rightName: String): Column =
    hypot(Column(leftName), Column(rightName))

  /**
   * Computes `sqrt(a^2^ + b^2^)` without intermediate overflow or underflow.
   *
   * @group math_funcs
   * @since 1.4.0
   */
  def hypot(l: Column, r: Double): Column = hypot(l, lit(r))

  /**
   * Computes `sqrt(a^2^ + b^2^)` without intermediate overflow or underflow.
   *
   * @group math_funcs
   * @since 1.4.0
   */
  def hypot(leftName: String, r: Double): Column = hypot(Column(leftName), r)

  /**
   * Computes `sqrt(a^2^ + b^2^)` without intermediate overflow or underflow.
   *
   * @group math_funcs
   * @since 1.4.0
   */
  def hypot(l: Double, r: Column): Column = hypot(lit(l), r)

  /**
   * Computes `sqrt(a^2^ + b^2^)` without intermediate overflow or underflow.
   *
   * @group math_funcs
   * @since 1.4.0
   */
  def hypot(l: Double, rightName: String): Column = hypot(l, Column(rightName))

  /**
   * Returns the least value of the list of values, skipping null values.
   * This function takes at least 2 parameters. It will return null iff all parameters are null.
   *
   * @group normal_funcs
   * @since 1.5.0
   */
  @scala.annotation.varargs
  def least(exprs: Column*): Column = withExpr {
    require(exprs.length > 1, "least requires at least 2 arguments.")
    Least(exprs.map(_.expr))
  }

  /**
   * Returns the least value of the list of column names, skipping null values.
   * This function takes at least 2 parameters. It will return null iff all parameters are null.
   *
   * @group normal_funcs
   * @since 1.5.0
   */
  @scala.annotation.varargs
  def least(columnName: String, columnNames: String*): Column = {
    least((columnName +: columnNames).map(Column.apply): _*)
  }

  /**
   * Computes the natural logarithm of the given value.
   *
   * @group math_funcs
   * @since 1.4.0
   */
  def log(e: Column): Column = withExpr { Log(e.expr) }

  /**
   * Computes the natural logarithm of the given column.
   *
   * @group math_funcs
   * @since 1.4.0
   */
  def log(columnName: String): Column = log(Column(columnName))

  /**
   * Returns the first argument-base logarithm of the second argument.
   *
   * @group math_funcs
   * @since 1.4.0
   */
  def log(base: Double, a: Column): Column = withExpr { Logarithm(lit(base).expr, a.expr) }

  /**
   * Returns the first argument-base logarithm of the second argument.
   *
   * @group math_funcs
   * @since 1.4.0
   */
  def log(base: Double, columnName: String): Column = log(base, Column(columnName))

  /**
   * Computes the logarithm of the given value in base 10.
   *
   * @group math_funcs
   * @since 1.4.0
   */
  def log10(e: Column): Column = withExpr { Log10(e.expr) }

  /**
   * Computes the logarithm of the given value in base 10.
   *
   * @group math_funcs
   * @since 1.4.0
   */
  def log10(columnName: String): Column = log10(Column(columnName))

  /**
   * Computes the natural logarithm of the given value plus one.
   *
   * @group math_funcs
   * @since 1.4.0
   */
  def log1p(e: Column): Column = withExpr { Log1p(e.expr) }

  /**
   * Computes the natural logarithm of the given column plus one.
   *
   * @group math_funcs
   * @since 1.4.0
   */
  def log1p(columnName: String): Column = log1p(Column(columnName))

  /**
   * Computes the logarithm of the given column in base 2.
   *
   * @group math_funcs
   * @since 1.5.0
   */
  def log2(expr: Column): Column = withExpr { Log2(expr.expr) }

  /**
   * Computes the logarithm of the given value in base 2.
   *
   * @group math_funcs
   * @since 1.5.0
   */
  def log2(columnName: String): Column = log2(Column(columnName))

  /**
   * Returns the value of the first argument raised to the power of the second argument.
   *
   * @group math_funcs
   * @since 1.4.0
   */
  def pow(l: Column, r: Column): Column = withExpr { Pow(l.expr, r.expr) }

  /**
   * Returns the value of the first argument raised to the power of the second argument.
   *
   * @group math_funcs
   * @since 1.4.0
   */
  def pow(l: Column, rightName: String): Column = pow(l, Column(rightName))

  /**
   * Returns the value of the first argument raised to the power of the second argument.
   *
   * @group math_funcs
   * @since 1.4.0
   */
  def pow(leftName: String, r: Column): Column = pow(Column(leftName), r)

  /**
   * Returns the value of the first argument raised to the power of the second argument.
   *
   * @group math_funcs
   * @since 1.4.0
   */
  def pow(leftName: String, rightName: String): Column = pow(Column(leftName), Column(rightName))

  /**
   * Returns the value of the first argument raised to the power of the second argument.
   *
   * @group math_funcs
   * @since 1.4.0
   */
  def pow(l: Column, r: Double): Column = pow(l, lit(r))

  /**
   * Returns the value of the first argument raised to the power of the second argument.
   *
   * @group math_funcs
   * @since 1.4.0
   */
  def pow(leftName: String, r: Double): Column = pow(Column(leftName), r)

  /**
   * Returns the value of the first argument raised to the power of the second argument.
   *
   * @group math_funcs
   * @since 1.4.0
   */
  def pow(l: Double, r: Column): Column = pow(lit(l), r)

  /**
   * Returns the value of the first argument raised to the power of the second argument.
   *
   * @group math_funcs
   * @since 1.4.0
   */
  def pow(l: Double, rightName: String): Column = pow(l, Column(rightName))

  /**
   * Returns the positive value of dividend mod divisor.
   *
   * @group math_funcs
   * @since 1.5.0
   */
  def pmod(dividend: Column, divisor: Column): Column = withExpr {
    Pmod(dividend.expr, divisor.expr)
  }

  /**
   * Returns the double value that is closest in value to the argument and
   * is equal to a mathematical integer.
   *
   * @group math_funcs
   * @since 1.4.0
   */
  def rint(e: Column): Column = withExpr { Rint(e.expr) }

  /**
   * Returns the double value that is closest in value to the argument and
   * is equal to a mathematical integer.
   *
   * @group math_funcs
   * @since 1.4.0
   */
  def rint(columnName: String): Column = rint(Column(columnName))

  /**
   * Returns the value of the column `e` rounded to 0 decimal places with HALF_UP round mode.
   *
   * @group math_funcs
   * @since 1.5.0
   */
  def round(e: Column): Column = round(e, 0)

  /**
   * Round the value of `e` to `scale` decimal places with HALF_UP round mode
   * if `scale` is greater than or equal to 0 or at integral part when `scale` is less than 0.
   *
   * @group math_funcs
   * @since 1.5.0
   */
  def round(e: Column, scale: Int): Column = withExpr { Round(e.expr, Literal(scale)) }

  /**
   * Returns the value of the column `e` rounded to 0 decimal places with HALF_EVEN round mode.
   *
   * @group math_funcs
   * @since 2.0.0
   */
  def bround(e: Column): Column = bround(e, 0)

  /**
   * Round the value of `e` to `scale` decimal places with HALF_EVEN round mode
   * if `scale` is greater than or equal to 0 or at integral part when `scale` is less than 0.
   *
   * @group math_funcs
   * @since 2.0.0
   */
  def bround(e: Column, scale: Int): Column = withExpr { BRound(e.expr, Literal(scale)) }

  /**
   * Shift the given value numBits left. If the given value is a long value, this function
   * will return a long value else it will return an integer value.
   *
   * @group math_funcs
   * @since 1.5.0
   */
  def shiftLeft(e: Column, numBits: Int): Column = withExpr { ShiftLeft(e.expr, lit(numBits).expr) }

  /**
   * (Signed) shift the given value numBits right. If the given value is a long value, it will
   * return a long value else it will return an integer value.
   *
   * @group math_funcs
   * @since 1.5.0
   */
  def shiftRight(e: Column, numBits: Int): Column = withExpr {
    ShiftRight(e.expr, lit(numBits).expr)
  }

  /**
   * Unsigned shift the given value numBits right. If the given value is a long value,
   * it will return a long value else it will return an integer value.
   *
   * @group math_funcs
   * @since 1.5.0
   */
  def shiftRightUnsigned(e: Column, numBits: Int): Column = withExpr {
    ShiftRightUnsigned(e.expr, lit(numBits).expr)
  }

  /**
   * Computes the signum of the given value.
   *
   * @group math_funcs
   * @since 1.4.0
   */
  def signum(e: Column): Column = withExpr { Signum(e.expr) }

  /**
   * Computes the signum of the given column.
   *
   * @group math_funcs
   * @since 1.4.0
   */
  def signum(columnName: String): Column = signum(Column(columnName))

  /**
   * Computes the sine of the given value.
   *
   * @group math_funcs
   * @since 1.4.0
   */
  def sin(e: Column): Column = withExpr { Sin(e.expr) }

  /**
   * Computes the sine of the given column.
   *
   * @group math_funcs
   * @since 1.4.0
   */
  def sin(columnName: String): Column = sin(Column(columnName))

  /**
   * Computes the hyperbolic sine of the given value.
   *
   * @group math_funcs
   * @since 1.4.0
   */
  def sinh(e: Column): Column = withExpr { Sinh(e.expr) }

  /**
   * Computes the hyperbolic sine of the given column.
   *
   * @group math_funcs
   * @since 1.4.0
   */
  def sinh(columnName: String): Column = sinh(Column(columnName))

  /**
   * Computes the tangent of the given value.
   *
   * @group math_funcs
   * @since 1.4.0
   */
  def tan(e: Column): Column = withExpr { Tan(e.expr) }

  /**
   * Computes the tangent of the given column.
   *
   * @group math_funcs
   * @since 1.4.0
   */
  def tan(columnName: String): Column = tan(Column(columnName))

  /**
   * Computes the hyperbolic tangent of the given value.
   *
   * @group math_funcs
   * @since 1.4.0
   */
  def tanh(e: Column): Column = withExpr { Tanh(e.expr) }

  /**
   * Computes the hyperbolic tangent of the given column.
   *
   * @group math_funcs
   * @since 1.4.0
   */
  def tanh(columnName: String): Column = tanh(Column(columnName))

  /**
   * @group math_funcs
   * @since 1.4.0
   */
  @deprecated("Use degrees", "2.1.0")
  def toDegrees(e: Column): Column = degrees(e)

  /**
   * @group math_funcs
   * @since 1.4.0
   */
  @deprecated("Use degrees", "2.1.0")
  def toDegrees(columnName: String): Column = degrees(Column(columnName))

  /**
   * Converts an angle measured in radians to an approximately equivalent angle measured in degrees.
   *
   * @group math_funcs
   * @since 2.1.0
   */
  def degrees(e: Column): Column = withExpr { ToDegrees(e.expr) }

  /**
   * Converts an angle measured in radians to an approximately equivalent angle measured in degrees.
   *
   * @group math_funcs
   * @since 2.1.0
   */
  def degrees(columnName: String): Column = degrees(Column(columnName))

  /**
   * @group math_funcs
   * @since 1.4.0
   */
  @deprecated("Use radians", "2.1.0")
  def toRadians(e: Column): Column = radians(e)

  /**
   * @group math_funcs
   * @since 1.4.0
   */
  @deprecated("Use radians", "2.1.0")
  def toRadians(columnName: String): Column = radians(Column(columnName))

  /**
   * Converts an angle measured in degrees to an approximately equivalent angle measured in radians.
   *
   * @group math_funcs
   * @since 2.1.0
   */
  def radians(e: Column): Column = withExpr { ToRadians(e.expr) }

  /**
   * Converts an angle measured in degrees to an approximately equivalent angle measured in radians.
   *
   * @group math_funcs
   * @since 2.1.0
   */
  def radians(columnName: String): Column = radians(Column(columnName))

  //////////////////////////////////////////////////////////////////////////////////////////////
  // Misc functions
  //////////////////////////////////////////////////////////////////////////////////////////////

  /**
   * Calculates the MD5 digest of a binary column and returns the value
   * as a 32 character hex string.
   *
   * @group misc_funcs
   * @since 1.5.0
   */
  def md5(e: Column): Column = withExpr { Md5(e.expr) }

  /**
   * Calculates the SHA-1 digest of a binary column and returns the value
   * as a 40 character hex string.
   *
   * @group misc_funcs
   * @since 1.5.0
   */
  def sha1(e: Column): Column = withExpr { Sha1(e.expr) }

  /**
   * Calculates the SHA-2 family of hash functions of a binary column and
   * returns the value as a hex string.
   *
   * @param e column to compute SHA-2 on.
   * @param numBits one of 224, 256, 384, or 512.
   *
   * @group misc_funcs
   * @since 1.5.0
   */
  def sha2(e: Column, numBits: Int): Column = {
    require(Seq(0, 224, 256, 384, 512).contains(numBits),
      s"numBits $numBits is not in the permitted values (0, 224, 256, 384, 512)")
    withExpr { Sha2(e.expr, lit(numBits).expr) }
  }

  /**
   * Calculates the cyclic redundancy check value  (CRC32) of a binary column and
   * returns the value as a bigint.
   *
   * @group misc_funcs
   * @since 1.5.0
   */
  def crc32(e: Column): Column = withExpr { Crc32(e.expr) }

  /**
   * Calculates the hash code of given columns, and returns the result as an int column.
   *
   * @group misc_funcs
   * @since 2.0
   */
  @scala.annotation.varargs
  def hash(cols: Column*): Column = withExpr {
    new Murmur3Hash(cols.map(_.expr))
  }

  //////////////////////////////////////////////////////////////////////////////////////////////
  // String functions
  //////////////////////////////////////////////////////////////////////////////////////////////

  /**
   * Computes the numeric value of the first character of the string column, and returns the
   * result as an int column.
   *
   * @group string_funcs
   * @since 1.5.0
   */
  def ascii(e: Column): Column = withExpr { Ascii(e.expr) }

  /**
   * Computes the BASE64 encoding of a binary column and returns it as a string column.
   * This is the reverse of unbase64.
   *
   * @group string_funcs
   * @since 1.5.0
   */
  def base64(e: Column): Column = withExpr { Base64(e.expr) }

  /**
   * Concatenates multiple input string columns together into a single string column.
   *
   * @group string_funcs
   * @since 1.5.0
   */
  @scala.annotation.varargs
  def concat(exprs: Column*): Column = withExpr { Concat(exprs.map(_.expr)) }

  /**
   * Concatenates multiple input string columns together into a single string column,
   * using the given separator.
   *
   * @group string_funcs
   * @since 1.5.0
   */
  @scala.annotation.varargs
  def concat_ws(sep: String, exprs: Column*): Column = withExpr {
    ConcatWs(Literal.create(sep, StringType) +: exprs.map(_.expr))
  }

  /**
   * Computes the first argument into a string from a binary using the provided character set
   * (one of 'US-ASCII', 'ISO-8859-1', 'UTF-8', 'UTF-16BE', 'UTF-16LE', 'UTF-16').
   * If either argument is null, the result will also be null.
   *
   * @group string_funcs
   * @since 1.5.0
   */
  def decode(value: Column, charset: String): Column = withExpr {
    Decode(value.expr, lit(charset).expr)
  }

  /**
   * Computes the first argument into a binary from a string using the provided character set
   * (one of 'US-ASCII', 'ISO-8859-1', 'UTF-8', 'UTF-16BE', 'UTF-16LE', 'UTF-16').
   * If either argument is null, the result will also be null.
   *
   * @group string_funcs
   * @since 1.5.0
   */
  def encode(value: Column, charset: String): Column = withExpr {
    Encode(value.expr, lit(charset).expr)
  }

  /**
   * Formats numeric column x to a format like '#,###,###.##', rounded to d decimal places
   * with HALF_EVEN round mode, and returns the result as a string column.
   *
   * If d is 0, the result has no decimal point or fractional part.
   * If d is less than 0, the result will be null.
   *
   * @group string_funcs
   * @since 1.5.0
   */
  def format_number(x: Column, d: Int): Column = withExpr {
    FormatNumber(x.expr, lit(d).expr)
  }

  /**
   * Formats the arguments in printf-style and returns the result as a string column.
   *
   * @group string_funcs
   * @since 1.5.0
   */
  @scala.annotation.varargs
  def format_string(format: String, arguments: Column*): Column = withExpr {
    FormatString((lit(format) +: arguments).map(_.expr): _*)
  }

  /**
   * Returns a new string column by converting the first letter of each word to uppercase.
   * Words are delimited by whitespace.
   *
   * For example, "hello world" will become "Hello World".
   *
   * @group string_funcs
   * @since 1.5.0
   */
  def initcap(e: Column): Column = withExpr { InitCap(e.expr) }

  /**
   * Locate the position of the first occurrence of substr column in the given string.
   * Returns null if either of the arguments are null.
   *
   * @note The position is not zero based, but 1 based index. Returns 0 if substr
   * could not be found in str.
   *
   * @group string_funcs
   * @since 1.5.0
   */
  def instr(str: Column, substring: String): Column = withExpr {
    StringInstr(str.expr, lit(substring).expr)
  }

  /**
   * Computes the length of a given string or binary column.
   *
   * @group string_funcs
   * @since 1.5.0
   */
  def length(e: Column): Column = withExpr { Length(e.expr) }

  /**
   * Converts a string column to lower case.
   *
   * @group string_funcs
   * @since 1.3.0
   */
  def lower(e: Column): Column = withExpr { Lower(e.expr) }

  /**
   * Computes the Levenshtein distance of the two given string columns.
   * @group string_funcs
   * @since 1.5.0
   */
  def levenshtein(l: Column, r: Column): Column = withExpr { Levenshtein(l.expr, r.expr) }

  /**
   * Locate the position of the first occurrence of substr.
   *
   * @note The position is not zero based, but 1 based index. Returns 0 if substr
   * could not be found in str.
   *
   * @group string_funcs
   * @since 1.5.0
   */
  def locate(substr: String, str: Column): Column = withExpr {
    new StringLocate(lit(substr).expr, str.expr)
  }

  /**
   * Locate the position of the first occurrence of substr in a string column, after position pos.
   *
   * @note The position is not zero based, but 1 based index. returns 0 if substr
   * could not be found in str.
   *
   * @group string_funcs
   * @since 1.5.0
   */
  def locate(substr: String, str: Column, pos: Int): Column = withExpr {
    StringLocate(lit(substr).expr, str.expr, lit(pos).expr)
  }

  /**
   * Left-pad the string column with
   *
   * @group string_funcs
   * @since 1.5.0
   */
  def lpad(str: Column, len: Int, pad: String): Column = withExpr {
    StringLPad(str.expr, lit(len).expr, lit(pad).expr)
  }

  /**
   * Trim the spaces from left end for the specified string value.
   *
   * @group string_funcs
   * @since 1.5.0
   */
  def ltrim(e: Column): Column = withExpr {StringTrimLeft(e.expr) }

  /**
   * Extract a specific group matched by a Java regex, from the specified string column.
   * If the regex did not match, or the specified group did not match, an empty string is returned.
   *
   * @group string_funcs
   * @since 1.5.0
   */
  def regexp_extract(e: Column, exp: String, groupIdx: Int): Column = withExpr {
    RegExpExtract(e.expr, lit(exp).expr, lit(groupIdx).expr)
  }

  /**
   * Replace all substrings of the specified string value that match regexp with rep.
   *
   * @group string_funcs
   * @since 1.5.0
   */
  def regexp_replace(e: Column, pattern: String, replacement: String): Column = withExpr {
    RegExpReplace(e.expr, lit(pattern).expr, lit(replacement).expr)
  }

  /**
   * Replace all substrings of the specified string value that match regexp with rep.
   *
   * @group string_funcs
   * @since 2.1.0
   */
  def regexp_replace(e: Column, pattern: Column, replacement: Column): Column = withExpr {
    RegExpReplace(e.expr, pattern.expr, replacement.expr)
  }

  /**
   * Decodes a BASE64 encoded string column and returns it as a binary column.
   * This is the reverse of base64.
   *
   * @group string_funcs
   * @since 1.5.0
   */
  def unbase64(e: Column): Column = withExpr { UnBase64(e.expr) }

  /**
   * Right-padded with pad to a length of len.
   *
   * @group string_funcs
   * @since 1.5.0
   */
  def rpad(str: Column, len: Int, pad: String): Column = withExpr {
    StringRPad(str.expr, lit(len).expr, lit(pad).expr)
  }

  /**
   * Repeats a string column n times, and returns it as a new string column.
   *
   * @group string_funcs
   * @since 1.5.0
   */
  def repeat(str: Column, n: Int): Column = withExpr {
    StringRepeat(str.expr, lit(n).expr)
  }

  /**
   * Reverses the string column and returns it as a new string column.
   *
   * @group string_funcs
   * @since 1.5.0
   */
  def reverse(str: Column): Column = withExpr { StringReverse(str.expr) }

  /**
   * Trim the spaces from right end for the specified string value.
   *
   * @group string_funcs
   * @since 1.5.0
   */
  def rtrim(e: Column): Column = withExpr { StringTrimRight(e.expr) }

  /**
   * * Return the soundex code for the specified expression.
   *
   * @group string_funcs
   * @since 1.5.0
   */
  def soundex(e: Column): Column = withExpr { SoundEx(e.expr) }

  /**
   * Splits str around pattern (pattern is a regular expression).
   *
   * @note Pattern is a string representation of the regular expression.
   *
   * @group string_funcs
   * @since 1.5.0
   */
  def split(str: Column, pattern: String): Column = withExpr {
    StringSplit(str.expr, lit(pattern).expr)
  }

  /**
   * Substring starts at `pos` and is of length `len` when str is String type or
   * returns the slice of byte array that starts at `pos` in byte and is of length `len`
   * when str is Binary type
   *
   * @group string_funcs
   * @since 1.5.0
   */
  def substring(str: Column, pos: Int, len: Int): Column = withExpr {
    Substring(str.expr, lit(pos).expr, lit(len).expr)
  }

  /**
   * Returns the substring from string str before count occurrences of the delimiter delim.
   * If count is positive, everything the left of the final delimiter (counting from left) is
   * returned. If count is negative, every to the right of the final delimiter (counting from the
   * right) is returned. substring_index performs a case-sensitive match when searching for delim.
   *
   * @group string_funcs
   */
  def substring_index(str: Column, delim: String, count: Int): Column = withExpr {
    SubstringIndex(str.expr, lit(delim).expr, lit(count).expr)
  }

  /**
   * Translate any character in the src by a character in replaceString.
   * The characters in replaceString correspond to the characters in matchingString.
   * The translate will happen when any character in the string matches the character
   * in the `matchingString`.
   *
   * @group string_funcs
   * @since 1.5.0
   */
  def translate(src: Column, matchingString: String, replaceString: String): Column = withExpr {
    StringTranslate(src.expr, lit(matchingString).expr, lit(replaceString).expr)
  }

  /**
   * Trim the spaces from both ends for the specified string column.
   *
   * @group string_funcs
   * @since 1.5.0
   */
  def trim(e: Column): Column = withExpr { StringTrim(e.expr) }

  /**
   * Converts a string column to upper case.
   *
   * @group string_funcs
   * @since 1.3.0
   */
  def upper(e: Column): Column = withExpr { Upper(e.expr) }

  //////////////////////////////////////////////////////////////////////////////////////////////
  // DateTime functions
  //////////////////////////////////////////////////////////////////////////////////////////////

  /**
   * Returns the date that is numMonths after startDate.
   *
   * @group datetime_funcs
   * @since 1.5.0
   */
  def add_months(startDate: Column, numMonths: Int): Column = withExpr {
    AddMonths(startDate.expr, Literal(numMonths))
  }

  /**
   * Returns the current date as a date column.
   *
   * @group datetime_funcs
   * @since 1.5.0
   */
  def current_date(): Column = withExpr { CurrentDate() }

  /**
   * Returns the current timestamp as a timestamp column.
   *
   * @group datetime_funcs
   * @since 1.5.0
   */
  def current_timestamp(): Column = withExpr { CurrentTimestamp() }

  /**
   * Converts a date/timestamp/string to a value of string in the format specified by the date
   * format given by the second argument.
   *
   * A pattern `dd.MM.yyyy` would return a string like `18.03.1993`.
   * All pattern letters of `java.text.SimpleDateFormat` can be used.
   *
   * @note Use specialized functions like [[year]] whenever possible as they benefit from a
   * specialized implementation.
   *
   * @group datetime_funcs
   * @since 1.5.0
   */
  def date_format(dateExpr: Column, format: String): Column = withExpr {
    DateFormatClass(dateExpr.expr, Literal(format))
  }

  /**
   * Returns the date that is `days` days after `start`
   * @group datetime_funcs
   * @since 1.5.0
   */
  def date_add(start: Column, days: Int): Column = withExpr { DateAdd(start.expr, Literal(days)) }

  /**
   * Returns the date that is `days` days before `start`
   * @group datetime_funcs
   * @since 1.5.0
   */
  def date_sub(start: Column, days: Int): Column = withExpr { DateSub(start.expr, Literal(days)) }

  /**
   * Returns the number of days from `start` to `end`.
   * @group datetime_funcs
   * @since 1.5.0
   */
  def datediff(end: Column, start: Column): Column = withExpr { DateDiff(end.expr, start.expr) }

  /**
   * Extracts the year as an integer from a given date/timestamp/string.
   * @group datetime_funcs
   * @since 1.5.0
   */
  def year(e: Column): Column = withExpr { Year(e.expr) }

  /**
   * Extracts the quarter as an integer from a given date/timestamp/string.
   * @group datetime_funcs
   * @since 1.5.0
   */
  def quarter(e: Column): Column = withExpr { Quarter(e.expr) }

  /**
   * Extracts the month as an integer from a given date/timestamp/string.
   * @group datetime_funcs
   * @since 1.5.0
   */
  def month(e: Column): Column = withExpr { Month(e.expr) }

  /**
   * Extracts the day of the month as an integer from a given date/timestamp/string.
   * @group datetime_funcs
   * @since 1.5.0
   */
  def dayofmonth(e: Column): Column = withExpr { DayOfMonth(e.expr) }

  /**
   * Extracts the day of the year as an integer from a given date/timestamp/string.
   * @group datetime_funcs
   * @since 1.5.0
   */
  def dayofyear(e: Column): Column = withExpr { DayOfYear(e.expr) }

  /**
   * Extracts the hours as an integer from a given date/timestamp/string.
   * @group datetime_funcs
   * @since 1.5.0
   */
  def hour(e: Column): Column = withExpr { Hour(e.expr) }

  /**
   * Given a date column, returns the last day of the month which the given date belongs to.
   * For example, input "2015-07-27" returns "2015-07-31" since July 31 is the last day of the
   * month in July 2015.
   *
   * @group datetime_funcs
   * @since 1.5.0
   */
  def last_day(e: Column): Column = withExpr { LastDay(e.expr) }

  /**
   * Extracts the minutes as an integer from a given date/timestamp/string.
   * @group datetime_funcs
   * @since 1.5.0
   */
  def minute(e: Column): Column = withExpr { Minute(e.expr) }

  /**
   * Returns number of months between dates `date1` and `date2`.
   * @group datetime_funcs
   * @since 1.5.0
   */
  def months_between(date1: Column, date2: Column): Column = withExpr {
    MonthsBetween(date1.expr, date2.expr)
  }

  /**
   * Given a date column, returns the first date which is later than the value of the date column
   * that is on the specified day of the week.
   *
   * For example, `next_day('2015-07-27', "Sunday")` returns 2015-08-02 because that is the first
   * Sunday after 2015-07-27.
   *
   * Day of the week parameter is case insensitive, and accepts:
   * "Mon", "Tue", "Wed", "Thu", "Fri", "Sat", "Sun".
   *
   * @group datetime_funcs
   * @since 1.5.0
   */
  def next_day(date: Column, dayOfWeek: String): Column = withExpr {
    NextDay(date.expr, lit(dayOfWeek).expr)
  }

  /**
   * Extracts the seconds as an integer from a given date/timestamp/string.
   * @group datetime_funcs
   * @since 1.5.0
   */
  def second(e: Column): Column = withExpr { Second(e.expr) }

  /**
   * Extracts the week number as an integer from a given date/timestamp/string.
   * @group datetime_funcs
   * @since 1.5.0
   */
  def weekofyear(e: Column): Column = withExpr { WeekOfYear(e.expr) }

  /**
   * Converts the number of seconds from unix epoch (1970-01-01 00:00:00 UTC) to a string
   * representing the timestamp of that moment in the current system time zone in the given
   * format.
   * @group datetime_funcs
   * @since 1.5.0
   */
  def from_unixtime(ut: Column): Column = withExpr {
    FromUnixTime(ut.expr, Literal("yyyy-MM-dd HH:mm:ss"))
  }

  /**
   * Converts the number of seconds from unix epoch (1970-01-01 00:00:00 UTC) to a string
   * representing the timestamp of that moment in the current system time zone in the given
   * format.
   * @group datetime_funcs
   * @since 1.5.0
   */
  def from_unixtime(ut: Column, f: String): Column = withExpr {
    FromUnixTime(ut.expr, Literal(f))
  }

  /**
   * Returns the current Unix timestamp (in seconds).
   *
   * @note All calls of `unix_timestamp` within the same query return the same value
   * (i.e. the current timestamp is calculated at the start of query evaluation).
   *
   * @group datetime_funcs
   * @since 1.5.0
   */
  def unix_timestamp(): Column = withExpr {
    UnixTimestamp(CurrentTimestamp(), Literal("yyyy-MM-dd HH:mm:ss"))
  }

  /**
   * Converts time string in format yyyy-MM-dd HH:mm:ss to Unix timestamp (in seconds),
   * using the default timezone and the default locale.
   * Returns `null` if fails.
   *
   * @group datetime_funcs
   * @since 1.5.0
   */
  def unix_timestamp(s: Column): Column = withExpr {
    UnixTimestamp(s.expr, Literal("yyyy-MM-dd HH:mm:ss"))
  }

  /**
   * Converts time string with given pattern to Unix timestamp (in seconds).
   * Returns `null` if fails.
   *
   * @see <a href="http://docs.oracle.com/javase/tutorial/i18n/format/simpleDateFormat.html">
   * Customizing Formats</a>
   * @group datetime_funcs
   * @since 1.5.0
   */
  def unix_timestamp(s: Column, p: String): Column = withExpr { UnixTimestamp(s.expr, Literal(p)) }

  /**
   * Convert time string to a Unix timestamp (in seconds) by casting rules to `TimestampType`.
   * @group datetime_funcs
   * @since 2.2.0
   */
  def to_timestamp(s: Column): Column = withExpr {
    new ParseToTimestamp(s.expr)
  }

  /**
   * Convert time string to a Unix timestamp (in seconds) with a specified format
   * (see [http://docs.oracle.com/javase/tutorial/i18n/format/simpleDateFormat.html])
   * to Unix timestamp (in seconds), return null if fail.
   * @group datetime_funcs
   * @since 2.2.0
   */
  def to_timestamp(s: Column, fmt: String): Column = withExpr {
    new ParseToTimestamp(s.expr, Literal(fmt))
  }

  /**
   * Converts the column into `DateType` by casting rules to `DateType`.
   *
   * @group datetime_funcs
   * @since 1.5.0
   */
  def to_date(e: Column): Column = withExpr { new ParseToDate(e.expr) }

  /**
   * Converts the column into a `DateType` with a specified format
   * (see [http://docs.oracle.com/javase/tutorial/i18n/format/simpleDateFormat.html])
   * return null if fail.
   *
   * @group datetime_funcs
   * @since 2.2.0
   */
  def to_date(e: Column, fmt: String): Column = withExpr {
    new ParseToDate(e.expr, Literal(fmt))
  }

  /**
   * Returns date truncated to the unit specified by the format.
   *
   * @param format: 'year', 'yyyy', 'yy' for truncate by year,
   *               or 'month', 'mon', 'mm' for truncate by month
   *
   * @group datetime_funcs
   * @since 1.5.0
   */
  def trunc(date: Column, format: String): Column = withExpr {
    TruncDate(date.expr, Literal(format))
  }

  /**
   * Given a timestamp, which corresponds to a certain time of day in UTC, returns another timestamp
   * that corresponds to the same time of day in the given timezone.
   * @group datetime_funcs
   * @since 1.5.0
   */
  def from_utc_timestamp(ts: Column, tz: String): Column = withExpr {
    FromUTCTimestamp(ts.expr, Literal(tz))
  }

  /**
   * Given a timestamp, which corresponds to a certain time of day in the given timezone, returns
   * another timestamp that corresponds to the same time of day in UTC.
   * @group datetime_funcs
   * @since 1.5.0
   */
  def to_utc_timestamp(ts: Column, tz: String): Column = withExpr {
    ToUTCTimestamp(ts.expr, Literal(tz))
  }

  /**
   * Bucketize rows into one or more time windows given a timestamp specifying column. Window
   * starts are inclusive but the window ends are exclusive, e.g. 12:05 will be in the window
   * [12:05,12:10) but not in [12:00,12:05). Windows can support microsecond precision. Windows in
   * the order of months are not supported. The following example takes the average stock price for
   * a one minute window every 10 seconds starting 5 seconds after the hour:
   *
   * {{{
   *   val df = ... // schema => timestamp: TimestampType, stockId: StringType, price: DoubleType
   *   df.groupBy(window($"time", "1 minute", "10 seconds", "5 seconds"), $"stockId")
   *     .agg(mean("price"))
   * }}}
   *
   * The windows will look like:
   *
   * {{{
   *   09:00:05-09:01:05
   *   09:00:15-09:01:15
   *   09:00:25-09:01:25 ...
   * }}}
   *
   * For a streaming query, you may use the function `current_timestamp` to generate windows on
   * processing time.
   *
   * @param timeColumn The column or the expression to use as the timestamp for windowing by time.
   *                   The time column must be of TimestampType.
   * @param windowDuration A string specifying the width of the window, e.g. `10 minutes`,
   *                       `1 second`. Check `org.apache.spark.unsafe.types.CalendarInterval` for
   *                       valid duration identifiers. Note that the duration is a fixed length of
   *                       time, and does not vary over time according to a calendar. For example,
   *                       `1 day` always means 86,400,000 milliseconds, not a calendar day.
   * @param slideDuration A string specifying the sliding interval of the window, e.g. `1 minute`.
   *                      A new window will be generated every `slideDuration`. Must be less than
   *                      or equal to the `windowDuration`. Check
   *                      `org.apache.spark.unsafe.types.CalendarInterval` for valid duration
   *                      identifiers. This duration is likewise absolute, and does not vary
    *                     according to a calendar.
   * @param startTime The offset with respect to 1970-01-01 00:00:00 UTC with which to start
   *                  window intervals. For example, in order to have hourly tumbling windows that
   *                  start 15 minutes past the hour, e.g. 12:15-13:15, 13:15-14:15... provide
   *                  `startTime` as `15 minutes`.
   *
   * @group datetime_funcs
   * @since 2.0.0
   */
  @Experimental
  @InterfaceStability.Evolving
  def window(
      timeColumn: Column,
      windowDuration: String,
      slideDuration: String,
      startTime: String): Column = {
    withExpr {
      TimeWindow(timeColumn.expr, windowDuration, slideDuration, startTime)
    }.as("window")
  }


  /**
   * Bucketize rows into one or more time windows given a timestamp specifying column. Window
   * starts are inclusive but the window ends are exclusive, e.g. 12:05 will be in the window
   * [12:05,12:10) but not in [12:00,12:05). Windows can support microsecond precision. Windows in
   * the order of months are not supported. The windows start beginning at 1970-01-01 00:00:00 UTC.
   * The following example takes the average stock price for a one minute window every 10 seconds:
   *
   * {{{
   *   val df = ... // schema => timestamp: TimestampType, stockId: StringType, price: DoubleType
   *   df.groupBy(window($"time", "1 minute", "10 seconds"), $"stockId")
   *     .agg(mean("price"))
   * }}}
   *
   * The windows will look like:
   *
   * {{{
   *   09:00:00-09:01:00
   *   09:00:10-09:01:10
   *   09:00:20-09:01:20 ...
   * }}}
   *
   * For a streaming query, you may use the function `current_timestamp` to generate windows on
   * processing time.
   *
   * @param timeColumn The column or the expression to use as the timestamp for windowing by time.
   *                   The time column must be of TimestampType.
   * @param windowDuration A string specifying the width of the window, e.g. `10 minutes`,
   *                       `1 second`. Check `org.apache.spark.unsafe.types.CalendarInterval` for
   *                       valid duration identifiers. Note that the duration is a fixed length of
   *                       time, and does not vary over time according to a calendar. For example,
   *                       `1 day` always means 86,400,000 milliseconds, not a calendar day.
   * @param slideDuration A string specifying the sliding interval of the window, e.g. `1 minute`.
   *                      A new window will be generated every `slideDuration`. Must be less than
   *                      or equal to the `windowDuration`. Check
   *                      `org.apache.spark.unsafe.types.CalendarInterval` for valid duration
   *                      identifiers. This duration is likewise absolute, and does not vary
   *                     according to a calendar.
   *
   * @group datetime_funcs
   * @since 2.0.0
   */
  @Experimental
  @InterfaceStability.Evolving
  def window(timeColumn: Column, windowDuration: String, slideDuration: String): Column = {
    window(timeColumn, windowDuration, slideDuration, "0 second")
  }

  /**
   * Generates tumbling time windows given a timestamp specifying column. Window
   * starts are inclusive but the window ends are exclusive, e.g. 12:05 will be in the window
   * [12:05,12:10) but not in [12:00,12:05). Windows can support microsecond precision. Windows in
   * the order of months are not supported. The windows start beginning at 1970-01-01 00:00:00 UTC.
   * The following example takes the average stock price for a one minute tumbling window:
   *
   * {{{
   *   val df = ... // schema => timestamp: TimestampType, stockId: StringType, price: DoubleType
   *   df.groupBy(window($"time", "1 minute"), $"stockId")
   *     .agg(mean("price"))
   * }}}
   *
   * The windows will look like:
   *
   * {{{
   *   09:00:00-09:01:00
   *   09:01:00-09:02:00
   *   09:02:00-09:03:00 ...
   * }}}
   *
   * For a streaming query, you may use the function `current_timestamp` to generate windows on
   * processing time.
   *
   * @param timeColumn The column or the expression to use as the timestamp for windowing by time.
   *                   The time column must be of TimestampType.
   * @param windowDuration A string specifying the width of the window, e.g. `10 minutes`,
   *                       `1 second`. Check `org.apache.spark.unsafe.types.CalendarInterval` for
   *                       valid duration identifiers.
   *
   * @group datetime_funcs
   * @since 2.0.0
   */
  @Experimental
  @InterfaceStability.Evolving
  def window(timeColumn: Column, windowDuration: String): Column = {
    window(timeColumn, windowDuration, windowDuration, "0 second")
  }

  //////////////////////////////////////////////////////////////////////////////////////////////
  // Collection functions
  //////////////////////////////////////////////////////////////////////////////////////////////

  /**
   * Returns null if the array is null, true if the array contains `value`, and false otherwise.
   * @group collection_funcs
   * @since 1.5.0
   */
  def array_contains(column: Column, value: Any): Column = withExpr {
    ArrayContains(column.expr, Literal(value))
  }

  /**
   * Creates a new row for each element in the given array or map column.
   *
   * @group collection_funcs
   * @since 1.3.0
   */
  def explode(e: Column): Column = withExpr { Explode(e.expr) }

  /**
   * Creates a new row for each element in the given array or map column.
   * Unlike explode, if the array/map is null or empty then null is produced.
   *
   * @group collection_funcs
   * @since 2.2.0
   */
  def explode_outer(e: Column): Column = withExpr { GeneratorOuter(Explode(e.expr)) }

  /**
   * Creates a new row for each element with position in the given array or map column.
   *
   * @group collection_funcs
   * @since 2.1.0
   */
  def posexplode(e: Column): Column = withExpr { PosExplode(e.expr) }

  /**
   * Creates a new row for each element with position in the given array or map column.
   * Unlike posexplode, if the array/map is null or empty then the row (null, null) is produced.
   *
   * @group collection_funcs
   * @since 2.2.0
   */
  def posexplode_outer(e: Column): Column = withExpr { GeneratorOuter(PosExplode(e.expr)) }

  /**
   * Extracts json object from a json string based on json path specified, and returns json string
   * of the extracted json object. It will return null if the input json string is invalid.
   *
   * @group collection_funcs
   * @since 1.6.0
   */
  def get_json_object(e: Column, path: String): Column = withExpr {
    GetJsonObject(e.expr, lit(path).expr)
  }

  /**
   * Creates a new row for a json column according to the given field names.
   *
   * @group collection_funcs
   * @since 1.6.0
   */
  @scala.annotation.varargs
  def json_tuple(json: Column, fields: String*): Column = withExpr {
    require(fields.nonEmpty, "at least 1 field name should be given.")
    JsonTuple(json.expr +: fields.map(Literal.apply))
  }

  /**
   * (Scala-specific) Parses a column containing a JSON string into a `StructType` with the
   * specified schema. Returns `null`, in the case of an unparseable string.
   *
   * @param e a string column containing JSON data.
   * @param schema the schema to use when parsing the json string
   * @param options options to control how the json is parsed. Accepts the same options as the
   *                json data source.
   *
   * @group collection_funcs
   * @since 2.1.0
   */
  def from_json(e: Column, schema: StructType, options: Map[String, String]): Column =
    from_json(e, schema.asInstanceOf[DataType], options)

  /**
   * (Scala-specific) Parses a column containing a JSON string into a `StructType` or `ArrayType`
   * of `StructType`s with the specified schema. Returns `null`, in the case of an unparseable
   * string.
   *
   * @param e a string column containing JSON data.
   * @param schema the schema to use when parsing the json string
   * @param options options to control how the json is parsed. accepts the same options and the
   *                json data source.
   *
   * @group collection_funcs
   * @since 2.2.0
   */
  def from_json(e: Column, schema: DataType, options: Map[String, String]): Column = withExpr {
    JsonToStructs(schema, options, e.expr)
  }

  /**
   * (Java-specific) Parses a column containing a JSON string into a `StructType` with the
   * specified schema. Returns `null`, in the case of an unparseable string.
   *
   * @param e a string column containing JSON data.
   * @param schema the schema to use when parsing the json string
   * @param options options to control how the json is parsed. accepts the same options and the
   *                json data source.
   *
   * @group collection_funcs
   * @since 2.1.0
   */
  def from_json(e: Column, schema: StructType, options: java.util.Map[String, String]): Column =
    from_json(e, schema, options.asScala.toMap)

  /**
   * (Java-specific) Parses a column containing a JSON string into a `StructType` or `ArrayType`
   * of `StructType`s with the specified schema. Returns `null`, in the case of an unparseable
   * string.
   *
   * @param e a string column containing JSON data.
   * @param schema the schema to use when parsing the json string
   * @param options options to control how the json is parsed. accepts the same options and the
   *                json data source.
   *
   * @group collection_funcs
   * @since 2.2.0
   */
  def from_json(e: Column, schema: DataType, options: java.util.Map[String, String]): Column =
    from_json(e, schema, options.asScala.toMap)

  /**
   * Parses a column containing a JSON string into a `StructType` with the specified schema.
   * Returns `null`, in the case of an unparseable string.
   *
   * @param e a string column containing JSON data.
   * @param schema the schema to use when parsing the json string
   *
   * @group collection_funcs
   * @since 2.1.0
   */
  def from_json(e: Column, schema: StructType): Column =
    from_json(e, schema, Map.empty[String, String])

  /**
   * Parses a column containing a JSON string into a `StructType` or `ArrayType` of `StructType`s
   * with the specified schema. Returns `null`, in the case of an unparseable string.
   *
   * @param e a string column containing JSON data.
   * @param schema the schema to use when parsing the json string
   *
   * @group collection_funcs
   * @since 2.2.0
   */
  def from_json(e: Column, schema: DataType): Column =
    from_json(e, schema, Map.empty[String, String])

  /**
   * Parses a column containing a JSON string into a `StructType` or `ArrayType` of `StructType`s
   * with the specified schema. Returns `null`, in the case of an unparseable string.
   *
   * @param e a string column containing JSON data.
   * @param schema the schema to use when parsing the json string as a json string. In Spark 2.1,
   *               the user-provided schema has to be in JSON format. Since Spark 2.2, the DDL
   *               format is also supported for the schema.
   *
   * @group collection_funcs
   * @since 2.1.0
   */
  def from_json(e: Column, schema: String, options: java.util.Map[String, String]): Column = {
    val dataType = try {
      DataType.fromJson(schema)
    } catch {
      case NonFatal(_) => StructType.fromDDL(schema)
    }
    from_json(e, dataType, options)
  }

  /**
   * (Scala-specific) Converts a column containing a `StructType` or `ArrayType` of `StructType`s
   * into a JSON string with the specified schema. Throws an exception, in the case of an
   * unsupported type.
   *
   * @param e a column containing a struct or array of the structs.
   * @param options options to control how the struct column is converted into a json string.
   *                accepts the same options and the json data source.
   *
   * @group collection_funcs
   * @since 2.1.0
   */
  def to_json(e: Column, options: Map[String, String]): Column = withExpr {
    StructsToJson(options, e.expr)
  }

  /**
   * (Java-specific) Converts a column containing a `StructType` or `ArrayType` of `StructType`s
   * into a JSON string with the specified schema. Throws an exception, in the case of an
   * unsupported type.
   *
   * @param e a column containing a struct or array of the structs.
   * @param options options to control how the struct column is converted into a json string.
   *                accepts the same options and the json data source.
   *
   * @group collection_funcs
   * @since 2.1.0
   */
  def to_json(e: Column, options: java.util.Map[String, String]): Column =
    to_json(e, options.asScala.toMap)

  /**
   * Converts a column containing a `StructType` or `ArrayType` of `StructType`s into a JSON string
   * with the specified schema. Throws an exception, in the case of an unsupported type.
   *
   * @param e a column containing a struct or array of the structs.
   *
   * @group collection_funcs
   * @since 2.1.0
   */
  def to_json(e: Column): Column =
    to_json(e, Map.empty[String, String])

  /**
   * Returns length of array or map.
   *
   * @group collection_funcs
   * @since 1.5.0
   */
  def size(e: Column): Column = withExpr { Size(e.expr) }

  /**
   * Sorts the input array for the given column in ascending order,
   * according to the natural ordering of the array elements.
   *
   * @group collection_funcs
   * @since 1.5.0
   */
  def sort_array(e: Column): Column = sort_array(e, asc = true)

  /**
   * Sorts the input array for the given column in ascending or descending order,
   * according to the natural ordering of the array elements.
   *
   * @group collection_funcs
   * @since 1.5.0
   */
  def sort_array(e: Column, asc: Boolean): Column = withExpr { SortArray(e.expr, lit(asc).expr) }

  //////////////////////////////////////////////////////////////////////////////////////////////
  //////////////////////////////////////////////////////////////////////////////////////////////

  // scalastyle:off line.size.limit
  // scalastyle:off parameter.number

  /* Use the following code to generate:
  (0 to 10).map { x =>
    val types = (1 to x).foldRight("RT")((i, s) => {s"A$i, $s"})
    val typeTags = (1 to x).map(i => s"A$i: TypeTag").foldLeft("RT: TypeTag")(_ + ", " + _)
    val inputTypes = (1 to x).foldRight("Nil")((i, s) => {s"ScalaReflection.schemaFor(typeTag[A$i]).dataType :: $s"})
    println(s"""
    /**
     * Defines a user-defined function of ${x} arguments as user-defined function (UDF).
     * The data types are automatically inferred based on the function's signature.
     *
     * @group udf_funcs
     * @since 1.3.0
     */
    def udf[$typeTags](f: Function$x[$types]): UserDefinedFunction = {
      val ScalaReflection.Schema(dataType, nullable) = ScalaReflection.schemaFor[RT]
      val inputTypes = Try($inputTypes).toOption
      UserDefinedFunction(f, dataType, inputTypes).withNullability(nullable)
    }""")
  }

  */

  /**
   * Defines a user-defined function of 0 arguments as user-defined function (UDF).
   * The data types are automatically inferred based on the function's signature.
   *
   * @group udf_funcs
   * @since 1.3.0
   */
  def udf[RT: TypeTag](f: Function0[RT]): UserDefinedFunction = {
    val ScalaReflection.Schema(dataType, nullable) = ScalaReflection.schemaFor[RT]
    val inputTypes = Try(Nil).toOption
    UserDefinedFunction(f, dataType, inputTypes).withNullability(nullable)
  }

  /**
   * Defines a user-defined function of 1 arguments as user-defined function (UDF).
   * The data types are automatically inferred based on the function's signature.
   *
   * @group udf_funcs
   * @since 1.3.0
   */
  def udf[RT: TypeTag, A1: TypeTag](f: Function1[A1, RT]): UserDefinedFunction = {
    val ScalaReflection.Schema(dataType, nullable) = ScalaReflection.schemaFor[RT]
    val inputTypes = Try(ScalaReflection.schemaFor(typeTag[A1]).dataType :: Nil).toOption
    UserDefinedFunction(f, dataType, inputTypes).withNullability(nullable)
  }

  /**
   * Defines a user-defined function of 2 arguments as user-defined function (UDF).
   * The data types are automatically inferred based on the function's signature.
   *
   * @group udf_funcs
   * @since 1.3.0
   */
  def udf[RT: TypeTag, A1: TypeTag, A2: TypeTag](f: Function2[A1, A2, RT]): UserDefinedFunction = {
    val ScalaReflection.Schema(dataType, nullable) = ScalaReflection.schemaFor[RT]
    val inputTypes = Try(ScalaReflection.schemaFor(typeTag[A1]).dataType :: ScalaReflection.schemaFor(typeTag[A2]).dataType :: Nil).toOption
    UserDefinedFunction(f, dataType, inputTypes).withNullability(nullable)
  }

  /**
   * Defines a user-defined function of 3 arguments as user-defined function (UDF).
   * The data types are automatically inferred based on the function's signature.
   *
   * @group udf_funcs
   * @since 1.3.0
   */
  def udf[RT: TypeTag, A1: TypeTag, A2: TypeTag, A3: TypeTag](f: Function3[A1, A2, A3, RT]): UserDefinedFunction = {
    val ScalaReflection.Schema(dataType, nullable) = ScalaReflection.schemaFor[RT]
    val inputTypes = Try(ScalaReflection.schemaFor(typeTag[A1]).dataType :: ScalaReflection.schemaFor(typeTag[A2]).dataType :: ScalaReflection.schemaFor(typeTag[A3]).dataType :: Nil).toOption
    UserDefinedFunction(f, dataType, inputTypes).withNullability(nullable)
  }

  /**
   * Defines a user-defined function of 4 arguments as user-defined function (UDF).
   * The data types are automatically inferred based on the function's signature.
   *
   * @group udf_funcs
   * @since 1.3.0
   */
  def udf[RT: TypeTag, A1: TypeTag, A2: TypeTag, A3: TypeTag, A4: TypeTag](f: Function4[A1, A2, A3, A4, RT]): UserDefinedFunction = {
    val ScalaReflection.Schema(dataType, nullable) = ScalaReflection.schemaFor[RT]
    val inputTypes = Try(ScalaReflection.schemaFor(typeTag[A1]).dataType :: ScalaReflection.schemaFor(typeTag[A2]).dataType :: ScalaReflection.schemaFor(typeTag[A3]).dataType :: ScalaReflection.schemaFor(typeTag[A4]).dataType :: Nil).toOption
    UserDefinedFunction(f, dataType, inputTypes).withNullability(nullable)
  }

  /**
   * Defines a user-defined function of 5 arguments as user-defined function (UDF).
   * The data types are automatically inferred based on the function's signature.
   *
   * @group udf_funcs
   * @since 1.3.0
   */
  def udf[RT: TypeTag, A1: TypeTag, A2: TypeTag, A3: TypeTag, A4: TypeTag, A5: TypeTag](f: Function5[A1, A2, A3, A4, A5, RT]): UserDefinedFunction = {
    val ScalaReflection.Schema(dataType, nullable) = ScalaReflection.schemaFor[RT]
    val inputTypes = Try(ScalaReflection.schemaFor(typeTag[A1]).dataType :: ScalaReflection.schemaFor(typeTag[A2]).dataType :: ScalaReflection.schemaFor(typeTag[A3]).dataType :: ScalaReflection.schemaFor(typeTag[A4]).dataType :: ScalaReflection.schemaFor(typeTag[A5]).dataType :: Nil).toOption
    UserDefinedFunction(f, dataType, inputTypes).withNullability(nullable)
  }

  /**
   * Defines a user-defined function of 6 arguments as user-defined function (UDF).
   * The data types are automatically inferred based on the function's signature.
   *
   * @group udf_funcs
   * @since 1.3.0
   */
  def udf[RT: TypeTag, A1: TypeTag, A2: TypeTag, A3: TypeTag, A4: TypeTag, A5: TypeTag, A6: TypeTag](f: Function6[A1, A2, A3, A4, A5, A6, RT]): UserDefinedFunction = {
    val ScalaReflection.Schema(dataType, nullable) = ScalaReflection.schemaFor[RT]
    val inputTypes = Try(ScalaReflection.schemaFor(typeTag[A1]).dataType :: ScalaReflection.schemaFor(typeTag[A2]).dataType :: ScalaReflection.schemaFor(typeTag[A3]).dataType :: ScalaReflection.schemaFor(typeTag[A4]).dataType :: ScalaReflection.schemaFor(typeTag[A5]).dataType :: ScalaReflection.schemaFor(typeTag[A6]).dataType :: Nil).toOption
    UserDefinedFunction(f, dataType, inputTypes).withNullability(nullable)
  }

  /**
   * Defines a user-defined function of 7 arguments as user-defined function (UDF).
   * The data types are automatically inferred based on the function's signature.
   *
   * @group udf_funcs
   * @since 1.3.0
   */
  def udf[RT: TypeTag, A1: TypeTag, A2: TypeTag, A3: TypeTag, A4: TypeTag, A5: TypeTag, A6: TypeTag, A7: TypeTag](f: Function7[A1, A2, A3, A4, A5, A6, A7, RT]): UserDefinedFunction = {
    val ScalaReflection.Schema(dataType, nullable) = ScalaReflection.schemaFor[RT]
    val inputTypes = Try(ScalaReflection.schemaFor(typeTag[A1]).dataType :: ScalaReflection.schemaFor(typeTag[A2]).dataType :: ScalaReflection.schemaFor(typeTag[A3]).dataType :: ScalaReflection.schemaFor(typeTag[A4]).dataType :: ScalaReflection.schemaFor(typeTag[A5]).dataType :: ScalaReflection.schemaFor(typeTag[A6]).dataType :: ScalaReflection.schemaFor(typeTag[A7]).dataType :: Nil).toOption
    UserDefinedFunction(f, dataType, inputTypes).withNullability(nullable)
  }

  /**
   * Defines a user-defined function of 8 arguments as user-defined function (UDF).
   * The data types are automatically inferred based on the function's signature.
   *
   * @group udf_funcs
   * @since 1.3.0
   */
  def udf[RT: TypeTag, A1: TypeTag, A2: TypeTag, A3: TypeTag, A4: TypeTag, A5: TypeTag, A6: TypeTag, A7: TypeTag, A8: TypeTag](f: Function8[A1, A2, A3, A4, A5, A6, A7, A8, RT]): UserDefinedFunction = {
    val ScalaReflection.Schema(dataType, nullable) = ScalaReflection.schemaFor[RT]
    val inputTypes = Try(ScalaReflection.schemaFor(typeTag[A1]).dataType :: ScalaReflection.schemaFor(typeTag[A2]).dataType :: ScalaReflection.schemaFor(typeTag[A3]).dataType :: ScalaReflection.schemaFor(typeTag[A4]).dataType :: ScalaReflection.schemaFor(typeTag[A5]).dataType :: ScalaReflection.schemaFor(typeTag[A6]).dataType :: ScalaReflection.schemaFor(typeTag[A7]).dataType :: ScalaReflection.schemaFor(typeTag[A8]).dataType :: Nil).toOption
    UserDefinedFunction(f, dataType, inputTypes).withNullability(nullable)
  }

  /**
   * Defines a user-defined function of 9 arguments as user-defined function (UDF).
   * The data types are automatically inferred based on the function's signature.
   *
   * @group udf_funcs
   * @since 1.3.0
   */
  def udf[RT: TypeTag, A1: TypeTag, A2: TypeTag, A3: TypeTag, A4: TypeTag, A5: TypeTag, A6: TypeTag, A7: TypeTag, A8: TypeTag, A9: TypeTag](f: Function9[A1, A2, A3, A4, A5, A6, A7, A8, A9, RT]): UserDefinedFunction = {
    val ScalaReflection.Schema(dataType, nullable) = ScalaReflection.schemaFor[RT]
    val inputTypes = Try(ScalaReflection.schemaFor(typeTag[A1]).dataType :: ScalaReflection.schemaFor(typeTag[A2]).dataType :: ScalaReflection.schemaFor(typeTag[A3]).dataType :: ScalaReflection.schemaFor(typeTag[A4]).dataType :: ScalaReflection.schemaFor(typeTag[A5]).dataType :: ScalaReflection.schemaFor(typeTag[A6]).dataType :: ScalaReflection.schemaFor(typeTag[A7]).dataType :: ScalaReflection.schemaFor(typeTag[A8]).dataType :: ScalaReflection.schemaFor(typeTag[A9]).dataType :: Nil).toOption
    UserDefinedFunction(f, dataType, inputTypes).withNullability(nullable)
  }

  /**
   * Defines a user-defined function of 10 arguments as user-defined function (UDF).
   * The data types are automatically inferred based on the function's signature.
   *
   * @group udf_funcs
   * @since 1.3.0
   */
  def udf[RT: TypeTag, A1: TypeTag, A2: TypeTag, A3: TypeTag, A4: TypeTag, A5: TypeTag, A6: TypeTag, A7: TypeTag, A8: TypeTag, A9: TypeTag, A10: TypeTag](f: Function10[A1, A2, A3, A4, A5, A6, A7, A8, A9, A10, RT]): UserDefinedFunction = {
    val ScalaReflection.Schema(dataType, nullable) = ScalaReflection.schemaFor[RT]
    val inputTypes = Try(ScalaReflection.schemaFor(typeTag[A1]).dataType :: ScalaReflection.schemaFor(typeTag[A2]).dataType :: ScalaReflection.schemaFor(typeTag[A3]).dataType :: ScalaReflection.schemaFor(typeTag[A4]).dataType :: ScalaReflection.schemaFor(typeTag[A5]).dataType :: ScalaReflection.schemaFor(typeTag[A6]).dataType :: ScalaReflection.schemaFor(typeTag[A7]).dataType :: ScalaReflection.schemaFor(typeTag[A8]).dataType :: ScalaReflection.schemaFor(typeTag[A9]).dataType :: ScalaReflection.schemaFor(typeTag[A10]).dataType :: Nil).toOption
    UserDefinedFunction(f, dataType, inputTypes).withNullability(nullable)
  }

  // scalastyle:on parameter.number
  // scalastyle:on line.size.limit

  /**
   * Defines a user-defined function (UDF) using a Scala closure. For this variant, the caller must
   * specify the output data type, and there is no automatic input type coercion.
   *
   * @param f  A closure in Scala
   * @param dataType  The output data type of the UDF
   *
   * @group udf_funcs
   * @since 2.0.0
   */
  def udf(f: AnyRef, dataType: DataType): UserDefinedFunction = {
    UserDefinedFunction(f, dataType, None)
  }

  /**
   * Call an user-defined function.
   * Example:
   * {{{
   *  import org.apache.spark.sql._
   *
   *  val df = Seq(("id1", 1), ("id2", 4), ("id3", 5)).toDF("id", "value")
   *  val spark = df.sparkSession
   *  spark.udf.register("simpleUDF", (v: Int) => v * v)
   *  df.select($"id", callUDF("simpleUDF", $"value"))
   * }}}
   *
   * @group udf_funcs
   * @since 1.5.0
   */
  @scala.annotation.varargs
  def callUDF(udfName: String, cols: Column*): Column = withExpr {
    UnresolvedFunction(udfName, cols.map(_.expr), isDistinct = false)
  }
}<|MERGE_RESOLUTION|>--- conflicted
+++ resolved
@@ -1019,12 +1019,8 @@
    * @since 1.5.0
    */
   def broadcast[T](df: Dataset[T]): Dataset[T] = {
-<<<<<<< HEAD
-    Dataset[T](df.sparkSession, BroadcastHint(df.queryExecution.analyzed))(df.exprEnc)
-=======
     Dataset[T](df.sparkSession,
-      ResolvedHint(df.logicalPlan, isBroadcastable = Option(true)))(df.exprEnc)
->>>>>>> 9434280c
+      ResolvedHint(df.queryExecution.analyzed, isBroadcastable = Option(true)))(df.exprEnc)
   }
 
   /**
