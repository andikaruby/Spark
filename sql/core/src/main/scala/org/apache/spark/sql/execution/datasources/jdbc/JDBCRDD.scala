--- conflicted
+++ resolved
@@ -192,14 +192,10 @@
    */
   private def compileFilter(f: Filter): String = f match {
     case EqualTo(attr, value) => s"$attr = ${compileValue(value)}"
-<<<<<<< HEAD
     case EqualNullSafe(attr, value) =>
       s"(NOT ($attr != ${compileValue(value)} OR $attr IS NULL OR " +
         s"${compileValue(value)} IS NULL) OR ($attr IS NULL AND ${compileValue(value)} IS NULL))"
-    case Not(EqualTo(attr, value)) => s"$attr != ${compileValue(value)}"
-=======
     case Not(f) => s"(NOT (${compileFilter(f)}))"
->>>>>>> f76ee109
     case LessThan(attr, value) => s"$attr < ${compileValue(value)}"
     case GreaterThan(attr, value) => s"$attr > ${compileValue(value)}"
     case LessThanOrEqual(attr, value) => s"$attr <= ${compileValue(value)}"
