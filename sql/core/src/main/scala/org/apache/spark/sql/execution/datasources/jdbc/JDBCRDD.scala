--- conflicted
+++ resolved
@@ -179,11 +179,7 @@
     case stringValue: String => s"'${escapeSql(stringValue)}'"
     case timestampValue: Timestamp => "'" + timestampValue + "'"
     case dateValue: Date => "'" + dateValue + "'"
-<<<<<<< HEAD
     case arrayValue: Array[Any] => arrayValue.map(compileValue).mkString(", ")
-=======
-    case arrayValue: Array[Object] => arrayValue.map(compileValue).mkString(", ")
->>>>>>> be33a0cd
     case _ => value
   }
 
@@ -194,7 +190,6 @@
    * Turns a single Filter into a String representing a SQL expression.
    * Returns None for an unhandled filter.
    */
-<<<<<<< HEAD
   private def compileFilter(f: Filter): Option[String] = {
     Option(f match {
       case EqualTo(attr, value) => s"$attr = ${compileValue(value)}"
@@ -212,6 +207,7 @@
       case Or(f1, f2) =>
         // We can't compile Or filter unless both sub-filters are compiled successfully.
         // It applies too for the following And filter.
+        // If we can make sure compileFilter supports all filters, we can remove this check.
         val or = Seq(f1, f2).map(compileFilter(_)).flatten
         if (or.size == 2) {
           or.map(p => s"($p)").mkString(" OR ")
@@ -227,24 +223,6 @@
         }
       case _ => null
     })
-=======
-  private def compileFilter(f: Filter): String = f match {
-    case EqualTo(attr, value) => s"$attr = ${compileValue(value)}"
-    case Not(f) => s"(NOT (${compileFilter(f)}))"
-    case LessThan(attr, value) => s"$attr < ${compileValue(value)}"
-    case GreaterThan(attr, value) => s"$attr > ${compileValue(value)}"
-    case LessThanOrEqual(attr, value) => s"$attr <= ${compileValue(value)}"
-    case GreaterThanOrEqual(attr, value) => s"$attr >= ${compileValue(value)}"
-    case StringStartsWith(attr, value) => s"${attr} LIKE '${value}%'"
-    case StringEndsWith(attr, value) => s"${attr} LIKE '%${value}'"
-    case StringContains(attr, value) => s"${attr} LIKE '%${value}%'"
-    case IsNull(attr) => s"$attr IS NULL"
-    case IsNotNull(attr) => s"$attr IS NOT NULL"
-    case In(attr, value) => s"$attr IN (${compileValue(value)})"
-    case Or(f1, f2) => s"(${compileFilter(f1)}) OR (${compileFilter(f2)})"
-    case And(f1, f2) => s"(${compileFilter(f1)}) AND (${compileFilter(f2)})"
-    case _ => null
->>>>>>> be33a0cd
   }
 
   /**
