--- conflicted
+++ resolved
@@ -296,7 +296,6 @@
     if (sb.length == 0) "1" else sb.substring(1)
   }
 
-<<<<<<< HEAD
   /**
    * Converts value to SQL expression.
    */
@@ -330,8 +329,6 @@
     case IsNotNull(attr) => s"$attr IS NOT NULL"
     case _ => null
   }
-=======
->>>>>>> d80cc90b
 
   /**
    * `filters`, but as a WHERE clause suitable for injection into a SQL query.
