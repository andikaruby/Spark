--- conflicted
+++ resolved
@@ -273,11 +273,7 @@
     partitionSchema: Option[StructType])
   extends FileCatalog with Logging {
 
-<<<<<<< HEAD
-  private val hadoopConf = new Configuration(sparkSession.sparkContext.hadoopConfiguration)
-=======
-  private val hadoopConf = new Configuration(sqlContext.sessionState.hadoopConf)
->>>>>>> c71c6853
+  private val hadoopConf = new Configuration(sparkSession.sessionState.hadoopConf)
 
   var leafFiles = mutable.LinkedHashMap.empty[Path, FileStatus]
   var leafDirToChildrenFiles = mutable.Map.empty[Path, Array[FileStatus]]
@@ -345,7 +341,7 @@
   def getStatus(path: Path): Array[FileStatus] = leafDirToChildrenFiles(path)
 
   private def listLeafFiles(paths: Seq[Path]): mutable.LinkedHashSet[FileStatus] = {
-    if (paths.length >= sparkSession.conf.parallelPartitionDiscoveryThreshold) {
+    if (paths.length >= sparkSession.sessionState.conf.parallelPartitionDiscoveryThreshold) {
       HadoopFsRelation.listLeafFilesInParallel(paths, hadoopConf, sparkSession.sparkContext)
     } else {
       val statuses: Seq[FileStatus] = paths.flatMap { path =>
@@ -418,7 +414,7 @@
         PartitioningUtils.parsePartitions(
           leafDirs,
           PartitioningUtils.DEFAULT_PARTITION_NAME,
-          typeInference = sparkSession.conf.partitionColumnTypeInferenceEnabled(),
+          typeInference = sparkSession.sessionState.conf.partitionColumnTypeInferenceEnabled(),
           basePaths = basePaths)
     }
   }
