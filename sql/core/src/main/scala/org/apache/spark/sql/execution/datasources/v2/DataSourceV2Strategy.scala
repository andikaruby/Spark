/*
 * Licensed to the Apache Software Foundation (ASF) under one or more
 * contributor license agreements.  See the NOTICE file distributed with
 * this work for additional information regarding copyright ownership.
 * The ASF licenses this file to You under the Apache License, Version 2.0
 * (the "License"); you may not use this file except in compliance with
 * the License.  You may obtain a copy of the License at
 *
 *    http://www.apache.org/licenses/LICENSE-2.0
 *
 * Unless required by applicable law or agreed to in writing, software
 * distributed under the License is distributed on an "AS IS" BASIS,
 * WITHOUT WARRANTIES OR CONDITIONS OF ANY KIND, either express or implied.
 * See the License for the specific language governing permissions and
 * limitations under the License.
 */

package org.apache.spark.sql.execution.datasources.v2

import scala.collection.JavaConverters._

import org.apache.spark.sql.{AnalysisException, SparkSession, Strategy}
import org.apache.spark.sql.catalyst.analysis.{ResolvedNamespace, ResolvedPartitionSpec, ResolvedTable}
import org.apache.spark.sql.catalyst.expressions.{And, Expression, NamedExpression, PredicateHelper, SubqueryExpression}
import org.apache.spark.sql.catalyst.planning.PhysicalOperation
import org.apache.spark.sql.catalyst.plans.logical._
import org.apache.spark.sql.connector.catalog.{CatalogV2Util, StagingTableCatalog, SupportsNamespaces, SupportsPartitionManagement, TableCapability, TableCatalog, TableChange}
import org.apache.spark.sql.connector.read.streaming.{ContinuousStream, MicroBatchStream}
import org.apache.spark.sql.execution.{FilterExec, LeafExecNode, LocalTableScanExec, ProjectExec, RowDataSourceScanExec, SparkPlan}
import org.apache.spark.sql.execution.datasources.DataSourceStrategy
import org.apache.spark.sql.execution.streaming.continuous.{WriteToContinuousDataSource, WriteToContinuousDataSourceExec}
import org.apache.spark.sql.sources.{BaseRelation, TableScan}
import org.apache.spark.sql.util.CaseInsensitiveStringMap

class DataSourceV2Strategy(session: SparkSession) extends Strategy with PredicateHelper {

  import DataSourceV2Implicits._
  import org.apache.spark.sql.connector.catalog.CatalogV2Implicits._

  private def withProjectAndFilter(
      project: Seq[NamedExpression],
      filters: Seq[Expression],
      scan: LeafExecNode,
      needsUnsafeConversion: Boolean): SparkPlan = {
    val filterCondition = filters.reduceLeftOption(And)
    val withFilter = filterCondition.map(FilterExec(_, scan)).getOrElse(scan)

    if (withFilter.output != project || needsUnsafeConversion) {
      ProjectExec(project, withFilter)
    } else {
      withFilter
    }
  }

  override def apply(plan: LogicalPlan): Seq[SparkPlan] = plan match {
    case PhysicalOperation(project, filters,
        relation @ DataSourceV2ScanRelation(_, V1ScanWrapper(scan, translated, pushed), output)) =>
      val v1Relation = scan.toV1TableScan[BaseRelation with TableScan](session.sqlContext)
      if (v1Relation.schema != scan.readSchema()) {
        throw new IllegalArgumentException(
          "The fallback v1 relation reports inconsistent schema:\n" +
            "Schema of v2 scan:     " + scan.readSchema() + "\n" +
            "Schema of v1 relation: " + v1Relation.schema)
      }
      val rdd = v1Relation.buildScan()
      val unsafeRowRDD = DataSourceStrategy.toCatalystRDD(v1Relation, output, rdd)
      val dsScan = RowDataSourceScanExec(
        output,
        output.toStructType,
        translated.toSet,
        pushed.toSet,
        unsafeRowRDD,
        v1Relation,
        tableIdentifier = None)
      withProjectAndFilter(project, filters, dsScan, needsUnsafeConversion = false) :: Nil

    case PhysicalOperation(project, filters, relation: DataSourceV2ScanRelation) =>
      // projection and filters were already pushed down in the optimizer.
      // this uses PhysicalOperation to get the projection and ensure that if the batch scan does
      // not support columnar, a projection is added to convert the rows to UnsafeRow.
      val batchExec = BatchScanExec(relation.output, relation.scan)
      withProjectAndFilter(project, filters, batchExec, !batchExec.supportsColumnar) :: Nil

    case r: StreamingDataSourceV2Relation if r.startOffset.isDefined && r.endOffset.isDefined =>
      val microBatchStream = r.stream.asInstanceOf[MicroBatchStream]
      val scanExec = MicroBatchScanExec(
        r.output, r.scan, microBatchStream, r.startOffset.get, r.endOffset.get)

      val withProjection = if (scanExec.supportsColumnar) {
        scanExec
      } else {
        // Add a Project here to make sure we produce unsafe rows.
        ProjectExec(r.output, scanExec)
      }

      withProjection :: Nil

    case r: StreamingDataSourceV2Relation if r.startOffset.isDefined && r.endOffset.isEmpty =>
      val continuousStream = r.stream.asInstanceOf[ContinuousStream]
      val scanExec = ContinuousScanExec(r.output, r.scan, continuousStream, r.startOffset.get)

      val withProjection = if (scanExec.supportsColumnar) {
        scanExec
      } else {
        // Add a Project here to make sure we produce unsafe rows.
        ProjectExec(r.output, scanExec)
      }

      withProjection :: Nil

    case WriteToDataSourceV2(writer, query) =>
      WriteToDataSourceV2Exec(writer, planLater(query)) :: Nil

    case CreateV2Table(catalog, ident, schema, parts, props, ifNotExists) =>
      val propsWithOwner = CatalogV2Util.withDefaultOwnership(props)
      CreateTableExec(catalog, ident, schema, parts, propsWithOwner, ifNotExists) :: Nil

    case CreateTableAsSelect(catalog, ident, parts, query, props, options, ifNotExists) =>
      val propsWithOwner = CatalogV2Util.withDefaultOwnership(props)
      val writeOptions = new CaseInsensitiveStringMap(options.asJava)
      catalog match {
        case staging: StagingTableCatalog =>
          AtomicCreateTableAsSelectExec(staging, ident, parts, query, planLater(query),
            propsWithOwner, writeOptions, ifNotExists) :: Nil
        case _ =>
          CreateTableAsSelectExec(catalog, ident, parts, query, planLater(query),
            propsWithOwner, writeOptions, ifNotExists) :: Nil
      }

    case RefreshTable(r: ResolvedTable) =>
      RefreshTableExec(session, r.catalog, r.table, r.identifier) :: Nil

    case ReplaceTable(catalog, ident, schema, parts, props, orCreate) =>
      val propsWithOwner = CatalogV2Util.withDefaultOwnership(props)
      catalog match {
        case staging: StagingTableCatalog =>
          AtomicReplaceTableExec(
            staging, ident, schema, parts, propsWithOwner, orCreate = orCreate) :: Nil
        case _ =>
          ReplaceTableExec(
            catalog, ident, schema, parts, propsWithOwner, orCreate = orCreate) :: Nil
      }

    case ReplaceTableAsSelect(catalog, ident, parts, query, props, options, orCreate) =>
      val propsWithOwner = CatalogV2Util.withDefaultOwnership(props)
      val writeOptions = new CaseInsensitiveStringMap(options.asJava)
      catalog match {
        case staging: StagingTableCatalog =>
          AtomicReplaceTableAsSelectExec(
            session,
            staging,
            ident,
            parts,
            query,
            planLater(query),
            propsWithOwner,
            writeOptions,
            orCreate = orCreate) :: Nil
        case _ =>
          ReplaceTableAsSelectExec(
            session,
            catalog,
            ident,
            parts,
            query,
            planLater(query),
            propsWithOwner,
            writeOptions,
            orCreate = orCreate) :: Nil
      }

    case AppendData(r: DataSourceV2Relation, query, writeOptions, _) =>
      r.table.asWritable match {
        case v1 if v1.supports(TableCapability.V1_BATCH_WRITE) =>
          AppendDataExecV1(v1, writeOptions.asOptions, query, r) :: Nil
        case v2 =>
          AppendDataExec(session, v2, r, writeOptions.asOptions, planLater(query)) :: Nil
      }

    case OverwriteByExpression(r: DataSourceV2Relation, deleteExpr, query, writeOptions, _) =>
      // fail if any filter cannot be converted. correctness depends on removing all matching data.
      val filters = splitConjunctivePredicates(deleteExpr).map {
        filter => DataSourceStrategy.translateFilter(deleteExpr,
          supportNestedPredicatePushdown = true).getOrElse(
            throw new AnalysisException(s"Cannot translate expression to source filter: $filter"))
      }.toArray
      r.table.asWritable match {
        case v1 if v1.supports(TableCapability.V1_BATCH_WRITE) =>
          OverwriteByExpressionExecV1(v1, filters, writeOptions.asOptions, query, r) :: Nil
        case v2 =>
          OverwriteByExpressionExec(session, v2, r, filters,
            writeOptions.asOptions, planLater(query)) :: Nil
      }

    case OverwritePartitionsDynamic(r: DataSourceV2Relation, query, writeOptions, _) =>
      OverwritePartitionsDynamicExec(
        session, r.table.asWritable, r, writeOptions.asOptions, planLater(query)) :: Nil

    case DeleteFromTable(relation, condition) =>
      relation match {
        case DataSourceV2ScanRelation(table, _, output) =>
          if (condition.exists(SubqueryExpression.hasSubquery)) {
            throw new AnalysisException(
              s"Delete by condition with subquery is not supported: $condition")
          }
          // fail if any filter cannot be converted.
          // correctness depends on removing all matching data.
          val filters = DataSourceStrategy.normalizeExprs(condition.toSeq, output)
              .flatMap(splitConjunctivePredicates(_).map {
                f => DataSourceStrategy.translateFilter(f, true).getOrElse(
                  throw new AnalysisException(s"Exec update failed:" +
                      s" cannot translate expression to source filter: $f"))
              }).toArray
          DeleteFromTableExec(table.asDeletable, filters) :: Nil
        case _ =>
          throw new AnalysisException("DELETE is only supported with v2 tables.")
      }

    case WriteToContinuousDataSource(writer, query) =>
      WriteToContinuousDataSourceExec(writer, planLater(query)) :: Nil

    case desc @ DescribeNamespace(ResolvedNamespace(catalog, ns), extended) =>
      DescribeNamespaceExec(desc.output, catalog.asNamespaceCatalog, ns, extended) :: Nil

    case desc @ DescribeRelation(r: ResolvedTable, partitionSpec, isExtended) =>
      if (partitionSpec.nonEmpty) {
        throw new AnalysisException("DESCRIBE does not support partition for v2 tables.")
      }
      DescribeTableExec(desc.output, r.table, isExtended) :: Nil

    case DescribeColumn(_: ResolvedTable, _, _) =>
      throw new AnalysisException("Describing columns is not supported for v2 tables.")

    case DropTable(r: ResolvedTable, ifExists, purge) =>
      DropTableExec(session, r.catalog, r.table, r.identifier, ifExists, purge) :: Nil

    case _: NoopDropTable =>
      LocalTableScanExec(Nil, Nil) :: Nil

    case AlterTable(catalog, ident, _, changes) =>
      AlterTableExec(catalog, ident, changes) :: Nil

    case RenameTable(catalog, oldIdent, newIdent) =>
      RenameTableExec(catalog, oldIdent, newIdent) :: Nil

    case AlterNamespaceSetProperties(ResolvedNamespace(catalog, ns), properties) =>
      AlterNamespaceSetPropertiesExec(catalog.asNamespaceCatalog, ns, properties) :: Nil

    case AlterNamespaceSetLocation(ResolvedNamespace(catalog, ns), location) =>
      AlterNamespaceSetPropertiesExec(
        catalog.asNamespaceCatalog,
        ns,
        Map(SupportsNamespaces.PROP_LOCATION -> location)) :: Nil

    case CommentOnNamespace(ResolvedNamespace(catalog, ns), comment) =>
      AlterNamespaceSetPropertiesExec(
        catalog.asNamespaceCatalog,
        ns,
        Map(SupportsNamespaces.PROP_COMMENT -> comment)) :: Nil

    case CommentOnTable(ResolvedTable(catalog, identifier, _), comment) =>
      val changes = TableChange.setProperty(TableCatalog.PROP_COMMENT, comment)
      AlterTableExec(catalog, identifier, Seq(changes)) :: Nil

    case CreateNamespace(catalog, namespace, ifNotExists, properties) =>
      CreateNamespaceExec(catalog, namespace, ifNotExists, properties) :: Nil

    case DropNamespace(ResolvedNamespace(catalog, ns), ifExists, cascade) =>
      DropNamespaceExec(catalog, ns, ifExists, cascade) :: Nil

    case r @ ShowNamespaces(ResolvedNamespace(catalog, ns), pattern) =>
      ShowNamespacesExec(r.output, catalog.asNamespaceCatalog, ns, pattern) :: Nil

    case r @ ShowTables(ResolvedNamespace(catalog, ns), pattern) =>
      ShowTablesExec(r.output, catalog.asTableCatalog, ns, pattern) :: Nil

    case SetCatalogAndNamespace(catalogManager, catalogName, ns) =>
      SetCatalogAndNamespaceExec(catalogManager, catalogName, ns) :: Nil

    case r: ShowCurrentNamespace =>
      ShowCurrentNamespaceExec(r.output, r.catalogManager) :: Nil

    case r @ ShowTableProperties(rt: ResolvedTable, propertyKey) =>
      ShowTablePropertiesExec(r.output, rt.table, propertyKey) :: Nil

    case AnalyzeTable(_: ResolvedTable, _, _) | AnalyzeColumn(_: ResolvedTable, _, _) =>
      throw new AnalysisException("ANALYZE TABLE is not supported for v2 tables.")

    case AlterTableAddPartition(
        ResolvedTable(_, _, table: SupportsPartitionManagement), parts, ignoreIfExists) =>
      AlterTableAddPartitionExec(
        table, parts.asResolvedPartitionSpecs, ignoreIfExists) :: Nil

    case AlterTableDropPartition(
        ResolvedTable(_, _, table: SupportsPartitionManagement), parts, ignoreIfNotExists, _, _) =>
      AlterTableDropPartitionExec(
        table, parts.asResolvedPartitionSpecs, ignoreIfNotExists) :: Nil

    case LoadData(_: ResolvedTable, _, _, _, _) =>
      throw new AnalysisException("LOAD DATA is not supported for v2 tables.")

    case ShowCreateTable(_: ResolvedTable, _) =>
      throw new AnalysisException("SHOW CREATE TABLE is not supported for v2 tables.")

<<<<<<< HEAD
    case r @ ShowPartitions(
        ResolvedTable(catalog, _, table: SupportsPartitionManagement),
        pattern @ (None | Some(ResolvedPartitionSpec(_, _)))) =>
      ShowPartitionsExec(
        r.output,
        catalog,
        table,
        pattern.map(_.asInstanceOf[ResolvedPartitionSpec])) :: Nil
=======
    case TruncateTable(_: ResolvedTable, _) =>
      throw new AnalysisException("TRUNCATE TABLE is not supported for v2 tables.")

    case ShowColumns(_: ResolvedTable, _) =>
      throw new AnalysisException("SHOW COLUMNS is not supported for v2 tables.")
>>>>>>> 7c59aeee

    case _ => Nil
  }
}<|MERGE_RESOLUTION|>--- conflicted
+++ resolved
@@ -302,7 +302,12 @@
     case ShowCreateTable(_: ResolvedTable, _) =>
       throw new AnalysisException("SHOW CREATE TABLE is not supported for v2 tables.")
 
-<<<<<<< HEAD
+    case TruncateTable(_: ResolvedTable, _) =>
+      throw new AnalysisException("TRUNCATE TABLE is not supported for v2 tables.")
+
+    case ShowColumns(_: ResolvedTable, _) =>
+      throw new AnalysisException("SHOW COLUMNS is not supported for v2 tables.")
+
     case r @ ShowPartitions(
         ResolvedTable(catalog, _, table: SupportsPartitionManagement),
         pattern @ (None | Some(ResolvedPartitionSpec(_, _)))) =>
@@ -311,13 +316,6 @@
         catalog,
         table,
         pattern.map(_.asInstanceOf[ResolvedPartitionSpec])) :: Nil
-=======
-    case TruncateTable(_: ResolvedTable, _) =>
-      throw new AnalysisException("TRUNCATE TABLE is not supported for v2 tables.")
-
-    case ShowColumns(_: ResolvedTable, _) =>
-      throw new AnalysisException("SHOW COLUMNS is not supported for v2 tables.")
->>>>>>> 7c59aeee
 
     case _ => Nil
   }
