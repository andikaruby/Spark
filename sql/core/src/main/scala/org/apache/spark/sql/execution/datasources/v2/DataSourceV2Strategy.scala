--- conflicted
+++ resolved
@@ -329,12 +329,6 @@
     case ShowTables(ResolvedNamespace(catalog, ns), pattern, output) =>
       ShowTablesExec(output, catalog.asTableCatalog, ns, pattern) :: Nil
 
-<<<<<<< HEAD
-    case _: ShowTableExtended =>
-      throw QueryCompilationErrors.showTableExtendedNotSupportedForV2TablesError()
-
-=======
->>>>>>> 70f6267d
     case SetCatalogAndNamespace(catalogManager, catalogName, ns) =>
       SetCatalogAndNamespaceExec(catalogManager, catalogName, ns) :: Nil
 
@@ -375,21 +369,11 @@
         Seq(to).asResolvedPartitionSpecs.head,
         recacheTable(r)) :: Nil
 
-<<<<<<< HEAD
-    case AlterTableRecoverPartitions(_: ResolvedTable) =>
+    case RecoverPartitions(_: ResolvedTable) =>
       throw QueryCompilationErrors.alterTableRecoverPartitionsNotSupportedForV2TablesError()
 
-    case AlterTableSerDeProperties(_: ResolvedTable, _, _, _) =>
+    case SetTableSerDeProperties(_: ResolvedTable, _, _, _) =>
       throw QueryCompilationErrors.alterTableSerDePropertiesNotSupportedForV2TablesError()
-=======
-    case RecoverPartitions(_: ResolvedTable) =>
-      throw new AnalysisException(
-        "ALTER TABLE ... RECOVER PARTITIONS is not supported for v2 tables.")
-
-    case SetTableSerDeProperties(_: ResolvedTable, _, _, _) =>
-      throw new AnalysisException(
-        "ALTER TABLE ... SET [SERDE|SERDEPROPERTIES] is not supported for v2 tables.")
->>>>>>> 70f6267d
 
     case LoadData(_: ResolvedTable, _, _, _, _) =>
       throw QueryCompilationErrors.loadDataNotSupportedForV2TablesError()
@@ -397,10 +381,6 @@
     case ShowCreateTable(_: ResolvedTable, _) =>
       throw QueryCompilationErrors.showCreateTableNotSupportedForV2TablesError()
 
-<<<<<<< HEAD
-    case TruncateTable(_: ResolvedTable, _) =>
-      throw QueryCompilationErrors.truncateTableNotSupportedForV2TablesError()
-=======
     case TruncateTable(r: ResolvedTable) =>
       TruncateTableExec(
         r.table.asTruncatable,
@@ -411,7 +391,6 @@
         r.table.asPartitionable,
         Seq(part).asResolvedPartitionSpecs.head,
         recacheTable(r)) :: Nil
->>>>>>> 70f6267d
 
     case ShowColumns(_: ResolvedTable, _, _) =>
       throw QueryCompilationErrors.showColumnsNotSupportedForV2TablesError()
@@ -425,13 +404,8 @@
         table,
         pattern.map(_.asInstanceOf[ResolvedPartitionSpec])) :: Nil
 
-<<<<<<< HEAD
-    case RepairTable(_: ResolvedTable) =>
+    case RepairTable(_: ResolvedTable, _, _) =>
       throw QueryCompilationErrors.repairTableNotSupportedForV2TablesError()
-=======
-    case RepairTable(_: ResolvedTable, _, _) =>
-      throw new AnalysisException("MSCK REPAIR TABLE is not supported for v2 tables.")
->>>>>>> 70f6267d
 
     case r: CacheTable =>
       CacheTableExec(r.table, r.multipartIdentifier, r.isLazy, r.options) :: Nil
