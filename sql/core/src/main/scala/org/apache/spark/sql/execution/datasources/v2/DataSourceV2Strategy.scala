/*
 * Licensed to the Apache Software Foundation (ASF) under one or more
 * contributor license agreements.  See the NOTICE file distributed with
 * this work for additional information regarding copyright ownership.
 * The ASF licenses this file to You under the Apache License, Version 2.0
 * (the "License"); you may not use this file except in compliance with
 * the License.  You may obtain a copy of the License at
 *
 *    http://www.apache.org/licenses/LICENSE-2.0
 *
 * Unless required by applicable law or agreed to in writing, software
 * distributed under the License is distributed on an "AS IS" BASIS,
 * WITHOUT WARRANTIES OR CONDITIONS OF ANY KIND, either express or implied.
 * See the License for the specific language governing permissions and
 * limitations under the License.
 */

package org.apache.spark.sql.execution.datasources.v2

import scala.collection.JavaConverters._

import org.apache.spark.sql.{SparkSession, Strategy}
import org.apache.spark.sql.catalyst.analysis.{ResolvedNamespace, ResolvedPartitionSpec, ResolvedTable}
import org.apache.spark.sql.catalyst.expressions.{And, Attribute, Expression, NamedExpression, PredicateHelper, SubqueryExpression}
import org.apache.spark.sql.catalyst.planning.PhysicalOperation
import org.apache.spark.sql.catalyst.plans.logical._
import org.apache.spark.sql.catalyst.util.toPrettySQL
import org.apache.spark.sql.connector.catalog.{CatalogV2Util, Identifier, StagingTableCatalog, SupportsNamespaces, SupportsPartitionManagement, SupportsWrite, Table, TableCapability, TableCatalog, TableChange}
import org.apache.spark.sql.connector.read.streaming.{ContinuousStream, MicroBatchStream}
import org.apache.spark.sql.connector.write.V1Write
import org.apache.spark.sql.errors.{QueryCompilationErrors, QueryExecutionErrors}
import org.apache.spark.sql.execution.{FilterExec, LeafExecNode, LocalTableScanExec, ProjectExec, RowDataSourceScanExec, SparkPlan}
import org.apache.spark.sql.execution.datasources.DataSourceStrategy
import org.apache.spark.sql.execution.streaming.continuous.{WriteToContinuousDataSource, WriteToContinuousDataSourceExec}
import org.apache.spark.sql.sources.{BaseRelation, TableScan}
import org.apache.spark.sql.util.CaseInsensitiveStringMap
import org.apache.spark.storage.StorageLevel

class DataSourceV2Strategy(session: SparkSession) extends Strategy with PredicateHelper {

  import DataSourceV2Implicits._
  import org.apache.spark.sql.connector.catalog.CatalogV2Implicits._

  private def withProjectAndFilter(
      project: Seq[NamedExpression],
      filters: Seq[Expression],
      scan: LeafExecNode,
      needsUnsafeConversion: Boolean): SparkPlan = {
    val filterCondition = filters.reduceLeftOption(And)
    val withFilter = filterCondition.map(FilterExec(_, scan)).getOrElse(scan)

    if (withFilter.output != project || needsUnsafeConversion) {
      ProjectExec(project, withFilter)
    } else {
      withFilter
    }
  }

  private def refreshCache(r: DataSourceV2Relation)(): Unit = {
    session.sharedState.cacheManager.recacheByPlan(session, r)
  }

  private def recacheTable(r: ResolvedTable)(): Unit = {
    val v2Relation = DataSourceV2Relation.create(r.table, Some(r.catalog), Some(r.identifier))
    session.sharedState.cacheManager.recacheByPlan(session, v2Relation)
  }

  // Invalidates the cache associated with the given table. If the invalidated cache matches the
  // given table, the cache's storage level is returned.
  private def invalidateTableCache(r: ResolvedTable)(): Option[StorageLevel] = {
    val v2Relation = DataSourceV2Relation.create(r.table, Some(r.catalog), Some(r.identifier))
    val cache = session.sharedState.cacheManager.lookupCachedData(v2Relation)
    session.sharedState.cacheManager.uncacheQuery(session, v2Relation, cascade = true)
    if (cache.isDefined) {
      val cacheLevel = cache.get.cachedRepresentation.cacheBuilder.storageLevel
      Some(cacheLevel)
    } else {
      None
    }
  }

  private def invalidateCache(catalog: TableCatalog, table: Table, ident: Identifier): Unit = {
    val v2Relation = DataSourceV2Relation.create(table, Some(catalog), Some(ident))
    session.sharedState.cacheManager.uncacheQuery(session, v2Relation, cascade = true)
  }

  override def apply(plan: LogicalPlan): Seq[SparkPlan] = plan match {
    case PhysicalOperation(project, filters,
        relation @ DataSourceV2ScanRelation(_, V1ScanWrapper(scan, translated, pushed), output)) =>
      val v1Relation = scan.toV1TableScan[BaseRelation with TableScan](session.sqlContext)
      if (v1Relation.schema != scan.readSchema()) {
        throw QueryExecutionErrors.fallbackV1RelationReportsInconsistentSchemaError(
          scan.readSchema(), v1Relation.schema)
      }
      val rdd = v1Relation.buildScan()
      val unsafeRowRDD = DataSourceStrategy.toCatalystRDD(v1Relation, output, rdd)
      val dsScan = RowDataSourceScanExec(
        output,
        output.toStructType,
        translated.toSet,
        pushed.toSet,
        unsafeRowRDD,
        v1Relation,
        tableIdentifier = None)
      withProjectAndFilter(project, filters, dsScan, needsUnsafeConversion = false) :: Nil

    case PhysicalOperation(project, filters, relation: DataSourceV2ScanRelation) =>
      // projection and filters were already pushed down in the optimizer.
      // this uses PhysicalOperation to get the projection and ensure that if the batch scan does
      // not support columnar, a projection is added to convert the rows to UnsafeRow.
      val batchExec = BatchScanExec(relation.output, relation.scan)
      withProjectAndFilter(project, filters, batchExec, !batchExec.supportsColumnar) :: Nil

    case r: StreamingDataSourceV2Relation if r.startOffset.isDefined && r.endOffset.isDefined =>
      val microBatchStream = r.stream.asInstanceOf[MicroBatchStream]
      val scanExec = MicroBatchScanExec(
        r.output, r.scan, microBatchStream, r.startOffset.get, r.endOffset.get)

      val withProjection = if (scanExec.supportsColumnar) {
        scanExec
      } else {
        // Add a Project here to make sure we produce unsafe rows.
        ProjectExec(r.output, scanExec)
      }

      withProjection :: Nil

    case r: StreamingDataSourceV2Relation if r.startOffset.isDefined && r.endOffset.isEmpty =>
      val continuousStream = r.stream.asInstanceOf[ContinuousStream]
      val scanExec = ContinuousScanExec(r.output, r.scan, continuousStream, r.startOffset.get)

      val withProjection = if (scanExec.supportsColumnar) {
        scanExec
      } else {
        // Add a Project here to make sure we produce unsafe rows.
        ProjectExec(r.output, scanExec)
      }

      withProjection :: Nil

    case WriteToDataSourceV2(relationOpt, writer, query) =>
      val invalidateCacheFunc: () => Unit = () => relationOpt match {
        case Some(r) => session.sharedState.cacheManager.uncacheQuery(session, r, cascade = true)
        case None => ()
      }
      WriteToDataSourceV2Exec(writer, invalidateCacheFunc, planLater(query)) :: Nil

    case CreateV2Table(catalog, ident, schema, parts, props, ifNotExists) =>
      val propsWithOwner = CatalogV2Util.withDefaultOwnership(props)
      CreateTableExec(catalog, ident, schema, parts, propsWithOwner, ifNotExists) :: Nil

    case CreateTableAsSelect(catalog, ident, parts, query, props, options, ifNotExists) =>
      val propsWithOwner = CatalogV2Util.withDefaultOwnership(props)
      val writeOptions = new CaseInsensitiveStringMap(options.asJava)
      catalog match {
        case staging: StagingTableCatalog =>
          AtomicCreateTableAsSelectExec(staging, ident, parts, query, planLater(query),
            propsWithOwner, writeOptions, ifNotExists) :: Nil
        case _ =>
          CreateTableAsSelectExec(catalog, ident, parts, query, planLater(query),
            propsWithOwner, writeOptions, ifNotExists) :: Nil
      }

    case RefreshTable(r: ResolvedTable) =>
      RefreshTableExec(r.catalog, r.identifier, recacheTable(r)) :: Nil

    case ReplaceTable(catalog, ident, schema, parts, props, orCreate) =>
      val propsWithOwner = CatalogV2Util.withDefaultOwnership(props)
      catalog match {
        case staging: StagingTableCatalog =>
          AtomicReplaceTableExec(
            staging, ident, schema, parts, propsWithOwner, orCreate = orCreate,
            invalidateCache) :: Nil
        case _ =>
          ReplaceTableExec(
            catalog, ident, schema, parts, propsWithOwner, orCreate = orCreate,
            invalidateCache) :: Nil
      }

    case ReplaceTableAsSelect(catalog, ident, parts, query, props, options, orCreate) =>
      val propsWithOwner = CatalogV2Util.withDefaultOwnership(props)
      val writeOptions = new CaseInsensitiveStringMap(options.asJava)
      catalog match {
        case staging: StagingTableCatalog =>
          AtomicReplaceTableAsSelectExec(
            staging,
            ident,
            parts,
            query,
            planLater(query),
            propsWithOwner,
            writeOptions,
            orCreate = orCreate,
            invalidateCache) :: Nil
        case _ =>
          ReplaceTableAsSelectExec(
            catalog,
            ident,
            parts,
            query,
            planLater(query),
            propsWithOwner,
            writeOptions,
            orCreate = orCreate,
            invalidateCache) :: Nil
      }

    case AppendData(r @ DataSourceV2Relation(v1: SupportsWrite, _, _, _, _), query, _,
        _, Some(write)) if v1.supports(TableCapability.V1_BATCH_WRITE) =>
      write match {
        case v1Write: V1Write =>
          AppendDataExecV1(v1, query, refreshCache(r), v1Write) :: Nil
        case v2Write =>
          throw QueryCompilationErrors.batchWriteCapabilityError(
            v1, v2Write.getClass.getName, classOf[V1Write].getName)
      }

    case AppendData(r: DataSourceV2Relation, query, _, _, Some(write)) =>
      AppendDataExec(planLater(query), refreshCache(r), write) :: Nil

    case OverwriteByExpression(r @ DataSourceV2Relation(v1: SupportsWrite, _, _, _, _), _, query,
        _, _, Some(write)) if v1.supports(TableCapability.V1_BATCH_WRITE) =>
      write match {
        case v1Write: V1Write =>
          OverwriteByExpressionExecV1(v1, query, refreshCache(r), v1Write) :: Nil
        case v2Write =>
          throw QueryCompilationErrors.batchWriteCapabilityError(
            v1, v2Write.getClass.getName, classOf[V1Write].getName)
      }

    case OverwriteByExpression(r: DataSourceV2Relation, _, query, _, _, Some(write)) =>
      OverwriteByExpressionExec(planLater(query), refreshCache(r), write) :: Nil

    case OverwritePartitionsDynamic(r: DataSourceV2Relation, query, _, _, Some(write)) =>
      OverwritePartitionsDynamicExec(planLater(query), refreshCache(r), write) :: Nil

    case DeleteFromTable(relation, condition) =>
      relation match {
        case DataSourceV2ScanRelation(r, _, output) =>
          val table = r.table
          if (condition.exists(SubqueryExpression.hasSubquery)) {
            throw QueryCompilationErrors.unsupportedDeleteByConditionWithSubqueryError(condition)
          }
          // fail if any filter cannot be converted.
          // correctness depends on removing all matching data.
          val filters = DataSourceStrategy.normalizeExprs(condition.toSeq, output)
              .flatMap(splitConjunctivePredicates(_).map {
                f => DataSourceStrategy.translateFilter(f, true).getOrElse(
                  throw QueryCompilationErrors.cannotTranslateExpressionToSourceFilterError(f))
              }).toArray

          if (!table.asDeletable.canDeleteWhere(filters)) {
            throw QueryCompilationErrors.cannotDeleteTableWhereFiltersError(table, filters)
          }

          DeleteFromTableExec(table.asDeletable, filters, refreshCache(r)) :: Nil
        case _ =>
          throw QueryCompilationErrors.deleteOnlySupportedWithV2TablesError()
      }

    case WriteToContinuousDataSource(writer, query) =>
      WriteToContinuousDataSourceExec(writer, planLater(query)) :: Nil

    case DescribeNamespace(ResolvedNamespace(catalog, ns), extended, output) =>
      DescribeNamespaceExec(output, catalog.asNamespaceCatalog, ns, extended) :: Nil

    case DescribeRelation(r: ResolvedTable, partitionSpec, isExtended, output) =>
      if (partitionSpec.nonEmpty) {
        throw QueryCompilationErrors.describeDoesNotSupportPartitionForV2TablesError()
      }
      DescribeTableExec(output, r.table, isExtended) :: Nil

    case DescribeColumn(_: ResolvedTable, column, isExtended, output) =>
      column match {
        case c: Attribute =>
          DescribeColumnExec(output, c, isExtended) :: Nil
        case nested =>
          throw QueryCompilationErrors.commandNotSupportNestedColumnError(
            "DESC TABLE COLUMN", toPrettySQL(nested))
      }

    case DropTable(r: ResolvedTable, ifExists, purge) =>
      DropTableExec(r.catalog, r.identifier, ifExists, purge, invalidateTableCache(r)) :: Nil

    case _: NoopCommand =>
      LocalTableScanExec(Nil, Nil) :: Nil

    case AlterTable(catalog, ident, _, changes) =>
      AlterTableExec(catalog, ident, changes) :: Nil

    case RenameTable(r @ ResolvedTable(catalog, oldIdent, _, _), newIdent, isView) =>
      if (isView) {
        throw QueryCompilationErrors.cannotRenameTableWithAlterViewError()
      }
      RenameTableExec(
        catalog,
        oldIdent,
        newIdent.asIdentifier,
        invalidateTableCache(r),
        session.sharedState.cacheManager.cacheQuery) :: Nil

    case SetNamespaceProperties(ResolvedNamespace(catalog, ns), properties) =>
      AlterNamespaceSetPropertiesExec(catalog.asNamespaceCatalog, ns, properties) :: Nil

    case SetNamespaceLocation(ResolvedNamespace(catalog, ns), location) =>
      AlterNamespaceSetPropertiesExec(
        catalog.asNamespaceCatalog,
        ns,
        Map(SupportsNamespaces.PROP_LOCATION -> location)) :: Nil

    case CommentOnNamespace(ResolvedNamespace(catalog, ns), comment) =>
      AlterNamespaceSetPropertiesExec(
        catalog.asNamespaceCatalog,
        ns,
        Map(SupportsNamespaces.PROP_COMMENT -> comment)) :: Nil

    case CommentOnTable(ResolvedTable(catalog, identifier, _, _), comment) =>
      val changes = TableChange.setProperty(TableCatalog.PROP_COMMENT, comment)
      AlterTableExec(catalog, identifier, Seq(changes)) :: Nil

    case CreateNamespace(catalog, namespace, ifNotExists, properties) =>
      CreateNamespaceExec(catalog, namespace, ifNotExists, properties) :: Nil

    case DropNamespace(ResolvedNamespace(catalog, ns), ifExists, cascade) =>
      DropNamespaceExec(catalog, ns, ifExists, cascade) :: Nil

    case ShowNamespaces(ResolvedNamespace(catalog, ns), pattern, output) =>
      ShowNamespacesExec(output, catalog.asNamespaceCatalog, ns, pattern) :: Nil

    case ShowTables(ResolvedNamespace(catalog, ns), pattern, output) =>
      ShowTablesExec(output, catalog.asTableCatalog, ns, pattern) :: Nil

    case SetCatalogAndNamespace(catalogManager, catalogName, ns) =>
      SetCatalogAndNamespaceExec(catalogManager, catalogName, ns) :: Nil

    case r: ShowCurrentNamespace =>
      ShowCurrentNamespaceExec(r.output, r.catalogManager) :: Nil

    case r @ ShowTableProperties(rt: ResolvedTable, propertyKey, output) =>
      ShowTablePropertiesExec(output, rt.table, propertyKey) :: Nil

    case AnalyzeTable(_: ResolvedTable, _, _) | AnalyzeColumn(_: ResolvedTable, _, _) =>
      throw QueryCompilationErrors.analyzeTableNotSupportedForV2TablesError()

    case AddPartitions(
        r @ ResolvedTable(_, _, table: SupportsPartitionManagement, _), parts, ignoreIfExists) =>
      AddPartitionExec(
        table,
        parts.asResolvedPartitionSpecs,
        ignoreIfExists,
        recacheTable(r)) :: Nil

    case DropPartitions(
        r @ ResolvedTable(_, _, table: SupportsPartitionManagement, _),
        parts,
        ignoreIfNotExists,
        purge) =>
      DropPartitionExec(
        table,
        parts.asResolvedPartitionSpecs,
        ignoreIfNotExists,
        purge,
        recacheTable(r)) :: Nil

    case RenamePartitions(
        r @ ResolvedTable(_, _, table: SupportsPartitionManagement, _), from, to) =>
      RenamePartitionExec(
        table,
        Seq(from).asResolvedPartitionSpecs.head,
        Seq(to).asResolvedPartitionSpecs.head,
        recacheTable(r)) :: Nil

    case RecoverPartitions(_: ResolvedTable) =>
      throw QueryCompilationErrors.alterTableRecoverPartitionsNotSupportedForV2TablesError()

    case SetTableSerDeProperties(_: ResolvedTable, _, _, _) =>
      throw QueryCompilationErrors.alterTableSerDePropertiesNotSupportedForV2TablesError()

    case LoadData(_: ResolvedTable, _, _, _, _) =>
      throw QueryCompilationErrors.loadDataNotSupportedForV2TablesError()

    case ShowCreateTable(_: ResolvedTable, _, _) =>
      throw QueryCompilationErrors.showCreateTableNotSupportedForV2TablesError()

    case TruncateTable(r: ResolvedTable) =>
      TruncateTableExec(
        r.table.asTruncatable,
        recacheTable(r)) :: Nil

    case TruncatePartition(r: ResolvedTable, part) =>
      TruncatePartitionExec(
        r.table.asPartitionable,
        Seq(part).asResolvedPartitionSpecs.head,
        recacheTable(r)) :: Nil

    case ShowColumns(_: ResolvedTable, _, _) =>
      throw QueryCompilationErrors.showColumnsNotSupportedForV2TablesError()

    case r @ ShowPartitions(
        ResolvedTable(catalog, _, table: SupportsPartitionManagement, _),
        pattern @ (None | Some(_: ResolvedPartitionSpec)), output) =>
      ShowPartitionsExec(
        output,
        catalog,
        table,
        pattern.map(_.asInstanceOf[ResolvedPartitionSpec])) :: Nil

<<<<<<< HEAD
=======
    case RepairTable(_: ResolvedTable, _, _) =>
      throw QueryCompilationErrors.repairTableNotSupportedForV2TablesError()

    case r: CacheTable =>
      CacheTableExec(r.table, r.multipartIdentifier, r.isLazy, r.options) :: Nil

    case r: CacheTableAsSelect =>
      CacheTableAsSelectExec(r.tempViewName, r.plan, r.originalText, r.isLazy, r.options) :: Nil

    case r: UncacheTable =>
      def isTempView(table: LogicalPlan): Boolean = table match {
        case SubqueryAlias(_, v: View) => v.isTempView
        case _ => false
      }
      UncacheTableExec(r.table, cascade = !isTempView(r.table)) :: Nil

    case SetTableLocation(table: ResolvedTable, partitionSpec, location) =>
      if (partitionSpec.nonEmpty) {
        throw QueryCompilationErrors.alterV2TableSetLocationWithPartitionNotSupportedError()
      }
      val changes = Seq(TableChange.setProperty(TableCatalog.PROP_LOCATION, location))
      AlterTableExec(table.catalog, table.identifier, changes) :: Nil

    case SetTableProperties(table: ResolvedTable, props) =>
      val changes = props.map { case (key, value) =>
        TableChange.setProperty(key, value)
      }.toSeq
      AlterTableExec(table.catalog, table.identifier, changes) :: Nil

    // TODO: v2 `UNSET TBLPROPERTIES` should respect the ifExists flag.
    case UnsetTableProperties(table: ResolvedTable, keys, _) =>
      val changes = keys.map(key => TableChange.removeProperty(key))
      AlterTableExec(table.catalog, table.identifier, changes) :: Nil

>>>>>>> b4ec9e23
    case _ => Nil
  }
}<|MERGE_RESOLUTION|>--- conflicted
+++ resolved
@@ -405,8 +405,6 @@
         table,
         pattern.map(_.asInstanceOf[ResolvedPartitionSpec])) :: Nil
 
-<<<<<<< HEAD
-=======
     case RepairTable(_: ResolvedTable, _, _) =>
       throw QueryCompilationErrors.repairTableNotSupportedForV2TablesError()
 
@@ -441,7 +439,6 @@
       val changes = keys.map(key => TableChange.removeProperty(key))
       AlterTableExec(table.catalog, table.identifier, changes) :: Nil
 
->>>>>>> b4ec9e23
     case _ => Nil
   }
 }