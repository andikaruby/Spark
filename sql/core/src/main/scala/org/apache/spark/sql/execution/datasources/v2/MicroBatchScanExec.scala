/*
 * Licensed to the Apache Software Foundation (ASF) under one or more
 * contributor license agreements.  See the NOTICE file distributed with
 * this work for additional information regarding copyright ownership.
 * The ASF licenses this file to You under the Apache License, Version 2.0
 * (the "License"); you may not use this file except in compliance with
 * the License.  You may obtain a copy of the License at
 *
 *    http://www.apache.org/licenses/LICENSE-2.0
 *
 * Unless required by applicable law or agreed to in writing, software
 * distributed under the License is distributed on an "AS IS" BASIS,
 * WITHOUT WARRANTIES OR CONDITIONS OF ANY KIND, either express or implied.
 * See the License for the specific language governing permissions and
 * limitations under the License.
 */

package org.apache.spark.sql.execution.datasources.v2

import org.apache.spark.rdd.RDD
import org.apache.spark.sql.catalyst.InternalRow
import org.apache.spark.sql.catalyst.expressions.Attribute
import org.apache.spark.sql.connector.read.{InputPartition, PartitionReader, PartitionReaderFactory, Scan}
import org.apache.spark.sql.connector.read.streaming.{MicroBatchStream, Offset}
import org.apache.spark.sql.execution.metric.SQLMetrics

/**
 * Physical plan node for scanning a micro-batch of data from a data source.
 */
case class MicroBatchScanExec(
    output: Seq[Attribute],
    @transient scan: Scan,
    @transient stream: MicroBatchStream,
    @transient start: Offset,
    @transient end: Offset) extends DataSourceV2ScanExecBase {

  override lazy val metrics = {
    val customMetrics = stream.supportedCustomMetrics().map { customMetric =>
      customMetric.getName -> SQLMetrics.createMetric(sparkContext, customMetric.getDescription)
    }
    Map("numOutputRows" -> SQLMetrics.createMetric(sparkContext, "number of output rows")) ++
      customMetrics
  }

  // TODO: unify the equal/hashCode implementation for all data source v2 query plans.
  override def equals(other: Any): Boolean = other match {
    case other: MicroBatchScanExec => this.stream == other.stream
    case _ => false
  }

  override def hashCode(): Int = stream.hashCode()

  override lazy val partitions: Seq[InputPartition] = stream.planInputPartitions(start, end)

  override lazy val readerFactory: PartitionReaderFactory = stream.createReaderFactory()

  /**
   * The callback function which is called when the output iterator of input RDD is consumed
   * completely.
   */
  private def onOutputCompletion(reader: PartitionReader[_]) = {
    reader.getCustomMetrics.foreach { metric =>
      longMetric(metric.getName) += metric.getValue
    }
  }

  override lazy val inputRDD: RDD[InternalRow] = {
<<<<<<< HEAD
    new DataSourceRDD(sparkContext, partitions, readerFactory, supportsColumnar, onOutputCompletion)
=======
    new DataSourceRDD(sparkContext, partitions, readerFactory, supportsColumnar, customMetrics)
>>>>>>> e6093959
  }
}<|MERGE_RESOLUTION|>--- conflicted
+++ resolved
@@ -20,9 +20,8 @@
 import org.apache.spark.rdd.RDD
 import org.apache.spark.sql.catalyst.InternalRow
 import org.apache.spark.sql.catalyst.expressions.Attribute
-import org.apache.spark.sql.connector.read.{InputPartition, PartitionReader, PartitionReaderFactory, Scan}
+import org.apache.spark.sql.connector.read.{InputPartition, PartitionReaderFactory, Scan}
 import org.apache.spark.sql.connector.read.streaming.{MicroBatchStream, Offset}
-import org.apache.spark.sql.execution.metric.SQLMetrics
 
 /**
  * Physical plan node for scanning a micro-batch of data from a data source.
@@ -33,14 +32,6 @@
     @transient stream: MicroBatchStream,
     @transient start: Offset,
     @transient end: Offset) extends DataSourceV2ScanExecBase {
-
-  override lazy val metrics = {
-    val customMetrics = stream.supportedCustomMetrics().map { customMetric =>
-      customMetric.getName -> SQLMetrics.createMetric(sparkContext, customMetric.getDescription)
-    }
-    Map("numOutputRows" -> SQLMetrics.createMetric(sparkContext, "number of output rows")) ++
-      customMetrics
-  }
 
   // TODO: unify the equal/hashCode implementation for all data source v2 query plans.
   override def equals(other: Any): Boolean = other match {
@@ -54,21 +45,7 @@
 
   override lazy val readerFactory: PartitionReaderFactory = stream.createReaderFactory()
 
-  /**
-   * The callback function which is called when the output iterator of input RDD is consumed
-   * completely.
-   */
-  private def onOutputCompletion(reader: PartitionReader[_]) = {
-    reader.getCustomMetrics.foreach { metric =>
-      longMetric(metric.getName) += metric.getValue
-    }
-  }
-
   override lazy val inputRDD: RDD[InternalRow] = {
-<<<<<<< HEAD
-    new DataSourceRDD(sparkContext, partitions, readerFactory, supportsColumnar, onOutputCompletion)
-=======
     new DataSourceRDD(sparkContext, partitions, readerFactory, supportsColumnar, customMetrics)
->>>>>>> e6093959
   }
 }