--- conflicted
+++ resolved
@@ -83,11 +83,7 @@
   protected def start: Parser[LogicalPlan] = ddl
 
   /**
-<<<<<<< HEAD
-   * CREATE TEMPORARY TABLE avroTable
-=======
    * `CREATE [TEMPORARY] TABLE avroTable
->>>>>>> ae7c1396
    * USING org.apache.spark.sql.avro
    * OPTIONS (path "../hive/src/test/resources/data/files/episodes.avro")`
    * or
@@ -184,11 +180,6 @@
             sys.error(s"Failed to load class for data source: $provider")
         }
     }
-<<<<<<< HEAD
-    val dataSource = clazz.newInstance().asInstanceOf[org.apache.spark.sql.sources.RelationProvider]
-    val relation = dataSource.createRelation(sqlContext, new CaseInsensitiveMap(options))
-=======
->>>>>>> ae7c1396
 
     val relation = userSpecifiedSchema match {
       case Some(schema: StructType) => {
@@ -242,12 +233,8 @@
 /**
  * Builds a map in which keys are case insensitive
  */
-<<<<<<< HEAD
-protected class CaseInsensitiveMap(map: Map[String, String]) extends Map[String, String] {
-=======
 protected class CaseInsensitiveMap(map: Map[String, String]) extends Map[String, String] 
   with Serializable {
->>>>>>> ae7c1396
 
   val baseMap = map.map(kv => kv.copy(_1 = kv._1.toLowerCase))
 
