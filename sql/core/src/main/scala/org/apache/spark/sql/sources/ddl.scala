/*
 * Licensed to the Apache Software Foundation (ASF) under one or more
 * contributor license agreements.  See the NOTICE file distributed with
 * this work for additional information regarding copyright ownership.
 * The ASF licenses this file to You under the Apache License, Version 2.0
 * (the "License"); you may not use this file except in compliance with
 * the License.  You may obtain a copy of the License at
 *
 *    http://www.apache.org/licenses/LICENSE-2.0
 *
 * Unless required by applicable law or agreed to in writing, software
 * distributed under the License is distributed on an "AS IS" BASIS,
 * WITHOUT WARRANTIES OR CONDITIONS OF ANY KIND, either express or implied.
 * See the License for the specific language governing permissions and
 * limitations under the License.
 */

package org.apache.spark.sql.sources

import scala.language.implicitConversions

import org.apache.spark.Logging
import org.apache.spark.sql.{DataFrame, SQLContext}
import org.apache.spark.sql.catalyst.plans.logical._
import org.apache.spark.sql.catalyst.AbstractSparkSQLParser
import org.apache.spark.sql.execution.RunnableCommand
import org.apache.spark.sql.types._
import org.apache.spark.util.Utils

/**
 * A parser for foreign DDL commands.
 */
private[sql] class DDLParser extends AbstractSparkSQLParser with Logging {

  def apply(input: String, exceptionOnError: Boolean): Option[LogicalPlan] = {
    try {
      Some(apply(input))
    } catch {
      case ddlException: DDLException => throw ddlException
      case _ if !exceptionOnError => None
      case x: Throwable => throw x
    }
  }

  def parseType(input: String): DataType = {
    lexical.initialize(reservedWords)
    phrase(dataType)(new lexical.Scanner(input)) match {
      case Success(r, x) => r
      case x => throw new DDLException(s"Unsupported dataType: $x")
    }
  }


  // Keyword is a convention with AbstractSparkSQLParser, which will scan all of the `Keyword`
  // properties via reflection the class in runtime for constructing the SqlLexical object
  protected val CREATE = Keyword("CREATE")
  protected val TEMPORARY = Keyword("TEMPORARY")
  protected val TABLE = Keyword("TABLE")
  protected val IF = Keyword("IF")
  protected val NOT = Keyword("NOT")
  protected val EXISTS = Keyword("EXISTS")
  protected val USING = Keyword("USING")
  protected val OPTIONS = Keyword("OPTIONS")
<<<<<<< HEAD
  protected val AS = Keyword("AS")
=======
  protected val COMMENT = Keyword("COMMENT")
>>>>>>> 859f7249

  // Data types.
  protected val STRING = Keyword("STRING")
  protected val BINARY = Keyword("BINARY")
  protected val BOOLEAN = Keyword("BOOLEAN")
  protected val TINYINT = Keyword("TINYINT")
  protected val SMALLINT = Keyword("SMALLINT")
  protected val INT = Keyword("INT")
  protected val BIGINT = Keyword("BIGINT")
  protected val FLOAT = Keyword("FLOAT")
  protected val DOUBLE = Keyword("DOUBLE")
  protected val DECIMAL = Keyword("DECIMAL")
  protected val DATE = Keyword("DATE")
  protected val TIMESTAMP = Keyword("TIMESTAMP")
  protected val VARCHAR = Keyword("VARCHAR")
  protected val ARRAY = Keyword("ARRAY")
  protected val MAP = Keyword("MAP")
  protected val STRUCT = Keyword("STRUCT")

  protected lazy val ddl: Parser[LogicalPlan] = createTable

  protected def start: Parser[LogicalPlan] = ddl

  /**
   * `CREATE [TEMPORARY] TABLE avroTable [IF NOT EXISTS]
   * USING org.apache.spark.sql.avro
   * OPTIONS (path "../hive/src/test/resources/data/files/episodes.avro")`
   * or
   * `CREATE [TEMPORARY] TABLE avroTable(intField int, stringField string...) [IF NOT EXISTS]
   * USING org.apache.spark.sql.avro
   * OPTIONS (path "../hive/src/test/resources/data/files/episodes.avro")`
   * or
   * `CREATE [TEMPORARY] TABLE avroTable [IF NOT EXISTS]
   * USING org.apache.spark.sql.avro
   * OPTIONS (path "../hive/src/test/resources/data/files/episodes.avro")`
   * AS SELECT ...
   */
  protected lazy val createTable: Parser[LogicalPlan] =
  (
    (CREATE ~> TEMPORARY.? <~ TABLE) ~ (IF ~> NOT <~ EXISTS).? ~ ident
      ~ (tableCols).? ~ (USING ~> className) ~ (OPTIONS ~> options) ~ (AS ~> restInput).? ^^ {
      case temp ~ allowExisting ~ tableName ~ columns ~ provider ~ opts ~ query =>
        if (temp.isDefined && allowExisting.isDefined) {
          throw new DDLException(
            "a CREATE TEMPORARY TABLE statement does not allow IF NOT EXISTS clause.")
        }

        if (query.isDefined) {
          if (columns.isDefined) {
            throw new DDLException(
              "a CREATE TABLE AS SELECT statement does not allow column definitions.")
          }
          CreateTableUsingAsSelect(tableName,
            provider,
            temp.isDefined,
            opts,
            allowExisting.isDefined,
            query.get)
        } else {
          val userSpecifiedSchema = columns.flatMap(fields => Some(StructType(fields)))
          CreateTableUsing(
            tableName,
            userSpecifiedSchema,
            provider,
            temp.isDefined,
            opts,
            allowExisting.isDefined)
        }
      }
  )

  protected lazy val tableCols: Parser[Seq[StructField]] =  "(" ~> repsep(column, ",") <~ ")"

  protected lazy val options: Parser[Map[String, String]] =
    "(" ~> repsep(pair, ",") <~ ")" ^^ { case s: Seq[(String, String)] => s.toMap }

  protected lazy val className: Parser[String] = repsep(ident, ".") ^^ { case s => s.mkString(".")}

  protected lazy val pair: Parser[(String, String)] = ident ~ stringLit ^^ { case k ~ v => (k,v) }

  protected lazy val column: Parser[StructField] =
    ident ~ dataType ~ (COMMENT ~> stringLit).?  ^^ { case columnName ~ typ ~ cm =>
      val meta = cm match {
        case Some(comment) =>
          new MetadataBuilder().putString(COMMENT.str.toLowerCase(), comment).build()
        case None => Metadata.empty
      }
      StructField(columnName, typ, true, meta)
    }

  protected lazy val primitiveType: Parser[DataType] =
    STRING ^^^ StringType |
    BINARY ^^^ BinaryType |
    BOOLEAN ^^^ BooleanType |
    TINYINT ^^^ ByteType |
    SMALLINT ^^^ ShortType |
    INT ^^^ IntegerType |
    BIGINT ^^^ LongType |
    FLOAT ^^^ FloatType |
    DOUBLE ^^^ DoubleType |
    fixedDecimalType |                   // decimal with precision/scale
    DECIMAL ^^^ DecimalType.Unlimited |  // decimal with no precision/scale
    DATE ^^^ DateType |
    TIMESTAMP ^^^ TimestampType |
    VARCHAR ~ "(" ~ numericLit ~ ")" ^^^ StringType

  protected lazy val fixedDecimalType: Parser[DataType] =
    (DECIMAL ~ "(" ~> numericLit) ~ ("," ~> numericLit <~ ")") ^^ {
      case precision ~ scale => DecimalType(precision.toInt, scale.toInt)
    }

  protected lazy val arrayType: Parser[DataType] =
    ARRAY ~> "<" ~> dataType <~ ">" ^^ {
      case tpe => ArrayType(tpe)
    }

  protected lazy val mapType: Parser[DataType] =
    MAP ~> "<" ~> dataType ~ "," ~ dataType <~ ">" ^^ {
      case t1 ~ _ ~ t2 => MapType(t1, t2)
    }

  protected lazy val structField: Parser[StructField] =
    ident ~ ":" ~ dataType ^^ {
      case fieldName ~ _ ~ tpe => StructField(fieldName, tpe, nullable = true)
    }

  protected lazy val structType: Parser[DataType] =
    (STRUCT ~> "<" ~> repsep(structField, ",") <~ ">" ^^ {
    case fields => StructType(fields)
    }) |
    (STRUCT ~> "<>" ^^ {
      case fields => StructType(Nil)
    })

  private[sql] lazy val dataType: Parser[DataType] =
    arrayType |
    mapType |
    structType |
    primitiveType
}

object ResolvedDataSource {
  def apply(
      sqlContext: SQLContext,
      userSpecifiedSchema: Option[StructType],
      provider: String,
      options: Map[String, String]): ResolvedDataSource = {
    val loader = Utils.getContextOrSparkClassLoader
    val clazz: Class[_] = try loader.loadClass(provider) catch {
      case cnf: java.lang.ClassNotFoundException =>
        try loader.loadClass(provider + ".DefaultSource") catch {
          case cnf: java.lang.ClassNotFoundException =>
            sys.error(s"Failed to load class for data source: $provider")
        }
    }

    val relation = userSpecifiedSchema match {
      case Some(schema: StructType) => {
        clazz.newInstance match {
          case dataSource: org.apache.spark.sql.sources.SchemaRelationProvider =>
            dataSource
              .asInstanceOf[org.apache.spark.sql.sources.SchemaRelationProvider]
              .createRelation(sqlContext, new CaseInsensitiveMap(options), schema)
          case _ =>
            sys.error(s"${clazz.getCanonicalName} does not allow user-specified schemas.")
        }
      }
      case None => {
        clazz.newInstance match {
          case dataSource: org.apache.spark.sql.sources.RelationProvider =>
            dataSource
              .asInstanceOf[org.apache.spark.sql.sources.RelationProvider]
              .createRelation(sqlContext, new CaseInsensitiveMap(options))
          case _ =>
            sys.error(s"A schema needs to be specified when using ${clazz.getCanonicalName}.")
        }
      }
    }

    new ResolvedDataSource(clazz, relation)
  }
}

private[sql] case class ResolvedDataSource(provider: Class[_], relation: BaseRelation)

private[sql] case class CreateTableUsing(
    tableName: String,
    userSpecifiedSchema: Option[StructType],
    provider: String,
    temporary: Boolean,
    options: Map[String, String],
    allowExisting: Boolean) extends Command

private[sql] case class CreateTableUsingAsSelect(
    tableName: String,
    provider: String,
    temporary: Boolean,
    options: Map[String, String],
    allowExisting: Boolean,
    query: String) extends Command

private[sql] case class CreateTableUsingAsLogicalPlan(
    tableName: String,
    provider: String,
    temporary: Boolean,
    options: Map[String, String],
    allowExisting: Boolean,
    query: LogicalPlan) extends Command

private [sql] case class CreateTempTableUsing(
    tableName: String,
    userSpecifiedSchema: Option[StructType],
    provider: String,
    options: Map[String, String]) extends RunnableCommand {

  def run(sqlContext: SQLContext) = {
    val resolved = ResolvedDataSource(sqlContext, userSpecifiedSchema, provider, options)
    sqlContext.registerRDDAsTable(
      new DataFrame(sqlContext, LogicalRelation(resolved.relation)), tableName)
    Seq.empty
  }
}

private [sql] case class CreateTempTableUsingAsSelect(
    tableName: String,
    provider: String,
    options: Map[String, String],
    query: LogicalPlan) extends RunnableCommand {

  def run(sqlContext: SQLContext) = {
    val df = new DataFrame(sqlContext, query)
    val resolved = ResolvedDataSource(sqlContext, Some(df.schema), provider, options)
    sqlContext.registerRDDAsTable(
      new DataFrame(sqlContext, LogicalRelation(resolved.relation)), tableName)
    df.insertInto(tableName, true)

    Seq.empty
  }
}

/**
 * Builds a map in which keys are case insensitive
 */
protected class CaseInsensitiveMap(map: Map[String, String]) extends Map[String, String] 
  with Serializable {

  val baseMap = map.map(kv => kv.copy(_1 = kv._1.toLowerCase))

  override def get(k: String): Option[String] = baseMap.get(k.toLowerCase)

  override def + [B1 >: String](kv: (String, B1)): Map[String, B1] =
    baseMap + kv.copy(_1 = kv._1.toLowerCase)

  override def iterator: Iterator[(String, String)] = baseMap.iterator

  override def -(key: String): Map[String, String] = baseMap - key.toLowerCase()
}

/**
 * The exception thrown from the DDL parser.
 * @param message
 */
protected[sql] class DDLException(message: String) extends Exception(message)<|MERGE_RESOLUTION|>--- conflicted
+++ resolved
@@ -61,11 +61,8 @@
   protected val EXISTS = Keyword("EXISTS")
   protected val USING = Keyword("USING")
   protected val OPTIONS = Keyword("OPTIONS")
-<<<<<<< HEAD
   protected val AS = Keyword("AS")
-=======
   protected val COMMENT = Keyword("COMMENT")
->>>>>>> 859f7249
 
   // Data types.
   protected val STRING = Keyword("STRING")
