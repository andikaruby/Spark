--- conflicted
+++ resolved
@@ -289,7 +289,6 @@
         }
       }
 
-<<<<<<< HEAD
     var headerNameWithTooltips: Map[String, String] = Map(
       "ID" -> "Execution ID of the SQL query.",
       "Description" -> ("Description of the SQL query. When click on the description link," +
@@ -306,28 +305,6 @@
         headerNameWithTooltips += (
           "Succeeded Job IDs" -> "Id's of succeeded jobs.",
           "Failed Job IDs" -> "Id's of failed jobs.")
-=======
-    var headerNameWithTooltips: Map[String, String] = Map("ID" -> "Execution ID of the SQL query.",
-      "Description" ->
-        ("Description of the SQL query. When click on the description link," +
-          " it will navigate to query details page."),
-      "Submitted" -> "Submitted",
-      "Duration" ->
-        "Difference between start time and close time.")
-
-      if (showRunningJobs && showSucceededJobs && showFailedJobs) {
-        headerNameWithTooltips += ("Running Job IDs" ->
-          "Id's of running jobs.",
-          "Succeeded Job IDs" ->
-            "Id's of succeeded jobs.",
-          "Failed Job IDs" ->
-            "Id's of failed jobs.")
-      } else if (showSucceededJobs && showFailedJobs) {
-        headerNameWithTooltips += ("Succeeded Job IDs" ->
-          "Id's of succeeded jobs.",
-          "Failed Job IDs" ->
-            "Id's of failed jobs.")
->>>>>>> cbcab45b
       } else {
         headerNameWithTooltips += ("Job IDs" -> "Job IDs")
       }
@@ -342,15 +319,7 @@
 
     val headerRow: Seq[Node] = {
       executionHeadersAndCssClasses.map { case (header, sortable) =>
-<<<<<<< HEAD
         val headerTooltip = headerNameWithTooltips(header)
-=======
-
-        val headerTooltip = {
-          headerNameWithTooltips(header)
-        }
-
->>>>>>> cbcab45b
         if (header == sortColumn) {
           val headerLink = Unparsed(
             parameterPath +
@@ -456,21 +425,11 @@
     val desc = if (execution.description != null && execution.description.nonEmpty) {
     <a href={executionURL(execution.executionId)} class="description-input">
     <span data-toggle="tooltip" data-placement="top" title="Click to navigate query details page.">
-<<<<<<< HEAD
           {execution.description}</span></a>
     } else {
     <a href={executionURL(execution.executionId)}>
     <span data-toggle="tooltip" data-placement="top" title="Click to navigate query details page.">
           {execution.executionId}</span></a>
-=======
-          {execution.description}
-      </span></a>
-    } else {
-    <a href={executionURL(execution.executionId)}>
-    <span data-toggle="tooltip" data-placement="top" title="Click to navigate query details page.">
-          {execution.executionId}
-        </span></a>
->>>>>>> cbcab45b
     }
 
     <div>{desc}{details}</div>
