--- conflicted
+++ resolved
@@ -34,15 +34,9 @@
 import org.apache.spark.sql.catalyst.encoders.ExpressionEncoder
 import org.apache.spark.sql.catalyst.expressions.GenericInternalRow
 import org.apache.spark.sql.execution.streaming.{ImplicitGroupingKeyTracker, StatefulProcessorHandleImpl, StatefulProcessorHandleState, StateVariableType}
-<<<<<<< HEAD
-import org.apache.spark.sql.execution.streaming.state.StateMessage.{HandleState, ImplicitGroupingKeyRequest, ListStateCall, StatefulProcessorCall, StateRequest, StateResponse, StateVariableRequest, UtilsCallCommand, ValueStateCall}
-import org.apache.spark.sql.streaming.{ListState, TTLConfig, ValueState}
-import org.apache.spark.sql.types.StructType
-=======
-import org.apache.spark.sql.execution.streaming.state.StateMessage.{HandleState, ImplicitGroupingKeyRequest, ListStateCall, MapStateCall, StatefulProcessorCall, StateRequest, StateResponse, StateVariableRequest, ValueStateCall}
+import org.apache.spark.sql.execution.streaming.state.StateMessage.{HandleState, ImplicitGroupingKeyRequest, ListStateCall, MapStateCall, StatefulProcessorCall, StateRequest, StateResponse, StateVariableRequest, UtilsCallCommand, ValueStateCall}
 import org.apache.spark.sql.streaming.{ListState, MapState, TTLConfig, ValueState}
 import org.apache.spark.sql.types.{BinaryType, StructField, StructType}
->>>>>>> cfe14c9c
 import org.apache.spark.sql.util.ArrowUtils
 import org.apache.spark.util.Utils
 
@@ -64,19 +58,15 @@
     errorOnDuplicatedFieldNames: Boolean,
     largeVarTypes: Boolean,
     arrowTransformWithStateInPandasMaxRecordsPerBatch: Int,
+    hasInitialState: Boolean = false
     outputStreamForTest: DataOutputStream = null,
     valueStateMapForTest: mutable.HashMap[String, ValueStateInfo] = null,
     deserializerForTest: TransformWithStateInPandasDeserializer = null,
     arrowStreamWriterForTest: BaseStreamingArrowWriter = null,
     listStatesMapForTest : mutable.HashMap[String, ListStateInfo] = null,
-<<<<<<< HEAD
-    listStateIteratorMapForTest: mutable.HashMap[String, Iterator[Row]] = null,
-    hasInitialState: Boolean = false)
-=======
     iteratorMapForTest: mutable.HashMap[String, Iterator[Row]] = null,
     mapStatesMapForTest : mutable.HashMap[String, MapStateInfo] = null,
     keyValueIteratorMapForTest: mutable.HashMap[String, Iterator[(Row, Row)]] = null)
->>>>>>> cfe14c9c
   extends Runnable with Logging {
   private val keyRowDeserializer: ExpressionEncoder.Deserializer[Row] =
     ExpressionEncoder(groupingKeySchema).resolveAndBind().createDeserializer()
@@ -228,10 +218,6 @@
             None
         }
         initializeStateVariable(stateName, schema, StateVariableType.ListState, ttlDurationMs)
-<<<<<<< HEAD
-      case StatefulProcessorCall.MethodCase.UTILSCALL =>
-        handleStatefulProcessorUtilRequest(message.getUtilsCall)
-=======
       case StatefulProcessorCall.MethodCase.GETMAPSTATE =>
         val stateName = message.getGetMapState.getStateName
         val userKeySchema = message.getGetMapState.getSchema
@@ -241,7 +227,8 @@
         } else None
         initializeStateVariable(stateName, userKeySchema, StateVariableType.MapState, ttlDurationMs,
           valueSchema)
->>>>>>> cfe14c9c
+      case StatefulProcessorCall.MethodCase.UTILSCALL =>
+        handleStatefulProcessorUtilRequest(message.getUtilsCall)
       case _ =>
         throw new IllegalArgumentException("Invalid method call")
     }
