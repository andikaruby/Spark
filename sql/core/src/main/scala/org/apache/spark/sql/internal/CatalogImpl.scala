/*
 * Licensed to the Apache Software Foundation (ASF) under one or more
 * contributor license agreements.  See the NOTICE file distributed with
 * this work for additional information regarding copyright ownership.
 * The ASF licenses this file to You under the Apache License, Version 2.0
 * (the "License"); you may not use this file except in compliance with
 * the License.  You may obtain a copy of the License at
 *
 *    http://www.apache.org/licenses/LICENSE-2.0
 *
 * Unless required by applicable law or agreed to in writing, software
 * distributed under the License is distributed on an "AS IS" BASIS,
 * WITHOUT WARRANTIES OR CONDITIONS OF ANY KIND, either express or implied.
 * See the License for the specific language governing permissions and
 * limitations under the License.
 */

package org.apache.spark.sql.internal

import scala.collection.JavaConverters._
import scala.reflect.runtime.universe.TypeTag

import org.apache.spark.annotation.Experimental
import org.apache.spark.sql._
import org.apache.spark.sql.catalog.{Catalog, Column, Database, Function, Table}
import org.apache.spark.sql.catalyst.{DefinedByConstructorParams, FunctionIdentifier, TableIdentifier}
import org.apache.spark.sql.catalyst.catalog._
import org.apache.spark.sql.catalyst.encoders.ExpressionEncoder
import org.apache.spark.sql.catalyst.plans.logical.LocalRelation
import org.apache.spark.sql.execution.datasources.CreateTable
import org.apache.spark.sql.types.StructType


/**
 * Internal implementation of the user-facing [[Catalog]].
 */
class CatalogImpl(sparkSession: SparkSession) extends Catalog {

  private def sessionCatalog: SessionCatalog = sparkSession.sessionState.catalog

  private def requireDatabaseExists(dbName: String): Unit = {
    if (!sessionCatalog.databaseExists(dbName)) {
      throw new AnalysisException(s"Database '$dbName' does not exist.")
    }
  }

  private def requireTableExists(dbName: String, tableName: String): Unit = {
    if (!sessionCatalog.tableExists(TableIdentifier(tableName, Some(dbName)))) {
      throw new AnalysisException(s"Table '$tableName' does not exist in database '$dbName'.")
    }
  }

  /**
   * Returns the current default database in this session.
   */
  override def currentDatabase: String = sessionCatalog.getCurrentDatabase

  /**
   * Sets the current default database in this session.
   */
  @throws[AnalysisException]("database does not exist")
  override def setCurrentDatabase(dbName: String): Unit = {
    requireDatabaseExists(dbName)
    sessionCatalog.setCurrentDatabase(dbName)
  }

  /**
   * Returns a list of databases available across all sessions.
   */
  override def listDatabases(): Dataset[Database] = {
    val databases = sessionCatalog.listDatabases().map(makeDatabase)
    CatalogImpl.makeDataset(databases, sparkSession)
  }

  private def makeDatabase(dbName: String): Database = {
    val metadata = sessionCatalog.getDatabaseMetadata(dbName)
    new Database(
      name = metadata.name,
      description = metadata.description,
      locationUri = metadata.locationUri)
  }

  /**
   * Returns a list of tables in the current database.
   * This includes all temporary tables.
   */
  override def listTables(): Dataset[Table] = {
    listTables(currentDatabase)
  }

  /**
   * Returns a list of tables in the specified database.
   * This includes all temporary tables.
   */
  @throws[AnalysisException]("database does not exist")
  override def listTables(dbName: String): Dataset[Table] = {
<<<<<<< HEAD
    val tables = sessionCatalog.listTables(dbName).map { tableIdent =>
      makeTable(tableIdent)
    }
=======
    requireDatabaseExists(dbName)
    val tables = sessionCatalog.listTables(dbName).map(makeTable)
>>>>>>> af6ece33
    CatalogImpl.makeDataset(tables, sparkSession)
  }

  private def makeTable(tableIdent: TableIdentifier): Table = {
<<<<<<< HEAD
    val isTemp = sessionCatalog.isTemporaryTable(tableIdent)
    val tableMeta = sessionCatalog.getTempViewOrPermanentTableMetadata(tableIdent)
    new Table(
      name = tableMeta.identifier.table,
      database = tableMeta.identifier.database.orNull,
      description = tableMeta.comment.orNull,
      tableType = if (isTemp) "TEMPORARY" else tableMeta.tableType.name,
      isTemporary = isTemp)
=======
    val metadata = sessionCatalog.getTempViewOrPermanentTableMetadata(tableIdent)
    val database = metadata.identifier.database
    new Table(
      name = tableIdent.table,
      database = database.orNull,
      description = metadata.comment.orNull,
      tableType = if (database.isEmpty) "TEMPORARY" else metadata.tableType.name,
      isTemporary = database.isEmpty)
>>>>>>> af6ece33
  }

  /**
   * Returns a list of functions registered in the current database.
   * This includes all temporary functions
   */
  override def listFunctions(): Dataset[Function] = {
    listFunctions(currentDatabase)
  }

  /**
   * Returns a list of functions registered in the specified database.
   * This includes all temporary functions
   */
  @throws[AnalysisException]("database does not exist")
  override def listFunctions(dbName: String): Dataset[Function] = {
    requireDatabaseExists(dbName)
    val functions = sessionCatalog.listFunctions(dbName).map { case (functIdent, _) =>
      makeFunction(functIdent)
    }
    CatalogImpl.makeDataset(functions, sparkSession)
  }

  private def makeFunction(funcIdent: FunctionIdentifier): Function = {
    val metadata = sessionCatalog.lookupFunctionInfo(funcIdent)
    new Function(
      name = funcIdent.identifier,
      database = funcIdent.database.orNull,
      description = null, // for now, this is always undefined
      className = metadata.getClassName,
      isTemporary = funcIdent.database.isEmpty)
  }

  /**
   * Returns a list of columns for the given table in the current database.
   */
  @throws[AnalysisException]("table does not exist")
  override def listColumns(tableName: String): Dataset[Column] = {
    listColumns(TableIdentifier(tableName, None))
  }

  /**
   * Returns a list of columns for the given table in the specified database.
   */
  @throws[AnalysisException]("database or table does not exist")
  override def listColumns(dbName: String, tableName: String): Dataset[Column] = {
    requireTableExists(dbName, tableName)
    listColumns(TableIdentifier(tableName, Some(dbName)))
  }

  private def listColumns(tableIdentifier: TableIdentifier): Dataset[Column] = {
    val tableMetadata = sessionCatalog.getTempViewOrPermanentTableMetadata(tableIdentifier)

    val partitionColumnNames = tableMetadata.partitionColumnNames.toSet
    val bucketColumnNames = tableMetadata.bucketSpec.map(_.bucketColumnNames).getOrElse(Nil).toSet
    val columns = tableMetadata.schema.map { c =>
      new Column(
        name = c.name,
        description = c.getComment().orNull,
        dataType = c.dataType.catalogString,
        nullable = c.nullable,
        isPartition = partitionColumnNames.contains(c.name),
        isBucket = bucketColumnNames.contains(c.name))
    }
    CatalogImpl.makeDataset(columns, sparkSession)
  }

  /**
   * Get the database with the specified name. This throws an [[AnalysisException]] when no
   * [[Database]] can be found.
   */
  override def getDatabase(dbName: String): Database = {
    makeDatabase(dbName)
  }

  /**
   * Get the table or view with the specified name. This table can be a temporary view or a
   * table/view in the current database. This throws an [[AnalysisException]] when no [[Table]]
   * can be found.
   */
  override def getTable(tableName: String): Table = {
    getTable(null, tableName)
  }

  /**
   * Get the table or view with the specified name in the specified database. This throws an
   * [[AnalysisException]] when no [[Table]] can be found.
   */
<<<<<<< HEAD
  override def findTable(dbName: String, tableName: String): Table = {
=======
  override def getTable(dbName: String, tableName: String): Table = {
>>>>>>> af6ece33
    makeTable(TableIdentifier(tableName, Option(dbName)))
  }

  /**
   * Get the function with the specified name. This function can be a temporary function or a
   * function in the current database. This throws an [[AnalysisException]] when no [[Function]]
   * can be found.
   */
  override def getFunction(functionName: String): Function = {
    getFunction(null, functionName)
  }

  /**
   * Get the function with the specified name. This returns [[None]] when no [[Function]] can be
   * found.
   */
  override def getFunction(dbName: String, functionName: String): Function = {
    makeFunction(FunctionIdentifier(functionName, Option(dbName)))
  }

  /**
   * Check if the database with the specified name exists.
   */
  override def databaseExists(dbName: String): Boolean = {
    sessionCatalog.databaseExists(dbName)
  }

  /**
   * Check if the table or view with the specified name exists. This can either be a temporary
   * view or a table/view in the current database.
   */
  override def tableExists(tableName: String): Boolean = {
    tableExists(null, tableName)
  }

  /**
   * Check if the table or view with the specified name exists in the specified database.
   */
  override def tableExists(dbName: String, tableName: String): Boolean = {
    val tableIdent = TableIdentifier(tableName, Option(dbName))
    sessionCatalog.isTemporaryTable(tableIdent) || sessionCatalog.tableExists(tableIdent)
  }

  /**
   * Check if the function with the specified name exists. This can either be a temporary function
   * or a function in the current database.
   */
  override def functionExists(functionName: String): Boolean = {
    functionExists(null, functionName)
  }

  /**
   * Check if the function with the specified name exists in the specified database.
   */
  override def functionExists(dbName: String, functionName: String): Boolean = {
    sessionCatalog.functionExists(FunctionIdentifier(functionName, Option(dbName)))
  }

  /**
   * :: Experimental ::
   * Creates an external table from the given path and returns the corresponding DataFrame.
   * It will use the default data source configured by spark.sql.sources.default.
   *
   * @group ddl_ops
   * @since 2.0.0
   */
  @Experimental
  override def createExternalTable(tableName: String, path: String): DataFrame = {
    val dataSourceName = sparkSession.sessionState.conf.defaultDataSourceName
    createExternalTable(tableName, path, dataSourceName)
  }

  /**
   * :: Experimental ::
   * Creates an external table from the given path based on a data source
   * and returns the corresponding DataFrame.
   *
   * @group ddl_ops
   * @since 2.0.0
   */
  @Experimental
  override def createExternalTable(tableName: String, path: String, source: String): DataFrame = {
    createExternalTable(tableName, source, Map("path" -> path))
  }

  /**
   * :: Experimental ::
   * Creates an external table from the given path based on a data source and a set of options.
   * Then, returns the corresponding DataFrame.
   *
   * @group ddl_ops
   * @since 2.0.0
   */
  @Experimental
  override def createExternalTable(
      tableName: String,
      source: String,
      options: java.util.Map[String, String]): DataFrame = {
    createExternalTable(tableName, source, options.asScala.toMap)
  }

  /**
   * :: Experimental ::
   * (Scala-specific)
   * Creates an external table from the given path based on a data source and a set of options.
   * Then, returns the corresponding DataFrame.
   *
   * @group ddl_ops
   * @since 2.0.0
   */
  @Experimental
  override def createExternalTable(
      tableName: String,
      source: String,
      options: Map[String, String]): DataFrame = {
    createExternalTable(tableName, source, new StructType, options)
  }

  /**
   * :: Experimental ::
   * Create an external table from the given path based on a data source, a schema and
   * a set of options. Then, returns the corresponding DataFrame.
   *
   * @group ddl_ops
   * @since 2.0.0
   */
  @Experimental
  override def createExternalTable(
      tableName: String,
      source: String,
      schema: StructType,
      options: java.util.Map[String, String]): DataFrame = {
    createExternalTable(tableName, source, schema, options.asScala.toMap)
  }

  /**
   * :: Experimental ::
   * (Scala-specific)
   * Create an external table from the given path based on a data source, a schema and
   * a set of options. Then, returns the corresponding DataFrame.
   *
   * @group ddl_ops
   * @since 2.0.0
   */
  @Experimental
  override def createExternalTable(
      tableName: String,
      source: String,
      schema: StructType,
      options: Map[String, String]): DataFrame = {
    if (source.toLowerCase == "hive") {
      throw new AnalysisException("Cannot create hive serde table with createExternalTable API.")
    }

    val tableIdent = sparkSession.sessionState.sqlParser.parseTableIdentifier(tableName)
    val tableDesc = CatalogTable(
      identifier = tableIdent,
      tableType = CatalogTableType.EXTERNAL,
      storage = CatalogStorageFormat.empty.copy(properties = options),
      schema = schema,
      provider = Some(source)
    )
    val plan = CreateTable(tableDesc, SaveMode.ErrorIfExists, None)
    sparkSession.sessionState.executePlan(plan).toRdd
    sparkSession.table(tableIdent)
  }

  /**
   * Drops the local temporary view with the given view name in the catalog.
   * If the view has been cached/persisted before, it's also unpersisted.
   *
   * @param viewName the name of the view to be dropped.
   * @group ddl_ops
   * @since 2.0.0
   */
  override def dropTempView(viewName: String): Unit = {
    sparkSession.sessionState.catalog.getTempView(viewName).foreach { tempView =>
      sparkSession.sharedState.cacheManager.uncacheQuery(Dataset.ofRows(sparkSession, tempView))
      sessionCatalog.dropTempView(viewName)
    }
  }

  /**
   * Drops the global temporary view with the given view name in the catalog.
   * If the view has been cached/persisted before, it's also unpersisted.
   *
   * @param viewName the name of the view to be dropped.
   * @group ddl_ops
   * @since 2.1.0
   */
  override def dropGlobalTempView(viewName: String): Boolean = {
    sparkSession.sessionState.catalog.getGlobalTempView(viewName).exists { viewDef =>
      sparkSession.sharedState.cacheManager.uncacheQuery(Dataset.ofRows(sparkSession, viewDef))
      sessionCatalog.dropGlobalTempView(viewName)
    }
  }

  /**
   * Returns true if the table is currently cached in-memory.
   *
   * @group cachemgmt
   * @since 2.0.0
   */
  override def isCached(tableName: String): Boolean = {
    sparkSession.sharedState.cacheManager.lookupCachedData(sparkSession.table(tableName)).nonEmpty
  }

  /**
   * Caches the specified table in-memory.
   *
   * @group cachemgmt
   * @since 2.0.0
   */
  override def cacheTable(tableName: String): Unit = {
    sparkSession.sharedState.cacheManager.cacheQuery(sparkSession.table(tableName), Some(tableName))
  }

  /**
   * Removes the specified table from the in-memory cache.
   *
   * @group cachemgmt
   * @since 2.0.0
   */
  override def uncacheTable(tableName: String): Unit = {
    sparkSession.sharedState.cacheManager.uncacheQuery(query = sparkSession.table(tableName))
  }

  /**
   * Removes all cached tables from the in-memory cache.
   *
   * @group cachemgmt
   * @since 2.0.0
   */
  override def clearCache(): Unit = {
    sparkSession.sharedState.cacheManager.clearCache()
  }

  /**
   * Returns true if the [[Dataset]] is currently cached in-memory.
   *
   * @group cachemgmt
   * @since 2.0.0
   */
  protected[sql] def isCached(qName: Dataset[_]): Boolean = {
    sparkSession.sharedState.cacheManager.lookupCachedData(qName).nonEmpty
  }

  /**
   * Refresh the cache entry for a table, if any. For Hive metastore table, the metadata
   * is refreshed. For data source tables, the schema will not be inferred and refreshed.
   *
   * @group cachemgmt
   * @since 2.0.0
   */
  override def refreshTable(tableName: String): Unit = {
    val tableIdent = sparkSession.sessionState.sqlParser.parseTableIdentifier(tableName)
    // Temp tables: refresh (or invalidate) any metadata/data cached in the plan recursively.
    // Non-temp tables: refresh the metadata cache.
    sessionCatalog.refreshTable(tableIdent)

    // If this table is cached as an InMemoryRelation, drop the original
    // cached version and make the new version cached lazily.
    val logicalPlan = sparkSession.sessionState.catalog.lookupRelation(tableIdent)
    // Use lookupCachedData directly since RefreshTable also takes databaseName.
    val isCached = sparkSession.sharedState.cacheManager.lookupCachedData(logicalPlan).nonEmpty
    if (isCached) {
      // Create a data frame to represent the table.
      // TODO: Use uncacheTable once it supports database name.
      val df = Dataset.ofRows(sparkSession, logicalPlan)
      // Uncache the logicalPlan.
      sparkSession.sharedState.cacheManager.uncacheQuery(df, blocking = true)
      // Cache it again.
      sparkSession.sharedState.cacheManager.cacheQuery(df, Some(tableIdent.table))
    }
  }

  /**
   * Refresh the cache entry and the associated metadata for all dataframes (if any), that contain
   * the given data source path.
   *
   * @group cachemgmt
   * @since 2.0.0
   */
  override def refreshByPath(resourcePath: String): Unit = {
    sparkSession.sharedState.cacheManager.invalidateCachedPath(sparkSession, resourcePath)
  }
}


private[sql] object CatalogImpl {

  def makeDataset[T <: DefinedByConstructorParams: TypeTag](
      data: Seq[T],
      sparkSession: SparkSession): Dataset[T] = {
    val enc = ExpressionEncoder[T]()
    val encoded = data.map(d => enc.toRow(d).copy())
    val plan = new LocalRelation(enc.schema.toAttributes, encoded)
    val queryExecution = sparkSession.sessionState.executePlan(plan)
    new Dataset[T](sparkSession, queryExecution, enc)
  }

}<|MERGE_RESOLUTION|>--- conflicted
+++ resolved
@@ -94,37 +94,19 @@
    */
   @throws[AnalysisException]("database does not exist")
   override def listTables(dbName: String): Dataset[Table] = {
-<<<<<<< HEAD
-    val tables = sessionCatalog.listTables(dbName).map { tableIdent =>
-      makeTable(tableIdent)
-    }
-=======
-    requireDatabaseExists(dbName)
     val tables = sessionCatalog.listTables(dbName).map(makeTable)
->>>>>>> af6ece33
     CatalogImpl.makeDataset(tables, sparkSession)
   }
 
   private def makeTable(tableIdent: TableIdentifier): Table = {
-<<<<<<< HEAD
+    val metadata = sessionCatalog.getTempViewOrPermanentTableMetadata(tableIdent)
     val isTemp = sessionCatalog.isTemporaryTable(tableIdent)
-    val tableMeta = sessionCatalog.getTempViewOrPermanentTableMetadata(tableIdent)
-    new Table(
-      name = tableMeta.identifier.table,
-      database = tableMeta.identifier.database.orNull,
-      description = tableMeta.comment.orNull,
-      tableType = if (isTemp) "TEMPORARY" else tableMeta.tableType.name,
-      isTemporary = isTemp)
-=======
-    val metadata = sessionCatalog.getTempViewOrPermanentTableMetadata(tableIdent)
-    val database = metadata.identifier.database
     new Table(
       name = tableIdent.table,
-      database = database.orNull,
+      database = metadata.identifier.database.orNull,
       description = metadata.comment.orNull,
-      tableType = if (database.isEmpty) "TEMPORARY" else metadata.tableType.name,
-      isTemporary = database.isEmpty)
->>>>>>> af6ece33
+      tableType = if (isTemp) "TEMPORARY" else metadata.tableType.name,
+      isTemporary = isTemp)
   }
 
   /**
@@ -213,11 +195,7 @@
    * Get the table or view with the specified name in the specified database. This throws an
    * [[AnalysisException]] when no [[Table]] can be found.
    */
-<<<<<<< HEAD
-  override def findTable(dbName: String, tableName: String): Table = {
-=======
   override def getTable(dbName: String, tableName: String): Table = {
->>>>>>> af6ece33
     makeTable(TableIdentifier(tableName, Option(dbName)))
   }
 
