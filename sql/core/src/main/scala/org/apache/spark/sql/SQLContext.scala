--- conflicted
+++ resolved
@@ -197,39 +197,6 @@
    */
   def getAllConfs: immutable.Map[String, String] = conf.getAllConfs
 
-<<<<<<< HEAD
-  @transient
-  lazy val listenerManager: ExecutionListenerManager = new ExecutionListenerManager
-
-  protected[sql] lazy val continuousQueryManager = new ContinuousQueryManager(this)
-
-  @transient
-  protected[sql] lazy val catalog: Catalog = new SimpleCatalog(conf)
-
-  @transient
-  protected[sql] lazy val functionRegistry: FunctionRegistry = FunctionRegistry.builtin.copy()
-
-  @transient
-  protected[sql] lazy val analyzer: Analyzer =
-    new Analyzer(catalog, functionRegistry, conf) {
-      override val extendedResolutionRules =
-        python.ExtractPythonUDFs ::
-        PreInsertCastAndRename ::
-        (if (conf.runSQLOnFile) new ResolveDataSource(self) :: Nil else Nil)
-
-      override val extendedCheckRules = Seq(
-        datasources.PreWriteCheck(catalog)
-      )
-    }
-
-  @transient
-  protected[sql] lazy val optimizer: Optimizer = new SparkOptimizer(this)
-
-  @transient
-  protected[sql] val sqlParser: ParserInterface = SparkSqlParser
-
-=======
->>>>>>> ee913e6e
   protected[sql] def parseSql(sql: String): LogicalPlan = sqlParser.parsePlan(sql)
 
   protected[sql] def executeSql(sql: String): QueryExecution = executePlan(parseSql(sql))
