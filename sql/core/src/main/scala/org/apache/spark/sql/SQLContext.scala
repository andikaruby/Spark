/*
 * Licensed to the Apache Software Foundation (ASF) under one or more
 * contributor license agreements.  See the NOTICE file distributed with
 * this work for additional information regarding copyright ownership.
 * The ASF licenses this file to You under the Apache License, Version 2.0
 * (the "License"); you may not use this file except in compliance with
 * the License.  You may obtain a copy of the License at
 *
 *    http://www.apache.org/licenses/LICENSE-2.0
 *
 * Unless required by applicable law or agreed to in writing, software
 * distributed under the License is distributed on an "AS IS" BASIS,
 * WITHOUT WARRANTIES OR CONDITIONS OF ANY KIND, either express or implied.
 * See the License for the specific language governing permissions and
 * limitations under the License.
 */

package org.apache.spark.sql

import java.beans.Introspector
import java.util.Properties

import scala.collection.immutable
import scala.language.implicitConversions
import scala.reflect.runtime.universe.TypeTag

import org.apache.spark.SparkContext
import org.apache.spark.annotation.{AlphaComponent, DeveloperApi, Experimental}
import org.apache.spark.api.java.{JavaSparkContext, JavaRDD}
import org.apache.spark.rdd.RDD
import org.apache.spark.sql.catalyst.ScalaReflection
import org.apache.spark.sql.catalyst.analysis._
import org.apache.spark.sql.catalyst.dsl.ExpressionConversions
import org.apache.spark.sql.catalyst.expressions._
import org.apache.spark.sql.catalyst.optimizer.{DefaultOptimizer, Optimizer}
import org.apache.spark.sql.catalyst.plans.logical.LogicalPlan
import org.apache.spark.sql.catalyst.rules.RuleExecutor
import org.apache.spark.sql.execution._
import org.apache.spark.sql.json._
import org.apache.spark.sql.sources.{LogicalRelation, BaseRelation, DDLParser, DataSourceStrategy}
import org.apache.spark.sql.types._
import org.apache.spark.util.Utils

/**
 * :: AlphaComponent ::
 * The entry point for running relational queries using Spark.  Allows the creation of [[SchemaRDD]]
 * objects and the execution of SQL queries.
 *
 * @groupname userf Spark SQL Functions
 * @groupname Ungrouped Support functions for language integrated queries.
 */
@AlphaComponent
class SQLContext(@transient val sparkContext: SparkContext)
  extends org.apache.spark.Logging
  with CacheManager
  with ExpressionConversions
  with Serializable {

  self =>

  def this(sparkContext: JavaSparkContext) = this(sparkContext.sc)

  // Note that this is a lazy val so we can override the default value in subclasses.
  protected[sql] lazy val conf: SQLConf = new SQLConf

  /** Set Spark SQL configuration properties. */
  def setConf(props: Properties): Unit = conf.setConf(props)

  /** Set the given Spark SQL configuration property. */
  def setConf(key: String, value: String): Unit = conf.setConf(key, value)

  /** Return the value of Spark SQL configuration property for the given key. */
  def getConf(key: String): String = conf.getConf(key)

  /**
   * Return the value of Spark SQL configuration property for the given key. If the key is not set
   * yet, return `defaultValue`.
   */
  def getConf(key: String, defaultValue: String): String = conf.getConf(key, defaultValue)

  /**
   * Return all the configuration properties that have been set (i.e. not the default).
   * This creates a new copy of the config properties in the form of a Map.
   */
  def getAllConfs: immutable.Map[String, String] = conf.getAllConfs

  @transient
  protected[sql] lazy val catalog: Catalog = new SimpleCatalog(true)

  @transient
  protected[sql] lazy val functionRegistry: FunctionRegistry = new SimpleFunctionRegistry

  @transient
  protected[sql] lazy val analyzer: Analyzer =
    new Analyzer(catalog, functionRegistry, caseSensitive = true)

  @transient
  protected[sql] lazy val optimizer: Optimizer = DefaultOptimizer

  @transient
  protected[sql] val ddlParser = new DDLParser

  @transient
  protected[sql] val sqlParser = {
    val fallback = new catalyst.SqlParser
    new SparkSQLParser(fallback(_))
  }

  protected[sql] def parseSql(sql: String): LogicalPlan = {
    ddlParser(sql, false).getOrElse(sqlParser(sql))
  }

  protected[sql] def executeSql(sql: String): this.QueryExecution = executePlan(parseSql(sql))
  protected[sql] def executePlan(plan: LogicalPlan): this.QueryExecution =
    new this.QueryExecution { val logical = plan }

  sparkContext.getConf.getAll.foreach {
    case (key, value) if key.startsWith("spark.sql") => setConf(key, value)
    case _ =>
  }

  /**
   * Creates a SchemaRDD from an RDD of case classes.
   *
   * @group userf
   */
  implicit def createSchemaRDD[A <: Product: TypeTag](rdd: RDD[A]): SchemaRDD = {
    SparkPlan.currentContext.set(self)
    val attributeSeq = ScalaReflection.attributesFor[A]
    val schema = StructType.fromAttributes(attributeSeq)
    val rowRDD = RDDConversions.productToRowRdd(rdd, schema)
    new SchemaRDD(this, LogicalRDD(attributeSeq, rowRDD)(self))
  }

  /**
   * Convert a [[BaseRelation]] created for external data sources into a [[SchemaRDD]].
   */
  def baseRelationToSchemaRDD(baseRelation: BaseRelation): SchemaRDD = {
    new SchemaRDD(this, LogicalRelation(baseRelation))
  }

  /**
   * :: DeveloperApi ::
   * Creates a [[SchemaRDD]] from an [[RDD]] containing [[Row]]s by applying a schema to this RDD.
   * It is important to make sure that the structure of every [[Row]] of the provided RDD matches
   * the provided schema. Otherwise, there will be runtime exception.
   * Example:
   * {{{
   *  import org.apache.spark.sql._
   *  val sqlContext = new org.apache.spark.sql.SQLContext(sc)
   *
   *  val schema =
   *    StructType(
   *      StructField("name", StringType, false) ::
   *      StructField("age", IntegerType, true) :: Nil)
   *
   *  val people =
   *    sc.textFile("examples/src/main/resources/people.txt").map(
   *      _.split(",")).map(p => Row(p(0), p(1).trim.toInt))
   *  val peopleSchemaRDD = sqlContext. applySchema(people, schema)
   *  peopleSchemaRDD.printSchema
   *  // root
   *  // |-- name: string (nullable = false)
   *  // |-- age: integer (nullable = true)
   *
   *    peopleSchemaRDD.registerTempTable("people")
   *  sqlContext.sql("select name from people").collect.foreach(println)
   * }}}
   *
   * @group userf
   */
  @DeveloperApi
  def applySchema(rowRDD: RDD[Row], schema: StructType): SchemaRDD = {
    // TODO: use MutableProjection when rowRDD is another SchemaRDD and the applied
    // schema differs from the existing schema on any field data type.
    val logicalPlan = LogicalRDD(schema.toAttributes, rowRDD)(self)
    new SchemaRDD(this, logicalPlan)
  }

  /**
   * Applies a schema to an RDD of Java Beans.
   *
   * WARNING: Since there is no guaranteed ordering for fields in a Java Bean,
   *          SELECT * queries will return the columns in an undefined order.
   */
  def applySchema(rdd: RDD[_], beanClass: Class[_]): SchemaRDD = {
    val attributeSeq = getSchema(beanClass)
    val className = beanClass.getName
    val rowRdd = rdd.mapPartitions { iter =>
      // BeanInfo is not serializable so we must rediscover it remotely for each partition.
      val localBeanInfo = Introspector.getBeanInfo(
        Class.forName(className, true, Utils.getContextOrSparkClassLoader))
      val extractors =
        localBeanInfo.getPropertyDescriptors.filterNot(_.getName == "class").map(_.getReadMethod)

      iter.map { row =>
        new GenericRow(
          extractors.zip(attributeSeq).map { case (e, attr) =>
            DataTypeConversions.convertJavaToCatalyst(e.invoke(row), attr.dataType)
          }.toArray[Any]
        ) : Row
      }
    }
    new SchemaRDD(this, LogicalRDD(attributeSeq, rowRdd)(this))
  }

  /**
   * Applies a schema to an RDD of Java Beans.
   *
   * WARNING: Since there is no guaranteed ordering for fields in a Java Bean,
   *          SELECT * queries will return the columns in an undefined order.
   */
  def applySchema(rdd: JavaRDD[_], beanClass: Class[_]): SchemaRDD = {
    applySchema(rdd.rdd, beanClass)
  }

  /**
   * Loads a Parquet file, returning the result as a [[SchemaRDD]].
   *
   * @group userf
   */
  def parquetFile(path: String): SchemaRDD =
    new SchemaRDD(this, parquet.ParquetRelation(path, Some(sparkContext.hadoopConfiguration), this))

  /**
   * Loads a JSON file (one object per line), returning the result as a [[SchemaRDD]].
   * It goes through the entire dataset once to determine the schema.
   *
   * @group userf
   */
  def jsonFile(path: String): SchemaRDD = jsonFile(path, 1.0)

  /**
   * :: Experimental ::
   * Loads a JSON file (one object per line) and applies the given schema,
   * returning the result as a [[SchemaRDD]].
   *
   * @group userf
   */
  @Experimental
  def jsonFile(path: String, schema: StructType): SchemaRDD = {
    val json = sparkContext.textFile(path)
    jsonRDD(json, schema)
  }

  /**
   * :: Experimental ::
   */
  @Experimental
  def jsonFile(path: String, samplingRatio: Double): SchemaRDD = {
    val json = sparkContext.textFile(path)
    jsonRDD(json, samplingRatio)
  }

  /**
   * Loads an RDD[String] storing JSON objects (one object per record), returning the result as a
   * [[SchemaRDD]].
   * It goes through the entire dataset once to determine the schema.
   *
   * @group userf
   */
  def jsonRDD(json: RDD[String]): SchemaRDD = jsonRDD(json, 1.0)

  /**
   * :: Experimental ::
   * Loads an RDD[String] storing JSON objects (one object per record) and applies the given schema,
   * returning the result as a [[SchemaRDD]].
   *
   * @group userf
   */
  @Experimental
  def jsonRDD(json: RDD[String], schema: StructType): SchemaRDD = {
    val columnNameOfCorruptJsonRecord = conf.columnNameOfCorruptRecord
    val appliedSchema =
      Option(schema).getOrElse(
        JsonRDD.nullTypeToStringType(
          JsonRDD.inferSchema(json, 1.0, columnNameOfCorruptJsonRecord)))
    val rowRDD = JsonRDD.jsonStringToRow(json, appliedSchema, columnNameOfCorruptJsonRecord)
    applySchema(rowRDD, appliedSchema)
  }

  /**
   * :: Experimental ::
   */
  @Experimental
  def jsonRDD(json: RDD[String], samplingRatio: Double): SchemaRDD = {
    val columnNameOfCorruptJsonRecord = conf.columnNameOfCorruptRecord
    val appliedSchema =
      JsonRDD.nullTypeToStringType(
        JsonRDD.inferSchema(json, samplingRatio, columnNameOfCorruptJsonRecord))
    val rowRDD = JsonRDD.jsonStringToRow(json, appliedSchema, columnNameOfCorruptJsonRecord)
    applySchema(rowRDD, appliedSchema)
  }

  /**
   * Registers the given RDD as a temporary table in the catalog.  Temporary tables exist only
   * during the lifetime of this instance of SQLContext.
   *
   * @group userf
   */
  def registerRDDAsTable(rdd: SchemaRDD, tableName: String): Unit = {
    catalog.registerTable(Seq(tableName), rdd.queryExecution.logical)
  }

  /**
   * Drops the temporary table with the given table name in the catalog. If the table has been
   * cached/persisted before, it's also unpersisted.
   *
   * @param tableName the name of the table to be unregistered.
   *
   * @group userf
   */
  def dropTempTable(tableName: String): Unit = {
    tryUncacheQuery(table(tableName))
    catalog.unregisterTable(Seq(tableName))
  }

  /**
   * Executes a SQL query using Spark, returning the result as a SchemaRDD.  The dialect that is
   * used for SQL parsing can be configured with 'spark.sql.dialect'.
   *
   * @group userf
   */
  def sql(sqlText: String): SchemaRDD = {
    if (conf.dialect == "sql") {
      new SchemaRDD(this, parseSql(sqlText))
    } else {
      sys.error(s"Unsupported SQL dialect: ${conf.dialect}")
    }
  }

  /** Returns the specified table as a SchemaRDD */
  def table(tableName: String): SchemaRDD =
    new SchemaRDD(this, catalog.lookupRelation(Seq(tableName)))

  /**
   * A collection of methods that are considered experimental, but can be used to hook into
   * the query planner for advanced functionalities.
   */
  val experimental: ExperimentalMethods = new ExperimentalMethods(this)

  /**
   * A collection of methods for registering user-defined functions (UDF).
   *
   * The following example registers a Scala closure as UDF:
   * {{{
   *   sqlContext.udf.register("myUdf", (arg1: Int, arg2: String) => arg2 + arg1)
   * }}}
   *
   * The following example registers a UDF in Java:
   * {{{
   *   sqlContext.udf().register("myUDF",
   *     new UDF2<Integer, String, String>() {
   *       @Override
   *       public String call(Integer arg1, String arg2) {
   *         return arg2 + arg1;
   *       }
   *     }, DataTypes.StringType);
   * }}}
   *
   * Or, to use Java 8 lambda syntax:
   * {{{
   *   sqlContext.udf().register("myUDF",
   *     (Integer arg1, String arg2) -> arg2 + arg1),
   *     DataTypes.StringType);
   * }}}
   */
  val udf: UDFRegistration = new UDFRegistration(this)

  protected[sql] class SparkPlanner extends SparkStrategies {
    val sparkContext: SparkContext = self.sparkContext

    val sqlContext: SQLContext = self

    def codegenEnabled = self.conf.codegenEnabled

    def numPartitions = self.conf.numShufflePartitions

    def strategies: Seq[Strategy] =
<<<<<<< HEAD
      extraStrategies ++ (
      CommandStrategy ::
=======
      experimental.extraStrategies ++ (
>>>>>>> ae7c1396
      DataSourceStrategy ::
      DDLStrategy ::
      TakeOrdered ::
      HashAggregation ::
      LeftSemiJoin ::
      HashJoin ::
      InMemoryScans ::
      ParquetOperations ::
      BasicOperators ::
      CartesianProduct ::
      BroadcastNestedLoopJoin :: Nil)

    /**
     * Used to build table scan operators where complex projection and filtering are done using
     * separate physical operators.  This function returns the given scan operator with Project and
     * Filter nodes added only when needed.  For example, a Project operator is only used when the
     * final desired output requires complex expressions to be evaluated or when columns can be
     * further eliminated out after filtering has been done.
     *
     * The `prunePushedDownFilters` parameter is used to remove those filters that can be optimized
     * away by the filter pushdown optimization.
     *
     * The required attributes for both filtering and expression evaluation are passed to the
     * provided `scanBuilder` function so that it can avoid unnecessary column materialization.
     */
    def pruneFilterProject(
        projectList: Seq[NamedExpression],
        filterPredicates: Seq[Expression],
        prunePushedDownFilters: Seq[Expression] => Seq[Expression],
        scanBuilder: Seq[Attribute] => SparkPlan): SparkPlan = {

      val projectSet = AttributeSet(projectList.flatMap(_.references))
      val filterSet = AttributeSet(filterPredicates.flatMap(_.references))
      val filterCondition = prunePushedDownFilters(filterPredicates).reduceLeftOption(And)

      // Right now we still use a projection even if the only evaluation is applying an alias
      // to a column.  Since this is a no-op, it could be avoided. However, using this
      // optimization with the current implementation would change the output schema.
      // TODO: Decouple final output schema from expression evaluation so this copy can be
      // avoided safely.

      if (AttributeSet(projectList.map(_.toAttribute)) == projectSet &&
          filterSet.subsetOf(projectSet)) {
        // When it is possible to just use column pruning to get the right projection and
        // when the columns of this projection are enough to evaluate all filter conditions,
        // just do a scan followed by a filter, with no extra project.
        val scan = scanBuilder(projectList.asInstanceOf[Seq[Attribute]])
        filterCondition.map(Filter(_, scan)).getOrElse(scan)
      } else {
        val scan = scanBuilder((projectSet ++ filterSet).toSeq)
        Project(projectList, filterCondition.map(Filter(_, scan)).getOrElse(scan))
      }
    }
  }

  @transient
  protected[sql] val planner = new SparkPlanner

  @transient
  protected[sql] lazy val emptyResult = sparkContext.parallelize(Seq.empty[Row], 1)

  /**
   * Prepares a planned SparkPlan for execution by inserting shuffle operations as needed.
   */
  @transient
  protected[sql] val prepareForExecution = new RuleExecutor[SparkPlan] {
    val batches =
      Batch("Add exchange", Once, AddExchange(self)) :: Nil
  }

  /**
   * :: DeveloperApi ::
   * The primary workflow for executing relational queries using Spark.  Designed to allow easy
   * access to the intermediate phases of query execution for developers.
   */
  @DeveloperApi
  protected abstract class QueryExecution {
    def logical: LogicalPlan

    lazy val analyzed = ExtractPythonUdfs(analyzer(logical))
    lazy val withCachedData = useCachedData(analyzed)
    lazy val optimizedPlan = optimizer(withCachedData)

    // TODO: Don't just pick the first one...
    lazy val sparkPlan = {
      SparkPlan.currentContext.set(self)
      planner(optimizedPlan).next()
    }
    // executedPlan should not be used to initialize any SparkPlan. It should be
    // only used for execution.
    lazy val executedPlan: SparkPlan = prepareForExecution(sparkPlan)

    /** Internal version of the RDD. Avoids copies and has no schema */
    lazy val toRdd: RDD[Row] = executedPlan.execute()

    protected def stringOrError[A](f: => A): String =
      try f.toString catch { case e: Throwable => e.toString }

    def simpleString: String =
      s"""== Physical Plan ==
         |${stringOrError(executedPlan)}
      """.stripMargin.trim

    override def toString: String =
      // TODO previously will output RDD details by run (${stringOrError(toRdd.toDebugString)})
      // however, the `toRdd` will cause the real execution, which is not what we want.
      // We need to think about how to avoid the side effect.
      s"""== Parsed Logical Plan ==
         |${stringOrError(logical)}
         |== Analyzed Logical Plan ==
         |${stringOrError(analyzed)}
         |== Optimized Logical Plan ==
         |${stringOrError(optimizedPlan)}
         |== Physical Plan ==
         |${stringOrError(executedPlan)}
         |Code Generation: ${stringOrError(executedPlan.codegenEnabled)}
         |== RDD ==
      """.stripMargin.trim
  }

  /**
   * Parses the data type in our internal string representation. The data type string should
   * have the same format as the one generated by `toString` in scala.
   * It is only used by PySpark.
   */
  protected[sql] def parseDataType(dataTypeString: String): DataType = {
    DataType.fromJson(dataTypeString)
  }

  /**
   * Apply a schema defined by the schemaString to an RDD. It is only used by PySpark.
   */
  protected[sql] def applySchemaToPythonRDD(
      rdd: RDD[Array[Any]],
      schemaString: String): SchemaRDD = {
    val schema = parseDataType(schemaString).asInstanceOf[StructType]
    applySchemaToPythonRDD(rdd, schema)
  }

  /**
   * Apply a schema defined by the schema to an RDD. It is only used by PySpark.
   */
  protected[sql] def applySchemaToPythonRDD(
      rdd: RDD[Array[Any]],
      schema: StructType): SchemaRDD = {

    def needsConversion(dataType: DataType): Boolean = dataType match {
      case ByteType => true
      case ShortType => true
      case FloatType => true
      case DateType => true
      case TimestampType => true
      case ArrayType(_, _) => true
      case MapType(_, _, _) => true
      case StructType(_) => true
      case udt: UserDefinedType[_] => needsConversion(udt.sqlType)
      case other => false
    }

    val convertedRdd = if (schema.fields.exists(f => needsConversion(f.dataType))) {
      rdd.map(m => m.zip(schema.fields).map {
        case (value, field) => EvaluatePython.fromJava(value, field.dataType)
      })
    } else {
      rdd
    }

    val rowRdd = convertedRdd.mapPartitions { iter =>
      iter.map { m => new GenericRow(m): Row}
    }

    new SchemaRDD(this, LogicalRDD(schema.toAttributes, rowRdd)(self))
  }

  /**
   * Returns a Catalyst Schema for the given java bean class.
   */
  protected def getSchema(beanClass: Class[_]): Seq[AttributeReference] = {
    // TODO: All of this could probably be moved to Catalyst as it is mostly not Spark specific.
    val beanInfo = Introspector.getBeanInfo(beanClass)

    // Note: The ordering of elements may differ from when the schema is inferred in Scala.
    //       This is because beanInfo.getPropertyDescriptors gives no guarantees about
    //       element ordering.
    val fields = beanInfo.getPropertyDescriptors.filterNot(_.getName == "class")
    fields.map { property =>
      val (dataType, nullable) = property.getPropertyType match {
        case c: Class[_] if c.isAnnotationPresent(classOf[SQLUserDefinedType]) =>
          (c.getAnnotation(classOf[SQLUserDefinedType]).udt().newInstance(), true)
        case c: Class[_] if c == classOf[java.lang.String] => (StringType, true)
        case c: Class[_] if c == java.lang.Short.TYPE => (ShortType, false)
        case c: Class[_] if c == java.lang.Integer.TYPE => (IntegerType, false)
        case c: Class[_] if c == java.lang.Long.TYPE => (LongType, false)
        case c: Class[_] if c == java.lang.Double.TYPE => (DoubleType, false)
        case c: Class[_] if c == java.lang.Byte.TYPE => (ByteType, false)
        case c: Class[_] if c == java.lang.Float.TYPE => (FloatType, false)
        case c: Class[_] if c == java.lang.Boolean.TYPE => (BooleanType, false)

        case c: Class[_] if c == classOf[java.lang.Short] => (ShortType, true)
        case c: Class[_] if c == classOf[java.lang.Integer] => (IntegerType, true)
        case c: Class[_] if c == classOf[java.lang.Long] => (LongType, true)
        case c: Class[_] if c == classOf[java.lang.Double] => (DoubleType, true)
        case c: Class[_] if c == classOf[java.lang.Byte] => (ByteType, true)
        case c: Class[_] if c == classOf[java.lang.Float] => (FloatType, true)
        case c: Class[_] if c == classOf[java.lang.Boolean] => (BooleanType, true)
        case c: Class[_] if c == classOf[java.math.BigDecimal] => (DecimalType(), true)
        case c: Class[_] if c == classOf[java.sql.Date] => (DateType, true)
        case c: Class[_] if c == classOf[java.sql.Timestamp] => (TimestampType, true)
      }
      AttributeReference(property.getName, dataType, nullable)()
    }
  }
}<|MERGE_RESOLUTION|>--- conflicted
+++ resolved
@@ -377,12 +377,7 @@
     def numPartitions = self.conf.numShufflePartitions
 
     def strategies: Seq[Strategy] =
-<<<<<<< HEAD
-      extraStrategies ++ (
-      CommandStrategy ::
-=======
       experimental.extraStrategies ++ (
->>>>>>> ae7c1396
       DataSourceStrategy ::
       DDLStrategy ::
       TakeOrdered ::
