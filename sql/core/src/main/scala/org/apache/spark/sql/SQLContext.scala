/*
 * Licensed to the Apache Software Foundation (ASF) under one or more
 * contributor license agreements.  See the NOTICE file distributed with
 * this work for additional information regarding copyright ownership.
 * The ASF licenses this file to You under the Apache License, Version 2.0
 * (the "License"); you may not use this file except in compliance with
 * the License.  You may obtain a copy of the License at
 *
 *    http://www.apache.org/licenses/LICENSE-2.0
 *
 * Unless required by applicable law or agreed to in writing, software
 * distributed under the License is distributed on an "AS IS" BASIS,
 * WITHOUT WARRANTIES OR CONDITIONS OF ANY KIND, either express or implied.
 * See the License for the specific language governing permissions and
 * limitations under the License.
 */

package org.apache.spark.sql

import java.beans.{BeanInfo, Introspector}
import java.util.Properties
import java.util.concurrent.atomic.AtomicReference

import scala.collection.JavaConverters._
import scala.collection.immutable
import scala.reflect.runtime.universe.TypeTag

import org.apache.spark.{SparkContext, SparkException}
import org.apache.spark.annotation.{DeveloperApi, Experimental}
import org.apache.spark.api.java.{JavaRDD, JavaSparkContext}
import org.apache.spark.rdd.RDD
import org.apache.spark.scheduler.{SparkListener, SparkListenerApplicationEnd}
import org.apache.spark.sql.{execution => sparkexecution}
import org.apache.spark.sql.SQLConf.SQLConfEntry
import org.apache.spark.sql.catalyst.{InternalRow, _}
import org.apache.spark.sql.catalyst.analysis._
import org.apache.spark.sql.catalyst.encoders.encoderFor
import org.apache.spark.sql.catalyst.expressions._
import org.apache.spark.sql.catalyst.optimizer.Optimizer
import org.apache.spark.sql.catalyst.plans.logical.{LocalRelation, LogicalPlan, Range}
import org.apache.spark.sql.catalyst.rules.RuleExecutor
import org.apache.spark.sql.execution._
import org.apache.spark.sql.execution.datasources._
import org.apache.spark.sql.execution.ui.{SQLListener, SQLTab}
import org.apache.spark.sql.sources.BaseRelation
import org.apache.spark.sql.types._
import org.apache.spark.sql.util.ExecutionListenerManager
import org.apache.spark.util.Utils

/**
 * The entry point for working with structured data (rows and columns) in Spark.  Allows the
 * creation of [[DataFrame]] objects as well as the execution of SQL queries.
 *
 * @groupname basic Basic Operations
 * @groupname ddl_ops Persistent Catalog DDL
 * @groupname cachemgmt Cached Table Management
 * @groupname genericdata Generic Data Sources
 * @groupname specificdata Specific Data Sources
 * @groupname config Configuration
 * @groupname dataframes Custom DataFrame Creation
 * @groupname Ungrouped Support functions for language integrated queries
 *
 * @since 1.0.0
 */
class SQLContext private[sql](
    @transient val sparkContext: SparkContext,
    @transient protected[sql] val cacheManager: CacheManager,
    @transient private[sql] val listener: SQLListener,
    val isRootContext: Boolean)
  extends org.apache.spark.Logging with Serializable {

  self =>

  def this(sparkContext: SparkContext) = {
    this(sparkContext, new CacheManager, SQLContext.createListenerAndUI(sparkContext), true)
  }
  def this(sparkContext: JavaSparkContext) = this(sparkContext.sc)

  // If spark.sql.allowMultipleContexts is true, we will throw an exception if a user
  // wants to create a new root SQLContext (a SLQContext that is not created by newSession).
  private val allowMultipleContexts =
    sparkContext.conf.getBoolean(
      SQLConf.ALLOW_MULTIPLE_CONTEXTS.key,
      SQLConf.ALLOW_MULTIPLE_CONTEXTS.defaultValue.get)

  // Assert no root SQLContext is running when allowMultipleContexts is false.
  {
    if (!allowMultipleContexts && isRootContext) {
      SQLContext.getInstantiatedContextOption() match {
        case Some(rootSQLContext) =>
          val errMsg = "Only one SQLContext/HiveContext may be running in this JVM. " +
            s"It is recommended to use SQLContext.getOrCreate to get the instantiated " +
            s"SQLContext/HiveContext. To ignore this error, " +
            s"set ${SQLConf.ALLOW_MULTIPLE_CONTEXTS.key} = true in SparkConf."
          throw new SparkException(errMsg)
        case None => // OK
      }
    }
  }

  /**
   * Returns a SQLContext as new session, with separated SQL configurations, temporary tables,
   * registered functions, but sharing the same SparkContext, CacheManager, SQLListener and SQLTab.
   *
   * @since 1.6.0
   */
  def newSession(): SQLContext = {
    new SQLContext(
      sparkContext = sparkContext,
      cacheManager = cacheManager,
      listener = listener,
      isRootContext = false)
  }

  /**
   * @return Spark SQL configuration
   */
  protected[sql] lazy val conf = new SQLConf

  /**
   * Set Spark SQL configuration properties.
   *
   * @group config
   * @since 1.0.0
   */
  def setConf(props: Properties): Unit = conf.setConf(props)

  /** Set the given Spark SQL configuration property. */
  private[sql] def setConf[T](entry: SQLConfEntry[T], value: T): Unit = conf.setConf(entry, value)

  /**
   * Set the given Spark SQL configuration property.
   *
   * @group config
   * @since 1.0.0
   */
  def setConf(key: String, value: String): Unit = conf.setConfString(key, value)

  /**
   * Return the value of Spark SQL configuration property for the given key.
   *
   * @group config
   * @since 1.0.0
   */
  def getConf(key: String): String = conf.getConfString(key)

  /**
   * Return the value of Spark SQL configuration property for the given key. If the key is not set
   * yet, return `defaultValue` in [[SQLConfEntry]].
   */
  private[sql] def getConf[T](entry: SQLConfEntry[T]): T = conf.getConf(entry)

  /**
   * Return the value of Spark SQL configuration property for the given key. If the key is not set
   * yet, return `defaultValue`. This is useful when `defaultValue` in SQLConfEntry is not the
   * desired one.
   */
  private[sql] def getConf[T](entry: SQLConfEntry[T], defaultValue: T): T = {
    conf.getConf(entry, defaultValue)
  }

  /**
   * Return the value of Spark SQL configuration property for the given key. If the key is not set
   * yet, return `defaultValue`.
   *
   * @group config
   * @since 1.0.0
   */
  def getConf(key: String, defaultValue: String): String = conf.getConfString(key, defaultValue)

  /**
   * Return all the configuration properties that have been set (i.e. not the default).
   * This creates a new copy of the config properties in the form of a Map.
   *
   * @group config
   * @since 1.0.0
   */
  def getAllConfs: immutable.Map[String, String] = conf.getAllConfs

  @transient
  lazy val listenerManager: ExecutionListenerManager = new ExecutionListenerManager

  @transient
  protected[sql] lazy val catalog: Catalog = new SimpleCatalog(conf)

  @transient
  protected[sql] lazy val functionRegistry: FunctionRegistry = FunctionRegistry.builtin.copy()

  @transient
  protected[sql] lazy val analyzer: Analyzer =
    new Analyzer(catalog, functionRegistry, conf) {
      override val extendedResolutionRules =
        ExtractPythonUDFs ::
        PreInsertCastAndRename ::
        (if (conf.runSQLOnFile) new ResolveDataSource(self) :: Nil else Nil)

      override val extendedCheckRules = Seq(
        datasources.PreWriteCheck(catalog)
      )
    }

  @transient
  protected[sql] lazy val optimizer: Optimizer = new SparkOptimizer(this)

  @transient
<<<<<<< HEAD
  protected[sql] val sqlParser = new SparkSQLParser(getSQLDialect())

  protected[sql] def getSQLDialect(): ParserDialect = {
    try {
      val clazz = Utils.classForName(dialectClassName)
      clazz.getConstructor(classOf[ParserConf])
        .newInstance(conf)
        .asInstanceOf[ParserDialect]
    } catch {
      case NonFatal(e) =>
        // Since we didn't find the available SQL Dialect, it will fail even for SET command:
        // SET spark.sql.dialect=sql; Let's reset as default dialect automatically.
        val dialect = conf.dialect
        // reset the sql dialect
        conf.unsetConf(SQLConf.DIALECT)
        // throw out the exception, and the default sql dialect will take effect for next query.
        throw new DialectException(
          s"""Instantiating dialect '$dialect' failed.
             |Reverting to default dialect '${conf.dialect}'""".stripMargin, e)
    }
  }
=======
  protected[sql] val sqlParser: ParserInterface = new SparkSQLParser(new SparkQl(conf))

  @transient
  protected[sql] val ddlParser: DDLParser = new DDLParser(sqlParser)
>>>>>>> c00744e6

  protected[sql] def parseSql(sql: String): LogicalPlan = sqlParser.parsePlan(sql)

  protected[sql] def executeSql(sql: String):
    org.apache.spark.sql.execution.QueryExecution = executePlan(parseSql(sql))

  protected[sql] def executePlan(plan: LogicalPlan) =
    new sparkexecution.QueryExecution(this, plan)

  /**
   * Add a jar to SQLContext
   */
  protected[sql] def addJar(path: String): Unit = {
    sparkContext.addJar(path)
  }

  {
    // We extract spark sql settings from SparkContext's conf and put them to
    // Spark SQL's conf.
    // First, we populate the SQLConf (conf). So, we can make sure that other values using
    // those settings in their construction can get the correct settings.
    // For example, metadataHive in HiveContext may need both spark.sql.hive.metastore.version
    // and spark.sql.hive.metastore.jars to get correctly constructed.
    val properties = new Properties
    sparkContext.getConf.getAll.foreach {
      case (key, value) if key.startsWith("spark.sql") => properties.setProperty(key, value)
      case _ =>
    }
    // We directly put those settings to conf to avoid of calling setConf, which may have
    // side-effects. For example, in HiveContext, setConf may cause executionHive and metadataHive
    // get constructed. If we call setConf directly, the constructed metadataHive may have
    // wrong settings, or the construction may fail.
    conf.setConf(properties)
    // After we have populated SQLConf, we call setConf to populate other confs in the subclass
    // (e.g. hiveconf in HiveContext).
    properties.asScala.foreach {
      case (key, value) => setConf(key, value)
    }
  }

  /**
   * :: Experimental ::
   * A collection of methods that are considered experimental, but can be used to hook into
   * the query planner for advanced functionality.
   *
   * @group basic
   * @since 1.3.0
   */
  @Experimental
  @transient
  val experimental: ExperimentalMethods = new ExperimentalMethods(this)

  /**
   * :: Experimental ::
   * Returns a [[DataFrame]] with no rows or columns.
   *
   * @group basic
   * @since 1.3.0
   */
  @Experimental
  @transient
  lazy val emptyDataFrame: DataFrame = createDataFrame(sparkContext.emptyRDD[Row], StructType(Nil))

  /**
   * A collection of methods for registering user-defined functions (UDF).
   *
   * The following example registers a Scala closure as UDF:
   * {{{
   *   sqlContext.udf.register("myUDF", (arg1: Int, arg2: String) => arg2 + arg1)
   * }}}
   *
   * The following example registers a UDF in Java:
   * {{{
   *   sqlContext.udf().register("myUDF",
   *       new UDF2<Integer, String, String>() {
   *           @Override
   *           public String call(Integer arg1, String arg2) {
   *               return arg2 + arg1;
   *           }
   *      }, DataTypes.StringType);
   * }}}
   *
   * Or, to use Java 8 lambda syntax:
   * {{{
   *   sqlContext.udf().register("myUDF",
   *       (Integer arg1, String arg2) -> arg2 + arg1,
   *       DataTypes.StringType);
   * }}}
   *
   * @group basic
   * @since 1.3.0
   * TODO move to SQLSession?
   */
  @transient
  val udf: UDFRegistration = new UDFRegistration(this)

  /**
   * Returns true if the table is currently cached in-memory.
   * @group cachemgmt
   * @since 1.3.0
   */
  def isCached(tableName: String): Boolean = {
    cacheManager.lookupCachedData(table(tableName)).nonEmpty
  }

  /**
    * Returns true if the [[Queryable]] is currently cached in-memory.
    * @group cachemgmt
    * @since 1.3.0
    */
  private[sql] def isCached(qName: Queryable): Boolean = {
    cacheManager.lookupCachedData(qName).nonEmpty
  }

  /**
   * Caches the specified table in-memory.
   * @group cachemgmt
   * @since 1.3.0
   */
  def cacheTable(tableName: String): Unit = {
    cacheManager.cacheQuery(table(tableName), Some(tableName))
  }

  /**
   * Removes the specified table from the in-memory cache.
   * @group cachemgmt
   * @since 1.3.0
   */
  def uncacheTable(tableName: String): Unit = cacheManager.uncacheQuery(table(tableName))

  /**
   * Removes all cached tables from the in-memory cache.
   * @since 1.3.0
   */
  def clearCache(): Unit = cacheManager.clearCache()

  // scalastyle:off
  // Disable style checker so "implicits" object can start with lowercase i
  /**
   * :: Experimental ::
   * (Scala-specific) Implicit methods available in Scala for converting
   * common Scala objects into [[DataFrame]]s.
   *
   * {{{
   *   val sqlContext = new SQLContext(sc)
   *   import sqlContext.implicits._
   * }}}
   *
   * @group basic
   * @since 1.3.0
   */
  @Experimental
  object implicits extends SQLImplicits with Serializable {
    protected override def _sqlContext: SQLContext = self

    /**
     * Converts $"col name" into an [[Column]].
     * @since 1.3.0
     */
    // This must live here to preserve binary compatibility with Spark < 1.5.
    implicit class StringToColumn(val sc: StringContext) {
      def $(args: Any*): ColumnName = {
        new ColumnName(sc.s(args: _*))
      }
    }
  }
  // scalastyle:on

  /**
   * :: Experimental ::
   * Creates a DataFrame from an RDD of Product (e.g. case classes, tuples).
   *
   * @group dataframes
   * @since 1.3.0
   */
  @Experimental
  def createDataFrame[A <: Product : TypeTag](rdd: RDD[A]): DataFrame = {
    SQLContext.setActive(self)
    val schema = ScalaReflection.schemaFor[A].dataType.asInstanceOf[StructType]
    val attributeSeq = schema.toAttributes
    val rowRDD = RDDConversions.productToRowRdd(rdd, schema.map(_.dataType))
    DataFrame(self, LogicalRDD(attributeSeq, rowRDD)(self))
  }

  /**
   * :: Experimental ::
   * Creates a DataFrame from a local Seq of Product.
   *
   * @group dataframes
   * @since 1.3.0
   */
  @Experimental
  def createDataFrame[A <: Product : TypeTag](data: Seq[A]): DataFrame = {
    SQLContext.setActive(self)
    val schema = ScalaReflection.schemaFor[A].dataType.asInstanceOf[StructType]
    val attributeSeq = schema.toAttributes
    DataFrame(self, LocalRelation.fromProduct(attributeSeq, data))
  }

  /**
   * Convert a [[BaseRelation]] created for external data sources into a [[DataFrame]].
   *
   * @group dataframes
   * @since 1.3.0
   */
  def baseRelationToDataFrame(baseRelation: BaseRelation): DataFrame = {
    DataFrame(this, LogicalRelation(baseRelation))
  }

  /**
   * :: DeveloperApi ::
   * Creates a [[DataFrame]] from an [[RDD]] containing [[Row]]s using the given schema.
   * It is important to make sure that the structure of every [[Row]] of the provided RDD matches
   * the provided schema. Otherwise, there will be runtime exception.
   * Example:
   * {{{
   *  import org.apache.spark.sql._
   *  import org.apache.spark.sql.types._
   *  val sqlContext = new org.apache.spark.sql.SQLContext(sc)
   *
   *  val schema =
   *    StructType(
   *      StructField("name", StringType, false) ::
   *      StructField("age", IntegerType, true) :: Nil)
   *
   *  val people =
   *    sc.textFile("examples/src/main/resources/people.txt").map(
   *      _.split(",")).map(p => Row(p(0), p(1).trim.toInt))
   *  val dataFrame = sqlContext.createDataFrame(people, schema)
   *  dataFrame.printSchema
   *  // root
   *  // |-- name: string (nullable = false)
   *  // |-- age: integer (nullable = true)
   *
   *  dataFrame.registerTempTable("people")
   *  sqlContext.sql("select name from people").collect.foreach(println)
   * }}}
   *
   * @group dataframes
   * @since 1.3.0
   */
  @DeveloperApi
  def createDataFrame(rowRDD: RDD[Row], schema: StructType): DataFrame = {
    createDataFrame(rowRDD, schema, needsConversion = true)
  }

  /**
   * Creates a DataFrame from an RDD[Row]. User can specify whether the input rows should be
   * converted to Catalyst rows.
   */
  private[sql]
  def createDataFrame(rowRDD: RDD[Row], schema: StructType, needsConversion: Boolean) = {
    // TODO: use MutableProjection when rowRDD is another DataFrame and the applied
    // schema differs from the existing schema on any field data type.
    val catalystRows = if (needsConversion) {
      val converter = CatalystTypeConverters.createToCatalystConverter(schema)
      rowRDD.map(converter(_).asInstanceOf[InternalRow])
    } else {
      rowRDD.map{r: Row => InternalRow.fromSeq(r.toSeq)}
    }
    val logicalPlan = LogicalRDD(schema.toAttributes, catalystRows)(self)
    DataFrame(this, logicalPlan)
  }


  def createDataset[T : Encoder](data: Seq[T]): Dataset[T] = {
    val enc = encoderFor[T]
    val attributes = enc.schema.toAttributes
    val encoded = data.map(d => enc.toRow(d).copy())
    val plan = new LocalRelation(attributes, encoded)

    new Dataset[T](this, plan)
  }

  def createDataset[T : Encoder](data: RDD[T]): Dataset[T] = {
    val enc = encoderFor[T]
    val attributes = enc.schema.toAttributes
    val encoded = data.map(d => enc.toRow(d))
    val plan = LogicalRDD(attributes, encoded)(self)

    new Dataset[T](this, plan)
  }

  def createDataset[T : Encoder](data: java.util.List[T]): Dataset[T] = {
    createDataset(data.asScala)
  }

  /**
   * Creates a DataFrame from an RDD[Row]. User can specify whether the input rows should be
   * converted to Catalyst rows.
   */
  private[sql]
  def internalCreateDataFrame(catalystRows: RDD[InternalRow], schema: StructType) = {
    // TODO: use MutableProjection when rowRDD is another DataFrame and the applied
    // schema differs from the existing schema on any field data type.
    val logicalPlan = LogicalRDD(schema.toAttributes, catalystRows)(self)
    DataFrame(this, logicalPlan)
  }

  /**
   * :: DeveloperApi ::
   * Creates a [[DataFrame]] from an [[JavaRDD]] containing [[Row]]s using the given schema.
   * It is important to make sure that the structure of every [[Row]] of the provided RDD matches
   * the provided schema. Otherwise, there will be runtime exception.
   *
   * @group dataframes
   * @since 1.3.0
   */
  @DeveloperApi
  def createDataFrame(rowRDD: JavaRDD[Row], schema: StructType): DataFrame = {
    createDataFrame(rowRDD.rdd, schema)
  }

  /**
   * :: DeveloperApi ::
   * Creates a [[DataFrame]] from an [[java.util.List]] containing [[Row]]s using the given schema.
   * It is important to make sure that the structure of every [[Row]] of the provided List matches
   * the provided schema. Otherwise, there will be runtime exception.
   *
   * @group dataframes
   * @since 1.6.0
   */
  @DeveloperApi
  def createDataFrame(rows: java.util.List[Row], schema: StructType): DataFrame = {
    DataFrame(self, LocalRelation.fromExternalRows(schema.toAttributes, rows.asScala))
  }

  /**
   * Applies a schema to an RDD of Java Beans.
   *
   * WARNING: Since there is no guaranteed ordering for fields in a Java Bean,
   *          SELECT * queries will return the columns in an undefined order.
   * @group dataframes
   * @since 1.3.0
   */
  def createDataFrame(rdd: RDD[_], beanClass: Class[_]): DataFrame = {
    val attributeSeq: Seq[AttributeReference] = getSchema(beanClass)
    val className = beanClass.getName
    val rowRdd = rdd.mapPartitions { iter =>
      // BeanInfo is not serializable so we must rediscover it remotely for each partition.
      val localBeanInfo = Introspector.getBeanInfo(Utils.classForName(className))
      SQLContext.beansToRows(iter, localBeanInfo, attributeSeq)
    }
    DataFrame(this, LogicalRDD(attributeSeq, rowRdd)(this))
  }

  /**
   * Applies a schema to an RDD of Java Beans.
   *
   * WARNING: Since there is no guaranteed ordering for fields in a Java Bean,
   *          SELECT * queries will return the columns in an undefined order.
   * @group dataframes
   * @since 1.3.0
   */
  def createDataFrame(rdd: JavaRDD[_], beanClass: Class[_]): DataFrame = {
    createDataFrame(rdd.rdd, beanClass)
  }

  /**
   * Applies a schema to an List of Java Beans.
   *
   * WARNING: Since there is no guaranteed ordering for fields in a Java Bean,
   *          SELECT * queries will return the columns in an undefined order.
   * @group dataframes
   * @since 1.6.0
   */
  def createDataFrame(data: java.util.List[_], beanClass: Class[_]): DataFrame = {
    val attrSeq = getSchema(beanClass)
    val className = beanClass.getName
    val beanInfo = Introspector.getBeanInfo(beanClass)
    val rows = SQLContext.beansToRows(data.asScala.iterator, beanInfo, attrSeq)
    DataFrame(self, LocalRelation(attrSeq, rows.toSeq))
  }


  /**
   * :: Experimental ::
   * Returns a [[DataFrameReader]] that can be used to read data in as a [[DataFrame]].
   * {{{
   *   sqlContext.read.parquet("/path/to/file.parquet")
   *   sqlContext.read.schema(schema).json("/path/to/file.json")
   * }}}
   *
   * @group genericdata
   * @since 1.4.0
   */
  @Experimental
  def read: DataFrameReader = new DataFrameReader(this)

  /**
   * :: Experimental ::
   * Creates an external table from the given path and returns the corresponding DataFrame.
   * It will use the default data source configured by spark.sql.sources.default.
   *
   * @group ddl_ops
   * @since 1.3.0
   */
  @Experimental
  def createExternalTable(tableName: String, path: String): DataFrame = {
    val dataSourceName = conf.defaultDataSourceName
    createExternalTable(tableName, path, dataSourceName)
  }

  /**
   * :: Experimental ::
   * Creates an external table from the given path based on a data source
   * and returns the corresponding DataFrame.
   *
   * @group ddl_ops
   * @since 1.3.0
   */
  @Experimental
  def createExternalTable(
      tableName: String,
      path: String,
      source: String): DataFrame = {
    createExternalTable(tableName, source, Map("path" -> path))
  }

  /**
   * :: Experimental ::
   * Creates an external table from the given path based on a data source and a set of options.
   * Then, returns the corresponding DataFrame.
   *
   * @group ddl_ops
   * @since 1.3.0
   */
  @Experimental
  def createExternalTable(
      tableName: String,
      source: String,
      options: java.util.Map[String, String]): DataFrame = {
    createExternalTable(tableName, source, options.asScala.toMap)
  }

  /**
   * :: Experimental ::
   * (Scala-specific)
   * Creates an external table from the given path based on a data source and a set of options.
   * Then, returns the corresponding DataFrame.
   *
   * @group ddl_ops
   * @since 1.3.0
   */
  @Experimental
  def createExternalTable(
      tableName: String,
      source: String,
      options: Map[String, String]): DataFrame = {
    val tableIdent = sqlParser.parseTableIdentifier(tableName)
    val cmd =
      CreateTableUsing(
        tableIdent,
        userSpecifiedSchema = None,
        source,
        temporary = false,
        options,
        allowExisting = false,
        managedIfNoPath = false)
    executePlan(cmd).toRdd
    table(tableIdent)
  }

  /**
   * :: Experimental ::
   * Create an external table from the given path based on a data source, a schema and
   * a set of options. Then, returns the corresponding DataFrame.
   *
   * @group ddl_ops
   * @since 1.3.0
   */
  @Experimental
  def createExternalTable(
      tableName: String,
      source: String,
      schema: StructType,
      options: java.util.Map[String, String]): DataFrame = {
    createExternalTable(tableName, source, schema, options.asScala.toMap)
  }

  /**
   * :: Experimental ::
   * (Scala-specific)
   * Create an external table from the given path based on a data source, a schema and
   * a set of options. Then, returns the corresponding DataFrame.
   *
   * @group ddl_ops
   * @since 1.3.0
   */
  @Experimental
  def createExternalTable(
      tableName: String,
      source: String,
      schema: StructType,
      options: Map[String, String]): DataFrame = {
    val tableIdent = sqlParser.parseTableIdentifier(tableName)
    val cmd =
      CreateTableUsing(
        tableIdent,
        userSpecifiedSchema = Some(schema),
        source,
        temporary = false,
        options,
        allowExisting = false,
        managedIfNoPath = false)
    executePlan(cmd).toRdd
    table(tableIdent)
  }

  /**
   * Registers the given [[DataFrame]] as a temporary table in the catalog. Temporary tables exist
   * only during the lifetime of this instance of SQLContext.
   */
  private[sql] def registerDataFrameAsTable(df: DataFrame, tableName: String): Unit = {
    catalog.registerTable(TableIdentifier(tableName), df.logicalPlan)
  }

  /**
   * Drops the temporary table with the given table name in the catalog. If the table has been
   * cached/persisted before, it's also unpersisted.
   *
   * @param tableName the name of the table to be unregistered.
   *
   * @group basic
   * @since 1.3.0
   */
  def dropTempTable(tableName: String): Unit = {
    cacheManager.tryUncacheQuery(table(tableName))
    catalog.unregisterTable(TableIdentifier(tableName))
  }

  /**
   * :: Experimental ::
   * Creates a [[DataFrame]] with a single [[LongType]] column named `id`, containing elements
   * in an range from 0 to `end` (exclusive) with step value 1.
   *
   * @since 1.4.1
   * @group dataframe
   */
  @Experimental
  def range(end: Long): DataFrame = range(0, end)

  /**
   * :: Experimental ::
   * Creates a [[DataFrame]] with a single [[LongType]] column named `id`, containing elements
   * in an range from `start` to `end` (exclusive) with step value 1.
   *
   * @since 1.4.0
   * @group dataframe
   */
  @Experimental
  def range(start: Long, end: Long): DataFrame = {
    range(start, end, step = 1, numPartitions = sparkContext.defaultParallelism)
  }

  /**
    * :: Experimental ::
    * Creates a [[DataFrame]] with a single [[LongType]] column named `id`, containing elements
    * in an range from `start` to `end` (exclusive) with an step value.
    *
    * @since 2.0.0
    * @group dataframe
    */
  @Experimental
  def range(start: Long, end: Long, step: Long): DataFrame = {
    range(start, end, step, numPartitions = sparkContext.defaultParallelism)
  }

  /**
   * :: Experimental ::
   * Creates a [[DataFrame]] with a single [[LongType]] column named `id`, containing elements
   * in an range from `start` to `end` (exclusive) with an step value, with partition number
   * specified.
   *
   * @since 1.4.0
   * @group dataframe
   */
  @Experimental
  def range(start: Long, end: Long, step: Long, numPartitions: Int): DataFrame = {
    DataFrame(this, Range(start, end, step, numPartitions))
  }

  /**
   * Executes a SQL query using Spark, returning the result as a [[DataFrame]]. The dialect that is
   * used for SQL parsing can be configured with 'spark.sql.dialect'.
   *
   * @group basic
   * @since 1.3.0
   */
  def sql(sqlText: String): DataFrame = {
    DataFrame(this, parseSql(sqlText))
  }

  /**
   * Returns the specified table as a [[DataFrame]].
   *
   * @group ddl_ops
   * @since 1.3.0
   */
  def table(tableName: String): DataFrame = {
    table(sqlParser.parseTableIdentifier(tableName))
  }

  private def table(tableIdent: TableIdentifier): DataFrame = {
    DataFrame(this, catalog.lookupRelation(tableIdent))
  }

  /**
   * Returns a [[DataFrame]] containing names of existing tables in the current database.
   * The returned DataFrame has two columns, tableName and isTemporary (a Boolean
   * indicating if a table is a temporary one or not).
   *
   * @group ddl_ops
   * @since 1.3.0
   */
  def tables(): DataFrame = {
    DataFrame(this, ShowTablesCommand(None))
  }

  /**
   * Returns a [[DataFrame]] containing names of existing tables in the given database.
   * The returned DataFrame has two columns, tableName and isTemporary (a Boolean
   * indicating if a table is a temporary one or not).
   *
   * @group ddl_ops
   * @since 1.3.0
   */
  def tables(databaseName: String): DataFrame = {
    DataFrame(this, ShowTablesCommand(Some(databaseName)))
  }

  /**
   * Returns the names of tables in the current database as an array.
   *
   * @group ddl_ops
   * @since 1.3.0
   */
  def tableNames(): Array[String] = {
    catalog.getTables(None).map {
      case (tableName, _) => tableName
    }.toArray
  }

  /**
   * Returns the names of tables in the given database as an array.
   *
   * @group ddl_ops
   * @since 1.3.0
   */
  def tableNames(databaseName: String): Array[String] = {
    catalog.getTables(Some(databaseName)).map {
      case (tableName, _) => tableName
    }.toArray
  }

  @transient
  protected[sql] val planner: sparkexecution.SparkPlanner = new sparkexecution.SparkPlanner(this)

  @transient
  protected[sql] lazy val emptyResult = sparkContext.parallelize(Seq.empty[InternalRow], 1)

  /**
   * Prepares a planned SparkPlan for execution by inserting shuffle operations and internal
   * row format conversions as needed.
   */
  @transient
  protected[sql] val prepareForExecution = new RuleExecutor[SparkPlan] {
    val batches = Seq(
      Batch("Add exchange", Once, EnsureRequirements(self)),
      Batch("Whole stage codegen", Once, CollapseCodegenStages(self))
    )
  }

  /**
   * Parses the data type in our internal string representation. The data type string should
   * have the same format as the one generated by `toString` in scala.
   * It is only used by PySpark.
   */
  protected[sql] def parseDataType(dataTypeString: String): DataType = {
    DataType.fromJson(dataTypeString)
  }

  /**
   * Apply a schema defined by the schemaString to an RDD. It is only used by PySpark.
   */
  protected[sql] def applySchemaToPythonRDD(
      rdd: RDD[Array[Any]],
      schemaString: String): DataFrame = {
    val schema = parseDataType(schemaString).asInstanceOf[StructType]
    applySchemaToPythonRDD(rdd, schema)
  }

  /**
   * Apply a schema defined by the schema to an RDD. It is only used by PySpark.
   */
  protected[sql] def applySchemaToPythonRDD(
      rdd: RDD[Array[Any]],
      schema: StructType): DataFrame = {

    val rowRdd = rdd.map(r => EvaluatePython.fromJava(r, schema).asInstanceOf[InternalRow])
    DataFrame(this, LogicalRDD(schema.toAttributes, rowRdd)(self))
  }

  /**
   * Returns a Catalyst Schema for the given java bean class.
   */
  protected def getSchema(beanClass: Class[_]): Seq[AttributeReference] = {
    val (dataType, _) = JavaTypeInference.inferDataType(beanClass)
    dataType.asInstanceOf[StructType].fields.map { f =>
      AttributeReference(f.name, f.dataType, f.nullable)()
    }
  }

  // Register a successfully instantiated context to the singleton. This should be at the end of
  // the class definition so that the singleton is updated only if there is no exception in the
  // construction of the instance.
  sparkContext.addSparkListener(new SparkListener {
    override def onApplicationEnd(applicationEnd: SparkListenerApplicationEnd): Unit = {
      SQLContext.clearInstantiatedContext()
      SQLContext.clearSqlListener()
    }
  })

  SQLContext.setInstantiatedContext(self)
}

/**
 * This SQLContext object contains utility functions to create a singleton SQLContext instance,
 * or to get the created SQLContext instance.
 *
 * It also provides utility functions to support preference for threads in multiple sessions
 * scenario, setActive could set a SQLContext for current thread, which will be returned by
 * getOrCreate instead of the global one.
 */
object SQLContext {

  /**
   * The active SQLContext for the current thread.
   */
  private val activeContext: InheritableThreadLocal[SQLContext] =
    new InheritableThreadLocal[SQLContext]

  /**
   * Reference to the created SQLContext.
   */
  @transient private val instantiatedContext = new AtomicReference[SQLContext]()

  @transient private val sqlListener = new AtomicReference[SQLListener]()

  /**
   * Get the singleton SQLContext if it exists or create a new one using the given SparkContext.
   *
   * This function can be used to create a singleton SQLContext object that can be shared across
   * the JVM.
   *
   * If there is an active SQLContext for current thread, it will be returned instead of the global
   * one.
   *
   * @since 1.5.0
   */
  def getOrCreate(sparkContext: SparkContext): SQLContext = {
    val ctx = activeContext.get()
    if (ctx != null && !ctx.sparkContext.isStopped) {
      return ctx
    }

    synchronized {
      val ctx = instantiatedContext.get()
      if (ctx == null || ctx.sparkContext.isStopped) {
        new SQLContext(sparkContext)
      } else {
        ctx
      }
    }
  }

  private[sql] def clearInstantiatedContext(): Unit = {
    instantiatedContext.set(null)
  }

  private[sql] def setInstantiatedContext(sqlContext: SQLContext): Unit = {
    synchronized {
      val ctx = instantiatedContext.get()
      if (ctx == null || ctx.sparkContext.isStopped) {
        instantiatedContext.set(sqlContext)
      }
    }
  }

  private[sql] def getInstantiatedContextOption(): Option[SQLContext] = {
    Option(instantiatedContext.get())
  }

  private[sql] def clearSqlListener(): Unit = {
    sqlListener.set(null)
  }

  /**
   * Changes the SQLContext that will be returned in this thread and its children when
   * SQLContext.getOrCreate() is called. This can be used to ensure that a given thread receives
   * a SQLContext with an isolated session, instead of the global (first created) context.
   *
   * @since 1.6.0
   */
  def setActive(sqlContext: SQLContext): Unit = {
    activeContext.set(sqlContext)
  }

  /**
   * Clears the active SQLContext for current thread. Subsequent calls to getOrCreate will
   * return the first created context instead of a thread-local override.
   *
   * @since 1.6.0
   */
  def clearActive(): Unit = {
    activeContext.remove()
  }

  private[sql] def getActive(): Option[SQLContext] = {
    Option(activeContext.get())
  }

  /**
   * Converts an iterator of Java Beans to InternalRow using the provided
   * bean info & schema. This is not related to the singleton, but is a static
   * method for internal use.
   */
  private def beansToRows(data: Iterator[_], beanInfo: BeanInfo, attrs: Seq[AttributeReference]):
      Iterator[InternalRow] = {
    val extractors =
      beanInfo.getPropertyDescriptors.filterNot(_.getName == "class").map(_.getReadMethod)
    val methodsToConverts = extractors.zip(attrs).map { case (e, attr) =>
      (e, CatalystTypeConverters.createToCatalystConverter(attr.dataType))
    }
    data.map{ element =>
      new GenericInternalRow(
        methodsToConverts.map { case (e, convert) => convert(e.invoke(element)) }.toArray[Any]
      ): InternalRow
    }
  }

  /**
   * Create a SQLListener then add it into SparkContext, and create an SQLTab if there is SparkUI.
   */
  private[sql] def createListenerAndUI(sc: SparkContext): SQLListener = {
    if (sqlListener.get() == null) {
      val listener = new SQLListener(sc.conf)
      if (sqlListener.compareAndSet(null, listener)) {
        sc.addSparkListener(listener)
        sc.ui.foreach(new SQLTab(listener, _))
      }
    }
    sqlListener.get()
  }
}<|MERGE_RESOLUTION|>--- conflicted
+++ resolved
@@ -203,34 +203,7 @@
   protected[sql] lazy val optimizer: Optimizer = new SparkOptimizer(this)
 
   @transient
-<<<<<<< HEAD
-  protected[sql] val sqlParser = new SparkSQLParser(getSQLDialect())
-
-  protected[sql] def getSQLDialect(): ParserDialect = {
-    try {
-      val clazz = Utils.classForName(dialectClassName)
-      clazz.getConstructor(classOf[ParserConf])
-        .newInstance(conf)
-        .asInstanceOf[ParserDialect]
-    } catch {
-      case NonFatal(e) =>
-        // Since we didn't find the available SQL Dialect, it will fail even for SET command:
-        // SET spark.sql.dialect=sql; Let's reset as default dialect automatically.
-        val dialect = conf.dialect
-        // reset the sql dialect
-        conf.unsetConf(SQLConf.DIALECT)
-        // throw out the exception, and the default sql dialect will take effect for next query.
-        throw new DialectException(
-          s"""Instantiating dialect '$dialect' failed.
-             |Reverting to default dialect '${conf.dialect}'""".stripMargin, e)
-    }
-  }
-=======
   protected[sql] val sqlParser: ParserInterface = new SparkSQLParser(new SparkQl(conf))
-
-  @transient
-  protected[sql] val ddlParser: DDLParser = new DDLParser(sqlParser)
->>>>>>> c00744e6
 
   protected[sql] def parseSql(sql: String): LogicalPlan = sqlParser.parsePlan(sql)
 
