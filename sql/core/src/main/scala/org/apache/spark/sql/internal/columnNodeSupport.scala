--- conflicted
+++ resolved
@@ -16,11 +16,9 @@
  */
 package org.apache.spark.sql.internal
 
-<<<<<<< HEAD
 import scala.language.implicitConversions
-=======
+
 import UserDefinedFunctionUtils.toScalaUDF
->>>>>>> b4f96086
 
 import org.apache.spark.SparkException
 import org.apache.spark.sql.{Column, Dataset, SparkSession}
@@ -36,11 +34,7 @@
 import org.apache.spark.sql.execution.aggregate.{ScalaAggregator, ScalaUDAF, TypedAggregateExpression}
 import org.apache.spark.sql.execution.analysis.DetectAmbiguousSelfJoin
 import org.apache.spark.sql.expressions.{Aggregator, SparkUserDefinedFunction, UserDefinedAggregateFunction, UserDefinedAggregator}
-<<<<<<< HEAD
-import org.apache.spark.sql.expressions.UserDefinedFunctionUtils.toScalaUDF
 import org.apache.spark.sql.types.{DataType, NullType}
-=======
->>>>>>> b4f96086
 
 /**
  * Convert a [[ColumnNode]] into an [[Expression]].
@@ -183,8 +177,7 @@
       case InvokeInlineUserDefinedFunction(udf: SparkUserDefinedFunction, arguments, _, _) =>
         toScalaUDF(udf, arguments.map(apply))
 
-<<<<<<< HEAD
-      case Wrapper(expression, _) =>
+      case ExpressionColumnNode(expression, _) =>
         val transformed = expression.transformDown {
           case ColumnNodeExpression(node) => apply(node)
         }
@@ -192,10 +185,6 @@
           case f: AggregateFunction => f.toAggregateExpression()
           case _ => transformed
         }
-=======
-      case ExpressionColumnNode(expression, _) =>
-        expression
->>>>>>> b4f96086
 
       case node =>
         throw SparkException.internalError("Unsupported ColumnNode: " + node)
@@ -281,7 +270,7 @@
   /**
    * Create an Expression backed Column.
    */
-  implicit def column(e: Expression): Column = Column(Wrapper(e))
+  implicit def column(e: Expression): Column = Column(ExpressionColumnNode(e))
 
   /**
    * Create an ColumnNode backed Expression. Please not that this has to be converted to an actual
