--- conflicted
+++ resolved
@@ -188,9 +188,8 @@
   // create the Generator without separator inserted between 2 records
   private[this] val text = new Text()
 
-<<<<<<< HEAD
   private val csvWriter = new LineCsvWriter(params, dataSchema.fieldNames.toSeq)
-=======
+
   // A `ValueConverter` is responsible for converting a value of an `InternalRow` to `String`.
   // When the value is null, this converter should not be called.
   private type ValueConverter = (InternalRow, Int) => String
@@ -198,7 +197,6 @@
   // `ValueConverter`s for all values in the fields of the schema
   private val valueConverters: Array[ValueConverter] =
     dataSchema.map(_.dataType).map(makeConverter).toArray
->>>>>>> 48b459dd
 
   private val recordWriter: RecordWriter[NullWritable, Text] = {
     val writer = new TextOutputFormat[NullWritable, Text]() {
@@ -212,7 +210,7 @@
     }.getRecordWriter(context)
     // Write header even if `writeInternal()` is not called.
     if (params.headerFlag) {
-      csvWriter.writeRow(Seq.empty[String], includeHeader = true)
+      csvWriter.writeHeader()
       text.set(csvWriter.flush())
       writer.write(NullWritable.get(), text)
     }
@@ -255,11 +253,7 @@
   override def write(row: Row): Unit = throw new UnsupportedOperationException("call writeInternal")
 
   override protected[sql] def writeInternal(row: InternalRow): Unit = {
-<<<<<<< HEAD
-    csvWriter.writeRow(rowToString(row.toSeq(dataSchema)), includeHeader = false)
-=======
-    csvWriter.writeRow(rowToString(row), records == 0L && params.headerFlag)
->>>>>>> 48b459dd
+    csvWriter.writeRow(rowToString(row))
     records += 1
     if (records % FLUSH_BATCH_SIZE == 0) {
       flush()
