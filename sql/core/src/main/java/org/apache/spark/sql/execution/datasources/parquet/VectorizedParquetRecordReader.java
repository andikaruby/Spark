/*
 * Licensed to the Apache Software Foundation (ASF) under one or more
 * contributor license agreements.  See the NOTICE file distributed with
 * this work for additional information regarding copyright ownership.
 * The ASF licenses this file to You under the Apache License, Version 2.0
 * (the "License"); you may not use this file except in compliance with
 * the License.  You may obtain a copy of the License at
 *
 *    http://www.apache.org/licenses/LICENSE-2.0
 *
 * Unless required by applicable law or agreed to in writing, software
 * distributed under the License is distributed on an "AS IS" BASIS,
 * WITHOUT WARRANTIES OR CONDITIONS OF ANY KIND, either express or implied.
 * See the License for the specific language governing permissions and
 * limitations under the License.
 */

package org.apache.spark.sql.execution.datasources.parquet;

import java.io.IOException;
import java.time.ZoneId;
import java.util.Arrays;
import java.util.HashSet;
import java.util.List;
import java.util.Set;
import scala.collection.JavaConverters;

import com.google.common.annotations.VisibleForTesting;
import org.apache.hadoop.mapreduce.InputSplit;
import org.apache.hadoop.mapreduce.TaskAttemptContext;
import org.apache.parquet.column.ColumnDescriptor;
import org.apache.parquet.column.page.PageReadStore;
import org.apache.parquet.schema.GroupType;
import org.apache.parquet.schema.MessageType;
import org.apache.parquet.schema.Type;

import org.apache.spark.memory.MemoryMode;
import org.apache.spark.sql.catalyst.InternalRow;
import org.apache.spark.sql.execution.vectorized.ColumnVectorUtils;
import org.apache.spark.sql.execution.vectorized.ConstantColumnVector;
import org.apache.spark.sql.execution.vectorized.WritableColumnVector;
import org.apache.spark.sql.vectorized.ColumnVector;
import org.apache.spark.sql.vectorized.ColumnarBatch;
import org.apache.spark.sql.types.StructField;
import org.apache.spark.sql.types.StructType;

/**
 * A specialized RecordReader that reads into InternalRows or ColumnarBatches directly using the
 * Parquet column APIs. This is somewhat based on parquet-mr's ColumnReader.
 *
 * TODO: decimal requiring more than 8 bytes, INT96. Schema mismatch.
 * All of these can be handled efficiently and easily with codegen.
 *
 * This class can either return InternalRows or ColumnarBatches. With whole stage codegen
 * enabled, this class returns ColumnarBatches which offers significant performance gains.
 * TODO: make this always return ColumnarBatches.
 */
public class VectorizedParquetRecordReader extends SpecificParquetRecordReaderBase<Object> {

  // The capacity of vectorized batch.
  private int capacity;

  /**
   * Batch of rows that we assemble and the current index we've returned. Every time this
   * batch is used up (batchIdx == numBatched), we populated the batch.
   */
  private int batchIdx = 0;
  private int numBatched = 0;

  /**
   * Encapsulate writable column vectors with other Parquet related info such as
   * repetition / definition levels.
   */
  private ParquetColumnVector[] columnVectors;

  /**
   * The number of rows that have been returned.
   */
  private long rowsReturned;

  /**
   * The number of rows that have been reading, including the current in flight row group.
   */
  private long totalCountLoadedSoFar = 0;

  /**
   * For each leaf column, if it is in the set, it means the column is missing in the file and
   * we'll instead return NULLs.
   */
  private Set<ParquetColumn> missingColumns;

  /**
   * The timezone that timestamp INT96 values should be converted to. Null if no conversion. Here to
   * workaround incompatibilities between different engines when writing timestamp values.
   */
  private final ZoneId convertTz;

  /**
   * The mode of rebasing date/timestamp from Julian to Proleptic Gregorian calendar.
   */
  private final String datetimeRebaseMode;
  // The time zone Id in which rebasing of date/timestamp is performed
  private final String datetimeRebaseTz;

  /**
   * The mode of rebasing INT96 timestamp from Julian to Proleptic Gregorian calendar.
   */
  private final String int96RebaseMode;
  // The time zone Id in which rebasing of INT96 is performed
  private final String int96RebaseTz;

  /**
   * columnBatch object that is used for batch decoding. This is created on first use and triggers
   * batched decoding. It is not valid to interleave calls to the batched interface with the row
   * by row RecordReader APIs.
   * This is only enabled with additional flags for development. This is still a work in progress
   * and currently unsupported cases will fail with potentially difficult to diagnose errors.
   * This should be only turned on for development to work on this feature.
   *
   * When this is set, the code will branch early on in the RecordReader APIs. There is no shared
   * code between the path that uses the MR decoders and the vectorized ones.
   *
   * TODOs:
   *  - Implement v2 page formats (just make sure we create the correct decoders).
   */
  private ColumnarBatch columnarBatch;

  /**
   * If true, this class returns batches instead of rows.
   */
  private boolean returnColumnarBatch;

  /**
   * The memory mode of the columnarBatch
   */
  private final MemoryMode MEMORY_MODE;

  public VectorizedParquetRecordReader(
      ZoneId convertTz,
      String datetimeRebaseMode,
      String datetimeRebaseTz,
      String int96RebaseMode,
      String int96RebaseTz,
      boolean useOffHeap,
      int capacity) {
    this.convertTz = convertTz;
    this.datetimeRebaseMode = datetimeRebaseMode;
    this.datetimeRebaseTz = datetimeRebaseTz;
    this.int96RebaseMode = int96RebaseMode;
    this.int96RebaseTz = int96RebaseTz;
    MEMORY_MODE = useOffHeap ? MemoryMode.OFF_HEAP : MemoryMode.ON_HEAP;
    this.capacity = capacity;
  }

  // For test only.
  public VectorizedParquetRecordReader(boolean useOffHeap, int capacity) {
    this(
      null,
      "CORRECTED",
      "UTC",
      "LEGACY",
      ZoneId.systemDefault().getId(),
      useOffHeap,
      capacity);
  }

  /**
   * Implementation of RecordReader API.
   */
  @Override
  public void initialize(InputSplit inputSplit, TaskAttemptContext taskAttemptContext)
      throws IOException, InterruptedException, UnsupportedOperationException {
    super.initialize(inputSplit, taskAttemptContext);
    initializeInternal();
  }

  /**
   * Utility API that will read all the data in path. This circumvents the need to create Hadoop
   * objects to use this class. `columns` can contain the list of columns to project.
   */
  @Override
  public void initialize(String path, List<String> columns) throws IOException,
      UnsupportedOperationException {
    super.initialize(path, columns);
    initializeInternal();
  }

  @VisibleForTesting
  @Override
  public void initialize(
      MessageType fileSchema,
      MessageType requestedSchema,
      ParquetRowGroupReader rowGroupReader,
      int totalRowCount) throws IOException {
    super.initialize(fileSchema, requestedSchema, rowGroupReader, totalRowCount);
    initializeInternal();
  }

  @Override
  public void close() throws IOException {
    if (columnarBatch != null) {
      columnarBatch.close();
      columnarBatch = null;
    }
    super.close();
  }

  @Override
  public boolean nextKeyValue() throws IOException {
    resultBatch();

    if (returnColumnarBatch) return nextBatch();

    if (batchIdx >= numBatched) {
      if (!nextBatch()) return false;
    }
    ++batchIdx;
    return true;
  }

  @Override
  public Object getCurrentValue() {
    if (returnColumnarBatch) return columnarBatch;
    return columnarBatch.getRow(batchIdx - 1);
  }

  @Override
  public float getProgress() {
    return (float) rowsReturned / totalRowCount;
  }

  // Creates a columnar batch that includes the schema from the data files and the additional
  // partition columns appended to the end of the batch.
  // For example, if the data contains two columns, with 2 partition columns:
  // Columns 0,1: data columns
  // Column 2: partitionValues[0]
  // Column 3: partitionValues[1]
  private void initBatch(
      MemoryMode memMode,
      StructType partitionColumns,
      InternalRow partitionValues) {
    StructType batchSchema = new StructType();
    for (StructField f: sparkSchema.fields()) {
      batchSchema = batchSchema.add(f);
    }
    int constantColumnLength = 0;
    if (partitionColumns != null) {
      for (StructField f : partitionColumns.fields()) {
        batchSchema = batchSchema.add(f);
      }
      constantColumnLength = partitionColumns.fields().length;
    }

    ColumnVector[] vectors = ColumnVectorUtils.allocateColumns(
      capacity, batchSchema, memMode == MemoryMode.OFF_HEAP /* useOffHeap */, constantColumnLength);

    columnarBatch = new ColumnarBatch(vectors);

    columnVectors = new ParquetColumnVector[sparkSchema.fields().length];
    for (int i = 0; i < columnVectors.length; i++) {
      Object defaultValue = null;
      if (sparkRequestedSchema != null) {
        defaultValue = sparkRequestedSchema.existenceDefaultValues()[i];
      }
      columnVectors[i] = new ParquetColumnVector(parquetColumn.children().apply(i),
<<<<<<< HEAD
        (WritableColumnVector)vectors[i], capacity, memMode, missingColumns);
=======
        vectors[i], capacity, memMode, missingColumns, true, defaultValue);
>>>>>>> bab70b1e
    }

    if (partitionColumns != null) {
      int partitionIdx = sparkSchema.fields().length;
      for (int i = 0; i < partitionColumns.fields().length; i++) {
        ColumnVectorUtils.fill(
          (ConstantColumnVector) vectors[i + partitionIdx], partitionValues, i);
      }
    }
  }

  private void initBatch() {
    initBatch(MEMORY_MODE, null, null);
  }

  public void initBatch(StructType partitionColumns, InternalRow partitionValues) {
    initBatch(MEMORY_MODE, partitionColumns, partitionValues);
  }

  /**
   * Returns the ColumnarBatch object that will be used for all rows returned by this reader.
   * This object is reused. Calling this enables the vectorized reader. This should be called
   * before any calls to nextKeyValue/nextBatch.
   */
  public ColumnarBatch resultBatch() {
    if (columnarBatch == null) initBatch();
    return columnarBatch;
  }

  /**
   * Can be called before any rows are returned to enable returning columnar batches directly.
   */
  public void enableReturningBatches() {
    returnColumnarBatch = true;
  }

  /**
   * Advances to the next batch of rows. Returns false if there are no more.
   */
  public boolean nextBatch() throws IOException {
    for (ParquetColumnVector vector : columnVectors) {
      vector.reset();
    }
    columnarBatch.setNumRows(0);
    if (rowsReturned >= totalRowCount) return false;
    checkEndOfRowGroup();

    int num = (int) Math.min(capacity, totalCountLoadedSoFar - rowsReturned);
    for (ParquetColumnVector cv : columnVectors) {
      for (ParquetColumnVector leafCv : cv.getLeaves()) {
        VectorizedColumnReader columnReader = leafCv.getColumnReader();
        if (columnReader != null) {
          columnReader.readBatch(num, leafCv.getValueVector(),
            leafCv.getRepetitionLevelVector(), leafCv.getDefinitionLevelVector());
        }
      }
      cv.assemble();
    }

    rowsReturned += num;
    columnarBatch.setNumRows(num);
    numBatched = num;
    batchIdx = 0;
    return true;
  }

  private void initializeInternal() throws IOException, UnsupportedOperationException {
    missingColumns = new HashSet<>();
    for (ParquetColumn column : JavaConverters.seqAsJavaList(parquetColumn.children())) {
      checkColumn(column);
    }
  }

  /**
   * Check whether a column from requested schema is missing from the file schema, or whether it
   * conforms to the type of the file schema.
   */
  private void checkColumn(ParquetColumn column) throws IOException {
    String[] path = JavaConverters.seqAsJavaList(column.path()).toArray(new String[0]);
    if (containsPath(fileSchema, path)) {
      if (column.isPrimitive()) {
        ColumnDescriptor desc = column.descriptor().get();
        ColumnDescriptor fd = fileSchema.getColumnDescription(desc.getPath());
        if (!fd.equals(desc)) {
          throw new UnsupportedOperationException("Schema evolution not supported.");
        }
      } else {
        for (ParquetColumn childColumn : JavaConverters.seqAsJavaList(column.children())) {
          checkColumn(childColumn);
        }
      }
    } else { // A missing column which is either primitive or complex
      if (column.required()) {
        // Column is missing in data but the required data is non-nullable. This file is invalid.
        throw new IOException("Required column is missing in data file. Col: " +
          Arrays.toString(path));
      }
      missingColumns.add(column);
    }
  }

  /**
   * Checks whether the given 'path' exists in 'parquetType'. The difference between this and
   * {@link MessageType#containsPath(String[])} is that the latter only support paths to leaf
   * nodes, while this support paths both to leaf and non-leaf nodes.
   */
  private boolean containsPath(Type parquetType, String[] path) {
    return containsPath(parquetType, path, 0);
  }

  private boolean containsPath(Type parquetType, String[] path, int depth) {
    if (path.length == depth) return true;
    if (parquetType instanceof GroupType) {
      String fieldName = path[depth];
      GroupType parquetGroupType = (GroupType) parquetType;
      if (parquetGroupType.containsField(fieldName)) {
        return containsPath(parquetGroupType.getType(fieldName), path, depth + 1);
      }
    }
    return false;
  }

  private void checkEndOfRowGroup() throws IOException {
    if (rowsReturned != totalCountLoadedSoFar) return;
    PageReadStore pages = reader.readNextRowGroup();
    if (pages == null) {
      throw new IOException("expecting more rows but reached last block. Read "
          + rowsReturned + " out of " + totalRowCount);
    }
    for (ParquetColumnVector cv : columnVectors) {
      initColumnReader(pages, cv);
    }
    totalCountLoadedSoFar += pages.getRowCount();
  }

  private void initColumnReader(PageReadStore pages, ParquetColumnVector cv) throws IOException {
    if (!missingColumns.contains(cv.getColumn())) {
      if (cv.getColumn().isPrimitive()) {
        ParquetColumn column = cv.getColumn();
        VectorizedColumnReader reader = new VectorizedColumnReader(
          column.descriptor().get(), column.required(), pages, convertTz, datetimeRebaseMode,
          datetimeRebaseTz, int96RebaseMode, int96RebaseTz, writerVersion);
        cv.setColumnReader(reader);
      } else {
        // Not in missing columns and is a complex type: this must be a struct
        for (ParquetColumnVector childCv : cv.getChildren()) {
          initColumnReader(pages, childCv);
        }
      }
    }
  }
}<|MERGE_RESOLUTION|>--- conflicted
+++ resolved
@@ -263,11 +263,7 @@
         defaultValue = sparkRequestedSchema.existenceDefaultValues()[i];
       }
       columnVectors[i] = new ParquetColumnVector(parquetColumn.children().apply(i),
-<<<<<<< HEAD
-        (WritableColumnVector)vectors[i], capacity, memMode, missingColumns);
-=======
-        vectors[i], capacity, memMode, missingColumns, true, defaultValue);
->>>>>>> bab70b1e
+        (WritableColumnVector)vectors[i], capacity, memMode, missingColumns, true, defaultValue);
     }
 
     if (partitionColumns != null) {
