--- conflicted
+++ resolved
@@ -863,11 +863,7 @@
       }
       assert(src.listFiles().size === numFiles)
 
-<<<<<<< HEAD
-      val files = spark.readStream.text(root.getCanonicalPath).as[String]
-=======
       val files = spark.readStream.text(root.getCanonicalPath).as[(String, Int)]
->>>>>>> 584354ea
 
       // Note this query will use constant folding to eliminate the file scan.
       // This is to avoid actually running a Spark job with 10000 tasks
@@ -974,8 +970,6 @@
       }
     }
   }
-<<<<<<< HEAD
-=======
 
   test("input row metrics") {
     withTempDirs { case (src, tmp) =>
@@ -990,7 +984,6 @@
       )
     }
   }
->>>>>>> 584354ea
 }
 
 class FileStreamSourceStressTestSuite extends FileStreamSourceTest {
