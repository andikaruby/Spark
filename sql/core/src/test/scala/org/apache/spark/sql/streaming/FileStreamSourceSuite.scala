--- conflicted
+++ resolved
@@ -86,7 +86,6 @@
     }
   }
 
-<<<<<<< HEAD
   case class AddTextFileDataWithSpaceInFileName(content: String, src: File, tmp: File)
     extends AddFileData {
 
@@ -96,7 +95,9 @@
       src.mkdirs()
       require(stringToFile(tempFile, content).renameTo(finalFile))
       logInfo(s"Written text '$content' to file $finalFile")
-=======
+    }
+  }
+
   case class AddOrcFileData(data: DataFrame, src: File, tmp: File) extends AddFileData {
     override def addData(source: FileStreamSource): Unit = {
       AddOrcFileData.writeToFile(data, src, tmp)
@@ -116,7 +117,6 @@
       tmpDir.listFiles().foreach { f =>
         f.renameTo(new File(src, s"${f.getName}"))
       }
->>>>>>> 9a96bfc8
     }
   }
 
