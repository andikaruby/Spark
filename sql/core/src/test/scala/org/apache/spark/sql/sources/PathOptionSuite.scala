/*
 * Licensed to the Apache Software Foundation (ASF) under one or more
 * contributor license agreements.  See the NOTICE file distributed with
 * this work for additional information regarding copyright ownership.
 * The ASF licenses this file to You under the Apache License, Version 2.0
 * (the "License"); you may not use this file except in compliance with
 * the License.  You may obtain a copy of the License at
 *
 *    http://www.apache.org/licenses/LICENSE-2.0
 *
 * Unless required by applicable law or agreed to in writing, software
 * distributed under the License is distributed on an "AS IS" BASIS,
 * WITHOUT WARRANTIES OR CONDITIONS OF ANY KIND, either express or implied.
 * See the License for the specific language governing permissions and
 * limitations under the License.
 */

package org.apache.spark.sql.sources

import java.net.URI

import org.apache.hadoop.fs.Path

import org.apache.spark.sql.{DataFrame, SaveMode, SparkSession, SQLContext}
import org.apache.spark.sql.catalyst.TableIdentifier
import org.apache.spark.sql.catalyst.catalog.CatalogUtils
import org.apache.spark.sql.execution.datasources.LogicalRelation
import org.apache.spark.sql.test.SharedSparkSession
import org.apache.spark.sql.types.{IntegerType, Metadata, MetadataBuilder, StructType}

class TestOptionsSource extends SchemaRelationProvider with CreatableRelationProvider {

  // This is used in the read path.
  override def createRelation(
      sqlContext: SQLContext,
      parameters: Map[String, String],
      schema: StructType): BaseRelation = {
    new TestOptionsRelation(parameters)(sqlContext.sparkSession)
  }

  // This is used in the write path.
  override def createRelation(
      sqlContext: SQLContext,
      mode: SaveMode,
      parameters: Map[String, String],
      data: DataFrame): BaseRelation = {
    new TestOptionsRelation(parameters)(sqlContext.sparkSession)
  }
}

class TestOptionsRelation(val options: Map[String, String])(@transient val session: SparkSession)
  extends BaseRelation {

  override def sqlContext: SQLContext = session.sqlContext

  def pathOption: Option[String] = options.get("path")

  // We can't get the relation directly for write path, here we put the path option in schema
  // metadata, so that we can test it later.
  override def schema: StructType = {
    val metadataWithPath = pathOption.map { path =>
      new MetadataBuilder().putString("path", path).build()
    }
    new StructType().add("i", IntegerType, true, metadataWithPath.getOrElse(Metadata.empty))
  }
}

class PathOptionSuite extends DataSourceTest with SharedSparkSession {

  test("path option always exist") {
    withTable("src") {
      sql(
        s"""
           |CREATE TABLE src(i int)
           |USING ${classOf[TestOptionsSource].getCanonicalName}
           |OPTIONS (PATH '/tmp/path')
        """.stripMargin)
      assert(getPathOption("src").map(makeQualifiedPath) == Some(makeQualifiedPath("/tmp/path")))
    }

    // should exist even path option is not specified when creating table
    withTable("src") {
      sql(s"CREATE TABLE src(i int) USING ${classOf[TestOptionsSource].getCanonicalName}")
      assert(getPathOption("src").map(makeQualifiedPath) == Some(defaultTablePath("src")))
    }
  }

  test("path option also exist for write path") {
    withTable("src") {
      withTempPath { p =>
        sql(
          s"""
            |CREATE TABLE src
            |USING ${classOf[TestOptionsSource].getCanonicalName}
            |OPTIONS (PATH '${p.toURI}')
            |AS SELECT 1
          """.stripMargin)
        assert(
          spark.table("src").schema.head.metadata.getString("path") ==
          p.toURI.toString)
      }
    }

    // should exist even path option is not specified when creating table
    withTable("src") {
      sql(
        s"""
           |CREATE TABLE src
           |USING ${classOf[TestOptionsSource].getCanonicalName}
           |AS SELECT 1
          """.stripMargin)
      assert(
        makeQualifiedPath(spark.table("src").schema.head.metadata.getString("path")) ==
        defaultTablePath("src"))
    }
  }

  test("path option always represent the value of table location") {
    withTable("src") {
      sql(
        s"""
           |CREATE TABLE src(i int)
           |USING ${classOf[TestOptionsSource].getCanonicalName}
           |OPTIONS (PATH '/tmp/path')""".stripMargin)
      sql("ALTER TABLE src SET LOCATION '/tmp/path2'")
<<<<<<< HEAD
      assert(getPathOption("src") ==
        Some(CatalogUtils.URIToString(makeQualifiedPath("/tmp/path2"))))
=======
      assert(getPathOption("src").map(makeQualifiedPath) == Some(makeQualifiedPath("/tmp/path2")))
>>>>>>> 34915b22
    }

    withTable("src", "src2") {
      sql(s"CREATE TABLE src(i int) USING ${classOf[TestOptionsSource].getCanonicalName}")
      sql("ALTER TABLE src RENAME TO src2")
      assert(getPathOption("src2").map(makeQualifiedPath) == Some(defaultTablePath("src2")))
    }
  }

  private def getPathOption(tableName: String): Option[String] = {
    spark.table(tableName).queryExecution.analyzed.collect {
      case LogicalRelation(r: TestOptionsRelation, _, _, _) => r.pathOption
    }.head
  }

  private def defaultTablePath(tableName: String): URI = {
    spark.sessionState.catalog.defaultTablePath(TableIdentifier(tableName))
  }
}<|MERGE_RESOLUTION|>--- conflicted
+++ resolved
@@ -123,12 +123,8 @@
            |USING ${classOf[TestOptionsSource].getCanonicalName}
            |OPTIONS (PATH '/tmp/path')""".stripMargin)
       sql("ALTER TABLE src SET LOCATION '/tmp/path2'")
-<<<<<<< HEAD
       assert(getPathOption("src") ==
         Some(CatalogUtils.URIToString(makeQualifiedPath("/tmp/path2"))))
-=======
-      assert(getPathOption("src").map(makeQualifiedPath) == Some(makeQualifiedPath("/tmp/path2")))
->>>>>>> 34915b22
     }
 
     withTable("src", "src2") {
