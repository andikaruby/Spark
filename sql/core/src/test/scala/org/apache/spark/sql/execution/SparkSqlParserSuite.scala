/*
 * Licensed to the Apache Software Foundation (ASF) under one or more
 * contributor license agreements.  See the NOTICE file distributed with
 * this work for additional information regarding copyright ownership.
 * The ASF licenses this file to You under the Apache License, Version 2.0
 * (the "License"); you may not use this file except in compliance with
 * the License.  You may obtain a copy of the License at
 *
 *    http://www.apache.org/licenses/LICENSE-2.0
 *
 * Unless required by applicable law or agreed to in writing, software
 * distributed under the License is distributed on an "AS IS" BASIS,
 * WITHOUT WARRANTIES OR CONDITIONS OF ANY KIND, either express or implied.
 * See the License for the specific language governing permissions and
 * limitations under the License.
 */

package org.apache.spark.sql.execution

import scala.collection.JavaConverters._

import org.apache.spark.internal.config.ConfigEntry
import org.apache.spark.sql.SaveMode
import org.apache.spark.sql.catalyst.TableIdentifier
import org.apache.spark.sql.catalyst.analysis.{AnalysisTest, UnresolvedAlias, UnresolvedAttribute, UnresolvedRelation, UnresolvedStar}
import org.apache.spark.sql.catalyst.catalog.{BucketSpec, CatalogStorageFormat, CatalogTable, CatalogTableType}
import org.apache.spark.sql.catalyst.expressions.{Ascending, AttributeReference, Concat, SortOrder}
import org.apache.spark.sql.catalyst.plans.logical._
import org.apache.spark.sql.execution.command._
import org.apache.spark.sql.execution.datasources.{CreateTable, RefreshResource}
import org.apache.spark.sql.internal.{HiveSerDe, SQLConf, StaticSQLConf}
import org.apache.spark.sql.types.{IntegerType, LongType, StringType, StructType}

/**
 * Parser test cases for rules defined in [[SparkSqlParser]].
 *
 * See [[org.apache.spark.sql.catalyst.parser.PlanParserSuite]] for rules
 * defined in the Catalyst module.
 */
class SparkSqlParserSuite extends AnalysisTest {
  import org.apache.spark.sql.catalyst.dsl.expressions._

  val newConf = new SQLConf
  private lazy val parser = new SparkSqlParser(newConf)

  /**
   * Normalizes plans:
   * - CreateTable the createTime in tableDesc will replaced by -1L.
   */
  override def normalizePlan(plan: LogicalPlan): LogicalPlan = {
    plan match {
      case CreateTable(tableDesc, mode, query) =>
        val newTableDesc = tableDesc.copy(createTime = -1L)
        CreateTable(newTableDesc, mode, query)
      case _ => plan // Don't transform
    }
  }

  private def assertEqual(sqlCommand: String, plan: LogicalPlan): Unit = {
    val normalized1 = normalizePlan(parser.parsePlan(sqlCommand))
    val normalized2 = normalizePlan(plan)
    comparePlans(normalized1, normalized2)
  }

  private def intercept(sqlCommand: String, messages: String*): Unit =
    interceptParseException(parser.parsePlan)(sqlCommand, messages: _*)

  test("Checks if SET/RESET can parse all the configurations") {
    // Force to build static SQL configurations
    StaticSQLConf
    ConfigEntry.knownConfigs.values.asScala.foreach { config =>
      assertEqual(s"SET ${config.key}", SetCommand(Some(config.key -> None)))
      if (config.defaultValue.isDefined && config.defaultValueString != null) {
        assertEqual(s"SET ${config.key}=${config.defaultValueString}",
          SetCommand(Some(config.key -> Some(config.defaultValueString))))
      }
      assertEqual(s"RESET ${config.key}", ResetCommand(Some(config.key)))
    }
  }

  test("Report Error for invalid usage of SET command") {
    assertEqual("SET", SetCommand(None))
    assertEqual("SET -v", SetCommand(Some("-v", None)))
    assertEqual("SET spark.sql.key", SetCommand(Some("spark.sql.key" -> None)))
    assertEqual("SET  spark.sql.key   ", SetCommand(Some("spark.sql.key" -> None)))
    assertEqual("SET spark:sql:key=false", SetCommand(Some("spark:sql:key" -> Some("false"))))
    assertEqual("SET spark:sql:key=", SetCommand(Some("spark:sql:key" -> Some(""))))
    assertEqual("SET spark:sql:key=  ", SetCommand(Some("spark:sql:key" -> Some(""))))
    assertEqual("SET spark:sql:key=-1 ", SetCommand(Some("spark:sql:key" -> Some("-1"))))
    assertEqual("SET spark:sql:key = -1", SetCommand(Some("spark:sql:key" -> Some("-1"))))
    assertEqual("SET 1.2.key=value", SetCommand(Some("1.2.key" -> Some("value"))))
    assertEqual("SET spark.sql.3=4", SetCommand(Some("spark.sql.3" -> Some("4"))))
    assertEqual("SET 1:2:key=value", SetCommand(Some("1:2:key" -> Some("value"))))
    assertEqual("SET spark:sql:3=4", SetCommand(Some("spark:sql:3" -> Some("4"))))
    assertEqual("SET 5=6", SetCommand(Some("5" -> Some("6"))))
    assertEqual("SET spark:sql:key = va l u  e ",
      SetCommand(Some("spark:sql:key" -> Some("va l u  e"))))
    assertEqual("SET `spark.sql.    key`=value",
      SetCommand(Some("spark.sql.    key" -> Some("value"))))
    assertEqual("SET `spark.sql.    key`= v  a lu e ",
      SetCommand(Some("spark.sql.    key" -> Some("v  a lu e"))))
    assertEqual("SET `spark.sql.    key`=  -1",
      SetCommand(Some("spark.sql.    key" -> Some("-1"))))

    val expectedErrMsg = "Expected format is 'SET', 'SET key', or " +
      "'SET key=value'. If you want to include special characters in key, " +
      "please use quotes, e.g., SET `ke y`=value."
    intercept("SET spark.sql.key value", expectedErrMsg)
    intercept("SET spark.sql.key   'value'", expectedErrMsg)
    intercept("SET    spark.sql.key \"value\" ", expectedErrMsg)
    intercept("SET spark.sql.key value1 value2", expectedErrMsg)
    intercept("SET spark.   sql.key=value", expectedErrMsg)
    intercept("SET spark   :sql:key=value", expectedErrMsg)
    intercept("SET spark .  sql.key=value", expectedErrMsg)
    intercept("SET spark.sql.   key=value", expectedErrMsg)
    intercept("SET spark.sql   :key=value", expectedErrMsg)
    intercept("SET spark.sql .  key=value", expectedErrMsg)
  }

  test("Report Error for invalid usage of RESET command") {
    assertEqual("RESET", ResetCommand(None))
    assertEqual("RESET spark.sql.key", ResetCommand(Some("spark.sql.key")))
    assertEqual("RESET  spark.sql.key  ", ResetCommand(Some("spark.sql.key")))
    assertEqual("RESET 1.2.key ", ResetCommand(Some("1.2.key")))
    assertEqual("RESET spark.sql.3", ResetCommand(Some("spark.sql.3")))
    assertEqual("RESET 1:2:key ", ResetCommand(Some("1:2:key")))
    assertEqual("RESET spark:sql:3", ResetCommand(Some("spark:sql:3")))
    assertEqual("RESET `spark.sql.    key`", ResetCommand(Some("spark.sql.    key")))

    val expectedErrMsg = "Expected format is 'RESET' or 'RESET key'. " +
      "If you want to include special characters in key, " +
      "please use quotes, e.g., RESET `ke y`."
    intercept("RESET spark.sql.key1 key2", expectedErrMsg)
    intercept("RESET spark.  sql.key1 key2", expectedErrMsg)
    intercept("RESET spark.sql.key1 key2 key3", expectedErrMsg)
    intercept("RESET spark:   sql:key", expectedErrMsg)
    intercept("RESET spark   .sql.key", expectedErrMsg)
    intercept("RESET spark :  sql:key", expectedErrMsg)
    intercept("RESET spark.sql:   key", expectedErrMsg)
    intercept("RESET spark.sql   .key", expectedErrMsg)
    intercept("RESET spark.sql :  key", expectedErrMsg)
  }

  test("refresh resource") {
    assertEqual("REFRESH prefix_path", RefreshResource("prefix_path"))
    assertEqual("REFRESH /", RefreshResource("/"))
    assertEqual("REFRESH /path///a", RefreshResource("/path///a"))
    assertEqual("REFRESH pat1h/112/_1a", RefreshResource("pat1h/112/_1a"))
    assertEqual("REFRESH pat1h/112/_1a/a-1", RefreshResource("pat1h/112/_1a/a-1"))
    assertEqual("REFRESH path-with-dash", RefreshResource("path-with-dash"))
    assertEqual("REFRESH \'path with space\'", RefreshResource("path with space"))
    assertEqual("REFRESH \"path with space 2\"", RefreshResource("path with space 2"))
    intercept("REFRESH a b", "REFRESH statements cannot contain")
    intercept("REFRESH a\tb", "REFRESH statements cannot contain")
    intercept("REFRESH a\nb", "REFRESH statements cannot contain")
    intercept("REFRESH a\rb", "REFRESH statements cannot contain")
    intercept("REFRESH a\r\nb", "REFRESH statements cannot contain")
    intercept("REFRESH @ $a$", "REFRESH statements cannot contain")
    intercept("REFRESH  ", "Resource paths cannot be empty in REFRESH statements")
    intercept("REFRESH", "Resource paths cannot be empty in REFRESH statements")
  }

  private def createTableUsing(
      table: String,
      database: Option[String] = None,
      tableType: CatalogTableType = CatalogTableType.MANAGED,
      storage: CatalogStorageFormat = CatalogStorageFormat.empty,
      schema: StructType = new StructType,
      provider: Option[String] = Some("parquet"),
      partitionColumnNames: Seq[String] = Seq.empty,
      bucketSpec: Option[BucketSpec] = None,
      mode: SaveMode = SaveMode.ErrorIfExists,
      query: Option[LogicalPlan] = None): CreateTable = {
    CreateTable(
      CatalogTable(
        identifier = TableIdentifier(table, database),
        tableType = tableType,
        storage = storage,
        schema = schema,
        provider = provider,
        partitionColumnNames = partitionColumnNames,
        bucketSpec = bucketSpec
      ), mode, query
    )
  }

  private def createTable(
      table: String,
      database: Option[String] = None,
      tableType: CatalogTableType = CatalogTableType.MANAGED,
      storage: CatalogStorageFormat = CatalogStorageFormat.empty.copy(
        inputFormat = HiveSerDe.sourceToSerDe("textfile").get.inputFormat,
        outputFormat = HiveSerDe.sourceToSerDe("textfile").get.outputFormat,
        serde = Some("org.apache.hadoop.hive.serde2.lazy.LazySimpleSerDe")),
      schema: StructType = new StructType,
      provider: Option[String] = Some("hive"),
      partitionColumnNames: Seq[String] = Seq.empty,
      comment: Option[String] = None,
      mode: SaveMode = SaveMode.ErrorIfExists,
      query: Option[LogicalPlan] = None): CreateTable = {
    CreateTable(
      CatalogTable(
        identifier = TableIdentifier(table, database),
        tableType = tableType,
        storage = storage,
        schema = schema,
        provider = provider,
        partitionColumnNames = partitionColumnNames,
        comment = comment
      ), mode, query
    )
  }

  test("create table - schema") {
    assertEqual("CREATE TABLE my_tab(a INT COMMENT 'test', b STRING) STORED AS textfile",
      createTable(
        table = "my_tab",
        schema = (new StructType)
          .add("a", IntegerType, nullable = true, "test")
          .add("b", StringType)
      )
    )
    assertEqual("CREATE TABLE my_tab(a INT COMMENT 'test', b STRING) " +
      "PARTITIONED BY (c INT, d STRING COMMENT 'test2')",
      createTable(
        table = "my_tab",
        schema = (new StructType)
          .add("a", IntegerType, nullable = true, "test")
          .add("b", StringType)
          .add("c", IntegerType)
          .add("d", StringType, nullable = true, "test2"),
        partitionColumnNames = Seq("c", "d")
      )
    )
    assertEqual("CREATE TABLE my_tab(id BIGINT, nested STRUCT<col1: STRING,col2: INT>) " +
      "STORED AS textfile",
      createTable(
        table = "my_tab",
        schema = (new StructType)
          .add("id", LongType)
          .add("nested", (new StructType)
            .add("col1", StringType)
            .add("col2", IntegerType)
          )
      )
    )
    // Partitioned by a StructType should be accepted by `SparkSqlParser` but will fail an analyze
    // rule in `AnalyzeCreateTable`.
    assertEqual("CREATE TABLE my_tab(a INT COMMENT 'test', b STRING) " +
      "PARTITIONED BY (nested STRUCT<col1: STRING,col2: INT>)",
      createTable(
        table = "my_tab",
        schema = (new StructType)
          .add("a", IntegerType, nullable = true, "test")
          .add("b", StringType)
          .add("nested", (new StructType)
            .add("col1", StringType)
            .add("col2", IntegerType)
          ),
        partitionColumnNames = Seq("nested")
      )
    )
    intercept("CREATE TABLE my_tab(a: INT COMMENT 'test', b: STRING)",
      "no viable alternative at input")
  }

  test("describe query") {
    val query = "SELECT * FROM t"
    assertEqual("DESCRIBE QUERY " + query, DescribeQueryCommand(query, parser.parsePlan(query)))
    assertEqual("DESCRIBE " + query, DescribeQueryCommand(query, parser.parsePlan(query)))
  }

  test("query organization") {
    // Test all valid combinations of order by/sort by/distribute by/cluster by/limit/windows
    val baseSql = "select * from t"
    val basePlan =
      Project(Seq(UnresolvedStar(None)), UnresolvedRelation(TableIdentifier("t")))

    assertEqual(s"$baseSql distribute by a, b",
      RepartitionByExpression(UnresolvedAttribute("a") :: UnresolvedAttribute("b") :: Nil,
        basePlan,
        None))
    assertEqual(s"$baseSql distribute by a sort by b",
      Sort(SortOrder(UnresolvedAttribute("b"), Ascending) :: Nil,
        global = false,
        RepartitionByExpression(UnresolvedAttribute("a") :: Nil,
          basePlan,
          None)))
    assertEqual(s"$baseSql cluster by a, b",
      Sort(SortOrder(UnresolvedAttribute("a"), Ascending) ::
          SortOrder(UnresolvedAttribute("b"), Ascending) :: Nil,
        global = false,
        RepartitionByExpression(UnresolvedAttribute("a") :: UnresolvedAttribute("b") :: Nil,
          basePlan,
          None)))
  }

  test("pipeline concatenation") {
    val concat = Concat(
      Concat(UnresolvedAttribute("a") :: UnresolvedAttribute("b") :: Nil) ::
      UnresolvedAttribute("c") ::
      Nil
    )
    assertEqual(
      "SELECT a || b || c FROM t",
      Project(UnresolvedAlias(concat) :: Nil, UnresolvedRelation(TableIdentifier("t"))))
  }

  test("database and schema tokens are interchangeable") {
    assertEqual("CREATE DATABASE foo", parser.parsePlan("CREATE SCHEMA foo"))
    assertEqual("DROP DATABASE foo", parser.parsePlan("DROP SCHEMA foo"))
    assertEqual("ALTER DATABASE foo SET DBPROPERTIES ('x' = 'y')",
      parser.parsePlan("ALTER SCHEMA foo SET DBPROPERTIES ('x' = 'y')"))
    assertEqual("DESC DATABASE foo", parser.parsePlan("DESC SCHEMA foo"))
  }

  test("manage resources") {
    assertEqual("ADD FILE abc.txt", AddFileCommand("abc.txt"))
    assertEqual("ADD FILE 'abc.txt'", AddFileCommand("abc.txt"))
    assertEqual("ADD FILE \"/path/to/abc.txt\"", AddFileCommand("/path/to/abc.txt"))
    assertEqual("LIST FILE abc.txt", ListFilesCommand(Array("abc.txt")))
    assertEqual("LIST FILE '/path//abc.txt'", ListFilesCommand(Array("/path//abc.txt")))
    assertEqual("LIST FILE \"/path2/abc.txt\"", ListFilesCommand(Array("/path2/abc.txt")))
    assertEqual("ADD JAR /path2/_2/abc.jar", AddJarCommand("/path2/_2/abc.jar"))
    assertEqual("ADD JAR '/test/path_2/jar/abc.jar'", AddJarCommand("/test/path_2/jar/abc.jar"))
    assertEqual("ADD JAR \"abc.jar\"", AddJarCommand("abc.jar"))
    assertEqual("LIST JAR /path-with-dash/abc.jar",
      ListJarsCommand(Array("/path-with-dash/abc.jar")))
    assertEqual("LIST JAR 'abc.jar'", ListJarsCommand(Array("abc.jar")))
    assertEqual("LIST JAR \"abc.jar\"", ListJarsCommand(Array("abc.jar")))
    assertEqual("ADD FILE /path with space/abc.txt", AddFileCommand("/path with space/abc.txt"))
    assertEqual("ADD JAR /path with space/abc.jar", AddJarCommand("/path with space/abc.jar"))
  }

<<<<<<< HEAD
  test("SPARK-32607: Script Transformation ROW FORMAT DELIMITED" +
    " `TOK_TABLEROWFORMATLINES` only support '\\n'") {

      // test input format TOK_TABLEROWFORMATLINES
      intercept(
          s"""
             |SELECT TRANSFORM(a, b, c, d, e)
             |  ROW FORMAT DELIMITED
             |  FIELDS TERMINATED BY ','
             |  LINES TERMINATED BY '@'
             |  NULL DEFINED AS 'null'
             |  USING 'cat' AS (value)
             |  ROW FORMAT DELIMITED
             |  FIELDS TERMINATED BY '&'
             |  LINES TERMINATED BY '\n'
             |  NULL DEFINED AS 'NULL'
             |FROM v
        """.stripMargin,
      "LINES TERMINATED BY only supports newline '\\n' right now")

    // test output format TOK_TABLEROWFORMATLINES
    intercept(
      s"""
         |SELECT TRANSFORM(a, b, c, d, e)
         |  ROW FORMAT DELIMITED
         |  FIELDS TERMINATED BY ','
         |  LINES TERMINATED BY '\n'
         |  NULL DEFINED AS 'null'
         |  USING 'cat' AS (value)
         |  ROW FORMAT DELIMITED
         |  FIELDS TERMINATED BY '&'
         |  LINES TERMINATED BY '@'
         |  NULL DEFINED AS 'NULL'
         |FROM v
        """.stripMargin,
      "LINES TERMINATED BY only supports newline '\\n' right now")
=======
  test("SPARK-32608: script transform with row format delimit") {
    assertEqual(
      """
        |SELECT TRANSFORM(a, b, c)
        |  ROW FORMAT DELIMITED
        |  FIELDS TERMINATED BY ','
        |  COLLECTION ITEMS TERMINATED BY '#'
        |  MAP KEYS TERMINATED BY '@'
        |  LINES TERMINATED BY '\n'
        |  NULL DEFINED AS 'null'
        |  USING 'cat' AS (a, b, c)
        |  ROW FORMAT DELIMITED
        |  FIELDS TERMINATED BY ','
        |  COLLECTION ITEMS TERMINATED BY '#'
        |  MAP KEYS TERMINATED BY '@'
        |  LINES TERMINATED BY '\n'
        |  NULL DEFINED AS 'NULL'
        |FROM testData
      """.stripMargin,
    ScriptTransformation(
      Seq('a, 'b, 'c),
      "cat",
      Seq(AttributeReference("a", StringType)(),
        AttributeReference("b", StringType)(),
        AttributeReference("c", StringType)()),
      UnresolvedRelation(TableIdentifier("testData")),
      ScriptInputOutputSchema(
        Seq(("TOK_TABLEROWFORMATFIELD", ","),
          ("TOK_TABLEROWFORMATCOLLITEMS", "#"),
          ("TOK_TABLEROWFORMATMAPKEYS", "@"),
          ("TOK_TABLEROWFORMATLINES", "\n"),
          ("TOK_TABLEROWFORMATNULL", "null")),
        Seq(("TOK_TABLEROWFORMATFIELD", ","),
          ("TOK_TABLEROWFORMATCOLLITEMS", "#"),
          ("TOK_TABLEROWFORMATMAPKEYS", "@"),
          ("TOK_TABLEROWFORMATLINES", "\n"),
          ("TOK_TABLEROWFORMATNULL", "NULL")), None, None,
        List.empty, List.empty, None, None, false)))
>>>>>>> a1a32d2e
  }
}<|MERGE_RESOLUTION|>--- conflicted
+++ resolved
@@ -332,44 +332,6 @@
     assertEqual("ADD JAR /path with space/abc.jar", AddJarCommand("/path with space/abc.jar"))
   }
 
-<<<<<<< HEAD
-  test("SPARK-32607: Script Transformation ROW FORMAT DELIMITED" +
-    " `TOK_TABLEROWFORMATLINES` only support '\\n'") {
-
-      // test input format TOK_TABLEROWFORMATLINES
-      intercept(
-          s"""
-             |SELECT TRANSFORM(a, b, c, d, e)
-             |  ROW FORMAT DELIMITED
-             |  FIELDS TERMINATED BY ','
-             |  LINES TERMINATED BY '@'
-             |  NULL DEFINED AS 'null'
-             |  USING 'cat' AS (value)
-             |  ROW FORMAT DELIMITED
-             |  FIELDS TERMINATED BY '&'
-             |  LINES TERMINATED BY '\n'
-             |  NULL DEFINED AS 'NULL'
-             |FROM v
-        """.stripMargin,
-      "LINES TERMINATED BY only supports newline '\\n' right now")
-
-    // test output format TOK_TABLEROWFORMATLINES
-    intercept(
-      s"""
-         |SELECT TRANSFORM(a, b, c, d, e)
-         |  ROW FORMAT DELIMITED
-         |  FIELDS TERMINATED BY ','
-         |  LINES TERMINATED BY '\n'
-         |  NULL DEFINED AS 'null'
-         |  USING 'cat' AS (value)
-         |  ROW FORMAT DELIMITED
-         |  FIELDS TERMINATED BY '&'
-         |  LINES TERMINATED BY '@'
-         |  NULL DEFINED AS 'NULL'
-         |FROM v
-        """.stripMargin,
-      "LINES TERMINATED BY only supports newline '\\n' right now")
-=======
   test("SPARK-32608: script transform with row format delimit") {
     assertEqual(
       """
@@ -408,6 +370,43 @@
           ("TOK_TABLEROWFORMATLINES", "\n"),
           ("TOK_TABLEROWFORMATNULL", "NULL")), None, None,
         List.empty, List.empty, None, None, false)))
->>>>>>> a1a32d2e
-  }
+  }
+  
+  test("SPARK-32607: Script Transformation ROW FORMAT DELIMITED" +
+    " `TOK_TABLEROWFORMATLINES` only support '\\n'") {
+
+      // test input format TOK_TABLEROWFORMATLINES
+      intercept(
+          s"""
+             |SELECT TRANSFORM(a, b, c, d, e)
+             |  ROW FORMAT DELIMITED
+             |  FIELDS TERMINATED BY ','
+             |  LINES TERMINATED BY '@'
+             |  NULL DEFINED AS 'null'
+             |  USING 'cat' AS (value)
+             |  ROW FORMAT DELIMITED
+             |  FIELDS TERMINATED BY '&'
+             |  LINES TERMINATED BY '\n'
+             |  NULL DEFINED AS 'NULL'
+             |FROM v
+        """.stripMargin,
+      "LINES TERMINATED BY only supports newline '\\n' right now")
+
+    // test output format TOK_TABLEROWFORMATLINES
+    intercept(
+      s"""
+         |SELECT TRANSFORM(a, b, c, d, e)
+         |  ROW FORMAT DELIMITED
+         |  FIELDS TERMINATED BY ','
+         |  LINES TERMINATED BY '\n'
+         |  NULL DEFINED AS 'null'
+         |  USING 'cat' AS (value)
+         |  ROW FORMAT DELIMITED
+         |  FIELDS TERMINATED BY '&'
+         |  LINES TERMINATED BY '@'
+         |  NULL DEFINED AS 'NULL'
+         |FROM v
+        """.stripMargin,
+      "LINES TERMINATED BY only supports newline '\\n' right now")
+    }
 }