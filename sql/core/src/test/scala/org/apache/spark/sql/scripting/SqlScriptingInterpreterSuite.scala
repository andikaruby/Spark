--- conflicted
+++ resolved
@@ -30,11 +30,7 @@
  */
 class SqlScriptingInterpreterSuite extends SparkFunSuite with SharedSparkSession {
   // Helpers
-<<<<<<< HEAD
-  private def verifySqlScriptResult(sqlText: String, expected: Seq[Seq[Row]]): Unit = {
-=======
   private def verifySqlScriptResult(sqlText: String, expected: Seq[Array[Row]]): Unit = {
->>>>>>> df6e5fd3
     val interpreter = SqlScriptingInterpreter(spark)
     val compoundBody = spark.sessionState.sqlParser.parseScript(sqlText)
     val result = interpreter.execute(compoundBody).toSeq
