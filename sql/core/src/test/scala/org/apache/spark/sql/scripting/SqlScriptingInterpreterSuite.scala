--- conflicted
+++ resolved
@@ -45,13 +45,9 @@
       args: Map[String, Expression] = Map.empty): Array[DataFrame] = {
     val interpreter = SqlScriptingInterpreter(spark)
     val compoundBody = spark.sessionState.sqlParser.parsePlan(sqlText).asInstanceOf[CompoundBody]
-<<<<<<< HEAD
     val context = new SqlScriptingExecutionContext()
     val executionPlan = interpreter.buildExecutionPlan(compoundBody, args, context)
     context.frames.addOne(new SqlScriptingExecutionFrame(executionPlan))
-=======
-    val executionPlan = interpreter.buildExecutionPlan(compoundBody, args)
->>>>>>> 2c2c0e05
     executionPlan.flatMap {
       case statement: SingleStatementExec =>
         if (statement.isExecuted) {
