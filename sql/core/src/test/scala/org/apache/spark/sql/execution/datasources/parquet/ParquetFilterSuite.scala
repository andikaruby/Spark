/*
 * Licensed to the Apache Software Foundation (ASF) under one or more
 * contributor license agreements.  See the NOTICE file distributed with
 * this work for additional information regarding copyright ownership.
 * The ASF licenses this file to You under the Apache License, Version 2.0
 * (the "License"); you may not use this file except in compliance with
 * the License.  You may obtain a copy of the License at
 *
 *    http://www.apache.org/licenses/LICENSE-2.0
 *
 * Unless required by applicable law or agreed to in writing, software
 * distributed under the License is distributed on an "AS IS" BASIS,
 * WITHOUT WARRANTIES OR CONDITIONS OF ANY KIND, either express or implied.
 * See the License for the specific language governing permissions and
 * limitations under the License.
 */

package org.apache.spark.sql.execution.datasources.parquet

import java.nio.charset.StandardCharsets
import java.sql.{Date, Timestamp}
import java.time.{LocalDate, ZoneId}

import org.apache.parquet.filter2.predicate.{FilterPredicate, Operators}
import org.apache.parquet.filter2.predicate.FilterApi._
import org.apache.parquet.filter2.predicate.Operators.{Column => _, _}
import org.apache.parquet.hadoop.{ParquetInputFormat, ParquetOutputFormat}

import org.apache.spark.sql._
import org.apache.spark.sql.catalyst.dsl.expressions._
import org.apache.spark.sql.catalyst.expressions._
import org.apache.spark.sql.catalyst.planning.PhysicalOperation
import org.apache.spark.sql.execution.datasources.{DataSourceStrategy, HadoopFsRelation, LogicalRelation}
import org.apache.spark.sql.functions._
import org.apache.spark.sql.internal.SQLConf
import org.apache.spark.sql.test.SharedSQLContext
import org.apache.spark.sql.types._
import org.apache.spark.util.{AccumulatorContext, LongAccumulator}

/**
 * A test suite that tests Parquet filter2 API based filter pushdown optimization.
 *
 * NOTE:
 *
 * 1. `!(a cmp b)` is always transformed to its negated form `a cmp' b` by the
 *    `BooleanSimplification` optimization rule whenever possible. As a result, predicate
 *    `!(a < 1)` results in a `GtEq` filter predicate rather than a `Not`.
 *
 * 2. `Tuple1(Option(x))` is used together with `AnyVal` types like `Int` to ensure the inferred
 *    data type is nullable.
 */
class ParquetFilterSuite extends QueryTest with ParquetTest with SharedSQLContext {
<<<<<<< HEAD
  private def checkNoFilterPredicate(predicate: Predicate)(implicit df: DataFrame) = {
    val output = predicate.collect { case a: Attribute => a }.distinct
    withSQLConf(SQLConf.PARQUET_FILTER_PUSHDOWN_ENABLED.key -> "true") {
      withSQLConf(SQLConf.PARQUET_VECTORIZED_READER_ENABLED.key -> "false") {
        val query = df
          .select(output.map(e => Column(e)): _*)
          .where(Column(predicate))

        var maybeRelation: Option[HadoopFsRelation] = None
        val maybeAnalyzedPredicate = query.queryExecution.optimizedPlan.collect {
          case PhysicalOperation(_, filters, LogicalRelation(relation: HadoopFsRelation, _, _)) =>
            maybeRelation = Some(relation)
            filters
        }.flatten.reduceLeftOption(_ && _)
        assert(maybeAnalyzedPredicate.isDefined, "No filter is analyzed from the given query")

        val (_, selectedFilters, _) =
          DataSourceStrategy.selectFilters(maybeRelation.get, maybeAnalyzedPredicate.toSeq)
        assert(selectedFilters.nonEmpty, "No filter is pushed down")

        selectedFilters.foreach { pred =>
          val maybeFilter = ParquetFilters.createFilter(df.schema, pred,
            spark.sessionState.conf.isParquetINT96AsTimestamp)
          assert(maybeFilter.isEmpty, s"Predicate should not be created for $pred")
        }
      }
    }
  }

=======
>>>>>>> 0ef1421a
  private def checkFilterPredicate(
      df: DataFrame,
      predicate: Predicate,
      filterClass: Class[_ <: FilterPredicate],
      checker: (DataFrame, Seq[Row]) => Unit,
      expected: Seq[Row]): Unit = {
    val output = predicate.collect { case a: Attribute => a }.distinct

    withSQLConf(SQLConf.PARQUET_FILTER_PUSHDOWN_ENABLED.key -> "true") {
      withSQLConf(SQLConf.PARQUET_VECTORIZED_READER_ENABLED.key -> "false") {
        val query = df
          .select(output.map(e => Column(e)): _*)
          .where(Column(predicate))

        var maybeRelation: Option[HadoopFsRelation] = None
        val maybeAnalyzedPredicate = query.queryExecution.optimizedPlan.collect {
          case PhysicalOperation(_, filters, LogicalRelation(relation: HadoopFsRelation, _, _)) =>
            maybeRelation = Some(relation)
            filters
        }.flatten.reduceLeftOption(_ && _)
        assert(maybeAnalyzedPredicate.isDefined, "No filter is analyzed from the given query")

        val (_, selectedFilters, _) =
          DataSourceStrategy.selectFilters(maybeRelation.get, maybeAnalyzedPredicate.toSeq)
        assert(selectedFilters.nonEmpty, "No filter is pushed down")

        selectedFilters.foreach { pred =>
          val maybeFilter = ParquetFilters.createFilter(df.schema, pred,
            spark.sessionState.conf.isParquetINT96AsTimestamp)
          assert(maybeFilter.isDefined, s"Couldn't generate filter predicate for $pred")
          // Doesn't bother checking type parameters here (e.g. `Eq[Integer]`)
          maybeFilter.exists(_.getClass === filterClass)
        }
        checker(query, expected)
      }
    }
  }

  private def checkFilterPredicate
      (predicate: Predicate, filterClass: Class[_ <: FilterPredicate], expected: Seq[Row])
      (implicit df: DataFrame): Unit = {
    checkFilterPredicate(df, predicate, filterClass, checkAnswer(_, _: Seq[Row]), expected)
  }

  private def checkFilterPredicate[T]
      (predicate: Predicate, filterClass: Class[_ <: FilterPredicate], expected: T)
      (implicit df: DataFrame): Unit = {
    checkFilterPredicate(predicate, filterClass, Seq(Row(expected)))(df)
  }

  private def checkBinaryFilterPredicate
      (predicate: Predicate, filterClass: Class[_ <: FilterPredicate], expected: Seq[Row])
      (implicit df: DataFrame): Unit = {
    def checkBinaryAnswer(df: DataFrame, expected: Seq[Row]) = {
      assertResult(expected.map(_.getAs[Array[Byte]](0).mkString(",")).sorted) {
        df.rdd.map(_.getAs[Array[Byte]](0).mkString(",")).collect().toSeq.sorted
      }
    }

    checkFilterPredicate(df, predicate, filterClass, checkBinaryAnswer _, expected)
  }

  private def checkBinaryFilterPredicate
      (predicate: Predicate, filterClass: Class[_ <: FilterPredicate], expected: Array[Byte])
      (implicit df: DataFrame): Unit = {
    checkBinaryFilterPredicate(predicate, filterClass, Seq(Row(expected)))(df)
  }

  test("filter pushdown - boolean") {
    withParquetDataFrame((true :: false :: Nil).map(b => Tuple1.apply(Option(b)))) { implicit df =>
      checkFilterPredicate('_1.isNull, classOf[Eq[_]], Seq.empty[Row])
      checkFilterPredicate('_1.isNotNull, classOf[NotEq[_]], Seq(Row(true), Row(false)))

      checkFilterPredicate('_1 === true, classOf[Eq[_]], true)
      checkFilterPredicate('_1 <=> true, classOf[Eq[_]], true)
      checkFilterPredicate('_1 =!= true, classOf[NotEq[_]], false)
    }
  }

  test("filter pushdown - integer") {
    withParquetDataFrame((1 to 4).map(i => Tuple1(Option(i)))) { implicit df =>
      checkFilterPredicate('_1.isNull, classOf[Eq[_]], Seq.empty[Row])
      checkFilterPredicate('_1.isNotNull, classOf[NotEq[_]], (1 to 4).map(Row.apply(_)))

      checkFilterPredicate('_1 === 1, classOf[Eq[_]], 1)
      checkFilterPredicate('_1 <=> 1, classOf[Eq[_]], 1)
      checkFilterPredicate('_1 =!= 1, classOf[NotEq[_]], (2 to 4).map(Row.apply(_)))

      checkFilterPredicate('_1 < 2, classOf[Lt[_]], 1)
      checkFilterPredicate('_1 > 3, classOf[Gt[_]], 4)
      checkFilterPredicate('_1 <= 1, classOf[LtEq[_]], 1)
      checkFilterPredicate('_1 >= 4, classOf[GtEq[_]], 4)

      checkFilterPredicate(Literal(1) === '_1, classOf[Eq[_]], 1)
      checkFilterPredicate(Literal(1) <=> '_1, classOf[Eq[_]], 1)
      checkFilterPredicate(Literal(2) > '_1, classOf[Lt[_]], 1)
      checkFilterPredicate(Literal(3) < '_1, classOf[Gt[_]], 4)
      checkFilterPredicate(Literal(1) >= '_1, classOf[LtEq[_]], 1)
      checkFilterPredicate(Literal(4) <= '_1, classOf[GtEq[_]], 4)

      checkFilterPredicate(!('_1 < 4), classOf[GtEq[_]], 4)
      checkFilterPredicate('_1 < 2 || '_1 > 3, classOf[Operators.Or], Seq(Row(1), Row(4)))
    }
  }

  test("filter pushdown - long") {
    withParquetDataFrame((1 to 4).map(i => Tuple1(Option(i.toLong)))) { implicit df =>
      checkFilterPredicate('_1.isNull, classOf[Eq[_]], Seq.empty[Row])
      checkFilterPredicate('_1.isNotNull, classOf[NotEq[_]], (1 to 4).map(Row.apply(_)))

      checkFilterPredicate('_1 === 1, classOf[Eq[_]], 1)
      checkFilterPredicate('_1 <=> 1, classOf[Eq[_]], 1)
      checkFilterPredicate('_1 =!= 1, classOf[NotEq[_]], (2 to 4).map(Row.apply(_)))

      checkFilterPredicate('_1 < 2, classOf[Lt[_]], 1)
      checkFilterPredicate('_1 > 3, classOf[Gt[_]], 4)
      checkFilterPredicate('_1 <= 1, classOf[LtEq[_]], 1)
      checkFilterPredicate('_1 >= 4, classOf[GtEq[_]], 4)

      checkFilterPredicate(Literal(1) === '_1, classOf[Eq[_]], 1)
      checkFilterPredicate(Literal(1) <=> '_1, classOf[Eq[_]], 1)
      checkFilterPredicate(Literal(2) > '_1, classOf[Lt[_]], 1)
      checkFilterPredicate(Literal(3) < '_1, classOf[Gt[_]], 4)
      checkFilterPredicate(Literal(1) >= '_1, classOf[LtEq[_]], 1)
      checkFilterPredicate(Literal(4) <= '_1, classOf[GtEq[_]], 4)

      checkFilterPredicate(!('_1 < 4), classOf[GtEq[_]], 4)
      checkFilterPredicate('_1 < 2 || '_1 > 3, classOf[Operators.Or], Seq(Row(1), Row(4)))
    }
  }

  test("filter pushdown - float") {
    withParquetDataFrame((1 to 4).map(i => Tuple1(Option(i.toFloat)))) { implicit df =>
      checkFilterPredicate('_1.isNull, classOf[Eq[_]], Seq.empty[Row])
      checkFilterPredicate('_1.isNotNull, classOf[NotEq[_]], (1 to 4).map(Row.apply(_)))

      checkFilterPredicate('_1 === 1, classOf[Eq[_]], 1)
      checkFilterPredicate('_1 <=> 1, classOf[Eq[_]], 1)
      checkFilterPredicate('_1 =!= 1, classOf[NotEq[_]], (2 to 4).map(Row.apply(_)))

      checkFilterPredicate('_1 < 2, classOf[Lt[_]], 1)
      checkFilterPredicate('_1 > 3, classOf[Gt[_]], 4)
      checkFilterPredicate('_1 <= 1, classOf[LtEq[_]], 1)
      checkFilterPredicate('_1 >= 4, classOf[GtEq[_]], 4)

      checkFilterPredicate(Literal(1) === '_1, classOf[Eq[_]], 1)
      checkFilterPredicate(Literal(1) <=> '_1, classOf[Eq[_]], 1)
      checkFilterPredicate(Literal(2) > '_1, classOf[Lt[_]], 1)
      checkFilterPredicate(Literal(3) < '_1, classOf[Gt[_]], 4)
      checkFilterPredicate(Literal(1) >= '_1, classOf[LtEq[_]], 1)
      checkFilterPredicate(Literal(4) <= '_1, classOf[GtEq[_]], 4)

      checkFilterPredicate(!('_1 < 4), classOf[GtEq[_]], 4)
      checkFilterPredicate('_1 < 2 || '_1 > 3, classOf[Operators.Or], Seq(Row(1), Row(4)))
    }
  }

  test("filter pushdown - double") {
    withParquetDataFrame((1 to 4).map(i => Tuple1(Option(i.toDouble)))) { implicit df =>
      checkFilterPredicate('_1.isNull, classOf[Eq[_]], Seq.empty[Row])
      checkFilterPredicate('_1.isNotNull, classOf[NotEq[_]], (1 to 4).map(Row.apply(_)))

      checkFilterPredicate('_1 === 1, classOf[Eq[_]], 1)
      checkFilterPredicate('_1 <=> 1, classOf[Eq[_]], 1)
      checkFilterPredicate('_1 =!= 1, classOf[NotEq[_]], (2 to 4).map(Row.apply(_)))

      checkFilterPredicate('_1 < 2, classOf[Lt[_]], 1)
      checkFilterPredicate('_1 > 3, classOf[Gt[_]], 4)
      checkFilterPredicate('_1 <= 1, classOf[LtEq[_]], 1)
      checkFilterPredicate('_1 >= 4, classOf[GtEq[_]], 4)

      checkFilterPredicate(Literal(1) === '_1, classOf[Eq[_]], 1)
      checkFilterPredicate(Literal(1) <=> '_1, classOf[Eq[_]], 1)
      checkFilterPredicate(Literal(2) > '_1, classOf[Lt[_]], 1)
      checkFilterPredicate(Literal(3) < '_1, classOf[Gt[_]], 4)
      checkFilterPredicate(Literal(1) >= '_1, classOf[LtEq[_]], 1)
      checkFilterPredicate(Literal(4) <= '_1, classOf[GtEq[_]], 4)

      checkFilterPredicate(!('_1 < 4), classOf[GtEq[_]], 4)
      checkFilterPredicate('_1 < 2 || '_1 > 3, classOf[Operators.Or], Seq(Row(1), Row(4)))
    }
  }

  // See SPARK-17213: https://issues.apache.org/jira/browse/SPARK-17213
  ignore("filter pushdown - string") {
    withParquetDataFrame((1 to 4).map(i => Tuple1(i.toString))) { implicit df =>
      checkFilterPredicate('_1.isNull, classOf[Eq[_]], Seq.empty[Row])
      checkFilterPredicate(
        '_1.isNotNull, classOf[NotEq[_]], (1 to 4).map(i => Row.apply(i.toString)))

      checkFilterPredicate('_1 === "1", classOf[Eq[_]], "1")
      checkFilterPredicate('_1 <=> "1", classOf[Eq[_]], "1")
      checkFilterPredicate(
        '_1 =!= "1", classOf[NotEq[_]], (2 to 4).map(i => Row.apply(i.toString)))

      checkFilterPredicate('_1 < "2", classOf[Lt[_]], "1")
      checkFilterPredicate('_1 > "3", classOf[Gt[_]], "4")
      checkFilterPredicate('_1 <= "1", classOf[LtEq[_]], "1")
      checkFilterPredicate('_1 >= "4", classOf[GtEq[_]], "4")

      checkFilterPredicate(Literal("1") === '_1, classOf[Eq[_]], "1")
      checkFilterPredicate(Literal("1") <=> '_1, classOf[Eq[_]], "1")
      checkFilterPredicate(Literal("2") > '_1, classOf[Lt[_]], "1")
      checkFilterPredicate(Literal("3") < '_1, classOf[Gt[_]], "4")
      checkFilterPredicate(Literal("1") >= '_1, classOf[LtEq[_]], "1")
      checkFilterPredicate(Literal("4") <= '_1, classOf[GtEq[_]], "4")

      checkFilterPredicate(!('_1 < "4"), classOf[GtEq[_]], "4")
      checkFilterPredicate('_1 < "2" || '_1 > "3", classOf[Operators.Or], Seq(Row("1"), Row("4")))
    }
  }

  // See SPARK-17213: https://issues.apache.org/jira/browse/SPARK-17213
  ignore("filter pushdown - binary") {
    implicit class IntToBinary(int: Int) {
      def b: Array[Byte] = int.toString.getBytes(StandardCharsets.UTF_8)
    }

    withParquetDataFrame((1 to 4).map(i => Tuple1(i.b))) { implicit df =>
      checkBinaryFilterPredicate('_1 === 1.b, classOf[Eq[_]], 1.b)
      checkBinaryFilterPredicate('_1 <=> 1.b, classOf[Eq[_]], 1.b)

      checkBinaryFilterPredicate('_1.isNull, classOf[Eq[_]], Seq.empty[Row])
      checkBinaryFilterPredicate(
        '_1.isNotNull, classOf[NotEq[_]], (1 to 4).map(i => Row.apply(i.b)).toSeq)

      checkBinaryFilterPredicate(
        '_1 =!= 1.b, classOf[NotEq[_]], (2 to 4).map(i => Row.apply(i.b)).toSeq)

      checkBinaryFilterPredicate('_1 < 2.b, classOf[Lt[_]], 1.b)
      checkBinaryFilterPredicate('_1 > 3.b, classOf[Gt[_]], 4.b)
      checkBinaryFilterPredicate('_1 <= 1.b, classOf[LtEq[_]], 1.b)
      checkBinaryFilterPredicate('_1 >= 4.b, classOf[GtEq[_]], 4.b)

      checkBinaryFilterPredicate(Literal(1.b) === '_1, classOf[Eq[_]], 1.b)
      checkBinaryFilterPredicate(Literal(1.b) <=> '_1, classOf[Eq[_]], 1.b)
      checkBinaryFilterPredicate(Literal(2.b) > '_1, classOf[Lt[_]], 1.b)
      checkBinaryFilterPredicate(Literal(3.b) < '_1, classOf[Gt[_]], 4.b)
      checkBinaryFilterPredicate(Literal(1.b) >= '_1, classOf[LtEq[_]], 1.b)
      checkBinaryFilterPredicate(Literal(4.b) <= '_1, classOf[GtEq[_]], 4.b)

      checkBinaryFilterPredicate(!('_1 < 4.b), classOf[GtEq[_]], 4.b)
      checkBinaryFilterPredicate(
        '_1 < 2.b || '_1 > 3.b, classOf[Operators.Or], Seq(Row(1.b), Row(4.b)))
    }
  }

  test("filter pushdown - timestamp") {
    val baseMillis = System.currentTimeMillis()
    def base(): Timestamp = new Timestamp(baseMillis)

    val timestamps = (0 to 3).map { i =>
      val ts = base()
      ts.setNanos(i * 1000)
      ts
    }

    withSQLConf(SQLConf.PARQUET_INT96_AS_TIMESTAMP.key -> "false") {
      withParquetDataFrame(timestamps.map(i => Tuple1(Option(i)))) { implicit df =>
        checkFilterPredicate('_1.isNull, classOf[Eq[_]], Seq.empty[Row])
        checkFilterPredicate('_1.isNotNull, classOf[NotEq[_]], timestamps.map(Row.apply(_)))

        checkFilterPredicate('_1 === timestamps(0), classOf[Eq[_]], timestamps(0))
        checkFilterPredicate('_1 <=> timestamps(0), classOf[Eq[_]], timestamps(0))
        checkFilterPredicate('_1 =!= timestamps(0), classOf[NotEq[_]],
          timestamps.slice(1, 4).map(Row.apply(_)))

        checkFilterPredicate('_1 < timestamps(1), classOf[Lt[_]], timestamps(0))
        checkFilterPredicate('_1 > timestamps(2), classOf[Gt[_]], timestamps(3))
        checkFilterPredicate('_1 <= timestamps(0), classOf[LtEq[_]], timestamps(0))
        checkFilterPredicate('_1 >= timestamps(3), classOf[GtEq[_]], timestamps(3))

        checkFilterPredicate(Literal(timestamps(0)) === '_1, classOf[Eq[_]], timestamps(0))
        checkFilterPredicate(Literal(timestamps(0)) <=> '_1, classOf[Eq[_]], timestamps(0))
        checkFilterPredicate(Literal(timestamps(1)) > '_1, classOf[Lt[_]], timestamps(0))
        checkFilterPredicate(Literal(timestamps(2)) < '_1, classOf[Gt[_]], timestamps(3))
        checkFilterPredicate(Literal(timestamps(0)) >= '_1, classOf[LtEq[_]], timestamps(0))
        checkFilterPredicate(Literal(timestamps(3)) <= '_1, classOf[GtEq[_]], timestamps(3))

        checkFilterPredicate(!('_1 < timestamps(3)), classOf[GtEq[_]], timestamps(3))
        checkFilterPredicate('_1 < timestamps(1) || '_1 > timestamps(2), classOf[Operators.Or],
          Seq(Row(timestamps(0)), Row(timestamps(3))))
      }
    }
  }

  test("filter pushdown - date") {
    val dates = (0 to 3).map { i =>
      val millis = LocalDate.of(2016, 1, i + 1)
        .atStartOfDay(ZoneId.systemDefault())
        .toInstant
        .toEpochMilli
      new Date(millis)
    }
    withParquetDataFrame(dates.map(i => Tuple1(Option(i)))) { implicit df =>
      checkFilterPredicate('_1.isNull, classOf[Eq[_]], Seq.empty[Row])
      checkFilterPredicate('_1.isNotNull, classOf[NotEq[_]], dates.map(Row.apply(_)))

      checkFilterPredicate('_1 === dates(0), classOf[Eq[_]], dates(0))
      checkFilterPredicate('_1 <=> dates(0), classOf[Eq[_]], dates(0))
      checkFilterPredicate('_1 =!= dates(0), classOf[NotEq[_]],
        dates.slice(1, 4).map(Row.apply(_)))

      checkFilterPredicate('_1 < dates(1), classOf[Lt[_]], dates(0))
      checkFilterPredicate('_1 > dates(2), classOf[Gt[_]], dates(3))
      checkFilterPredicate('_1 <= dates(0), classOf[LtEq[_]], dates(0))
      checkFilterPredicate('_1 >= dates(3), classOf[GtEq[_]], dates(3))

      checkFilterPredicate(Literal(dates(0)) === '_1, classOf[Eq[_]], dates(0))
      checkFilterPredicate(Literal(dates(0)) <=> '_1, classOf[Eq[_]], dates(0))
      checkFilterPredicate(Literal(dates(1)) > '_1, classOf[Lt[_]], dates(0))
      checkFilterPredicate(Literal(dates(2)) < '_1, classOf[Gt[_]], dates(3))
      checkFilterPredicate(Literal(dates(0)) >= '_1, classOf[LtEq[_]], dates(0))
      checkFilterPredicate(Literal(dates(3)) <= '_1, classOf[GtEq[_]], dates(3))

      checkFilterPredicate(!('_1 < dates(3)), classOf[GtEq[_]], dates(3))
      checkFilterPredicate('_1 < dates(1) || '_1 > dates(2), classOf[Operators.Or],
        Seq(Row(dates(0)), Row(dates(3))))
    }
  }

  test("SPARK-6554: don't push down predicates which reference partition columns") {
    import testImplicits._

    withSQLConf(SQLConf.PARQUET_FILTER_PUSHDOWN_ENABLED.key -> "true") {
      withTempPath { dir =>
        val path = s"${dir.getCanonicalPath}/part=1"
        (1 to 3).map(i => (i, i.toString)).toDF("a", "b").write.parquet(path)

        // If the "part = 1" filter gets pushed down, this query will throw an exception since
        // "part" is not a valid column in the actual Parquet file
        checkAnswer(
          spark.read.parquet(dir.getCanonicalPath).filter("part = 1"),
          (1 to 3).map(i => Row(i, i.toString, 1)))
      }
    }
  }

  test("SPARK-10829: Filter combine partition key and attribute doesn't work in DataSource scan") {
    import testImplicits._

    withSQLConf(SQLConf.PARQUET_FILTER_PUSHDOWN_ENABLED.key -> "true") {
      withTempPath { dir =>
        val path = s"${dir.getCanonicalPath}/part=1"
        (1 to 3).map(i => (i, i.toString)).toDF("a", "b").write.parquet(path)

        // If the "part = 1" filter gets pushed down, this query will throw an exception since
        // "part" is not a valid column in the actual Parquet file
        checkAnswer(
          spark.read.parquet(dir.getCanonicalPath).filter("a > 0 and (part = 0 or a > 1)"),
          (2 to 3).map(i => Row(i, i.toString, 1)))
      }
    }
  }

  test("SPARK-12231: test the filter and empty project in partitioned DataSource scan") {
    import testImplicits._

    withSQLConf(SQLConf.PARQUET_FILTER_PUSHDOWN_ENABLED.key -> "true") {
      withTempPath { dir =>
        val path = s"${dir.getCanonicalPath}"
        (1 to 3).map(i => (i, i + 1, i + 2, i + 3)).toDF("a", "b", "c", "d").
          write.partitionBy("a").parquet(path)

        // The filter "a > 1 or b < 2" will not get pushed down, and the projection is empty,
        // this query will throw an exception since the project from combinedFilter expect
        // two projection while the
        val df1 = spark.read.parquet(dir.getCanonicalPath)

        assert(df1.filter("a > 1 or b < 2").count() == 2)
      }
    }
  }

  test("SPARK-12231: test the new projection in partitioned DataSource scan") {
    import testImplicits._

    withSQLConf(SQLConf.PARQUET_FILTER_PUSHDOWN_ENABLED.key -> "true") {
      withTempPath { dir =>
        val path = s"${dir.getCanonicalPath}"
        (1 to 3).map(i => (i, i + 1, i + 2, i + 3)).toDF("a", "b", "c", "d").
          write.partitionBy("a").parquet(path)

        // test the generate new projection case
        // when projects != partitionAndNormalColumnProjs

        val df1 = spark.read.parquet(dir.getCanonicalPath)

        checkAnswer(
          df1.filter("a > 1 or b > 2").orderBy("a").selectExpr("a", "b", "c", "d"),
          (2 to 3).map(i => Row(i, i + 1, i + 2, i + 3)))
      }
    }
  }


  test("SPARK-11103: Filter applied on merged Parquet schema with new column fails") {
    import testImplicits._
    Seq("true", "false").foreach { vectorized =>
      withSQLConf(SQLConf.PARQUET_FILTER_PUSHDOWN_ENABLED.key -> "true",
        SQLConf.PARQUET_SCHEMA_MERGING_ENABLED.key -> "true",
        SQLConf.PARQUET_VECTORIZED_READER_ENABLED.key -> vectorized) {
        withTempPath { dir =>
          val pathOne = s"${dir.getCanonicalPath}/table1"
          (1 to 3).map(i => (i, i.toString)).toDF("a", "b").write.parquet(pathOne)
          val pathTwo = s"${dir.getCanonicalPath}/table2"
          (1 to 3).map(i => (i, i.toString)).toDF("c", "b").write.parquet(pathTwo)

          // If the "c = 1" filter gets pushed down, this query will throw an exception which
          // Parquet emits. This is a Parquet issue (PARQUET-389).
          val df = spark.read.parquet(pathOne, pathTwo).filter("c = 1").selectExpr("c", "b", "a")
          checkAnswer(
            df,
            Row(1, "1", null))

          // The fields "a" and "c" only exist in one Parquet file.
          assert(df.schema("a").metadata.getBoolean(StructType.metadataKeyForOptionalField))
          assert(df.schema("c").metadata.getBoolean(StructType.metadataKeyForOptionalField))

          val pathThree = s"${dir.getCanonicalPath}/table3"
          df.write.parquet(pathThree)

          // We will remove the temporary metadata when writing Parquet file.
          val schema = spark.read.parquet(pathThree).schema
          assert(schema.forall(!_.metadata.contains(StructType.metadataKeyForOptionalField)))

          val pathFour = s"${dir.getCanonicalPath}/table4"
          val dfStruct = sparkContext.parallelize(Seq((1, 1))).toDF("a", "b")
          dfStruct.select(struct("a").as("s")).write.parquet(pathFour)

          val pathFive = s"${dir.getCanonicalPath}/table5"
          val dfStruct2 = sparkContext.parallelize(Seq((1, 1))).toDF("c", "b")
          dfStruct2.select(struct("c").as("s")).write.parquet(pathFive)

          // If the "s.c = 1" filter gets pushed down, this query will throw an exception which
          // Parquet emits.
          val dfStruct3 = spark.read.parquet(pathFour, pathFive).filter("s.c = 1")
            .selectExpr("s")
          checkAnswer(dfStruct3, Row(Row(null, 1)))

          // The fields "s.a" and "s.c" only exist in one Parquet file.
          val field = dfStruct3.schema("s").dataType.asInstanceOf[StructType]
          assert(field("a").metadata.getBoolean(StructType.metadataKeyForOptionalField))
          assert(field("c").metadata.getBoolean(StructType.metadataKeyForOptionalField))

          val pathSix = s"${dir.getCanonicalPath}/table6"
          dfStruct3.write.parquet(pathSix)

          // We will remove the temporary metadata when writing Parquet file.
          val forPathSix = spark.read.parquet(pathSix).schema
          assert(forPathSix.forall(!_.metadata.contains(StructType.metadataKeyForOptionalField)))

          // sanity test: make sure optional metadata field is not wrongly set.
          val pathSeven = s"${dir.getCanonicalPath}/table7"
          (1 to 3).map(i => (i, i.toString)).toDF("a", "b").write.parquet(pathSeven)
          val pathEight = s"${dir.getCanonicalPath}/table8"
          (4 to 6).map(i => (i, i.toString)).toDF("a", "b").write.parquet(pathEight)

          val df2 = spark.read.parquet(pathSeven, pathEight).filter("a = 1").selectExpr("a", "b")
          checkAnswer(
            df2,
            Row(1, "1"))

          // The fields "a" and "b" exist in both two Parquet files. No metadata is set.
          assert(!df2.schema("a").metadata.contains(StructType.metadataKeyForOptionalField))
          assert(!df2.schema("b").metadata.contains(StructType.metadataKeyForOptionalField))
        }
      }
    }
  }

  // The unsafe row RecordReader does not support row by row filtering so run it with it disabled.
  test("SPARK-11661 Still pushdown filters returned by unhandledFilters") {
    import testImplicits._
    withSQLConf(SQLConf.PARQUET_FILTER_PUSHDOWN_ENABLED.key -> "true") {
      withSQLConf(SQLConf.PARQUET_VECTORIZED_READER_ENABLED.key -> "false") {
        withTempPath { dir =>
          val path = s"${dir.getCanonicalPath}/part=1"
          (1 to 3).map(i => (i, i.toString)).toDF("a", "b").write.parquet(path)
          val df = spark.read.parquet(path).filter("a = 2")

          assert(df.count == 1)
        }
      }
    }
  }

  test("SPARK-12218: 'Not' is included in Parquet filter pushdown") {
    import testImplicits._

    withSQLConf(SQLConf.PARQUET_FILTER_PUSHDOWN_ENABLED.key -> "true") {
      withTempPath { dir =>
        val path = s"${dir.getCanonicalPath}/table1"
        (1 to 5).map(i => (i, (i % 2).toString)).toDF("a", "b").write.parquet(path)

        checkAnswer(
          spark.read.parquet(path).where("not (a = 2) or not(b in ('1'))"),
          (1 to 5).map(i => Row(i, (i % 2).toString)))

        checkAnswer(
          spark.read.parquet(path).where("not (a = 2 and b in ('1'))"),
          (1 to 5).map(i => Row(i, (i % 2).toString)))
      }
    }
  }

  test("SPARK-12218 Converting conjunctions into Parquet filter predicates") {
    val schema = StructType(Seq(
      StructField("a", IntegerType, nullable = false),
      StructField("b", StringType, nullable = true),
      StructField("c", DoubleType, nullable = true)
    ))

    assertResult(Some(and(
      lt(intColumn("a"), 10: Integer),
      gt(doubleColumn("c"), 1.5: java.lang.Double)))
    ) {
      ParquetFilters.createFilter(
        schema,
        sources.And(
          sources.LessThan("a", 10),
          sources.GreaterThan("c", 1.5D)),
        spark.sessionState.conf.isParquetINT96AsTimestamp)
    }

    assertResult(None) {
      ParquetFilters.createFilter(
        schema,
        sources.And(
          sources.LessThan("a", 10),
          sources.StringContains("b", "prefix")),
        spark.sessionState.conf.isParquetINT96AsTimestamp)
    }

    assertResult(None) {
      ParquetFilters.createFilter(
        schema,
        sources.Not(
          sources.And(
            sources.GreaterThan("a", 1),
            sources.StringContains("b", "prefix"))),
        spark.sessionState.conf.isParquetINT96AsTimestamp)
    }
  }

  test("SPARK-16371 Do not push down filters when inner name and outer name are the same") {
    withParquetDataFrame((1 to 4).map(i => Tuple1(Tuple1(i)))) { implicit df =>
      // Here the schema becomes as below:
      //
      // root
      //  |-- _1: struct (nullable = true)
      //  |    |-- _1: integer (nullable = true)
      //
      // The inner column name, `_1` and outer column name `_1` are the same.
      // Obviously this should not push down filters because the outer column is struct.
      assert(df.filter("_1 IS NOT NULL").count() === 4)
    }
  }

  test("Fiters should be pushed down for vectorized Parquet reader at row group level") {
    import testImplicits._

    withSQLConf(SQLConf.PARQUET_VECTORIZED_READER_ENABLED.key -> "true",
      SQLConf.WHOLESTAGE_CODEGEN_ENABLED.key -> "false") {
      withTempPath { dir =>
        val path = s"${dir.getCanonicalPath}/table"
        (1 to 1024).map(i => (101, i)).toDF("a", "b").write.parquet(path)

        Seq(("true", (x: Long) => x == 0), ("false", (x: Long) => x > 0))
          .foreach { case (push, func) =>
            withSQLConf(SQLConf.PARQUET_FILTER_PUSHDOWN_ENABLED.key -> push) {
              val accu = new LongAccumulator
              accu.register(sparkContext, Some("numRowGroups"))

              val df = spark.read.parquet(path).filter("a < 100")
              df.foreachPartition(_.foreach(v => accu.add(0)))
              df.collect

              val numRowGroups = AccumulatorContext.lookForAccumulatorByName("numRowGroups")
              assert(numRowGroups.isDefined)
              assert(func(numRowGroups.get.asInstanceOf[LongAccumulator].value))
              AccumulatorContext.remove(accu.id)
            }
          }
      }
    }
  }

  test("In filters are pushed down") {
    import testImplicits._
    withSQLConf(SQLConf.PARQUET_FILTER_PUSHDOWN_ENABLED.key -> "true") {
      withSQLConf(SQLConf.PARQUET_VECTORIZED_READER_ENABLED.key -> "false") {
        withTempPath { dir =>
          val path = s"${dir.getCanonicalPath}/table1"
          (1 to 5).map(i => (i.toFloat, i%3)).toDF("a", "b").write.parquet(path)
          val df = spark.read.parquet(path).where("b in (0,2)")
          assert(df.count == 3)
          val df1 = spark.read.parquet(path).where("not (b in (1))")
          assert(df1.count == 3)
          val df2 = spark.read.parquet(path).where("not (b in (1,3) or a <= 2)")
          assert(df2.count == 2)
          val df3 = spark.read.parquet(path).where("not (b in (1,3) and a <= 2)")
          assert(df3.count == 4)
          val df4 = spark.read.parquet(path).where("not (a <= 2)")
          assert(df4.count == 3)
        }
      }
    }
  }

<<<<<<< HEAD
  test("Large In filters work with UDP") {
    import testImplicits._
    withSQLConf(ParquetOutputFormat.JOB_SUMMARY_LEVEL -> "ALL",
      ParquetInputFormat.DICTIONARY_FILTERING_ENABLED -> "true") {
      withTempPath { dir =>
        val path = s"${dir.getCanonicalPath}/table1"
        (1 to 1000).toDF().write.parquet(path)
        val df = spark.read.parquet(path)
        val filter = (1 to 499).map(i => i.toString).mkString(",")
        assert(df.where(s"value in (${filter})").count() == 499)
        assert(df.where(s"value not in (${filter})").count() == 501)
      }
    }
  }

  test("Do not create Timestamp filters when interpreting from INT96") {
    val baseMillis = System.currentTimeMillis()

    def base(): Timestamp = new Timestamp(baseMillis)

    val timestamps = (0 to 3).map { i =>
      val ts = base()
      ts.setNanos(i * 1000)
      ts
    }
    withParquetDataFrame(timestamps.map(i => Tuple1(Option(i)))) { implicit df =>
      val schema = df.schema
      checkNoFilterPredicate('_1.isNull)
      checkNoFilterPredicate('_1.isNotNull)

      checkNoFilterPredicate('_1 === timestamps(0))
      checkNoFilterPredicate('_1 <=> timestamps(0))
      checkNoFilterPredicate('_1 =!= timestamps(0))

      checkNoFilterPredicate('_1 < timestamps(1))
      checkNoFilterPredicate('_1 > timestamps(2))
      checkNoFilterPredicate('_1 <= timestamps(0))
      checkNoFilterPredicate('_1 >= timestamps(3))

      checkNoFilterPredicate(Literal(timestamps(0)) === '_1)
      checkNoFilterPredicate(Literal(timestamps(0)) <=> '_1)
      checkNoFilterPredicate(Literal(timestamps(1)) > '_1)
      checkNoFilterPredicate(Literal(timestamps(2)) < '_1)
      checkNoFilterPredicate(Literal(timestamps(0)) >= '_1)
      checkNoFilterPredicate(Literal(timestamps(3)) <= '_1)

      checkNoFilterPredicate(!('_1 < timestamps(3)))
      checkNoFilterPredicate('_1 < timestamps(1) || '_1 > timestamps(2))
    }
  }

=======
>>>>>>> 0ef1421a
  test("SPARK-17213: Broken Parquet filter push-down for string columns") {
    withTempPath { dir =>
      import testImplicits._

      val path = dir.getCanonicalPath
      // scalastyle:off nonascii
      Seq("a", "é").toDF("name").write.parquet(path)
      // scalastyle:on nonascii

      assert(spark.read.parquet(path).where("name > 'a'").count() == 1)
      assert(spark.read.parquet(path).where("name >= 'a'").count() == 2)

      // scalastyle:off nonascii
      assert(spark.read.parquet(path).where("name < 'é'").count() == 1)
      assert(spark.read.parquet(path).where("name <= 'é'").count() == 2)
      // scalastyle:on nonascii
    }
  }
}<|MERGE_RESOLUTION|>--- conflicted
+++ resolved
@@ -18,13 +18,10 @@
 package org.apache.spark.sql.execution.datasources.parquet
 
 import java.nio.charset.StandardCharsets
-import java.sql.{Date, Timestamp}
-import java.time.{LocalDate, ZoneId}
 
 import org.apache.parquet.filter2.predicate.{FilterPredicate, Operators}
 import org.apache.parquet.filter2.predicate.FilterApi._
 import org.apache.parquet.filter2.predicate.Operators.{Column => _, _}
-import org.apache.parquet.hadoop.{ParquetInputFormat, ParquetOutputFormat}
 
 import org.apache.spark.sql._
 import org.apache.spark.sql.catalyst.dsl.expressions._
@@ -43,16 +40,21 @@
  * NOTE:
  *
  * 1. `!(a cmp b)` is always transformed to its negated form `a cmp' b` by the
- *    `BooleanSimplification` optimization rule whenever possible. As a result, predicate
- *    `!(a < 1)` results in a `GtEq` filter predicate rather than a `Not`.
+ *    `BooleanSimplification` optimization rule whenever possible. As a result, predicate `!(a < 1)`
+ *    results in a `GtEq` filter predicate rather than a `Not`.
  *
  * 2. `Tuple1(Option(x))` is used together with `AnyVal` types like `Int` to ensure the inferred
  *    data type is nullable.
  */
 class ParquetFilterSuite extends QueryTest with ParquetTest with SharedSQLContext {
-<<<<<<< HEAD
-  private def checkNoFilterPredicate(predicate: Predicate)(implicit df: DataFrame) = {
+  private def checkFilterPredicate(
+      df: DataFrame,
+      predicate: Predicate,
+      filterClass: Class[_ <: FilterPredicate],
+      checker: (DataFrame, Seq[Row]) => Unit,
+      expected: Seq[Row]): Unit = {
     val output = predicate.collect { case a: Attribute => a }.distinct
+
     withSQLConf(SQLConf.PARQUET_FILTER_PUSHDOWN_ENABLED.key -> "true") {
       withSQLConf(SQLConf.PARQUET_VECTORIZED_READER_ENABLED.key -> "false") {
         val query = df
@@ -74,48 +76,11 @@
         selectedFilters.foreach { pred =>
           val maybeFilter = ParquetFilters.createFilter(df.schema, pred,
             spark.sessionState.conf.isParquetINT96AsTimestamp)
-          assert(maybeFilter.isEmpty, s"Predicate should not be created for $pred")
-        }
-      }
-    }
-  }
-
-=======
->>>>>>> 0ef1421a
-  private def checkFilterPredicate(
-      df: DataFrame,
-      predicate: Predicate,
-      filterClass: Class[_ <: FilterPredicate],
-      checker: (DataFrame, Seq[Row]) => Unit,
-      expected: Seq[Row]): Unit = {
-    val output = predicate.collect { case a: Attribute => a }.distinct
-
-    withSQLConf(SQLConf.PARQUET_FILTER_PUSHDOWN_ENABLED.key -> "true") {
-      withSQLConf(SQLConf.PARQUET_VECTORIZED_READER_ENABLED.key -> "false") {
-        val query = df
-          .select(output.map(e => Column(e)): _*)
-          .where(Column(predicate))
-
-        var maybeRelation: Option[HadoopFsRelation] = None
-        val maybeAnalyzedPredicate = query.queryExecution.optimizedPlan.collect {
-          case PhysicalOperation(_, filters, LogicalRelation(relation: HadoopFsRelation, _, _)) =>
-            maybeRelation = Some(relation)
-            filters
-        }.flatten.reduceLeftOption(_ && _)
-        assert(maybeAnalyzedPredicate.isDefined, "No filter is analyzed from the given query")
-
-        val (_, selectedFilters, _) =
-          DataSourceStrategy.selectFilters(maybeRelation.get, maybeAnalyzedPredicate.toSeq)
-        assert(selectedFilters.nonEmpty, "No filter is pushed down")
-
-        selectedFilters.foreach { pred =>
-          val maybeFilter = ParquetFilters.createFilter(df.schema, pred,
-            spark.sessionState.conf.isParquetINT96AsTimestamp)
           assert(maybeFilter.isDefined, s"Couldn't generate filter predicate for $pred")
           // Doesn't bother checking type parameters here (e.g. `Eq[Integer]`)
           maybeFilter.exists(_.getClass === filterClass)
         }
-        checker(query, expected)
+        checker(stripSparkFilter(query), expected)
       }
     }
   }
@@ -329,80 +294,6 @@
     }
   }
 
-  test("filter pushdown - timestamp") {
-    val baseMillis = System.currentTimeMillis()
-    def base(): Timestamp = new Timestamp(baseMillis)
-
-    val timestamps = (0 to 3).map { i =>
-      val ts = base()
-      ts.setNanos(i * 1000)
-      ts
-    }
-
-    withSQLConf(SQLConf.PARQUET_INT96_AS_TIMESTAMP.key -> "false") {
-      withParquetDataFrame(timestamps.map(i => Tuple1(Option(i)))) { implicit df =>
-        checkFilterPredicate('_1.isNull, classOf[Eq[_]], Seq.empty[Row])
-        checkFilterPredicate('_1.isNotNull, classOf[NotEq[_]], timestamps.map(Row.apply(_)))
-
-        checkFilterPredicate('_1 === timestamps(0), classOf[Eq[_]], timestamps(0))
-        checkFilterPredicate('_1 <=> timestamps(0), classOf[Eq[_]], timestamps(0))
-        checkFilterPredicate('_1 =!= timestamps(0), classOf[NotEq[_]],
-          timestamps.slice(1, 4).map(Row.apply(_)))
-
-        checkFilterPredicate('_1 < timestamps(1), classOf[Lt[_]], timestamps(0))
-        checkFilterPredicate('_1 > timestamps(2), classOf[Gt[_]], timestamps(3))
-        checkFilterPredicate('_1 <= timestamps(0), classOf[LtEq[_]], timestamps(0))
-        checkFilterPredicate('_1 >= timestamps(3), classOf[GtEq[_]], timestamps(3))
-
-        checkFilterPredicate(Literal(timestamps(0)) === '_1, classOf[Eq[_]], timestamps(0))
-        checkFilterPredicate(Literal(timestamps(0)) <=> '_1, classOf[Eq[_]], timestamps(0))
-        checkFilterPredicate(Literal(timestamps(1)) > '_1, classOf[Lt[_]], timestamps(0))
-        checkFilterPredicate(Literal(timestamps(2)) < '_1, classOf[Gt[_]], timestamps(3))
-        checkFilterPredicate(Literal(timestamps(0)) >= '_1, classOf[LtEq[_]], timestamps(0))
-        checkFilterPredicate(Literal(timestamps(3)) <= '_1, classOf[GtEq[_]], timestamps(3))
-
-        checkFilterPredicate(!('_1 < timestamps(3)), classOf[GtEq[_]], timestamps(3))
-        checkFilterPredicate('_1 < timestamps(1) || '_1 > timestamps(2), classOf[Operators.Or],
-          Seq(Row(timestamps(0)), Row(timestamps(3))))
-      }
-    }
-  }
-
-  test("filter pushdown - date") {
-    val dates = (0 to 3).map { i =>
-      val millis = LocalDate.of(2016, 1, i + 1)
-        .atStartOfDay(ZoneId.systemDefault())
-        .toInstant
-        .toEpochMilli
-      new Date(millis)
-    }
-    withParquetDataFrame(dates.map(i => Tuple1(Option(i)))) { implicit df =>
-      checkFilterPredicate('_1.isNull, classOf[Eq[_]], Seq.empty[Row])
-      checkFilterPredicate('_1.isNotNull, classOf[NotEq[_]], dates.map(Row.apply(_)))
-
-      checkFilterPredicate('_1 === dates(0), classOf[Eq[_]], dates(0))
-      checkFilterPredicate('_1 <=> dates(0), classOf[Eq[_]], dates(0))
-      checkFilterPredicate('_1 =!= dates(0), classOf[NotEq[_]],
-        dates.slice(1, 4).map(Row.apply(_)))
-
-      checkFilterPredicate('_1 < dates(1), classOf[Lt[_]], dates(0))
-      checkFilterPredicate('_1 > dates(2), classOf[Gt[_]], dates(3))
-      checkFilterPredicate('_1 <= dates(0), classOf[LtEq[_]], dates(0))
-      checkFilterPredicate('_1 >= dates(3), classOf[GtEq[_]], dates(3))
-
-      checkFilterPredicate(Literal(dates(0)) === '_1, classOf[Eq[_]], dates(0))
-      checkFilterPredicate(Literal(dates(0)) <=> '_1, classOf[Eq[_]], dates(0))
-      checkFilterPredicate(Literal(dates(1)) > '_1, classOf[Lt[_]], dates(0))
-      checkFilterPredicate(Literal(dates(2)) < '_1, classOf[Gt[_]], dates(3))
-      checkFilterPredicate(Literal(dates(0)) >= '_1, classOf[LtEq[_]], dates(0))
-      checkFilterPredicate(Literal(dates(3)) <= '_1, classOf[GtEq[_]], dates(3))
-
-      checkFilterPredicate(!('_1 < dates(3)), classOf[GtEq[_]], dates(3))
-      checkFilterPredicate('_1 < dates(1) || '_1 > dates(2), classOf[Operators.Or],
-        Seq(Row(dates(0)), Row(dates(3))))
-    }
-  }
-
   test("SPARK-6554: don't push down predicates which reference partition columns") {
     import testImplicits._
 
@@ -480,7 +371,7 @@
 
   test("SPARK-11103: Filter applied on merged Parquet schema with new column fails") {
     import testImplicits._
-    Seq("true", "false").foreach { vectorized =>
+    Seq("true", "false").map { vectorized =>
       withSQLConf(SQLConf.PARQUET_FILTER_PUSHDOWN_ENABLED.key -> "true",
         SQLConf.PARQUET_SCHEMA_MERGING_ENABLED.key -> "true",
         SQLConf.PARQUET_VECTORIZED_READER_ENABLED.key -> vectorized) {
@@ -563,7 +454,11 @@
           (1 to 3).map(i => (i, i.toString)).toDF("a", "b").write.parquet(path)
           val df = spark.read.parquet(path).filter("a = 2")
 
-          assert(df.count == 1)
+          // The result should be single row.
+          // When a filter is pushed to Parquet, Parquet can apply it to every row.
+          // So, we can check the number of rows returned from the Parquet
+          // to make sure our filter pushdown work.
+          assert(stripSparkFilter(df).count == 1)
         }
       }
     }
@@ -645,7 +540,7 @@
     import testImplicits._
 
     withSQLConf(SQLConf.PARQUET_VECTORIZED_READER_ENABLED.key -> "true",
-      SQLConf.WHOLESTAGE_CODEGEN_ENABLED.key -> "false") {
+        SQLConf.WHOLESTAGE_CODEGEN_ENABLED.key -> "false") {
       withTempPath { dir =>
         val path = s"${dir.getCanonicalPath}/table"
         (1 to 1024).map(i => (101, i)).toDF("a", "b").write.parquet(path)
@@ -670,82 +565,6 @@
     }
   }
 
-  test("In filters are pushed down") {
-    import testImplicits._
-    withSQLConf(SQLConf.PARQUET_FILTER_PUSHDOWN_ENABLED.key -> "true") {
-      withSQLConf(SQLConf.PARQUET_VECTORIZED_READER_ENABLED.key -> "false") {
-        withTempPath { dir =>
-          val path = s"${dir.getCanonicalPath}/table1"
-          (1 to 5).map(i => (i.toFloat, i%3)).toDF("a", "b").write.parquet(path)
-          val df = spark.read.parquet(path).where("b in (0,2)")
-          assert(df.count == 3)
-          val df1 = spark.read.parquet(path).where("not (b in (1))")
-          assert(df1.count == 3)
-          val df2 = spark.read.parquet(path).where("not (b in (1,3) or a <= 2)")
-          assert(df2.count == 2)
-          val df3 = spark.read.parquet(path).where("not (b in (1,3) and a <= 2)")
-          assert(df3.count == 4)
-          val df4 = spark.read.parquet(path).where("not (a <= 2)")
-          assert(df4.count == 3)
-        }
-      }
-    }
-  }
-
-<<<<<<< HEAD
-  test("Large In filters work with UDP") {
-    import testImplicits._
-    withSQLConf(ParquetOutputFormat.JOB_SUMMARY_LEVEL -> "ALL",
-      ParquetInputFormat.DICTIONARY_FILTERING_ENABLED -> "true") {
-      withTempPath { dir =>
-        val path = s"${dir.getCanonicalPath}/table1"
-        (1 to 1000).toDF().write.parquet(path)
-        val df = spark.read.parquet(path)
-        val filter = (1 to 499).map(i => i.toString).mkString(",")
-        assert(df.where(s"value in (${filter})").count() == 499)
-        assert(df.where(s"value not in (${filter})").count() == 501)
-      }
-    }
-  }
-
-  test("Do not create Timestamp filters when interpreting from INT96") {
-    val baseMillis = System.currentTimeMillis()
-
-    def base(): Timestamp = new Timestamp(baseMillis)
-
-    val timestamps = (0 to 3).map { i =>
-      val ts = base()
-      ts.setNanos(i * 1000)
-      ts
-    }
-    withParquetDataFrame(timestamps.map(i => Tuple1(Option(i)))) { implicit df =>
-      val schema = df.schema
-      checkNoFilterPredicate('_1.isNull)
-      checkNoFilterPredicate('_1.isNotNull)
-
-      checkNoFilterPredicate('_1 === timestamps(0))
-      checkNoFilterPredicate('_1 <=> timestamps(0))
-      checkNoFilterPredicate('_1 =!= timestamps(0))
-
-      checkNoFilterPredicate('_1 < timestamps(1))
-      checkNoFilterPredicate('_1 > timestamps(2))
-      checkNoFilterPredicate('_1 <= timestamps(0))
-      checkNoFilterPredicate('_1 >= timestamps(3))
-
-      checkNoFilterPredicate(Literal(timestamps(0)) === '_1)
-      checkNoFilterPredicate(Literal(timestamps(0)) <=> '_1)
-      checkNoFilterPredicate(Literal(timestamps(1)) > '_1)
-      checkNoFilterPredicate(Literal(timestamps(2)) < '_1)
-      checkNoFilterPredicate(Literal(timestamps(0)) >= '_1)
-      checkNoFilterPredicate(Literal(timestamps(3)) <= '_1)
-
-      checkNoFilterPredicate(!('_1 < timestamps(3)))
-      checkNoFilterPredicate('_1 < timestamps(1) || '_1 > timestamps(2))
-    }
-  }
-
-=======
->>>>>>> 0ef1421a
   test("SPARK-17213: Broken Parquet filter push-down for string columns") {
     withTempPath { dir =>
       import testImplicits._
