--- conflicted
+++ resolved
@@ -90,7 +90,6 @@
           eventually(Timeout(streamingTimeout)) {
             assert(listener.lastTriggerStatus.nonEmpty)
           }
-<<<<<<< HEAD
           // Check the correctness of data in the latest query info reported by onQueryProgress
           val status = listener.lastTriggerStatus.get
           assert(status != null)
@@ -104,9 +103,7 @@
 
           // No termination events
           assert(listener.terminationStatus === null)
-=======
           true
->>>>>>> 74ac1c43
         },
         StopStream,
         AssertOnQuery("Incorrect query status in onQueryTerminated") { query =>
@@ -119,11 +116,7 @@
             assert(status.sourceStatuses(0).inputRate === 0.0)
             assert(status.sourceStatuses(0).processingRate === 0.0)
             assert(status.sinkStatus.offsetDesc === CompositeOffset.fill(LongOffset(0)).toString)
-<<<<<<< HEAD
             assert(status.sinkStatus.outputRate === 0.0)
-            assert(listener.terminationStackTrace.isEmpty)
-=======
->>>>>>> 74ac1c43
             assert(listener.terminationException === None)
           }
           listener.checkAsyncErrors()
@@ -201,6 +194,7 @@
           assert(status.sourceStatuses(0).triggerInfo("triggerId") === "0")
           assert(status.sourceStatuses(0).triggerInfo("latency.sourceGetOffset") === "100")
           assert(status.sourceStatuses(0).triggerInfo("numRows.sourceInput") === "2")
+          true
         },
         CheckAnswer(2)
       )
@@ -292,14 +286,8 @@
   test("QueryTerminated serialization") {
     val exception = new RuntimeException("exception")
     val queryQueryTerminated = new StreamingQueryListener.QueryTerminated(
-<<<<<<< HEAD
-      testQueryInfo,
-      Some(exception.getMessage),
-      exception.getStackTrace)
-=======
-      queryTerminatedInfo,
+    testQueryInfo,
       Some(exception.getMessage))
->>>>>>> 74ac1c43
     val json =
       JsonProtocol.sparkEventToJson(queryQueryTerminated)
     val newQueryTerminated = JsonProtocol.sparkEventFromJson(json)
