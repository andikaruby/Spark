--- conflicted
+++ resolved
@@ -36,14 +36,6 @@
     }
   }
 
-<<<<<<< HEAD
-  test("empty string as partition value") {
-    withNamespaceAndTable("ns", "tbl") { t =>
-      sql(s"CREATE TABLE $t (col1 INT, p1 STRING) $defaultUsing PARTITIONED BY (p1)")
-      sql(s"ALTER TABLE $t ADD PARTITION (p1 = '')")
-      sql(s"ALTER TABLE $t DROP PARTITION (p1 = '')")
-      checkPartitions(t)
-=======
   test("purge partition data") {
     withNamespaceAndTable("ns", "tbl") { t =>
       sql(s"CREATE TABLE $t (id bigint, data string) $defaultUsing PARTITIONED BY (id)")
@@ -56,7 +48,15 @@
       } finally {
         sql(s"ALTER TABLE $t DROP PARTITION (id=1)")
       }
->>>>>>> f1d37972
+    }
+  }
+
+  test("empty string as partition value") {
+    withNamespaceAndTable("ns", "tbl") { t =>
+      sql(s"CREATE TABLE $t (col1 INT, p1 STRING) $defaultUsing PARTITIONED BY (p1)")
+      sql(s"ALTER TABLE $t ADD PARTITION (p1 = '')")
+      sql(s"ALTER TABLE $t DROP PARTITION (p1 = '')")
+      checkPartitions(t)
     }
   }
 }