/*
 * Licensed to the Apache Software Foundation (ASF) under one or more
 * contributor license agreements.  See the NOTICE file distributed with
 * this work for additional information regarding copyright ownership.
 * The ASF licenses this file to You under the Apache License, Version 2.0
 * (the "License"); you may not use this file except in compliance with
 * the License.  You may obtain a copy of the License at
 *
 *    http://www.apache.org/licenses/LICENSE-2.0
 *
 * Unless required by applicable law or agreed to in writing, software
 * distributed under the License is distributed on an "AS IS" BASIS,
 * WITHOUT WARRANTIES OR CONDITIONS OF ANY KIND, either express or implied.
 * See the License for the specific language governing permissions and
 * limitations under the License.
 */
package org.apache.spark.sql.execution.datasources.v2.state

import java.io.{File, FileWriter}

import org.apache.hadoop.conf.Configuration
import org.scalatest.Assertions

import org.apache.spark.{SparkException, SparkUnsupportedOperationException}
import org.apache.spark.io.CompressionCodec
import org.apache.spark.sql.{AnalysisException, DataFrame, Encoders, Row}
import org.apache.spark.sql.catalyst.expressions.{BoundReference, GenericInternalRow}
import org.apache.spark.sql.catalyst.plans.physical.HashPartitioning
import org.apache.spark.sql.execution.datasources.v2.state.utils.SchemaUtil
import org.apache.spark.sql.execution.streaming.{CommitLog, MemoryStream, OffsetSeqLog}
import org.apache.spark.sql.execution.streaming.state._
import org.apache.spark.sql.functions.col
import org.apache.spark.sql.internal.SQLConf
import org.apache.spark.sql.streaming.{OutputMode, TimeMode, TransformWithStateSuiteUtils}
import org.apache.spark.sql.types.{IntegerType, StructType}

class StateDataSourceNegativeTestSuite extends StateDataSourceTestBase {
  import testImplicits._

  test("ERROR: read the state from stateless query") {
    withTempDir { tempDir =>
      val inputData = MemoryStream[Int]
      val df = inputData.toDF()
        .selectExpr("value", "value % 2 AS value2")

      testStream(df)(
        StartStream(checkpointLocation = tempDir.getAbsolutePath),
        AddData(inputData, 1, 2, 3, 4, 5),
        CheckLastBatch((1, 1), (2, 0), (3, 1), (4, 0), (5, 1)),
        AddData(inputData, 6, 7, 8),
        CheckLastBatch((6, 0), (7, 1), (8, 0))
      )

      intercept[StateDataSourceReadStateSchemaFailure] {
        spark.read.format("statestore").load(tempDir.getAbsolutePath)
      }
    }
  }

  test("ERROR: no committed batch on default batch ID") {
    withTempDir { tempDir =>
      runLargeDataStreamingAggregationQuery(tempDir.getAbsolutePath)

      val offsetLog = new OffsetSeqLog(spark,
        new File(tempDir.getAbsolutePath, "offsets").getAbsolutePath)
      val commitLog = new CommitLog(spark,
        new File(tempDir.getAbsolutePath, "commits").getAbsolutePath)

      offsetLog.purgeAfter(0)
      commitLog.purgeAfter(-1)

      intercept[StataDataSourceCommittedBatchUnavailable] {
        spark.read.format("statestore").load(tempDir.getAbsolutePath)
      }
    }
  }

  test("ERROR: corrupted state schema file") {
    withTempDir { tempDir =>
      runLargeDataStreamingAggregationQuery(tempDir.getAbsolutePath)

      def rewriteStateSchemaFileToDummy(): Unit = {
        // Refer to the StateSchemaCompatibilityChecker for the path of state schema file
        val pathForSchema = Seq(
          "state", "0", StateStore.PARTITION_ID_TO_CHECK_SCHEMA.toString,
          "_metadata", "schema"
        ).foldLeft(tempDir) { case (file, dirName) =>
          new File(file, dirName)
        }

        assert(pathForSchema.exists())
        assert(pathForSchema.delete())

        val fileWriter = new FileWriter(pathForSchema)
        fileWriter.write("lol dummy corrupted schema file")
        fileWriter.close()

        assert(pathForSchema.exists())
      }

      rewriteStateSchemaFileToDummy()

      intercept[StateDataSourceReadStateSchemaFailure] {
        spark.read.format("statestore").load(tempDir.getAbsolutePath)
      }
    }
  }

  test("ERROR: path is not specified") {
    val exc = intercept[StateDataSourceUnspecifiedRequiredOption] {
      spark.read.format("statestore").load()
    }
    checkError(exc, "STDS_REQUIRED_OPTION_UNSPECIFIED", "42601",
      Map("optionName" -> StateSourceOptions.PATH))
  }

  test("ERROR: operator ID specified to negative") {
    withTempDir { tempDir =>
      val exc = intercept[StateDataSourceInvalidOptionValueIsNegative] {
        spark.read.format("statestore")
          .option(StateSourceOptions.OPERATOR_ID, -1)
          // trick to bypass getting the last committed batch before validating operator ID
          .option(StateSourceOptions.BATCH_ID, 0)
          .load(tempDir.getAbsolutePath)
      }
      checkError(exc, "STDS_INVALID_OPTION_VALUE.IS_NEGATIVE", "42616",
        Map("optionName" -> StateSourceOptions.OPERATOR_ID))
    }
  }

  test("ERROR: batch ID specified to negative") {
    withTempDir { tempDir =>
      val exc = intercept[StateDataSourceInvalidOptionValueIsNegative] {
        spark.read.format("statestore")
          .option(StateSourceOptions.BATCH_ID, -1)
          .load(tempDir.getAbsolutePath)
      }
      checkError(exc, "STDS_INVALID_OPTION_VALUE.IS_NEGATIVE", "42616",
        Map("optionName" -> StateSourceOptions.BATCH_ID))
    }
  }

  test("ERROR: store name is empty") {
    withTempDir { tempDir =>
      val exc = intercept[StateDataSourceInvalidOptionValueIsEmpty] {
        spark.read.format("statestore")
          .option(StateSourceOptions.STORE_NAME, "")
          // trick to bypass getting the last committed batch before validating operator ID
          .option(StateSourceOptions.BATCH_ID, 0)
          .load(tempDir.getAbsolutePath)
      }
      checkError(exc, "STDS_INVALID_OPTION_VALUE.IS_EMPTY", "42616",
        Map("optionName" -> StateSourceOptions.STORE_NAME))
    }
  }

  test("ERROR: invalid value for joinSide option") {
    withTempDir { tempDir =>
      val exc = intercept[StateDataSourceInvalidOptionValue] {
        spark.read.format("statestore")
          .option(StateSourceOptions.JOIN_SIDE, "both")
          // trick to bypass getting the last committed batch before validating operator ID
          .option(StateSourceOptions.BATCH_ID, 0)
          .load(tempDir.getAbsolutePath)
      }
      checkError(exc, "STDS_INVALID_OPTION_VALUE.WITH_MESSAGE", "42616",
        Map(
          "optionName" -> StateSourceOptions.JOIN_SIDE,
          "message" -> "Valid values are left,right,none"))
    }
  }

  test("ERROR: both options `joinSide` and `storeName` are specified") {
    withTempDir { tempDir =>
      val exc = intercept[StateDataSourceConflictOptions] {
        spark.read.format("statestore")
          .option(StateSourceOptions.JOIN_SIDE, "right")
          .option(StateSourceOptions.STORE_NAME, "right-keyToNumValues")
          // trick to bypass getting the last committed batch before validating operator ID
          .option(StateSourceOptions.BATCH_ID, 0)
          .load(tempDir.getAbsolutePath)
      }
      checkError(exc, "STDS_CONFLICT_OPTIONS", "42613",
        Map("options" ->
          s"['${StateSourceOptions.JOIN_SIDE}', '${StateSourceOptions.STORE_NAME}']"))
    }
  }

  test("ERROR: trying to read state data as stream") {
    withTempDir { tempDir =>
      runLargeDataStreamingAggregationQuery(tempDir.getAbsolutePath)

      intercept[SparkUnsupportedOperationException] {
        spark.readStream.format("statestore").load(tempDir.getAbsolutePath)
          .writeStream.format("noop").start()
      }
    }
  }

  test("ERROR: snapshotStartBatchId specified as a negative value") {
    withTempDir { tempDir =>
      val exc = intercept[StateDataSourceInvalidOptionValueIsNegative] {
        spark.read.format("statestore")
          // trick to bypass getting the last committed batch before validating operator ID
          .option(StateSourceOptions.BATCH_ID, 0)
          .option(StateSourceOptions.SNAPSHOT_START_BATCH_ID, -1)
          .load(tempDir.getAbsolutePath)
      }
      checkError(exc, "STDS_INVALID_OPTION_VALUE.IS_NEGATIVE", "42616",
        Map("optionName" -> StateSourceOptions.SNAPSHOT_START_BATCH_ID))
    }
  }

  test("ERROR: snapshotPartitionId specified as a negative value") {
    withTempDir { tempDir =>
      val exc = intercept[StateDataSourceInvalidOptionValueIsNegative] {
        spark.read.format("statestore")
          // trick to bypass getting the last committed batch before validating operator ID
          .option(StateSourceOptions.BATCH_ID, 0)
          .option(StateSourceOptions.SNAPSHOT_PARTITION_ID, -1)
          .load(tempDir.getAbsolutePath)
      }
      checkError(exc, "STDS_INVALID_OPTION_VALUE.IS_NEGATIVE", "42616",
        Map("optionName" -> StateSourceOptions.SNAPSHOT_PARTITION_ID))
    }
  }

  test("ERROR: snapshotStartBatchId specified without snapshotPartitionId or vice versa") {
    withTempDir { tempDir =>
      val exc = intercept[StateDataSourceUnspecifiedRequiredOption] {
        spark.read.format("statestore")
          // trick to bypass getting the last committed batch before validating operator ID
          .option(StateSourceOptions.BATCH_ID, 0)
          .option(StateSourceOptions.SNAPSHOT_START_BATCH_ID, 0)
          .load(tempDir.getAbsolutePath)
      }
      checkError(exc, "STDS_REQUIRED_OPTION_UNSPECIFIED", "42601",
        Map("optionName" -> StateSourceOptions.SNAPSHOT_PARTITION_ID))
    }

    withTempDir { tempDir =>
      val exc = intercept[StateDataSourceUnspecifiedRequiredOption] {
        spark.read.format("statestore")
          // trick to bypass getting the last committed batch before validating operator ID
          .option(StateSourceOptions.BATCH_ID, 0)
          .option(StateSourceOptions.SNAPSHOT_PARTITION_ID, 0)
          .load(tempDir.getAbsolutePath)
      }
      checkError(exc, "STDS_REQUIRED_OPTION_UNSPECIFIED", "42601",
        Map("optionName" -> StateSourceOptions.SNAPSHOT_START_BATCH_ID))
    }
  }

  test("ERROR: snapshotStartBatchId is greater than snapshotEndBatchId") {
    withTempDir { tempDir =>
      val startBatchId = 1
      val endBatchId = 0
      val exc = intercept[StateDataSourceInvalidOptionValue] {
        spark.read.format("statestore")
          // trick to bypass getting the last committed batch before validating operator ID
          .option(StateSourceOptions.SNAPSHOT_START_BATCH_ID, startBatchId)
          .option(StateSourceOptions.BATCH_ID, endBatchId)
          .load(tempDir.getAbsolutePath)
      }
      checkError(exc, "STDS_INVALID_OPTION_VALUE.WITH_MESSAGE", "42616",
        Map(
          "optionName" -> StateSourceOptions.SNAPSHOT_START_BATCH_ID,
          "message" -> s"value should be less than or equal to $endBatchId"))
    }
  }

  test("ERROR: trying to specify state variable name with " +
    "non-transformWithState operator") {
    withTempDir { tempDir =>
      runDropDuplicatesQuery(tempDir.getAbsolutePath)

      val exc = intercept[StateDataSourceInvalidOptionValue] {
        spark.read.format("statestore")
          // trick to bypass getting the last committed batch before validating operator ID
          .option(StateSourceOptions.BATCH_ID, 0)
          .option(StateSourceOptions.STATE_VAR_NAME, "test")
          .load(tempDir.getAbsolutePath)
      }
      checkError(exc, "STDS_INVALID_OPTION_VALUE.WITH_MESSAGE", Some("42616"),
        Map("optionName" -> StateSourceOptions.STATE_VAR_NAME,
          "message" -> ".*"),
        matchPVals = true)
    }
  }

<<<<<<< HEAD
  test("ERROR: trying to specify state variable name along with " +
    "readRegisteredTimers should fail") {
    withTempDir { tempDir =>
      val exc = intercept[StateDataSourceConflictOptions] {
        spark.read.format("statestore")
          // trick to bypass getting the last committed batch before validating operator ID
          .option(StateSourceOptions.BATCH_ID, 0)
          .option(StateSourceOptions.STATE_VAR_NAME, "test")
          .option(StateSourceOptions.READ_REGISTERED_TIMERS, true)
          .load(tempDir.getAbsolutePath)
      }
      checkError(exc, "STDS_CONFLICT_OPTIONS", "42613",
        Map("options" ->
          s"['${StateSourceOptions.READ_REGISTERED_TIMERS
            }', '${StateSourceOptions.STATE_VAR_NAME}']"))
=======
  test("ERROR: trying to specify non boolean value for " +
    "flattenCollectionTypes") {
    withTempDir { tempDir =>
      runDropDuplicatesQuery(tempDir.getAbsolutePath)

      val exc = intercept[StateDataSourceInvalidOptionValue] {
        spark.read.format("statestore")
          // trick to bypass getting the last committed batch before validating operator ID
          .option(StateSourceOptions.BATCH_ID, 0)
          .option(StateSourceOptions.FLATTEN_COLLECTION_TYPES, "test")
          .load(tempDir.getAbsolutePath)
      }
      checkError(exc, "STDS_INVALID_OPTION_VALUE.WITH_MESSAGE", Some("42616"),
        Map("optionName" -> StateSourceOptions.FLATTEN_COLLECTION_TYPES,
          "message" -> ".*"),
        matchPVals = true)
>>>>>>> 55d0233d
    }
  }
}

/**
 * Here we build a combination of test criteria for
 * 1) number of shuffle partitions
 * 2) state store provider
 * 3) compression codec
 * and run one of the test to verify that above configs work.
 *
 * We are building 3 x 2 x 4 = 24 different test criteria, and it's probably waste of time
 * and resource to run all combinations for all times, hence we will randomly pick 5 tests
 * per run.
 */
class StateDataSourceSQLConfigSuite extends StateDataSourceTestBase {

  private val TEST_SHUFFLE_PARTITIONS = Seq(1, 3, 5)
  private val TEST_PROVIDERS = Seq(
    classOf[HDFSBackedStateStoreProvider].getName,
    classOf[RocksDBStateStoreProvider].getName
  )
  private val TEST_COMPRESSION_CODECS = CompressionCodec.ALL_COMPRESSION_CODECS

  private val ALL_COMBINATIONS = {
    val comb = for (
      part <- TEST_SHUFFLE_PARTITIONS;
      provider <- TEST_PROVIDERS;
      codec <- TEST_COMPRESSION_CODECS
    ) yield {
      (part, provider, codec)
    }
    scala.util.Random.shuffle(comb)
  }

  ALL_COMBINATIONS.take(5).foreach { case (part, provider, codec) =>
    val testName = s"Verify the read with config [part=$part][provider=$provider][codec=$codec]"
    test(testName) {
      withTempDir { tempDir =>
        withSQLConf(
          SQLConf.SHUFFLE_PARTITIONS.key -> part.toString,
          SQLConf.STATE_STORE_PROVIDER_CLASS.key -> provider,
          SQLConf.STATE_STORE_COMPRESSION_CODEC.key -> codec) {

          runLargeDataStreamingAggregationQuery(tempDir.getAbsolutePath)

          verifyLargeDataStreamingAggregationQuery(tempDir.getAbsolutePath)
        }
      }
    }
  }

  test("Use different configs than session config") {
    withTempDir { tempDir =>
      withSQLConf(
        SQLConf.SHUFFLE_PARTITIONS.key -> "3",
        SQLConf.STATE_STORE_PROVIDER_CLASS.key -> classOf[RocksDBStateStoreProvider].getName,
        SQLConf.STATE_STORE_COMPRESSION_CODEC.key -> "zstd") {

        runLargeDataStreamingAggregationQuery(tempDir.getAbsolutePath)
      }

      // Set the different values in session config, to validate whether state data source refers
      // to the config in offset log.
      withSQLConf(
        SQLConf.SHUFFLE_PARTITIONS.key -> "5",
        SQLConf.STATE_STORE_PROVIDER_CLASS.key -> classOf[HDFSBackedStateStoreProvider].getName,
        SQLConf.STATE_STORE_COMPRESSION_CODEC.key -> "lz4") {

        verifyLargeDataStreamingAggregationQuery(tempDir.getAbsolutePath)
      }
    }
  }

  private def verifyLargeDataStreamingAggregationQuery(checkpointLocation: String): Unit = {
    val operatorId = 0
    val batchId = 2

    val stateReadDf = spark.read
      .format("statestore")
      .option(StateSourceOptions.PATH, checkpointLocation)
      // explicitly specifying batch ID and operator ID to test out the functionality
      .option(StateSourceOptions.BATCH_ID, batchId)
      .option(StateSourceOptions.OPERATOR_ID, operatorId)
      .load()

    val resultDf = stateReadDf
      .selectExpr("key.groupKey AS key_groupKey", "value.count AS value_cnt",
        "value.sum AS value_sum", "value.max AS value_max", "value.min AS value_min")

    checkAnswer(
      resultDf,
      Seq(
        Row(0, 5, 60, 30, 0), // 0, 0, 10, 20, 30
        Row(1, 5, 65, 31, 1), // 1, 1, 11, 21, 31
        Row(2, 5, 70, 32, 2), // 2, 2, 12, 22, 32
        Row(3, 4, 72, 33, 3), // 3, 13, 23, 33
        Row(4, 4, 76, 34, 4), // 4, 14, 24, 34
        Row(5, 4, 80, 35, 5), // 5, 15, 25, 35
        Row(6, 4, 84, 36, 6), // 6, 16, 26, 36
        Row(7, 4, 88, 37, 7), // 7, 17, 27, 37
        Row(8, 4, 92, 38, 8), // 8, 18, 28, 38
        Row(9, 4, 96, 39, 9) // 9, 19, 29, 39
      )
    )
  }
}

class HDFSBackedStateDataSourceReadSuite extends StateDataSourceReadSuite {
  override protected def newStateStoreProvider(): HDFSBackedStateStoreProvider =
    new HDFSBackedStateStoreProvider

  override def beforeAll(): Unit = {
    super.beforeAll()
    spark.conf.set(SQLConf.STATE_STORE_PROVIDER_CLASS.key,
      newStateStoreProvider().getClass.getName)
    // make sure we have a snapshot for every two delta files
    // HDFS maintenance task will not count the latest delta file, which has the same version
    // as the snapshot version
    spark.conf.set(SQLConf.STATE_STORE_MIN_DELTAS_FOR_SNAPSHOT.key, 1)
  }

  test("ERROR: snapshot of version not found") {
    testSnapshotNotFound()
  }

  test("provider.replayReadStoreFromSnapshot(snapshotVersion, endVersion)") {
    testGetReadStoreWithStartVersion()
  }

  test("option snapshotPartitionId") {
    testSnapshotPartitionId()
  }

  test("snapshotStatBatchId on limit state") {
    testSnapshotOnLimitState("hdfs")
  }

  test("snapshotStatBatchId on aggregation state") {
    testSnapshotOnAggregateState("hdfs")
  }

  test("snapshotStatBatchId on deduplication state") {
    testSnapshotOnDeduplicateState("hdfs")
  }

  test("snapshotStatBatchId on join state") {
    testSnapshotOnJoinState("hdfs", 1)
    testSnapshotOnJoinState("hdfs", 2)
  }
}

class RocksDBStateDataSourceReadSuite extends StateDataSourceReadSuite {
  override protected def newStateStoreProvider(): RocksDBStateStoreProvider =
    new RocksDBStateStoreProvider

  override def beforeAll(): Unit = {
    super.beforeAll()
    spark.conf.set(SQLConf.STATE_STORE_PROVIDER_CLASS.key,
      newStateStoreProvider().getClass.getName)
    spark.conf.set("spark.sql.streaming.stateStore.rocksdb.changelogCheckpointing.enabled",
      "false")
  }

  test("ERROR: Do not provide state variable name with " +
    "transformWithState operator") {
    import testImplicits._
    withTempDir { tempDir =>
      withSQLConf(SQLConf.STATE_STORE_PROVIDER_CLASS.key ->
        classOf[RocksDBStateStoreProvider].getName,
        SQLConf.SHUFFLE_PARTITIONS.key ->
          TransformWithStateSuiteUtils.NUM_SHUFFLE_PARTITIONS.toString) {
        val inputData = MemoryStream[String]
        val result = inputData.toDS()
          .groupByKey(x => x)
          .transformWithState(new StatefulProcessorWithSingleValueVar(),
            TimeMode.None(),
            OutputMode.Update())

        testStream(result, OutputMode.Update())(
          StartStream(checkpointLocation = tempDir.getAbsolutePath),
          AddData(inputData, "a"),
          CheckNewAnswer(("a", "1")),
          StopStream
        )

        val e = intercept[StateDataSourceUnspecifiedRequiredOption] {
          spark.read
            .format("statestore")
            .option(StateSourceOptions.PATH, tempDir.getAbsolutePath)
            .load()
        }
        checkError(e, "STDS_REQUIRED_OPTION_UNSPECIFIED", Some("42601"),
          Map("optionName" -> "stateVarName"))
      }
    }
  }
}

class RocksDBWithChangelogCheckpointStateDataSourceReaderSuite extends
StateDataSourceReadSuite {
  override protected def newStateStoreProvider(): RocksDBStateStoreProvider =
    new RocksDBStateStoreProvider

  override def beforeAll(): Unit = {
    super.beforeAll()
    spark.conf.set(SQLConf.STATE_STORE_PROVIDER_CLASS.key,
      newStateStoreProvider().getClass.getName)
    spark.conf.set("spark.sql.streaming.stateStore.rocksdb.changelogCheckpointing.enabled",
      "true")
    // make sure we have a snapshot for every other checkpoint
    // RocksDB maintenance task will count the latest checkpoint, so we need to set it to 2
    spark.conf.set(SQLConf.STATE_STORE_MIN_DELTAS_FOR_SNAPSHOT.key, 2)
  }

  test("ERROR: snapshot of version not found") {
    testSnapshotNotFound()
  }

  test("provider.getReadStore(snapshotVersion, endVersion)") {
    testGetReadStoreWithStartVersion()
  }

  test("option snapshotPartitionId") {
    testSnapshotPartitionId()
  }

  test("snapshotStatBatchId on limit state") {
    testSnapshotOnLimitState("rocksdb")
  }

  test("snapshotStatBatchId on aggregation state") {
    testSnapshotOnAggregateState("rocksdb")
  }

  test("snapshotStatBatchId on deduplication state") {
    testSnapshotOnDeduplicateState("rocksdb")
  }

  test("snapshotStatBatchId on join state") {
    testSnapshotOnJoinState("rocksdb", 1)
    testSnapshotOnJoinState("rocksdb", 2)
  }
}

abstract class StateDataSourceReadSuite extends StateDataSourceTestBase with Assertions {

  import testImplicits._
  import StateStoreTestsHelper._

  protected val keySchema: StructType = StateStoreTestsHelper.keySchema
  protected val valueSchema: StructType = StateStoreTestsHelper.valueSchema

  protected def newStateStoreProvider(): StateStoreProvider

  /**
   * Calls the overridable [[newStateStoreProvider]] to create the state store provider instance.
   * Initialize it with the configuration set by child classes.
   *
   * @param checkpointDir        path to store state information
   * @return instance of class extending [[StateStoreProvider]]
   */
  private def getNewStateStoreProvider(checkpointDir: String): StateStoreProvider = {
    val provider = newStateStoreProvider()
    provider.init(
      StateStoreId(checkpointDir, 0, 0),
      keySchema,
      valueSchema,
      NoPrefixKeyStateEncoderSpec(keySchema),
      useColumnFamilies = false,
      StateStoreConf(spark.sessionState.conf),
      new Configuration)
    provider
  }

  test("simple aggregation, state ver 1") {
    testStreamingAggregation(1)
  }

  test("simple aggregation, state ver 2") {
    testStreamingAggregation(2)
  }

  test("composite key aggregation, state ver 1") {
    testStreamingAggregationWithCompositeKey(1)
  }

  test("composite key aggregation, state ver 2") {
    testStreamingAggregationWithCompositeKey(2)
  }

  private def testStreamingAggregation(stateVersion: Int): Unit = {
    withSQLConf(SQLConf.STREAMING_AGGREGATION_STATE_FORMAT_VERSION.key -> stateVersion.toString) {
      withTempDir { tempDir =>
        runLargeDataStreamingAggregationQuery(tempDir.getAbsolutePath)

        val operatorId = 0
        val batchId = 2

        val stateReadDf = spark.read
          .format("statestore")
          .option(StateSourceOptions.PATH, tempDir.getAbsolutePath)
          // explicitly specifying batch ID and operator ID to test out the functionality
          .option(StateSourceOptions.BATCH_ID, batchId)
          .option(StateSourceOptions.OPERATOR_ID, operatorId)
          .load()

        val resultDf = stateReadDf
          .selectExpr("key.groupKey AS key_groupKey", "value.count AS value_cnt",
            "value.sum AS value_sum", "value.max AS value_max", "value.min AS value_min")

        checkAnswer(
          resultDf,
          Seq(
            Row(0, 5, 60, 30, 0), // 0, 10, 20, 30
            Row(1, 5, 65, 31, 1), // 1, 11, 21, 31
            Row(2, 5, 70, 32, 2), // 2, 12, 22, 32
            Row(3, 4, 72, 33, 3), // 3, 13, 23, 33
            Row(4, 4, 76, 34, 4), // 4, 14, 24, 34
            Row(5, 4, 80, 35, 5), // 5, 15, 25, 35
            Row(6, 4, 84, 36, 6), // 6, 16, 26, 36
            Row(7, 4, 88, 37, 7), // 7, 17, 27, 37
            Row(8, 4, 92, 38, 8), // 8, 18, 28, 38
            Row(9, 4, 96, 39, 9) // 9, 19, 29, 39
          )
        )
      }
    }
  }

  private def testStreamingAggregationWithCompositeKey(stateVersion: Int): Unit = {
    withSQLConf(SQLConf.STREAMING_AGGREGATION_STATE_FORMAT_VERSION.key -> stateVersion.toString) {
      withTempDir { tempDir =>
        runCompositeKeyStreamingAggregationQuery(tempDir.getAbsolutePath)

        val stateReadDf = spark.read
          .format("statestore")
          .option(StateSourceOptions.PATH, tempDir.getAbsolutePath)
          // skip version and operator ID to test out functionalities
          .load()

        val resultDf = stateReadDf
          .selectExpr("key.groupKey AS key_groupKey", "key.fruit AS key_fruit",
            "value.count AS value_cnt", "value.sum AS value_sum", "value.max AS value_max",
            "value.min AS value_min")

        checkAnswer(
          resultDf,
          Seq(
            Row(0, "Apple", 2, 6, 6, 0),
            Row(1, "Banana", 3, 9, 7, 1),
            Row(0, "Strawberry", 3, 12, 8, 2),
            Row(1, "Apple", 3, 15, 9, 3),
            Row(0, "Banana", 2, 14, 10, 4),
            Row(1, "Strawberry", 1, 5, 5, 5)
          )
        )
      }
    }
  }

  test("dropDuplicates") {
    withTempDir { tempDir =>
      runDropDuplicatesQuery(tempDir.getAbsolutePath)

      val stateReadDf = spark.read
        .format("statestore")
        .option(StateSourceOptions.PATH, tempDir.getAbsolutePath)
        // skip version and operator ID to test out functionalities
        .load()

      val resultDf = stateReadDf
        .selectExpr("key.value AS key_value", "CAST(key.eventTime AS LONG) AS key_eventTime_long")

      checkAnswer(resultDf, Seq(Row(45, 45)))

      val stateReadDf2 = spark.read
        .format("statestore")
        .option(StateSourceOptions.PATH, tempDir.getAbsolutePath)
        .option(StateSourceOptions.BATCH_ID, 0)
        .load()

      val resultDf2 = stateReadDf2
        .selectExpr("key.value AS key_value", "CAST(key.eventTime AS LONG) AS key_eventTime_long")

      checkAnswer(resultDf2,
        (10 to 15).map(idx => Row(idx, idx))
      )
    }
  }

  test("dropDuplicates with column specified") {
    withTempDir { tempDir =>
      runDropDuplicatesQueryWithColumnSpecified(tempDir.getAbsolutePath)

      val stateReadDf = spark.read
        .format("statestore")
        .option(StateSourceOptions.PATH, tempDir.getAbsolutePath)
        // skip version and operator ID to test out functionalities
        .load()

      val resultDf = stateReadDf
        .selectExpr("key.col1 AS key_col1")

      checkAnswer(resultDf, Seq(Row("A"), Row("B"), Row("C"), Row("D")))

      val stateReadDf2 = spark.read
        .format("statestore")
        .option(StateSourceOptions.PATH, tempDir.getAbsolutePath)
        .option(StateSourceOptions.BATCH_ID, 0)
        .load()

      val resultDf2 = stateReadDf2
        .selectExpr("key.col1 AS key_col1")

      checkAnswer(resultDf2, Seq(Row("A"), Row("B"), Row("C")))
    }
  }

  test("dropDuplicatesWithinWatermark") {
    withTempDir { tempDir =>
      runDropDuplicatesWithinWatermarkQuery(tempDir.getAbsolutePath)

      val stateReadDf = spark.read
        .format("statestore")
        .option(StateSourceOptions.PATH, tempDir.getAbsolutePath)
        // skip version and operator ID to test out functionalities
        .load()

      val resultDf = stateReadDf
        .selectExpr("key._1 AS key_1", "value.expiresAtMicros AS value_expiresAtMicros")

      checkAnswer(resultDf,
        Seq(Row("b", 24000000), Row("d", 27000000)))

      val stateReadDf2 = spark.read
        .format("statestore")
        .option(StateSourceOptions.PATH, tempDir.getAbsolutePath)
        .option(StateSourceOptions.BATCH_ID, 4)
        .load()

      val resultDf2 = stateReadDf2
        .selectExpr("key._1 AS key_1", "value.expiresAtMicros AS value_expiresAtMicros")

      checkAnswer(resultDf2,
        Seq(
          Row("a", 19000000),
          Row("b", 24000000),
          Row("c", 23000000)
        )
      )
    }
  }

  test("Session window aggregation") {
    withTempDir { checkpointDir =>
      runSessionWindowAggregationQuery(checkpointDir.getAbsolutePath)

      val df = spark.read.format("statestore").load(checkpointDir.toString)
      checkAnswer(df.selectExpr("key.sessionId", "CAST(key.sessionStartTime AS LONG)",
        "CAST(value.session_window.start AS LONG)", "CAST(value.session_window.end AS LONG)",
        "value.sessionId", "value.count"),
        Seq(Row("hello", 40, 40, 51, "hello", 2),
          Row("spark", 40, 40, 50, "spark", 1),
          Row("streaming", 40, 40, 51, "streaming", 2),
          Row("world", 40, 40, 51, "world", 2),
          Row("structured", 41, 41, 51, "structured", 1)))
    }
  }

  test("flatMapGroupsWithState, state ver 1") {
    testFlatMapGroupsWithState(1)
  }

  test("flatMapGroupsWithState, state ver 2") {
    testFlatMapGroupsWithState(2)
  }

  private def testFlatMapGroupsWithState(stateVersion: Int): Unit = {
    withSQLConf(SQLConf.FLATMAPGROUPSWITHSTATE_STATE_FORMAT_VERSION.key -> stateVersion.toString) {
      withTempDir { tempDir =>
        runFlatMapGroupsWithStateQuery(tempDir.getAbsolutePath)

        val stateReadDf = spark.read
          .format("statestore")
          .option(StateSourceOptions.PATH, tempDir.getAbsolutePath)
          .load()

        val resultDf = if (stateVersion == 1) {
          stateReadDf
            .selectExpr("key.value AS key_value", "value.numEvents AS value_numEvents",
              "value.startTimestampMs AS value_startTimestampMs",
              "value.endTimestampMs AS value_endTimestampMs",
              "value.timeoutTimestamp AS value_timeoutTimestamp")
        } else { // stateVersion == 2
          stateReadDf
            .selectExpr("key.value AS key_value", "value.groupState.numEvents AS value_numEvents",
              "value.groupState.startTimestampMs AS value_startTimestampMs",
              "value.groupState.endTimestampMs AS value_endTimestampMs",
              "value.timeoutTimestamp AS value_timeoutTimestamp")
        }

        checkAnswer(
          resultDf,
          Seq(
            Row("hello", 4, 1000, 4000, 12000),
            Row("world", 2, 1000, 3000, 12000),
            Row("scala", 2, 2000, 4000, 12000)
          )
        )

        // try to read the value via case class provided in actual query
        implicit val encoder = Encoders.product[SessionInfo]
        val df = if (stateVersion == 1) {
          stateReadDf.selectExpr("value.*").drop("timeoutTimestamp").as[SessionInfo]
        } else { // state version == 2
          stateReadDf.selectExpr("value.groupState.*").as[SessionInfo]
        }

        val expected = Array(
          SessionInfo(4, 1000, 4000),
          SessionInfo(2, 1000, 3000),
          SessionInfo(2, 2000, 4000)
        )
        assert(df.collect().toSet === expected.toSet)
      }
    }
  }

  test("stream-stream join, state ver 1") {
    testStreamStreamJoin(1)
  }

  test("stream-stream join, state ver 2") {
    testStreamStreamJoin(2)
  }

  private def testStreamStreamJoin(stateVersion: Int): Unit = {
    def assertInternalColumnIsNotExposed(df: DataFrame): Unit = {
      val valueSchema = SchemaUtil.getSchemaAsDataType(df.schema, "value")
        .asInstanceOf[StructType]

      intercept[AnalysisException] {
        SchemaUtil.getSchemaAsDataType(valueSchema, "matched")
      }
    }

    withSQLConf(SQLConf.STREAMING_JOIN_STATE_FORMAT_VERSION.key -> stateVersion.toString) {
      withTempDir { tempDir =>
        runStreamStreamJoinQuery(tempDir.getAbsolutePath)
        val stateReaderForLeft = spark.read
          .format("statestore")
          .option(StateSourceOptions.PATH, tempDir.getAbsolutePath)
          .option(StateSourceOptions.JOIN_SIDE, "left")

        val stateReadDfForLeft = stateReaderForLeft.load()
        assertInternalColumnIsNotExposed(stateReadDfForLeft)

        val resultDf = stateReadDfForLeft
          .selectExpr("key.field0 As key_0", "value.leftId AS leftId",
            "CAST(value.leftTime AS integer) AS leftTime")

        checkAnswer(
          resultDf,
          Seq(Row(2, 2, 2L), Row(4, 4, 4L), Row(6, 6, 6L), Row(8, 8, 8L), Row(10, 10, 10L))
        )

        val stateReaderForRight = spark.read
          .format("statestore")
          .option(StateSourceOptions.PATH, tempDir.getAbsolutePath)
          .option(StateSourceOptions.JOIN_SIDE, "right")

        val stateReadDfForRight = stateReaderForRight.load()
        assertInternalColumnIsNotExposed(stateReadDfForRight)

        val resultDf2 = stateReadDfForRight
          .selectExpr("key.field0 As key_0", "value.rightId AS rightId",
            "CAST(value.rightTime AS integer) AS rightTime")

        checkAnswer(
          resultDf2,
          Seq(Row(6, 6, 6L), Row(8, 8, 8L), Row(10, 10, 10L))
        )

        val stateReaderForRightKeyToNumValues = spark.read
          .format("statestore")
          .option(StateSourceOptions.PATH, tempDir.getAbsolutePath)
          .option(StateSourceOptions.STORE_NAME,
            "right-keyToNumValues")

        val stateReadDfForRightKeyToNumValues = stateReaderForRightKeyToNumValues.load()
        val resultDf3 = stateReadDfForRightKeyToNumValues
          .selectExpr("key.field0 AS key_0", "value.value")

        checkAnswer(
          resultDf3,
          Seq(Row(6, 1L), Row(8, 1L), Row(10, 1L))
        )

        val stateReaderForRightKeyWithIndexToValue = spark.read
          .format("statestore")
          .option(StateSourceOptions.PATH, tempDir.getAbsolutePath)
          .option(StateSourceOptions.STORE_NAME,
            "right-keyWithIndexToValue")

        val stateReadDfForRightKeyWithIndexToValue = stateReaderForRightKeyWithIndexToValue.load()

        if (stateVersion == 2) {
          val resultDf4 = stateReadDfForRightKeyWithIndexToValue
            .selectExpr("key.field0 AS key_0", "key.index AS key_index",
              "value.rightId AS rightId", "CAST(value.rightTime AS integer) AS rightTime",
              "value.matched As matched")

          checkAnswer(
            resultDf4,
            Seq(Row(6, 0, 6, 6L, true), Row(8, 0, 8, 8L, true), Row(10, 0, 10, 10L, true))
          )
        } else {
          // stateVersion == 1
          val resultDf4 = stateReadDfForRightKeyWithIndexToValue
            .selectExpr("key.field0 AS key_0", "key.index AS key_index",
              "value.rightId AS rightId", "CAST(value.rightTime AS integer) AS rightTime")

          checkAnswer(
            resultDf4,
            Seq(Row(6, 0, 6, 6L), Row(8, 0, 8, 8L), Row(10, 0, 10, 10L))
          )
        }
      }
    }
  }

  test("partition_id column") {
    withTempDir { tempDir =>
      import testImplicits._
      val stream = MemoryStream[Int]

      val df = stream.toDF()
        .groupBy("value")
        .count()

      stream.addData(1 to 10000: _*)

      val query = df.writeStream.format("noop")
        .option("checkpointLocation", tempDir.getAbsolutePath)
        .outputMode(OutputMode.Update())
        .start()

      query.processAllAvailable()
      query.stop()

      val stateReadDf = spark.read
        .format("statestore")
        .option(StateSourceOptions.PATH, tempDir.getAbsolutePath)
        // skip version and operator ID to test out functionalities
        .load()

      val numShufflePartitions = sqlConf.getConf(SQLConf.SHUFFLE_PARTITIONS)

      val resultDf = stateReadDf
        .selectExpr("key.value AS key_value", "value.count AS value_count", "partition_id")
        .where("partition_id % 2 = 0")

      // NOTE: This is a hash function of distribution for stateful operator.
      val hash = HashPartitioning(
        Seq(BoundReference(0, IntegerType, nullable = true)),
        numShufflePartitions)
      val partIdExpr = hash.partitionIdExpression

      checkAnswer(resultDf,
        (1 to 10000).map { idx =>
          val rowForPartition = new GenericInternalRow(Array(idx.asInstanceOf[Any]))
          Row(idx, 1L, partIdExpr.eval(rowForPartition).asInstanceOf[Int])
        }.filter { r =>
          r.getInt(2) % 2 == 0
        }
      )
    }
  }

  test("partition_id column with stream-stream join") {
    val numShufflePartitions = sqlConf.getConf(SQLConf.SHUFFLE_PARTITIONS)

    withTempDir { tempDir =>
      runStreamStreamJoinQueryWithOneThousandInputs(tempDir.getAbsolutePath)

      def assertPartitionIdColumn(df: DataFrame): Unit = {
        // NOTE: This is a hash function of distribution for stateful operator.
        // stream-stream join uses the grouping key for the equality match in the join condition.
        // partitioning is bound to the operator, hence all state stores in stream-stream join
        // will have the same partition ID, regardless of the key in the internal state store.
        val hash = HashPartitioning(
          Seq(BoundReference(0, IntegerType, nullable = true)),
          numShufflePartitions)
        val partIdExpr = hash.partitionIdExpression

        val dfWithPartition = df.selectExpr("key.field0 As key_0", "partition_id")
          .where("partition_id % 2 = 0")

        checkAnswer(dfWithPartition,
          Range.inclusive(2, 1000, 2).map { idx =>
            val rowForPartition = new GenericInternalRow(Array(idx.asInstanceOf[Any]))
            Row(idx, partIdExpr.eval(rowForPartition).asInstanceOf[Int])
          }.filter { r =>
            r.getInt(1) % 2 == 0
          }
        )
      }

      def testForSide(side: String): Unit = {
        val stateReaderForLeft = spark.read
          .format("statestore")
          .option(StateSourceOptions.PATH, tempDir.getAbsolutePath)
          .option(StateSourceOptions.JOIN_SIDE, side)
          .load()
        assertPartitionIdColumn(stateReaderForLeft)

        val stateReaderForKeyToNumValues = spark.read
          .format("statestore")
          .option(StateSourceOptions.PATH, tempDir.getAbsolutePath)
          .option(StateSourceOptions.STORE_NAME,
            s"$side-keyToNumValues")
          .load()


        assertPartitionIdColumn(stateReaderForKeyToNumValues)

        val stateReaderForKeyWithIndexToValue = spark.read
          .format("statestore")
          .option(StateSourceOptions.PATH, tempDir.getAbsolutePath)
          .option(StateSourceOptions.STORE_NAME,
            s"$side-keyWithIndexToValue")
          .load()

        assertPartitionIdColumn(stateReaderForKeyWithIndexToValue)
      }

      testForSide("left")
      testForSide("right")
    }
  }

  protected def testSnapshotNotFound(): Unit = {
    withTempDir { tempDir =>
      val provider = getNewStateStoreProvider(tempDir.getAbsolutePath)
      for (i <- 1 to 4) {
        val store = provider.getStore(i - 1)
        put(store, "a", i, i)
        store.commit()
        provider.doMaintenance() // create a snapshot every other delta file
      }

      val exc = intercept[SparkException] {
        provider.asInstanceOf[SupportsFineGrainedReplay]
          .replayReadStateFromSnapshot(1, 2)
      }
      checkError(exc, "CANNOT_LOAD_STATE_STORE.UNCATEGORIZED")
    }
  }

  protected def testGetReadStoreWithStartVersion(): Unit = {
    withTempDir { tempDir =>
      val provider = getNewStateStoreProvider(tempDir.getAbsolutePath)
      for (i <- 1 to 4) {
        val store = provider.getStore(i - 1)
        put(store, "a", i, i)
        store.commit()
        provider.doMaintenance()
      }

      val result =
        provider.asInstanceOf[SupportsFineGrainedReplay]
          .replayReadStateFromSnapshot(2, 3)

      assert(get(result, "a", 1).get == 1)
      assert(get(result, "a", 2).get == 2)
      assert(get(result, "a", 3).get == 3)
      assert(get(result, "a", 4).isEmpty)

      provider.close()
    }
  }

  protected def testSnapshotPartitionId(): Unit = {
    withTempDir { tempDir =>
      val inputData = MemoryStream[Int]
      val df = inputData.toDF().limit(10)

      testStream(df)(
        StartStream(checkpointLocation = tempDir.getAbsolutePath),
        AddData(inputData, 1, 2, 3, 4),
        CheckLastBatch(1, 2, 3, 4)
      )

      val stateDf = spark.read.format("statestore")
        .option(StateSourceOptions.SNAPSHOT_START_BATCH_ID, 0)
        .option(StateSourceOptions.SNAPSHOT_PARTITION_ID, 0)
        .option(StateSourceOptions.BATCH_ID, 0)
        .load(tempDir.getAbsolutePath)

      // should result in only one partition && should not throw error in planning stage
      assert(stateDf.rdd.getNumPartitions == 1)

      // should throw error when partition id is out of range
      val stateDfError = spark.read.format("statestore")
        .option(StateSourceOptions.SNAPSHOT_START_BATCH_ID, 0)
        .option(
          StateSourceOptions.SNAPSHOT_PARTITION_ID, 1)
        .option(StateSourceOptions.BATCH_ID, 0)
        .load(tempDir.getAbsolutePath)

      val exc = intercept[StateStoreSnapshotPartitionNotFound] {
        stateDfError.show()
      }
      assert(exc.getErrorClass === "CANNOT_LOAD_STATE_STORE.SNAPSHOT_PARTITION_ID_NOT_FOUND")
    }
  }

  private def testSnapshotStateDfAgainstStateDf(resourceDir: File): Unit = {
    val stateSnapshotDf = spark.read.format("statestore")
      .option("snapshotPartitionId", 0)
      .option("snapshotStartBatchId", 1)
      .load(resourceDir.getAbsolutePath)

    val stateDf = spark.read.format("statestore")
      .load(resourceDir.getAbsolutePath)
      .filter(col("partition_id") === 0)

    checkAnswer(stateSnapshotDf, stateDf)
  }

  protected def testSnapshotOnLimitState(providerName: String): Unit = {
    /** The golden files are generated by:
      withSQLConf({
        SQLConf.STREAMING_MAINTENANCE_INTERVAL.key -> "100"
      }) {
        val inputData = MemoryStream[(Int, Long)]
        val query = inputData.toDF().limit(10)
        testStream(query)(
          StartStream(checkpointLocation = <...>),
          AddData(inputData, (1, 1L), (2, 2L), (3, 3L)),
          ProcessAllAvailable(),
          Execute { _ => Thread.sleep(2000) },
          AddData(inputData, (4, 4L), (5, 5L), (6, 6L)),
          ProcessAllAvailable(),
          Execute { _ => Thread.sleep(2000) },
          AddData(inputData, (7, 7L), (8, 8L), (9, 9L)),
          ProcessAllAvailable(),
          Execute { _ => Thread.sleep(2000) },
          AddData(inputData, (10, 10L), (11, 11L), (12, 12L)),
          ProcessAllAvailable(),
          Execute { _ => Thread.sleep(2000) }
        )
      }
     */
    val resourceUri = this.getClass.getResource(
      s"/structured-streaming/checkpoint-version-4.0.0/$providerName/limit/"
    ).toURI

    testSnapshotStateDfAgainstStateDf(new File(resourceUri))
  }

  protected def testSnapshotOnAggregateState(providerName: String): Unit = {
    /** The golden files are generated by:
      withSQLConf({
        SQLConf.STREAMING_MAINTENANCE_INTERVAL.key -> "100"
      }) {
        val inputData = MemoryStream[(Int, Long)]
        val query = inputData.toDF().groupBy("_1").count()
        testStream(query, OutputMode.Update)(
          StartStream(checkpointLocation = <...>),
          AddData(inputData, (1, 1L), (2, 2L), (3, 3L)),
          ProcessAllAvailable(),
          Execute { _ => Thread.sleep(2000) },
          AddData(inputData, (2, 2L), (3, 3L), (4, 4L)),
          ProcessAllAvailable(),
          Execute { _ => Thread.sleep(2000) },
          AddData(inputData, (3, 3L), (4, 4L), (5, 5L)),
          ProcessAllAvailable(),
          Execute { _ => Thread.sleep(2000) },
          AddData(inputData, (4, 4L), (5, 5L), (6, 6L)),
          ProcessAllAvailable(),
          Execute { _ => Thread.sleep(2000) }
        )
      }
     */
    val resourceUri = this.getClass.getResource(
      s"/structured-streaming/checkpoint-version-4.0.0/$providerName/dedup/"
    ).toURI

    testSnapshotStateDfAgainstStateDf(new File(resourceUri))
  }

  protected def testSnapshotOnDeduplicateState(providerName: String): Unit = {
    /** The golden files are generated by:
      withSQLConf({
        SQLConf.STREAMING_MAINTENANCE_INTERVAL.key -> "100"
      }) {
        val inputData = MemoryStream[(Int, Long)]
        val query = inputData.toDF().dropDuplicates("_1")
        testStream(query)(
          StartStream(checkpointLocation = <...>),
          AddData(inputData, (1, 1L), (2, 2L), (3, 3L)),
          ProcessAllAvailable(),
          Execute { _ => Thread.sleep(2000) },
          AddData(inputData, (2, 2L), (3, 3L), (4, 4L)),
          ProcessAllAvailable(),
          Execute { _ => Thread.sleep(2000) },
          AddData(inputData, (3, 3L), (4, 4L), (5, 5L)),
          ProcessAllAvailable(),
          Execute { _ => Thread.sleep(2000) },
          AddData(inputData, (4, 4L), (5, 5L), (6, 6L)),
          ProcessAllAvailable(),
          Execute { _ => Thread.sleep(2000) }
        )
      }
     */
    val resourceUri = this.getClass.getResource(
      s"/structured-streaming/checkpoint-version-4.0.0/$providerName/dedup/"
    ).toURI

    testSnapshotStateDfAgainstStateDf(new File(resourceUri))
  }

  protected def testSnapshotOnJoinState(providerName: String, stateVersion: Int): Unit = {
    /** The golden files are generated by:
      withSQLConf({
        SQLConf.STREAMING_JOIN_STATE_FORMAT_VERSION.key -> stateVersion.toString
        SQLConf.STREAMING_MAINTENANCE_INTERVAL.key -> "100"
      }) {
        val inputData = MemoryStream[(Int, Long)]
        val query = getStreamStreamJoinQuery(inputData)
        testStream(query)(
          StartStream(checkpointLocation = <...>),
          AddData(inputData, (1, 1L), (2, 2L), (3, 3L), (4, 4L), (5, 5L)),
          ProcessAllAvailable(),
          Execute { _ => Thread.sleep(2000) },
          AddData(inputData, (6, 6L), (7, 7L), (8, 8L), (9, 9L), (10, 10L)),
          ProcessAllAvailable(),
          Execute { _ => Thread.sleep(2000) },
          AddData(inputData, (11, 11L), (12, 12L), (13, 13L), (14, 14L), (15, 15L)),
          ProcessAllAvailable(),
          Execute { _ => Thread.sleep(2000) }
        )
      }
     */
    val resourceUri = this.getClass.getResource(
      s"/structured-streaming/checkpoint-version-4.0.0/$providerName/join$stateVersion/"
    ).toURI

    val resourceDir = new File(resourceUri)

    val stateSnapshotDf = spark.read.format("statestore")
      .option("snapshotPartitionId", 2)
      .option("snapshotStartBatchId", 1)
      .option("joinSide", "left")
      .load(resourceDir.getAbsolutePath)

    val stateDf = spark.read.format("statestore")
      .option("joinSide", "left")
      .load(resourceDir.getAbsolutePath)
      .filter(col("partition_id") === 2)

    checkAnswer(stateSnapshotDf, stateDf)
  }
}<|MERGE_RESOLUTION|>--- conflicted
+++ resolved
@@ -288,7 +288,6 @@
     }
   }
 
-<<<<<<< HEAD
   test("ERROR: trying to specify state variable name along with " +
     "readRegisteredTimers should fail") {
     withTempDir { tempDir =>
@@ -302,9 +301,12 @@
       }
       checkError(exc, "STDS_CONFLICT_OPTIONS", "42613",
         Map("options" ->
-          s"['${StateSourceOptions.READ_REGISTERED_TIMERS
-            }', '${StateSourceOptions.STATE_VAR_NAME}']"))
-=======
+          s"['${
+            StateSourceOptions.READ_REGISTERED_TIMERS
+          }', '${StateSourceOptions.STATE_VAR_NAME}']"))
+    }
+  }
+
   test("ERROR: trying to specify non boolean value for " +
     "flattenCollectionTypes") {
     withTempDir { tempDir =>
@@ -321,7 +323,6 @@
         Map("optionName" -> StateSourceOptions.FLATTEN_COLLECTION_TYPES,
           "message" -> ".*"),
         matchPVals = true)
->>>>>>> 55d0233d
     }
   }
 }
