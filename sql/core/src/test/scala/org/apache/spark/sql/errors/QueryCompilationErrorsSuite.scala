--- conflicted
+++ resolved
@@ -411,14 +411,8 @@
     checkError(
       exception = intercept[AnalysisException] {sql(query)},
       errorClass = "UNRESOLVED_MAP_KEY",
-<<<<<<< HEAD
       errorSubClass = Some("WITH_SUGGESTION"),
-      parameters = Map("columnName" -> "`a`",
-=======
-      errorSubClass = "WITH_SUGGESTION",
-      sqlState = None,
       parameters = Map("objectName" -> "`a`",
->>>>>>> 3f97cd62
         "proposal" ->
           "`__auto_generated_subquery_name`.`m`, `__auto_generated_subquery_name`.`aa`"))
   }
