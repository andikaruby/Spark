/*
 * Licensed to the Apache Software Foundation (ASF) under one or more
 * contributor license agreements.  See the NOTICE file distributed with
 * this work for additional information regarding copyright ownership.
 * The ASF licenses this file to You under the Apache License, Version 2.0
 * (the "License"); you may not use this file except in compliance with
 * the License.  You may obtain a copy of the License at
 *
 *    http://www.apache.org/licenses/LICENSE-2.0
 *
 * Unless required by applicable law or agreed to in writing, software
 * distributed under the License is distributed on an "AS IS" BASIS,
 * WITHOUT WARRANTIES OR CONDITIONS OF ANY KIND, either express or implied.
 * See the License for the specific language governing permissions and
 * limitations under the License.
 */

package org.apache.spark.sql.sources.v2

import scala.collection.JavaConverters._

import org.apache.spark.SparkException
import org.apache.spark.sql._
import org.apache.spark.sql.catalog.v2.{CatalogPlugin, Identifier, TableCatalog}
import org.apache.spark.sql.catalyst.analysis.{CannotReplaceMissingTableException, NoSuchDatabaseException, NoSuchTableException, TableAlreadyExistsException}
import org.apache.spark.sql.execution.datasources.v2.V2SessionCatalog
import org.apache.spark.sql.internal.SQLConf
import org.apache.spark.sql.internal.SQLConf.V2_SESSION_CATALOG
import org.apache.spark.sql.sources.v2.internal.UnresolvedTable
import org.apache.spark.sql.types.{ArrayType, BooleanType, DoubleType, IntegerType, LongType, MapType, StringType, StructField, StructType, TimestampType}
import org.apache.spark.sql.util.CaseInsensitiveStringMap

<<<<<<< HEAD
class DataSourceV2SQLSuite extends AlterTableSQLTests with BeforeAndAfter {

  import org.apache.spark.sql.catalog.v2.CatalogV2Implicits._

  private val orc2 = classOf[OrcDataSourceV2].getName
  override protected val v2Source: String = classOf[FakeV2Provider].getName
=======
class DataSourceV2SQLSuite
  extends InsertIntoTests(supportsDynamicOverwrite = true, includeSQLOnlyTests = true) {

  import org.apache.spark.sql.catalog.v2.CatalogV2Implicits._

  private val v2Source = classOf[FakeV2Provider].getName
  override protected val v2Format = v2Source
  override protected val catalogAndNamespace = "testcat.ns1.ns2."
>>>>>>> 90b10b4f

  private def catalog(name: String): CatalogPlugin = {
    spark.sessionState.catalogManager.catalog(name)
  }

<<<<<<< HEAD
  override protected val catalogAndNamespace = "testcat.ns1."

  override protected def loadAlterTableMetadata(tableName: String): Table = {
    catalog("testcat").asTableCatalog.loadTable(Identifier.of(Array("ns1"), tableName))
=======
  protected def doInsert(tableName: String, insert: DataFrame, mode: SaveMode): Unit = {
    val tmpView = "tmp_view"
    withTempView(tmpView) {
      insert.createOrReplaceTempView(tmpView)
      val overwrite = if (mode == SaveMode.Overwrite) "OVERWRITE" else "INTO"
      sql(s"INSERT $overwrite TABLE $tableName SELECT * FROM $tmpView")
    }
  }

  override def verifyTable(tableName: String, expected: DataFrame): Unit = {
    checkAnswer(spark.table(tableName), expected)
>>>>>>> 90b10b4f
  }

  before {
    spark.conf.set("spark.sql.catalog.testcat", classOf[TestInMemoryTableCatalog].getName)
    spark.conf.set(
        "spark.sql.catalog.testcat_atomic", classOf[TestStagingInMemoryCatalog].getName)
    spark.conf.set("spark.sql.catalog.testcat2", classOf[TestInMemoryTableCatalog].getName)
    spark.conf.set(V2_SESSION_CATALOG.key, classOf[InMemoryTableSessionCatalog].getName)

    val df = spark.createDataFrame(Seq((1L, "a"), (2L, "b"), (3L, "c"))).toDF("id", "data")
    df.createOrReplaceTempView("source")
    val df2 = spark.createDataFrame(Seq((4L, "d"), (5L, "e"), (6L, "f"))).toDF("id", "data")
    df2.createOrReplaceTempView("source2")
  }

  after {
    spark.sessionState.catalog.reset()
    spark.sessionState.catalogManager.reset()
    spark.sessionState.conf.clear()
  }

  test("CreateTable: use v2 plan because catalog is set") {
    spark.sql("CREATE TABLE testcat.table_name (id bigint, data string) USING foo")

    val testCatalog = catalog("testcat").asTableCatalog
    val table = testCatalog.loadTable(Identifier.of(Array(), "table_name"))

    assert(table.name == "testcat.table_name")
    assert(table.partitioning.isEmpty)
    assert(table.properties == Map("provider" -> "foo").asJava)
    assert(table.schema == new StructType().add("id", LongType).add("data", StringType))

    val rdd = spark.sparkContext.parallelize(table.asInstanceOf[InMemoryTable].rows)
    checkAnswer(spark.internalCreateDataFrame(rdd, table.schema), Seq.empty)
  }

  test("DescribeTable using v2 catalog") {
    spark.sql("CREATE TABLE testcat.table_name (id bigint, data string)" +
      " USING foo" +
      " PARTITIONED BY (id)")
    val descriptionDf = spark.sql("DESCRIBE TABLE testcat.table_name")
    assert(descriptionDf.schema.map(field => (field.name, field.dataType)) ===
      Seq(
        ("col_name", StringType),
        ("data_type", StringType),
        ("comment", StringType)))
    val description = descriptionDf.collect()
    assert(description === Seq(
      Row("id", "bigint", ""),
      Row("data", "string", "")))
  }

  test("DescribeTable with v2 catalog when table does not exist.") {
    intercept[AnalysisException] {
      spark.sql("DESCRIBE TABLE testcat.table_name")
    }
  }

  test("DescribeTable extended using v2 catalog") {
    spark.sql("CREATE TABLE testcat.table_name (id bigint, data string)" +
      " USING foo" +
      " PARTITIONED BY (id)" +
      " TBLPROPERTIES ('bar'='baz')")
    val descriptionDf = spark.sql("DESCRIBE TABLE EXTENDED testcat.table_name")
    assert(descriptionDf.schema.map(field => (field.name, field.dataType))
      === Seq(
        ("col_name", StringType),
        ("data_type", StringType),
        ("comment", StringType)))
    assert(descriptionDf.collect()
      .map(_.toSeq)
      .map(_.toArray.map(_.toString.trim)) === Array(
      Array("id", "bigint", ""),
      Array("data", "string", ""),
      Array("", "", ""),
      Array("Partitioning", "", ""),
      Array("--------------", "", ""),
      Array("Part 0", "id", ""),
      Array("", "", ""),
      Array("Table Property", "Value", ""),
      Array("----------------", "-------", ""),
      Array("bar", "baz", ""),
      Array("provider", "foo", "")))

  }

  test("CreateTable: use v2 plan and session catalog when provider is v2") {
    spark.sql(s"CREATE TABLE table_name (id bigint, data string) USING $v2Source")

    val testCatalog = catalog("session").asTableCatalog
    val table = testCatalog.loadTable(Identifier.of(Array(), "table_name"))

    assert(table.name == "default.table_name")
    assert(table.partitioning.isEmpty)
    assert(table.properties == Map("provider" -> v2Source).asJava)
    assert(table.schema == new StructType().add("id", LongType).add("data", StringType))

    val rdd = spark.sparkContext.parallelize(table.asInstanceOf[InMemoryTable].rows)
    checkAnswer(spark.internalCreateDataFrame(rdd, table.schema), Seq.empty)
  }

  test("CreateTable: fail if table exists") {
    spark.sql("CREATE TABLE testcat.table_name (id bigint, data string) USING foo")

    val testCatalog = catalog("testcat").asTableCatalog

    val table = testCatalog.loadTable(Identifier.of(Array(), "table_name"))
    assert(table.name == "testcat.table_name")
    assert(table.partitioning.isEmpty)
    assert(table.properties == Map("provider" -> "foo").asJava)
    assert(table.schema == new StructType().add("id", LongType).add("data", StringType))

    // run a second create query that should fail
    val exc = intercept[TableAlreadyExistsException] {
      spark.sql("CREATE TABLE testcat.table_name (id bigint, data string, id2 bigint) USING bar")
    }

    assert(exc.getMessage.contains("table_name"))

    // table should not have changed
    val table2 = testCatalog.loadTable(Identifier.of(Array(), "table_name"))
    assert(table2.name == "testcat.table_name")
    assert(table2.partitioning.isEmpty)
    assert(table2.properties == Map("provider" -> "foo").asJava)
    assert(table2.schema == new StructType().add("id", LongType).add("data", StringType))

    // check that the table is still empty
    val rdd = spark.sparkContext.parallelize(table.asInstanceOf[InMemoryTable].rows)
    checkAnswer(spark.internalCreateDataFrame(rdd, table.schema), Seq.empty)
  }

  test("CreateTable: if not exists") {
    spark.sql(
      "CREATE TABLE IF NOT EXISTS testcat.table_name (id bigint, data string) USING foo")

    val testCatalog = catalog("testcat").asTableCatalog
    val table = testCatalog.loadTable(Identifier.of(Array(), "table_name"))

    assert(table.name == "testcat.table_name")
    assert(table.partitioning.isEmpty)
    assert(table.properties == Map("provider" -> "foo").asJava)
    assert(table.schema == new StructType().add("id", LongType).add("data", StringType))

    spark.sql("CREATE TABLE IF NOT EXISTS testcat.table_name (id bigint, data string) USING bar")

    // table should not have changed
    val table2 = testCatalog.loadTable(Identifier.of(Array(), "table_name"))
    assert(table2.name == "testcat.table_name")
    assert(table2.partitioning.isEmpty)
    assert(table2.properties == Map("provider" -> "foo").asJava)
    assert(table2.schema == new StructType().add("id", LongType).add("data", StringType))

    // check that the table is still empty
    val rdd2 = spark.sparkContext.parallelize(table.asInstanceOf[InMemoryTable].rows)
    checkAnswer(spark.internalCreateDataFrame(rdd2, table.schema), Seq.empty)
  }

  test("CreateTable: use default catalog for v2 sources when default catalog is set") {
    spark.conf.set("spark.sql.default.catalog", "testcat")
    spark.sql(s"CREATE TABLE table_name (id bigint, data string) USING foo")

    val testCatalog = catalog("testcat").asTableCatalog
    val table = testCatalog.loadTable(Identifier.of(Array(), "table_name"))

    assert(table.name == "testcat.table_name")
    assert(table.partitioning.isEmpty)
    assert(table.properties == Map("provider" -> "foo").asJava)
    assert(table.schema == new StructType().add("id", LongType).add("data", StringType))

    // check that the table is empty
    val rdd = spark.sparkContext.parallelize(table.asInstanceOf[InMemoryTable].rows)
    checkAnswer(spark.internalCreateDataFrame(rdd, table.schema), Seq.empty)
  }

  test("CreateTableAsSelect: use v2 plan because catalog is set") {
    val basicCatalog = catalog("testcat").asTableCatalog
    val atomicCatalog = catalog("testcat_atomic").asTableCatalog
    val basicIdentifier = "testcat.table_name"
    val atomicIdentifier = "testcat_atomic.table_name"

    Seq((basicCatalog, basicIdentifier), (atomicCatalog, atomicIdentifier)).foreach {
      case (catalog, identifier) =>
        spark.sql(s"CREATE TABLE $identifier USING foo AS SELECT id, data FROM source")

        val table = catalog.loadTable(Identifier.of(Array(), "table_name"))

        assert(table.name == identifier)
        assert(table.partitioning.isEmpty)
        assert(table.properties == Map("provider" -> "foo").asJava)
        assert(table.schema == new StructType()
          .add("id", LongType)
          .add("data", StringType))

        val rdd = spark.sparkContext.parallelize(table.asInstanceOf[InMemoryTable].rows)
        checkAnswer(spark.internalCreateDataFrame(rdd, table.schema), spark.table("source"))
    }
  }

  test("ReplaceTableAsSelect: basic v2 implementation.") {
    val basicCatalog = catalog("testcat").asTableCatalog
    val atomicCatalog = catalog("testcat_atomic").asTableCatalog
    val basicIdentifier = "testcat.table_name"
    val atomicIdentifier = "testcat_atomic.table_name"

    Seq((basicCatalog, basicIdentifier), (atomicCatalog, atomicIdentifier)).foreach {
      case (catalog, identifier) =>
        spark.sql(s"CREATE TABLE $identifier USING foo AS SELECT id, data FROM source")
        val originalTable = catalog.loadTable(Identifier.of(Array(), "table_name"))

        spark.sql(s"REPLACE TABLE $identifier USING foo AS SELECT id FROM source")
        val replacedTable = catalog.loadTable(Identifier.of(Array(), "table_name"))

        assert(replacedTable != originalTable, "Table should have been replaced.")
        assert(replacedTable.name == identifier)
        assert(replacedTable.partitioning.isEmpty)
        assert(replacedTable.properties == Map("provider" -> "foo").asJava)
        assert(replacedTable.schema == new StructType().add("id", LongType))

        val rdd = spark.sparkContext.parallelize(replacedTable.asInstanceOf[InMemoryTable].rows)
        checkAnswer(
          spark.internalCreateDataFrame(rdd, replacedTable.schema),
          spark.table("source").select("id"))
    }
  }

  test("ReplaceTableAsSelect: Non-atomic catalog drops the table if the write fails.") {
    spark.sql("CREATE TABLE testcat.table_name USING foo AS SELECT id, data FROM source")
    val testCatalog = catalog("testcat").asTableCatalog
    val table = testCatalog.loadTable(Identifier.of(Array(), "table_name"))
    assert(table.asInstanceOf[InMemoryTable].rows.nonEmpty)

    intercept[Exception] {
      spark.sql("REPLACE TABLE testcat.table_name" +
        s" USING foo OPTIONS (`${TestInMemoryTableCatalog.SIMULATE_FAILED_WRITE_OPTION}`=true)" +
        s" AS SELECT id FROM source")
    }

    assert(!testCatalog.tableExists(Identifier.of(Array(), "table_name")),
        "Table should have been dropped as a result of the replace.")
  }

  test("ReplaceTableAsSelect: Non-atomic catalog drops the table permanently if the" +
    " subsequent table creation fails.") {
    spark.sql("CREATE TABLE testcat.table_name USING foo AS SELECT id, data FROM source")
    val testCatalog = catalog("testcat").asTableCatalog
    val table = testCatalog.loadTable(Identifier.of(Array(), "table_name"))
    assert(table.asInstanceOf[InMemoryTable].rows.nonEmpty)

    intercept[Exception] {
      spark.sql("REPLACE TABLE testcat.table_name" +
        s" USING foo" +
        s" TBLPROPERTIES (`${TestInMemoryTableCatalog.SIMULATE_FAILED_CREATE_PROPERTY}`=true)" +
        s" AS SELECT id FROM source")
    }

    assert(!testCatalog.tableExists(Identifier.of(Array(), "table_name")),
      "Table should have been dropped and failed to be created.")
  }

  test("ReplaceTableAsSelect: Atomic catalog does not drop the table when replace fails.") {
    spark.sql("CREATE TABLE testcat_atomic.table_name USING foo AS SELECT id, data FROM source")
    val testCatalog = catalog("testcat_atomic").asTableCatalog
    val table = testCatalog.loadTable(Identifier.of(Array(), "table_name"))

    intercept[Exception] {
      spark.sql("REPLACE TABLE testcat_atomic.table_name" +
        s" USING foo OPTIONS (`${TestInMemoryTableCatalog.SIMULATE_FAILED_WRITE_OPTION}=true)" +
        s" AS SELECT id FROM source")
    }

    var maybeReplacedTable = testCatalog.loadTable(Identifier.of(Array(), "table_name"))
    assert(maybeReplacedTable === table, "Table should not have changed.")

    intercept[Exception] {
      spark.sql("REPLACE TABLE testcat_atomic.table_name" +
        s" USING foo" +
        s" TBLPROPERTIES (`${TestInMemoryTableCatalog.SIMULATE_FAILED_CREATE_PROPERTY}`=true)" +
        s" AS SELECT id FROM source")
    }

    maybeReplacedTable = testCatalog.loadTable(Identifier.of(Array(), "table_name"))
    assert(maybeReplacedTable === table, "Table should not have changed.")
  }

  test("ReplaceTable: Erases the table contents and changes the metadata.") {
    spark.sql(s"CREATE TABLE testcat.table_name USING $v2Source AS SELECT id, data FROM source")

    val testCatalog = catalog("testcat").asTableCatalog
    val table = testCatalog.loadTable(Identifier.of(Array(), "table_name"))
    assert(table.asInstanceOf[InMemoryTable].rows.nonEmpty)

    spark.sql("REPLACE TABLE testcat.table_name (id bigint) USING foo")
    val replaced = testCatalog.loadTable(Identifier.of(Array(), "table_name"))

    assert(replaced.asInstanceOf[InMemoryTable].rows.isEmpty,
        "Replaced table should have no rows after committing.")
    assert(replaced.schema().fields.length === 1,
        "Replaced table should have new schema.")
    assert(replaced.schema().fields(0).name === "id",
      "Replaced table should have new schema.")
  }

  test("ReplaceTableAsSelect: CREATE OR REPLACE new table has same behavior as CTAS.") {
    Seq("testcat", "testcat_atomic").foreach { catalogName =>
      spark.sql(
        s"""
           |CREATE TABLE $catalogName.created USING $v2Source
           |AS SELECT id, data FROM source
         """.stripMargin)
      spark.sql(
        s"""
           |CREATE OR REPLACE TABLE $catalogName.replaced USING $v2Source
           |AS SELECT id, data FROM source
         """.stripMargin)

      val testCatalog = catalog(catalogName).asTableCatalog
      val createdTable = testCatalog.loadTable(Identifier.of(Array(), "created"))
      val replacedTable = testCatalog.loadTable(Identifier.of(Array(), "replaced"))

      assert(createdTable.asInstanceOf[InMemoryTable].rows ===
        replacedTable.asInstanceOf[InMemoryTable].rows)
      assert(createdTable.schema === replacedTable.schema)
    }
  }

  test("ReplaceTableAsSelect: REPLACE TABLE throws exception if table does not exist.") {
    Seq("testcat", "testcat_atomic").foreach { catalog =>
      spark.sql(s"CREATE TABLE $catalog.created USING $v2Source AS SELECT id, data FROM source")
      intercept[CannotReplaceMissingTableException] {
        spark.sql(s"REPLACE TABLE $catalog.replaced USING $v2Source AS SELECT id, data FROM source")
      }
    }
  }

  test("ReplaceTableAsSelect: REPLACE TABLE throws exception if table is dropped before commit.") {
    import TestInMemoryTableCatalog._
    spark.sql(s"CREATE TABLE testcat_atomic.created USING $v2Source AS SELECT id, data FROM source")
    intercept[CannotReplaceMissingTableException] {
      spark.sql(s"REPLACE TABLE testcat_atomic.replaced" +
        s" USING $v2Source" +
        s" TBLPROPERTIES (`$SIMULATE_DROP_BEFORE_REPLACE_PROPERTY`=true)" +
        s" AS SELECT id, data FROM source")
    }
  }

  test("CreateTableAsSelect: use v2 plan and session catalog when provider is v2") {
    spark.sql(s"CREATE TABLE table_name USING $v2Source AS SELECT id, data FROM source")

    val testCatalog = catalog("session").asTableCatalog
    val table = testCatalog.loadTable(Identifier.of(Array(), "table_name"))

    assert(table.name == "default.table_name")
    assert(table.partitioning.isEmpty)
    assert(table.properties == Map("provider" -> v2Source).asJava)
    assert(table.schema == new StructType()
        .add("id", LongType)
        .add("data", StringType))

    val rdd = spark.sparkContext.parallelize(table.asInstanceOf[InMemoryTable].rows)
    checkAnswer(spark.internalCreateDataFrame(rdd, table.schema), spark.table("source"))
  }

  test("CreateTableAsSelect: fail if table exists") {
    spark.sql("CREATE TABLE testcat.table_name USING foo AS SELECT id, data FROM source")

    val testCatalog = catalog("testcat").asTableCatalog

    val table = testCatalog.loadTable(Identifier.of(Array(), "table_name"))
    assert(table.name == "testcat.table_name")
    assert(table.partitioning.isEmpty)
    assert(table.properties == Map("provider" -> "foo").asJava)
    assert(table.schema == new StructType()
        .add("id", LongType)
        .add("data", StringType))

    val rdd = spark.sparkContext.parallelize(table.asInstanceOf[InMemoryTable].rows)
    checkAnswer(spark.internalCreateDataFrame(rdd, table.schema), spark.table("source"))

    // run a second CTAS query that should fail
    val exc = intercept[TableAlreadyExistsException] {
      spark.sql(
        "CREATE TABLE testcat.table_name USING bar AS SELECT id, data, id as id2 FROM source2")
    }

    assert(exc.getMessage.contains("table_name"))

    // table should not have changed
    val table2 = testCatalog.loadTable(Identifier.of(Array(), "table_name"))
    assert(table2.name == "testcat.table_name")
    assert(table2.partitioning.isEmpty)
    assert(table2.properties == Map("provider" -> "foo").asJava)
    assert(table2.schema == new StructType()
        .add("id", LongType)
        .add("data", StringType))

    val rdd2 = spark.sparkContext.parallelize(table.asInstanceOf[InMemoryTable].rows)
    checkAnswer(spark.internalCreateDataFrame(rdd2, table.schema), spark.table("source"))
  }

  test("CreateTableAsSelect: if not exists") {
    spark.sql(
      "CREATE TABLE IF NOT EXISTS testcat.table_name USING foo AS SELECT id, data FROM source")

    val testCatalog = catalog("testcat").asTableCatalog
    val table = testCatalog.loadTable(Identifier.of(Array(), "table_name"))

    assert(table.name == "testcat.table_name")
    assert(table.partitioning.isEmpty)
    assert(table.properties == Map("provider" -> "foo").asJava)
    assert(table.schema == new StructType()
        .add("id", LongType)
        .add("data", StringType))

    val rdd = spark.sparkContext.parallelize(table.asInstanceOf[InMemoryTable].rows)
    checkAnswer(spark.internalCreateDataFrame(rdd, table.schema), spark.table("source"))

    spark.sql(
      "CREATE TABLE IF NOT EXISTS testcat.table_name USING foo AS SELECT id, data FROM source2")

    // check that the table contains data from just the first CTAS
    val rdd2 = spark.sparkContext.parallelize(table.asInstanceOf[InMemoryTable].rows)
    checkAnswer(spark.internalCreateDataFrame(rdd2, table.schema), spark.table("source"))
  }

  test("CreateTableAsSelect: use default catalog for v2 sources when default catalog is set") {
    spark.conf.set("spark.sql.default.catalog", "testcat")

    val df = spark.createDataFrame(Seq((1L, "a"), (2L, "b"), (3L, "c"))).toDF("id", "data")
    df.createOrReplaceTempView("source")

    // setting the default catalog breaks the reference to source because the default catalog is
    // used and AsTableIdentifier no longer matches
    spark.sql(s"CREATE TABLE table_name USING foo AS SELECT id, data FROM source")

    val testCatalog = catalog("testcat").asTableCatalog
    val table = testCatalog.loadTable(Identifier.of(Array(), "table_name"))

    assert(table.name == "testcat.table_name")
    assert(table.partitioning.isEmpty)
    assert(table.properties == Map("provider" -> "foo").asJava)
    assert(table.schema == new StructType()
        .add("id", LongType)
        .add("data", StringType))

    val rdd = sparkContext.parallelize(table.asInstanceOf[InMemoryTable].rows)
    checkAnswer(spark.internalCreateDataFrame(rdd, table.schema), spark.table("source"))
  }

  test("CreateTableAsSelect: v2 session catalog can load v1 source table") {
    spark.conf.set(V2_SESSION_CATALOG.key, classOf[V2SessionCatalog].getName)

    val df = spark.createDataFrame(Seq((1L, "a"), (2L, "b"), (3L, "c"))).toDF("id", "data")
    df.createOrReplaceTempView("source")

    sql(s"CREATE TABLE table_name USING parquet AS SELECT id, data FROM source")

    checkAnswer(sql(s"TABLE default.table_name"), spark.table("source"))
    // The fact that the following line doesn't throw an exception means, the session catalog
    // can load the table.
    val t = catalog("session").asTableCatalog
      .loadTable(Identifier.of(Array.empty, "table_name"))
    assert(t.isInstanceOf[UnresolvedTable], "V1 table wasn't returned as an unresolved table")
  }

  test("CreateTableAsSelect: nullable schema") {
    val basicCatalog = catalog("testcat").asTableCatalog
    val atomicCatalog = catalog("testcat_atomic").asTableCatalog
    val basicIdentifier = "testcat.table_name"
    val atomicIdentifier = "testcat_atomic.table_name"

    Seq((basicCatalog, basicIdentifier), (atomicCatalog, atomicIdentifier)).foreach {
      case (catalog, identifier) =>
        spark.sql(s"CREATE TABLE $identifier USING foo AS SELECT 1 i")

        val table = catalog.loadTable(Identifier.of(Array(), "table_name"))

        assert(table.name == identifier)
        assert(table.partitioning.isEmpty)
        assert(table.properties == Map("provider" -> "foo").asJava)
        assert(table.schema == new StructType().add("i", "int"))

        val rdd = spark.sparkContext.parallelize(table.asInstanceOf[InMemoryTable].rows)
        checkAnswer(spark.internalCreateDataFrame(rdd, table.schema), Row(1))

        sql(s"INSERT INTO $identifier SELECT CAST(null AS INT)")
        val rdd2 = spark.sparkContext.parallelize(table.asInstanceOf[InMemoryTable].rows)
        checkAnswer(spark.internalCreateDataFrame(rdd2, table.schema), Seq(Row(1), Row(null)))
    }
  }

  test("DropTable: basic") {
    val tableName = "testcat.ns1.ns2.tbl"
    val ident = Identifier.of(Array("ns1", "ns2"), "tbl")
    sql(s"CREATE TABLE $tableName USING foo AS SELECT id, data FROM source")
    assert(catalog("testcat").asTableCatalog.tableExists(ident) === true)
    sql(s"DROP TABLE $tableName")
    assert(catalog("testcat").asTableCatalog.tableExists(ident) === false)
  }

  test("DropTable: if exists") {
    intercept[NoSuchTableException] {
      sql(s"DROP TABLE testcat.db.notbl")
    }
    sql(s"DROP TABLE IF EXISTS testcat.db.notbl")
  }

  test("Relation: basic") {
    val t1 = "testcat.ns1.ns2.tbl"
    withTable(t1) {
      sql(s"CREATE TABLE $t1 USING foo AS SELECT id, data FROM source")
      checkAnswer(sql(s"TABLE $t1"), spark.table("source"))
      checkAnswer(sql(s"SELECT * FROM $t1"), spark.table("source"))
    }
  }

  test("Relation: SparkSession.table()") {
    val t1 = "testcat.ns1.ns2.tbl"
    withTable(t1) {
      sql(s"CREATE TABLE $t1 USING foo AS SELECT id, data FROM source")
      checkAnswer(spark.table(s"$t1"), spark.table("source"))
    }
  }

  test("Relation: CTE") {
    val t1 = "testcat.ns1.ns2.tbl"
    withTable(t1) {
      sql(s"CREATE TABLE $t1 USING foo AS SELECT id, data FROM source")
      checkAnswer(
        sql(s"""
          |WITH cte AS (SELECT * FROM $t1)
          |SELECT * FROM cte
        """.stripMargin),
        spark.table("source"))
    }
  }

  test("Relation: view text") {
    val t1 = "testcat.ns1.ns2.tbl"
    withTable(t1) {
      withView("view1") { v1: String =>
        sql(s"CREATE TABLE $t1 USING foo AS SELECT id, data FROM source")
        sql(s"CREATE VIEW $v1 AS SELECT * from $t1")
        checkAnswer(sql(s"TABLE $v1"), spark.table("source"))
      }
    }
  }

  test("Relation: join tables in 2 catalogs") {
    val t1 = "testcat.ns1.ns2.tbl"
    val t2 = "testcat2.v2tbl"
    withTable(t1, t2) {
      sql(s"CREATE TABLE $t1 USING foo AS SELECT id, data FROM source")
      sql(s"CREATE TABLE $t2 USING foo AS SELECT id, data FROM source2")
      val df1 = spark.table("source")
      val df2 = spark.table("source2")
      val df_joined = df1.join(df2).where(df1("id") + 1 === df2("id"))
      checkAnswer(
        sql(s"""
          |SELECT *
          |FROM $t1 t1, $t2 t2
          |WHERE t1.id + 1 = t2.id
        """.stripMargin),
        df_joined)
    }
  }

  test("InsertInto: append") {
    val t1 = "testcat.ns1.ns2.tbl"
    withTable(t1) {
      sql(s"CREATE TABLE $t1 (id bigint, data string) USING foo")
      sql(s"INSERT INTO $t1 SELECT id, data FROM source")
      checkAnswer(spark.table(t1), spark.table("source"))
    }
  }

  test("InsertInto: append - across catalog") {
    val t1 = "testcat.ns1.ns2.tbl"
    val t2 = "testcat2.db.tbl"
    withTable(t1, t2) {
      sql(s"CREATE TABLE $t1 USING foo AS SELECT * FROM source")
      sql(s"CREATE TABLE $t2 (id bigint, data string) USING foo")
      sql(s"INSERT INTO $t2 SELECT * FROM $t1")
      checkAnswer(spark.table(t2), spark.table("source"))
    }
  }

  test("InsertInto: append to partitioned table - without PARTITION clause") {
    val t1 = "testcat.ns1.ns2.tbl"
    withTable(t1) {
      sql(s"CREATE TABLE $t1 (id bigint, data string) USING foo PARTITIONED BY (id)")
      sql(s"INSERT INTO TABLE $t1 SELECT * FROM source")
      checkAnswer(spark.table(t1), spark.table("source"))
    }
  }

  test("InsertInto: append to partitioned table - with PARTITION clause") {
    val t1 = "testcat.ns1.ns2.tbl"
    withTable(t1) {
      sql(s"CREATE TABLE $t1 (id bigint, data string) USING foo PARTITIONED BY (id)")
      sql(s"INSERT INTO TABLE $t1 PARTITION (id) SELECT * FROM source")
      checkAnswer(spark.table(t1), spark.table("source"))
    }
  }

  test("InsertInto: dynamic PARTITION clause fails with non-partition column") {
    val t1 = "testcat.ns1.ns2.tbl"
    withTable(t1) {
      sql(s"CREATE TABLE $t1 (id bigint, data string) USING foo PARTITIONED BY (id)")

      val exc = intercept[AnalysisException] {
        sql(s"INSERT INTO TABLE $t1 PARTITION (data) SELECT * FROM source")
      }

      assert(spark.table(t1).count === 0)
      assert(exc.getMessage.contains("PARTITION clause cannot contain a non-partition column name"))
      assert(exc.getMessage.contains("data"))
    }
  }

  test("InsertInto: static PARTITION clause fails with non-partition column") {
    val t1 = "testcat.ns1.ns2.tbl"
    withTable(t1) {
      sql(s"CREATE TABLE $t1 (id bigint, data string) USING foo PARTITIONED BY (data)")

      val exc = intercept[AnalysisException] {
        sql(s"INSERT INTO TABLE $t1 PARTITION (id=1) SELECT data FROM source")
      }

      assert(spark.table(t1).count === 0)
      assert(exc.getMessage.contains("PARTITION clause cannot contain a non-partition column name"))
      assert(exc.getMessage.contains("id"))
    }
  }

  test("InsertInto: fails when missing a column") {
    val t1 = "testcat.ns1.ns2.tbl"
    withTable(t1) {
      sql(s"CREATE TABLE $t1 (id bigint, data string, missing string) USING foo")
      val exc = intercept[AnalysisException] {
        sql(s"INSERT INTO $t1 SELECT id, data FROM source")
      }

      assert(spark.table(t1).count === 0)
      assert(exc.getMessage.contains(s"Cannot write to '$t1', not enough data columns"))
    }
  }

  test("InsertInto: fails when an extra column is present") {
    val t1 = "testcat.ns1.ns2.tbl"
    withTable(t1) {
      sql(s"CREATE TABLE $t1 (id bigint, data string) USING foo")
      val exc = intercept[AnalysisException] {
        sql(s"INSERT INTO $t1 SELECT id, data, 'fruit' FROM source")
      }

      assert(spark.table(t1).count === 0)
      assert(exc.getMessage.contains(s"Cannot write to '$t1', too many data columns"))
    }
  }

  test("InsertInto: append to partitioned table - static clause") {
    val t1 = "testcat.ns1.ns2.tbl"
    withTable(t1) {
      sql(s"CREATE TABLE $t1 (id bigint, data string) USING foo PARTITIONED BY (id)")
      sql(s"INSERT INTO $t1 PARTITION (id = 23) SELECT data FROM source")
      checkAnswer(spark.table(t1), sql("SELECT 23, data FROM source"))
    }
  }

  test("InsertInto: overwrite non-partitioned table") {
    val t1 = "testcat.ns1.ns2.tbl"
    withTable(t1) {
      sql(s"CREATE TABLE $t1 USING foo AS SELECT * FROM source")
      sql(s"INSERT OVERWRITE TABLE $t1 SELECT * FROM source2")
      checkAnswer(spark.table(t1), spark.table("source2"))
    }
  }

  test("InsertInto: overwrite - dynamic clause - static mode") {
    withSQLConf(PARTITION_OVERWRITE_MODE.key -> PartitionOverwriteMode.STATIC.toString) {
      val t1 = "testcat.ns1.ns2.tbl"
      withTable(t1) {
        sql(s"CREATE TABLE $t1 (id bigint, data string) USING foo PARTITIONED BY (id)")
        sql(s"INSERT INTO $t1 VALUES (2L, 'dummy'), (4L, 'also-deleted')")
        sql(s"INSERT OVERWRITE TABLE $t1 PARTITION (id) SELECT * FROM source")
        checkAnswer(spark.table(t1), Seq(
          Row(1, "a"),
          Row(2, "b"),
          Row(3, "c")))
      }
    }
  }

  test("InsertInto: overwrite - dynamic clause - dynamic mode") {
    withSQLConf(PARTITION_OVERWRITE_MODE.key -> PartitionOverwriteMode.DYNAMIC.toString) {
      val t1 = "testcat.ns1.ns2.tbl"
      withTable(t1) {
        sql(s"CREATE TABLE $t1 (id bigint, data string) USING foo PARTITIONED BY (id)")
        sql(s"INSERT INTO $t1 VALUES (2L, 'dummy'), (4L, 'keep')")
        sql(s"INSERT OVERWRITE TABLE $t1 PARTITION (id) SELECT * FROM source")
        checkAnswer(spark.table(t1), Seq(
          Row(1, "a"),
          Row(2, "b"),
          Row(3, "c"),
          Row(4, "keep")))
      }
    }
  }

  test("InsertInto: overwrite - missing clause - static mode") {
    withSQLConf(PARTITION_OVERWRITE_MODE.key -> PartitionOverwriteMode.STATIC.toString) {
      val t1 = "testcat.ns1.ns2.tbl"
      withTable(t1) {
        sql(s"CREATE TABLE $t1 (id bigint, data string) USING foo PARTITIONED BY (id)")
        sql(s"INSERT INTO $t1 VALUES (2L, 'dummy'), (4L, 'also-deleted')")
        sql(s"INSERT OVERWRITE TABLE $t1 SELECT * FROM source")
        checkAnswer(spark.table(t1), Seq(
          Row(1, "a"),
          Row(2, "b"),
          Row(3, "c")))
      }
    }
  }

  test("InsertInto: overwrite - missing clause - dynamic mode") {
    withSQLConf(PARTITION_OVERWRITE_MODE.key -> PartitionOverwriteMode.DYNAMIC.toString) {
      val t1 = "testcat.ns1.ns2.tbl"
      withTable(t1) {
        sql(s"CREATE TABLE $t1 (id bigint, data string) USING foo PARTITIONED BY (id)")
        sql(s"INSERT INTO $t1 VALUES (2L, 'dummy'), (4L, 'keep')")
        sql(s"INSERT OVERWRITE TABLE $t1 SELECT * FROM source")
        checkAnswer(spark.table(t1), Seq(
          Row(1, "a"),
          Row(2, "b"),
          Row(3, "c"),
          Row(4, "keep")))
      }
    }
  }

  test("InsertInto: overwrite - static clause") {
    val t1 = "testcat.ns1.ns2.tbl"
    withTable(t1) {
      sql(s"CREATE TABLE $t1 (id bigint, data string, p1 int) USING foo PARTITIONED BY (p1)")
      sql(s"INSERT INTO $t1 VALUES (2L, 'dummy', 23), (4L, 'keep', 2)")
      sql(s"INSERT OVERWRITE TABLE $t1 PARTITION (p1 = 23) SELECT * FROM source")
      checkAnswer(spark.table(t1), Seq(
        Row(1, "a", 23),
        Row(2, "b", 23),
        Row(3, "c", 23),
        Row(4, "keep", 2)))
    }
  }

  test("InsertInto: overwrite - mixed clause - static mode") {
    withSQLConf(PARTITION_OVERWRITE_MODE.key -> PartitionOverwriteMode.STATIC.toString) {
      val t1 = "testcat.ns1.ns2.tbl"
      withTable(t1) {
        sql(s"CREATE TABLE $t1 (id bigint, data string, p int) USING foo PARTITIONED BY (id, p)")
        sql(s"INSERT INTO $t1 VALUES (2L, 'dummy', 2), (4L, 'also-deleted', 2)")
        sql(s"INSERT OVERWRITE TABLE $t1 PARTITION (id, p = 2) SELECT * FROM source")
        checkAnswer(spark.table(t1), Seq(
          Row(1, "a", 2),
          Row(2, "b", 2),
          Row(3, "c", 2)))
      }
    }
  }

  test("InsertInto: overwrite - mixed clause reordered - static mode") {
    withSQLConf(PARTITION_OVERWRITE_MODE.key -> PartitionOverwriteMode.STATIC.toString) {
      val t1 = "testcat.ns1.ns2.tbl"
      withTable(t1) {
        sql(s"CREATE TABLE $t1 (id bigint, data string, p int) USING foo PARTITIONED BY (id, p)")
        sql(s"INSERT INTO $t1 VALUES (2L, 'dummy', 2), (4L, 'also-deleted', 2)")
        sql(s"INSERT OVERWRITE TABLE $t1 PARTITION (p = 2, id) SELECT * FROM source")
        checkAnswer(spark.table(t1), Seq(
          Row(1, "a", 2),
          Row(2, "b", 2),
          Row(3, "c", 2)))
      }
    }
  }

  test("InsertInto: overwrite - implicit dynamic partition - static mode") {
    withSQLConf(PARTITION_OVERWRITE_MODE.key -> PartitionOverwriteMode.STATIC.toString) {
      val t1 = "testcat.ns1.ns2.tbl"
      withTable(t1) {
        sql(s"CREATE TABLE $t1 (id bigint, data string, p int) USING foo PARTITIONED BY (id, p)")
        sql(s"INSERT INTO $t1 VALUES (2L, 'dummy', 2), (4L, 'also-deleted', 2)")
        sql(s"INSERT OVERWRITE TABLE $t1 PARTITION (p = 2) SELECT * FROM source")
        checkAnswer(spark.table(t1), Seq(
          Row(1, "a", 2),
          Row(2, "b", 2),
          Row(3, "c", 2)))
      }
    }
  }

  test("InsertInto: overwrite - mixed clause - dynamic mode") {
    withSQLConf(PARTITION_OVERWRITE_MODE.key -> PartitionOverwriteMode.DYNAMIC.toString) {
      val t1 = "testcat.ns1.ns2.tbl"
      withTable(t1) {
        sql(s"CREATE TABLE $t1 (id bigint, data string, p int) USING foo PARTITIONED BY (id, p)")
        sql(s"INSERT INTO $t1 VALUES (2L, 'dummy', 2), (4L, 'keep', 2)")
        sql(s"INSERT OVERWRITE TABLE $t1 PARTITION (p = 2, id) SELECT * FROM source")
        checkAnswer(spark.table(t1), Seq(
          Row(1, "a", 2),
          Row(2, "b", 2),
          Row(3, "c", 2),
          Row(4, "keep", 2)))
      }
    }
  }

  test("InsertInto: overwrite - mixed clause reordered - dynamic mode") {
    withSQLConf(PARTITION_OVERWRITE_MODE.key -> PartitionOverwriteMode.DYNAMIC.toString) {
      val t1 = "testcat.ns1.ns2.tbl"
      withTable(t1) {
        sql(s"CREATE TABLE $t1 (id bigint, data string, p int) USING foo PARTITIONED BY (id, p)")
        sql(s"INSERT INTO $t1 VALUES (2L, 'dummy', 2), (4L, 'keep', 2)")
        sql(s"INSERT OVERWRITE TABLE $t1 PARTITION (id, p = 2) SELECT * FROM source")
        checkAnswer(spark.table(t1), Seq(
          Row(1, "a", 2),
          Row(2, "b", 2),
          Row(3, "c", 2),
          Row(4, "keep", 2)))
      }
    }
  }

  test("InsertInto: overwrite - implicit dynamic partition - dynamic mode") {
    withSQLConf(PARTITION_OVERWRITE_MODE.key -> PartitionOverwriteMode.DYNAMIC.toString) {
      val t1 = "testcat.ns1.ns2.tbl"
      withTable(t1) {
        sql(s"CREATE TABLE $t1 (id bigint, data string, p int) USING foo PARTITIONED BY (id, p)")
        sql(s"INSERT INTO $t1 VALUES (2L, 'dummy', 2), (4L, 'keep', 2)")
        sql(s"INSERT OVERWRITE TABLE $t1 PARTITION (p = 2) SELECT * FROM source")
        checkAnswer(spark.table(t1), Seq(
          Row(1, "a", 2),
          Row(2, "b", 2),
          Row(3, "c", 2),
          Row(4, "keep", 2)))
      }
    }
  }

  test("InsertInto: overwrite - multiple static partitions - dynamic mode") {
    withSQLConf(PARTITION_OVERWRITE_MODE.key -> PartitionOverwriteMode.DYNAMIC.toString) {
      val t1 = "testcat.ns1.ns2.tbl"
      withTable(t1) {
        sql(s"CREATE TABLE $t1 (id bigint, data string, p int) USING foo PARTITIONED BY (id, p)")
        sql(s"INSERT INTO $t1 VALUES (2L, 'dummy', 2), (4L, 'keep', 2)")
        sql(s"INSERT OVERWRITE TABLE $t1 PARTITION (id = 2, p = 2) SELECT data FROM source")
        checkAnswer(spark.table(t1), Seq(
          Row(2, "a", 2),
          Row(2, "b", 2),
          Row(2, "c", 2),
          Row(4, "keep", 2)))
      }
    }
  }

  test("tableCreation: partition column case insensitive resolution") {
    val testCatalog = catalog("testcat").asTableCatalog
    val sessionCatalog = catalog("session").asTableCatalog

    def checkPartitioning(cat: TableCatalog, partition: String): Unit = {
      val table = cat.loadTable(Identifier.of(Array.empty, "tbl"))
      val partitions = table.partitioning().map(_.references())
      assert(partitions.length === 1)
      val fieldNames = partitions.flatMap(_.map(_.fieldNames()))
      assert(fieldNames === Array(Array(partition)))
    }

    sql(s"CREATE TABLE tbl (a int, b string) USING $v2Source PARTITIONED BY (A)")
    checkPartitioning(sessionCatalog, "a")
    sql(s"CREATE TABLE testcat.tbl (a int, b string) USING $v2Source PARTITIONED BY (A)")
    checkPartitioning(testCatalog, "a")
    sql(s"CREATE OR REPLACE TABLE tbl (a int, b string) USING $v2Source PARTITIONED BY (B)")
    checkPartitioning(sessionCatalog, "b")
    sql(s"CREATE OR REPLACE TABLE testcat.tbl (a int, b string) USING $v2Source PARTITIONED BY (B)")
    checkPartitioning(testCatalog, "b")
  }

  test("tableCreation: partition column case sensitive resolution") {
    def checkFailure(statement: String): Unit = {
      withSQLConf(SQLConf.CASE_SENSITIVE.key -> "true") {
        val e = intercept[AnalysisException] {
          sql(statement)
        }
        assert(e.getMessage.contains("Couldn't find column"))
      }
    }

    checkFailure(s"CREATE TABLE tbl (a int, b string) USING $v2Source PARTITIONED BY (A)")
    checkFailure(s"CREATE TABLE testcat.tbl (a int, b string) USING $v2Source PARTITIONED BY (A)")
    checkFailure(
      s"CREATE OR REPLACE TABLE tbl (a int, b string) USING $v2Source PARTITIONED BY (B)")
    checkFailure(
      s"CREATE OR REPLACE TABLE testcat.tbl (a int, b string) USING $v2Source PARTITIONED BY (B)")
  }

  test("tableCreation: duplicate column names in the table definition") {
    val errorMsg = "Found duplicate column(s) in the table definition of `t`"
    Seq((true, ("a", "a")), (false, ("aA", "Aa"))).foreach { case (caseSensitive, (c0, c1)) =>
      withSQLConf(SQLConf.CASE_SENSITIVE.key -> caseSensitive.toString) {
        testCreateAnalysisError(
          s"CREATE TABLE t ($c0 INT, $c1 INT) USING $v2Source",
          errorMsg
        )
        testCreateAnalysisError(
          s"CREATE TABLE testcat.t ($c0 INT, $c1 INT) USING $v2Source",
          errorMsg
        )
        testCreateAnalysisError(
          s"CREATE OR REPLACE TABLE t ($c0 INT, $c1 INT) USING $v2Source",
          errorMsg
        )
        testCreateAnalysisError(
          s"CREATE OR REPLACE TABLE testcat.t ($c0 INT, $c1 INT) USING $v2Source",
          errorMsg
        )
      }
    }
  }

  test("tableCreation: duplicate nested column names in the table definition") {
    val errorMsg = "Found duplicate column(s) in the table definition of `t`"
    Seq((true, ("a", "a")), (false, ("aA", "Aa"))).foreach { case (caseSensitive, (c0, c1)) =>
      withSQLConf(SQLConf.CASE_SENSITIVE.key -> caseSensitive.toString) {
        testCreateAnalysisError(
          s"CREATE TABLE t (d struct<$c0: INT, $c1: INT>) USING $v2Source",
          errorMsg
        )
        testCreateAnalysisError(
          s"CREATE TABLE testcat.t (d struct<$c0: INT, $c1: INT>) USING $v2Source",
          errorMsg
        )
        testCreateAnalysisError(
          s"CREATE OR REPLACE TABLE t (d struct<$c0: INT, $c1: INT>) USING $v2Source",
          errorMsg
        )
        testCreateAnalysisError(
          s"CREATE OR REPLACE TABLE testcat.t (d struct<$c0: INT, $c1: INT>) USING $v2Source",
          errorMsg
        )
      }
    }
  }

  test("tableCreation: bucket column names not in table definition") {
    val errorMsg = "Couldn't find column c in"
    testCreateAnalysisError(
      s"CREATE TABLE tbl (a int, b string) USING $v2Source CLUSTERED BY (c) INTO 4 BUCKETS",
      errorMsg
    )
    testCreateAnalysisError(
      s"CREATE TABLE testcat.tbl (a int, b string) USING $v2Source CLUSTERED BY (c) INTO 4 BUCKETS",
      errorMsg
    )
    testCreateAnalysisError(
      s"CREATE OR REPLACE TABLE tbl (a int, b string) USING $v2Source " +
        "CLUSTERED BY (c) INTO 4 BUCKETS",
      errorMsg
    )
    testCreateAnalysisError(
      s"CREATE OR REPLACE TABLE testcat.tbl (a int, b string) USING $v2Source " +
        "CLUSTERED BY (c) INTO 4 BUCKETS",
      errorMsg
    )
  }

  test("tableCreation: column repeated in partition columns") {
    val errorMsg = "Found duplicate column(s) in the partitioning"
    Seq((true, ("a", "a")), (false, ("aA", "Aa"))).foreach { case (caseSensitive, (c0, c1)) =>
      withSQLConf(SQLConf.CASE_SENSITIVE.key -> caseSensitive.toString) {
        testCreateAnalysisError(
          s"CREATE TABLE t ($c0 INT) USING $v2Source PARTITIONED BY ($c0, $c1)",
          errorMsg
        )
        testCreateAnalysisError(
          s"CREATE TABLE testcat.t ($c0 INT) USING $v2Source PARTITIONED BY ($c0, $c1)",
          errorMsg
        )
        testCreateAnalysisError(
          s"CREATE OR REPLACE TABLE t ($c0 INT) USING $v2Source PARTITIONED BY ($c0, $c1)",
          errorMsg
        )
        testCreateAnalysisError(
          s"CREATE OR REPLACE TABLE testcat.t ($c0 INT) USING $v2Source PARTITIONED BY ($c0, $c1)",
          errorMsg
        )
      }
    }
  }

  test("tableCreation: column repeated in bucket columns") {
    val errorMsg = "Found duplicate column(s) in the bucket definition"
    Seq((true, ("a", "a")), (false, ("aA", "Aa"))).foreach { case (caseSensitive, (c0, c1)) =>
      withSQLConf(SQLConf.CASE_SENSITIVE.key -> caseSensitive.toString) {
        testCreateAnalysisError(
          s"CREATE TABLE t ($c0 INT) USING $v2Source " +
            s"CLUSTERED BY ($c0, $c1) INTO 2 BUCKETS",
          errorMsg
        )
        testCreateAnalysisError(
          s"CREATE TABLE testcat.t ($c0 INT) USING $v2Source " +
            s"CLUSTERED BY ($c0, $c1) INTO 2 BUCKETS",
          errorMsg
        )
        testCreateAnalysisError(
          s"CREATE OR REPLACE TABLE t ($c0 INT) USING $v2Source " +
            s"CLUSTERED BY ($c0, $c1) INTO 2 BUCKETS",
          errorMsg
        )
        testCreateAnalysisError(
          s"CREATE OR REPLACE TABLE testcat.t ($c0 INT) USING $v2Source " +
            s"CLUSTERED BY ($c0, $c1) INTO 2 BUCKETS",
          errorMsg
        )
      }
    }
  }

  test("DeleteFrom: basic") {
    val t = "testcat.ns1.ns2.tbl"
    withTable(t) {
      sql(s"CREATE TABLE $t (id bigint, data string, p int) USING foo PARTITIONED BY (id, p)")
      sql(s"INSERT INTO $t VALUES (2L, 'a', 2), (2L, 'b', 3), (3L, 'c', 3)")
      sql(s"DELETE FROM $t WHERE id = 2")
      checkAnswer(spark.table(t), Seq(
        Row(3, "c", 3)))
    }
  }

  test("DeleteFrom: alias") {
    val t = "testcat.ns1.ns2.tbl"
    withTable(t) {
      sql(s"CREATE TABLE $t (id bigint, data string, p int) USING foo PARTITIONED BY (id, p)")
      sql(s"INSERT INTO $t VALUES (2L, 'a', 2), (2L, 'b', 3), (3L, 'c', 3)")
      sql(s"DELETE FROM $t tbl WHERE tbl.id = 2")
      checkAnswer(spark.table(t), Seq(
        Row(3, "c", 3)))
    }
  }

  test("DeleteFrom: fail if has subquery") {
    val t = "testcat.ns1.ns2.tbl"
    withTable(t) {
      sql(s"CREATE TABLE $t (id bigint, data string, p int) USING foo PARTITIONED BY (id, p)")
      sql(s"INSERT INTO $t VALUES (2L, 'a', 2), (2L, 'b', 3), (3L, 'c', 3)")
      val exc = intercept[AnalysisException] {
        sql(s"DELETE FROM $t WHERE id IN (SELECT id FROM $t)")
      }

      assert(spark.table(t).count === 3)
      assert(exc.getMessage.contains("Delete by condition with subquery is not supported"))
    }
  }

  private def testCreateAnalysisError(sqlStatement: String, expectedError: String): Unit = {
    val errMsg = intercept[AnalysisException] {
      sql(sqlStatement)
    }.getMessage
    assert(errMsg.contains(expectedError))
  }
}

trait AlterTableSQLTests extends QueryTest with SharedSparkSession {

  protected val catalogAndNamespace: String

  protected def loadAlterTableMetadata(tableName: String): Table

  protected val v2Source: String

  test("AlterTable: table does not exist") {
    val exc = intercept[AnalysisException] {
      sql(s"ALTER TABLE ${catalogAndNamespace}table_name DROP COLUMN id")
    }

    assert(exc.getMessage.contains(s"${catalogAndNamespace}table_name"))
    assert(exc.getMessage.contains("Table or view not found"))
  }

  test("AlterTable: change rejected by implementation") {
    val t = s"${catalogAndNamespace}table_name"
    withTable(t) {
      sql(s"CREATE TABLE $t (id int) USING $v2Source")

      val exc = intercept[SparkException] {
        sql(s"ALTER TABLE $t DROP COLUMN id")
      }

      assert(exc.getMessage.contains("Unsupported table change"))
      assert(exc.getMessage.contains("Cannot drop all fields")) // from the implementation

      val table = loadAlterTableMetadata("table_name")

      assert(table.name == s"${catalogAndNamespace}table_name")
      assert(table.schema == new StructType().add("id", IntegerType))
    }
  }

  test("AlterTable: add top-level column") {
    val t = s"${catalogAndNamespace}table_name"
    withTable(t) {
      sql(s"CREATE TABLE $t (id int) USING $v2Source")
      sql(s"ALTER TABLE $t ADD COLUMN data string")

      val table = loadAlterTableMetadata("table_name")

      assert(table.name == s"${catalogAndNamespace}table_name")
      assert(table.schema == new StructType().add("id", IntegerType).add("data", StringType))
    }
  }

  test("AlterTable: add column with comment") {
    val t = s"${catalogAndNamespace}table_name"
    withTable(t) {
      sql(s"CREATE TABLE $t (id int) USING $v2Source")
      sql(s"ALTER TABLE $t ADD COLUMN data string COMMENT 'doc'")

      val table = loadAlterTableMetadata("table_name")

      assert(table.name == s"${catalogAndNamespace}table_name")
      assert(table.schema == StructType(Seq(
        StructField("id", IntegerType),
        StructField("data", StringType).withComment("doc"))))
    }
  }

  test("AlterTable: add multiple columns") {
    val t = s"${catalogAndNamespace}table_name"
    withTable(t) {
      sql(s"CREATE TABLE $t (id int) USING $v2Source")
      sql(s"ALTER TABLE $t ADD COLUMNS data string COMMENT 'doc', ts timestamp")

      val table = loadAlterTableMetadata("table_name")

      assert(table.name == s"${catalogAndNamespace}table_name")
      assert(table.schema == StructType(Seq(
        StructField("id", IntegerType),
        StructField("data", StringType).withComment("doc"),
        StructField("ts", TimestampType))))
    }
  }

  test("AlterTable: add nested column") {
    val t = s"${catalogAndNamespace}table_name"
    withTable(t) {
      sql(s"CREATE TABLE $t (id int, point struct<x: double, y: double>) USING $v2Source")
      sql(s"ALTER TABLE $t ADD COLUMN point.z double")

      val table = loadAlterTableMetadata("table_name")

      assert(table.name == s"${catalogAndNamespace}table_name")
      assert(table.schema == new StructType()
        .add("id", IntegerType)
        .add("point", StructType(Seq(
          StructField("x", DoubleType),
          StructField("y", DoubleType),
          StructField("z", DoubleType)))))
    }
  }

  test("AlterTable: add nested column to map key") {
    val t = s"${catalogAndNamespace}table_name"
    withTable(t) {
      sql(s"CREATE TABLE $t (id int, points map<struct<x: double, y: double>, bigint>)" +
        s" USING $v2Source")
      sql(s"ALTER TABLE $t ADD COLUMN points.key.z double")

      val table = loadAlterTableMetadata("table_name")

      assert(table.name == s"${catalogAndNamespace}table_name")
      assert(table.schema == new StructType()
        .add("id", IntegerType)
        .add("points", MapType(StructType(Seq(
          StructField("x", DoubleType),
          StructField("y", DoubleType),
          StructField("z", DoubleType))), LongType)))
    }
  }

  test("AlterTable: add nested column to map value") {
    val t = s"${catalogAndNamespace}table_name"
    withTable(t) {
      sql(s"CREATE TABLE $t (id int, points map<string, struct<x: double, y: double>>)" +
        s" USING $v2Source")
      sql(s"ALTER TABLE $t ADD COLUMN points.value.z double")

      val table = loadAlterTableMetadata("table_name")

      assert(table.name == s"${catalogAndNamespace}table_name")
      assert(table.schema == new StructType()
        .add("id", IntegerType)
        .add("points", MapType(StringType, StructType(Seq(
          StructField("x", DoubleType),
          StructField("y", DoubleType),
          StructField("z", DoubleType))))))
    }
  }

  test("AlterTable: add nested column to array element") {
    val t = s"${catalogAndNamespace}table_name"
    withTable(t) {
      sql(s"CREATE TABLE $t (id int, points array<struct<x: double, y: double>>)" +
        s" USING $v2Source")
      sql(s"ALTER TABLE $t ADD COLUMN points.element.z double")

      val table = loadAlterTableMetadata("table_name")

      assert(table.name == s"${catalogAndNamespace}table_name")
      assert(table.schema == new StructType()
        .add("id", IntegerType)
        .add("points", ArrayType(StructType(Seq(
          StructField("x", DoubleType),
          StructField("y", DoubleType),
          StructField("z", DoubleType))))))
    }
  }

  test("AlterTable: add complex column") {
    val t = s"${catalogAndNamespace}table_name"
    withTable(t) {
      sql(s"CREATE TABLE $t (id int) USING $v2Source")
      sql(s"ALTER TABLE $t ADD COLUMN points array<struct<x: double, y: double>>")

      val table = loadAlterTableMetadata("table_name")

      assert(table.name == s"${catalogAndNamespace}table_name")
      assert(table.schema == new StructType()
        .add("id", IntegerType)
        .add("points", ArrayType(StructType(Seq(
          StructField("x", DoubleType),
          StructField("y", DoubleType))))))
    }
  }

  test("AlterTable: add nested column with comment") {
    val t = s"${catalogAndNamespace}table_name"
    withTable(t) {
      sql(s"CREATE TABLE $t (id int, points array<struct<x: double, y: double>>)" +
        s" USING $v2Source")
      sql(s"ALTER TABLE $t ADD COLUMN points.element.z double COMMENT 'doc'")

      val table = loadAlterTableMetadata("table_name")

      assert(table.name == s"${catalogAndNamespace}table_name")
      assert(table.schema == new StructType()
        .add("id", IntegerType)
        .add("points", ArrayType(StructType(Seq(
          StructField("x", DoubleType),
          StructField("y", DoubleType),
          StructField("z", DoubleType).withComment("doc"))))))
    }
  }

  test("AlterTable: add nested column parent must exist") {
    val t = s"${catalogAndNamespace}table_name"
    withTable(t) {
      sql(s"CREATE TABLE $t (id int) USING $v2Source")

      val exc = intercept[AnalysisException] {
        sql(s"ALTER TABLE $t ADD COLUMN point.z double")
      }

      assert(exc.getMessage.contains("point"))
      assert(exc.getMessage.contains("missing field"))
    }
  }

  test("AlterTable: update column type int -> long") {
    val t = s"${catalogAndNamespace}table_name"
    withTable(t) {
      sql(s"CREATE TABLE $t (id int) USING $v2Source")
      sql(s"ALTER TABLE $t ALTER COLUMN id TYPE bigint")

      val table = loadAlterTableMetadata("table_name")

      assert(table.name == s"${catalogAndNamespace}table_name")
      assert(table.schema == new StructType().add("id", LongType))
    }
  }

  test("AlterTable: update nested type float -> double") {
    val t = s"${catalogAndNamespace}table_name"
    withTable(t) {
      sql(s"CREATE TABLE $t (id int, point struct<x: float, y: double>) USING $v2Source")
      sql(s"ALTER TABLE $t ALTER COLUMN point.x TYPE double")

      val table = loadAlterTableMetadata("table_name")

      assert(table.name == s"${catalogAndNamespace}table_name")
      assert(table.schema == new StructType()
        .add("id", IntegerType)
        .add("point", StructType(Seq(
          StructField("x", DoubleType),
          StructField("y", DoubleType)))))
    }
  }

  test("AlterTable: update column with struct type fails") {
    val t = s"${catalogAndNamespace}table_name"
    withTable(t) {
      sql(s"CREATE TABLE $t (id int, point struct<x: double, y: double>) USING $v2Source")

      val exc = intercept[AnalysisException] {
        sql(s"ALTER TABLE $t ALTER COLUMN point TYPE struct<x: double, y: double, z: double>")
      }

      assert(exc.getMessage.contains("point"))
      assert(exc.getMessage.contains("update a struct by adding, deleting, or updating its fields"))

      val table = loadAlterTableMetadata("table_name")

      assert(table.name == s"${catalogAndNamespace}table_name")
      assert(table.schema == new StructType()
        .add("id", IntegerType)
        .add("point", StructType(Seq(
          StructField("x", DoubleType),
          StructField("y", DoubleType)))))
    }
  }

  test("AlterTable: update column with array type fails") {
    val t = s"${catalogAndNamespace}table_name"
    withTable(t) {
      sql(s"CREATE TABLE $t (id int, points array<int>) USING $v2Source")

      val exc = intercept[AnalysisException] {
        sql(s"ALTER TABLE $t ALTER COLUMN points TYPE array<long>")
      }

      assert(exc.getMessage.contains("update the element by updating points.element"))

      val table = loadAlterTableMetadata("table_name")

      assert(table.name == s"${catalogAndNamespace}table_name")
      assert(table.schema == new StructType()
        .add("id", IntegerType)
        .add("points", ArrayType(IntegerType)))
    }
  }

  test("AlterTable: update column array element type") {
    val t = s"${catalogAndNamespace}table_name"
    withTable(t) {
      sql(s"CREATE TABLE $t (id int, points array<int>) USING $v2Source")
      sql(s"ALTER TABLE $t ALTER COLUMN points.element TYPE long")

      val table = loadAlterTableMetadata("table_name")

      assert(table.name == s"${catalogAndNamespace}table_name")
      assert(table.schema == new StructType()
        .add("id", IntegerType)
        .add("points", ArrayType(LongType)))
    }
  }

  test("AlterTable: update column with map type fails") {
    val t = s"${catalogAndNamespace}table_name"
    withTable(t) {
      sql(s"CREATE TABLE $t (id int, m map<string, int>) USING $v2Source")

      val exc = intercept[AnalysisException] {
        sql(s"ALTER TABLE $t ALTER COLUMN m TYPE map<string, long>")
      }

      assert(exc.getMessage.contains("update a map by updating m.key or m.value"))

      val table = loadAlterTableMetadata("table_name")

      assert(table.name == s"${catalogAndNamespace}table_name")
      assert(table.schema == new StructType()
        .add("id", IntegerType)
        .add("m", MapType(StringType, IntegerType)))
    }
  }

  test("AlterTable: update column map value type") {
    val t = s"${catalogAndNamespace}table_name"
    withTable(t) {
      sql(s"CREATE TABLE $t (id int, m map<string, int>) USING $v2Source")
      sql(s"ALTER TABLE $t ALTER COLUMN m.value TYPE long")

      val table = loadAlterTableMetadata("table_name")

      assert(table.name == s"${catalogAndNamespace}table_name")
      assert(table.schema == new StructType()
        .add("id", IntegerType)
        .add("m", MapType(StringType, LongType)))
    }
  }

  test("AlterTable: update nested type in map key") {
    val t = s"${catalogAndNamespace}table_name"
    withTable(t) {
      sql(s"CREATE TABLE $t (id int, points map<struct<x: float, y: double>, bigint>)" +
        s" USING $v2Source")
      sql(s"ALTER TABLE $t ALTER COLUMN points.key.x TYPE double")

      val table = loadAlterTableMetadata("table_name")

      assert(table.name == s"${catalogAndNamespace}table_name")
      assert(table.schema == new StructType()
        .add("id", IntegerType)
        .add("points", MapType(StructType(Seq(
          StructField("x", DoubleType),
          StructField("y", DoubleType))), LongType)))
    }
  }

  test("AlterTable: update nested type in map value") {
    val t = s"${catalogAndNamespace}table_name"
    withTable(t) {
      sql(s"CREATE TABLE $t (id int, points map<string, struct<x: float, y: double>>)" +
        s" USING $v2Source")
      sql(s"ALTER TABLE $t ALTER COLUMN points.value.x TYPE double")

      val table = loadAlterTableMetadata("table_name")

      assert(table.name == s"${catalogAndNamespace}table_name")
      assert(table.schema == new StructType()
        .add("id", IntegerType)
        .add("points", MapType(StringType, StructType(Seq(
          StructField("x", DoubleType),
          StructField("y", DoubleType))))))
    }
  }

  test("AlterTable: update nested type in array") {
    val t = s"${catalogAndNamespace}table_name"
    withTable(t) {
      sql(s"CREATE TABLE $t (id int, points array<struct<x: float, y: double>>)" +
        s" USING $v2Source")
      sql(s"ALTER TABLE $t ALTER COLUMN points.element.x TYPE double")

      val table = loadAlterTableMetadata("table_name")

      assert(table.name == s"${catalogAndNamespace}table_name")
      assert(table.schema == new StructType()
        .add("id", IntegerType)
        .add("points", ArrayType(StructType(Seq(
          StructField("x", DoubleType),
          StructField("y", DoubleType))))))
    }
  }

  test("AlterTable: update column must exist") {
    val t = s"${catalogAndNamespace}table_name"
    withTable(t) {
      sql(s"CREATE TABLE $t (id int) USING $v2Source")

      val exc = intercept[AnalysisException] {
        sql(s"ALTER TABLE $t ALTER COLUMN data TYPE string")
      }

      assert(exc.getMessage.contains("data"))
      assert(exc.getMessage.contains("missing field"))
    }
  }

  test("AlterTable: nested update column must exist") {
    val t = s"${catalogAndNamespace}table_name"
    withTable(t) {
      sql(s"CREATE TABLE $t (id int) USING $v2Source")

      val exc = intercept[AnalysisException] {
        sql(s"ALTER TABLE $t ALTER COLUMN point.x TYPE double")
      }

      assert(exc.getMessage.contains("point.x"))
      assert(exc.getMessage.contains("missing field"))
    }
  }

<<<<<<< HEAD
  test("AlterTable: update column type must be compatible") {
    val t = s"${catalogAndNamespace}table_name"
    withTable(t) {
      sql(s"CREATE TABLE $t (id int) USING $v2Source")

      val exc = intercept[AnalysisException] {
        sql(s"ALTER TABLE $t ALTER COLUMN id TYPE boolean")
      }

      assert(exc.getMessage.contains("id"))
      assert(exc.getMessage.contains("int cannot be cast to boolean"))
    }
  }

  test("AlterTable: update column comment") {
    val t = s"${catalogAndNamespace}table_name"
    withTable(t) {
      sql(s"CREATE TABLE $t (id int) USING $v2Source")
      sql(s"ALTER TABLE $t ALTER COLUMN id COMMENT 'doc'")

      val table = loadAlterTableMetadata("table_name")

      assert(table.name == s"${catalogAndNamespace}table_name")
      assert(table.schema == StructType(Seq(StructField("id", IntegerType).withComment("doc"))))
    }
  }

  test("AlterTable: update column type and comment") {
    val t = s"${catalogAndNamespace}table_name"
    withTable(t) {
      sql(s"CREATE TABLE $t (id int) USING $v2Source")
      sql(s"ALTER TABLE $t ALTER COLUMN id TYPE bigint COMMENT 'doc'")

      val table = loadAlterTableMetadata("table_name")

      assert(table.name == s"${catalogAndNamespace}table_name")
      assert(table.schema == StructType(Seq(StructField("id", LongType).withComment("doc"))))
    }
  }

  test("AlterTable: update nested column comment") {
    val t = s"${catalogAndNamespace}table_name"
    withTable(t) {
      sql(s"CREATE TABLE $t (id int, point struct<x: double, y: double>) USING $v2Source")
      sql(s"ALTER TABLE $t ALTER COLUMN point.y COMMENT 'doc'")

      val table = loadAlterTableMetadata("table_name")

      assert(table.name == s"${catalogAndNamespace}table_name")
      assert(table.schema == new StructType()
        .add("id", IntegerType)
        .add("point", StructType(Seq(
          StructField("x", DoubleType),
          StructField("y", DoubleType).withComment("doc")))))
    }
  }

  test("AlterTable: update nested column comment in map key") {
    val t = s"${catalogAndNamespace}table_name"
    withTable(t) {
      sql(s"CREATE TABLE $t (id int, points map<struct<x: double, y: double>, bigint>)" +
        s" USING $v2Source")
      sql(s"ALTER TABLE $t ALTER COLUMN points.key.y COMMENT 'doc'")

      val table = loadAlterTableMetadata("table_name")

      assert(table.name == s"${catalogAndNamespace}table_name")
      assert(table.schema == new StructType()
        .add("id", IntegerType)
        .add("points", MapType(StructType(Seq(
          StructField("x", DoubleType),
          StructField("y", DoubleType).withComment("doc"))), LongType)))
    }
  }

  test("AlterTable: update nested column comment in map value") {
    val t = s"${catalogAndNamespace}table_name"
    withTable(t) {
      sql(s"CREATE TABLE $t (id int, points map<string, struct<x: double, y: double>>)" +
        s" USING $v2Source")
      sql(s"ALTER TABLE $t ALTER COLUMN points.value.y COMMENT 'doc'")

      val table = loadAlterTableMetadata("table_name")

      assert(table.name == s"${catalogAndNamespace}table_name")
      assert(table.schema == new StructType()
        .add("id", IntegerType)
        .add("points", MapType(StringType, StructType(Seq(
          StructField("x", DoubleType),
          StructField("y", DoubleType).withComment("doc"))))))
    }
  }

  test("AlterTable: update nested column comment in array") {
    val t = s"${catalogAndNamespace}table_name"
    withTable(t) {
      sql(s"CREATE TABLE $t (id int, points array<struct<x: double, y: double>>)" +
        s" USING $v2Source")
      sql(s"ALTER TABLE $t ALTER COLUMN points.element.y COMMENT 'doc'")

      val table = loadAlterTableMetadata("table_name")

      assert(table.name == s"${catalogAndNamespace}table_name")
      assert(table.schema == new StructType()
        .add("id", IntegerType)
        .add("points", ArrayType(StructType(Seq(
          StructField("x", DoubleType),
          StructField("y", DoubleType).withComment("doc"))))))
    }
  }

  test("AlterTable: comment update column must exist") {
    val t = s"${catalogAndNamespace}table_name"
    withTable(t) {
      sql(s"CREATE TABLE $t (id int) USING $v2Source")

      val exc = intercept[AnalysisException] {
        sql(s"ALTER TABLE $t ALTER COLUMN data COMMENT 'doc'")
      }

      assert(exc.getMessage.contains("data"))
      assert(exc.getMessage.contains("missing field"))
    }
  }

  test("AlterTable: nested comment update column must exist") {
    val t = s"${catalogAndNamespace}table_name"
    withTable(t) {
      sql(s"CREATE TABLE $t (id int) USING $v2Source")

      val exc = intercept[AnalysisException] {
        sql(s"ALTER TABLE $t ALTER COLUMN point.x COMMENT 'doc'")
      }

      assert(exc.getMessage.contains("point.x"))
      assert(exc.getMessage.contains("missing field"))
    }
  }

  test("AlterTable: rename column") {
    val t = s"${catalogAndNamespace}table_name"
    withTable(t) {
      sql(s"CREATE TABLE $t (id int) USING $v2Source")
      sql(s"ALTER TABLE $t RENAME COLUMN id TO user_id")

      val table = loadAlterTableMetadata("table_name")

      assert(table.name == s"${catalogAndNamespace}table_name")
      assert(table.schema == new StructType().add("user_id", IntegerType))
    }
  }

  test("AlterTable: rename nested column") {
    val t = s"${catalogAndNamespace}table_name"
    withTable(t) {
      sql(s"CREATE TABLE $t (id int, point struct<x: double, y: double>) USING $v2Source")
      sql(s"ALTER TABLE $t RENAME COLUMN point.y TO t")

      val table = loadAlterTableMetadata("table_name")

      assert(table.name == s"${catalogAndNamespace}table_name")
      assert(table.schema == new StructType()
        .add("id", IntegerType)
        .add("point", StructType(Seq(
          StructField("x", DoubleType),
          StructField("t", DoubleType)))))
=======
  test("AlterTable: set location") {
    val t = "testcat.ns1.table_name"
    withTable(t) {
      sql(s"CREATE TABLE $t (id int) USING foo")
      sql(s"ALTER TABLE $t SET LOCATION 's3://bucket/path'")

      val testCatalog = catalog("testcat").asTableCatalog
      val table = testCatalog.loadTable(Identifier.of(Array("ns1"), "table_name"))

      assert(table.name == "testcat.ns1.table_name")
      assert(table.properties == Map("provider" -> "foo", "location" -> "s3://bucket/path").asJava)
    }
  }

  test("AlterTable: set table property") {
    val t = "testcat.ns1.table_name"
    withTable(t) {
      sql(s"CREATE TABLE $t (id int) USING foo")
      sql(s"ALTER TABLE $t SET TBLPROPERTIES ('test'='34')")

      val testCatalog = catalog("testcat").asTableCatalog
      val table = testCatalog.loadTable(Identifier.of(Array("ns1"), "table_name"))

      assert(table.name == "testcat.ns1.table_name")
      assert(table.properties == Map("provider" -> "foo", "test" -> "34").asJava)
    }
  }

  test("AlterTable: remove table property") {
    val t = "testcat.ns1.table_name"
    withTable(t) {
      sql(s"CREATE TABLE $t (id int) USING foo TBLPROPERTIES('test' = '34')")

      val testCatalog = catalog("testcat").asTableCatalog
      val table = testCatalog.loadTable(Identifier.of(Array("ns1"), "table_name"))

      assert(table.name == "testcat.ns1.table_name")
      assert(table.properties == Map("provider" -> "foo", "test" -> "34").asJava)

      sql(s"ALTER TABLE $t UNSET TBLPROPERTIES ('test')")

      val updated = testCatalog.loadTable(Identifier.of(Array("ns1"), "table_name"))

      assert(updated.name == "testcat.ns1.table_name")
      assert(updated.properties == Map("provider" -> "foo").asJava)
    }
  }

  test("InsertInto: append - across catalog") {
    val t1 = "testcat.ns1.ns2.tbl"
    val t2 = "testcat2.db.tbl"
    withTable(t1, t2) {
      sql(s"CREATE TABLE $t1 USING foo AS SELECT * FROM source")
      sql(s"CREATE TABLE $t2 (id bigint, data string) USING foo")
      sql(s"INSERT INTO $t2 SELECT * FROM $t1")
      checkAnswer(spark.table(t2), spark.table("source"))
    }
  }

  test("ShowTables: using v2 catalog") {
    spark.sql("CREATE TABLE testcat.db.table_name (id bigint, data string) USING foo")
    spark.sql("CREATE TABLE testcat.n1.n2.db.table_name (id bigint, data string) USING foo")

    runShowTablesSql("SHOW TABLES FROM testcat.db", Seq(Row("db", "table_name")))

    runShowTablesSql(
      "SHOW TABLES FROM testcat.n1.n2.db",
      Seq(Row("n1.n2.db", "table_name")))
  }

  test("ShowTables: using v2 catalog with a pattern") {
    spark.sql("CREATE TABLE testcat.db.table (id bigint, data string) USING foo")
    spark.sql("CREATE TABLE testcat.db.table_name_1 (id bigint, data string) USING foo")
    spark.sql("CREATE TABLE testcat.db.table_name_2 (id bigint, data string) USING foo")
    spark.sql("CREATE TABLE testcat.db2.table_name_2 (id bigint, data string) USING foo")

    runShowTablesSql(
      "SHOW TABLES FROM testcat.db",
      Seq(
        Row("db", "table"),
        Row("db", "table_name_1"),
        Row("db", "table_name_2")))

    runShowTablesSql(
      "SHOW TABLES FROM testcat.db LIKE '*name*'",
      Seq(Row("db", "table_name_1"), Row("db", "table_name_2")))

    runShowTablesSql(
      "SHOW TABLES FROM testcat.db LIKE '*2'",
      Seq(Row("db", "table_name_2")))
  }

  test("ShowTables: using v2 catalog, namespace doesn't exist") {
    runShowTablesSql("SHOW TABLES FROM testcat.unknown", Seq())
  }

  test("ShowTables: using v1 catalog") {
    runShowTablesSql(
      "SHOW TABLES FROM default",
      Seq(Row("", "source", true), Row("", "source2", true)),
      expectV2Catalog = false)
  }

  test("ShowTables: using v1 catalog, db doesn't exist ") {
    // 'db' below resolves to a database name for v1 catalog because there is no catalog named
    // 'db' and there is no default catalog set.
    val exception = intercept[NoSuchDatabaseException] {
      runShowTablesSql("SHOW TABLES FROM db", Seq(), expectV2Catalog = false)
>>>>>>> 90b10b4f
    }

<<<<<<< HEAD
  test("AlterTable: rename nested column in map key") {
    val t = s"${catalogAndNamespace}table_name"
    withTable(t) {
      sql(s"CREATE TABLE $t (id int, point map<struct<x: double, y: double>, bigint>)" +
        s" USING $v2Source")
      sql(s"ALTER TABLE $t RENAME COLUMN point.key.y TO t")

      val table = loadAlterTableMetadata("table_name")

      assert(table.name == s"${catalogAndNamespace}table_name")
      assert(table.schema == new StructType()
        .add("id", IntegerType)
        .add("point", MapType(StructType(Seq(
          StructField("x", DoubleType),
          StructField("t", DoubleType))), LongType)))
    }
  }

  test("AlterTable: rename nested column in map value") {
    val t = s"${catalogAndNamespace}table_name"
    withTable(t) {
      sql(s"CREATE TABLE $t (id int, points map<string, struct<x: double, y: double>>)" +
        s" USING $v2Source")
      sql(s"ALTER TABLE $t RENAME COLUMN points.value.y TO t")

      val table = loadAlterTableMetadata("table_name")

      assert(table.name == s"${catalogAndNamespace}table_name")
      assert(table.schema == new StructType()
        .add("id", IntegerType)
        .add("points", MapType(StringType, StructType(Seq(
          StructField("x", DoubleType),
          StructField("t", DoubleType))))))
=======
    assert(exception.getMessage.contains("Database 'db' not found"))
  }

  test("ShowTables: using v1 catalog, db name with multipartIdentifier ('a.b') is not allowed.") {
    val exception = intercept[AnalysisException] {
      runShowTablesSql("SHOW TABLES FROM a.b", Seq(), expectV2Catalog = false)
>>>>>>> 90b10b4f
    }

<<<<<<< HEAD
  test("AlterTable: rename nested column in array element") {
    val t = s"${catalogAndNamespace}table_name"
    withTable(t) {
      sql(s"CREATE TABLE $t (id int, points array<struct<x: double, y: double>>)" +
        s" USING $v2Source")
      sql(s"ALTER TABLE $t RENAME COLUMN points.element.y TO t")

      val table = loadAlterTableMetadata("table_name")

      assert(table.name == s"${catalogAndNamespace}table_name")
      assert(table.schema == new StructType()
        .add("id", IntegerType)
        .add("points", ArrayType(StructType(Seq(
          StructField("x", DoubleType),
          StructField("t", DoubleType))))))
    }
  }

  test("AlterTable: rename column must exist") {
    val t = s"${catalogAndNamespace}table_name"
    withTable(t) {
      sql(s"CREATE TABLE $t (id int) USING $v2Source")

      val exc = intercept[AnalysisException] {
        sql(s"ALTER TABLE $t RENAME COLUMN data TO some_string")
      }

      assert(exc.getMessage.contains("data"))
      assert(exc.getMessage.contains("missing field"))
    }
  }

  test("AlterTable: nested rename column must exist") {
    val t = s"${catalogAndNamespace}table_name"
    withTable(t) {
      sql(s"CREATE TABLE $t (id int) USING $v2Source")

      val exc = intercept[AnalysisException] {
        sql(s"ALTER TABLE $t RENAME COLUMN point.x TO z")
      }

      assert(exc.getMessage.contains("point.x"))
      assert(exc.getMessage.contains("missing field"))
    }
=======
    assert(exception.getMessage.contains("The database name is not valid: a.b"))
  }

  test("ShowTables: using v2 catalog with empty namespace") {
    spark.sql("CREATE TABLE testcat.table (id bigint, data string) USING foo")
    runShowTablesSql("SHOW TABLES FROM testcat", Seq(Row("", "table")))
  }

  test("ShowTables: namespace is not specified and default v2 catalog is set") {
    spark.conf.set("spark.sql.default.catalog", "testcat")
    spark.sql("CREATE TABLE testcat.table (id bigint, data string) USING foo")

    // v2 catalog is used where default namespace is empty for TestInMemoryTableCatalog.
    runShowTablesSql("SHOW TABLES", Seq(Row("", "table")))
  }

  test("ShowTables: namespace not specified and default v2 catalog not set - fallback to v1") {
    runShowTablesSql(
      "SHOW TABLES",
      Seq(Row("", "source", true), Row("", "source2", true)),
      expectV2Catalog = false)

    runShowTablesSql(
      "SHOW TABLES LIKE '*2'",
      Seq(Row("", "source2", true)),
      expectV2Catalog = false)
  }

  private def runShowTablesSql(
      sqlText: String,
      expected: Seq[Row],
      expectV2Catalog: Boolean = true): Unit = {
    val schema = if (expectV2Catalog) {
      new StructType()
        .add("namespace", StringType, nullable = false)
        .add("tableName", StringType, nullable = false)
    } else {
      new StructType()
        .add("database", StringType, nullable = false)
        .add("tableName", StringType, nullable = false)
        .add("isTemporary", BooleanType, nullable = false)
    }

    val df = spark.sql(sqlText)
    assert(df.schema === schema)
    assert(expected === df.collect())
>>>>>>> 90b10b4f
  }

  test("AlterTable: drop column") {
    val t = s"${catalogAndNamespace}table_name"
    withTable(t) {
      sql(s"CREATE TABLE $t (id int, data string) USING $v2Source")
      sql(s"ALTER TABLE $t DROP COLUMN data")

      val table = loadAlterTableMetadata("table_name")

      assert(table.name == s"${catalogAndNamespace}table_name")
      assert(table.schema == new StructType().add("id", IntegerType))
    }
  }

  test("AlterTable: drop nested column") {
    val t = s"${catalogAndNamespace}table_name"
    withTable(t) {
      sql(s"CREATE TABLE $t (id int, point struct<x: double, y: double, t: double>)" +
        s" USING $v2Source")
      sql(s"ALTER TABLE $t DROP COLUMN point.t")

      val table = loadAlterTableMetadata("table_name")

      assert(table.name == s"${catalogAndNamespace}table_name")
      assert(table.schema == new StructType()
        .add("id", IntegerType)
        .add("point", StructType(Seq(
          StructField("x", DoubleType),
          StructField("y", DoubleType)))))
    }
  }

  test("AlterTable: drop nested column in map key") {
    val t = s"${catalogAndNamespace}table_name"
    withTable(t) {
      sql(s"CREATE TABLE $t (id int, point map<struct<x: double, y: double>, bigint>)" +
        s" USING $v2Source")
      sql(s"ALTER TABLE $t DROP COLUMN point.key.y")

      val table = loadAlterTableMetadata("table_name")

      assert(table.name == s"${catalogAndNamespace}table_name")
      assert(table.schema == new StructType()
        .add("id", IntegerType)
        .add("point", MapType(StructType(Seq(
          StructField("x", DoubleType))), LongType)))
    }
  }

  test("AlterTable: drop nested column in map value") {
    val t = s"${catalogAndNamespace}table_name"
    withTable(t) {
      sql(s"CREATE TABLE $t (id int, points map<string, struct<x: double, y: double>>)" +
        s" USING $v2Source")
      sql(s"ALTER TABLE $t DROP COLUMN points.value.y")

      val table = loadAlterTableMetadata("table_name")

      assert(table.name == s"${catalogAndNamespace}table_name")
      assert(table.schema == new StructType()
        .add("id", IntegerType)
        .add("points", MapType(StringType, StructType(Seq(
          StructField("x", DoubleType))))))
    }
  }

  test("AlterTable: drop nested column in array element") {
    val t = s"${catalogAndNamespace}table_name"
    withTable(t) {
      sql(s"CREATE TABLE $t (id int, points array<struct<x: double, y: double>>)" +
        s" USING $v2Source")
      sql(s"ALTER TABLE $t DROP COLUMN points.element.y")

      val table = loadAlterTableMetadata("table_name")

      assert(table.name == s"${catalogAndNamespace}table_name")
      assert(table.schema == new StructType()
        .add("id", IntegerType)
        .add("points", ArrayType(StructType(Seq(
          StructField("x", DoubleType))))))
    }
  }

  test("AlterTable: drop column must exist") {
    val t = s"${catalogAndNamespace}table_name"
    withTable(t) {
      sql(s"CREATE TABLE $t (id int) USING $v2Source")

      val exc = intercept[AnalysisException] {
        sql(s"ALTER TABLE $t DROP COLUMN data")
      }

      assert(exc.getMessage.contains("data"))
      assert(exc.getMessage.contains("missing field"))
    }
  }

  test("AlterTable: nested drop column must exist") {
    val t = s"${catalogAndNamespace}table_name"
    withTable(t) {
      sql(s"CREATE TABLE $t (id int) USING $v2Source")

      val exc = intercept[AnalysisException] {
        sql(s"ALTER TABLE $t DROP COLUMN point.x")
      }

      assert(exc.getMessage.contains("point.x"))
      assert(exc.getMessage.contains("missing field"))
    }
  }

  test("AlterTable: set location") {
    val t = s"${catalogAndNamespace}table_name"
    withTable(t) {
      sql(s"CREATE TABLE $t (id int) USING $v2Source")
      sql(s"ALTER TABLE $t SET LOCATION 's3://bucket/path'")

      val table = loadAlterTableMetadata("table_name")

      assert(table.name == s"${catalogAndNamespace}table_name")
      assert(table.properties ===
        Map("provider" -> v2Source, "location" -> "s3://bucket/path").asJava)
    }
  }

  test("AlterTable: set table property") {
    val t = s"${catalogAndNamespace}table_name"
    withTable(t) {
      sql(s"CREATE TABLE $t (id int) USING $v2Source")
      sql(s"ALTER TABLE $t SET TBLPROPERTIES ('test'='34')")

      val table = loadAlterTableMetadata("table_name")

      assert(table.name == s"${catalogAndNamespace}table_name")
      assert(table.properties == Map("provider" -> v2Source, "test" -> "34").asJava)
    }
  }

  test("AlterTable: remove table property") {
    val t = s"${catalogAndNamespace}table_name"
    withTable(t) {
      sql(s"CREATE TABLE $t (id int) USING $v2Source TBLPROPERTIES('test' = '34')")

      val table = loadAlterTableMetadata("table_name")

      assert(table.name == s"${catalogAndNamespace}table_name")
      assert(table.properties == Map("provider" -> v2Source, "test" -> "34").asJava)

      sql(s"ALTER TABLE $t UNSET TBLPROPERTIES ('test')")

      val updated = loadAlterTableMetadata("table_name")

      assert(updated.name == s"${catalogAndNamespace}table_name")
      assert(updated.properties == Map("provider" -> v2Source).asJava)
    }
  }
}


/** Used as a V2 DataSource for V2SessionCatalog DDL */
class FakeV2Provider extends TableProvider {
  override def getTable(options: CaseInsensitiveStringMap): Table = {
    throw new UnsupportedOperationException("Unnecessary for DDL tests")
  }
}<|MERGE_RESOLUTION|>--- conflicted
+++ resolved
@@ -30,14 +30,6 @@
 import org.apache.spark.sql.types.{ArrayType, BooleanType, DoubleType, IntegerType, LongType, MapType, StringType, StructField, StructType, TimestampType}
 import org.apache.spark.sql.util.CaseInsensitiveStringMap
 
-<<<<<<< HEAD
-class DataSourceV2SQLSuite extends AlterTableSQLTests with BeforeAndAfter {
-
-  import org.apache.spark.sql.catalog.v2.CatalogV2Implicits._
-
-  private val orc2 = classOf[OrcDataSourceV2].getName
-  override protected val v2Source: String = classOf[FakeV2Provider].getName
-=======
 class DataSourceV2SQLSuite
   extends InsertIntoTests(supportsDynamicOverwrite = true, includeSQLOnlyTests = true) {
 
@@ -46,18 +38,11 @@
   private val v2Source = classOf[FakeV2Provider].getName
   override protected val v2Format = v2Source
   override protected val catalogAndNamespace = "testcat.ns1.ns2."
->>>>>>> 90b10b4f
 
   private def catalog(name: String): CatalogPlugin = {
     spark.sessionState.catalogManager.catalog(name)
   }
 
-<<<<<<< HEAD
-  override protected val catalogAndNamespace = "testcat.ns1."
-
-  override protected def loadAlterTableMetadata(tableName: String): Table = {
-    catalog("testcat").asTableCatalog.loadTable(Identifier.of(Array("ns1"), tableName))
-=======
   protected def doInsert(tableName: String, insert: DataFrame, mode: SaveMode): Unit = {
     val tmpView = "tmp_view"
     withTempView(tmpView) {
@@ -69,7 +54,6 @@
 
   override def verifyTable(tableName: String, expected: DataFrame): Unit = {
     checkAnswer(spark.table(tableName), expected)
->>>>>>> 90b10b4f
   }
 
   before {
@@ -636,12 +620,833 @@
     }
   }
 
-  test("InsertInto: append") {
-    val t1 = "testcat.ns1.ns2.tbl"
-    withTable(t1) {
-      sql(s"CREATE TABLE $t1 (id bigint, data string) USING foo")
-      sql(s"INSERT INTO $t1 SELECT id, data FROM source")
-      checkAnswer(spark.table(t1), spark.table("source"))
+  test("AlterTable: table does not exist") {
+    val exc = intercept[AnalysisException] {
+      sql(s"ALTER TABLE testcat.ns1.table_name DROP COLUMN id")
+    }
+
+    assert(exc.getMessage.contains("testcat.ns1.table_name"))
+    assert(exc.getMessage.contains("Table or view not found"))
+  }
+
+  test("AlterTable: change rejected by implementation") {
+    val t = "testcat.ns1.table_name"
+    withTable(t) {
+      sql(s"CREATE TABLE $t (id int) USING foo")
+
+      val exc = intercept[SparkException] {
+        sql(s"ALTER TABLE $t DROP COLUMN id")
+      }
+
+      assert(exc.getMessage.contains("Unsupported table change"))
+      assert(exc.getMessage.contains("Cannot drop all fields")) // from the implementation
+
+      val testCatalog = catalog("testcat").asTableCatalog
+      val table = testCatalog.loadTable(Identifier.of(Array("ns1"), "table_name"))
+
+      assert(table.name == "testcat.ns1.table_name")
+      assert(table.schema == new StructType().add("id", IntegerType))
+    }
+  }
+
+  test("AlterTable: add top-level column") {
+    val t = "testcat.ns1.table_name"
+    withTable(t) {
+      sql(s"CREATE TABLE $t (id int) USING foo")
+      sql(s"ALTER TABLE $t ADD COLUMN data string")
+
+      val testCatalog = catalog("testcat").asTableCatalog
+      val table = testCatalog.loadTable(Identifier.of(Array("ns1"), "table_name"))
+
+      assert(table.name == "testcat.ns1.table_name")
+      assert(table.schema == new StructType().add("id", IntegerType).add("data", StringType))
+    }
+  }
+
+  test("AlterTable: add column with comment") {
+    val t = "testcat.ns1.table_name"
+    withTable(t) {
+      sql(s"CREATE TABLE $t (id int) USING foo")
+      sql(s"ALTER TABLE $t ADD COLUMN data string COMMENT 'doc'")
+
+      val testCatalog = catalog("testcat").asTableCatalog
+      val table = testCatalog.loadTable(Identifier.of(Array("ns1"), "table_name"))
+
+      assert(table.name == "testcat.ns1.table_name")
+      assert(table.schema == StructType(Seq(
+        StructField("id", IntegerType),
+        StructField("data", StringType).withComment("doc"))))
+    }
+  }
+
+  test("AlterTable: add multiple columns") {
+    val t = "testcat.ns1.table_name"
+    withTable(t) {
+      sql(s"CREATE TABLE $t (id int) USING foo")
+      sql(s"ALTER TABLE $t ADD COLUMNS data string COMMENT 'doc', ts timestamp")
+
+      val testCatalog = catalog("testcat").asTableCatalog
+      val table = testCatalog.loadTable(Identifier.of(Array("ns1"), "table_name"))
+
+      assert(table.name == "testcat.ns1.table_name")
+      assert(table.schema == StructType(Seq(
+        StructField("id", IntegerType),
+        StructField("data", StringType).withComment("doc"),
+        StructField("ts", TimestampType))))
+    }
+  }
+
+  test("AlterTable: add nested column") {
+    val t = "testcat.ns1.table_name"
+    withTable(t) {
+      sql(s"CREATE TABLE $t (id int, point struct<x: double, y: double>) USING foo")
+      sql(s"ALTER TABLE $t ADD COLUMN point.z double")
+
+      val testCatalog = catalog("testcat").asTableCatalog
+      val table = testCatalog.loadTable(Identifier.of(Array("ns1"), "table_name"))
+
+      assert(table.name == "testcat.ns1.table_name")
+      assert(table.schema == new StructType()
+          .add("id", IntegerType)
+          .add("point", StructType(Seq(
+            StructField("x", DoubleType),
+            StructField("y", DoubleType),
+            StructField("z", DoubleType)))))
+    }
+  }
+
+  test("AlterTable: add nested column to map key") {
+    val t = "testcat.ns1.table_name"
+    withTable(t) {
+      sql(s"CREATE TABLE $t (id int, points map<struct<x: double, y: double>, bigint>) USING foo")
+      sql(s"ALTER TABLE $t ADD COLUMN points.key.z double")
+
+      val testCatalog = catalog("testcat").asTableCatalog
+      val table = testCatalog.loadTable(Identifier.of(Array("ns1"), "table_name"))
+
+      assert(table.name == "testcat.ns1.table_name")
+      assert(table.schema == new StructType()
+          .add("id", IntegerType)
+          .add("points", MapType(StructType(Seq(
+            StructField("x", DoubleType),
+            StructField("y", DoubleType),
+            StructField("z", DoubleType))), LongType)))
+    }
+  }
+
+  test("AlterTable: add nested column to map value") {
+    val t = "testcat.ns1.table_name"
+    withTable(t) {
+      sql(s"CREATE TABLE $t (id int, points map<string, struct<x: double, y: double>>) USING foo")
+      sql(s"ALTER TABLE $t ADD COLUMN points.value.z double")
+
+      val testCatalog = catalog("testcat").asTableCatalog
+      val table = testCatalog.loadTable(Identifier.of(Array("ns1"), "table_name"))
+
+      assert(table.name == "testcat.ns1.table_name")
+      assert(table.schema == new StructType()
+          .add("id", IntegerType)
+          .add("points", MapType(StringType, StructType(Seq(
+            StructField("x", DoubleType),
+            StructField("y", DoubleType),
+            StructField("z", DoubleType))))))
+    }
+  }
+
+  test("AlterTable: add nested column to array element") {
+    val t = "testcat.ns1.table_name"
+    withTable(t) {
+      sql(s"CREATE TABLE $t (id int, points array<struct<x: double, y: double>>) USING foo")
+      sql(s"ALTER TABLE $t ADD COLUMN points.element.z double")
+
+      val testCatalog = catalog("testcat").asTableCatalog
+      val table = testCatalog.loadTable(Identifier.of(Array("ns1"), "table_name"))
+
+      assert(table.name == "testcat.ns1.table_name")
+      assert(table.schema == new StructType()
+          .add("id", IntegerType)
+          .add("points", ArrayType(StructType(Seq(
+            StructField("x", DoubleType),
+            StructField("y", DoubleType),
+            StructField("z", DoubleType))))))
+    }
+  }
+
+  test("AlterTable: add complex column") {
+    val t = "testcat.ns1.table_name"
+    withTable(t) {
+      sql(s"CREATE TABLE $t (id int) USING foo")
+      sql(s"ALTER TABLE $t ADD COLUMN points array<struct<x: double, y: double>>")
+
+      val testCatalog = catalog("testcat").asTableCatalog
+      val table = testCatalog.loadTable(Identifier.of(Array("ns1"), "table_name"))
+
+      assert(table.name == "testcat.ns1.table_name")
+      assert(table.schema == new StructType()
+          .add("id", IntegerType)
+          .add("points", ArrayType(StructType(Seq(
+            StructField("x", DoubleType),
+            StructField("y", DoubleType))))))
+    }
+  }
+
+  test("AlterTable: add nested column with comment") {
+    val t = "testcat.ns1.table_name"
+    withTable(t) {
+      sql(s"CREATE TABLE $t (id int, points array<struct<x: double, y: double>>) USING foo")
+      sql(s"ALTER TABLE $t ADD COLUMN points.element.z double COMMENT 'doc'")
+
+      val testCatalog = catalog("testcat").asTableCatalog
+      val table = testCatalog.loadTable(Identifier.of(Array("ns1"), "table_name"))
+
+      assert(table.name == "testcat.ns1.table_name")
+      assert(table.schema == new StructType()
+          .add("id", IntegerType)
+          .add("points", ArrayType(StructType(Seq(
+            StructField("x", DoubleType),
+            StructField("y", DoubleType),
+            StructField("z", DoubleType).withComment("doc"))))))
+    }
+  }
+
+  test("AlterTable: add nested column parent must exist") {
+    val t = "testcat.ns1.table_name"
+    withTable(t) {
+      sql(s"CREATE TABLE $t (id int) USING foo")
+
+      val exc = intercept[AnalysisException] {
+        sql(s"ALTER TABLE $t ADD COLUMN point.z double")
+      }
+
+      assert(exc.getMessage.contains("point"))
+      assert(exc.getMessage.contains("missing field"))
+    }
+  }
+
+  test("AlterTable: update column type int -> long") {
+    val t = "testcat.ns1.table_name"
+    withTable(t) {
+      sql(s"CREATE TABLE $t (id int) USING foo")
+      sql(s"ALTER TABLE $t ALTER COLUMN id TYPE bigint")
+
+      val testCatalog = catalog("testcat").asTableCatalog
+      val table = testCatalog.loadTable(Identifier.of(Array("ns1"), "table_name"))
+
+      assert(table.name == "testcat.ns1.table_name")
+      assert(table.schema == new StructType().add("id", LongType))
+    }
+  }
+
+  test("AlterTable: update nested type float -> double") {
+    val t = "testcat.ns1.table_name"
+    withTable(t) {
+      sql(s"CREATE TABLE $t (id int, point struct<x: float, y: double>) USING foo")
+      sql(s"ALTER TABLE $t ALTER COLUMN point.x TYPE double")
+
+      val testCatalog = catalog("testcat").asTableCatalog
+      val table = testCatalog.loadTable(Identifier.of(Array("ns1"), "table_name"))
+
+      assert(table.name == "testcat.ns1.table_name")
+      assert(table.schema == new StructType()
+          .add("id", IntegerType)
+          .add("point", StructType(Seq(
+            StructField("x", DoubleType),
+            StructField("y", DoubleType)))))
+    }
+  }
+
+  test("AlterTable: update column with struct type fails") {
+    val t = "testcat.ns1.table_name"
+    withTable(t) {
+      sql(s"CREATE TABLE $t (id int, point struct<x: double, y: double>) USING foo")
+
+      val exc = intercept[AnalysisException] {
+        sql(s"ALTER TABLE $t ALTER COLUMN point TYPE struct<x: double, y: double, z: double>")
+      }
+
+      assert(exc.getMessage.contains("point"))
+      assert(exc.getMessage.contains("update a struct by adding, deleting, or updating its fields"))
+
+      val testCatalog = catalog("testcat").asTableCatalog
+      val table = testCatalog.loadTable(Identifier.of(Array("ns1"), "table_name"))
+
+      assert(table.name == "testcat.ns1.table_name")
+      assert(table.schema == new StructType()
+          .add("id", IntegerType)
+          .add("point", StructType(Seq(
+            StructField("x", DoubleType),
+            StructField("y", DoubleType)))))
+    }
+  }
+
+  test("AlterTable: update column with array type fails") {
+    val t = "testcat.ns1.table_name"
+    withTable(t) {
+      sql(s"CREATE TABLE $t (id int, points array<int>) USING foo")
+
+      val exc = intercept[AnalysisException] {
+        sql(s"ALTER TABLE $t ALTER COLUMN points TYPE array<long>")
+      }
+
+      assert(exc.getMessage.contains("update the element by updating points.element"))
+
+      val testCatalog = catalog("testcat").asTableCatalog
+      val table = testCatalog.loadTable(Identifier.of(Array("ns1"), "table_name"))
+
+      assert(table.name == "testcat.ns1.table_name")
+      assert(table.schema == new StructType()
+          .add("id", IntegerType)
+          .add("points", ArrayType(IntegerType)))
+    }
+  }
+
+  test("AlterTable: update column array element type") {
+    val t = "testcat.ns1.table_name"
+    withTable(t) {
+      sql(s"CREATE TABLE $t (id int, points array<int>) USING foo")
+      sql(s"ALTER TABLE $t ALTER COLUMN points.element TYPE long")
+
+      val testCatalog = catalog("testcat").asTableCatalog
+      val table = testCatalog.loadTable(Identifier.of(Array("ns1"), "table_name"))
+
+      assert(table.name == "testcat.ns1.table_name")
+      assert(table.schema == new StructType()
+          .add("id", IntegerType)
+          .add("points", ArrayType(LongType)))
+    }
+  }
+
+  test("AlterTable: update column with map type fails") {
+    val t = "testcat.ns1.table_name"
+    withTable(t) {
+      sql(s"CREATE TABLE $t (id int, m map<string, int>) USING foo")
+
+      val exc = intercept[AnalysisException] {
+        sql(s"ALTER TABLE $t ALTER COLUMN m TYPE map<string, long>")
+      }
+
+      assert(exc.getMessage.contains("update a map by updating m.key or m.value"))
+
+      val testCatalog = catalog("testcat").asTableCatalog
+      val table = testCatalog.loadTable(Identifier.of(Array("ns1"), "table_name"))
+
+      assert(table.name == "testcat.ns1.table_name")
+      assert(table.schema == new StructType()
+          .add("id", IntegerType)
+          .add("m", MapType(StringType, IntegerType)))
+    }
+  }
+
+  test("AlterTable: update column map value type") {
+    val t = "testcat.ns1.table_name"
+    withTable(t) {
+      sql(s"CREATE TABLE $t (id int, m map<string, int>) USING foo")
+      sql(s"ALTER TABLE $t ALTER COLUMN m.value TYPE long")
+
+      val testCatalog = catalog("testcat").asTableCatalog
+      val table = testCatalog.loadTable(Identifier.of(Array("ns1"), "table_name"))
+
+      assert(table.name == "testcat.ns1.table_name")
+      assert(table.schema == new StructType()
+          .add("id", IntegerType)
+          .add("m", MapType(StringType, LongType)))
+    }
+  }
+
+  test("AlterTable: update nested type in map key") {
+    val t = "testcat.ns1.table_name"
+    withTable(t) {
+      sql(s"CREATE TABLE $t (id int, points map<struct<x: float, y: double>, bigint>) USING foo")
+      sql(s"ALTER TABLE $t ALTER COLUMN points.key.x TYPE double")
+
+      val testCatalog = catalog("testcat").asTableCatalog
+      val table = testCatalog.loadTable(Identifier.of(Array("ns1"), "table_name"))
+
+      assert(table.name == "testcat.ns1.table_name")
+      assert(table.schema == new StructType()
+          .add("id", IntegerType)
+          .add("points", MapType(StructType(Seq(
+            StructField("x", DoubleType),
+            StructField("y", DoubleType))), LongType)))
+    }
+  }
+
+  test("AlterTable: update nested type in map value") {
+    val t = "testcat.ns1.table_name"
+    withTable(t) {
+      sql(s"CREATE TABLE $t (id int, points map<string, struct<x: float, y: double>>) USING foo")
+      sql(s"ALTER TABLE $t ALTER COLUMN points.value.x TYPE double")
+
+      val testCatalog = catalog("testcat").asTableCatalog
+      val table = testCatalog.loadTable(Identifier.of(Array("ns1"), "table_name"))
+
+      assert(table.name == "testcat.ns1.table_name")
+      assert(table.schema == new StructType()
+          .add("id", IntegerType)
+          .add("points", MapType(StringType, StructType(Seq(
+            StructField("x", DoubleType),
+            StructField("y", DoubleType))))))
+    }
+  }
+
+  test("AlterTable: update nested type in array") {
+    val t = "testcat.ns1.table_name"
+    withTable(t) {
+      sql(s"CREATE TABLE $t (id int, points array<struct<x: float, y: double>>) USING foo")
+      sql(s"ALTER TABLE $t ALTER COLUMN points.element.x TYPE double")
+
+      val testCatalog = catalog("testcat").asTableCatalog
+      val table = testCatalog.loadTable(Identifier.of(Array("ns1"), "table_name"))
+
+      assert(table.name == "testcat.ns1.table_name")
+      assert(table.schema == new StructType()
+          .add("id", IntegerType)
+          .add("points", ArrayType(StructType(Seq(
+            StructField("x", DoubleType),
+            StructField("y", DoubleType))))))
+    }
+  }
+
+  test("AlterTable: update column must exist") {
+    val t = "testcat.ns1.table_name"
+    withTable(t) {
+      sql(s"CREATE TABLE $t (id int) USING foo")
+
+      val exc = intercept[AnalysisException] {
+        sql(s"ALTER TABLE $t ALTER COLUMN data TYPE string")
+      }
+
+      assert(exc.getMessage.contains("data"))
+      assert(exc.getMessage.contains("missing field"))
+    }
+  }
+
+  test("AlterTable: nested update column must exist") {
+    val t = "testcat.ns1.table_name"
+    withTable(t) {
+      sql(s"CREATE TABLE $t (id int) USING foo")
+
+      val exc = intercept[AnalysisException] {
+        sql(s"ALTER TABLE $t ALTER COLUMN point.x TYPE double")
+      }
+
+      assert(exc.getMessage.contains("point.x"))
+      assert(exc.getMessage.contains("missing field"))
+    }
+  }
+
+  test("AlterTable: update column type must be compatible") {
+    val t = "testcat.ns1.table_name"
+    withTable(t) {
+      sql(s"CREATE TABLE $t (id int) USING foo")
+
+      val exc = intercept[AnalysisException] {
+        sql(s"ALTER TABLE $t ALTER COLUMN id TYPE boolean")
+      }
+
+      assert(exc.getMessage.contains("id"))
+      assert(exc.getMessage.contains("int cannot be cast to boolean"))
+    }
+  }
+
+  test("AlterTable: update column comment") {
+    val t = "testcat.ns1.table_name"
+    withTable(t) {
+      sql(s"CREATE TABLE $t (id int) USING foo")
+      sql(s"ALTER TABLE $t ALTER COLUMN id COMMENT 'doc'")
+
+      val testCatalog = catalog("testcat").asTableCatalog
+      val table = testCatalog.loadTable(Identifier.of(Array("ns1"), "table_name"))
+
+      assert(table.name == "testcat.ns1.table_name")
+      assert(table.schema == StructType(Seq(StructField("id", IntegerType).withComment("doc"))))
+    }
+  }
+
+  test("AlterTable: update column type and comment") {
+    val t = "testcat.ns1.table_name"
+    withTable(t) {
+      sql(s"CREATE TABLE $t (id int) USING foo")
+      sql(s"ALTER TABLE $t ALTER COLUMN id TYPE bigint COMMENT 'doc'")
+
+      val testCatalog = catalog("testcat").asTableCatalog
+      val table = testCatalog.loadTable(Identifier.of(Array("ns1"), "table_name"))
+
+      assert(table.name == "testcat.ns1.table_name")
+      assert(table.schema == StructType(Seq(StructField("id", LongType).withComment("doc"))))
+    }
+  }
+
+  test("AlterTable: update nested column comment") {
+    val t = "testcat.ns1.table_name"
+    withTable(t) {
+      sql(s"CREATE TABLE $t (id int, point struct<x: double, y: double>) USING foo")
+      sql(s"ALTER TABLE $t ALTER COLUMN point.y COMMENT 'doc'")
+
+      val testCatalog = catalog("testcat").asTableCatalog
+      val table = testCatalog.loadTable(Identifier.of(Array("ns1"), "table_name"))
+
+      assert(table.name == "testcat.ns1.table_name")
+      assert(table.schema == new StructType()
+          .add("id", IntegerType)
+          .add("point", StructType(Seq(
+            StructField("x", DoubleType),
+            StructField("y", DoubleType).withComment("doc")))))
+    }
+  }
+
+  test("AlterTable: update nested column comment in map key") {
+    val t = "testcat.ns1.table_name"
+    withTable(t) {
+      sql(s"CREATE TABLE $t (id int, points map<struct<x: double, y: double>, bigint>) USING foo")
+      sql(s"ALTER TABLE $t ALTER COLUMN points.key.y COMMENT 'doc'")
+
+      val testCatalog = catalog("testcat").asTableCatalog
+      val table = testCatalog.loadTable(Identifier.of(Array("ns1"), "table_name"))
+
+      assert(table.name == "testcat.ns1.table_name")
+      assert(table.schema == new StructType()
+          .add("id", IntegerType)
+          .add("points", MapType(StructType(Seq(
+            StructField("x", DoubleType),
+            StructField("y", DoubleType).withComment("doc"))), LongType)))
+    }
+  }
+
+  test("AlterTable: update nested column comment in map value") {
+    val t = "testcat.ns1.table_name"
+    withTable(t) {
+      sql(s"CREATE TABLE $t (id int, points map<string, struct<x: double, y: double>>) USING foo")
+      sql(s"ALTER TABLE $t ALTER COLUMN points.value.y COMMENT 'doc'")
+
+      val testCatalog = catalog("testcat").asTableCatalog
+      val table = testCatalog.loadTable(Identifier.of(Array("ns1"), "table_name"))
+
+      assert(table.name == "testcat.ns1.table_name")
+      assert(table.schema == new StructType()
+          .add("id", IntegerType)
+          .add("points", MapType(StringType, StructType(Seq(
+            StructField("x", DoubleType),
+            StructField("y", DoubleType).withComment("doc"))))))
+    }
+  }
+
+  test("AlterTable: update nested column comment in array") {
+    val t = "testcat.ns1.table_name"
+    withTable(t) {
+      sql(s"CREATE TABLE $t (id int, points array<struct<x: double, y: double>>) USING foo")
+      sql(s"ALTER TABLE $t ALTER COLUMN points.element.y COMMENT 'doc'")
+
+      val testCatalog = catalog("testcat").asTableCatalog
+      val table = testCatalog.loadTable(Identifier.of(Array("ns1"), "table_name"))
+
+      assert(table.name == "testcat.ns1.table_name")
+      assert(table.schema == new StructType()
+          .add("id", IntegerType)
+          .add("points", ArrayType(StructType(Seq(
+            StructField("x", DoubleType),
+            StructField("y", DoubleType).withComment("doc"))))))
+    }
+  }
+
+  test("AlterTable: comment update column must exist") {
+    val t = "testcat.ns1.table_name"
+    withTable(t) {
+      sql(s"CREATE TABLE $t (id int) USING foo")
+
+      val exc = intercept[AnalysisException] {
+        sql(s"ALTER TABLE $t ALTER COLUMN data COMMENT 'doc'")
+      }
+
+      assert(exc.getMessage.contains("data"))
+      assert(exc.getMessage.contains("missing field"))
+    }
+  }
+
+  test("AlterTable: nested comment update column must exist") {
+    val t = "testcat.ns1.table_name"
+    withTable(t) {
+      sql(s"CREATE TABLE $t (id int) USING foo")
+
+      val exc = intercept[AnalysisException] {
+        sql(s"ALTER TABLE $t ALTER COLUMN point.x COMMENT 'doc'")
+      }
+
+      assert(exc.getMessage.contains("point.x"))
+      assert(exc.getMessage.contains("missing field"))
+    }
+  }
+
+  test("AlterTable: rename column") {
+    val t = "testcat.ns1.table_name"
+    withTable(t) {
+      sql(s"CREATE TABLE $t (id int) USING foo")
+      sql(s"ALTER TABLE $t RENAME COLUMN id TO user_id")
+
+      val testCatalog = catalog("testcat").asTableCatalog
+      val table = testCatalog.loadTable(Identifier.of(Array("ns1"), "table_name"))
+
+      assert(table.name == "testcat.ns1.table_name")
+      assert(table.schema == new StructType().add("user_id", IntegerType))
+    }
+  }
+
+  test("AlterTable: rename nested column") {
+    val t = "testcat.ns1.table_name"
+    withTable(t) {
+      sql(s"CREATE TABLE $t (id int, point struct<x: double, y: double>) USING foo")
+      sql(s"ALTER TABLE $t RENAME COLUMN point.y TO t")
+
+      val testCatalog = catalog("testcat").asTableCatalog
+      val table = testCatalog.loadTable(Identifier.of(Array("ns1"), "table_name"))
+
+      assert(table.name == "testcat.ns1.table_name")
+      assert(table.schema == new StructType()
+          .add("id", IntegerType)
+          .add("point", StructType(Seq(
+            StructField("x", DoubleType),
+            StructField("t", DoubleType)))))
+    }
+  }
+
+  test("AlterTable: rename nested column in map key") {
+    val t = "testcat.ns1.table_name"
+    withTable(t) {
+      sql(s"CREATE TABLE $t (id int, point map<struct<x: double, y: double>, bigint>) USING foo")
+      sql(s"ALTER TABLE $t RENAME COLUMN point.key.y TO t")
+
+      val testCatalog = catalog("testcat").asTableCatalog
+      val table = testCatalog.loadTable(Identifier.of(Array("ns1"), "table_name"))
+
+      assert(table.name == "testcat.ns1.table_name")
+      assert(table.schema == new StructType()
+          .add("id", IntegerType)
+          .add("point", MapType(StructType(Seq(
+            StructField("x", DoubleType),
+            StructField("t", DoubleType))), LongType)))
+    }
+  }
+
+  test("AlterTable: rename nested column in map value") {
+    val t = "testcat.ns1.table_name"
+    withTable(t) {
+      sql(s"CREATE TABLE $t (id int, points map<string, struct<x: double, y: double>>) USING foo")
+      sql(s"ALTER TABLE $t RENAME COLUMN points.value.y TO t")
+
+      val testCatalog = catalog("testcat").asTableCatalog
+      val table = testCatalog.loadTable(Identifier.of(Array("ns1"), "table_name"))
+
+      assert(table.name == "testcat.ns1.table_name")
+      assert(table.schema == new StructType()
+          .add("id", IntegerType)
+          .add("points", MapType(StringType, StructType(Seq(
+            StructField("x", DoubleType),
+            StructField("t", DoubleType))))))
+    }
+  }
+
+  test("AlterTable: rename nested column in array element") {
+    val t = "testcat.ns1.table_name"
+    withTable(t) {
+      sql(s"CREATE TABLE $t (id int, points array<struct<x: double, y: double>>) USING foo")
+      sql(s"ALTER TABLE $t RENAME COLUMN points.element.y TO t")
+
+      val testCatalog = catalog("testcat").asTableCatalog
+      val table = testCatalog.loadTable(Identifier.of(Array("ns1"), "table_name"))
+
+      assert(table.name == "testcat.ns1.table_name")
+      assert(table.schema == new StructType()
+          .add("id", IntegerType)
+          .add("points", ArrayType(StructType(Seq(
+            StructField("x", DoubleType),
+            StructField("t", DoubleType))))))
+    }
+  }
+
+  test("AlterTable: rename column must exist") {
+    val t = "testcat.ns1.table_name"
+    withTable(t) {
+      sql(s"CREATE TABLE $t (id int) USING foo")
+
+      val exc = intercept[AnalysisException] {
+        sql(s"ALTER TABLE $t RENAME COLUMN data TO some_string")
+      }
+
+      assert(exc.getMessage.contains("data"))
+      assert(exc.getMessage.contains("missing field"))
+    }
+  }
+
+  test("AlterTable: nested rename column must exist") {
+    val t = "testcat.ns1.table_name"
+    withTable(t) {
+      sql(s"CREATE TABLE $t (id int) USING foo")
+
+      val exc = intercept[AnalysisException] {
+        sql(s"ALTER TABLE $t RENAME COLUMN point.x TO z")
+      }
+
+      assert(exc.getMessage.contains("point.x"))
+      assert(exc.getMessage.contains("missing field"))
+    }
+  }
+
+  test("AlterTable: drop column") {
+    val t = "testcat.ns1.table_name"
+    withTable(t) {
+      sql(s"CREATE TABLE $t (id int, data string) USING foo")
+      sql(s"ALTER TABLE $t DROP COLUMN data")
+
+      val testCatalog = catalog("testcat").asTableCatalog
+      val table = testCatalog.loadTable(Identifier.of(Array("ns1"), "table_name"))
+
+      assert(table.name == "testcat.ns1.table_name")
+      assert(table.schema == new StructType().add("id", IntegerType))
+    }
+  }
+
+  test("AlterTable: drop nested column") {
+    val t = "testcat.ns1.table_name"
+    withTable(t) {
+      sql(s"CREATE TABLE $t (id int, point struct<x: double, y: double, t: double>) USING foo")
+      sql(s"ALTER TABLE $t DROP COLUMN point.t")
+
+      val testCatalog = catalog("testcat").asTableCatalog
+      val table = testCatalog.loadTable(Identifier.of(Array("ns1"), "table_name"))
+
+      assert(table.name == "testcat.ns1.table_name")
+      assert(table.schema == new StructType()
+          .add("id", IntegerType)
+          .add("point", StructType(Seq(
+            StructField("x", DoubleType),
+            StructField("y", DoubleType)))))
+    }
+  }
+
+  test("AlterTable: drop nested column in map key") {
+    val t = "testcat.ns1.table_name"
+    withTable(t) {
+      sql(s"CREATE TABLE $t (id int, point map<struct<x: double, y: double>, bigint>) USING foo")
+      sql(s"ALTER TABLE $t DROP COLUMN point.key.y")
+
+      val testCatalog = catalog("testcat").asTableCatalog
+      val table = testCatalog.loadTable(Identifier.of(Array("ns1"), "table_name"))
+
+      assert(table.name == "testcat.ns1.table_name")
+      assert(table.schema == new StructType()
+          .add("id", IntegerType)
+          .add("point", MapType(StructType(Seq(
+            StructField("x", DoubleType))), LongType)))
+    }
+  }
+
+  test("AlterTable: drop nested column in map value") {
+    val t = "testcat.ns1.table_name"
+    withTable(t) {
+      sql(s"CREATE TABLE $t (id int, points map<string, struct<x: double, y: double>>) USING foo")
+      sql(s"ALTER TABLE $t DROP COLUMN points.value.y")
+
+      val testCatalog = catalog("testcat").asTableCatalog
+      val table = testCatalog.loadTable(Identifier.of(Array("ns1"), "table_name"))
+
+      assert(table.name == "testcat.ns1.table_name")
+      assert(table.schema == new StructType()
+          .add("id", IntegerType)
+          .add("points", MapType(StringType, StructType(Seq(
+            StructField("x", DoubleType))))))
+    }
+  }
+
+  test("AlterTable: drop nested column in array element") {
+    val t = "testcat.ns1.table_name"
+    withTable(t) {
+      sql(s"CREATE TABLE $t (id int, points array<struct<x: double, y: double>>) USING foo")
+      sql(s"ALTER TABLE $t DROP COLUMN points.element.y")
+
+      val testCatalog = catalog("testcat").asTableCatalog
+      val table = testCatalog.loadTable(Identifier.of(Array("ns1"), "table_name"))
+
+      assert(table.name == "testcat.ns1.table_name")
+      assert(table.schema == new StructType()
+          .add("id", IntegerType)
+          .add("points", ArrayType(StructType(Seq(
+            StructField("x", DoubleType))))))
+    }
+  }
+
+  test("AlterTable: drop column must exist") {
+    val t = "testcat.ns1.table_name"
+    withTable(t) {
+      sql(s"CREATE TABLE $t (id int) USING foo")
+
+      val exc = intercept[AnalysisException] {
+        sql(s"ALTER TABLE $t DROP COLUMN data")
+      }
+
+      assert(exc.getMessage.contains("data"))
+      assert(exc.getMessage.contains("missing field"))
+    }
+  }
+
+  test("AlterTable: nested drop column must exist") {
+    val t = "testcat.ns1.table_name"
+    withTable(t) {
+      sql(s"CREATE TABLE $t (id int) USING foo")
+
+      val exc = intercept[AnalysisException] {
+        sql(s"ALTER TABLE $t DROP COLUMN point.x")
+      }
+
+      assert(exc.getMessage.contains("point.x"))
+      assert(exc.getMessage.contains("missing field"))
+    }
+  }
+
+  test("AlterTable: set location") {
+    val t = "testcat.ns1.table_name"
+    withTable(t) {
+      sql(s"CREATE TABLE $t (id int) USING foo")
+      sql(s"ALTER TABLE $t SET LOCATION 's3://bucket/path'")
+
+      val testCatalog = catalog("testcat").asTableCatalog
+      val table = testCatalog.loadTable(Identifier.of(Array("ns1"), "table_name"))
+
+      assert(table.name == "testcat.ns1.table_name")
+      assert(table.properties == Map("provider" -> "foo", "location" -> "s3://bucket/path").asJava)
+    }
+  }
+
+  test("AlterTable: set table property") {
+    val t = "testcat.ns1.table_name"
+    withTable(t) {
+      sql(s"CREATE TABLE $t (id int) USING foo")
+      sql(s"ALTER TABLE $t SET TBLPROPERTIES ('test'='34')")
+
+      val testCatalog = catalog("testcat").asTableCatalog
+      val table = testCatalog.loadTable(Identifier.of(Array("ns1"), "table_name"))
+
+      assert(table.name == "testcat.ns1.table_name")
+      assert(table.properties == Map("provider" -> "foo", "test" -> "34").asJava)
+    }
+  }
+
+  test("AlterTable: remove table property") {
+    val t = "testcat.ns1.table_name"
+    withTable(t) {
+      sql(s"CREATE TABLE $t (id int) USING foo TBLPROPERTIES('test' = '34')")
+
+      val testCatalog = catalog("testcat").asTableCatalog
+      val table = testCatalog.loadTable(Identifier.of(Array("ns1"), "table_name"))
+
+      assert(table.name == "testcat.ns1.table_name")
+      assert(table.properties == Map("provider" -> "foo", "test" -> "34").asJava)
+
+      sql(s"ALTER TABLE $t UNSET TBLPROPERTIES ('test')")
+
+      val updated = testCatalog.loadTable(Identifier.of(Array("ns1"), "table_name"))
+
+      assert(updated.name == "testcat.ns1.table_name")
+      assert(updated.properties == Map("provider" -> "foo").asJava)
     }
   }
 
@@ -656,281 +1461,111 @@
     }
   }
 
-  test("InsertInto: append to partitioned table - without PARTITION clause") {
-    val t1 = "testcat.ns1.ns2.tbl"
-    withTable(t1) {
-      sql(s"CREATE TABLE $t1 (id bigint, data string) USING foo PARTITIONED BY (id)")
-      sql(s"INSERT INTO TABLE $t1 SELECT * FROM source")
-      checkAnswer(spark.table(t1), spark.table("source"))
-    }
-  }
-
-  test("InsertInto: append to partitioned table - with PARTITION clause") {
-    val t1 = "testcat.ns1.ns2.tbl"
-    withTable(t1) {
-      sql(s"CREATE TABLE $t1 (id bigint, data string) USING foo PARTITIONED BY (id)")
-      sql(s"INSERT INTO TABLE $t1 PARTITION (id) SELECT * FROM source")
-      checkAnswer(spark.table(t1), spark.table("source"))
-    }
-  }
-
-  test("InsertInto: dynamic PARTITION clause fails with non-partition column") {
-    val t1 = "testcat.ns1.ns2.tbl"
-    withTable(t1) {
-      sql(s"CREATE TABLE $t1 (id bigint, data string) USING foo PARTITIONED BY (id)")
-
-      val exc = intercept[AnalysisException] {
-        sql(s"INSERT INTO TABLE $t1 PARTITION (data) SELECT * FROM source")
-      }
-
-      assert(spark.table(t1).count === 0)
-      assert(exc.getMessage.contains("PARTITION clause cannot contain a non-partition column name"))
-      assert(exc.getMessage.contains("data"))
-    }
-  }
-
-  test("InsertInto: static PARTITION clause fails with non-partition column") {
-    val t1 = "testcat.ns1.ns2.tbl"
-    withTable(t1) {
-      sql(s"CREATE TABLE $t1 (id bigint, data string) USING foo PARTITIONED BY (data)")
-
-      val exc = intercept[AnalysisException] {
-        sql(s"INSERT INTO TABLE $t1 PARTITION (id=1) SELECT data FROM source")
-      }
-
-      assert(spark.table(t1).count === 0)
-      assert(exc.getMessage.contains("PARTITION clause cannot contain a non-partition column name"))
-      assert(exc.getMessage.contains("id"))
-    }
-  }
-
-  test("InsertInto: fails when missing a column") {
-    val t1 = "testcat.ns1.ns2.tbl"
-    withTable(t1) {
-      sql(s"CREATE TABLE $t1 (id bigint, data string, missing string) USING foo")
-      val exc = intercept[AnalysisException] {
-        sql(s"INSERT INTO $t1 SELECT id, data FROM source")
-      }
-
-      assert(spark.table(t1).count === 0)
-      assert(exc.getMessage.contains(s"Cannot write to '$t1', not enough data columns"))
-    }
-  }
-
-  test("InsertInto: fails when an extra column is present") {
-    val t1 = "testcat.ns1.ns2.tbl"
-    withTable(t1) {
-      sql(s"CREATE TABLE $t1 (id bigint, data string) USING foo")
-      val exc = intercept[AnalysisException] {
-        sql(s"INSERT INTO $t1 SELECT id, data, 'fruit' FROM source")
-      }
-
-      assert(spark.table(t1).count === 0)
-      assert(exc.getMessage.contains(s"Cannot write to '$t1', too many data columns"))
-    }
-  }
-
-  test("InsertInto: append to partitioned table - static clause") {
-    val t1 = "testcat.ns1.ns2.tbl"
-    withTable(t1) {
-      sql(s"CREATE TABLE $t1 (id bigint, data string) USING foo PARTITIONED BY (id)")
-      sql(s"INSERT INTO $t1 PARTITION (id = 23) SELECT data FROM source")
-      checkAnswer(spark.table(t1), sql("SELECT 23, data FROM source"))
-    }
-  }
-
-  test("InsertInto: overwrite non-partitioned table") {
-    val t1 = "testcat.ns1.ns2.tbl"
-    withTable(t1) {
-      sql(s"CREATE TABLE $t1 USING foo AS SELECT * FROM source")
-      sql(s"INSERT OVERWRITE TABLE $t1 SELECT * FROM source2")
-      checkAnswer(spark.table(t1), spark.table("source2"))
-    }
-  }
-
-  test("InsertInto: overwrite - dynamic clause - static mode") {
-    withSQLConf(PARTITION_OVERWRITE_MODE.key -> PartitionOverwriteMode.STATIC.toString) {
-      val t1 = "testcat.ns1.ns2.tbl"
-      withTable(t1) {
-        sql(s"CREATE TABLE $t1 (id bigint, data string) USING foo PARTITIONED BY (id)")
-        sql(s"INSERT INTO $t1 VALUES (2L, 'dummy'), (4L, 'also-deleted')")
-        sql(s"INSERT OVERWRITE TABLE $t1 PARTITION (id) SELECT * FROM source")
-        checkAnswer(spark.table(t1), Seq(
-          Row(1, "a"),
-          Row(2, "b"),
-          Row(3, "c")))
-      }
-    }
-  }
-
-  test("InsertInto: overwrite - dynamic clause - dynamic mode") {
-    withSQLConf(PARTITION_OVERWRITE_MODE.key -> PartitionOverwriteMode.DYNAMIC.toString) {
-      val t1 = "testcat.ns1.ns2.tbl"
-      withTable(t1) {
-        sql(s"CREATE TABLE $t1 (id bigint, data string) USING foo PARTITIONED BY (id)")
-        sql(s"INSERT INTO $t1 VALUES (2L, 'dummy'), (4L, 'keep')")
-        sql(s"INSERT OVERWRITE TABLE $t1 PARTITION (id) SELECT * FROM source")
-        checkAnswer(spark.table(t1), Seq(
-          Row(1, "a"),
-          Row(2, "b"),
-          Row(3, "c"),
-          Row(4, "keep")))
-      }
-    }
-  }
-
-  test("InsertInto: overwrite - missing clause - static mode") {
-    withSQLConf(PARTITION_OVERWRITE_MODE.key -> PartitionOverwriteMode.STATIC.toString) {
-      val t1 = "testcat.ns1.ns2.tbl"
-      withTable(t1) {
-        sql(s"CREATE TABLE $t1 (id bigint, data string) USING foo PARTITIONED BY (id)")
-        sql(s"INSERT INTO $t1 VALUES (2L, 'dummy'), (4L, 'also-deleted')")
-        sql(s"INSERT OVERWRITE TABLE $t1 SELECT * FROM source")
-        checkAnswer(spark.table(t1), Seq(
-          Row(1, "a"),
-          Row(2, "b"),
-          Row(3, "c")))
-      }
-    }
-  }
-
-  test("InsertInto: overwrite - missing clause - dynamic mode") {
-    withSQLConf(PARTITION_OVERWRITE_MODE.key -> PartitionOverwriteMode.DYNAMIC.toString) {
-      val t1 = "testcat.ns1.ns2.tbl"
-      withTable(t1) {
-        sql(s"CREATE TABLE $t1 (id bigint, data string) USING foo PARTITIONED BY (id)")
-        sql(s"INSERT INTO $t1 VALUES (2L, 'dummy'), (4L, 'keep')")
-        sql(s"INSERT OVERWRITE TABLE $t1 SELECT * FROM source")
-        checkAnswer(spark.table(t1), Seq(
-          Row(1, "a"),
-          Row(2, "b"),
-          Row(3, "c"),
-          Row(4, "keep")))
-      }
-    }
-  }
-
-  test("InsertInto: overwrite - static clause") {
-    val t1 = "testcat.ns1.ns2.tbl"
-    withTable(t1) {
-      sql(s"CREATE TABLE $t1 (id bigint, data string, p1 int) USING foo PARTITIONED BY (p1)")
-      sql(s"INSERT INTO $t1 VALUES (2L, 'dummy', 23), (4L, 'keep', 2)")
-      sql(s"INSERT OVERWRITE TABLE $t1 PARTITION (p1 = 23) SELECT * FROM source")
-      checkAnswer(spark.table(t1), Seq(
-        Row(1, "a", 23),
-        Row(2, "b", 23),
-        Row(3, "c", 23),
-        Row(4, "keep", 2)))
-    }
-  }
-
-  test("InsertInto: overwrite - mixed clause - static mode") {
-    withSQLConf(PARTITION_OVERWRITE_MODE.key -> PartitionOverwriteMode.STATIC.toString) {
-      val t1 = "testcat.ns1.ns2.tbl"
-      withTable(t1) {
-        sql(s"CREATE TABLE $t1 (id bigint, data string, p int) USING foo PARTITIONED BY (id, p)")
-        sql(s"INSERT INTO $t1 VALUES (2L, 'dummy', 2), (4L, 'also-deleted', 2)")
-        sql(s"INSERT OVERWRITE TABLE $t1 PARTITION (id, p = 2) SELECT * FROM source")
-        checkAnswer(spark.table(t1), Seq(
-          Row(1, "a", 2),
-          Row(2, "b", 2),
-          Row(3, "c", 2)))
-      }
-    }
-  }
-
-  test("InsertInto: overwrite - mixed clause reordered - static mode") {
-    withSQLConf(PARTITION_OVERWRITE_MODE.key -> PartitionOverwriteMode.STATIC.toString) {
-      val t1 = "testcat.ns1.ns2.tbl"
-      withTable(t1) {
-        sql(s"CREATE TABLE $t1 (id bigint, data string, p int) USING foo PARTITIONED BY (id, p)")
-        sql(s"INSERT INTO $t1 VALUES (2L, 'dummy', 2), (4L, 'also-deleted', 2)")
-        sql(s"INSERT OVERWRITE TABLE $t1 PARTITION (p = 2, id) SELECT * FROM source")
-        checkAnswer(spark.table(t1), Seq(
-          Row(1, "a", 2),
-          Row(2, "b", 2),
-          Row(3, "c", 2)))
-      }
-    }
-  }
-
-  test("InsertInto: overwrite - implicit dynamic partition - static mode") {
-    withSQLConf(PARTITION_OVERWRITE_MODE.key -> PartitionOverwriteMode.STATIC.toString) {
-      val t1 = "testcat.ns1.ns2.tbl"
-      withTable(t1) {
-        sql(s"CREATE TABLE $t1 (id bigint, data string, p int) USING foo PARTITIONED BY (id, p)")
-        sql(s"INSERT INTO $t1 VALUES (2L, 'dummy', 2), (4L, 'also-deleted', 2)")
-        sql(s"INSERT OVERWRITE TABLE $t1 PARTITION (p = 2) SELECT * FROM source")
-        checkAnswer(spark.table(t1), Seq(
-          Row(1, "a", 2),
-          Row(2, "b", 2),
-          Row(3, "c", 2)))
-      }
-    }
-  }
-
-  test("InsertInto: overwrite - mixed clause - dynamic mode") {
-    withSQLConf(PARTITION_OVERWRITE_MODE.key -> PartitionOverwriteMode.DYNAMIC.toString) {
-      val t1 = "testcat.ns1.ns2.tbl"
-      withTable(t1) {
-        sql(s"CREATE TABLE $t1 (id bigint, data string, p int) USING foo PARTITIONED BY (id, p)")
-        sql(s"INSERT INTO $t1 VALUES (2L, 'dummy', 2), (4L, 'keep', 2)")
-        sql(s"INSERT OVERWRITE TABLE $t1 PARTITION (p = 2, id) SELECT * FROM source")
-        checkAnswer(spark.table(t1), Seq(
-          Row(1, "a", 2),
-          Row(2, "b", 2),
-          Row(3, "c", 2),
-          Row(4, "keep", 2)))
-      }
-    }
-  }
-
-  test("InsertInto: overwrite - mixed clause reordered - dynamic mode") {
-    withSQLConf(PARTITION_OVERWRITE_MODE.key -> PartitionOverwriteMode.DYNAMIC.toString) {
-      val t1 = "testcat.ns1.ns2.tbl"
-      withTable(t1) {
-        sql(s"CREATE TABLE $t1 (id bigint, data string, p int) USING foo PARTITIONED BY (id, p)")
-        sql(s"INSERT INTO $t1 VALUES (2L, 'dummy', 2), (4L, 'keep', 2)")
-        sql(s"INSERT OVERWRITE TABLE $t1 PARTITION (id, p = 2) SELECT * FROM source")
-        checkAnswer(spark.table(t1), Seq(
-          Row(1, "a", 2),
-          Row(2, "b", 2),
-          Row(3, "c", 2),
-          Row(4, "keep", 2)))
-      }
-    }
-  }
-
-  test("InsertInto: overwrite - implicit dynamic partition - dynamic mode") {
-    withSQLConf(PARTITION_OVERWRITE_MODE.key -> PartitionOverwriteMode.DYNAMIC.toString) {
-      val t1 = "testcat.ns1.ns2.tbl"
-      withTable(t1) {
-        sql(s"CREATE TABLE $t1 (id bigint, data string, p int) USING foo PARTITIONED BY (id, p)")
-        sql(s"INSERT INTO $t1 VALUES (2L, 'dummy', 2), (4L, 'keep', 2)")
-        sql(s"INSERT OVERWRITE TABLE $t1 PARTITION (p = 2) SELECT * FROM source")
-        checkAnswer(spark.table(t1), Seq(
-          Row(1, "a", 2),
-          Row(2, "b", 2),
-          Row(3, "c", 2),
-          Row(4, "keep", 2)))
-      }
-    }
-  }
-
-  test("InsertInto: overwrite - multiple static partitions - dynamic mode") {
-    withSQLConf(PARTITION_OVERWRITE_MODE.key -> PartitionOverwriteMode.DYNAMIC.toString) {
-      val t1 = "testcat.ns1.ns2.tbl"
-      withTable(t1) {
-        sql(s"CREATE TABLE $t1 (id bigint, data string, p int) USING foo PARTITIONED BY (id, p)")
-        sql(s"INSERT INTO $t1 VALUES (2L, 'dummy', 2), (4L, 'keep', 2)")
-        sql(s"INSERT OVERWRITE TABLE $t1 PARTITION (id = 2, p = 2) SELECT data FROM source")
-        checkAnswer(spark.table(t1), Seq(
-          Row(2, "a", 2),
-          Row(2, "b", 2),
-          Row(2, "c", 2),
-          Row(4, "keep", 2)))
-      }
-    }
+  test("ShowTables: using v2 catalog") {
+    spark.sql("CREATE TABLE testcat.db.table_name (id bigint, data string) USING foo")
+    spark.sql("CREATE TABLE testcat.n1.n2.db.table_name (id bigint, data string) USING foo")
+
+    runShowTablesSql("SHOW TABLES FROM testcat.db", Seq(Row("db", "table_name")))
+
+    runShowTablesSql(
+      "SHOW TABLES FROM testcat.n1.n2.db",
+      Seq(Row("n1.n2.db", "table_name")))
+  }
+
+  test("ShowTables: using v2 catalog with a pattern") {
+    spark.sql("CREATE TABLE testcat.db.table (id bigint, data string) USING foo")
+    spark.sql("CREATE TABLE testcat.db.table_name_1 (id bigint, data string) USING foo")
+    spark.sql("CREATE TABLE testcat.db.table_name_2 (id bigint, data string) USING foo")
+    spark.sql("CREATE TABLE testcat.db2.table_name_2 (id bigint, data string) USING foo")
+
+    runShowTablesSql(
+      "SHOW TABLES FROM testcat.db",
+      Seq(
+        Row("db", "table"),
+        Row("db", "table_name_1"),
+        Row("db", "table_name_2")))
+
+    runShowTablesSql(
+      "SHOW TABLES FROM testcat.db LIKE '*name*'",
+      Seq(Row("db", "table_name_1"), Row("db", "table_name_2")))
+
+    runShowTablesSql(
+      "SHOW TABLES FROM testcat.db LIKE '*2'",
+      Seq(Row("db", "table_name_2")))
+  }
+
+  test("ShowTables: using v2 catalog, namespace doesn't exist") {
+    runShowTablesSql("SHOW TABLES FROM testcat.unknown", Seq())
+  }
+
+  test("ShowTables: using v1 catalog") {
+    runShowTablesSql(
+      "SHOW TABLES FROM default",
+      Seq(Row("", "source", true), Row("", "source2", true)),
+      expectV2Catalog = false)
+  }
+
+  test("ShowTables: using v1 catalog, db doesn't exist ") {
+    // 'db' below resolves to a database name for v1 catalog because there is no catalog named
+    // 'db' and there is no default catalog set.
+    val exception = intercept[NoSuchDatabaseException] {
+      runShowTablesSql("SHOW TABLES FROM db", Seq(), expectV2Catalog = false)
+    }
+
+    assert(exception.getMessage.contains("Database 'db' not found"))
+  }
+
+  test("ShowTables: using v1 catalog, db name with multipartIdentifier ('a.b') is not allowed.") {
+    val exception = intercept[AnalysisException] {
+      runShowTablesSql("SHOW TABLES FROM a.b", Seq(), expectV2Catalog = false)
+    }
+
+    assert(exception.getMessage.contains("The database name is not valid: a.b"))
+  }
+
+  test("ShowTables: using v2 catalog with empty namespace") {
+    spark.sql("CREATE TABLE testcat.table (id bigint, data string) USING foo")
+    runShowTablesSql("SHOW TABLES FROM testcat", Seq(Row("", "table")))
+  }
+
+  test("ShowTables: namespace is not specified and default v2 catalog is set") {
+    spark.conf.set("spark.sql.default.catalog", "testcat")
+    spark.sql("CREATE TABLE testcat.table (id bigint, data string) USING foo")
+
+    // v2 catalog is used where default namespace is empty for TestInMemoryTableCatalog.
+    runShowTablesSql("SHOW TABLES", Seq(Row("", "table")))
+  }
+
+  test("ShowTables: namespace not specified and default v2 catalog not set - fallback to v1") {
+    runShowTablesSql(
+      "SHOW TABLES",
+      Seq(Row("", "source", true), Row("", "source2", true)),
+      expectV2Catalog = false)
+
+    runShowTablesSql(
+      "SHOW TABLES LIKE '*2'",
+      Seq(Row("", "source2", true)),
+      expectV2Catalog = false)
+  }
+
+  private def runShowTablesSql(
+      sqlText: String,
+      expected: Seq[Row],
+      expectV2Catalog: Boolean = true): Unit = {
+    val schema = if (expectV2Catalog) {
+      new StructType()
+        .add("namespace", StringType, nullable = false)
+        .add("tableName", StringType, nullable = false)
+    } else {
+      new StructType()
+        .add("database", StringType, nullable = false)
+        .add("tableName", StringType, nullable = false)
+        .add("isTemporary", BooleanType, nullable = false)
+    }
+
+    val df = spark.sql(sqlText)
+    assert(df.schema === schema)
+    assert(expected === df.collect())
   }
 
   test("tableCreation: partition column case insensitive resolution") {
@@ -1139,991 +1774,6 @@
   }
 }
 
-trait AlterTableSQLTests extends QueryTest with SharedSparkSession {
-
-  protected val catalogAndNamespace: String
-
-  protected def loadAlterTableMetadata(tableName: String): Table
-
-  protected val v2Source: String
-
-  test("AlterTable: table does not exist") {
-    val exc = intercept[AnalysisException] {
-      sql(s"ALTER TABLE ${catalogAndNamespace}table_name DROP COLUMN id")
-    }
-
-    assert(exc.getMessage.contains(s"${catalogAndNamespace}table_name"))
-    assert(exc.getMessage.contains("Table or view not found"))
-  }
-
-  test("AlterTable: change rejected by implementation") {
-    val t = s"${catalogAndNamespace}table_name"
-    withTable(t) {
-      sql(s"CREATE TABLE $t (id int) USING $v2Source")
-
-      val exc = intercept[SparkException] {
-        sql(s"ALTER TABLE $t DROP COLUMN id")
-      }
-
-      assert(exc.getMessage.contains("Unsupported table change"))
-      assert(exc.getMessage.contains("Cannot drop all fields")) // from the implementation
-
-      val table = loadAlterTableMetadata("table_name")
-
-      assert(table.name == s"${catalogAndNamespace}table_name")
-      assert(table.schema == new StructType().add("id", IntegerType))
-    }
-  }
-
-  test("AlterTable: add top-level column") {
-    val t = s"${catalogAndNamespace}table_name"
-    withTable(t) {
-      sql(s"CREATE TABLE $t (id int) USING $v2Source")
-      sql(s"ALTER TABLE $t ADD COLUMN data string")
-
-      val table = loadAlterTableMetadata("table_name")
-
-      assert(table.name == s"${catalogAndNamespace}table_name")
-      assert(table.schema == new StructType().add("id", IntegerType).add("data", StringType))
-    }
-  }
-
-  test("AlterTable: add column with comment") {
-    val t = s"${catalogAndNamespace}table_name"
-    withTable(t) {
-      sql(s"CREATE TABLE $t (id int) USING $v2Source")
-      sql(s"ALTER TABLE $t ADD COLUMN data string COMMENT 'doc'")
-
-      val table = loadAlterTableMetadata("table_name")
-
-      assert(table.name == s"${catalogAndNamespace}table_name")
-      assert(table.schema == StructType(Seq(
-        StructField("id", IntegerType),
-        StructField("data", StringType).withComment("doc"))))
-    }
-  }
-
-  test("AlterTable: add multiple columns") {
-    val t = s"${catalogAndNamespace}table_name"
-    withTable(t) {
-      sql(s"CREATE TABLE $t (id int) USING $v2Source")
-      sql(s"ALTER TABLE $t ADD COLUMNS data string COMMENT 'doc', ts timestamp")
-
-      val table = loadAlterTableMetadata("table_name")
-
-      assert(table.name == s"${catalogAndNamespace}table_name")
-      assert(table.schema == StructType(Seq(
-        StructField("id", IntegerType),
-        StructField("data", StringType).withComment("doc"),
-        StructField("ts", TimestampType))))
-    }
-  }
-
-  test("AlterTable: add nested column") {
-    val t = s"${catalogAndNamespace}table_name"
-    withTable(t) {
-      sql(s"CREATE TABLE $t (id int, point struct<x: double, y: double>) USING $v2Source")
-      sql(s"ALTER TABLE $t ADD COLUMN point.z double")
-
-      val table = loadAlterTableMetadata("table_name")
-
-      assert(table.name == s"${catalogAndNamespace}table_name")
-      assert(table.schema == new StructType()
-        .add("id", IntegerType)
-        .add("point", StructType(Seq(
-          StructField("x", DoubleType),
-          StructField("y", DoubleType),
-          StructField("z", DoubleType)))))
-    }
-  }
-
-  test("AlterTable: add nested column to map key") {
-    val t = s"${catalogAndNamespace}table_name"
-    withTable(t) {
-      sql(s"CREATE TABLE $t (id int, points map<struct<x: double, y: double>, bigint>)" +
-        s" USING $v2Source")
-      sql(s"ALTER TABLE $t ADD COLUMN points.key.z double")
-
-      val table = loadAlterTableMetadata("table_name")
-
-      assert(table.name == s"${catalogAndNamespace}table_name")
-      assert(table.schema == new StructType()
-        .add("id", IntegerType)
-        .add("points", MapType(StructType(Seq(
-          StructField("x", DoubleType),
-          StructField("y", DoubleType),
-          StructField("z", DoubleType))), LongType)))
-    }
-  }
-
-  test("AlterTable: add nested column to map value") {
-    val t = s"${catalogAndNamespace}table_name"
-    withTable(t) {
-      sql(s"CREATE TABLE $t (id int, points map<string, struct<x: double, y: double>>)" +
-        s" USING $v2Source")
-      sql(s"ALTER TABLE $t ADD COLUMN points.value.z double")
-
-      val table = loadAlterTableMetadata("table_name")
-
-      assert(table.name == s"${catalogAndNamespace}table_name")
-      assert(table.schema == new StructType()
-        .add("id", IntegerType)
-        .add("points", MapType(StringType, StructType(Seq(
-          StructField("x", DoubleType),
-          StructField("y", DoubleType),
-          StructField("z", DoubleType))))))
-    }
-  }
-
-  test("AlterTable: add nested column to array element") {
-    val t = s"${catalogAndNamespace}table_name"
-    withTable(t) {
-      sql(s"CREATE TABLE $t (id int, points array<struct<x: double, y: double>>)" +
-        s" USING $v2Source")
-      sql(s"ALTER TABLE $t ADD COLUMN points.element.z double")
-
-      val table = loadAlterTableMetadata("table_name")
-
-      assert(table.name == s"${catalogAndNamespace}table_name")
-      assert(table.schema == new StructType()
-        .add("id", IntegerType)
-        .add("points", ArrayType(StructType(Seq(
-          StructField("x", DoubleType),
-          StructField("y", DoubleType),
-          StructField("z", DoubleType))))))
-    }
-  }
-
-  test("AlterTable: add complex column") {
-    val t = s"${catalogAndNamespace}table_name"
-    withTable(t) {
-      sql(s"CREATE TABLE $t (id int) USING $v2Source")
-      sql(s"ALTER TABLE $t ADD COLUMN points array<struct<x: double, y: double>>")
-
-      val table = loadAlterTableMetadata("table_name")
-
-      assert(table.name == s"${catalogAndNamespace}table_name")
-      assert(table.schema == new StructType()
-        .add("id", IntegerType)
-        .add("points", ArrayType(StructType(Seq(
-          StructField("x", DoubleType),
-          StructField("y", DoubleType))))))
-    }
-  }
-
-  test("AlterTable: add nested column with comment") {
-    val t = s"${catalogAndNamespace}table_name"
-    withTable(t) {
-      sql(s"CREATE TABLE $t (id int, points array<struct<x: double, y: double>>)" +
-        s" USING $v2Source")
-      sql(s"ALTER TABLE $t ADD COLUMN points.element.z double COMMENT 'doc'")
-
-      val table = loadAlterTableMetadata("table_name")
-
-      assert(table.name == s"${catalogAndNamespace}table_name")
-      assert(table.schema == new StructType()
-        .add("id", IntegerType)
-        .add("points", ArrayType(StructType(Seq(
-          StructField("x", DoubleType),
-          StructField("y", DoubleType),
-          StructField("z", DoubleType).withComment("doc"))))))
-    }
-  }
-
-  test("AlterTable: add nested column parent must exist") {
-    val t = s"${catalogAndNamespace}table_name"
-    withTable(t) {
-      sql(s"CREATE TABLE $t (id int) USING $v2Source")
-
-      val exc = intercept[AnalysisException] {
-        sql(s"ALTER TABLE $t ADD COLUMN point.z double")
-      }
-
-      assert(exc.getMessage.contains("point"))
-      assert(exc.getMessage.contains("missing field"))
-    }
-  }
-
-  test("AlterTable: update column type int -> long") {
-    val t = s"${catalogAndNamespace}table_name"
-    withTable(t) {
-      sql(s"CREATE TABLE $t (id int) USING $v2Source")
-      sql(s"ALTER TABLE $t ALTER COLUMN id TYPE bigint")
-
-      val table = loadAlterTableMetadata("table_name")
-
-      assert(table.name == s"${catalogAndNamespace}table_name")
-      assert(table.schema == new StructType().add("id", LongType))
-    }
-  }
-
-  test("AlterTable: update nested type float -> double") {
-    val t = s"${catalogAndNamespace}table_name"
-    withTable(t) {
-      sql(s"CREATE TABLE $t (id int, point struct<x: float, y: double>) USING $v2Source")
-      sql(s"ALTER TABLE $t ALTER COLUMN point.x TYPE double")
-
-      val table = loadAlterTableMetadata("table_name")
-
-      assert(table.name == s"${catalogAndNamespace}table_name")
-      assert(table.schema == new StructType()
-        .add("id", IntegerType)
-        .add("point", StructType(Seq(
-          StructField("x", DoubleType),
-          StructField("y", DoubleType)))))
-    }
-  }
-
-  test("AlterTable: update column with struct type fails") {
-    val t = s"${catalogAndNamespace}table_name"
-    withTable(t) {
-      sql(s"CREATE TABLE $t (id int, point struct<x: double, y: double>) USING $v2Source")
-
-      val exc = intercept[AnalysisException] {
-        sql(s"ALTER TABLE $t ALTER COLUMN point TYPE struct<x: double, y: double, z: double>")
-      }
-
-      assert(exc.getMessage.contains("point"))
-      assert(exc.getMessage.contains("update a struct by adding, deleting, or updating its fields"))
-
-      val table = loadAlterTableMetadata("table_name")
-
-      assert(table.name == s"${catalogAndNamespace}table_name")
-      assert(table.schema == new StructType()
-        .add("id", IntegerType)
-        .add("point", StructType(Seq(
-          StructField("x", DoubleType),
-          StructField("y", DoubleType)))))
-    }
-  }
-
-  test("AlterTable: update column with array type fails") {
-    val t = s"${catalogAndNamespace}table_name"
-    withTable(t) {
-      sql(s"CREATE TABLE $t (id int, points array<int>) USING $v2Source")
-
-      val exc = intercept[AnalysisException] {
-        sql(s"ALTER TABLE $t ALTER COLUMN points TYPE array<long>")
-      }
-
-      assert(exc.getMessage.contains("update the element by updating points.element"))
-
-      val table = loadAlterTableMetadata("table_name")
-
-      assert(table.name == s"${catalogAndNamespace}table_name")
-      assert(table.schema == new StructType()
-        .add("id", IntegerType)
-        .add("points", ArrayType(IntegerType)))
-    }
-  }
-
-  test("AlterTable: update column array element type") {
-    val t = s"${catalogAndNamespace}table_name"
-    withTable(t) {
-      sql(s"CREATE TABLE $t (id int, points array<int>) USING $v2Source")
-      sql(s"ALTER TABLE $t ALTER COLUMN points.element TYPE long")
-
-      val table = loadAlterTableMetadata("table_name")
-
-      assert(table.name == s"${catalogAndNamespace}table_name")
-      assert(table.schema == new StructType()
-        .add("id", IntegerType)
-        .add("points", ArrayType(LongType)))
-    }
-  }
-
-  test("AlterTable: update column with map type fails") {
-    val t = s"${catalogAndNamespace}table_name"
-    withTable(t) {
-      sql(s"CREATE TABLE $t (id int, m map<string, int>) USING $v2Source")
-
-      val exc = intercept[AnalysisException] {
-        sql(s"ALTER TABLE $t ALTER COLUMN m TYPE map<string, long>")
-      }
-
-      assert(exc.getMessage.contains("update a map by updating m.key or m.value"))
-
-      val table = loadAlterTableMetadata("table_name")
-
-      assert(table.name == s"${catalogAndNamespace}table_name")
-      assert(table.schema == new StructType()
-        .add("id", IntegerType)
-        .add("m", MapType(StringType, IntegerType)))
-    }
-  }
-
-  test("AlterTable: update column map value type") {
-    val t = s"${catalogAndNamespace}table_name"
-    withTable(t) {
-      sql(s"CREATE TABLE $t (id int, m map<string, int>) USING $v2Source")
-      sql(s"ALTER TABLE $t ALTER COLUMN m.value TYPE long")
-
-      val table = loadAlterTableMetadata("table_name")
-
-      assert(table.name == s"${catalogAndNamespace}table_name")
-      assert(table.schema == new StructType()
-        .add("id", IntegerType)
-        .add("m", MapType(StringType, LongType)))
-    }
-  }
-
-  test("AlterTable: update nested type in map key") {
-    val t = s"${catalogAndNamespace}table_name"
-    withTable(t) {
-      sql(s"CREATE TABLE $t (id int, points map<struct<x: float, y: double>, bigint>)" +
-        s" USING $v2Source")
-      sql(s"ALTER TABLE $t ALTER COLUMN points.key.x TYPE double")
-
-      val table = loadAlterTableMetadata("table_name")
-
-      assert(table.name == s"${catalogAndNamespace}table_name")
-      assert(table.schema == new StructType()
-        .add("id", IntegerType)
-        .add("points", MapType(StructType(Seq(
-          StructField("x", DoubleType),
-          StructField("y", DoubleType))), LongType)))
-    }
-  }
-
-  test("AlterTable: update nested type in map value") {
-    val t = s"${catalogAndNamespace}table_name"
-    withTable(t) {
-      sql(s"CREATE TABLE $t (id int, points map<string, struct<x: float, y: double>>)" +
-        s" USING $v2Source")
-      sql(s"ALTER TABLE $t ALTER COLUMN points.value.x TYPE double")
-
-      val table = loadAlterTableMetadata("table_name")
-
-      assert(table.name == s"${catalogAndNamespace}table_name")
-      assert(table.schema == new StructType()
-        .add("id", IntegerType)
-        .add("points", MapType(StringType, StructType(Seq(
-          StructField("x", DoubleType),
-          StructField("y", DoubleType))))))
-    }
-  }
-
-  test("AlterTable: update nested type in array") {
-    val t = s"${catalogAndNamespace}table_name"
-    withTable(t) {
-      sql(s"CREATE TABLE $t (id int, points array<struct<x: float, y: double>>)" +
-        s" USING $v2Source")
-      sql(s"ALTER TABLE $t ALTER COLUMN points.element.x TYPE double")
-
-      val table = loadAlterTableMetadata("table_name")
-
-      assert(table.name == s"${catalogAndNamespace}table_name")
-      assert(table.schema == new StructType()
-        .add("id", IntegerType)
-        .add("points", ArrayType(StructType(Seq(
-          StructField("x", DoubleType),
-          StructField("y", DoubleType))))))
-    }
-  }
-
-  test("AlterTable: update column must exist") {
-    val t = s"${catalogAndNamespace}table_name"
-    withTable(t) {
-      sql(s"CREATE TABLE $t (id int) USING $v2Source")
-
-      val exc = intercept[AnalysisException] {
-        sql(s"ALTER TABLE $t ALTER COLUMN data TYPE string")
-      }
-
-      assert(exc.getMessage.contains("data"))
-      assert(exc.getMessage.contains("missing field"))
-    }
-  }
-
-  test("AlterTable: nested update column must exist") {
-    val t = s"${catalogAndNamespace}table_name"
-    withTable(t) {
-      sql(s"CREATE TABLE $t (id int) USING $v2Source")
-
-      val exc = intercept[AnalysisException] {
-        sql(s"ALTER TABLE $t ALTER COLUMN point.x TYPE double")
-      }
-
-      assert(exc.getMessage.contains("point.x"))
-      assert(exc.getMessage.contains("missing field"))
-    }
-  }
-
-<<<<<<< HEAD
-  test("AlterTable: update column type must be compatible") {
-    val t = s"${catalogAndNamespace}table_name"
-    withTable(t) {
-      sql(s"CREATE TABLE $t (id int) USING $v2Source")
-
-      val exc = intercept[AnalysisException] {
-        sql(s"ALTER TABLE $t ALTER COLUMN id TYPE boolean")
-      }
-
-      assert(exc.getMessage.contains("id"))
-      assert(exc.getMessage.contains("int cannot be cast to boolean"))
-    }
-  }
-
-  test("AlterTable: update column comment") {
-    val t = s"${catalogAndNamespace}table_name"
-    withTable(t) {
-      sql(s"CREATE TABLE $t (id int) USING $v2Source")
-      sql(s"ALTER TABLE $t ALTER COLUMN id COMMENT 'doc'")
-
-      val table = loadAlterTableMetadata("table_name")
-
-      assert(table.name == s"${catalogAndNamespace}table_name")
-      assert(table.schema == StructType(Seq(StructField("id", IntegerType).withComment("doc"))))
-    }
-  }
-
-  test("AlterTable: update column type and comment") {
-    val t = s"${catalogAndNamespace}table_name"
-    withTable(t) {
-      sql(s"CREATE TABLE $t (id int) USING $v2Source")
-      sql(s"ALTER TABLE $t ALTER COLUMN id TYPE bigint COMMENT 'doc'")
-
-      val table = loadAlterTableMetadata("table_name")
-
-      assert(table.name == s"${catalogAndNamespace}table_name")
-      assert(table.schema == StructType(Seq(StructField("id", LongType).withComment("doc"))))
-    }
-  }
-
-  test("AlterTable: update nested column comment") {
-    val t = s"${catalogAndNamespace}table_name"
-    withTable(t) {
-      sql(s"CREATE TABLE $t (id int, point struct<x: double, y: double>) USING $v2Source")
-      sql(s"ALTER TABLE $t ALTER COLUMN point.y COMMENT 'doc'")
-
-      val table = loadAlterTableMetadata("table_name")
-
-      assert(table.name == s"${catalogAndNamespace}table_name")
-      assert(table.schema == new StructType()
-        .add("id", IntegerType)
-        .add("point", StructType(Seq(
-          StructField("x", DoubleType),
-          StructField("y", DoubleType).withComment("doc")))))
-    }
-  }
-
-  test("AlterTable: update nested column comment in map key") {
-    val t = s"${catalogAndNamespace}table_name"
-    withTable(t) {
-      sql(s"CREATE TABLE $t (id int, points map<struct<x: double, y: double>, bigint>)" +
-        s" USING $v2Source")
-      sql(s"ALTER TABLE $t ALTER COLUMN points.key.y COMMENT 'doc'")
-
-      val table = loadAlterTableMetadata("table_name")
-
-      assert(table.name == s"${catalogAndNamespace}table_name")
-      assert(table.schema == new StructType()
-        .add("id", IntegerType)
-        .add("points", MapType(StructType(Seq(
-          StructField("x", DoubleType),
-          StructField("y", DoubleType).withComment("doc"))), LongType)))
-    }
-  }
-
-  test("AlterTable: update nested column comment in map value") {
-    val t = s"${catalogAndNamespace}table_name"
-    withTable(t) {
-      sql(s"CREATE TABLE $t (id int, points map<string, struct<x: double, y: double>>)" +
-        s" USING $v2Source")
-      sql(s"ALTER TABLE $t ALTER COLUMN points.value.y COMMENT 'doc'")
-
-      val table = loadAlterTableMetadata("table_name")
-
-      assert(table.name == s"${catalogAndNamespace}table_name")
-      assert(table.schema == new StructType()
-        .add("id", IntegerType)
-        .add("points", MapType(StringType, StructType(Seq(
-          StructField("x", DoubleType),
-          StructField("y", DoubleType).withComment("doc"))))))
-    }
-  }
-
-  test("AlterTable: update nested column comment in array") {
-    val t = s"${catalogAndNamespace}table_name"
-    withTable(t) {
-      sql(s"CREATE TABLE $t (id int, points array<struct<x: double, y: double>>)" +
-        s" USING $v2Source")
-      sql(s"ALTER TABLE $t ALTER COLUMN points.element.y COMMENT 'doc'")
-
-      val table = loadAlterTableMetadata("table_name")
-
-      assert(table.name == s"${catalogAndNamespace}table_name")
-      assert(table.schema == new StructType()
-        .add("id", IntegerType)
-        .add("points", ArrayType(StructType(Seq(
-          StructField("x", DoubleType),
-          StructField("y", DoubleType).withComment("doc"))))))
-    }
-  }
-
-  test("AlterTable: comment update column must exist") {
-    val t = s"${catalogAndNamespace}table_name"
-    withTable(t) {
-      sql(s"CREATE TABLE $t (id int) USING $v2Source")
-
-      val exc = intercept[AnalysisException] {
-        sql(s"ALTER TABLE $t ALTER COLUMN data COMMENT 'doc'")
-      }
-
-      assert(exc.getMessage.contains("data"))
-      assert(exc.getMessage.contains("missing field"))
-    }
-  }
-
-  test("AlterTable: nested comment update column must exist") {
-    val t = s"${catalogAndNamespace}table_name"
-    withTable(t) {
-      sql(s"CREATE TABLE $t (id int) USING $v2Source")
-
-      val exc = intercept[AnalysisException] {
-        sql(s"ALTER TABLE $t ALTER COLUMN point.x COMMENT 'doc'")
-      }
-
-      assert(exc.getMessage.contains("point.x"))
-      assert(exc.getMessage.contains("missing field"))
-    }
-  }
-
-  test("AlterTable: rename column") {
-    val t = s"${catalogAndNamespace}table_name"
-    withTable(t) {
-      sql(s"CREATE TABLE $t (id int) USING $v2Source")
-      sql(s"ALTER TABLE $t RENAME COLUMN id TO user_id")
-
-      val table = loadAlterTableMetadata("table_name")
-
-      assert(table.name == s"${catalogAndNamespace}table_name")
-      assert(table.schema == new StructType().add("user_id", IntegerType))
-    }
-  }
-
-  test("AlterTable: rename nested column") {
-    val t = s"${catalogAndNamespace}table_name"
-    withTable(t) {
-      sql(s"CREATE TABLE $t (id int, point struct<x: double, y: double>) USING $v2Source")
-      sql(s"ALTER TABLE $t RENAME COLUMN point.y TO t")
-
-      val table = loadAlterTableMetadata("table_name")
-
-      assert(table.name == s"${catalogAndNamespace}table_name")
-      assert(table.schema == new StructType()
-        .add("id", IntegerType)
-        .add("point", StructType(Seq(
-          StructField("x", DoubleType),
-          StructField("t", DoubleType)))))
-=======
-  test("AlterTable: set location") {
-    val t = "testcat.ns1.table_name"
-    withTable(t) {
-      sql(s"CREATE TABLE $t (id int) USING foo")
-      sql(s"ALTER TABLE $t SET LOCATION 's3://bucket/path'")
-
-      val testCatalog = catalog("testcat").asTableCatalog
-      val table = testCatalog.loadTable(Identifier.of(Array("ns1"), "table_name"))
-
-      assert(table.name == "testcat.ns1.table_name")
-      assert(table.properties == Map("provider" -> "foo", "location" -> "s3://bucket/path").asJava)
-    }
-  }
-
-  test("AlterTable: set table property") {
-    val t = "testcat.ns1.table_name"
-    withTable(t) {
-      sql(s"CREATE TABLE $t (id int) USING foo")
-      sql(s"ALTER TABLE $t SET TBLPROPERTIES ('test'='34')")
-
-      val testCatalog = catalog("testcat").asTableCatalog
-      val table = testCatalog.loadTable(Identifier.of(Array("ns1"), "table_name"))
-
-      assert(table.name == "testcat.ns1.table_name")
-      assert(table.properties == Map("provider" -> "foo", "test" -> "34").asJava)
-    }
-  }
-
-  test("AlterTable: remove table property") {
-    val t = "testcat.ns1.table_name"
-    withTable(t) {
-      sql(s"CREATE TABLE $t (id int) USING foo TBLPROPERTIES('test' = '34')")
-
-      val testCatalog = catalog("testcat").asTableCatalog
-      val table = testCatalog.loadTable(Identifier.of(Array("ns1"), "table_name"))
-
-      assert(table.name == "testcat.ns1.table_name")
-      assert(table.properties == Map("provider" -> "foo", "test" -> "34").asJava)
-
-      sql(s"ALTER TABLE $t UNSET TBLPROPERTIES ('test')")
-
-      val updated = testCatalog.loadTable(Identifier.of(Array("ns1"), "table_name"))
-
-      assert(updated.name == "testcat.ns1.table_name")
-      assert(updated.properties == Map("provider" -> "foo").asJava)
-    }
-  }
-
-  test("InsertInto: append - across catalog") {
-    val t1 = "testcat.ns1.ns2.tbl"
-    val t2 = "testcat2.db.tbl"
-    withTable(t1, t2) {
-      sql(s"CREATE TABLE $t1 USING foo AS SELECT * FROM source")
-      sql(s"CREATE TABLE $t2 (id bigint, data string) USING foo")
-      sql(s"INSERT INTO $t2 SELECT * FROM $t1")
-      checkAnswer(spark.table(t2), spark.table("source"))
-    }
-  }
-
-  test("ShowTables: using v2 catalog") {
-    spark.sql("CREATE TABLE testcat.db.table_name (id bigint, data string) USING foo")
-    spark.sql("CREATE TABLE testcat.n1.n2.db.table_name (id bigint, data string) USING foo")
-
-    runShowTablesSql("SHOW TABLES FROM testcat.db", Seq(Row("db", "table_name")))
-
-    runShowTablesSql(
-      "SHOW TABLES FROM testcat.n1.n2.db",
-      Seq(Row("n1.n2.db", "table_name")))
-  }
-
-  test("ShowTables: using v2 catalog with a pattern") {
-    spark.sql("CREATE TABLE testcat.db.table (id bigint, data string) USING foo")
-    spark.sql("CREATE TABLE testcat.db.table_name_1 (id bigint, data string) USING foo")
-    spark.sql("CREATE TABLE testcat.db.table_name_2 (id bigint, data string) USING foo")
-    spark.sql("CREATE TABLE testcat.db2.table_name_2 (id bigint, data string) USING foo")
-
-    runShowTablesSql(
-      "SHOW TABLES FROM testcat.db",
-      Seq(
-        Row("db", "table"),
-        Row("db", "table_name_1"),
-        Row("db", "table_name_2")))
-
-    runShowTablesSql(
-      "SHOW TABLES FROM testcat.db LIKE '*name*'",
-      Seq(Row("db", "table_name_1"), Row("db", "table_name_2")))
-
-    runShowTablesSql(
-      "SHOW TABLES FROM testcat.db LIKE '*2'",
-      Seq(Row("db", "table_name_2")))
-  }
-
-  test("ShowTables: using v2 catalog, namespace doesn't exist") {
-    runShowTablesSql("SHOW TABLES FROM testcat.unknown", Seq())
-  }
-
-  test("ShowTables: using v1 catalog") {
-    runShowTablesSql(
-      "SHOW TABLES FROM default",
-      Seq(Row("", "source", true), Row("", "source2", true)),
-      expectV2Catalog = false)
-  }
-
-  test("ShowTables: using v1 catalog, db doesn't exist ") {
-    // 'db' below resolves to a database name for v1 catalog because there is no catalog named
-    // 'db' and there is no default catalog set.
-    val exception = intercept[NoSuchDatabaseException] {
-      runShowTablesSql("SHOW TABLES FROM db", Seq(), expectV2Catalog = false)
->>>>>>> 90b10b4f
-    }
-
-<<<<<<< HEAD
-  test("AlterTable: rename nested column in map key") {
-    val t = s"${catalogAndNamespace}table_name"
-    withTable(t) {
-      sql(s"CREATE TABLE $t (id int, point map<struct<x: double, y: double>, bigint>)" +
-        s" USING $v2Source")
-      sql(s"ALTER TABLE $t RENAME COLUMN point.key.y TO t")
-
-      val table = loadAlterTableMetadata("table_name")
-
-      assert(table.name == s"${catalogAndNamespace}table_name")
-      assert(table.schema == new StructType()
-        .add("id", IntegerType)
-        .add("point", MapType(StructType(Seq(
-          StructField("x", DoubleType),
-          StructField("t", DoubleType))), LongType)))
-    }
-  }
-
-  test("AlterTable: rename nested column in map value") {
-    val t = s"${catalogAndNamespace}table_name"
-    withTable(t) {
-      sql(s"CREATE TABLE $t (id int, points map<string, struct<x: double, y: double>>)" +
-        s" USING $v2Source")
-      sql(s"ALTER TABLE $t RENAME COLUMN points.value.y TO t")
-
-      val table = loadAlterTableMetadata("table_name")
-
-      assert(table.name == s"${catalogAndNamespace}table_name")
-      assert(table.schema == new StructType()
-        .add("id", IntegerType)
-        .add("points", MapType(StringType, StructType(Seq(
-          StructField("x", DoubleType),
-          StructField("t", DoubleType))))))
-=======
-    assert(exception.getMessage.contains("Database 'db' not found"))
-  }
-
-  test("ShowTables: using v1 catalog, db name with multipartIdentifier ('a.b') is not allowed.") {
-    val exception = intercept[AnalysisException] {
-      runShowTablesSql("SHOW TABLES FROM a.b", Seq(), expectV2Catalog = false)
->>>>>>> 90b10b4f
-    }
-
-<<<<<<< HEAD
-  test("AlterTable: rename nested column in array element") {
-    val t = s"${catalogAndNamespace}table_name"
-    withTable(t) {
-      sql(s"CREATE TABLE $t (id int, points array<struct<x: double, y: double>>)" +
-        s" USING $v2Source")
-      sql(s"ALTER TABLE $t RENAME COLUMN points.element.y TO t")
-
-      val table = loadAlterTableMetadata("table_name")
-
-      assert(table.name == s"${catalogAndNamespace}table_name")
-      assert(table.schema == new StructType()
-        .add("id", IntegerType)
-        .add("points", ArrayType(StructType(Seq(
-          StructField("x", DoubleType),
-          StructField("t", DoubleType))))))
-    }
-  }
-
-  test("AlterTable: rename column must exist") {
-    val t = s"${catalogAndNamespace}table_name"
-    withTable(t) {
-      sql(s"CREATE TABLE $t (id int) USING $v2Source")
-
-      val exc = intercept[AnalysisException] {
-        sql(s"ALTER TABLE $t RENAME COLUMN data TO some_string")
-      }
-
-      assert(exc.getMessage.contains("data"))
-      assert(exc.getMessage.contains("missing field"))
-    }
-  }
-
-  test("AlterTable: nested rename column must exist") {
-    val t = s"${catalogAndNamespace}table_name"
-    withTable(t) {
-      sql(s"CREATE TABLE $t (id int) USING $v2Source")
-
-      val exc = intercept[AnalysisException] {
-        sql(s"ALTER TABLE $t RENAME COLUMN point.x TO z")
-      }
-
-      assert(exc.getMessage.contains("point.x"))
-      assert(exc.getMessage.contains("missing field"))
-    }
-=======
-    assert(exception.getMessage.contains("The database name is not valid: a.b"))
-  }
-
-  test("ShowTables: using v2 catalog with empty namespace") {
-    spark.sql("CREATE TABLE testcat.table (id bigint, data string) USING foo")
-    runShowTablesSql("SHOW TABLES FROM testcat", Seq(Row("", "table")))
-  }
-
-  test("ShowTables: namespace is not specified and default v2 catalog is set") {
-    spark.conf.set("spark.sql.default.catalog", "testcat")
-    spark.sql("CREATE TABLE testcat.table (id bigint, data string) USING foo")
-
-    // v2 catalog is used where default namespace is empty for TestInMemoryTableCatalog.
-    runShowTablesSql("SHOW TABLES", Seq(Row("", "table")))
-  }
-
-  test("ShowTables: namespace not specified and default v2 catalog not set - fallback to v1") {
-    runShowTablesSql(
-      "SHOW TABLES",
-      Seq(Row("", "source", true), Row("", "source2", true)),
-      expectV2Catalog = false)
-
-    runShowTablesSql(
-      "SHOW TABLES LIKE '*2'",
-      Seq(Row("", "source2", true)),
-      expectV2Catalog = false)
-  }
-
-  private def runShowTablesSql(
-      sqlText: String,
-      expected: Seq[Row],
-      expectV2Catalog: Boolean = true): Unit = {
-    val schema = if (expectV2Catalog) {
-      new StructType()
-        .add("namespace", StringType, nullable = false)
-        .add("tableName", StringType, nullable = false)
-    } else {
-      new StructType()
-        .add("database", StringType, nullable = false)
-        .add("tableName", StringType, nullable = false)
-        .add("isTemporary", BooleanType, nullable = false)
-    }
-
-    val df = spark.sql(sqlText)
-    assert(df.schema === schema)
-    assert(expected === df.collect())
->>>>>>> 90b10b4f
-  }
-
-  test("AlterTable: drop column") {
-    val t = s"${catalogAndNamespace}table_name"
-    withTable(t) {
-      sql(s"CREATE TABLE $t (id int, data string) USING $v2Source")
-      sql(s"ALTER TABLE $t DROP COLUMN data")
-
-      val table = loadAlterTableMetadata("table_name")
-
-      assert(table.name == s"${catalogAndNamespace}table_name")
-      assert(table.schema == new StructType().add("id", IntegerType))
-    }
-  }
-
-  test("AlterTable: drop nested column") {
-    val t = s"${catalogAndNamespace}table_name"
-    withTable(t) {
-      sql(s"CREATE TABLE $t (id int, point struct<x: double, y: double, t: double>)" +
-        s" USING $v2Source")
-      sql(s"ALTER TABLE $t DROP COLUMN point.t")
-
-      val table = loadAlterTableMetadata("table_name")
-
-      assert(table.name == s"${catalogAndNamespace}table_name")
-      assert(table.schema == new StructType()
-        .add("id", IntegerType)
-        .add("point", StructType(Seq(
-          StructField("x", DoubleType),
-          StructField("y", DoubleType)))))
-    }
-  }
-
-  test("AlterTable: drop nested column in map key") {
-    val t = s"${catalogAndNamespace}table_name"
-    withTable(t) {
-      sql(s"CREATE TABLE $t (id int, point map<struct<x: double, y: double>, bigint>)" +
-        s" USING $v2Source")
-      sql(s"ALTER TABLE $t DROP COLUMN point.key.y")
-
-      val table = loadAlterTableMetadata("table_name")
-
-      assert(table.name == s"${catalogAndNamespace}table_name")
-      assert(table.schema == new StructType()
-        .add("id", IntegerType)
-        .add("point", MapType(StructType(Seq(
-          StructField("x", DoubleType))), LongType)))
-    }
-  }
-
-  test("AlterTable: drop nested column in map value") {
-    val t = s"${catalogAndNamespace}table_name"
-    withTable(t) {
-      sql(s"CREATE TABLE $t (id int, points map<string, struct<x: double, y: double>>)" +
-        s" USING $v2Source")
-      sql(s"ALTER TABLE $t DROP COLUMN points.value.y")
-
-      val table = loadAlterTableMetadata("table_name")
-
-      assert(table.name == s"${catalogAndNamespace}table_name")
-      assert(table.schema == new StructType()
-        .add("id", IntegerType)
-        .add("points", MapType(StringType, StructType(Seq(
-          StructField("x", DoubleType))))))
-    }
-  }
-
-  test("AlterTable: drop nested column in array element") {
-    val t = s"${catalogAndNamespace}table_name"
-    withTable(t) {
-      sql(s"CREATE TABLE $t (id int, points array<struct<x: double, y: double>>)" +
-        s" USING $v2Source")
-      sql(s"ALTER TABLE $t DROP COLUMN points.element.y")
-
-      val table = loadAlterTableMetadata("table_name")
-
-      assert(table.name == s"${catalogAndNamespace}table_name")
-      assert(table.schema == new StructType()
-        .add("id", IntegerType)
-        .add("points", ArrayType(StructType(Seq(
-          StructField("x", DoubleType))))))
-    }
-  }
-
-  test("AlterTable: drop column must exist") {
-    val t = s"${catalogAndNamespace}table_name"
-    withTable(t) {
-      sql(s"CREATE TABLE $t (id int) USING $v2Source")
-
-      val exc = intercept[AnalysisException] {
-        sql(s"ALTER TABLE $t DROP COLUMN data")
-      }
-
-      assert(exc.getMessage.contains("data"))
-      assert(exc.getMessage.contains("missing field"))
-    }
-  }
-
-  test("AlterTable: nested drop column must exist") {
-    val t = s"${catalogAndNamespace}table_name"
-    withTable(t) {
-      sql(s"CREATE TABLE $t (id int) USING $v2Source")
-
-      val exc = intercept[AnalysisException] {
-        sql(s"ALTER TABLE $t DROP COLUMN point.x")
-      }
-
-      assert(exc.getMessage.contains("point.x"))
-      assert(exc.getMessage.contains("missing field"))
-    }
-  }
-
-  test("AlterTable: set location") {
-    val t = s"${catalogAndNamespace}table_name"
-    withTable(t) {
-      sql(s"CREATE TABLE $t (id int) USING $v2Source")
-      sql(s"ALTER TABLE $t SET LOCATION 's3://bucket/path'")
-
-      val table = loadAlterTableMetadata("table_name")
-
-      assert(table.name == s"${catalogAndNamespace}table_name")
-      assert(table.properties ===
-        Map("provider" -> v2Source, "location" -> "s3://bucket/path").asJava)
-    }
-  }
-
-  test("AlterTable: set table property") {
-    val t = s"${catalogAndNamespace}table_name"
-    withTable(t) {
-      sql(s"CREATE TABLE $t (id int) USING $v2Source")
-      sql(s"ALTER TABLE $t SET TBLPROPERTIES ('test'='34')")
-
-      val table = loadAlterTableMetadata("table_name")
-
-      assert(table.name == s"${catalogAndNamespace}table_name")
-      assert(table.properties == Map("provider" -> v2Source, "test" -> "34").asJava)
-    }
-  }
-
-  test("AlterTable: remove table property") {
-    val t = s"${catalogAndNamespace}table_name"
-    withTable(t) {
-      sql(s"CREATE TABLE $t (id int) USING $v2Source TBLPROPERTIES('test' = '34')")
-
-      val table = loadAlterTableMetadata("table_name")
-
-      assert(table.name == s"${catalogAndNamespace}table_name")
-      assert(table.properties == Map("provider" -> v2Source, "test" -> "34").asJava)
-
-      sql(s"ALTER TABLE $t UNSET TBLPROPERTIES ('test')")
-
-      val updated = loadAlterTableMetadata("table_name")
-
-      assert(updated.name == s"${catalogAndNamespace}table_name")
-      assert(updated.properties == Map("provider" -> v2Source).asJava)
-    }
-  }
-}
-
 
 /** Used as a V2 DataSource for V2SessionCatalog DDL */
 class FakeV2Provider extends TableProvider {
