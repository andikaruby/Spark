/*
 * Licensed to the Apache Software Foundation (ASF) under one or more
 * contributor license agreements.  See the NOTICE file distributed with
 * this work for additional information regarding copyright ownership.
 * The ASF licenses this file to You under the Apache License, Version 2.0
 * (the "License"); you may not use this file except in compliance with
 * the License.  You may obtain a copy of the License at
 *
 *    http://www.apache.org/licenses/LICENSE-2.0
 *
 * Unless required by applicable law or agreed to in writing, software
 * distributed under the License is distributed on an "AS IS" BASIS,
 * WITHOUT WARRANTIES OR CONDITIONS OF ANY KIND, either express or implied.
 * See the License for the specific language governing permissions and
 * limitations under the License.
 */

package org.apache.spark.sql.execution.streaming.sources

import java.util.concurrent.TimeUnit

import scala.collection.JavaConverters._
import scala.collection.mutable.ArrayBuffer

<<<<<<< HEAD
import org.apache.spark.SparkArithmeticException
=======
import org.apache.spark.SparkRuntimeException
>>>>>>> 58490da6
import org.apache.spark.sql.Row
import org.apache.spark.sql.catalyst.InternalRow
import org.apache.spark.sql.connector.read.streaming.{Offset, SparkDataStream}
import org.apache.spark.sql.execution.datasources.DataSource
import org.apache.spark.sql.execution.datasources.v2.StreamingDataSourceV2Relation
import org.apache.spark.sql.execution.streaming._
import org.apache.spark.sql.execution.streaming.continuous._
import org.apache.spark.sql.functions._
import org.apache.spark.sql.streaming.StreamTest
import org.apache.spark.sql.util.CaseInsensitiveStringMap
import org.apache.spark.util.ManualClock

class RateStreamProviderSuite extends StreamTest {

  import testImplicits._

  case class AdvanceRateManualClock(seconds: Long) extends AddData {
    override def addData(query: Option[StreamExecution]): (SparkDataStream, Offset) = {
      assert(query.nonEmpty)
      val rateSource = query.get.logicalPlan.collect {
        case r: StreamingDataSourceV2Relation
            if r.stream.isInstanceOf[RateStreamMicroBatchStream] =>
          r.stream.asInstanceOf[RateStreamMicroBatchStream]
      }.head

      rateSource.clock.asInstanceOf[ManualClock].advance(TimeUnit.SECONDS.toMillis(seconds))
      val offset = LongOffset(TimeUnit.MILLISECONDS.toSeconds(
        rateSource.clock.getTimeMillis() - rateSource.creationTimeMs))
      (rateSource, offset)
    }
  }

  test("RateStreamProvider in registry") {
    val ds = DataSource.lookupDataSource("rate", spark.sqlContext.conf).newInstance()
    assert(ds.isInstanceOf[RateStreamProvider], "Could not find rate source")
  }

  test("compatible with old path in registry") {
    val ds = DataSource.lookupDataSource(
      "org.apache.spark.sql.execution.streaming.RateSourceProvider",
      spark.sqlContext.conf).newInstance()
    assert(ds.isInstanceOf[RateStreamProvider], "Could not find rate source")
  }

  test("microbatch - basic") {
    val input = spark.readStream
      .format("rate")
      .option("rowsPerSecond", "10")
      .option("useManualClock", "true")
      .load()
    testStream(input)(
      AdvanceRateManualClock(seconds = 1),
      CheckLastBatch((0 until 10).map(v => new java.sql.Timestamp(v * 100L) -> v): _*)
    )
  }

  test("microbatch - restart") {
    val input = spark.readStream
      .format("rate")
      .option("rowsPerSecond", "10")
      .load()
      .select($"value")

    var streamDuration = 0

    // Microbatch rate stream offsets contain the number of seconds since the beginning of
    // the stream.
    def updateStreamDurationFromOffset(s: StreamExecution, expectedMin: Int): Unit = {
      streamDuration = s.lastProgress.sources(0).endOffset.toInt
      assert(streamDuration >= expectedMin)
    }

    // We have to use the lambda version of CheckAnswer because we don't know the right range
    // until we see the last offset.
    // SPARK-39242 - its possible that the next output to sink has happened
    // since the last query progress and the output rows reflect that.
    // We just need to compare for the saved stream duration here and hence
    // we only use those number of sorted elements from output rows.
    def expectedResultsFromDuration(rows: Seq[Row]): Unit = {
      assert(rows.map(_.getLong(0)).sorted.take(streamDuration * 10)
        == (0 until (streamDuration * 10)))
    }

    testStream(input)(
      StartStream(),
      Execute(_.awaitOffset(0, LongOffset(2), streamingTimeout.toMillis)),
      StopStream,
      Execute(updateStreamDurationFromOffset(_, 2)),
      CheckAnswer(expectedResultsFromDuration _),
      StartStream(),
      Execute(_.awaitOffset(0, LongOffset(4), streamingTimeout.toMillis)),
      StopStream,
      Execute(updateStreamDurationFromOffset(_, 4)),
      CheckAnswer(expectedResultsFromDuration _)
    )
  }

  test("microbatch - uniform distribution of event timestamps") {
    val input = spark.readStream
      .format("rate")
      .option("rowsPerSecond", "1500")
      .option("useManualClock", "true")
      .load()
      .as[(java.sql.Timestamp, Long)]
      .map(v => (v._1.getTime, v._2))
    val expectedAnswer = (0 until 1500).map { v =>
      (math.round(v * (1000.0 / 1500)), v)
    }
    testStream(input)(
      AdvanceRateManualClock(seconds = 1),
      CheckLastBatch(expectedAnswer: _*)
    )
  }

  test("microbatch - infer offsets") {
    withTempDir { temp =>
      val stream = new RateStreamMicroBatchStream(
        rowsPerSecond = 100,
        options = new CaseInsensitiveStringMap(Map("useManualClock" -> "true").asJava),
        checkpointLocation = temp.getCanonicalPath)
      stream.clock.asInstanceOf[ManualClock].advance(100000)
      val startOffset = stream.initialOffset()
      startOffset match {
        case r: LongOffset => assert(r.offset === 0L)
        case _ => throw new IllegalStateException("unexpected offset type")
      }
      stream.latestOffset() match {
        case r: LongOffset => assert(r.offset >= 100)
        case _ => throw new IllegalStateException("unexpected offset type")
      }
    }
  }

  test("microbatch - predetermined batch size") {
    withTempDir { temp =>
      val stream = new RateStreamMicroBatchStream(
        rowsPerSecond = 20,
        options = CaseInsensitiveStringMap.empty(),
        checkpointLocation = temp.getCanonicalPath)
      val partitions = stream.planInputPartitions(LongOffset(0L), LongOffset(1L))
      val readerFactory = stream.createReaderFactory()
      assert(partitions.size == 1)
      val dataReader = readerFactory.createReader(partitions(0))
      val data = ArrayBuffer[InternalRow]()
      while (dataReader.next()) {
        data.append(dataReader.get())
      }
      assert(data.size === 20)
    }
  }

  test("microbatch - data read") {
    withTempDir { temp =>
      val stream = new RateStreamMicroBatchStream(
        rowsPerSecond = 33,
        numPartitions = 11,
        options = CaseInsensitiveStringMap.empty(),
        checkpointLocation = temp.getCanonicalPath)
      val partitions = stream.planInputPartitions(LongOffset(0L), LongOffset(1L))
      val readerFactory = stream.createReaderFactory()
      assert(partitions.size == 11)

      val readData = partitions
        .map(readerFactory.createReader)
        .flatMap { reader =>
          val buf = scala.collection.mutable.ListBuffer[InternalRow]()
          while (reader.next()) buf.append(reader.get())
          buf
        }

      assert(readData.map(_.getLong(1)).sorted === 0.until(33).toArray)
    }
  }

  testQuietly("microbatch - rump up error") {
    val e = intercept[SparkRuntimeException](
      new RateStreamMicroBatchStream(
        rowsPerSecond = Long.MaxValue,
        rampUpTimeSeconds = 2,
        options = CaseInsensitiveStringMap.empty(),
        checkpointLocation = ""))

    checkError(
      exception = e,
      errorClass = "INCORRECT_RUMP_UP_RATE",
      parameters = Map(
        "rowsPerSecond" -> Long.MaxValue.toString,
        "maxSeconds" -> "1",
        "rampUpTimeSeconds" -> "2"))
  }

  testQuietly("microbatch - end offset error") {
    withTempDir { temp =>
      val maxSeconds = (Long.MaxValue / 100)
      val endSeconds = Long.MaxValue
      val e = intercept[SparkRuntimeException](
        new RateStreamMicroBatchStream(
          rowsPerSecond = 100,
          rampUpTimeSeconds = 2,
          options = CaseInsensitiveStringMap.empty(),
          checkpointLocation = temp.getCanonicalPath)
          .planInputPartitions(LongOffset(1), LongOffset(endSeconds)))

      checkError(
        exception = e,
        errorClass = "INCORRECT_END_OFFSET",
        parameters = Map(
          "rowsPerSecond" -> "100",
          "maxSeconds" -> maxSeconds.toString,
          "endSeconds" -> endSeconds.toString))
    }
  }

  test("valueAtSecond") {
    import RateStreamProvider._

    assert(valueAtSecond(seconds = 0, rowsPerSecond = 5, rampUpTimeSeconds = 0) === 0)
    assert(valueAtSecond(seconds = 1, rowsPerSecond = 5, rampUpTimeSeconds = 0) === 5)

    assert(valueAtSecond(seconds = 0, rowsPerSecond = 5, rampUpTimeSeconds = 2) === 0)
    assert(valueAtSecond(seconds = 1, rowsPerSecond = 5, rampUpTimeSeconds = 2) === 1)
    assert(valueAtSecond(seconds = 2, rowsPerSecond = 5, rampUpTimeSeconds = 2) === 3)
    assert(valueAtSecond(seconds = 3, rowsPerSecond = 5, rampUpTimeSeconds = 2) === 8)

    assert(valueAtSecond(seconds = 0, rowsPerSecond = 10, rampUpTimeSeconds = 4) === 0)
    assert(valueAtSecond(seconds = 1, rowsPerSecond = 10, rampUpTimeSeconds = 4) === 2)
    assert(valueAtSecond(seconds = 2, rowsPerSecond = 10, rampUpTimeSeconds = 4) === 6)
    assert(valueAtSecond(seconds = 3, rowsPerSecond = 10, rampUpTimeSeconds = 4) === 12)
    assert(valueAtSecond(seconds = 4, rowsPerSecond = 10, rampUpTimeSeconds = 4) === 20)
    assert(valueAtSecond(seconds = 5, rowsPerSecond = 10, rampUpTimeSeconds = 4) === 30)
  }

  test("rampUpTime") {
    val input = spark.readStream
      .format("rate")
      .option("rowsPerSecond", "10")
      .option("rampUpTime", "4s")
      .option("useManualClock", "true")
      .load()
      .as[(java.sql.Timestamp, Long)]
      .map(v => (v._1.getTime, v._2))
    testStream(input)(
      AdvanceRateManualClock(seconds = 1),
      CheckLastBatch((0 until 2).map(v => v * 500 -> v): _*), // speed = 2
      AdvanceRateManualClock(seconds = 1),
      CheckLastBatch((2 until 6).map(v => 1000 + (v - 2) * 250 -> v): _*), // speed = 4
      AdvanceRateManualClock(seconds = 1),
      CheckLastBatch({
        Seq(2000 -> 6, 2167 -> 7, 2333 -> 8, 2500 -> 9, 2667 -> 10, 2833 -> 11)
      }: _*), // speed = 6
      AdvanceRateManualClock(seconds = 1),
      CheckLastBatch((12 until 20).map(v => 3000 + (v - 12) * 125 -> v): _*), // speed = 8
      AdvanceRateManualClock(seconds = 1),
      // Now we should reach full speed
      CheckLastBatch((20 until 30).map(v => 4000 + (v - 20) * 100 -> v): _*), // speed = 10
      AdvanceRateManualClock(seconds = 1),
      CheckLastBatch((30 until 40).map(v => 5000 + (v - 30) * 100 -> v): _*), // speed = 10
      AdvanceRateManualClock(seconds = 1),
      CheckLastBatch((40 until 50).map(v => 6000 + (v - 40) * 100 -> v): _*) // speed = 10
    )
  }

  test("numPartitions") {
    val input = spark.readStream
      .format("rate")
      .option("rowsPerSecond", "10")
      .option("numPartitions", "6")
      .option("useManualClock", "true")
      .load()
      .select(spark_partition_id())
      .distinct()
    testStream(input)(
      AdvanceRateManualClock(1),
      CheckLastBatch((0 until 6): _*)
    )
  }

  testQuietly("overflow") {
    val input = spark.readStream
      .format("rate")
      .option("rowsPerSecond", Long.MaxValue.toString)
      .option("useManualClock", "true")
      .load()
      .select(spark_partition_id())
      .distinct()
    testStream(input)(
      AdvanceRateManualClock(2),
<<<<<<< HEAD
      ExpectFailure[SparkArithmeticException](t => {
        Seq("overflow", "rowsPerSecond").foreach { msg =>
=======
      ExpectFailure[SparkRuntimeException](t => {
        Seq("INCORRECT_END_OFFSET", "rowsPerSecond").foreach { msg =>
>>>>>>> 58490da6
          assert(t.getMessage.contains(msg))
        }
      })
    )
  }

  testQuietly("illegal option values") {
    def testIllegalOptionValue(
        option: String,
        value: String,
        expectedMessages: Seq[String]): Unit = {
      val e = intercept[IllegalArgumentException] {
        spark.readStream
          .format("rate")
          .option(option, value)
          .load()
          .writeStream
          .format("console")
          .start()
          .awaitTermination()
      }
      for (msg <- expectedMessages) {
        assert(e.getMessage.contains(msg))
      }
    }

    testIllegalOptionValue("rowsPerSecond", "-1", Seq("-1", "rowsPerSecond", "positive"))
    testIllegalOptionValue("numPartitions", "-1", Seq("-1", "numPartitions", "positive"))
  }

  test("user-specified schema given") {
    val exception = intercept[UnsupportedOperationException] {
      spark.readStream
        .format("rate")
        .schema(spark.range(1).schema)
        .load()
    }
    assert(exception.getMessage.contains(
      "RateStreamProvider source does not support user-specified schema"))
  }

  test("continuous data") {
    val stream = new RateStreamContinuousStream(rowsPerSecond = 20, numPartitions = 2)
    val partitions = stream.planInputPartitions(stream.initialOffset)
    val readerFactory = stream.createContinuousReaderFactory()
    assert(partitions.size == 2)

    val data = scala.collection.mutable.ListBuffer[InternalRow]()
    partitions.foreach {
      case t: RateStreamContinuousInputPartition =>
        val startTimeMs = stream.initialOffset()
          .asInstanceOf[RateStreamOffset]
          .partitionToValueAndRunTimeMs(t.partitionIndex)
          .runTimeMs
        val r = readerFactory.createReader(t)
          .asInstanceOf[RateStreamContinuousPartitionReader]
        for (rowIndex <- 0 to 9) {
          r.next()
          data.append(r.get())
          assert(r.getOffset() ==
            RateStreamPartitionOffset(
              t.partitionIndex,
              t.partitionIndex + rowIndex * 2,
              startTimeMs + (rowIndex + 1) * 100))
        }
        assert(System.currentTimeMillis() >= startTimeMs + 1000)

      case _ => throw new IllegalStateException("Unexpected task type")
    }

    assert(data.map(_.getLong(1)).toSeq.sorted == Range(0, 20))
  }
}<|MERGE_RESOLUTION|>--- conflicted
+++ resolved
@@ -22,11 +22,7 @@
 import scala.collection.JavaConverters._
 import scala.collection.mutable.ArrayBuffer
 
-<<<<<<< HEAD
-import org.apache.spark.SparkArithmeticException
-=======
-import org.apache.spark.SparkRuntimeException
->>>>>>> 58490da6
+import org.apache.spark.{SparkArithmeticException, SparkRuntimeException}
 import org.apache.spark.sql.Row
 import org.apache.spark.sql.catalyst.InternalRow
 import org.apache.spark.sql.connector.read.streaming.{Offset, SparkDataStream}
@@ -314,13 +310,8 @@
       .distinct()
     testStream(input)(
       AdvanceRateManualClock(2),
-<<<<<<< HEAD
       ExpectFailure[SparkArithmeticException](t => {
-        Seq("overflow", "rowsPerSecond").foreach { msg =>
-=======
-      ExpectFailure[SparkRuntimeException](t => {
         Seq("INCORRECT_END_OFFSET", "rowsPerSecond").foreach { msg =>
->>>>>>> 58490da6
           assert(t.getMessage.contains(msg))
         }
       })
