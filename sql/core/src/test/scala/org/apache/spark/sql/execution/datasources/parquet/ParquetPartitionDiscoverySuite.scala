--- conflicted
+++ resolved
@@ -89,11 +89,7 @@
     check("1990-02-24 12:00:30",
       Literal.create(Timestamp.valueOf("1990-02-24 12:00:30"), TimestampType))
 
-<<<<<<< HEAD
     val c = Calendar.getInstance(TimeZoneUTC)
-=======
-    val c = Calendar.getInstance(TimeZone.getTimeZone("UTC"))
->>>>>>> 33f532a9
     c.set(1990, 1, 24, 12, 0, 30)
     c.set(Calendar.MILLISECOND, 0)
     check("1990-02-24 12:00:30",
