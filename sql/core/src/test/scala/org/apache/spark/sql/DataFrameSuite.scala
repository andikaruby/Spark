/*
 * Licensed to the Apache Software Foundation (ASF) under one or more
 * contributor license agreements.  See the NOTICE file distributed with
 * this work for additional information regarding copyright ownership.
 * The ASF licenses this file to You under the Apache License, Version 2.0
 * (the "License"); you may not use this file except in compliance with
 * the License.  You may obtain a copy of the License at
 *
 *    http://www.apache.org/licenses/LICENSE-2.0
 *
 * Unless required by applicable law or agreed to in writing, software
 * distributed under the License is distributed on an "AS IS" BASIS,
 * WITHOUT WARRANTIES OR CONDITIONS OF ANY KIND, either express or implied.
 * See the License for the specific language governing permissions and
 * limitations under the License.
 */

package org.apache.spark.sql

import java.io.File
import java.nio.charset.StandardCharsets
import java.sql.{Date, Timestamp}
import java.util.UUID

import scala.language.postfixOps
import scala.util.Random

import org.scalatest.Matchers._

import org.apache.spark.SparkException
import org.apache.spark.sql.catalyst.TableIdentifier
import org.apache.spark.sql.catalyst.plans.logical.{Filter, OneRowRelation, Union}
import org.apache.spark.sql.execution.{FilterExec, QueryExecution}
import org.apache.spark.sql.execution.aggregate.HashAggregateExec
import org.apache.spark.sql.execution.command.CreateDataSourceTableUtils._
import org.apache.spark.sql.execution.exchange.{BroadcastExchangeExec, ReusedExchangeExec, ShuffleExchange}
import org.apache.spark.sql.functions._
import org.apache.spark.sql.internal.SQLConf
import org.apache.spark.sql.test.{ExamplePoint, ExamplePointUDT, SharedSQLContext}
import org.apache.spark.sql.test.SQLTestData.TestData2
import org.apache.spark.sql.types._
import org.apache.spark.util.Utils

class DataFrameSuite extends QueryTest with SharedSQLContext {
  import testImplicits._

  test("analysis error should be eagerly reported") {
    intercept[Exception] { testData.select('nonExistentName) }
    intercept[Exception] {
      testData.groupBy('key).agg(Map("nonExistentName" -> "sum"))
    }
    intercept[Exception] {
      testData.groupBy("nonExistentName").agg(Map("key" -> "sum"))
    }
    intercept[Exception] {
      testData.groupBy($"abcd").agg(Map("key" -> "sum"))
    }
  }

  test("dataframe toString") {
    assert(testData.toString === "[key: int, value: string]")
    assert(testData("key").toString === "key")
    assert($"test".toString === "test")
  }

  test("rename nested groupby") {
    val df = Seq((1, (1, 1))).toDF()

    checkAnswer(
      df.groupBy("_1").agg(sum("_2._1")).toDF("key", "total"),
      Row(1, 1) :: Nil)
  }

  test("access complex data") {
    assert(complexData.filter(complexData("a").getItem(0) === 2).count() == 1)
    assert(complexData.filter(complexData("m").getItem("1") === 1).count() == 1)
    assert(complexData.filter(complexData("s").getField("key") === 1).count() == 1)
  }

  test("table scan") {
    checkAnswer(
      testData,
      testData.collect().toSeq)
  }

  test("union all") {
    val unionDF = testData.union(testData).union(testData)
      .union(testData).union(testData)

    // Before optimizer, Union should be combined.
    assert(unionDF.queryExecution.analyzed.collect {
      case j: Union if j.children.size == 5 => j }.size === 1)

    checkAnswer(
      unionDF.agg(avg('key), max('key), min('key), sum('key)),
      Row(50.5, 100, 1, 25250) :: Nil
    )
  }

  test("union should union DataFrames with UDTs (SPARK-13410)") {
    val rowRDD1 = sparkContext.parallelize(Seq(Row(1, new ExamplePoint(1.0, 2.0))))
    val schema1 = StructType(Array(StructField("label", IntegerType, false),
                    StructField("point", new ExamplePointUDT(), false)))
    val rowRDD2 = sparkContext.parallelize(Seq(Row(2, new ExamplePoint(3.0, 4.0))))
    val schema2 = StructType(Array(StructField("label", IntegerType, false),
                    StructField("point", new ExamplePointUDT(), false)))
    val df1 = spark.createDataFrame(rowRDD1, schema1)
    val df2 = spark.createDataFrame(rowRDD2, schema2)

    checkAnswer(
      df1.union(df2).orderBy("label"),
      Seq(Row(1, new ExamplePoint(1.0, 2.0)), Row(2, new ExamplePoint(3.0, 4.0)))
    )
  }

  test("empty data frame") {
    assert(spark.emptyDataFrame.columns.toSeq === Seq.empty[String])
    assert(spark.emptyDataFrame.count() === 0)
  }

  test("head and take") {
    assert(testData.take(2) === testData.collect().take(2))
    assert(testData.head(2) === testData.collect().take(2))
    assert(testData.head(2).head.schema === testData.schema)
  }

  test("dataframe alias") {
    val df = Seq(Tuple1(1)).toDF("c").as("t")
    val dfAlias = df.alias("t2")
    df.col("t.c")
    dfAlias.col("t2.c")
  }

  test("simple explode") {
    val df = Seq(Tuple1("a b c"), Tuple1("d e")).toDF("words")

    checkAnswer(
      df.explode("words", "word") { word: String => word.split(" ").toSeq }.select('word),
      Row("a") :: Row("b") :: Row("c") :: Row("d") ::Row("e") :: Nil
    )
  }

  test("explode") {
    val df = Seq((1, "a b c"), (2, "a b"), (3, "a")).toDF("number", "letters")
    val df2 =
      df.explode('letters) {
        case Row(letters: String) => letters.split(" ").map(Tuple1(_)).toSeq
      }

    checkAnswer(
      df2
        .select('_1 as 'letter, 'number)
        .groupBy('letter)
        .agg(countDistinct('number)),
      Row("a", 3) :: Row("b", 2) :: Row("c", 1) :: Nil
    )
  }

  test("Star Expansion - CreateStruct and CreateArray") {
    val structDf = testData2.select("a", "b").as("record")
    // CreateStruct and CreateArray in aggregateExpressions
    assert(structDf.groupBy($"a").agg(min(struct($"record.*"))).first() == Row(3, Row(3, 1)))
    assert(structDf.groupBy($"a").agg(min(array($"record.*"))).first() == Row(3, Seq(3, 1)))

    // CreateStruct and CreateArray in project list (unresolved alias)
    assert(structDf.select(struct($"record.*")).first() == Row(Row(1, 1)))
    assert(structDf.select(array($"record.*")).first().getAs[Seq[Int]](0) === Seq(1, 1))

    // CreateStruct and CreateArray in project list (alias)
    assert(structDf.select(struct($"record.*").as("a")).first() == Row(Row(1, 1)))
    assert(structDf.select(array($"record.*").as("a")).first().getAs[Seq[Int]](0) === Seq(1, 1))
  }

  test("Star Expansion - hash") {
    val structDf = testData2.select("a", "b").as("record")
    checkAnswer(
      structDf.groupBy($"a", $"b").agg(min(hash($"a", $"*"))),
      structDf.groupBy($"a", $"b").agg(min(hash($"a", $"a", $"b"))))

    checkAnswer(
      structDf.groupBy($"a", $"b").agg(hash($"a", $"*")),
      structDf.groupBy($"a", $"b").agg(hash($"a", $"a", $"b")))

    checkAnswer(
      structDf.select(hash($"*")),
      structDf.select(hash($"record.*")))

    checkAnswer(
      structDf.select(hash($"a", $"*")),
      structDf.select(hash($"a", $"record.*")))
  }

  test("Star Expansion - explode should fail with a meaningful message if it takes a star") {
    val df = Seq(("1", "1,2"), ("2", "4"), ("3", "7,8,9")).toDF("prefix", "csv")
    val e = intercept[AnalysisException] {
      df.explode($"*") { case Row(prefix: String, csv: String) =>
        csv.split(",").map(v => Tuple1(prefix + ":" + v)).toSeq
      }.queryExecution.assertAnalyzed()
    }
    assert(e.getMessage.contains("Invalid usage of '*' in explode/json_tuple/UDTF"))

    checkAnswer(
      df.explode('prefix, 'csv) { case Row(prefix: String, csv: String) =>
        csv.split(",").map(v => Tuple1(prefix + ":" + v)).toSeq
      },
      Row("1", "1,2", "1:1") ::
        Row("1", "1,2", "1:2") ::
        Row("2", "4", "2:4") ::
        Row("3", "7,8,9", "3:7") ::
        Row("3", "7,8,9", "3:8") ::
        Row("3", "7,8,9", "3:9") :: Nil)
  }

  test("Star Expansion - explode alias and star") {
    val df = Seq((Array("a"), 1)).toDF("a", "b")

    checkAnswer(
      df.select(explode($"a").as("a"), $"*"),
      Row("a", Seq("a"), 1) :: Nil)
  }

  test("sort after generate with join=true") {
    val df = Seq((Array("a"), 1)).toDF("a", "b")

    checkAnswer(
      df.select($"*", explode($"a").as("c")).sortWithinPartitions("b", "c"),
      Row(Seq("a"), 1, "a") :: Nil)
  }

  test("selectExpr") {
    checkAnswer(
      testData.selectExpr("abs(key)", "value"),
      testData.collect().map(row => Row(math.abs(row.getInt(0)), row.getString(1))).toSeq)
  }

  test("selectExpr with alias") {
    checkAnswer(
      testData.selectExpr("key as k").select("k"),
      testData.select("key").collect().toSeq)
  }

  test("selectExpr with udtf") {
    val df = Seq((Map("1" -> 1), 1)).toDF("a", "b")
    checkAnswer(
      df.selectExpr("explode(a)"),
      Row("1", 1) :: Nil)
  }

  test("filterExpr") {
    val res = testData.collect().filter(_.getInt(0) > 90).toSeq
    checkAnswer(testData.filter("key > 90"), res)
    checkAnswer(testData.filter("key > 9.0e1"), res)
    checkAnswer(testData.filter("key > .9e+2"), res)
    checkAnswer(testData.filter("key > 0.9e+2"), res)
    checkAnswer(testData.filter("key > 900e-1"), res)
    checkAnswer(testData.filter("key > 900.0E-1"), res)
    checkAnswer(testData.filter("key > 9.e+1"), res)
  }

  test("filterExpr using where") {
    checkAnswer(
      testData.where("key > 50"),
      testData.collect().filter(_.getInt(0) > 50).toSeq)
  }

  test("repartition") {
    intercept[IllegalArgumentException] {
      testData.select('key).repartition(0)
    }

    checkAnswer(
      testData.select('key).repartition(10).select('key),
      testData.select('key).collect().toSeq)
  }

  test("coalesce") {
    intercept[IllegalArgumentException] {
      testData.select('key).coalesce(0)
    }

    assert(testData.select('key).coalesce(1).rdd.partitions.size === 1)

    checkAnswer(
      testData.select('key).coalesce(1).select('key),
      testData.select('key).collect().toSeq)
  }

  test("convert $\"attribute name\" into unresolved attribute") {
    checkAnswer(
      testData.where($"key" === lit(1)).select($"value"),
      Row("1"))
  }

  test("convert Scala Symbol 'attrname into unresolved attribute") {
    checkAnswer(
      testData.where('key === lit(1)).select('value),
      Row("1"))
  }

  test("select *") {
    checkAnswer(
      testData.select($"*"),
      testData.collect().toSeq)
  }

  test("simple select") {
    checkAnswer(
      testData.where('key === lit(1)).select('value),
      Row("1"))
  }

  test("select with functions") {
    checkAnswer(
      testData.select(sum('value), avg('value), count(lit(1))),
      Row(5050.0, 50.5, 100))

    checkAnswer(
      testData2.select('a + 'b, 'a < 'b),
      Seq(
        Row(2, false),
        Row(3, true),
        Row(3, false),
        Row(4, false),
        Row(4, false),
        Row(5, false)))

    checkAnswer(
      testData2.select(sumDistinct('a)),
      Row(6))
  }

  test("global sorting") {
    checkAnswer(
      testData2.orderBy('a.asc, 'b.asc),
      Seq(Row(1, 1), Row(1, 2), Row(2, 1), Row(2, 2), Row(3, 1), Row(3, 2)))

    checkAnswer(
      testData2.orderBy(asc("a"), desc("b")),
      Seq(Row(1, 2), Row(1, 1), Row(2, 2), Row(2, 1), Row(3, 2), Row(3, 1)))

    checkAnswer(
      testData2.orderBy('a.asc, 'b.desc),
      Seq(Row(1, 2), Row(1, 1), Row(2, 2), Row(2, 1), Row(3, 2), Row(3, 1)))

    checkAnswer(
      testData2.orderBy('a.desc, 'b.desc),
      Seq(Row(3, 2), Row(3, 1), Row(2, 2), Row(2, 1), Row(1, 2), Row(1, 1)))

    checkAnswer(
      testData2.orderBy('a.desc, 'b.asc),
      Seq(Row(3, 1), Row(3, 2), Row(2, 1), Row(2, 2), Row(1, 1), Row(1, 2)))

    checkAnswer(
      arrayData.toDF().orderBy('data.getItem(0).asc),
      arrayData.toDF().collect().sortBy(_.getAs[Seq[Int]](0)(0)).toSeq)

    checkAnswer(
      arrayData.toDF().orderBy('data.getItem(0).desc),
      arrayData.toDF().collect().sortBy(_.getAs[Seq[Int]](0)(0)).reverse.toSeq)

    checkAnswer(
      arrayData.toDF().orderBy('data.getItem(1).asc),
      arrayData.toDF().collect().sortBy(_.getAs[Seq[Int]](0)(1)).toSeq)

    checkAnswer(
      arrayData.toDF().orderBy('data.getItem(1).desc),
      arrayData.toDF().collect().sortBy(_.getAs[Seq[Int]](0)(1)).reverse.toSeq)
  }

  test("limit") {
    checkAnswer(
      testData.limit(10),
      testData.take(10).toSeq)

    checkAnswer(
      arrayData.toDF().limit(1),
      arrayData.take(1).map(r => Row.fromSeq(r.productIterator.toSeq)))

    checkAnswer(
      mapData.toDF().limit(1),
      mapData.take(1).map(r => Row.fromSeq(r.productIterator.toSeq)))

    // SPARK-12340: overstep the bounds of Int in SparkPlan.executeTake
    checkAnswer(
      spark.range(2).toDF().limit(2147483638),
      Row(0) :: Row(1) :: Nil
    )
  }

  test("except") {
    checkAnswer(
      lowerCaseData.except(upperCaseData),
      Row(1, "a") ::
      Row(2, "b") ::
      Row(3, "c") ::
      Row(4, "d") :: Nil)
    checkAnswer(lowerCaseData.except(lowerCaseData), Nil)
    checkAnswer(upperCaseData.except(upperCaseData), Nil)

    // check null equality
    checkAnswer(
      nullInts.except(nullInts.filter("0 = 1")),
      nullInts)
    checkAnswer(
      nullInts.except(nullInts),
      Nil)

    // check if values are de-duplicated
    checkAnswer(
      allNulls.except(allNulls.filter("0 = 1")),
      Row(null) :: Nil)
    checkAnswer(
      allNulls.except(allNulls),
      Nil)

    // check if values are de-duplicated
    val df = Seq(("id1", 1), ("id1", 1), ("id", 1), ("id1", 2)).toDF("id", "value")
    checkAnswer(
      df.except(df.filter("0 = 1")),
      Row("id1", 1) ::
      Row("id", 1) ::
      Row("id1", 2) :: Nil)

    // check if the empty set on the left side works
    checkAnswer(
      allNulls.filter("0 = 1").except(allNulls),
      Nil)
  }

  test("except distinct - SQL compliance") {
    val df_left = Seq(1, 2, 2, 3, 3, 4).toDF("id")
    val df_right = Seq(1, 3).toDF("id")

    checkAnswer(
      df_left.except(df_right),
      Row(2) :: Row(4) :: Nil
    )
  }

  test("except - nullability") {
    val nonNullableInts = Seq(Tuple1(11), Tuple1(3)).toDF()
    assert(nonNullableInts.schema.forall(!_.nullable))

    val df1 = nonNullableInts.except(nullInts)
    checkAnswer(df1, Row(11) :: Nil)
    assert(df1.schema.forall(!_.nullable))

    val df2 = nullInts.except(nonNullableInts)
    checkAnswer(df2, Row(1) :: Row(2) :: Row(null) :: Nil)
    assert(df2.schema.forall(_.nullable))

    val df3 = nullInts.except(nullInts)
    checkAnswer(df3, Nil)
    assert(df3.schema.forall(_.nullable))

    val df4 = nonNullableInts.except(nonNullableInts)
    checkAnswer(df4, Nil)
    assert(df4.schema.forall(!_.nullable))
  }

  test("intersect") {
    checkAnswer(
      lowerCaseData.intersect(lowerCaseData),
      Row(1, "a") ::
      Row(2, "b") ::
      Row(3, "c") ::
      Row(4, "d") :: Nil)
    checkAnswer(lowerCaseData.intersect(upperCaseData), Nil)

    // check null equality
    checkAnswer(
      nullInts.intersect(nullInts),
      Row(1) ::
      Row(2) ::
      Row(3) ::
      Row(null) :: Nil)

    // check if values are de-duplicated
    checkAnswer(
      allNulls.intersect(allNulls),
      Row(null) :: Nil)

    // check if values are de-duplicated
    val df = Seq(("id1", 1), ("id1", 1), ("id", 1), ("id1", 2)).toDF("id", "value")
    checkAnswer(
      df.intersect(df),
      Row("id1", 1) ::
      Row("id", 1) ::
      Row("id1", 2) :: Nil)
  }

  test("intersect - nullability") {
    val nonNullableInts = Seq(Tuple1(1), Tuple1(3)).toDF()
    assert(nonNullableInts.schema.forall(!_.nullable))

    val df1 = nonNullableInts.intersect(nullInts)
    checkAnswer(df1, Row(1) :: Row(3) :: Nil)
    assert(df1.schema.forall(!_.nullable))

    val df2 = nullInts.intersect(nonNullableInts)
    checkAnswer(df2, Row(1) :: Row(3) :: Nil)
    assert(df2.schema.forall(!_.nullable))

    val df3 = nullInts.intersect(nullInts)
    checkAnswer(df3, Row(1) :: Row(2) :: Row(3) :: Row(null) :: Nil)
    assert(df3.schema.forall(_.nullable))

    val df4 = nonNullableInts.intersect(nonNullableInts)
    checkAnswer(df4, Row(1) :: Row(3) :: Nil)
    assert(df4.schema.forall(!_.nullable))
  }

  test("udf") {
    val foo = udf((a: Int, b: String) => a.toString + b)

    checkAnswer(
      // SELECT *, foo(key, value) FROM testData
      testData.select($"*", foo('key, 'value)).limit(3),
      Row(1, "1", "11") :: Row(2, "2", "22") :: Row(3, "3", "33") :: Nil
    )
  }

  test("callUDF without Hive Support") {
    val df = Seq(("id1", 1), ("id2", 4), ("id3", 5)).toDF("id", "value")
    df.sparkSession.udf.register("simpleUDF", (v: Int) => v * v)
    checkAnswer(
      df.select($"id", callUDF("simpleUDF", $"value")),
      Row("id1", 1) :: Row("id2", 16) :: Row("id3", 25) :: Nil)
  }

  test("withColumn") {
    val df = testData.toDF().withColumn("newCol", col("key") + 1)
    checkAnswer(
      df,
      testData.collect().map { case Row(key: Int, value: String) =>
        Row(key, value, key + 1)
      }.toSeq)
    assert(df.schema.map(_.name) === Seq("key", "value", "newCol"))
  }

  test("replace column using withColumn") {
    val df2 = sparkContext.parallelize(Array(1, 2, 3)).toDF("x")
    val df3 = df2.withColumn("x", df2("x") + 1)
    checkAnswer(
      df3.select("x"),
      Row(2) :: Row(3) :: Row(4) :: Nil)
  }

  test("drop column using drop") {
    val df = testData.drop("key")
    checkAnswer(
      df,
      testData.collect().map(x => Row(x.getString(1))).toSeq)
    assert(df.schema.map(_.name) === Seq("value"))
  }

  test("drop columns using drop") {
    val src = Seq((0, 2, 3)).toDF("a", "b", "c")
    val df = src.drop("a", "b")
    checkAnswer(df, Row(3))
    assert(df.schema.map(_.name) === Seq("c"))
  }

  test("drop unknown column (no-op)") {
    val df = testData.drop("random")
    checkAnswer(
      df,
      testData.collect().toSeq)
    assert(df.schema.map(_.name) === Seq("key", "value"))
  }

  test("drop column using drop with column reference") {
    val col = testData("key")
    val df = testData.drop(col)
    checkAnswer(
      df,
      testData.collect().map(x => Row(x.getString(1))).toSeq)
    assert(df.schema.map(_.name) === Seq("value"))
  }

  test("drop unknown column (no-op) with column reference") {
    val col = Column("random")
    val df = testData.drop(col)
    checkAnswer(
      df,
      testData.collect().toSeq)
    assert(df.schema.map(_.name) === Seq("key", "value"))
  }

  test("drop unknown column with same name with column reference") {
    val col = Column("key")
    val df = testData.drop(col)
    checkAnswer(
      df,
      testData.collect().map(x => Row(x.getString(1))).toSeq)
    assert(df.schema.map(_.name) === Seq("value"))
  }

  test("drop column after join with duplicate columns using column reference") {
    val newSalary = salary.withColumnRenamed("personId", "id")
    val col = newSalary("id")
    // this join will result in duplicate "id" columns
    val joinedDf = person.join(newSalary,
      person("id") === newSalary("id"), "inner")
    // remove only the "id" column that was associated with newSalary
    val df = joinedDf.drop(col)
    checkAnswer(
      df,
      joinedDf.collect().map {
        case Row(id: Int, name: String, age: Int, idToDrop: Int, salary: Double) =>
          Row(id, name, age, salary)
      }.toSeq)
    assert(df.schema.map(_.name) === Seq("id", "name", "age", "salary"))
    assert(df("id") == person("id"))
  }

  test("drop top level columns that contains dot") {
    val df1 = Seq((1, 2)).toDF("a.b", "a.c")
    checkAnswer(df1.drop("a.b"), Row(2))

    // Creates data set: {"a.b": 1, "a": {"b": 3}}
    val df2 = Seq((1)).toDF("a.b").withColumn("a", struct(lit(3) as "b"))
    // Not like select(), drop() parses the column name "a.b" literally without interpreting "."
    checkAnswer(df2.drop("a.b").select("a.b"), Row(3))

    // "`" is treated as a normal char here with no interpreting, "`a`b" is a valid column name.
    assert(df2.drop("`a.b`").columns.size == 2)
  }

  test("drop(name: String) search and drop all top level columns that matchs the name") {
    val df1 = Seq((1, 2)).toDF("a", "b")
    val df2 = Seq((3, 4)).toDF("a", "b")
    checkAnswer(df1.join(df2), Row(1, 2, 3, 4))
    // Finds and drops all columns that match the name (case insensitive).
    checkAnswer(df1.join(df2).drop("A"), Row(2, 4))
  }

  test("withColumnRenamed") {
    val df = testData.toDF().withColumn("newCol", col("key") + 1)
      .withColumnRenamed("value", "valueRenamed")
    checkAnswer(
      df,
      testData.collect().map { case Row(key: Int, value: String) =>
        Row(key, value, key + 1)
      }.toSeq)
    assert(df.schema.map(_.name) === Seq("key", "valueRenamed", "newCol"))
  }

  test("describe") {
    val describeTestData = Seq(
      ("Bob", 16, 176),
      ("Alice", 32, 164),
      ("David", 60, 192),
      ("Amy", 24, 180)).toDF("name", "age", "height")

    val describeResult = Seq(
      Row("count", "4", "4"),
      Row("mean", "33.0", "178.0"),
      Row("stddev", "19.148542155126762", "11.547005383792516"),
      Row("min", "16", "164"),
      Row("max", "60", "192"))

    val emptyDescribeResult = Seq(
      Row("count", "0", "0"),
      Row("mean", null, null),
      Row("stddev", null, null),
      Row("min", null, null),
      Row("max", null, null))

    def getSchemaAsSeq(df: DataFrame): Seq[String] = df.schema.map(_.name)

    val describeTwoCols = describeTestData.describe("age", "height")
    assert(getSchemaAsSeq(describeTwoCols) === Seq("summary", "age", "height"))
    checkAnswer(describeTwoCols, describeResult)
    // All aggregate value should have been cast to string
    describeTwoCols.collect().foreach { row =>
      assert(row.get(1).isInstanceOf[String], "expected string but found " + row.get(1).getClass)
      assert(row.get(2).isInstanceOf[String], "expected string but found " + row.get(2).getClass)
    }

    val describeAllCols = describeTestData.describe()
    assert(getSchemaAsSeq(describeAllCols) === Seq("summary", "age", "height"))
    checkAnswer(describeAllCols, describeResult)

    val describeOneCol = describeTestData.describe("age")
    assert(getSchemaAsSeq(describeOneCol) === Seq("summary", "age"))
    checkAnswer(describeOneCol, describeResult.map { case Row(s, d, _) => Row(s, d)} )

    val describeNoCol = describeTestData.select("name").describe()
    assert(getSchemaAsSeq(describeNoCol) === Seq("summary"))
    checkAnswer(describeNoCol, describeResult.map { case Row(s, _, _) => Row(s)} )

    val emptyDescription = describeTestData.limit(0).describe()
    assert(getSchemaAsSeq(emptyDescription) === Seq("summary", "age", "height"))
    checkAnswer(emptyDescription, emptyDescribeResult)
  }

  test("apply on query results (SPARK-5462)") {
    val df = testData.sparkSession.sql("select key from testData")
    checkAnswer(df.select(df("key")), testData.select('key).collect().toSeq)
  }

  test("inputFiles") {
    withTempDir { dir =>
      val df = Seq((1, 22)).toDF("a", "b")

      val parquetDir = new File(dir, "parquet").getCanonicalPath
      df.write.parquet(parquetDir)
      val parquetDF = spark.read.parquet(parquetDir)
      assert(parquetDF.inputFiles.nonEmpty)

      val jsonDir = new File(dir, "json").getCanonicalPath
      df.write.json(jsonDir)
      val jsonDF = spark.read.json(jsonDir)
      assert(parquetDF.inputFiles.nonEmpty)

      val unioned = jsonDF.union(parquetDF).inputFiles.sorted
      val allFiles = (jsonDF.inputFiles ++ parquetDF.inputFiles).distinct.sorted
      assert(unioned === allFiles)
    }
  }

  ignore("show") {
    // This test case is intended ignored, but to make sure it compiles correctly
    testData.select($"*").show()
    testData.select($"*").show(1000)
  }

  test("showString: truncate = [true, false]") {
    val longString = Array.fill(21)("1").mkString
    val df = sparkContext.parallelize(Seq("1", longString)).toDF()
    val expectedAnswerForFalse = """+---------------------+
                                   ||value                |
                                   |+---------------------+
                                   ||1                    |
                                   ||111111111111111111111|
                                   |+---------------------+
                                   |""".stripMargin
    assert(df.showString(10, false) === expectedAnswerForFalse)
    val expectedAnswerForTrue = """+--------------------+
                                  ||               value|
                                  |+--------------------+
                                  ||                   1|
                                  ||11111111111111111...|
                                  |+--------------------+
                                  |""".stripMargin
    assert(df.showString(10, true) === expectedAnswerForTrue)
  }

  test("showString(negative)") {
    val expectedAnswer = """+---+-----+
                           ||key|value|
                           |+---+-----+
                           |+---+-----+
                           |only showing top 0 rows
                           |""".stripMargin
    assert(testData.select($"*").showString(-1) === expectedAnswer)
  }

  test("showString(0)") {
    val expectedAnswer = """+---+-----+
                           ||key|value|
                           |+---+-----+
                           |+---+-----+
                           |only showing top 0 rows
                           |""".stripMargin
    assert(testData.select($"*").showString(0) === expectedAnswer)
  }

  test("showString: array") {
    val df = Seq(
      (Array(1, 2, 3), Array(1, 2, 3)),
      (Array(2, 3, 4), Array(2, 3, 4))
    ).toDF()
    val expectedAnswer = """+---------+---------+
                           ||       _1|       _2|
                           |+---------+---------+
                           ||[1, 2, 3]|[1, 2, 3]|
                           ||[2, 3, 4]|[2, 3, 4]|
                           |+---------+---------+
                           |""".stripMargin
    assert(df.showString(10) === expectedAnswer)
  }

  test("showString: binary") {
    val df = Seq(
      ("12".getBytes(StandardCharsets.UTF_8), "ABC.".getBytes(StandardCharsets.UTF_8)),
      ("34".getBytes(StandardCharsets.UTF_8), "12346".getBytes(StandardCharsets.UTF_8))
    ).toDF()
    val expectedAnswer = """+-------+----------------+
                           ||     _1|              _2|
                           |+-------+----------------+
                           ||[31 32]|   [41 42 43 2E]|
                           ||[33 34]|[31 32 33 34 36]|
                           |+-------+----------------+
                           |""".stripMargin
    assert(df.showString(10) === expectedAnswer)
  }

  test("showString: minimum column width") {
    val df = Seq(
      (1, 1),
      (2, 2)
    ).toDF()
    val expectedAnswer = """+---+---+
                           || _1| _2|
                           |+---+---+
                           ||  1|  1|
                           ||  2|  2|
                           |+---+---+
                           |""".stripMargin
    assert(df.showString(10) === expectedAnswer)
  }

  test("SPARK-7319 showString") {
    val expectedAnswer = """+---+-----+
                           ||key|value|
                           |+---+-----+
                           ||  1|    1|
                           |+---+-----+
                           |only showing top 1 row
                           |""".stripMargin
    assert(testData.select($"*").showString(1) === expectedAnswer)
  }

  test("SPARK-7327 show with empty dataFrame") {
    val expectedAnswer = """+---+-----+
                           ||key|value|
                           |+---+-----+
                           |+---+-----+
                           |""".stripMargin
    assert(testData.select($"*").filter($"key" < 0).showString(1) === expectedAnswer)
  }

  test("createDataFrame(RDD[Row], StructType) should convert UDTs (SPARK-6672)") {
    val rowRDD = sparkContext.parallelize(Seq(Row(new ExamplePoint(1.0, 2.0))))
    val schema = StructType(Array(StructField("point", new ExamplePointUDT(), false)))
    val df = spark.createDataFrame(rowRDD, schema)
    df.rdd.collect()
  }

  test("SPARK-6899: type should match when using codegen") {
    checkAnswer(decimalData.agg(avg('a)), Row(new java.math.BigDecimal(2.0)))
  }

  test("SPARK-7133: Implement struct, array, and map field accessor") {
    assert(complexData.filter(complexData("a")(0) === 2).count() == 1)
    assert(complexData.filter(complexData("m")("1") === 1).count() == 1)
    assert(complexData.filter(complexData("s")("key") === 1).count() == 1)
    assert(complexData.filter(complexData("m")(complexData("s")("value")) === 1).count() == 1)
    assert(complexData.filter(complexData("a")(complexData("s")("key")) === 1).count() == 1)
  }

  test("SPARK-7551: support backticks for DataFrame attribute resolution") {
    val df = spark.read.json(sparkContext.makeRDD(
      """{"a.b": {"c": {"d..e": {"f": 1}}}}""" :: Nil))
    checkAnswer(
      df.select(df("`a.b`.c.`d..e`.`f`")),
      Row(1)
    )

    val df2 = spark.read.json(sparkContext.makeRDD(
      """{"a  b": {"c": {"d  e": {"f": 1}}}}""" :: Nil))
    checkAnswer(
      df2.select(df2("`a  b`.c.d  e.f")),
      Row(1)
    )

    def checkError(testFun: => Unit): Unit = {
      val e = intercept[org.apache.spark.sql.AnalysisException] {
        testFun
      }
      assert(e.getMessage.contains("syntax error in attribute name:"))
    }
    checkError(df("`abc.`c`"))
    checkError(df("`abc`..d"))
    checkError(df("`a`.b."))
    checkError(df("`a.b`.c.`d"))
  }

  test("SPARK-7324 dropDuplicates") {
    val testData = sparkContext.parallelize(
      (2, 1, 2) :: (1, 1, 1) ::
      (1, 2, 1) :: (2, 1, 2) ::
      (2, 2, 2) :: (2, 2, 1) ::
      (2, 1, 1) :: (1, 1, 2) ::
      (1, 2, 2) :: (1, 2, 1) :: Nil).toDF("key", "value1", "value2")

    checkAnswer(
      testData.dropDuplicates(),
      Seq(Row(2, 1, 2), Row(1, 1, 1), Row(1, 2, 1),
        Row(2, 2, 2), Row(2, 1, 1), Row(2, 2, 1),
        Row(1, 1, 2), Row(1, 2, 2)))

    checkAnswer(
      testData.dropDuplicates(Seq("key", "value1")),
      Seq(Row(2, 1, 2), Row(1, 2, 1), Row(1, 1, 1), Row(2, 2, 2)))

    checkAnswer(
      testData.dropDuplicates(Seq("value1", "value2")),
      Seq(Row(2, 1, 2), Row(1, 2, 1), Row(1, 1, 1), Row(2, 2, 2)))

    checkAnswer(
      testData.dropDuplicates(Seq("key")),
      Seq(Row(2, 1, 2), Row(1, 1, 1)))

    checkAnswer(
      testData.dropDuplicates(Seq("value1")),
      Seq(Row(2, 1, 2), Row(1, 2, 1)))

    checkAnswer(
      testData.dropDuplicates(Seq("value2")),
      Seq(Row(2, 1, 2), Row(1, 1, 1)))

    checkAnswer(
      testData.dropDuplicates("key", "value1"),
      Seq(Row(2, 1, 2), Row(1, 2, 1), Row(1, 1, 1), Row(2, 2, 2)))
  }

  test("SPARK-7150 range api") {
    // numSlice is greater than length
    val res1 = spark.range(0, 10, 1, 15).select("id")
    assert(res1.count == 10)
    assert(res1.agg(sum("id")).as("sumid").collect() === Seq(Row(45)))

    val res2 = spark.range(3, 15, 3, 2).select("id")
    assert(res2.count == 4)
    assert(res2.agg(sum("id")).as("sumid").collect() === Seq(Row(30)))

    val res3 = spark.range(1, -2).select("id")
    assert(res3.count == 0)

    // start is positive, end is negative, step is negative
    val res4 = spark.range(1, -2, -2, 6).select("id")
    assert(res4.count == 2)
    assert(res4.agg(sum("id")).as("sumid").collect() === Seq(Row(0)))

    // start, end, step are negative
    val res5 = spark.range(-3, -8, -2, 1).select("id")
    assert(res5.count == 3)
    assert(res5.agg(sum("id")).as("sumid").collect() === Seq(Row(-15)))

    // start, end are negative, step is positive
    val res6 = spark.range(-8, -4, 2, 1).select("id")
    assert(res6.count == 2)
    assert(res6.agg(sum("id")).as("sumid").collect() === Seq(Row(-14)))

    val res7 = spark.range(-10, -9, -20, 1).select("id")
    assert(res7.count == 0)

    val res8 = spark.range(Long.MinValue, Long.MaxValue, Long.MaxValue, 100).select("id")
    assert(res8.count == 3)
    assert(res8.agg(sum("id")).as("sumid").collect() === Seq(Row(-3)))

    val res9 = spark.range(Long.MaxValue, Long.MinValue, Long.MinValue, 100).select("id")
    assert(res9.count == 2)
    assert(res9.agg(sum("id")).as("sumid").collect() === Seq(Row(Long.MaxValue - 1)))

    // only end provided as argument
    val res10 = spark.range(10).select("id")
    assert(res10.count == 10)
    assert(res10.agg(sum("id")).as("sumid").collect() === Seq(Row(45)))

    val res11 = spark.range(-1).select("id")
    assert(res11.count == 0)

    // using the default slice number
    val res12 = spark.range(3, 15, 3).select("id")
    assert(res12.count == 4)
    assert(res12.agg(sum("id")).as("sumid").collect() === Seq(Row(30)))
  }

  test("SPARK-8621: support empty string column name") {
    val df = Seq(Tuple1(1)).toDF("").as("t")
    // We should allow empty string as column name
    df.col("")
    df.col("t.``")
  }

  test("SPARK-8797: sort by float column containing NaN should not crash") {
    val inputData = Seq.fill(10)(Tuple1(Float.NaN)) ++ (1 to 1000).map(x => Tuple1(x.toFloat))
    val df = Random.shuffle(inputData).toDF("a")
    df.orderBy("a").collect()
  }

  test("SPARK-8797: sort by double column containing NaN should not crash") {
    val inputData = Seq.fill(10)(Tuple1(Double.NaN)) ++ (1 to 1000).map(x => Tuple1(x.toDouble))
    val df = Random.shuffle(inputData).toDF("a")
    df.orderBy("a").collect()
  }

  test("NaN is greater than all other non-NaN numeric values") {
    val maxDouble = Seq(Double.NaN, Double.PositiveInfinity, Double.MaxValue)
      .map(Tuple1.apply).toDF("a").selectExpr("max(a)").first()
    assert(java.lang.Double.isNaN(maxDouble.getDouble(0)))
    val maxFloat = Seq(Float.NaN, Float.PositiveInfinity, Float.MaxValue)
      .map(Tuple1.apply).toDF("a").selectExpr("max(a)").first()
    assert(java.lang.Float.isNaN(maxFloat.getFloat(0)))
  }

  test("SPARK-8072: Better Exception for Duplicate Columns") {
    // only one duplicate column present
    val e = intercept[org.apache.spark.sql.AnalysisException] {
      Seq((1, 2, 3), (2, 3, 4), (3, 4, 5)).toDF("column1", "column2", "column1")
        .write.format("parquet").save("temp")
    }
    assert(e.getMessage.contains("Duplicate column(s)"))
    assert(e.getMessage.contains("column1"))
    assert(!e.getMessage.contains("column2"))

    // multiple duplicate columns present
    val f = intercept[org.apache.spark.sql.AnalysisException] {
      Seq((1, 2, 3, 4, 5), (2, 3, 4, 5, 6), (3, 4, 5, 6, 7))
        .toDF("column1", "column2", "column3", "column1", "column3")
        .write.format("json").save("temp")
    }
    assert(f.getMessage.contains("Duplicate column(s)"))
    assert(f.getMessage.contains("column1"))
    assert(f.getMessage.contains("column3"))
    assert(!f.getMessage.contains("column2"))
  }

  test("SPARK-6941: Better error message for inserting into RDD-based Table") {
    withTempDir { dir =>

      val tempParquetFile = new File(dir, "tmp_parquet")
      val tempJsonFile = new File(dir, "tmp_json")

      val df = Seq(Tuple1(1)).toDF()
      val insertion = Seq(Tuple1(2)).toDF("col")

      // pass case: parquet table (HadoopFsRelation)
      df.write.mode(SaveMode.Overwrite).parquet(tempParquetFile.getCanonicalPath)
      val pdf = spark.read.parquet(tempParquetFile.getCanonicalPath)
      pdf.createOrReplaceTempView("parquet_base")

      insertion.write.insertInto("parquet_base")

      // pass case: json table (InsertableRelation)
      df.write.mode(SaveMode.Overwrite).json(tempJsonFile.getCanonicalPath)
      val jdf = spark.read.json(tempJsonFile.getCanonicalPath)
      jdf.createOrReplaceTempView("json_base")
      insertion.write.mode(SaveMode.Overwrite).insertInto("json_base")

      // error cases: insert into an RDD
      df.createOrReplaceTempView("rdd_base")
      val e1 = intercept[AnalysisException] {
        insertion.write.insertInto("rdd_base")
      }
      assert(e1.getMessage.contains("Inserting into an RDD-based table is not allowed."))

      // error case: insert into a logical plan that is not a LeafNode
      val indirectDS = pdf.select("_1").filter($"_1" > 5)
      indirectDS.createOrReplaceTempView("indirect_ds")
      val e2 = intercept[AnalysisException] {
        insertion.write.insertInto("indirect_ds")
      }
      assert(e2.getMessage.contains("Inserting into an RDD-based table is not allowed."))

      // error case: insert into an OneRowRelation
      Dataset.ofRows(spark, OneRowRelation).createOrReplaceTempView("one_row")
      val e3 = intercept[AnalysisException] {
        insertion.write.insertInto("one_row")
      }
      assert(e3.getMessage.contains("Inserting into an RDD-based table is not allowed."))
    }
  }

  test("SPARK-8608: call `show` on local DataFrame with random columns should return same value") {
    val df = testData.select(rand(33))
    assert(df.showString(5) == df.showString(5))

    // We will reuse the same Expression object for LocalRelation.
    val df1 = (1 to 10).map(Tuple1.apply).toDF().select(rand(33))
    assert(df1.showString(5) == df1.showString(5))
  }

  test("SPARK-8609: local DataFrame with random columns should return same value after sort") {
    checkAnswer(testData.sort(rand(33)), testData.sort(rand(33)))

    // We will reuse the same Expression object for LocalRelation.
    val df = (1 to 10).map(Tuple1.apply).toDF()
    checkAnswer(df.sort(rand(33)), df.sort(rand(33)))
  }

  test("SPARK-9083: sort with non-deterministic expressions") {
    import org.apache.spark.util.random.XORShiftRandom

    val seed = 33
    val df = (1 to 100).map(Tuple1.apply).toDF("i")
    val random = new XORShiftRandom(seed)
    val expected = (1 to 100).map(_ -> random.nextDouble()).sortBy(_._2).map(_._1)
    val actual = df.sort(rand(seed)).collect().map(_.getInt(0))
    assert(expected === actual)
  }

  test("Sorting columns are not in Filter and Project") {
    checkAnswer(
      upperCaseData.filter('N > 1).select('N).filter('N < 6).orderBy('L.asc),
      Row(2) :: Row(3) :: Row(4) :: Row(5) :: Nil)
  }

  test("SPARK-9323: DataFrame.orderBy should support nested column name") {
    val df = spark.read.json(sparkContext.makeRDD(
      """{"a": {"b": 1}}""" :: Nil))
    checkAnswer(df.orderBy("a.b"), Row(Row(1)))
  }

  test("SPARK-9950: correctly analyze grouping/aggregating on struct fields") {
    val df = Seq(("x", (1, 1)), ("y", (2, 2))).toDF("a", "b")
    checkAnswer(df.groupBy("b._1").agg(sum("b._2")), Row(1, 1) :: Row(2, 2) :: Nil)
  }

  test("SPARK-10093: Avoid transformations on executors") {
    val df = Seq((1, 1)).toDF("a", "b")
    df.where($"a" === 1)
      .select($"a", $"b", struct($"b"))
      .orderBy("a")
      .select(struct($"b"))
      .collect()
  }

  test("SPARK-10185: Read multiple Hadoop Filesystem paths and paths with a comma in it") {
    withTempDir { dir =>
      val df1 = Seq((1, 22)).toDF("a", "b")
      val dir1 = new File(dir, "dir,1").getCanonicalPath
      df1.write.format("json").save(dir1)

      val df2 = Seq((2, 23)).toDF("a", "b")
      val dir2 = new File(dir, "dir2").getCanonicalPath
      df2.write.format("json").save(dir2)

      checkAnswer(spark.read.format("json").load(dir1, dir2),
        Row(1, 22) :: Row(2, 23) :: Nil)

      checkAnswer(spark.read.format("json").load(dir1),
        Row(1, 22) :: Nil)
    }
  }

  test("Alias uses internally generated names 'aggOrder' and 'havingCondition'") {
    val df = Seq(1 -> 2).toDF("i", "j")
    val query1 = df.groupBy('i)
      .agg(max('j).as("aggOrder"))
      .orderBy(sum('j))
    checkAnswer(query1, Row(1, 2))

    // In the plan, there are two attributes having the same name 'havingCondition'
    // One is a user-provided alias name; another is an internally generated one.
    val query2 = df.groupBy('i)
      .agg(max('j).as("havingCondition"))
      .where(sum('j) > 0)
      .orderBy('havingCondition.asc)
    checkAnswer(query2, Row(1, 2))
  }

  test("SPARK-10316: respect non-deterministic expressions in PhysicalOperation") {
    val input = spark.read.json(spark.sparkContext.makeRDD(
      (1 to 10).map(i => s"""{"id": $i}""")))

    val df = input.select($"id", rand(0).as('r))
    df.as("a").join(df.filter($"r" < 0.5).as("b"), $"a.id" === $"b.id").collect().foreach { row =>
      assert(row.getDouble(1) - row.getDouble(3) === 0.0 +- 0.001)
    }
  }

  test("SPARK-10539: Project should not be pushed down through Intersect or Except") {
    val df1 = (1 to 100).map(Tuple1.apply).toDF("i")
    val df2 = (1 to 30).map(Tuple1.apply).toDF("i")
    val intersect = df1.intersect(df2)
    val except = df1.except(df2)
    assert(intersect.count() === 30)
    assert(except.count() === 70)
  }

  test("SPARK-10740: handle nondeterministic expressions correctly for set operations") {
    val df1 = (1 to 20).map(Tuple1.apply).toDF("i")
    val df2 = (1 to 10).map(Tuple1.apply).toDF("i")

    // When generating expected results at here, we need to follow the implementation of
    // Rand expression.
    def expected(df: DataFrame): Seq[Row] = {
      df.rdd.collectPartitions().zipWithIndex.flatMap {
        case (data, index) =>
          val rng = new org.apache.spark.util.random.XORShiftRandom(7 + index)
          data.filter(_.getInt(0) < rng.nextDouble() * 10)
      }
    }

    val union = df1.union(df2)
    checkAnswer(
      union.filter('i < rand(7) * 10),
      expected(union)
    )
    checkAnswer(
      union.select(rand(7)),
      union.rdd.collectPartitions().zipWithIndex.flatMap {
        case (data, index) =>
          val rng = new org.apache.spark.util.random.XORShiftRandom(7 + index)
          data.map(_ => rng.nextDouble()).map(i => Row(i))
      }
    )

    val intersect = df1.intersect(df2)
    checkAnswer(
      intersect.filter('i < rand(7) * 10),
      expected(intersect)
    )

    val except = df1.except(df2)
    checkAnswer(
      except.filter('i < rand(7) * 10),
      expected(except)
    )
  }

  test("SPARK-10743: keep the name of expression if possible when do cast") {
    val df = (1 to 10).map(Tuple1.apply).toDF("i").as("src")
    assert(df.select($"src.i".cast(StringType)).columns.head === "i")
    assert(df.select($"src.i".cast(StringType).cast(IntegerType)).columns.head === "i")
  }

  test("SPARK-11301: fix case sensitivity for filter on partitioned columns") {
    withSQLConf(SQLConf.CASE_SENSITIVE.key -> "false") {
      withTempPath { path =>
        Seq(2012 -> "a").toDF("year", "val").write.partitionBy("year").parquet(path.getAbsolutePath)
        val df = spark.read.parquet(path.getAbsolutePath)
        checkAnswer(df.filter($"yEAr" > 2000).select($"val"), Row("a"))
      }
    }
  }

  /**
   * Verifies that there is no Exchange between the Aggregations for `df`
   */
  private def verifyNonExchangingAgg(df: DataFrame) = {
    var atFirstAgg: Boolean = false
    df.queryExecution.executedPlan.foreach {
      case agg: HashAggregateExec =>
        atFirstAgg = !atFirstAgg
      case _ =>
        if (atFirstAgg) {
          fail("Should not have operators between the two aggregations")
        }
    }
  }

  /**
   * Verifies that there is an Exchange between the Aggregations for `df`
   */
  private def verifyExchangingAgg(df: DataFrame) = {
    var atFirstAgg: Boolean = false
    df.queryExecution.executedPlan.foreach {
      case agg: HashAggregateExec =>
        if (atFirstAgg) {
          fail("Should not have back to back Aggregates")
        }
        atFirstAgg = true
      case e: ShuffleExchange => atFirstAgg = false
      case _ =>
    }
  }

  test("distributeBy and localSort") {
    val original = testData.repartition(1)
    assert(original.rdd.partitions.length == 1)
    val df = original.repartition(5, $"key")
    assert(df.rdd.partitions.length == 5)
    checkAnswer(original.select(), df.select())

    val df2 = original.repartition(10, $"key")
    assert(df2.rdd.partitions.length == 10)
    checkAnswer(original.select(), df2.select())

    // Group by the column we are distributed by. This should generate a plan with no exchange
    // between the aggregates
    val df3 = testData.repartition($"key").groupBy("key").count()
    verifyNonExchangingAgg(df3)
    verifyNonExchangingAgg(testData.repartition($"key", $"value")
      .groupBy("key", "value").count())

    // Grouping by just the first distributeBy expr, need to exchange.
    verifyExchangingAgg(testData.repartition($"key", $"value")
      .groupBy("key").count())

    val data = spark.sparkContext.parallelize(
      (1 to 100).map(i => TestData2(i % 10, i))).toDF()

    // Distribute and order by.
    val df4 = data.repartition($"a").sortWithinPartitions($"b".desc)
    // Walk each partition and verify that it is sorted descending and does not contain all
    // the values.
    df4.rdd.foreachPartition { p =>
      // Skip empty partition
      if (p.hasNext) {
        var previousValue: Int = -1
        var allSequential: Boolean = true
        p.foreach { r =>
          val v: Int = r.getInt(1)
          if (previousValue != -1) {
            if (previousValue < v) throw new SparkException("Partition is not ordered.")
            if (v + 1 != previousValue) allSequential = false
          }
          previousValue = v
        }
        if (allSequential) throw new SparkException("Partition should not be globally ordered")
      }
    }

    // Distribute and order by with multiple order bys
    val df5 = data.repartition(2, $"a").sortWithinPartitions($"b".asc, $"a".asc)
    // Walk each partition and verify that it is sorted ascending
    df5.rdd.foreachPartition { p =>
      var previousValue: Int = -1
      var allSequential: Boolean = true
      p.foreach { r =>
        val v: Int = r.getInt(1)
        if (previousValue != -1) {
          if (previousValue > v) throw new SparkException("Partition is not ordered.")
          if (v - 1 != previousValue) allSequential = false
        }
        previousValue = v
      }
      if (allSequential) throw new SparkException("Partition should not be all sequential")
    }

    // Distribute into one partition and order by. This partition should contain all the values.
    val df6 = data.repartition(1, $"a").sortWithinPartitions("b")
    // Walk each partition and verify that it is sorted ascending and not globally sorted.
    df6.rdd.foreachPartition { p =>
      var previousValue: Int = -1
      var allSequential: Boolean = true
      p.foreach { r =>
        val v: Int = r.getInt(1)
        if (previousValue != -1) {
          if (previousValue > v) throw new SparkException("Partition is not ordered.")
          if (v - 1 != previousValue) allSequential = false
        }
        previousValue = v
      }
      if (!allSequential) throw new SparkException("Partition should contain all sequential values")
    }
  }

  test("fix case sensitivity of partition by") {
    withSQLConf(SQLConf.CASE_SENSITIVE.key -> "false") {
      withTempPath { path =>
        val p = path.getAbsolutePath
        Seq(2012 -> "a").toDF("year", "val").write.partitionBy("yEAr").parquet(p)
        checkAnswer(spark.read.parquet(p).select("YeaR"), Row(2012))
      }
    }
  }

  // This test case is to verify a bug when making a new instance of LogicalRDD.
  test("SPARK-11633: LogicalRDD throws TreeNode Exception: Failed to Copy Node") {
    withSQLConf(SQLConf.CASE_SENSITIVE.key -> "false") {
      val rdd = sparkContext.makeRDD(Seq(Row(1, 3), Row(2, 1)))
      val df = spark.createDataFrame(
        rdd,
        new StructType().add("f1", IntegerType).add("f2", IntegerType),
        needsConversion = false).select($"F1", $"f2".as("f2"))
      val df1 = df.as("a")
      val df2 = df.as("b")
      checkAnswer(df1.join(df2, $"a.f2" === $"b.f2"), Row(1, 3, 1, 3) :: Row(2, 1, 2, 1) :: Nil)
    }
  }

  test("SPARK-10656: completely support special chars") {
    val df = Seq(1 -> "a").toDF("i_$.a", "d^'a.")
    checkAnswer(df.select(df("*")), Row(1, "a"))
    checkAnswer(df.withColumnRenamed("d^'a.", "a"), Row(1, "a"))
  }

  test("SPARK-11725: correctly handle null inputs for ScalaUDF") {
    val df = sparkContext.parallelize(Seq(
      new java.lang.Integer(22) -> "John",
      null.asInstanceOf[java.lang.Integer] -> "Lucy")).toDF("age", "name")

    // passing null into the UDF that could handle it
    val boxedUDF = udf[java.lang.Integer, java.lang.Integer] {
      (i: java.lang.Integer) => if (i == null) -10 else null
    }
    checkAnswer(df.select(boxedUDF($"age")), Row(null) :: Row(-10) :: Nil)

    spark.udf.register("boxedUDF",
      (i: java.lang.Integer) => (if (i == null) -10 else null): java.lang.Integer)
    checkAnswer(sql("select boxedUDF(null), boxedUDF(-1)"), Row(-10, null) :: Nil)

    val primitiveUDF = udf((i: Int) => i * 2)
    checkAnswer(df.select(primitiveUDF($"age")), Row(44) :: Row(null) :: Nil)
  }

  test("SPARK-12398 truncated toString") {
    val df1 = Seq((1L, "row1")).toDF("id", "name")
    assert(df1.toString() === "[id: bigint, name: string]")

    val df2 = Seq((1L, "c2", false)).toDF("c1", "c2", "c3")
    assert(df2.toString === "[c1: bigint, c2: string ... 1 more field]")

    val df3 = Seq((1L, "c2", false, 10)).toDF("c1", "c2", "c3", "c4")
    assert(df3.toString === "[c1: bigint, c2: string ... 2 more fields]")

    val df4 = Seq((1L, Tuple2(1L, "val"))).toDF("c1", "c2")
    assert(df4.toString === "[c1: bigint, c2: struct<_1: bigint, _2: string>]")

    val df5 = Seq((1L, Tuple2(1L, "val"), 20.0)).toDF("c1", "c2", "c3")
    assert(df5.toString === "[c1: bigint, c2: struct<_1: bigint, _2: string> ... 1 more field]")

    val df6 = Seq((1L, Tuple2(1L, "val"), 20.0, 1)).toDF("c1", "c2", "c3", "c4")
    assert(df6.toString === "[c1: bigint, c2: struct<_1: bigint, _2: string> ... 2 more fields]")

    val df7 = Seq((1L, Tuple3(1L, "val", 2), 20.0, 1)).toDF("c1", "c2", "c3", "c4")
    assert(
      df7.toString ===
        "[c1: bigint, c2: struct<_1: bigint, _2: string ... 1 more field> ... 2 more fields]")

    val df8 = Seq((1L, Tuple7(1L, "val", 2, 3, 4, 5, 6), 20.0, 1)).toDF("c1", "c2", "c3", "c4")
    assert(
      df8.toString ===
        "[c1: bigint, c2: struct<_1: bigint, _2: string ... 5 more fields> ... 2 more fields]")

    val df9 =
      Seq((1L, Tuple4(1L, Tuple4(1L, 2L, 3L, 4L), 2L, 3L), 20.0, 1)).toDF("c1", "c2", "c3", "c4")
    assert(
      df9.toString ===
        "[c1: bigint, c2: struct<_1: bigint," +
          " _2: struct<_1: bigint," +
          " _2: bigint ... 2 more fields> ... 2 more fields> ... 2 more fields]")

  }

  test("reuse exchange") {
    withSQLConf("spark.sql.autoBroadcastJoinThreshold" -> "2") {
      val df = spark.range(100).toDF()
      val join = df.join(df, "id")
      val plan = join.queryExecution.executedPlan
      checkAnswer(join, df)
      assert(
        join.queryExecution.executedPlan.collect { case e: ShuffleExchange => true }.size === 1)
      assert(
        join.queryExecution.executedPlan.collect { case e: ReusedExchangeExec => true }.size === 1)
      val broadcasted = broadcast(join)
      val join2 = join.join(broadcasted, "id").join(broadcasted, "id")
      checkAnswer(join2, df)
      assert(
        join2.queryExecution.executedPlan.collect { case e: ShuffleExchange => true }.size === 1)
      assert(
        join2.queryExecution.executedPlan
          .collect { case e: BroadcastExchangeExec => true }.size === 1)
      assert(
        join2.queryExecution.executedPlan.collect { case e: ReusedExchangeExec => true }.size === 4)
    }
  }

  test("sameResult() on aggregate") {
    val df = spark.range(100)
    val agg1 = df.groupBy().count()
    val agg2 = df.groupBy().count()
    // two aggregates with different ExprId within them should have same result
    assert(agg1.queryExecution.executedPlan.sameResult(agg2.queryExecution.executedPlan))
    val agg3 = df.groupBy().sum()
    assert(!agg1.queryExecution.executedPlan.sameResult(agg3.queryExecution.executedPlan))
    val df2 = spark.range(101)
    val agg4 = df2.groupBy().count()
    assert(!agg1.queryExecution.executedPlan.sameResult(agg4.queryExecution.executedPlan))
  }

  test("SPARK-12512: support `.` in column name for withColumn()") {
    val df = Seq("a" -> "b").toDF("col.a", "col.b")
    checkAnswer(df.select(df("*")), Row("a", "b"))
    checkAnswer(df.withColumn("col.a", lit("c")), Row("c", "b"))
    checkAnswer(df.withColumn("col.c", lit("c")), Row("a", "b", "c"))
  }

  test("SPARK-12841: cast in filter") {
    checkAnswer(
      Seq(1 -> "a").toDF("i", "j").filter($"i".cast(StringType) === "1"),
      Row(1, "a"))
  }

  test("SPARK-12982: Add table name validation in temp table registration") {
    val df = Seq("foo", "bar").map(Tuple1.apply).toDF("col")
    // invalid table name test as below
    intercept[AnalysisException](df.createOrReplaceTempView("t~"))
    // valid table name test as below
    df.createOrReplaceTempView("table1")
    // another invalid table name test as below
    intercept[AnalysisException](df.createOrReplaceTempView("#$@sum"))
    // another invalid table name test as below
    intercept[AnalysisException](df.createOrReplaceTempView("table!#"))
  }

  test("assertAnalyzed shouldn't replace original stack trace") {
    val e = intercept[AnalysisException] {
      spark.range(1).select('id as 'a, 'id as 'b).groupBy('a).agg('b)
    }

    assert(e.getStackTrace.head.getClassName != classOf[QueryExecution].getName)
  }

  test("SPARK-13774: Check error message for non existent path without globbed paths") {
    val uuid = UUID.randomUUID().toString
    val baseDir = Utils.createTempDir()
    try {
      val e = intercept[AnalysisException] {
        spark.read.format("csv").load(
          new File(baseDir, "file").getAbsolutePath,
          new File(baseDir, "file2").getAbsolutePath,
          new File(uuid, "file3").getAbsolutePath,
          uuid).rdd
      }
      assert(e.getMessage.startsWith("Path does not exist"))
    } finally {

    }

   }

  test("SPARK-13774: Check error message for not existent globbed paths") {
    // Non-existent initial path component:
    val nonExistentBasePath = "/" + UUID.randomUUID().toString
    assert(!new File(nonExistentBasePath).exists())
    val e = intercept[AnalysisException] {
      spark.read.format("text").load(s"$nonExistentBasePath/*")
    }
    assert(e.getMessage.startsWith("Path does not exist"))

    // Existent initial path component, but no matching files:
    val baseDir = Utils.createTempDir()
    val childDir = Utils.createTempDir(baseDir.getAbsolutePath)
    assert(childDir.exists())
    try {
      val e1 = intercept[AnalysisException] {
        spark.read.json(s"${baseDir.getAbsolutePath}/*/*-xyz.json").rdd
      }
      assert(e1.getMessage.startsWith("Path does not exist"))
    } finally {
      Utils.deleteRecursively(baseDir)
    }
  }

  test("SPARK-15230: distinct() does not handle column name with dot properly") {
    val df = Seq(1, 1, 2).toDF("column.with.dot")
    checkAnswer(df.distinct(), Row(1) :: Row(2) :: Nil)
  }

  test("SPARK-16181: outer join with isNull filter") {
    val left = Seq("x").toDF("col")
    val right = Seq("y").toDF("col").withColumn("new", lit(true))
    val joined = left.join(right, left("col") === right("col"), "left_outer")

    checkAnswer(joined, Row("x", null, null))
    checkAnswer(joined.filter($"new".isNull), Row("x", null, null))
  }

  test("SPARK-16664: persist with more than 200 columns") {
    val size = 201L
    val rdd = sparkContext.makeRDD(Seq(Row.fromSeq(Seq.range(0, size))))
    val schemas = List.range(0, size).map(a => StructField("name" + a, LongType, true))
    val df = spark.createDataFrame(rdd, StructType(schemas), false)
    assert(df.persist.take(1).apply(0).toSeq(100).asInstanceOf[Long] == 100)
  }

  test("copy results for sampling with replacement") {
    val df = Seq((1, 0), (2, 0), (3, 0)).toDF("a", "b")
    val sampleDf = df.sample(true, 2.00)
    val d = sampleDf.withColumn("c", monotonically_increasing_id).select($"c").collect
    assert(d.size == d.distinct.size)
  }
<<<<<<< HEAD
=======

  test("SPARK-17409: Do Not Optimize Query in CTAS (Data source tables) More Than Once") {
    withTable("bar") {
      withTempView("foo") {
        withSQLConf(SQLConf.DEFAULT_DATA_SOURCE_NAME.key -> "json") {
          sql("select 0 as id").createOrReplaceTempView("foo")
          val df = sql("select * from foo group by id")
          // If we optimize the query in CTAS more than once, the following saveAsTable will fail
          // with the error: `GROUP BY position 0 is not in select list (valid range is [1, 1])`
          df.write.mode("overwrite").saveAsTable("bar")
          checkAnswer(spark.table("bar"), Row(0) :: Nil)
          val tableMetadata = spark.sessionState.catalog.getTableMetadata(TableIdentifier("bar"))
          assert(tableMetadata.properties(DATASOURCE_PROVIDER) == "json",
            "the expected table is a data source table using json")
        }
      }
    }
  }

  private def verifyNullabilityInFilterExec(
      df: DataFrame,
      expr: String,
      expectedNonNullableColumns: Seq[String]): Unit = {
    val dfWithFilter = df.where(s"isnotnull($expr)").selectExpr(expr)
    // In the logical plan, all the output columns of input dataframe are nullable
    dfWithFilter.queryExecution.optimizedPlan.collect {
      case e: Filter => assert(e.output.forall(_.nullable))
    }

    dfWithFilter.queryExecution.executedPlan.collect {
      // When the child expression in isnotnull is null-intolerant (i.e. any null input will
      // result in null output), the involved columns are converted to not nullable;
      // otherwise, no change should be made.
      case e: FilterExec =>
        assert(e.output.forall { o =>
          if (expectedNonNullableColumns.contains(o.name)) !o.nullable else o.nullable
        })
    }
  }

  test("SPARK-17957: no change on nullability in FilterExec output") {
    val df = sparkContext.parallelize(Seq(
      null.asInstanceOf[java.lang.Integer] -> new java.lang.Integer(3),
      new java.lang.Integer(1) -> null.asInstanceOf[java.lang.Integer],
      new java.lang.Integer(2) -> new java.lang.Integer(4))).toDF()

    verifyNullabilityInFilterExec(df,
      expr = "Rand()", expectedNonNullableColumns = Seq.empty[String])
    verifyNullabilityInFilterExec(df,
      expr = "coalesce(_1, _2)", expectedNonNullableColumns = Seq.empty[String])
    verifyNullabilityInFilterExec(df,
      expr = "coalesce(_1, 0) + Rand()", expectedNonNullableColumns = Seq.empty[String])
    verifyNullabilityInFilterExec(df,
      expr = "cast(coalesce(cast(coalesce(_1, _2) as double), 0.0) as int)",
      expectedNonNullableColumns = Seq.empty[String])
  }

  test("SPARK-17957: set nullability to false in FilterExec output") {
    val df = sparkContext.parallelize(Seq(
      null.asInstanceOf[java.lang.Integer] -> new java.lang.Integer(3),
      new java.lang.Integer(1) -> null.asInstanceOf[java.lang.Integer],
      new java.lang.Integer(2) -> new java.lang.Integer(4))).toDF()

    verifyNullabilityInFilterExec(df,
      expr = "_1 + _2 * 3", expectedNonNullableColumns = Seq("_1", "_2"))
    verifyNullabilityInFilterExec(df,
      expr = "_1 + _2", expectedNonNullableColumns = Seq("_1", "_2"))
    verifyNullabilityInFilterExec(df,
      expr = "_1", expectedNonNullableColumns = Seq("_1"))
    // `constructIsNotNullConstraints` infers the IsNotNull(_2) from IsNotNull(_2 + Rand())
    // Thus, we are able to set nullability of _2 to false.
    // If IsNotNull(_2) is not given from `constructIsNotNullConstraints`, the impl of
    // isNullIntolerant in `FilterExec` needs an update for more advanced inference.
    verifyNullabilityInFilterExec(df,
      expr = "_2 + Rand()", expectedNonNullableColumns = Seq("_2"))
    verifyNullabilityInFilterExec(df,
      expr = "_2 * 3 + coalesce(_1, 0)", expectedNonNullableColumns = Seq("_2"))
    verifyNullabilityInFilterExec(df,
      expr = "cast((_1 + _2) as boolean)", expectedNonNullableColumns = Seq("_1", "_2"))
  }

  test("SPARK-17957: outer join + na.fill") {
    val df1 = Seq((1, 2), (2, 3)).toDF("a", "b")
    val df2 = Seq((2, 5), (3, 4)).toDF("a", "c")
    val joinedDf = df1.join(df2, Seq("a"), "outer").na.fill(0)
    val df3 = Seq((3, 1)).toDF("a", "d")
    checkAnswer(joinedDf.join(df3, "a"), Row(3, 0, 4, 1))
  }

  test("SPARK-17123: Performing set operations that combine non-scala native types") {
    val dates = Seq(
      (BigDecimal.valueOf(1), new Timestamp(2)),
      (BigDecimal.valueOf(4), new Timestamp(5))
    ).toDF("decimal", "timestamp")

    val widenTypedRows = Seq(
      (10.5D, "string")
    ).toDF("decimal", "timestamp")

    dates.union(widenTypedRows).collect()
    dates.except(widenTypedRows).collect()
    dates.intersect(widenTypedRows).collect()
  }

  test("SPARK-18070 binary operator should not consider nullability when comparing input types") {
    val rows = Seq(Row(Seq(1), Seq(1)))
    val schema = new StructType()
      .add("array1", ArrayType(IntegerType))
      .add("array2", ArrayType(IntegerType, containsNull = false))
    val df = spark.createDataFrame(spark.sparkContext.makeRDD(rows), schema)
    assert(df.filter($"array1" === $"array2").count() == 1)
  }
>>>>>>> 5e47a805
}<|MERGE_RESOLUTION|>--- conflicted
+++ resolved
@@ -1568,8 +1568,6 @@
     val d = sampleDf.withColumn("c", monotonically_increasing_id).select($"c").collect
     assert(d.size == d.distinct.size)
   }
-<<<<<<< HEAD
-=======
 
   test("SPARK-17409: Do Not Optimize Query in CTAS (Data source tables) More Than Once") {
     withTable("bar") {
@@ -1682,5 +1680,4 @@
     val df = spark.createDataFrame(spark.sparkContext.makeRDD(rows), schema)
     assert(df.filter($"array1" === $"array2").count() == 1)
   }
->>>>>>> 5e47a805
 }