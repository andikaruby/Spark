--- conflicted
+++ resolved
@@ -658,13 +658,6 @@
     assert(
       err.getMessage.contains("The size of column names: 1 isn't equal to the size of columns: 2"))
 
-<<<<<<< HEAD
-    val err2 = intercept[IllegalArgumentException] {
-      testData.toDF().withColumns(Seq("newCol1", "newCol1"),
-        Seq(col("key") + 1, col("key") + 2))
-    }
-    assert(err2.getMessage.contains("It is disallowed to use duplicate column names"))
-=======
     val err2 = intercept[AnalysisException] {
       testData.toDF().withColumns(Seq("newCol1", "newCOL1"),
         Seq(col("key") + 1, col("key") + 2))
@@ -689,7 +682,6 @@
       }
       assert(err.getMessage.contains("Found duplicate column(s)"))
     }
->>>>>>> 405c0e99
   }
 
   test("replace column using withColumn") {
