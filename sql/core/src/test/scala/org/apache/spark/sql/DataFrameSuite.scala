/*
 * Licensed to the Apache Software Foundation (ASF) under one or more
 * contributor license agreements.  See the NOTICE file distributed with
 * this work for additional information regarding copyright ownership.
 * The ASF licenses this file to You under the Apache License, Version 2.0
 * (the "License"); you may not use this file except in compliance with
 * the License.  You may obtain a copy of the License at
 *
 *    http://www.apache.org/licenses/LICENSE-2.0
 *
 * Unless required by applicable law or agreed to in writing, software
 * distributed under the License is distributed on an "AS IS" BASIS,
 * WITHOUT WARRANTIES OR CONDITIONS OF ANY KIND, either express or implied.
 * See the License for the specific language governing permissions and
 * limitations under the License.
 */

package org.apache.spark.sql

import java.io.File
import java.nio.charset.StandardCharsets

import scala.language.postfixOps
import scala.util.Random

import org.scalatest.Matchers._

import org.apache.spark.SparkException
import org.apache.spark.sql.catalyst.plans.logical.{OneRowRelation, Union}
import org.apache.spark.sql.execution.QueryExecution
import org.apache.spark.sql.execution.aggregate.TungstenAggregate
import org.apache.spark.sql.execution.exchange.{BroadcastExchange, ReusedExchange, ShuffleExchange}
import org.apache.spark.sql.functions._
import org.apache.spark.sql.internal.SQLConf
import org.apache.spark.sql.test.{ExamplePoint, ExamplePointUDT, SharedSQLContext}
import org.apache.spark.sql.test.SQLTestData.TestData2
import org.apache.spark.sql.types._

class DataFrameSuite extends QueryTest with SharedSQLContext {
  import testImplicits._

  test("analysis error should be eagerly reported") {
    intercept[Exception] { testData.select('nonExistentName) }
    intercept[Exception] {
      testData.groupBy('key).agg(Map("nonExistentName" -> "sum"))
    }
    intercept[Exception] {
      testData.groupBy("nonExistentName").agg(Map("key" -> "sum"))
    }
    intercept[Exception] {
      testData.groupBy($"abcd").agg(Map("key" -> "sum"))
    }
  }

  test("dataframe toString") {
    assert(testData.toString === "[key: int, value: string]")
    assert(testData("key").toString === "key")
    assert($"test".toString === "test")
  }

  test("rename nested groupby") {
    val df = Seq((1, (1, 1))).toDF()

    checkAnswer(
      df.groupBy("_1").agg(sum("_2._1")).toDF("key", "total"),
      Row(1, 1) :: Nil)
  }

  ignore("invalid plan toString, debug mode") {
    // Turn on debug mode so we can see invalid query plans.
    import org.apache.spark.sql.execution.debug._

    withSQLConf(SQLConf.DATAFRAME_EAGER_ANALYSIS.key -> "true") {
      sqlContext.debug()

      val badPlan = testData.select('badColumn)

      assert(badPlan.toString contains badPlan.queryExecution.toString,
        "toString on bad query plans should include the query execution but was:\n" +
          badPlan.toString)
    }
  }

  test("access complex data") {
    assert(complexData.filter(complexData("a").getItem(0) === 2).count() == 1)
    assert(complexData.filter(complexData("m").getItem("1") === 1).count() == 1)
    assert(complexData.filter(complexData("s").getField("key") === 1).count() == 1)
  }

  test("table scan") {
    checkAnswer(
      testData,
      testData.collect().toSeq)
  }

  test("union all") {
    val unionDF = testData.unionAll(testData).unionAll(testData)
      .unionAll(testData).unionAll(testData)

    // Before optimizer, Union should be combined.
    assert(unionDF.queryExecution.analyzed.collect {
      case j: Union if j.children.size == 5 => j }.size === 1)

    checkAnswer(
      unionDF.agg(avg('key), max('key), min('key), sum('key)),
      Row(50.5, 100, 1, 25250) :: Nil
    )
  }

  test("unionAll should union DataFrames with UDTs (SPARK-13410)") {
    val rowRDD1 = sparkContext.parallelize(Seq(Row(1, new ExamplePoint(1.0, 2.0))))
    val schema1 = StructType(Array(StructField("label", IntegerType, false),
                    StructField("point", new ExamplePointUDT(), false)))
    val rowRDD2 = sparkContext.parallelize(Seq(Row(2, new ExamplePoint(3.0, 4.0))))
    val schema2 = StructType(Array(StructField("label", IntegerType, false),
                    StructField("point", new ExamplePointUDT(), false)))
    val df1 = sqlContext.createDataFrame(rowRDD1, schema1)
    val df2 = sqlContext.createDataFrame(rowRDD2, schema2)

    checkAnswer(
      df1.unionAll(df2).orderBy("label"),
      Seq(Row(1, new ExamplePoint(1.0, 2.0)), Row(2, new ExamplePoint(3.0, 4.0)))
    )
  }

  test("empty data frame") {
    assert(sqlContext.emptyDataFrame.columns.toSeq === Seq.empty[String])
    assert(sqlContext.emptyDataFrame.count() === 0)
  }

  test("head and take") {
    assert(testData.take(2) === testData.collect().take(2))
    assert(testData.head(2) === testData.collect().take(2))
    assert(testData.head(2).head.schema === testData.schema)
  }

  test("dataframe alias") {
    val df = Seq(Tuple1(1)).toDF("c").as("t")
    val dfAlias = df.alias("t2")
    df.col("t.c")
    dfAlias.col("t2.c")
  }

  test("simple explode") {
    val df = Seq(Tuple1("a b c"), Tuple1("d e")).toDF("words")

    checkAnswer(
      df.explode("words", "word") { word: String => word.split(" ").toSeq }.select('word),
      Row("a") :: Row("b") :: Row("c") :: Row("d") ::Row("e") :: Nil
    )
  }

  test("explode") {
    val df = Seq((1, "a b c"), (2, "a b"), (3, "a")).toDF("number", "letters")
    val df2 =
      df.explode('letters) {
        case Row(letters: String) => letters.split(" ").map(Tuple1(_)).toSeq
      }

    checkAnswer(
      df2
        .select('_1 as 'letter, 'number)
        .groupBy('letter)
        .agg(countDistinct('number)),
      Row("a", 3) :: Row("b", 2) :: Row("c", 1) :: Nil
    )
  }

  test("Star Expansion - CreateStruct and CreateArray") {
    val structDf = testData2.select("a", "b").as("record")
    // CreateStruct and CreateArray in aggregateExpressions
    assert(structDf.groupBy($"a").agg(min(struct($"record.*"))).first() == Row(3, Row(3, 1)))
    assert(structDf.groupBy($"a").agg(min(array($"record.*"))).first() == Row(3, Seq(3, 1)))

    // CreateStruct and CreateArray in project list (unresolved alias)
    assert(structDf.select(struct($"record.*")).first() == Row(Row(1, 1)))
    assert(structDf.select(array($"record.*")).first().getAs[Seq[Int]](0) === Seq(1, 1))

    // CreateStruct and CreateArray in project list (alias)
    assert(structDf.select(struct($"record.*").as("a")).first() == Row(Row(1, 1)))
    assert(structDf.select(array($"record.*").as("a")).first().getAs[Seq[Int]](0) === Seq(1, 1))
  }

  test("Star Expansion - explode should fail with a meaningful message if it takes a star") {
    val df = Seq(("1", "1,2"), ("2", "4"), ("3", "7,8,9")).toDF("prefix", "csv")
    val e = intercept[AnalysisException] {
      df.explode($"*") { case Row(prefix: String, csv: String) =>
        csv.split(",").map(v => Tuple1(prefix + ":" + v)).toSeq
      }.queryExecution.assertAnalyzed()
    }
    assert(e.getMessage.contains("Invalid usage of '*' in explode/json_tuple/UDTF"))

    checkAnswer(
      df.explode('prefix, 'csv) { case Row(prefix: String, csv: String) =>
        csv.split(",").map(v => Tuple1(prefix + ":" + v)).toSeq
      },
      Row("1", "1,2", "1:1") ::
        Row("1", "1,2", "1:2") ::
        Row("2", "4", "2:4") ::
        Row("3", "7,8,9", "3:7") ::
        Row("3", "7,8,9", "3:8") ::
        Row("3", "7,8,9", "3:9") :: Nil)
  }

  test("Star Expansion - explode alias and star") {
    val df = Seq((Array("a"), 1)).toDF("a", "b")

    checkAnswer(
      df.select(explode($"a").as("a"), $"*"),
      Row("a", Seq("a"), 1) :: Nil)
  }

  test("sort after generate with join=true") {
    val df = Seq((Array("a"), 1)).toDF("a", "b")

    checkAnswer(
      df.select($"*", explode($"a").as("c")).sortWithinPartitions("b", "c"),
      Row(Seq("a"), 1, "a") :: Nil)
  }

  test("selectExpr") {
    checkAnswer(
      testData.selectExpr("abs(key)", "value"),
      testData.collect().map(row => Row(math.abs(row.getInt(0)), row.getString(1))).toSeq)
  }

  test("selectExpr with alias") {
    checkAnswer(
      testData.selectExpr("key as k").select("k"),
      testData.select("key").collect().toSeq)
  }

  test("selectExpr with udtf") {
    val df = Seq((Map("1" -> 1), 1)).toDF("a", "b")
    checkAnswer(
      df.selectExpr("explode(a)"),
      Row("1", 1) :: Nil)
  }

  test("filterExpr") {
    val res = testData.collect().filter(_.getInt(0) > 90).toSeq
    checkAnswer(testData.filter("key > 90"), res)
    checkAnswer(testData.filter("key > 9.0e1"), res)
    checkAnswer(testData.filter("key > .9e+2"), res)
    checkAnswer(testData.filter("key > 0.9e+2"), res)
    checkAnswer(testData.filter("key > 900e-1"), res)
    checkAnswer(testData.filter("key > 900.0E-1"), res)
    checkAnswer(testData.filter("key > 9.e+1"), res)
  }

  test("filterExpr using where") {
    checkAnswer(
      testData.where("key > 50"),
      testData.collect().filter(_.getInt(0) > 50).toSeq)
  }

  test("repartition") {
    checkAnswer(
      testData.select('key).repartition(10).select('key),
      testData.select('key).collect().toSeq)
  }

  test("coalesce") {
    assert(testData.select('key).coalesce(1).rdd.partitions.size === 1)

    checkAnswer(
      testData.select('key).coalesce(1).select('key),
      testData.select('key).collect().toSeq)
  }

  test("convert $\"attribute name\" into unresolved attribute") {
    checkAnswer(
      testData.where($"key" === lit(1)).select($"value"),
      Row("1"))
  }

  test("convert Scala Symbol 'attrname into unresolved attribute") {
    checkAnswer(
      testData.where('key === lit(1)).select('value),
      Row("1"))
  }

  test("select *") {
    checkAnswer(
      testData.select($"*"),
      testData.collect().toSeq)
  }

  test("simple select") {
    checkAnswer(
      testData.where('key === lit(1)).select('value),
      Row("1"))
  }

  test("select with functions") {
    checkAnswer(
      testData.select(sum('value), avg('value), count(lit(1))),
      Row(5050.0, 50.5, 100))

    checkAnswer(
      testData2.select('a + 'b, 'a < 'b),
      Seq(
        Row(2, false),
        Row(3, true),
        Row(3, false),
        Row(4, false),
        Row(4, false),
        Row(5, false)))

    checkAnswer(
      testData2.select(sumDistinct('a)),
      Row(6))
  }

  test("global sorting") {
    checkAnswer(
      testData2.orderBy('a.asc, 'b.asc),
      Seq(Row(1, 1), Row(1, 2), Row(2, 1), Row(2, 2), Row(3, 1), Row(3, 2)))

    checkAnswer(
      testData2.orderBy(asc("a"), desc("b")),
      Seq(Row(1, 2), Row(1, 1), Row(2, 2), Row(2, 1), Row(3, 2), Row(3, 1)))

    checkAnswer(
      testData2.orderBy('a.asc, 'b.desc),
      Seq(Row(1, 2), Row(1, 1), Row(2, 2), Row(2, 1), Row(3, 2), Row(3, 1)))

    checkAnswer(
      testData2.orderBy('a.desc, 'b.desc),
      Seq(Row(3, 2), Row(3, 1), Row(2, 2), Row(2, 1), Row(1, 2), Row(1, 1)))

    checkAnswer(
      testData2.orderBy('a.desc, 'b.asc),
      Seq(Row(3, 1), Row(3, 2), Row(2, 1), Row(2, 2), Row(1, 1), Row(1, 2)))

    checkAnswer(
      arrayData.toDF().orderBy('data.getItem(0).asc),
      arrayData.toDF().collect().sortBy(_.getAs[Seq[Int]](0)(0)).toSeq)

    checkAnswer(
      arrayData.toDF().orderBy('data.getItem(0).desc),
      arrayData.toDF().collect().sortBy(_.getAs[Seq[Int]](0)(0)).reverse.toSeq)

    checkAnswer(
      arrayData.toDF().orderBy('data.getItem(1).asc),
      arrayData.toDF().collect().sortBy(_.getAs[Seq[Int]](0)(1)).toSeq)

    checkAnswer(
      arrayData.toDF().orderBy('data.getItem(1).desc),
      arrayData.toDF().collect().sortBy(_.getAs[Seq[Int]](0)(1)).reverse.toSeq)
  }

  test("limit") {
    checkAnswer(
      testData.limit(10),
      testData.take(10).toSeq)

    checkAnswer(
      arrayData.toDF().limit(1),
      arrayData.take(1).map(r => Row.fromSeq(r.productIterator.toSeq)))

    checkAnswer(
      mapData.toDF().limit(1),
      mapData.take(1).map(r => Row.fromSeq(r.productIterator.toSeq)))

    // SPARK-12340: overstep the bounds of Int in SparkPlan.executeTake
    checkAnswer(
      sqlContext.range(2).toDF().limit(2147483638),
      Row(0) :: Row(1) :: Nil
    )
  }

  test("except") {
    checkAnswer(
      lowerCaseData.except(upperCaseData),
      Row(1, "a") ::
      Row(2, "b") ::
      Row(3, "c") ::
      Row(4, "d") :: Nil)
    checkAnswer(lowerCaseData.except(lowerCaseData), Nil)
    checkAnswer(upperCaseData.except(upperCaseData), Nil)
  }

  test("intersect") {
    checkAnswer(
      lowerCaseData.intersect(lowerCaseData),
      Row(1, "a") ::
      Row(2, "b") ::
      Row(3, "c") ::
      Row(4, "d") :: Nil)
    checkAnswer(lowerCaseData.intersect(upperCaseData), Nil)

    // check null equality
    checkAnswer(
      nullInts.intersect(nullInts),
      Row(1) ::
      Row(2) ::
      Row(3) ::
      Row(null) :: Nil)

    // check if values are de-duplicated
    checkAnswer(
      allNulls.intersect(allNulls),
      Row(null) :: Nil)

    // check if values are de-duplicated
    val df = Seq(("id1", 1), ("id1", 1), ("id", 1), ("id1", 2)).toDF("id", "value")
    checkAnswer(
      df.intersect(df),
      Row("id1", 1) ::
      Row("id", 1) ::
      Row("id1", 2) :: Nil)
  }

  test("intersect - nullability") {
    val nonNullableInts = Seq(Tuple1(1), Tuple1(3)).toDF()
    assert(nonNullableInts.schema.forall(_.nullable == false))

    val df1 = nonNullableInts.intersect(nullInts)
    checkAnswer(df1, Row(1) :: Row(3) :: Nil)
    assert(df1.schema.forall(_.nullable == false))

    val df2 = nullInts.intersect(nonNullableInts)
    checkAnswer(df2, Row(1) :: Row(3) :: Nil)
    assert(df2.schema.forall(_.nullable == false))

    val df3 = nullInts.intersect(nullInts)
    checkAnswer(df3, Row(1) :: Row(2) :: Row(3) :: Row(null) :: Nil)
    assert(df3.schema.forall(_.nullable == true))

    val df4 = nonNullableInts.intersect(nonNullableInts)
    checkAnswer(df4, Row(1) :: Row(3) :: Nil)
    assert(df4.schema.forall(_.nullable == false))
  }

  test("udf") {
    val foo = udf((a: Int, b: String) => a.toString + b)

    checkAnswer(
      // SELECT *, foo(key, value) FROM testData
      testData.select($"*", foo('key, 'value)).limit(3),
      Row(1, "1", "11") :: Row(2, "2", "22") :: Row(3, "3", "33") :: Nil
    )
  }

  test("callUDF in SQLContext") {
    val df = Seq(("id1", 1), ("id2", 4), ("id3", 5)).toDF("id", "value")
    val sqlctx = df.sqlContext
    sqlctx.udf.register("simpleUDF", (v: Int) => v * v)
    checkAnswer(
      df.select($"id", callUDF("simpleUDF", $"value")),
      Row("id1", 1) :: Row("id2", 16) :: Row("id3", 25) :: Nil)
  }

  test("withColumn") {
    val df = testData.toDF().withColumn("newCol", col("key") + 1)
    checkAnswer(
      df,
      testData.collect().map { case Row(key: Int, value: String) =>
        Row(key, value, key + 1)
      }.toSeq)
    assert(df.schema.map(_.name) === Seq("key", "value", "newCol"))
  }

  test("replace column using withColumn") {
    val df2 = sparkContext.parallelize(Array(1, 2, 3)).toDF("x")
    val df3 = df2.withColumn("x", df2("x") + 1)
    checkAnswer(
      df3.select("x"),
      Row(2) :: Row(3) :: Row(4) :: Nil)
  }

  test("drop column using drop") {
    val df = testData.drop("key")
    checkAnswer(
      df,
      testData.collect().map(x => Row(x.getString(1))).toSeq)
    assert(df.schema.map(_.name) === Seq("value"))
  }

  test("drop columns using drop") {
    val src = Seq((0, 2, 3)).toDF("a", "b", "c")
    val df = src.drop("a", "b")
    checkAnswer(df, Row(3))
    assert(df.schema.map(_.name) === Seq("c"))
  }

  test("drop unknown column (no-op)") {
    val df = testData.drop("random")
    checkAnswer(
      df,
      testData.collect().toSeq)
    assert(df.schema.map(_.name) === Seq("key", "value"))
  }

  test("drop column using drop with column reference") {
    val col = testData("key")
    val df = testData.drop(col)
    checkAnswer(
      df,
      testData.collect().map(x => Row(x.getString(1))).toSeq)
    assert(df.schema.map(_.name) === Seq("value"))
  }

  test("drop unknown column (no-op) with column reference") {
    val col = Column("random")
    val df = testData.drop(col)
    checkAnswer(
      df,
      testData.collect().toSeq)
    assert(df.schema.map(_.name) === Seq("key", "value"))
  }

  test("drop unknown column with same name with column reference") {
    val col = Column("key")
    val df = testData.drop(col)
    checkAnswer(
      df,
      testData.collect().map(x => Row(x.getString(1))).toSeq)
    assert(df.schema.map(_.name) === Seq("value"))
  }

  test("drop column after join with duplicate columns using column reference") {
    val newSalary = salary.withColumnRenamed("personId", "id")
    val col = newSalary("id")
    // this join will result in duplicate "id" columns
    val joinedDf = person.join(newSalary,
      person("id") === newSalary("id"), "inner")
    // remove only the "id" column that was associated with newSalary
    val df = joinedDf.drop(col)
    checkAnswer(
      df,
      joinedDf.collect().map {
        case Row(id: Int, name: String, age: Int, idToDrop: Int, salary: Double) =>
          Row(id, name, age, salary)
      }.toSeq)
    assert(df.schema.map(_.name) === Seq("id", "name", "age", "salary"))
    assert(df("id") == person("id"))
  }

  test("withColumnRenamed") {
    val df = testData.toDF().withColumn("newCol", col("key") + 1)
      .withColumnRenamed("value", "valueRenamed")
    checkAnswer(
      df,
      testData.collect().map { case Row(key: Int, value: String) =>
        Row(key, value, key + 1)
      }.toSeq)
    assert(df.schema.map(_.name) === Seq("key", "valueRenamed", "newCol"))
  }

  test("describe") {
    val describeTestData = Seq(
      ("Bob", 16, 176),
      ("Alice", 32, 164),
      ("David", 60, 192),
      ("Amy", 24, 180)).toDF("name", "age", "height")

    val describeResult = Seq(
      Row("count", "4", "4"),
      Row("mean", "33.0", "178.0"),
      Row("stddev", "19.148542155126762", "11.547005383792516"),
      Row("min", "16", "164"),
      Row("max", "60", "192"))

    val emptyDescribeResult = Seq(
      Row("count", "0", "0"),
      Row("mean", null, null),
      Row("stddev", null, null),
      Row("min", null, null),
      Row("max", null, null))

    def getSchemaAsSeq(df: DataFrame): Seq[String] = df.schema.map(_.name)

    val describeTwoCols = describeTestData.describe("age", "height")
    assert(getSchemaAsSeq(describeTwoCols) === Seq("summary", "age", "height"))
    checkAnswer(describeTwoCols, describeResult)
    // All aggregate value should have been cast to string
    describeTwoCols.collect().foreach { row =>
      assert(row.get(1).isInstanceOf[String], "expected string but found " + row.get(1).getClass)
      assert(row.get(2).isInstanceOf[String], "expected string but found " + row.get(2).getClass)
    }

    val describeAllCols = describeTestData.describe()
    assert(getSchemaAsSeq(describeAllCols) === Seq("summary", "age", "height"))
    checkAnswer(describeAllCols, describeResult)

    val describeOneCol = describeTestData.describe("age")
    assert(getSchemaAsSeq(describeOneCol) === Seq("summary", "age"))
    checkAnswer(describeOneCol, describeResult.map { case Row(s, d, _) => Row(s, d)} )

    val describeNoCol = describeTestData.select("name").describe()
    assert(getSchemaAsSeq(describeNoCol) === Seq("summary"))
    checkAnswer(describeNoCol, describeResult.map { case Row(s, _, _) => Row(s)} )

    val emptyDescription = describeTestData.limit(0).describe()
    assert(getSchemaAsSeq(emptyDescription) === Seq("summary", "age", "height"))
    checkAnswer(emptyDescription, emptyDescribeResult)
  }

  test("apply on query results (SPARK-5462)") {
    val df = testData.sqlContext.sql("select key from testData")
    checkAnswer(df.select(df("key")), testData.select('key).collect().toSeq)
  }

  test("inputFiles") {
    withTempDir { dir =>
      val df = Seq((1, 22)).toDF("a", "b")

      val parquetDir = new File(dir, "parquet").getCanonicalPath
      df.write.parquet(parquetDir)
      val parquetDF = sqlContext.read.parquet(parquetDir)
      assert(parquetDF.inputFiles.nonEmpty)

      val jsonDir = new File(dir, "json").getCanonicalPath
      df.write.json(jsonDir)
      val jsonDF = sqlContext.read.json(jsonDir)
      assert(parquetDF.inputFiles.nonEmpty)

      val unioned = jsonDF.unionAll(parquetDF).inputFiles.sorted
      val allFiles = (jsonDF.inputFiles ++ parquetDF.inputFiles).distinct.sorted
      assert(unioned === allFiles)
    }
  }

  ignore("show") {
    // This test case is intended ignored, but to make sure it compiles correctly
    testData.select($"*").show()
    testData.select($"*").show(1000)
  }

  test("showString: truncate = [true, false]") {
    val longString = Array.fill(21)("1").mkString
    val df = sparkContext.parallelize(Seq("1", longString)).toDF()
    val expectedAnswerForFalse = """+---------------------+
                                   ||value                |
                                   |+---------------------+
                                   ||1                    |
                                   ||111111111111111111111|
                                   |+---------------------+
                                   |""".stripMargin
    assert(df.showString(10, false) === expectedAnswerForFalse)
    val expectedAnswerForTrue = """+--------------------+
                                  ||               value|
                                  |+--------------------+
                                  ||                   1|
                                  ||11111111111111111...|
                                  |+--------------------+
                                  |""".stripMargin
    assert(df.showString(10, true) === expectedAnswerForTrue)
  }

  test("showString(negative)") {
    val expectedAnswer = """+---+-----+
                           ||key|value|
                           |+---+-----+
                           |+---+-----+
                           |only showing top 0 rows
                           |""".stripMargin
    assert(testData.select($"*").showString(-1) === expectedAnswer)
  }

  test("showString(0)") {
    val expectedAnswer = """+---+-----+
                           ||key|value|
                           |+---+-----+
                           |+---+-----+
                           |only showing top 0 rows
                           |""".stripMargin
    assert(testData.select($"*").showString(0) === expectedAnswer)
  }

  test("showString: array") {
    val df = Seq(
      (Array(1, 2, 3), Array(1, 2, 3)),
      (Array(2, 3, 4), Array(2, 3, 4))
    ).toDF()
    val expectedAnswer = """+---------+---------+
                           ||       _1|       _2|
                           |+---------+---------+
                           ||[1, 2, 3]|[1, 2, 3]|
                           ||[2, 3, 4]|[2, 3, 4]|
                           |+---------+---------+
                           |""".stripMargin
    assert(df.showString(10) === expectedAnswer)
  }

  test("showString: binary") {
    val df = Seq(
      ("12".getBytes(StandardCharsets.UTF_8), "ABC.".getBytes(StandardCharsets.UTF_8)),
      ("34".getBytes(StandardCharsets.UTF_8), "12346".getBytes(StandardCharsets.UTF_8))
    ).toDF()
    val expectedAnswer = """+-------+----------------+
                           ||     _1|              _2|
                           |+-------+----------------+
                           ||[31 32]|   [41 42 43 2E]|
                           ||[33 34]|[31 32 33 34 36]|
                           |+-------+----------------+
                           |""".stripMargin
    assert(df.showString(10) === expectedAnswer)
  }

  test("showString: minimum column width") {
    val df = Seq(
      (1, 1),
      (2, 2)
    ).toDF()
    val expectedAnswer = """+---+---+
                           || _1| _2|
                           |+---+---+
                           ||  1|  1|
                           ||  2|  2|
                           |+---+---+
                           |""".stripMargin
    assert(df.showString(10) === expectedAnswer)
  }

  test("SPARK-7319 showString") {
    val expectedAnswer = """+---+-----+
                           ||key|value|
                           |+---+-----+
                           ||  1|    1|
                           |+---+-----+
                           |only showing top 1 row
                           |""".stripMargin
    assert(testData.select($"*").showString(1) === expectedAnswer)
  }

  test("SPARK-7327 show with empty dataFrame") {
    val expectedAnswer = """+---+-----+
                           ||key|value|
                           |+---+-----+
                           |+---+-----+
                           |""".stripMargin
    assert(testData.select($"*").filter($"key" < 0).showString(1) === expectedAnswer)
  }

  test("createDataFrame(RDD[Row], StructType) should convert UDTs (SPARK-6672)") {
    val rowRDD = sparkContext.parallelize(Seq(Row(new ExamplePoint(1.0, 2.0))))
    val schema = StructType(Array(StructField("point", new ExamplePointUDT(), false)))
    val df = sqlContext.createDataFrame(rowRDD, schema)
    df.rdd.collect()
  }

  test("SPARK-6899: type should match when using codegen") {
    checkAnswer(decimalData.agg(avg('a)), Row(new java.math.BigDecimal(2.0)))
  }

  test("SPARK-7133: Implement struct, array, and map field accessor") {
    assert(complexData.filter(complexData("a")(0) === 2).count() == 1)
    assert(complexData.filter(complexData("m")("1") === 1).count() == 1)
    assert(complexData.filter(complexData("s")("key") === 1).count() == 1)
    assert(complexData.filter(complexData("m")(complexData("s")("value")) === 1).count() == 1)
    assert(complexData.filter(complexData("a")(complexData("s")("key")) === 1).count() == 1)
  }

  test("SPARK-7551: support backticks for DataFrame attribute resolution") {
    val df = sqlContext.read.json(sparkContext.makeRDD(
      """{"a.b": {"c": {"d..e": {"f": 1}}}}""" :: Nil))
    checkAnswer(
      df.select(df("`a.b`.c.`d..e`.`f`")),
      Row(1)
    )

    val df2 = sqlContext.read.json(sparkContext.makeRDD(
      """{"a  b": {"c": {"d  e": {"f": 1}}}}""" :: Nil))
    checkAnswer(
      df2.select(df2("`a  b`.c.d  e.f")),
      Row(1)
    )

    def checkError(testFun: => Unit): Unit = {
      val e = intercept[org.apache.spark.sql.AnalysisException] {
        testFun
      }
      assert(e.getMessage.contains("syntax error in attribute name:"))
    }
    checkError(df("`abc.`c`"))
    checkError(df("`abc`..d"))
    checkError(df("`a`.b."))
    checkError(df("`a.b`.c.`d"))
  }

  test("SPARK-7324 dropDuplicates") {
    val testData = sparkContext.parallelize(
      (2, 1, 2) :: (1, 1, 1) ::
      (1, 2, 1) :: (2, 1, 2) ::
      (2, 2, 2) :: (2, 2, 1) ::
      (2, 1, 1) :: (1, 1, 2) ::
      (1, 2, 2) :: (1, 2, 1) :: Nil).toDF("key", "value1", "value2")

    checkAnswer(
      testData.dropDuplicates(),
      Seq(Row(2, 1, 2), Row(1, 1, 1), Row(1, 2, 1),
        Row(2, 2, 2), Row(2, 1, 1), Row(2, 2, 1),
        Row(1, 1, 2), Row(1, 2, 2)))

    checkAnswer(
      testData.dropDuplicates(Seq("key", "value1")),
      Seq(Row(2, 1, 2), Row(1, 2, 1), Row(1, 1, 1), Row(2, 2, 2)))

    checkAnswer(
      testData.dropDuplicates(Seq("value1", "value2")),
      Seq(Row(2, 1, 2), Row(1, 2, 1), Row(1, 1, 1), Row(2, 2, 2)))

    checkAnswer(
      testData.dropDuplicates(Seq("key")),
      Seq(Row(2, 1, 2), Row(1, 1, 1)))

    checkAnswer(
      testData.dropDuplicates(Seq("value1")),
      Seq(Row(2, 1, 2), Row(1, 2, 1)))

    checkAnswer(
      testData.dropDuplicates(Seq("value2")),
      Seq(Row(2, 1, 2), Row(1, 1, 1)))
  }

  test("SPARK-7150 range api") {
    // numSlice is greater than length
    val res1 = sqlContext.range(0, 10, 1, 15).select("id")
    assert(res1.count == 10)
    assert(res1.agg(sum("id")).as("sumid").collect() === Seq(Row(45)))

    val res2 = sqlContext.range(3, 15, 3, 2).select("id")
    assert(res2.count == 4)
    assert(res2.agg(sum("id")).as("sumid").collect() === Seq(Row(30)))

    val res3 = sqlContext.range(1, -2).select("id")
    assert(res3.count == 0)

    // start is positive, end is negative, step is negative
    val res4 = sqlContext.range(1, -2, -2, 6).select("id")
    assert(res4.count == 2)
    assert(res4.agg(sum("id")).as("sumid").collect() === Seq(Row(0)))

    // start, end, step are negative
    val res5 = sqlContext.range(-3, -8, -2, 1).select("id")
    assert(res5.count == 3)
    assert(res5.agg(sum("id")).as("sumid").collect() === Seq(Row(-15)))

    // start, end are negative, step is positive
    val res6 = sqlContext.range(-8, -4, 2, 1).select("id")
    assert(res6.count == 2)
    assert(res6.agg(sum("id")).as("sumid").collect() === Seq(Row(-14)))

    val res7 = sqlContext.range(-10, -9, -20, 1).select("id")
    assert(res7.count == 0)

    val res8 = sqlContext.range(Long.MinValue, Long.MaxValue, Long.MaxValue, 100).select("id")
    assert(res8.count == 3)
    assert(res8.agg(sum("id")).as("sumid").collect() === Seq(Row(-3)))

    val res9 = sqlContext.range(Long.MaxValue, Long.MinValue, Long.MinValue, 100).select("id")
    assert(res9.count == 2)
    assert(res9.agg(sum("id")).as("sumid").collect() === Seq(Row(Long.MaxValue - 1)))

    // only end provided as argument
    val res10 = sqlContext.range(10).select("id")
    assert(res10.count == 10)
    assert(res10.agg(sum("id")).as("sumid").collect() === Seq(Row(45)))

    val res11 = sqlContext.range(-1).select("id")
    assert(res11.count == 0)

    // using the default slice number
    val res12 = sqlContext.range(3, 15, 3).select("id")
    assert(res12.count == 4)
    assert(res12.agg(sum("id")).as("sumid").collect() === Seq(Row(30)))
  }

  test("SPARK-8621: support empty string column name") {
    val df = Seq(Tuple1(1)).toDF("").as("t")
    // We should allow empty string as column name
    df.col("")
    df.col("t.``")
  }

  test("SPARK-8797: sort by float column containing NaN should not crash") {
    val inputData = Seq.fill(10)(Tuple1(Float.NaN)) ++ (1 to 1000).map(x => Tuple1(x.toFloat))
    val df = Random.shuffle(inputData).toDF("a")
    df.orderBy("a").collect()
  }

  test("SPARK-8797: sort by double column containing NaN should not crash") {
    val inputData = Seq.fill(10)(Tuple1(Double.NaN)) ++ (1 to 1000).map(x => Tuple1(x.toDouble))
    val df = Random.shuffle(inputData).toDF("a")
    df.orderBy("a").collect()
  }

  test("NaN is greater than all other non-NaN numeric values") {
    val maxDouble = Seq(Double.NaN, Double.PositiveInfinity, Double.MaxValue)
      .map(Tuple1.apply).toDF("a").selectExpr("max(a)").first()
    assert(java.lang.Double.isNaN(maxDouble.getDouble(0)))
    val maxFloat = Seq(Float.NaN, Float.PositiveInfinity, Float.MaxValue)
      .map(Tuple1.apply).toDF("a").selectExpr("max(a)").first()
    assert(java.lang.Float.isNaN(maxFloat.getFloat(0)))
  }

  test("SPARK-8072: Better Exception for Duplicate Columns") {
    // only one duplicate column present
    val e = intercept[org.apache.spark.sql.AnalysisException] {
      Seq((1, 2, 3), (2, 3, 4), (3, 4, 5)).toDF("column1", "column2", "column1")
        .write.format("parquet").save("temp")
    }
    assert(e.getMessage.contains("Duplicate column(s)"))
    assert(e.getMessage.contains("column1"))
    assert(!e.getMessage.contains("column2"))

    // multiple duplicate columns present
    val f = intercept[org.apache.spark.sql.AnalysisException] {
      Seq((1, 2, 3, 4, 5), (2, 3, 4, 5, 6), (3, 4, 5, 6, 7))
        .toDF("column1", "column2", "column3", "column1", "column3")
        .write.format("json").save("temp")
    }
    assert(f.getMessage.contains("Duplicate column(s)"))
    assert(f.getMessage.contains("column1"))
    assert(f.getMessage.contains("column3"))
    assert(!f.getMessage.contains("column2"))
  }

  test("SPARK-6941: Better error message for inserting into RDD-based Table") {
    withTempDir { dir =>

      val tempParquetFile = new File(dir, "tmp_parquet")
      val tempJsonFile = new File(dir, "tmp_json")

      val df = Seq(Tuple1(1)).toDF()
      val insertion = Seq(Tuple1(2)).toDF("col")

      // pass case: parquet table (HadoopFsRelation)
      df.write.mode(SaveMode.Overwrite).parquet(tempParquetFile.getCanonicalPath)
      val pdf = sqlContext.read.parquet(tempParquetFile.getCanonicalPath)
      pdf.registerTempTable("parquet_base")
      insertion.write.insertInto("parquet_base")

      // pass case: json table (InsertableRelation)
      df.write.mode(SaveMode.Overwrite).json(tempJsonFile.getCanonicalPath)
      val jdf = sqlContext.read.json(tempJsonFile.getCanonicalPath)
      jdf.registerTempTable("json_base")
      insertion.write.mode(SaveMode.Overwrite).insertInto("json_base")

      // error cases: insert into an RDD
      df.registerTempTable("rdd_base")
      val e1 = intercept[AnalysisException] {
        insertion.write.insertInto("rdd_base")
      }
      assert(e1.getMessage.contains("Inserting into an RDD-based table is not allowed."))

      // error case: insert into a logical plan that is not a LeafNode
      val indirectDS = pdf.select("_1").filter($"_1" > 5)
      indirectDS.registerTempTable("indirect_ds")
      val e2 = intercept[AnalysisException] {
        insertion.write.insertInto("indirect_ds")
      }
      assert(e2.getMessage.contains("Inserting into an RDD-based table is not allowed."))

      // error case: insert into an OneRowRelation
      Dataset.newDataFrame(sqlContext, OneRowRelation).registerTempTable("one_row")
      val e3 = intercept[AnalysisException] {
        insertion.write.insertInto("one_row")
      }
      assert(e3.getMessage.contains("Inserting into an RDD-based table is not allowed."))
    }
  }

  test("SPARK-8608: call `show` on local DataFrame with random columns should return same value") {
    val df = testData.select(rand(33))
    assert(df.showString(5) == df.showString(5))

    // We will reuse the same Expression object for LocalRelation.
    val df1 = (1 to 10).map(Tuple1.apply).toDF().select(rand(33))
    assert(df1.showString(5) == df1.showString(5))
  }

  test("SPARK-8609: local DataFrame with random columns should return same value after sort") {
    checkAnswer(testData.sort(rand(33)), testData.sort(rand(33)))

    // We will reuse the same Expression object for LocalRelation.
    val df = (1 to 10).map(Tuple1.apply).toDF()
    checkAnswer(df.sort(rand(33)), df.sort(rand(33)))
  }

  test("SPARK-9083: sort with non-deterministic expressions") {
    import org.apache.spark.util.random.XORShiftRandom

    val seed = 33
    val df = (1 to 100).map(Tuple1.apply).toDF("i")
    val random = new XORShiftRandom(seed)
    val expected = (1 to 100).map(_ -> random.nextDouble()).sortBy(_._2).map(_._1)
    val actual = df.sort(rand(seed)).collect().map(_.getInt(0))
    assert(expected === actual)
  }

  test("Sorting columns are not in Filter and Project") {
    checkAnswer(
      upperCaseData.filter('N > 1).select('N).filter('N < 6).orderBy('L.asc),
      Row(2) :: Row(3) :: Row(4) :: Row(5) :: Nil)
  }

  test("SPARK-9323: DataFrame.orderBy should support nested column name") {
    val df = sqlContext.read.json(sparkContext.makeRDD(
      """{"a": {"b": 1}}""" :: Nil))
    checkAnswer(df.orderBy("a.b"), Row(Row(1)))
  }

  test("SPARK-9950: correctly analyze grouping/aggregating on struct fields") {
    val df = Seq(("x", (1, 1)), ("y", (2, 2))).toDF("a", "b")
    checkAnswer(df.groupBy("b._1").agg(sum("b._2")), Row(1, 1) :: Row(2, 2) :: Nil)
  }

  test("SPARK-10093: Avoid transformations on executors") {
    val df = Seq((1, 1)).toDF("a", "b")
    df.where($"a" === 1)
      .select($"a", $"b", struct($"b"))
      .orderBy("a")
      .select(struct($"b"))
      .collect()
  }

  test("SPARK-10185: Read multiple Hadoop Filesystem paths and paths with a comma in it") {
    withTempDir { dir =>
      val df1 = Seq((1, 22)).toDF("a", "b")
      val dir1 = new File(dir, "dir,1").getCanonicalPath
      df1.write.format("json").save(dir1)

      val df2 = Seq((2, 23)).toDF("a", "b")
      val dir2 = new File(dir, "dir2").getCanonicalPath
      df2.write.format("json").save(dir2)

      checkAnswer(sqlContext.read.format("json").load(dir1, dir2),
        Row(1, 22) :: Row(2, 23) :: Nil)

      checkAnswer(sqlContext.read.format("json").load(dir1),
        Row(1, 22) :: Nil)
    }
  }

  test("Alias uses internally generated names 'aggOrder' and 'havingCondition'") {
    val df = Seq(1 -> 2).toDF("i", "j")
    val query1 = df.groupBy('i)
      .agg(max('j).as("aggOrder"))
      .orderBy(sum('j))
    checkAnswer(query1, Row(1, 2))

    // In the plan, there are two attributes having the same name 'havingCondition'
    // One is a user-provided alias name; another is an internally generated one.
    val query2 = df.groupBy('i)
      .agg(max('j).as("havingCondition"))
      .where(sum('j) > 0)
      .orderBy('havingCondition.asc)
    checkAnswer(query2, Row(1, 2))
  }

  test("SPARK-10316: respect non-deterministic expressions in PhysicalOperation") {
    val input = sqlContext.read.json(sqlContext.sparkContext.makeRDD(
      (1 to 10).map(i => s"""{"id": $i}""")))

    val df = input.select($"id", rand(0).as('r))
    df.as("a").join(df.filter($"r" < 0.5).as("b"), $"a.id" === $"b.id").collect().foreach { row =>
      assert(row.getDouble(1) - row.getDouble(3) === 0.0 +- 0.001)
    }
  }

  test("SPARK-10539: Project should not be pushed down through Intersect or Except") {
    val df1 = (1 to 100).map(Tuple1.apply).toDF("i")
    val df2 = (1 to 30).map(Tuple1.apply).toDF("i")
    val intersect = df1.intersect(df2)
    val except = df1.except(df2)
    assert(intersect.count() === 30)
    assert(except.count() === 70)
  }

  test("SPARK-10740: handle nondeterministic expressions correctly for set operations") {
    val df1 = (1 to 20).map(Tuple1.apply).toDF("i")
    val df2 = (1 to 10).map(Tuple1.apply).toDF("i")

    // When generating expected results at here, we need to follow the implementation of
    // Rand expression.
    def expected(df: DataFrame): Seq[Row] = {
      df.rdd.collectPartitions().zipWithIndex.flatMap {
        case (data, index) =>
          val rng = new org.apache.spark.util.random.XORShiftRandom(7 + index)
          data.filter(_.getInt(0) < rng.nextDouble() * 10)
      }
    }

    val union = df1.unionAll(df2)
    checkAnswer(
      union.filter('i < rand(7) * 10),
      expected(union)
    )
    checkAnswer(
      union.select(rand(7)),
      union.rdd.collectPartitions().zipWithIndex.flatMap {
        case (data, index) =>
          val rng = new org.apache.spark.util.random.XORShiftRandom(7 + index)
          data.map(_ => rng.nextDouble()).map(i => Row(i))
      }
    )

    val intersect = df1.intersect(df2)
    checkAnswer(
      intersect.filter('i < rand(7) * 10),
      expected(intersect)
    )

    val except = df1.except(df2)
    checkAnswer(
      except.filter('i < rand(7) * 10),
      expected(except)
    )
  }

  test("SPARK-10743: keep the name of expression if possible when do cast") {
    val df = (1 to 10).map(Tuple1.apply).toDF("i").as("src")
    assert(df.select($"src.i".cast(StringType)).columns.head === "i")
    assert(df.select($"src.i".cast(StringType).cast(IntegerType)).columns.head === "i")
  }

  test("SPARK-11301: fix case sensitivity for filter on partitioned columns") {
    withSQLConf(SQLConf.CASE_SENSITIVE.key -> "false") {
      withTempPath { path =>
        Seq(2012 -> "a").toDF("year", "val").write.partitionBy("year").parquet(path.getAbsolutePath)
        val df = sqlContext.read.parquet(path.getAbsolutePath)
        checkAnswer(df.filter($"yEAr" > 2000).select($"val"), Row("a"))
      }
    }
  }

  /**
   * Verifies that there is no Exchange between the Aggregations for `df`
   */
  private def verifyNonExchangingAgg(df: DataFrame) = {
    var atFirstAgg: Boolean = false
    df.queryExecution.executedPlan.foreach {
      case agg: TungstenAggregate => {
        atFirstAgg = !atFirstAgg
      }
      case _ => {
        if (atFirstAgg) {
          fail("Should not have operators between the two aggregations")
        }
      }
    }
  }

  /**
   * Verifies that there is an Exchange between the Aggregations for `df`
   */
  private def verifyExchangingAgg(df: DataFrame) = {
    var atFirstAgg: Boolean = false
    df.queryExecution.executedPlan.foreach {
      case agg: TungstenAggregate => {
        if (atFirstAgg) {
          fail("Should not have back to back Aggregates")
        }
        atFirstAgg = true
      }
      case e: ShuffleExchange => atFirstAgg = false
      case _ =>
    }
  }

  test("distributeBy and localSort") {
    val original = testData.repartition(1)
    assert(original.rdd.partitions.length == 1)
    val df = original.repartition(5, $"key")
    assert(df.rdd.partitions.length == 5)
    checkAnswer(original.select(), df.select())

    val df2 = original.repartition(10, $"key")
    assert(df2.rdd.partitions.length == 10)
    checkAnswer(original.select(), df2.select())

    // Group by the column we are distributed by. This should generate a plan with no exchange
    // between the aggregates
    val df3 = testData.repartition($"key").groupBy("key").count()
    verifyNonExchangingAgg(df3)
    verifyNonExchangingAgg(testData.repartition($"key", $"value")
      .groupBy("key", "value").count())

    // Grouping by just the first distributeBy expr, need to exchange.
    verifyExchangingAgg(testData.repartition($"key", $"value")
      .groupBy("key").count())

    val data = sqlContext.sparkContext.parallelize(
      (1 to 100).map(i => TestData2(i % 10, i))).toDF()

    // Distribute and order by.
    val df4 = data.repartition($"a").sortWithinPartitions($"b".desc)
    // Walk each partition and verify that it is sorted descending and does not contain all
    // the values.
    df4.rdd.foreachPartition { p =>
      // Skip empty partition
      if (p.hasNext) {
        var previousValue: Int = -1
        var allSequential: Boolean = true
        p.foreach { r =>
          val v: Int = r.getInt(1)
          if (previousValue != -1) {
            if (previousValue < v) throw new SparkException("Partition is not ordered.")
            if (v + 1 != previousValue) allSequential = false
          }
          previousValue = v
        }
        if (allSequential) throw new SparkException("Partition should not be globally ordered")
      }
    }

    // Distribute and order by with multiple order bys
    val df5 = data.repartition(2, $"a").sortWithinPartitions($"b".asc, $"a".asc)
    // Walk each partition and verify that it is sorted ascending
    df5.rdd.foreachPartition { p =>
      var previousValue: Int = -1
      var allSequential: Boolean = true
      p.foreach { r =>
        val v: Int = r.getInt(1)
        if (previousValue != -1) {
          if (previousValue > v) throw new SparkException("Partition is not ordered.")
          if (v - 1 != previousValue) allSequential = false
        }
        previousValue = v
      }
      if (allSequential) throw new SparkException("Partition should not be all sequential")
    }

    // Distribute into one partition and order by. This partition should contain all the values.
    val df6 = data.repartition(1, $"a").sortWithinPartitions("b")
    // Walk each partition and verify that it is sorted ascending and not globally sorted.
    df6.rdd.foreachPartition { p =>
      var previousValue: Int = -1
      var allSequential: Boolean = true
      p.foreach { r =>
        val v: Int = r.getInt(1)
        if (previousValue != -1) {
          if (previousValue > v) throw new SparkException("Partition is not ordered.")
          if (v - 1 != previousValue) allSequential = false
        }
        previousValue = v
      }
      if (!allSequential) throw new SparkException("Partition should contain all sequential values")
    }
  }

  test("fix case sensitivity of partition by") {
    withSQLConf(SQLConf.CASE_SENSITIVE.key -> "false") {
      withTempPath { path =>
        val p = path.getAbsolutePath
        Seq(2012 -> "a").toDF("year", "val").write.partitionBy("yEAr").parquet(p)
        checkAnswer(sqlContext.read.parquet(p).select("YeaR"), Row(2012))
      }
    }
  }

  // This test case is to verify a bug when making a new instance of LogicalRDD.
  test("SPARK-11633: LogicalRDD throws TreeNode Exception: Failed to Copy Node") {
    withSQLConf(SQLConf.CASE_SENSITIVE.key -> "false") {
      val rdd = sparkContext.makeRDD(Seq(Row(1, 3), Row(2, 1)))
      val df = sqlContext.createDataFrame(
        rdd,
        new StructType().add("f1", IntegerType).add("f2", IntegerType),
        needsConversion = false).select($"F1", $"f2".as("f2"))
      val df1 = df.as("a")
      val df2 = df.as("b")
      checkAnswer(df1.join(df2, $"a.f2" === $"b.f2"), Row(1, 3, 1, 3) :: Row(2, 1, 2, 1) :: Nil)
    }
  }

  test("SPARK-10656: completely support special chars") {
    val df = Seq(1 -> "a").toDF("i_$.a", "d^'a.")
    checkAnswer(df.select(df("*")), Row(1, "a"))
    checkAnswer(df.withColumnRenamed("d^'a.", "a"), Row(1, "a"))
  }

  test("SPARK-11725: correctly handle null inputs for ScalaUDF") {
    val df = sparkContext.parallelize(Seq(
      new java.lang.Integer(22) -> "John",
      null.asInstanceOf[java.lang.Integer] -> "Lucy")).toDF("age", "name")

    // passing null into the UDF that could handle it
    val boxedUDF = udf[java.lang.Integer, java.lang.Integer] {
      (i: java.lang.Integer) => if (i == null) -10 else null
    }
    checkAnswer(df.select(boxedUDF($"age")), Row(null) :: Row(-10) :: Nil)

    sqlContext.udf.register("boxedUDF",
      (i: java.lang.Integer) => (if (i == null) -10 else null): java.lang.Integer)
    checkAnswer(sql("select boxedUDF(null), boxedUDF(-1)"), Row(-10, null) :: Nil)

    val primitiveUDF = udf((i: Int) => i * 2)
    checkAnswer(df.select(primitiveUDF($"age")), Row(44) :: Row(null) :: Nil)
  }

  test("SPARK-12398 truncated toString") {
    val df1 = Seq((1L, "row1")).toDF("id", "name")
    assert(df1.toString() === "[id: bigint, name: string]")

    val df2 = Seq((1L, "c2", false)).toDF("c1", "c2", "c3")
    assert(df2.toString === "[c1: bigint, c2: string ... 1 more field]")

    val df3 = Seq((1L, "c2", false, 10)).toDF("c1", "c2", "c3", "c4")
    assert(df3.toString === "[c1: bigint, c2: string ... 2 more fields]")

    val df4 = Seq((1L, Tuple2(1L, "val"))).toDF("c1", "c2")
    assert(df4.toString === "[c1: bigint, c2: struct<_1: bigint, _2: string>]")

    val df5 = Seq((1L, Tuple2(1L, "val"), 20.0)).toDF("c1", "c2", "c3")
    assert(df5.toString === "[c1: bigint, c2: struct<_1: bigint, _2: string> ... 1 more field]")

    val df6 = Seq((1L, Tuple2(1L, "val"), 20.0, 1)).toDF("c1", "c2", "c3", "c4")
    assert(df6.toString === "[c1: bigint, c2: struct<_1: bigint, _2: string> ... 2 more fields]")

    val df7 = Seq((1L, Tuple3(1L, "val", 2), 20.0, 1)).toDF("c1", "c2", "c3", "c4")
    assert(
      df7.toString ===
        "[c1: bigint, c2: struct<_1: bigint, _2: string ... 1 more field> ... 2 more fields]")

    val df8 = Seq((1L, Tuple7(1L, "val", 2, 3, 4, 5, 6), 20.0, 1)).toDF("c1", "c2", "c3", "c4")
    assert(
      df8.toString ===
        "[c1: bigint, c2: struct<_1: bigint, _2: string ... 5 more fields> ... 2 more fields]")

    val df9 =
      Seq((1L, Tuple4(1L, Tuple4(1L, 2L, 3L, 4L), 2L, 3L), 20.0, 1)).toDF("c1", "c2", "c3", "c4")
    assert(
      df9.toString ===
        "[c1: bigint, c2: struct<_1: bigint," +
          " _2: struct<_1: bigint," +
          " _2: bigint ... 2 more fields> ... 2 more fields> ... 2 more fields]")

  }

  test("reuse exchange") {
    withSQLConf("spark.sql.autoBroadcastJoinThreshold" -> "2") {
      val df = sqlContext.range(100).toDF()
      val join = df.join(df, "id")
      val plan = join.queryExecution.executedPlan
      checkAnswer(join, df)
      assert(
        join.queryExecution.executedPlan.collect { case e: ShuffleExchange => true }.size === 1)
      assert(join.queryExecution.executedPlan.collect { case e: ReusedExchange => true }.size === 1)
      val broadcasted = broadcast(join)
      val join2 = join.join(broadcasted, "id").join(broadcasted, "id")
      checkAnswer(join2, df)
      assert(
        join2.queryExecution.executedPlan.collect { case e: ShuffleExchange => true }.size === 1)
      assert(
        join2.queryExecution.executedPlan.collect { case e: BroadcastExchange => true }.size === 1)
      assert(
        join2.queryExecution.executedPlan.collect { case e: ReusedExchange => true }.size === 4)
    }
  }

  test("sameResult() on aggregate") {
    val df = sqlContext.range(100)
    val agg1 = df.groupBy().count()
    val agg2 = df.groupBy().count()
    // two aggregates with different ExprId within them should have same result
    assert(agg1.queryExecution.executedPlan.sameResult(agg2.queryExecution.executedPlan))
    val agg3 = df.groupBy().sum()
    assert(!agg1.queryExecution.executedPlan.sameResult(agg3.queryExecution.executedPlan))
    val df2 = sqlContext.range(101)
    val agg4 = df2.groupBy().count()
    assert(!agg1.queryExecution.executedPlan.sameResult(agg4.queryExecution.executedPlan))
  }

  test("SPARK-12512: support `.` in column name for withColumn()") {
    val df = Seq("a" -> "b").toDF("col.a", "col.b")
    checkAnswer(df.select(df("*")), Row("a", "b"))
    checkAnswer(df.withColumn("col.a", lit("c")), Row("c", "b"))
    checkAnswer(df.withColumn("col.c", lit("c")), Row("a", "b", "c"))
  }

  test("SPARK-12841: cast in filter") {
    checkAnswer(
      Seq(1 -> "a").toDF("i", "j").filter($"i".cast(StringType) === "1"),
      Row(1, "a"))
  }

  test("SPARK-12982: Add table name validation in temp table registration") {
    val df = Seq("foo", "bar").map(Tuple1.apply).toDF("col")
    // invalid table name test as below
    intercept[AnalysisException](df.registerTempTable("t~"))
    // valid table name test as below
    df.registerTempTable("table1")
    // another invalid table name test as below
    intercept[AnalysisException](df.registerTempTable("#$@sum"))
    // another invalid table name test as below
    intercept[AnalysisException](df.registerTempTable("table!#"))
  }

  test("assertAnalyzed shouldn't replace original stack trace") {
    val e = intercept[AnalysisException] {
      sqlContext.range(1).select('id as 'a, 'id as 'b).groupBy('a).agg('b)
    }

    assert(e.getStackTrace.head.getClassName != classOf[QueryExecution].getName)
  }

<<<<<<< HEAD
  test("Un-direct self-join") {
    val df = Seq(1 -> "a", 2 -> "b").toDF("i", "j")
    val df2 = df.filter($"i" > 0)

    val err = intercept[AnalysisException](df.join(df2, (df("i") + 1) === df2("i")))
    assert(err.message.contains("please eliminate ambiguity from the inputs first"))

    val namedDf = df.as("x")
    val namedDf2 = df2.as("y")
    checkAnswer(
      namedDf.join(namedDf2, (namedDf("i") + 1) === namedDf2("i")),
      Row(1, "a", 2, "b") :: Nil
    )
    checkAnswer(
      namedDf.join(namedDf2, ($"x.i" + 1) === $"y.i"),
      Row(1, "a", 2, "b") :: Nil
    )
=======
  test("SPARK-13774: Check error message for non existent path without globbed paths") {
    val e = intercept[AnalysisException] (sqlContext.read.format("csv").
      load("/xyz/file2", "/xyz/file21", "/abc/files555", "a")).getMessage()
    assert(e.startsWith("Path does not exist"))
   }

  test("SPARK-13774: Check error message for not existent globbed paths") {
    val e = intercept[AnalysisException] (sqlContext.read.format("text").
      load( "/xyz/*")).getMessage()
    assert(e.startsWith("Path does not exist"))

    val e1 = intercept[AnalysisException] (sqlContext.read.json("/mnt/*/*-xyz.json").rdd).
      getMessage()
    assert(e1.startsWith("Path does not exist"))
>>>>>>> 75dc2962
  }
}<|MERGE_RESOLUTION|>--- conflicted
+++ resolved
@@ -1398,25 +1398,6 @@
     assert(e.getStackTrace.head.getClassName != classOf[QueryExecution].getName)
   }
 
-<<<<<<< HEAD
-  test("Un-direct self-join") {
-    val df = Seq(1 -> "a", 2 -> "b").toDF("i", "j")
-    val df2 = df.filter($"i" > 0)
-
-    val err = intercept[AnalysisException](df.join(df2, (df("i") + 1) === df2("i")))
-    assert(err.message.contains("please eliminate ambiguity from the inputs first"))
-
-    val namedDf = df.as("x")
-    val namedDf2 = df2.as("y")
-    checkAnswer(
-      namedDf.join(namedDf2, (namedDf("i") + 1) === namedDf2("i")),
-      Row(1, "a", 2, "b") :: Nil
-    )
-    checkAnswer(
-      namedDf.join(namedDf2, ($"x.i" + 1) === $"y.i"),
-      Row(1, "a", 2, "b") :: Nil
-    )
-=======
   test("SPARK-13774: Check error message for non existent path without globbed paths") {
     val e = intercept[AnalysisException] (sqlContext.read.format("csv").
       load("/xyz/file2", "/xyz/file21", "/abc/files555", "a")).getMessage()
@@ -1431,6 +1412,24 @@
     val e1 = intercept[AnalysisException] (sqlContext.read.json("/mnt/*/*-xyz.json").rdd).
       getMessage()
     assert(e1.startsWith("Path does not exist"))
->>>>>>> 75dc2962
+  }
+
+  test("Un-direct self-join") {
+    val df = Seq(1 -> "a", 2 -> "b").toDF("i", "j")
+    val df2 = df.filter($"i" > 0)
+
+    val err = intercept[AnalysisException](df.join(df2, (df("i") + 1) === df2("i")))
+    assert(err.message.contains("please eliminate ambiguity from the inputs first"))
+
+    val namedDf = df.as("x")
+    val namedDf2 = df2.as("y")
+    checkAnswer(
+      namedDf.join(namedDf2, (namedDf("i") + 1) === namedDf2("i")),
+      Row(1, "a", 2, "b") :: Nil
+    )
+    checkAnswer(
+      namedDf.join(namedDf2, ($"x.i" + 1) === $"y.i"),
+      Row(1, "a", 2, "b") :: Nil
+    )
   }
 }