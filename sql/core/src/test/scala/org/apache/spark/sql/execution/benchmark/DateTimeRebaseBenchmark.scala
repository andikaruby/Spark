--- conflicted
+++ resolved
@@ -130,23 +130,6 @@
     val rowsNum = 100000000
 
     withDefaultTimeZone(LA) {
-<<<<<<< HEAD
-      withTempPath { path =>
-        runBenchmark("Rebasing dates/timestamps in Parquet datasource") {
-          Seq("date", "timestamp").foreach { dateTime =>
-            val benchmark = new Benchmark(s"Save ${dateTime}s to parquet", rowsNum, output = output)
-            benchmarkInputs(benchmark, rowsNum, dateTime)
-            Seq(true, false).foreach { after1582 =>
-              Seq(false, true).foreach { rebase =>
-                benchmark.addCase(caseName(after1582, Some(rebase)), 1) { _ =>
-                  withSQLConf(
-                    SQLConf.LEGACY_PARQUET_REBASE_DATETIME_IN_WRITE.key -> rebase.toString) {
-                    genDF(rowsNum, dateTime, after1582)
-                      .write
-                      .mode("overwrite")
-                      .format("parquet")
-                      .save(getPath(path, dateTime, after1582, Some(rebase)))
-=======
       withSQLConf(SQLConf.SESSION_LOCAL_TIMEZONE.key -> LA.getId) {
         withTempPath { path =>
           runBenchmark("Rebasing dates/timestamps in Parquet datasource") {
@@ -187,65 +170,13 @@
                           .noop()
                       }
                     }
->>>>>>> 09198528
                   }
                 }
               }
               benchmark2.run()
             }
-            benchmark.run()
-
-            val benchmark2 = new Benchmark(
-              s"Load ${dateTime}s from parquet", rowsNum, output = output)
-            Seq(true, false).foreach { after1582 =>
-              Seq(false, true).foreach { vec =>
-                Seq(false, true).foreach { rebase =>
-                  benchmark2.addCase(caseName(after1582, Some(rebase), Some(vec)), 3) { _ =>
-                    withSQLConf(
-                      SQLConf.PARQUET_VECTORIZED_READER_ENABLED.key -> vec.toString,
-                      SQLConf.LEGACY_PARQUET_REBASE_DATETIME_IN_READ.key -> rebase.toString) {
-                      spark.read
-                        .format("parquet")
-                        .load(getPath(path, dateTime, after1582, Some(rebase)))
-                        .noop()
-                    }
-                  }
-                }
-              }
-            }
-            benchmark2.run()
           }
         }
-<<<<<<< HEAD
-      }
-
-      withTempPath { path =>
-        runBenchmark("Rebasing dates/timestamps in ORC datasource") {
-          Seq("date", "timestamp").foreach { dateTime =>
-            val benchmark = new Benchmark(s"Save ${dateTime}s to ORC", rowsNum, output = output)
-            benchmarkInputs(benchmark, rowsNum, dateTime)
-            Seq(true, false).foreach { after1582 =>
-              benchmark.addCase(caseName(after1582), 1) { _ =>
-                genDF(rowsNum, dateTime, after1582)
-                  .write
-                  .mode("overwrite")
-                  .format("orc")
-                  .save(getPath(path, dateTime, after1582))
-              }
-            }
-            benchmark.run()
-
-            val benchmark2 = new Benchmark(s"Load ${dateTime}s from ORC", rowsNum, output = output)
-            Seq(true, false).foreach { after1582 =>
-              Seq(false, true).foreach { vec =>
-                benchmark2.addCase(caseName(after1582, vec = Some(vec)), 3) { _ =>
-                  withSQLConf(SQLConf.ORC_VECTORIZED_READER_ENABLED.key -> vec.toString) {
-                    spark
-                      .read
-                      .format("orc")
-                      .load(getPath(path, dateTime, after1582))
-                      .noop()
-=======
 
         withTempPath { path =>
           runBenchmark("Rebasing dates/timestamps in ORC datasource") {
@@ -277,13 +208,11 @@
                         .load(getPath(path, dateTime, after1582))
                         .noop()
                     }
->>>>>>> 09198528
                   }
                 }
               }
               benchmark2.run()
             }
-            benchmark2.run()
           }
         }
       }
