--- conflicted
+++ resolved
@@ -217,15 +217,7 @@
       case FilterExec(_, child) => child
     }
 
-<<<<<<< HEAD
-    sqlContext.internalCreateDataFrame(withoutFilters.execute(), schema)
-=======
-    val childRDD = withoutFilters
-      .execute()
-      .map(row => Row.fromSeq(row.copy().toSeq(schema)))
-
-    spark.createDataFrame(childRDD, schema)
->>>>>>> db573fc7
+    spark.internalCreateDataFrame(withoutFilters.execute(), schema)
   }
 
   /**
