--- conflicted
+++ resolved
@@ -41,25 +41,6 @@
   def runBenchmark(name: String, values: Int)(f: => Unit): Unit = {
     val benchmark = new Benchmark(name, values)
 
-<<<<<<< HEAD
-    benchmark.addCase("Without codegen") { iter =>
-      sqlContext.setConf("spark.sql.codegen.wholeStage", "false")
-      sqlContext.range(values).filter("(id & 1) = 1").groupBy().sum().collect()
-    }
-
-    benchmark.addCase("With codegen") { iter =>
-      sqlContext.setConf("spark.sql.codegen.wholeStage", "true")
-      sqlContext.range(values).filter("(id & 1) = 1").groupBy().sum().collect()
-    }
-
-    /*
-      Intel(R) Core(TM) i7-4558U CPU @ 2.80GHz
-      rang/filter/aggregate:             Avg Time(ms)    Avg Rate(M/s)  Relative Rate
-      -------------------------------------------------------------------------------
-      Without codegen                         5488.16            38.21         1.00 X
-      With codegen                             531.08           394.88        10.33 X
-    */
-=======
     Seq(false, true).foreach { enabled =>
       benchmark.addCase(s"$name codegen=$enabled") { iter =>
         sqlContext.setConf("spark.sql.codegen.wholeStage", enabled.toString)
@@ -67,7 +48,6 @@
       }
     }
 
->>>>>>> de091452
     benchmark.run()
   }
 
@@ -134,17 +114,10 @@
 
     /*
     Intel(R) Core(TM) i7-4558U CPU @ 2.80GHz
-<<<<<<< HEAD
-    Aggregate with keys:               Avg Time(ms)    Avg Rate(M/s)  Relative Rate
-    -------------------------------------------------------------------------------
-    Aggregate w/o codegen                   3739.83             5.61         1.00 X
-    Aggregate w codegen                     1602.70            13.09         2.33 X
-=======
     Aggregate w keys:                   Best/Avg Time(ms)    Rate(M/s)   Per Row(ns)   Relative
     -------------------------------------------------------------------------------------------
-    Aggregate w keys codegen=false           2402 / 2551          8.0         125.0       1.0X
-    Aggregate w keys codegen=true            1620 / 1670         12.0          83.3       1.5X
->>>>>>> de091452
+    Aggregate w keys codegen=false           2642 / 3931          7.0         142.9       1.0X
+    Aggregate w keys codegen=true            1092 / 1134         19.0          52.6       2.4X
     */
   }
 
@@ -191,7 +164,7 @@
       val key = new UnsafeRow(1)
       key.pointTo(keyBytes, Platform.BYTE_ARRAY_OFFSET, 16)
       var s = 0
-      while (i < values) {
+      while (i < N) {
         key.setInt(0, i % 1000)
         val h = i % 1000
         s += h
@@ -209,7 +182,7 @@
       value.pointTo(valueBytes, Platform.BYTE_ARRAY_OFFSET, 16)
       value.setInt(0, 555)
       var s = 0
-      while (i < values) {
+      while (i < N) {
         key.setInt(0, i % 1000)
         if (key.equals(value)) {
           s += 1
@@ -253,34 +226,14 @@
 
     /**
     Intel(R) Core(TM) i7-4558U CPU @ 2.80GHz
-<<<<<<< HEAD
-    BytesToBytesMap:                   Avg Time(ms)    Avg Rate(M/s)  Relative Rate
-    -------------------------------------------------------------------------------
-    hash                                     637.85            82.20         1.00 X
-    fast hash                                148.80           352.35         4.29 X
-    arrayEqual                               408.46           128.36         1.56 X
-    BytesToBytesMap (off Heap)              1209.64            43.34         0.53 X
-    BytesToBytesMap (on Heap)               1322.56            39.64         0.48 X
+    BytesToBytesMap:                    Best/Avg Time(ms)    Rate(M/s)   Per Row(ns)   Relative
+    -------------------------------------------------------------------------------------------
+    hash                                      651 /  678         80.0          12.5       1.0X
+    fast hash                                 146 /  160        357.0           2.8       4.5X
+    arrayEqual                                417 /  428        125.0           8.0       1.6X
+    BytesToBytesMap (off Heap)               1697 / 1744         30.0          33.3       0.4X
+    BytesToBytesMap (on Heap)                1766 / 1877         29.0          34.5       0.4X
       */
     benchmark.run()
   }
-
-  // These benchmark are skipped in normal build
-  test("benchmark") {
-    // testWholeStage(200 << 20)
-    // testStatFunctions(20 << 20)
-    testAggregateWithKey(20 << 20)
-    // testBytesToBytesMap(50 << 20)
-    // testBroadcastHashJoin(10 << 20)
-  }
-=======
-    BytesToBytesMap:                    Best/Avg Time(ms)    Rate(M/s)   Per Row(ns)   Relative
-    -------------------------------------------------------------------------------------------
-    hash                                      628 /  661         83.0          12.0       1.0X
-    BytesToBytesMap (off Heap)               3292 / 3408         15.0          66.7       0.2X
-    BytesToBytesMap (on Heap)                3349 / 4267         15.0          66.7       0.2X
-      */
-    benchmark.run()
-  }
->>>>>>> de091452
 }