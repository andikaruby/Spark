--- conflicted
+++ resolved
@@ -51,28 +51,30 @@
     benchmark.run()
   }
 
-  def testWholeStage(values: Int): Unit = {
-
-    runBenchmark("rang/filter/sum", values) {
-      sqlContext.range(values).filter("(id & 1) = 1").groupBy().sum().collect()
+  // These benchmark are skipped in normal build
+  test("whole stage codegen") {
+    val N = 500 << 20
+    runBenchmark("rang/filter/sum", N) {
+      sqlContext.range(N).filter("(id & 1) = 1").groupBy().sum().collect()
     }
     /*
-      Intel(R) Core(TM) i7-4558U CPU @ 2.80GHz
-      rang/filter/sum:                median Time(ms)    Rate(M/s)   Per Row(ns)   Relative
-      -------------------------------------------------------------------------------------
-      rang/filter/sum codegen=false          12823.55      40.88          24.46     1.00 X
-      rang/filter/sum codegen=true             831.80     630.30           1.59    15.42 X
+    Intel(R) Core(TM) i7-4558U CPU @ 2.80GHz
+    rang/filter/sum:                    Best/Avg Time(ms)    Rate(M/s)   Per Row(ns)   Relative
+    -------------------------------------------------------------------------------------------
+    rang/filter/sum codegen=false          14332 / 16646         36.0          27.8       1.0X
+    rang/filter/sum codegen=true              845 /  940        620.0           1.6      17.0X
     */
   }
 
-  def testStatFunctions(values: Int): Unit = {
-
-    runBenchmark("stddev", values) {
-      sqlContext.range(values).groupBy().agg("id" -> "stddev").collect()
-    }
-
-    runBenchmark("kurtosis", values) {
-      sqlContext.range(values).groupBy().agg("id" -> "kurtosis").collect()
+  test("stat functions") {
+    val N = 100 << 20
+
+    runBenchmark("stddev", N) {
+      sqlContext.range(N).groupBy().agg("id" -> "stddev").collect()
+    }
+
+    runBenchmark("kurtosis", N) {
+      sqlContext.range(N).groupBy().agg("id" -> "kurtosis").collect()
     }
 
 
@@ -90,60 +92,56 @@
       Using DeclarativeAggregate:
 
       Intel(R) Core(TM) i7-4558U CPU @ 2.80GHz
-      stddev:                         median Time(ms)    Rate(M/s)   Per Row(ns)   Relative
-      -------------------------------------------------------------------------------------
-      stddev codegen=false                    1644.14      12.76          78.40     1.00 X
-      stddev codegen=true                      349.35      60.03          16.66     4.71 X
+      stddev:                             Best/Avg Time(ms)    Rate(M/s)   Per Row(ns)   Relative
+      -------------------------------------------------------------------------------------------
+      stddev codegen=false                     5630 / 5776         18.0          55.6       1.0X
+      stddev codegen=true                      1259 / 1314         83.0          12.0       4.5X
 
       Intel(R) Core(TM) i7-4558U CPU @ 2.80GHz
-      kurtosis:                         median Time(ms)    Rate(M/s)   Per Row(ns)   Relative
-      -------------------------------------------------------------------------------------
-      kurtosis codegen=false                    3491.49       6.01         166.49     1.00 X
-      kurtosis codegen=true                      561.54      37.35          26.78     6.22 X
+      kurtosis:                           Best/Avg Time(ms)    Rate(M/s)   Per Row(ns)   Relative
+      -------------------------------------------------------------------------------------------
+      kurtosis codegen=false                 14847 / 15084          7.0         142.9       1.0X
+      kurtosis codegen=true                    1652 / 2124         63.0          15.9       9.0X
       */
   }
 
-  def testAggregateWithKey(values: Int): Unit = {
-
-    runBenchmark("Aggregate w keys", values) {
-      sqlContext.range(values).selectExpr("(id & 65535) as k").groupBy("k").sum().collect()
+  ignore("aggregate with keys") {
+    val N = 20 << 20
+
+    runBenchmark("Aggregate w keys", N) {
+      sqlContext.range(N).selectExpr("(id & 65535) as k").groupBy("k").sum().collect()
     }
 
     /*
     Intel(R) Core(TM) i7-4558U CPU @ 2.80GHz
-    Aggregate w keys:               median Time(ms)    Rate(M/s)   Per Row(ns)   Relative
-    -------------------------------------------------------------------------------------
-    Aggregate w keys codegen=false          2390.44       8.77         113.99     1.00 X
-    Aggregate w keys codegen=true           1669.62      12.56          79.61     1.43 X
+    Aggregate w keys:                   Best/Avg Time(ms)    Rate(M/s)   Per Row(ns)   Relative
+    -------------------------------------------------------------------------------------------
+    Aggregate w keys codegen=false           2402 / 2551          8.0         125.0       1.0X
+    Aggregate w keys codegen=true            1620 / 1670         12.0          83.3       1.5X
     */
   }
 
-  def testBroadcastHashJoin(values: Int): Unit = {
-    val benchmark = new Benchmark("BroadcastHashJoin", values)
-
+  ignore("broadcast hash join") {
+    val N = 20 << 20
     val dim = broadcast(sqlContext.range(1 << 16).selectExpr("id as k", "cast(id as string) as v"))
 
-    benchmark.addCase("BroadcastHashJoin w/o codegen") { iter =>
-      sqlContext.setConf("spark.sql.codegen.wholeStage", "false")
-      sqlContext.range(values).join(dim, (col("id") % 60000) === col("k")).count()
-    }
-    benchmark.addCase(s"BroadcastHashJoin w codegen") { iter =>
-      sqlContext.setConf("spark.sql.codegen.wholeStage", "true")
-      sqlContext.range(values).join(dim, (col("id") % 60000) === col("k")).count()
+    runBenchmark("BroadcastHashJoin", N) {
+      sqlContext.range(N).join(dim, (col("id") % 60000) === col("k")).count()
     }
 
     /*
-      Intel(R) Core(TM) i7-4558U CPU @ 2.80GHz
-      BroadcastHashJoin:                 Avg Time(ms)    Avg Rate(M/s)  Relative Rate
-      -------------------------------------------------------------------------------
-      BroadcastHashJoin w/o codegen           3053.41             3.43         1.00 X
-      BroadcastHashJoin w codegen             1028.40            10.20         2.97 X
+    Intel(R) Core(TM) i7-4558U CPU @ 2.80GHz
+    BroadcastHashJoin:                  Best/Avg Time(ms)    Rate(M/s)   Per Row(ns)   Relative
+    -------------------------------------------------------------------------------------------
+    BroadcastHashJoin codegen=false          4405 / 6147          4.0         250.0       1.0X
+    BroadcastHashJoin codegen=true           1857 / 1878         11.0          90.9       2.4X
     */
-    benchmark.run()
-  }
-
-  def testBytesToBytesMap(values: Int): Unit = {
-    val benchmark = new Benchmark("BytesToBytesMap", values)
+  }
+
+  ignore("hash and BytesToBytesMap") {
+    val N = 50 << 20
+
+    val benchmark = new Benchmark("BytesToBytesMap", N)
 
     benchmark.addCase("hash") { iter =>
       var i = 0
@@ -154,7 +152,7 @@
       val value = new UnsafeRow(2)
       value.pointTo(valueBytes, Platform.BYTE_ARRAY_OFFSET, 16)
       var s = 0
-      while (i < values) {
+      while (i < N) {
         key.setInt(0, i % 1000)
         val h = Murmur3_x86_32.hashUnsafeWords(
           key.getBaseObject, key.getBaseOffset, key.getSizeInBytes, 0)
@@ -181,7 +179,7 @@
         val value = new UnsafeRow(2)
         value.pointTo(valueBytes, Platform.BYTE_ARRAY_OFFSET, 16)
         var i = 0
-        while (i < values) {
+        while (i < N) {
           key.setInt(0, i % 65536)
           val loc = map.lookup(key.getBaseObject, key.getBaseOffset, key.getSizeInBytes)
           if (loc.isDefined) {
@@ -199,24 +197,12 @@
 
     /**
     Intel(R) Core(TM) i7-4558U CPU @ 2.80GHz
-    BytesToBytesMap:                median Time(ms)    Rate(M/s)   Per Row(ns)   Relative
-    -------------------------------------------------------------------------------------
-    hash                                     663.70      78.99          12.66     1.00 X
-    BytesToBytesMap (off Heap)              3389.42      15.47          64.65     0.20 X
-    BytesToBytesMap (on Heap)               3476.07      15.08          66.30     0.19 X
+    BytesToBytesMap:                    Best/Avg Time(ms)    Rate(M/s)   Per Row(ns)   Relative
+    -------------------------------------------------------------------------------------------
+    hash                                      628 /  661         83.0          12.0       1.0X
+    BytesToBytesMap (off Heap)               3292 / 3408         15.0          66.7       0.2X
+    BytesToBytesMap (on Heap)                3349 / 4267         15.0          66.7       0.2X
       */
     benchmark.run()
   }
-
-  // These benchmark are skipped in normal build
-  test("benchmark") {
-    // testWholeStage(200 << 20)
-    // testStatFunctions(20 << 20)
-    // testAggregateWithKey(20 << 20)
-    // testBytesToBytesMap(50 << 20)
-<<<<<<< HEAD
-=======
-    // testBroadcastHashJoin(10 << 20)
->>>>>>> c4feec26
-  }
 }