--- conflicted
+++ resolved
@@ -24,13 +24,8 @@
 import org.apache.hadoop.fs.permission.FsPermission
 import test.org.apache.spark.sql.connector.JavaSimpleWritableDataSource
 
-<<<<<<< HEAD
-import org.apache.spark.{SparkArithmeticException, SparkException, SparkIllegalStateException, SparkRuntimeException, SparkSecurityException, SparkUnsupportedOperationException, SparkUpgradeException}
-import org.apache.spark.sql.{AnalysisException, DataFrame, QueryTest}
-=======
-import org.apache.spark.{SparkArithmeticException, SparkException, SparkIllegalArgumentException, SparkIllegalStateException, SparkRuntimeException, SparkUnsupportedOperationException, SparkUpgradeException}
+import org.apache.spark.{SparkArithmeticException, SparkException, SparkIllegalArgumentException, SparkIllegalStateException, SparkRuntimeException, SparkSecurityException, SparkUnsupportedOperationException, SparkUpgradeException}
 import org.apache.spark.sql.{AnalysisException, DataFrame, QueryTest, SaveMode}
->>>>>>> 81786a2e
 import org.apache.spark.sql.catalyst.util.BadRecordException
 import org.apache.spark.sql.connector.SimpleWritableDataSource
 import org.apache.spark.sql.execution.QueryExecutionException
@@ -440,21 +435,46 @@
     )
   }
 
-<<<<<<< HEAD
-  test("FAILED_SET_ORIGINAL_PERMISSION_BACK: ") {
+  test("UNSUPPORTED_SAVE_MODE: unsupported null saveMode whether the path exists or not") {
+    withTempPath { path =>
+      val e1 = intercept[SparkIllegalArgumentException] {
+        val saveMode: SaveMode = null
+        Seq(1, 2).toDS().write.mode(saveMode).parquet(path.getAbsolutePath)
+      }
+      checkErrorClass(
+        exception = e1,
+        errorClass = "UNSUPPORTED_SAVE_MODE",
+        errorSubClass = Some("NON_EXISTENT_PATH"),
+        msg = "The save mode NULL is not supported for: a not existent path.")
+
+      Utils.createDirectory(path)
+
+      val e2 = intercept[SparkIllegalArgumentException] {
+        val saveMode: SaveMode = null
+        Seq(1, 2).toDS().write.mode(saveMode).parquet(path.getAbsolutePath)
+      }
+      checkErrorClass(
+        exception = e2,
+        errorClass = "UNSUPPORTED_SAVE_MODE",
+        errorSubClass = Some("EXISTENT_PATH"),
+        msg = "The save mode NULL is not supported for: an existent path.")
+    }
+  }
+
+  test("FAILED_SET_ORIGINAL_PERMISSION_BACK: can't set permission") {
       withTable("t") {
         withSQLConf(
           "fs.file.impl" -> classOf[FakeFileSystemSetPermission].getName,
           "fs.file.impl.disable.cache" -> "true") {
           sql("CREATE TABLE t(c String) USING parquet")
 
-          val e1 = intercept[AnalysisException] {
+          val e = intercept[AnalysisException] {
             sql("TRUNCATE TABLE t")
           }
-          assert(e1.getCause.isInstanceOf[SparkSecurityException])
+          assert(e.getCause.isInstanceOf[SparkSecurityException])
 
           checkErrorClass(
-            exception = e1.getCause.asInstanceOf[SparkSecurityException],
+            exception = e.getCause.asInstanceOf[SparkSecurityException],
             errorClass = "FAILED_SET_ORIGINAL_PERMISSION_BACK",
             msg = "Failed to set original permission .+ " +
               "back to the created path: .+\\. Exception: .+",
@@ -469,31 +489,4 @@
   override def setPermission(src: Path, permission: FsPermission): Unit = {
     throw new IOException(s"fake fileSystem failed to set permission: $permission")
   }
-=======
-  test("UNSUPPORTED_SAVE_MODE: unsupported null saveMode whether the path exists or not") {
-    withTempPath { path =>
-      val e1 = intercept[SparkIllegalArgumentException] {
-        val saveMode: SaveMode = null
-        Seq(1, 2).toDS().write.mode(saveMode).parquet(path.getAbsolutePath)
-      }
-      checkErrorClass(
-        exception = e1,
-        errorClass = "UNSUPPORTED_SAVE_MODE",
-        errorSubClass = Some("NON_EXISTENT_PATH"),
-        msg = "The save mode NULL is not supported for: a not existent path.")
-
-      Utils.createDirectory(path)
-
-      val e2 = intercept[SparkIllegalArgumentException] {
-        val saveMode: SaveMode = null
-        Seq(1, 2).toDS().write.mode(saveMode).parquet(path.getAbsolutePath)
-      }
-      checkErrorClass(
-        exception = e2,
-        errorClass = "UNSUPPORTED_SAVE_MODE",
-        errorSubClass = Some("EXISTENT_PATH"),
-        msg = "The save mode NULL is not supported for: an existent path.")
-    }
-  }
->>>>>>> 81786a2e
 }