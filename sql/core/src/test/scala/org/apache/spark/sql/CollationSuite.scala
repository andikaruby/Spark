/*
 * Licensed to the Apache Software Foundation (ASF) under one or more
 * contributor license agreements.  See the NOTICE file distributed with
 * this work for additional information regarding copyright ownership.
 * The ASF licenses this file to You under the Apache License, Version 2.0
 * (the "License"); you may not use this file except in compliance with
 * the License.  You may obtain a copy of the License at
 *
 *    http://www.apache.org/licenses/LICENSE-2.0
 *
 * Unless required by applicable law or agreed to in writing, software
 * distributed under the License is distributed on an "AS IS" BASIS,
 * WITHOUT WARRANTIES OR CONDITIONS OF ANY KIND, either express or implied.
 * See the License for the specific language governing permissions and
 * limitations under the License.
 */

package org.apache.spark.sql

import scala.jdk.CollectionConverters.MapHasAsJava

import org.apache.spark.SparkException
import org.apache.spark.sql.catalyst.ExtendedAnalysisException
import org.apache.spark.sql.catalyst.expressions._
import org.apache.spark.sql.catalyst.parser.ParseException
import org.apache.spark.sql.catalyst.util.CollationFactory
import org.apache.spark.sql.connector.{DatasourceV2SQLBase, FakeV2ProviderWithCustomSchema}
import org.apache.spark.sql.connector.catalog.{Identifier, InMemoryTable}
import org.apache.spark.sql.connector.catalog.CatalogV2Implicits.CatalogHelper
import org.apache.spark.sql.connector.catalog.CatalogV2Util.withDefaultOwnership
import org.apache.spark.sql.errors.DataTypeErrors.toSQLType
import org.apache.spark.sql.execution.SparkPlan
import org.apache.spark.sql.execution.adaptive.AdaptiveSparkPlanHelper
import org.apache.spark.sql.execution.aggregate.{HashAggregateExec, ObjectHashAggregateExec}
import org.apache.spark.sql.execution.columnar.InMemoryTableScanExec
import org.apache.spark.sql.execution.joins._
import org.apache.spark.sql.internal.{SqlApiConf, SQLConf}
import org.apache.spark.sql.types.{ArrayType, IntegerType, MapType, Metadata, MetadataBuilder, StringType, StructField, StructType}

class CollationSuite extends DatasourceV2SQLBase with AdaptiveSparkPlanHelper {
  protected val v2Source = classOf[FakeV2ProviderWithCustomSchema].getName

  private val collationPreservingSources = Seq("parquet")
  private val collationNonPreservingSources = Seq("orc", "csv", "json", "text")
  private val allFileBasedDataSources = collationPreservingSources ++  collationNonPreservingSources

  @inline
  private def isSortMergeForced: Boolean = {
    SQLConf.get.getConf(SQLConf.AUTO_BROADCASTJOIN_THRESHOLD) == -1
  }

  private def checkRightTypeOfJoinUsed(queryPlan: SparkPlan): Unit = {
    assert(
      collectFirst(queryPlan) {
        case _: SortMergeJoinExec => assert(isSortMergeForced)
        case _: HashJoin => assert(!isSortMergeForced)
      }.nonEmpty
    )
  }

  private def checkCollationKeyInQueryPlan(queryPlan: SparkPlan, collationName: String): Unit = {
    // Only if collation doesn't support binary equality, collation key should be injected.
    if (!CollationFactory.fetchCollation(collationName).supportsBinaryEquality) {
      assert(queryPlan.toString().contains("collationkey"))
    } else {
      assert(!queryPlan.toString().contains("collationkey"))
    }
  }

  test("collate returns proper type") {
    Seq(
      "utf8_binary",
      "utf8_lcase",
      "unicode",
      "unicode_ci",
      "unicode_rtrim_ci",
      "utf8_lcase_rtrim",
      "utf8_binary_rtrim"
    ).foreach { collationName =>
      checkAnswer(sql(s"select 'aaa' collate $collationName"), Row("aaa"))
      val collationId = CollationFactory.collationNameToId(collationName)
      assert(
        sql(s"select 'aaa' collate $collationName").schema(0).dataType
        == StringType(collationId)
      )
    }
  }

  test("collation name is case insensitive") {
    Seq(
      "uTf8_BiNaRy",
      "utf8_lcase",
      "uNicOde",
      "UNICODE_ci",
      "uNiCoDE_rtRIm_cI",
      "UtF8_lCaSE_rtRIM",
      "utf8_biNAry_RtRiM"
    ).foreach { collationName =>
      checkAnswer(sql(s"select 'aaa' collate $collationName"), Row("aaa"))
      val collationId = CollationFactory.collationNameToId(collationName)
      assert(
        sql(s"select 'aaa' collate $collationName").schema(0).dataType
        == StringType(collationId)
      )
    }
  }

  test("collation expression returns name of collation") {
    Seq(
      "utf8_binary",
      "utf8_lcase",
      "unicode",
      "unicode_ci",
      "unicode_ci_rtrim",
      "utf8_lcase_rtrim",
      "utf8_binary_rtrim"
    ).foreach { collationName =>
      checkAnswer(
        sql(s"select collation('aaa' collate $collationName)"),
        Row(collationName.toUpperCase())
      )
    }
  }

  test("collate function syntax") {
    assert(sql(s"select collate('aaa', 'utf8_binary')").schema(0).dataType ==
      StringType("UTF8_BINARY"))
    assert(sql(s"select collate('aaa', 'utf8_binary_rtrim')").schema(0).dataType ==
      StringType("UTF8_BINARY_RTRIM"))
    assert(sql(s"select collate('aaa', 'utf8_lcase')").schema(0).dataType ==
      StringType("UTF8_LCASE"))
    assert(sql(s"select collate('aaa', 'utf8_lcase_rtrim')").schema(0).dataType ==
      StringType("UTF8_LCASE_RTRIM"))
  }

  test("collate function syntax with default collation set") {
    withSQLConf(SqlApiConf.DEFAULT_COLLATION -> "UTF8_LCASE") {
      assert(
        sql(s"select collate('aaa', 'utf8_lcase')").schema(0).dataType ==
        StringType("UTF8_LCASE")
      )
      assert(sql(s"select collate('aaa', 'UNICODE')").schema(0).dataType == StringType("UNICODE"))
      assert(
        sql(s"select collate('aaa', 'UNICODE_RTRIM')").schema(0).dataType ==
        StringType("UNICODE_RTRIM")
      )
    }
  }

  test("collate function syntax invalid arg count") {
    Seq("'aaa','a','b'", "'aaa'", "", "'aaa'").foreach(args => {
      val paramCount = if (args == "") 0 else args.split(',').length.toString
      checkError(
        exception = intercept[AnalysisException] {
          sql(s"select collate($args)")
        },
        condition = "WRONG_NUM_ARGS.WITHOUT_SUGGESTION",
        sqlState = "42605",
        parameters = Map(
          "functionName" -> "`collate`",
          "expectedNum" -> "2",
          "actualNum" -> paramCount.toString,
          "docroot" -> "https://spark.apache.org/docs/latest"),
        context = ExpectedContext(fragment = s"collate($args)", start = 7, stop = 15 + args.length)
      )
    })
  }

  test("collate function invalid collation data type") {
    checkError(
      exception = intercept[AnalysisException](sql("select collate('abc', 123)")),
      condition = "UNEXPECTED_INPUT_TYPE",
      sqlState = "42K09",
      Map(
        "functionName" -> "`collate`",
        "paramIndex" -> "first",
        "inputSql" -> "\"123\"",
        "inputType" -> "\"INT\"",
        "requiredType" -> "\"STRING\""),
      context = ExpectedContext(fragment = s"collate('abc', 123)", start = 7, stop = 25)
    )
  }

  test("NULL as collation name") {
    checkError(
      exception = intercept[AnalysisException] {
        sql("select collate('abc', cast(null as string))") },
      condition = "DATATYPE_MISMATCH.UNEXPECTED_NULL",
      sqlState = "42K09",
      Map("exprName" -> "`collation`", "sqlExpr" -> "\"CAST(NULL AS STRING)\""),
      context = ExpectedContext(
        fragment = s"collate('abc', cast(null as string))", start = 7, stop = 42)
    )
  }

  test("collate function invalid input data type") {
    checkError(
      exception = intercept[ExtendedAnalysisException] { sql(s"select collate(1, 'UTF8_BINARY')") },
      condition = "DATATYPE_MISMATCH.UNEXPECTED_INPUT_TYPE",
      sqlState = "42K09",
      parameters = Map(
        "sqlExpr" -> "\"collate(1, UTF8_BINARY)\"",
        "paramIndex" -> "first",
        "inputSql" -> "\"1\"",
        "inputType" -> "\"INT\"",
        "requiredType" -> "\"STRING\""),
      context = ExpectedContext(
        fragment = s"collate(1, 'UTF8_BINARY')", start = 7, stop = 31))
  }

  test("collation expression returns default collation") {
    checkAnswer(sql(s"select collation('aaa')"), Row("UTF8_BINARY"))
  }

  test("invalid collation name throws exception") {
    checkError(
      exception = intercept[SparkException] { sql("select 'aaa' collate UTF8_BS") },
      condition = "COLLATION_INVALID_NAME",
      sqlState = "42704",
      parameters = Map("collationName" -> "UTF8_BS", "proposals" -> "UTF8_LCASE"))
  }

  test("disable bucketing on collated string column") {
    def createTable(bucketColumns: String*): Unit = {
      val tableName = "test_partition_tbl"
      withTable(tableName) {
        sql(
          s"""
             |CREATE TABLE $tableName (
             |  id INT,
             |  c1 STRING COLLATE UNICODE,
             |  c2 STRING,
             |  struct_col STRUCT<col1: STRING COLLATE UNICODE, col2: STRING>,
             |  array_col ARRAY<STRING COLLATE UNICODE>,
             |  map_col MAP<STRING COLLATE UNICODE, STRING>
             |) USING parquet
             |CLUSTERED BY (${bucketColumns.mkString(",")})
             |INTO 4 BUCKETS""".stripMargin
        )
      }
    }
    // should work fine on default collated columns
    createTable("id")
    createTable("c2")
    createTable("id", "c2")

    val failBucketingColumns = Seq(
      Seq("c1"), Seq("c1", "id"), Seq("c1", "c2"),
      Seq("struct_col"), Seq("array_col"), Seq("map_col")
    )

    failBucketingColumns.foreach { bucketColumns =>
      checkError(
        exception = intercept[AnalysisException] {
          createTable(bucketColumns: _*)
        },
        condition = "INVALID_BUCKET_COLUMN_DATA_TYPE",
        parameters = Map("type" -> ".*STRING COLLATE UNICODE.*"),
        matchPVals = true
      )
    }
  }

  test("check difference betweeen SR_AI and SR_Latn_AI collations") {
    // scalastyle:off nonascii
    Seq(
      ("c", "ć"),
      ("c", "č"),
      ("ć", "č"),
      ("C", "Ć"),
      ("C", "Č"),
      ("Ć", "Č"),
      ("s", "š"),
      ("S", "Š"),
      ("z", "ž"),
      ("Z", "Ž")
    ).foreach {
      case (c1, c2) =>
        // SR_Latn_AI
        checkAnswer(sql(s"SELECT '$c1' = '$c2' COLLATE SR_Latn_AI"), Row(false))
        // SR_AI
        checkAnswer(sql(s"SELECT '$c1' = '$c2' COLLATE SR_AI"), Row(true))
    }
    // scalastyle:on nonascii
  }

  test("equality check respects collation") {
    Seq(
      ("utf8_binary", "aaa", "AAA", false),
      ("utf8_binary", "aaa", "aaa", true),
      ("utf8_binary_rtrim", "aaa", "AAA", false),
      ("utf8_binary_rtrim", "aaa", "aaa  ", true),
      ("utf8_lcase", "aaa", "aaa", true),
      ("utf8_lcase", "aaa", "AAA", true),
      ("utf8_lcase", "aaa", "bbb", false),
      ("utf8_lcase_rtrim", "aaa", "AAA  ", true),
      ("utf8_lcase_rtrim", "aaa", "bbb", false),
      ("unicode", "aaa", "aaa", true),
      ("unicode", "aaa", "AAA", false),
      ("unicode_rtrim", "aaa  ", "aaa ", true),
      ("unicode_rtrim", "aaa", "AAA", false),
      ("unicode_CI", "aaa", "aaa", true),
      ("unicode_CI", "aaa", "AAA", true),
      ("unicode_CI", "aaa", "bbb", false),
      ("unicode_CI_rtrim", "aaa", "aaa", true),
      ("unicode_CI_rtrim", "aaa ", "AAA  ", true),
      ("unicode_CI_rtrim", "aaa", "bbb", false)
    ).foreach {
      case (collationName, left, right, expected) =>
        checkAnswer(
          sql(s"select '$left' collate $collationName = '$right' collate $collationName"),
          Row(expected))
        checkAnswer(
          sql(s"select collate('$left', '$collationName') = collate('$right', '$collationName')"),
          Row(expected))
    }
  }

  test("comparisons respect collation") {
    Seq(
      ("utf8_binary", "AAA", "aaa", true),
      ("utf8_binary", "aaa", "aaa", false),
      ("utf8_binary", "aaa", "BBB", false),
      ("utf8_binary_rtrim", "aaa ", "aaa  ", false),
      ("utf8_lcase", "aaa", "aaa", false),
      ("utf8_lcase", "AAA", "aaa", false),
      ("utf8_lcase", "aaa", "bbb", true),
      ("utf8_lcase_rtrim", "AAA  ", "aaa", false),
      ("unicode", "aaa", "aaa", false),
      ("unicode", "aaa", "AAA", true),
      ("unicode", "aaa", "BBB", true),
      ("unicode_rtrim", "aaa ", "aaa", false),
      ("unicode_CI", "aaa", "aaa", false),
      ("unicode_CI", "aaa", "AAA", false),
      ("unicode_CI", "aaa", "bbb", true),
      ("unicode_CI_rtrim", "aaa ", "aaa", false)
    ).foreach {
      case (collationName, left, right, expected) =>
        checkAnswer(
          sql(s"select '$left' collate $collationName < '$right' collate $collationName"),
          Row(expected))
        checkAnswer(
          sql(s"select collate('$left', '$collationName') < collate('$right', '$collationName')"),
          Row(expected))
    }
  }

  test("checkCollation throws exception for incompatible collationIds") {
    val left: String = "abc" // collate with 'UNICODE_CI'
    val leftCollationName: String = "UNICODE_CI";
    var right: String = null // collate with 'UNICODE'
    val rightCollationName: String = "UNICODE";
    // contains
    right = left.substring(1, 2);
    checkError(
      exception = intercept[AnalysisException] {
        spark.sql(s"SELECT contains(collate('$left', '$leftCollationName')," +
          s"collate('$right', '$rightCollationName'))")
      },
      condition = "COLLATION_MISMATCH.EXPLICIT",
      sqlState = "42P21",
      parameters = Map(
        "explicitTypes" ->
          s""""STRING COLLATE $leftCollationName", "STRING COLLATE $rightCollationName""""
      )
    )
    // startsWith
    right = left.substring(0, 1);
    checkError(
      exception = intercept[AnalysisException] {
        spark.sql(s"SELECT startsWith(collate('$left', '$leftCollationName')," +
          s"collate('$right', '$rightCollationName'))")
      },
      condition = "COLLATION_MISMATCH.EXPLICIT",
      sqlState = "42P21",
      parameters = Map(
        "explicitTypes" ->
          s""""STRING COLLATE $leftCollationName", "STRING COLLATE $rightCollationName""""
      )
    )
    // endsWith
    right = left.substring(2, 3);
    checkError(
      exception = intercept[AnalysisException] {
        spark.sql(s"SELECT endsWith(collate('$left', '$leftCollationName')," +
          s"collate('$right', '$rightCollationName'))")
      },
      condition = "COLLATION_MISMATCH.EXPLICIT",
      sqlState = "42P21",
      parameters = Map(
        "explicitTypes" ->
          s""""STRING COLLATE $leftCollationName", "STRING COLLATE $rightCollationName""""
      )
    )
  }

  test("aggregates count respects collation") {
    Seq(
      ("utf8_binary_rtrim", Seq("aaa", "aaa "), Seq(Row(2, "aaa"))),
      ("utf8_binary", Seq("AAA", "aaa"), Seq(Row(1, "AAA"), Row(1, "aaa"))),
      ("utf8_binary", Seq("aaa", "aaa"), Seq(Row(2, "aaa"))),
      ("utf8_binary", Seq("aaa", "bbb"), Seq(Row(1, "aaa"), Row(1, "bbb"))),
      ("utf8_lcase", Seq("aaa", "aaa"), Seq(Row(2, "aaa"))),
      ("utf8_lcase", Seq("AAA", "aaa"), Seq(Row(2, "AAA"))),
      ("utf8_lcase", Seq("aaa", "bbb"), Seq(Row(1, "aaa"), Row(1, "bbb"))),
      ("utf8_lcase_rtrim", Seq("aaa", "AAA  "), Seq(Row(2, "aaa"))),
      ("unicode", Seq("AAA", "aaa"), Seq(Row(1, "AAA"), Row(1, "aaa"))),
      ("unicode", Seq("aaa", "aaa"), Seq(Row(2, "aaa"))),
      ("unicode", Seq("aaa", "bbb"), Seq(Row(1, "aaa"), Row(1, "bbb"))),
      ("unicode_rtrim", Seq("aaa", "aaa "), Seq(Row(2, "aaa"))),
      ("unicode_CI", Seq("aaa", "aaa"), Seq(Row(2, "aaa"))),
      ("unicode_CI", Seq("AAA", "aaa"), Seq(Row(2, "AAA"))),
      ("unicode_CI", Seq("aaa", "bbb"), Seq(Row(1, "aaa"), Row(1, "bbb"))),
      ("unicode_CI_rtrim", Seq("aaa", "AAA "), Seq(Row(2, "aaa")))
    ).foreach {
      case (collationName: String, input: Seq[String], expected: Seq[Row]) =>
        checkAnswer(sql(
          s"""
          with t as (
          select collate(col1, '$collationName') as c
          from
          values ${input.map(s => s"('$s')").mkString(", ")}
        )
        SELECT COUNT(*), c FROM t GROUP BY c
        """), expected)
    }
  }

  test("hash agg is not used for non binary collations") {
    val tableNameNonBinary = "T_NON_BINARY"
    val tableNameBinary = "T_BINARY"
    withTable(tableNameNonBinary) {
      withTable(tableNameBinary) {
        sql(s"CREATE TABLE $tableNameNonBinary (c STRING COLLATE UTF8_LCASE) USING PARQUET")
        sql(s"INSERT INTO $tableNameNonBinary VALUES ('aaa')")
        sql(s"CREATE TABLE $tableNameBinary (c STRING COLLATE UTF8_BINARY) USING PARQUET")
        sql(s"INSERT INTO $tableNameBinary VALUES ('aaa')")

        val dfNonBinary = sql(s"SELECT COUNT(*), c FROM $tableNameNonBinary GROUP BY c")
        assert(collectFirst(dfNonBinary.queryExecution.executedPlan) {
          case _: HashAggregateExec | _: ObjectHashAggregateExec => ()
        }.isEmpty)

        val dfBinary = sql(s"SELECT COUNT(*), c FROM $tableNameBinary GROUP BY c")
        assert(collectFirst(dfBinary.queryExecution.executedPlan) {
          case _: HashAggregateExec | _: ObjectHashAggregateExec => ()
        }.nonEmpty)
      }
    }
  }

  test("text writing to parquet with collation enclosed with backticks") {
    withTempPath{ path =>
      sql(s"select 'a' COLLATE `UNICODE`").write.parquet(path.getAbsolutePath)

      checkAnswer(
        spark.read.parquet(path.getAbsolutePath),
        Row("a"))
    }
  }

  test("create table with collation") {
    val tableName = "dummy_tbl"
    val collationName = "UTF8_LCASE"
    val collationId = CollationFactory.collationNameToId(collationName)

    allFileBasedDataSources.foreach { format =>
      withTable(tableName) {
        sql(
        s"""
           |CREATE TABLE $tableName (
           |  c1 STRING COLLATE $collationName
           |)
           |USING $format
           |""".stripMargin)

        sql(s"INSERT INTO $tableName VALUES ('aaa')")
        sql(s"INSERT INTO $tableName VALUES ('AAA')")

        checkAnswer(sql(s"SELECT DISTINCT COLLATION(c1) FROM $tableName"), Seq(Row(collationName)))
        assert(sql(s"select c1 FROM $tableName").schema.head.dataType == StringType(collationId))
      }
    }
  }

  test("write collated data to different data sources with dataframe api") {
    val collationName = "UNICODE_CI"

    allFileBasedDataSources.foreach { format =>
      withTempPath { path =>
        val df = sql(s"SELECT c COLLATE $collationName AS c FROM VALUES ('aaa') AS data(c)")
        df.write.format(format).save(path.getAbsolutePath)

        val readback = spark.read.format(format).load(path.getAbsolutePath)
        val readbackCollation = if (collationPreservingSources.contains(format)) {
          collationName
        } else {
          "UTF8_BINARY"
        }

        checkAnswer(readback, Row("aaa"))
        checkAnswer(
          readback.selectExpr(s"collation(${readback.columns.head})"),
          Row(readbackCollation))
      }
    }
  }

  test("add collated column with alter table") {
    val tableName = "alter_column_tbl"
    val defaultCollation = "UTF8_BINARY"
    val collationName = "UTF8_LCASE"
    val collationId = CollationFactory.collationNameToId(collationName)

    withTable(tableName) {
      sql(
        s"""
           |CREATE TABLE $tableName (c1 STRING)
           |USING PARQUET
           |""".stripMargin)

      sql(s"INSERT INTO $tableName VALUES ('aaa')")
      sql(s"INSERT INTO $tableName VALUES ('AAA')")

      checkAnswer(sql(s"SELECT DISTINCT COLLATION(c1) FROM $tableName"),
        Seq(Row(defaultCollation)))

      sql(
        s"""
           |ALTER TABLE $tableName
           |ADD COLUMN c2 STRING COLLATE $collationName
           |""".stripMargin)

      sql(s"INSERT INTO $tableName VALUES ('aaa', 'aaa')")
      sql(s"INSERT INTO $tableName VALUES ('AAA', 'AAA')")

      checkAnswer(sql(s"SELECT DISTINCT COLLATION(c2) FROM $tableName"),
        Seq(Row(collationName)))
      assert(sql(s"select c2 FROM $tableName").schema.head.dataType == StringType(collationId))
    }
  }

  test("SPARK-48413: Alter column with collation") {
    val tableName = "testcat.alter_column_tbl"
    withTable(tableName) {
      spark.sql(
        s"""CREATE TABLE $tableName (
           |c1 STRING,
           |c2 ARRAY<STRING>,
           |c3 MAP<INT, STRING>,
           |c4 STRUCT<t: STRING>)
           |USING PARQUET
           |""".stripMargin)
      sql(s"INSERT INTO $tableName VALUES ('a', array('b'), map(1, 'c'), struct('d'))")
      sql(s"ALTER TABLE $tableName ALTER COLUMN c1 TYPE STRING COLLATE UTF8_LCASE")
      sql(s"ALTER TABLE $tableName ALTER COLUMN c2.element TYPE STRING COLLATE UNICODE_CI")
      sql(s"ALTER TABLE $tableName ALTER COLUMN c3.value TYPE STRING COLLATE UTF8_BINARY")
      sql(s"ALTER TABLE $tableName ALTER COLUMN c4.t TYPE STRING COLLATE UNICODE")
      checkAnswer(sql(s"SELECT collation(c1), collation(c2[0]), " +
        s"collation(c3[1]), collation(c4.t) FROM $tableName"),
        Seq(Row("UTF8_LCASE", "UNICODE_CI", "UTF8_BINARY", "UNICODE")))
    }
  }

  test("SPARK-50262: Alter column with collation preserve metadata") {
    def createMetadata(column: String): Metadata =
      new MetadataBuilder().putString("key", column).build()

    val tableName = "testcat.alter_column_tbl"
    withTable(tableName) {
      val df = spark.createDataFrame(
        java.util.List.of[Row](),
        StructType(Seq(
          StructField("c1", StringType, metadata = createMetadata("c1")),
          StructField("c2", ArrayType(StringType), metadata = createMetadata("c2")),
          StructField("c3", MapType(IntegerType, StringType), metadata = createMetadata("c3")),
          StructField("c4",
            StructType(Seq(StructField("t", StringType, metadata = createMetadata("c4t")))),
            metadata = createMetadata("c4"))
        ))
      )
      df.write.format("parquet").saveAsTable(tableName)

      sql(s"INSERT INTO $tableName VALUES ('a', array('b'), map(1, 'c'), struct('d'))")
      sql(s"ALTER TABLE $tableName ALTER COLUMN c1 TYPE STRING COLLATE UTF8_LCASE")
      sql(s"ALTER TABLE $tableName ALTER COLUMN c2.element TYPE STRING COLLATE UNICODE_CI")
      sql(s"ALTER TABLE $tableName ALTER COLUMN c3.value TYPE STRING COLLATE UTF8_BINARY")
      sql(s"ALTER TABLE $tableName ALTER COLUMN c4.t TYPE STRING COLLATE UNICODE")
      val testCatalog = catalog("testcat").asTableCatalog
      val tableSchema = testCatalog.loadTable(Identifier.of(Array(), "alter_column_tbl")).schema()
      val c1Metadata = tableSchema.find(_.name == "c1").get.metadata
      assert(c1Metadata === createMetadata("c1"))
      val c2Metadata = tableSchema.find(_.name == "c2").get.metadata
      assert(c2Metadata === createMetadata("c2"))
      val c3Metadata = tableSchema.find(_.name == "c3").get.metadata
      assert(c3Metadata === createMetadata("c3"))
      val c4Metadata = tableSchema.find(_.name == "c4").get.metadata
      assert(c4Metadata === createMetadata("c4"))
      val c4tMetadata = tableSchema.find(_.name == "c4").get.dataType
        .asInstanceOf[StructType].find(_.name == "t").get.metadata
      assert(c4tMetadata === createMetadata("c4t"))
    }
  }

  test("SPARK-47210: Implicit casting of collated strings") {
    val tableName = "parquet_dummy_implicit_cast_t22"
    withTable(tableName) {
      spark.sql(
        s"""
           | CREATE TABLE $tableName(c1 STRING COLLATE UTF8_LCASE,
           | c2 STRING COLLATE UNICODE, c3 STRING COLLATE UNICODE_CI, c4 STRING)
           | USING PARQUET
           |""".stripMargin)
      sql(s"INSERT INTO $tableName VALUES ('a', 'a', 'a', 'a')")
      sql(s"INSERT INTO $tableName VALUES ('A', 'A', 'A', 'A')")

      // collate literal to c1's collation
      checkAnswer(sql(s"SELECT c1 FROM $tableName WHERE c1 = 'a'"),
        Seq(Row("a"), Row("A")))
      checkAnswer(sql(s"SELECT c1 FROM $tableName WHERE 'a' = c1"),
        Seq(Row("a"), Row("A")))

      // collate c1 to UTF8_BINARY because it is explicitly set
      checkAnswer(sql(s"SELECT c1 FROM $tableName WHERE c1 = COLLATE('a', 'UTF8_BINARY')"),
        Seq(Row("a")))

      // explicit collation propagates up
      checkAnswer(
        sql(s"SELECT c1 FROM $tableName " +
          s"WHERE c1 = SUBSTR(COLLATE('a', 'UNICODE'), 0)"),
        Row("a"))

      // in operator
      checkAnswer(sql(s"SELECT c1 FROM $tableName WHERE c1 IN ('a')"),
        Seq(Row("a"), Row("A")))
      // explicitly set collation inside IN operator
      checkAnswer(sql(s"SELECT c1 FROM $tableName WHERE c1 IN ('b', COLLATE('a', 'UTF8_BINARY'))"),
        Seq(Row("a")))

      // concat without type mismatch
      checkAnswer(sql(s"SELECT c1 FROM $tableName WHERE c1 || 'a' || 'a' = 'aaa'"),
        Seq(Row("a"), Row("A")))
      checkAnswer(sql(s"SELECT c1 FROM $tableName WHERE c1 || COLLATE(c2, 'UTF8_BINARY') = 'aa'"),
        Seq(Row("a")))

      // concat of columns of different collations is allowed
      // as long as we don't use the result in an unsupported function
      // TODO(SPARK-47210): Add indeterminate support
      checkError(
        exception = intercept[AnalysisException] {
          sql(s"SELECT c1 || c2 FROM $tableName")
        },
        condition = "COLLATION_MISMATCH.IMPLICIT",
        parameters = Map(
          "implicitTypes" -> """"STRING COLLATE UTF8_LCASE", "STRING COLLATE UNICODE""""
        )
      )


      // concat + in
      checkAnswer(sql(s"SELECT c1 FROM $tableName where c1 || 'a' " +
        s"IN (COLLATE('aa', 'UTF8_LCASE'))"), Seq(Row("a"), Row("A")))
      checkAnswer(sql(s"SELECT c1 FROM $tableName where (c1 || 'a') " +
        s"IN (COLLATE('aa', 'UTF8_BINARY'))"), Seq(Row("a")))

      // columns have different collation
      checkError(
        exception = intercept[AnalysisException] {
          sql(s"SELECT c1 FROM $tableName WHERE c1 = c3")
        },
        condition = "COLLATION_MISMATCH.IMPLICIT",
        parameters = Map(
          "implicitTypes" -> """"STRING COLLATE UTF8_LCASE", "STRING COLLATE UNICODE_CI""""
        )
      )

      // different explicit collations are set
      checkError(
        exception = intercept[AnalysisException] {
          sql(
            s"""
               |SELECT c1 FROM $tableName
               |WHERE COLLATE('a', 'UTF8_BINARY') = COLLATE('a', 'UNICODE')"""
              .stripMargin)
        },
        condition = "COLLATION_MISMATCH.EXPLICIT",
        parameters = Map(
          "explicitTypes" -> """"STRING", "STRING COLLATE UNICODE""""
        )
      )

      // different explicit collations are set
      checkError(
        exception = intercept[AnalysisException] {
          sql(
            s"""
               |SELECT c1 FROM $tableName
               |WHERE COLLATE('a', 'UTF8_BINARY') = COLLATE('a', 'UNICODE')"""
              .stripMargin)
        },
        condition = "COLLATION_MISMATCH.EXPLICIT",
        parameters = Map(
          "explicitTypes" -> """"STRING", "STRING COLLATE UNICODE""""
        )
      )

      // in operator has different collations
      checkError(
        exception = intercept[AnalysisException] {
          sql(s"SELECT c1 FROM $tableName WHERE c1 IN " +
            "(COLLATE('a', 'UTF8_BINARY'), COLLATE('b', 'UNICODE'))")
        },
        condition = "COLLATION_MISMATCH.EXPLICIT",
        parameters = Map(
          "explicitTypes" -> """"STRING", "STRING COLLATE UNICODE""""
        )
      )
      checkError(
        exception = intercept[AnalysisException] {
          sql(s"SELECT c1 FROM $tableName WHERE COLLATE(c1, 'UNICODE') IN " +
            "(COLLATE('a', 'UTF8_BINARY'))")
        },
        condition = "COLLATION_MISMATCH.EXPLICIT",
        parameters = Map(
          "explicitTypes" -> """"STRING COLLATE UNICODE", "STRING""""
        )
      )

      // concat on different implicit collations should succeed,
      // but should fail on try of comparison
      checkError(
        exception = intercept[AnalysisException] {
          sql(s"SELECT c1 FROM $tableName WHERE c1 || c3 = 'aa'")
        },
        condition = "COLLATION_MISMATCH.IMPLICIT",
        parameters = Map(
          "implicitTypes" -> """"STRING COLLATE UTF8_LCASE", "STRING COLLATE UNICODE_CI""""
        )
      )

      // concat on different implicit collations should succeed,
      // but should fail on try of ordering
      checkError(
        exception = intercept[AnalysisException] {
          sql(s"SELECT * FROM $tableName ORDER BY c1 || c3")
        },
        condition = "COLLATION_MISMATCH.IMPLICIT",
        parameters = Map(
          "implicitTypes" -> """"STRING COLLATE UTF8_LCASE", "STRING COLLATE UNICODE_CI""""
        )
      )

      // concat + in
      checkError(
        exception = intercept[AnalysisException] {
          sql(s"SELECT c1 FROM $tableName where c1 || COLLATE('a', 'UTF8_BINARY') IN " +
            s"(COLLATE('aa', 'UNICODE'))")
        },
        condition = "COLLATION_MISMATCH.EXPLICIT",
        parameters = Map(
          "explicitTypes" -> """"STRING", "STRING COLLATE UNICODE""""
        )
      )

      // array creation supports implicit casting
      checkAnswer(sql(s"SELECT typeof(array('a' COLLATE UNICODE, 'b')[1])"),
        Seq(Row("string collate UNICODE")))

      // contains fails with indeterminate collation
      checkError(
        exception = intercept[AnalysisException] {
          sql(s"SELECT * FROM $tableName WHERE contains(c1||c3, 'a')")
        },
        condition = "COLLATION_MISMATCH.IMPLICIT",
        parameters = Map(
          "implicitTypes" -> """"STRING COLLATE UTF8_LCASE", "STRING COLLATE UNICODE_CI""""
        )
      )

      checkError(
        exception = intercept[AnalysisException] {
          sql(s"SELECT array('A', 'a' COLLATE UNICODE) == array('b' COLLATE UNICODE_CI)")
        },
        condition = "COLLATION_MISMATCH.EXPLICIT",
        parameters = Map(
          "explicitTypes" -> """"STRING COLLATE UNICODE", "STRING COLLATE UNICODE_CI""""
        )
      )

<<<<<<< HEAD
      checkAnswer(sql("SELECT array_join(array('a', 'b' collate UNICODE), 'c' collate UNICODE_CI)"),
        Seq(Row("acb")))
      checkAnswer(
        sql("SELECT array_join(array('a', 'b' collate UNICODE_RTRIM), 'c' " +
          "collate UNICODE_CI_RTRIM)"),
        Seq(Row("acb")))
=======
      checkError(
        exception = intercept[AnalysisException] {
          sql("SELECT array_join(array('a', 'b' collate UNICODE), 'c' collate UNICODE_CI)")
        },
        condition = "COLLATION_MISMATCH.EXPLICIT",
        parameters = Map(
          "explicitTypes" -> """"STRING COLLATE UNICODE", "STRING COLLATE UNICODE_CI""""
        )
      )
>>>>>>> d5da49d5
    }
  }

  test("SPARK-49138: ArrayAppend and CreateMap coercion testing") {
    val df_array_append = sql(s"SELECT array_append(array('a', 'b'), 'c' COLLATE UNICODE)")
    // array_append expression
    checkAnswer(df_array_append, Seq(Row(Seq("a", "b", "c"))))
    assert(df_array_append.schema.head.dataType == ArrayType(StringType("UNICODE"), true))

    // make sure we fail this query even when collations are in
    checkError(
      exception = intercept[AnalysisException] {
        sql("select map('a' COLLATE UTF8_LCASE, 'b', 'c')")
      },
      condition = "WRONG_NUM_ARGS.WITHOUT_SUGGESTION",
      parameters = Map("functionName" -> "`map`", "expectedNum" -> "2n (n > 0)",
        "actualNum" -> "3", "docroot" -> "https://spark.apache.org/docs/latest")
    )

    // make sure we fail this query even when collations are in
    checkError(
      exception = intercept[AnalysisException] {
        sql("select map('a' COLLATE UTF8_LCASE, 'b', 'c' COLLATE UNICODE, 'c')")
      },
      condition = "COLLATION_MISMATCH.EXPLICIT",
      sqlState = "42P21",
      parameters = Map(
        "explicitTypes" ->
          s""""STRING COLLATE UTF8_LCASE", "STRING COLLATE UNICODE""""
      )
    )

    // map creation keys respects proper collation
    val df_create_map = sql("select map('a' COLLATE UTF8_LCASE, 'b', 'c', 'c')")
    checkAnswer(df_create_map, Seq(Row(Map("a" -> "b", "c" -> "c"))))
    assert(df_create_map.schema.head.dataType ==
      MapType(StringType("UTF8_LCASE"), StringType("UTF8_BINARY"), false))
  }

  test("SPARK-47692: Parameter marker with EXECUTE IMMEDIATE implicit casting") {
    sql(s"DECLARE stmtStr1 = 'SELECT collation(:var1 || :var2)';")
    sql(s"DECLARE stmtStr2 = 'SELECT collation(:var1 || (\\\'a\\\' COLLATE UNICODE))';")

    checkAnswer(
      sql(
        """EXECUTE IMMEDIATE stmtStr1 USING
          | 'a' AS var1,
          | 'b' AS var2;""".stripMargin),
      Seq(Row("UTF8_BINARY"))
    )

    withSQLConf(SqlApiConf.DEFAULT_COLLATION -> "UNICODE") {
      checkAnswer(
        sql(
          """EXECUTE IMMEDIATE stmtStr1 USING
            | 'a' AS var1,
            | 'b' AS var2;""".stripMargin),
        Seq(Row("UNICODE"))
      )
    }

    checkAnswer(
      sql(
        """EXECUTE IMMEDIATE stmtStr2 USING
          | 'a' AS var1;""".stripMargin),
      Seq(Row("UNICODE"))
    )

    withSQLConf(SqlApiConf.DEFAULT_COLLATION -> "UNICODE") {
      checkAnswer(
        sql(
          """EXECUTE IMMEDIATE stmtStr2 USING
            | 'a' AS var1;""".stripMargin),
        Seq(Row("UNICODE"))
      )
    }
  }

  test("SPARK-47210: Cast of default collated strings in IN expression") {
    val tableName = "t1"
    withTable(tableName) {
      spark.sql(
        s"""
           | CREATE TABLE $tableName(utf8_binary STRING COLLATE UTF8_BINARY,
           | utf8_lcase STRING COLLATE UTF8_LCASE)
           | USING PARQUET
           |""".stripMargin)
      sql(s"INSERT INTO $tableName VALUES ('aaa', 'aaa')")
      sql(s"INSERT INTO $tableName VALUES ('AAA', 'AAA')")
      sql(s"INSERT INTO $tableName VALUES ('bbb', 'bbb')")
      sql(s"INSERT INTO $tableName VALUES ('BBB', 'BBB')")

      checkAnswer(sql(s"SELECT * FROM $tableName " +
        s"WHERE utf8_lcase IN " +
        s"('aaa' COLLATE UTF8_LCASE, 'bbb' COLLATE UTF8_LCASE)"),
        Seq(Row("aaa", "aaa"), Row("AAA", "AAA"), Row("bbb", "bbb"), Row("BBB", "BBB")))
      checkAnswer(sql(s"SELECT * FROM $tableName " +
        s"WHERE utf8_lcase IN ('aaa' COLLATE UTF8_LCASE, 'bbb')"),
        Seq(Row("aaa", "aaa"), Row("AAA", "AAA"), Row("bbb", "bbb"), Row("BBB", "BBB")))
    }
  }

  // TODO(SPARK-47210): Add indeterminate support
  test("SPARK-47210: Indeterminate collation checks") {
    val tableName = "t1"
    val newTableName = "t2"
    withTable(tableName) {
      spark.sql(
        s"""
           | CREATE TABLE $tableName(c1 STRING COLLATE UNICODE,
           | c2 STRING COLLATE UTF8_LCASE)
           | USING PARQUET
           |""".stripMargin)
      sql(s"INSERT INTO $tableName VALUES ('aaa', 'aaa')")
      sql(s"INSERT INTO $tableName VALUES ('AAA', 'AAA')")
      sql(s"INSERT INTO $tableName VALUES ('bbb', 'bbb')")
      sql(s"INSERT INTO $tableName VALUES ('BBB', 'BBB')")

      withSQLConf("spark.sql.legacy.createHiveTableByDefault" -> "false") {
        withTable(newTableName) {
          checkError(
            exception = intercept[AnalysisException] {
              sql(s"CREATE TABLE $newTableName AS SELECT c1 || c2 FROM $tableName")
            },
            condition = "COLLATION_MISMATCH.IMPLICIT",
            parameters = Map(
              "implicitTypes" -> """"STRING COLLATE UNICODE", "STRING COLLATE UTF8_LCASE""""
            )
          )
        }
      }
    }
  }

  test("create v2 table with collation column") {
    val tableName = "testcat.table_name"
    val collationName = "UTF8_LCASE"
    val collationId = CollationFactory.collationNameToId(collationName)

    withTable(tableName) {
      sql(
        s"""
           |CREATE TABLE $tableName (c1 string COLLATE $collationName)
           |USING $v2Source
           |""".stripMargin)

      val testCatalog = catalog("testcat").asTableCatalog
      val table = testCatalog.loadTable(Identifier.of(Array(), "table_name"))

      assert(table.name == tableName)
      assert(table.partitioning.isEmpty)
      assert(table.properties == withDefaultOwnership(Map("provider" -> v2Source)).asJava)
      assert(table.columns().head.dataType() == StringType(collationId))

      val rdd = spark.sparkContext.parallelize(table.asInstanceOf[InMemoryTable].rows)
      checkAnswer(spark.internalCreateDataFrame(rdd, table.schema), Seq.empty)

      sql(s"INSERT INTO $tableName VALUES ('a'), ('A')")

      checkAnswer(sql(s"SELECT DISTINCT COLLATION(c1) FROM $tableName"),
        Seq(Row(collationName)))
      assert(sql(s"select c1 FROM $tableName").schema.head.dataType == StringType(collationId))
    }
  }

  test("disable partition on collated string column") {
    def createTable(partitionColumns: String*): Unit = {
      val tableName = "test_partition_tbl"
      withTable(tableName) {
        sql(
          s"""
             |CREATE TABLE $tableName
             |(id INT, c1 STRING COLLATE UNICODE, c2 string)
             |USING parquet
             |PARTITIONED BY (${partitionColumns.mkString(",")})
             |""".stripMargin)
      }
    }

    // should work fine on non collated columns
    createTable("id")
    createTable("c2")
    createTable("id", "c2")

    Seq(Seq("c1"), Seq("c1", "id"), Seq("c1", "c2")).foreach { partitionColumns =>
      checkError(
        exception = intercept[AnalysisException] {
          createTable(partitionColumns: _*)
        },
        condition = "INVALID_PARTITION_COLUMN_DATA_TYPE",
        parameters = Map("type" -> "\"STRING COLLATE UNICODE\"")
      );
    }
  }

  test("shuffle respects collation") {
    val in = (('a' to 'z') ++ ('A' to 'Z')).map(_.toString * 3).map(Row.apply(_))

    val schema = StructType(StructField(
      "col",
      StringType(CollationFactory.collationNameToId("UTF8_LCASE"))) :: Nil)
    val df = spark.createDataFrame(sparkContext.parallelize(in), schema)

    df.repartition(10, df.col("col")).foreachPartition(
      (rowIterator: Iterator[Row]) => {
        val partitionData = rowIterator.map(r => r.getString(0)).toArray
        partitionData.foreach(s => {
          // assert that both lower and upper case of the string are present in the same partition.
          assert(partitionData.contains(s.toLowerCase()))
          assert(partitionData.contains(s.toUpperCase()))
        })
    })
  }

  test("Generated column expressions using collations - errors out") {
    checkError(
      exception = intercept[AnalysisException] {
        sql(
          s"""
             |CREATE TABLE testcat.test_table(
             |  c1 STRING COLLATE UNICODE,
             |  c2 STRING COLLATE UNICODE GENERATED ALWAYS AS (SUBSTRING(c1, 0, 1))
             |)
             |USING $v2Source
             |""".stripMargin)
      },
      condition = "UNSUPPORTED_EXPRESSION_GENERATED_COLUMN",
      parameters = Map(
        "fieldName" -> "c2",
        "expressionStr" -> "SUBSTRING(c1, 0, 1)",
        "reason" ->
          "generation expression cannot contain non utf8 binary collated string type"))

    checkError(
      exception = intercept[AnalysisException] {
        sql(
          s"""
             |CREATE TABLE testcat.test_table(
             |  c1 STRING COLLATE UNICODE,
             |  c2 STRING COLLATE UNICODE GENERATED ALWAYS AS (LOWER(c1))
             |)
             |USING $v2Source
             |""".stripMargin)
      },
      condition = "UNSUPPORTED_EXPRESSION_GENERATED_COLUMN",
      parameters = Map(
        "fieldName" -> "c2",
        "expressionStr" -> "LOWER(c1)",
        "reason" ->
          "generation expression cannot contain non utf8 binary collated string type"))

    checkError(
      exception = intercept[AnalysisException] {
        sql(
          s"""
             |CREATE TABLE testcat.test_table(
             |  struct1 STRUCT<a: STRING COLLATE UNICODE>,
             |  c2 STRING COLLATE UNICODE GENERATED ALWAYS AS (UCASE(struct1.a))
             |)
             |USING $v2Source
             |""".stripMargin)
      },
      condition = "UNSUPPORTED_EXPRESSION_GENERATED_COLUMN",
      parameters = Map(
        "fieldName" -> "c2",
        "expressionStr" -> "UCASE(struct1.a)",
        "reason" ->
          "generation expression cannot contain non utf8 binary collated string type"))
  }

  test("SPARK-47431: Default collation set to UNICODE, literal test") {
    withSQLConf(SqlApiConf.DEFAULT_COLLATION -> "UNICODE") {
      checkAnswer(sql(s"SELECT collation('aa')"), Seq(Row("UNICODE")))
    }
  }

  test("SPARK-47972: Cast expression limitation for collations") {
    checkError(
      exception = intercept[ParseException]
        (sql("SELECT cast(1 as string collate unicode)")),
      condition = "UNSUPPORTED_DATATYPE",
      parameters = Map(
        "typeName" -> toSQLType(StringType("UNICODE"))),
      context =
        ExpectedContext(fragment = s"cast(1 as string collate unicode)", start = 7, stop = 39)
    )

    checkError(
      exception = intercept[ParseException]
        (sql("SELECT 'A' :: string collate unicode")),
      condition = "UNSUPPORTED_DATATYPE",
      parameters = Map(
        "typeName" -> toSQLType(StringType("UNICODE"))),
      context = ExpectedContext(fragment = s"'A' :: string collate unicode", start = 7, stop = 35)
    )

    checkAnswer(sql(s"SELECT cast(1 as string)"), Seq(Row("1")))
    checkAnswer(sql(s"SELECT cast('A' as string)"), Seq(Row("A")))

    withSQLConf(SqlApiConf.DEFAULT_COLLATION -> "UNICODE") {
      checkError(
        exception = intercept[ParseException]
          (sql("SELECT cast(1 as string collate unicode)")),
        condition = "UNSUPPORTED_DATATYPE",
        parameters = Map(
          "typeName" -> toSQLType(StringType("UNICODE"))),
        context =
          ExpectedContext(fragment = s"cast(1 as string collate unicode)", start = 7, stop = 39)
      )

      checkAnswer(sql(s"SELECT cast(1 as string)"), Seq(Row("1")))
      checkAnswer(sql(s"SELECT collation(cast(1 as string))"), Seq(Row("UNICODE")))
    }
  }

  test("SPARK-47431: Default collation set to UNICODE, column type test") {
    withTable("t") {
      withSQLConf(SqlApiConf.DEFAULT_COLLATION -> "UNICODE") {
        sql(s"CREATE TABLE t(c1 STRING) USING PARQUET")
        sql(s"INSERT INTO t VALUES ('a')")
        checkAnswer(sql(s"SELECT collation(c1) FROM t"), Seq(Row("UNICODE")))
      }
    }
  }

  test("SPARK-47431: Create table with UTF8_BINARY, make sure collation persists on read") {
    withTable("t") {
      withSQLConf(SqlApiConf.DEFAULT_COLLATION -> "UTF8_BINARY") {
        sql("CREATE TABLE t(c1 STRING) USING PARQUET")
        sql("INSERT INTO t VALUES ('a')")
        checkAnswer(sql("SELECT collation(c1) FROM t"), Seq(Row("UTF8_BINARY")))
      }
      withSQLConf(SqlApiConf.DEFAULT_COLLATION -> "UNICODE") {
        checkAnswer(sql("SELECT collation(c1) FROM t"), Seq(Row("UTF8_BINARY")))
      }
    }
  }

  test("Create dataframe with non utf8 binary collation") {
    val schema = StructType(Seq(StructField("Name", StringType("UNICODE_CI"))))
    val data = Seq(Row("Alice"), Row("Bob"), Row("bob"))
    val df = spark.createDataFrame(sparkContext.parallelize(data), schema)

    checkAnswer(
      df.groupBy("name").count(),
      Seq(Row("Alice", 1), Row("Bob", 2))
    )
  }

  test("Aggregation on complex containing collated strings") {
    val table = "table_agg"
    // array
    withTable(table) {
      sql(s"create table $table (a array<string collate utf8_lcase>) using parquet")
      sql(s"insert into $table values (array('aaa')), (array('AAA'))")
      val result = sql(s"select distinct a from $table").collect()
      assert(result.length === 1)
      val data = result.head.getSeq[String](0)
      assert(data === Array("aaa") || data === Array("AAA"))
    }
    // map doesn't support aggregation
    withTable(table) {
      sql(s"create table $table (m map<string collate utf8_lcase, string>) using parquet")
      val query = s"select distinct m from $table"
      checkError(
        exception = intercept[ExtendedAnalysisException](sql(query)),
        condition = "UNSUPPORTED_FEATURE.SET_OPERATION_ON_MAP_TYPE",
        parameters = Map(
          "colName" -> "`m`",
          "dataType" -> toSQLType(MapType(
            StringType(CollationFactory.collationNameToId("UTF8_LCASE")),
            StringType))),
        context = ExpectedContext(query, 0, query.length - 1)
      )
    }
    // struct
    withTable(table) {
      sql(s"create table $table (s struct<fld:string collate utf8_lcase>) using parquet")
      sql(s"insert into $table values (named_struct('fld', 'aaa')), (named_struct('fld', 'AAA'))")
      val result = sql(s"select s.fld from $table group by s").collect()
      assert(result.length === 1)
      val data = result.head.getString(0)
      assert(data === "aaa" || data === "AAA")
    }
  }

  test("Joins on complex types containing collated strings") {
    val tableLeft = "table_join_le"
    val tableRight = "table_join_ri"
    // array
    withTable(tableLeft, tableRight) {
      Seq(tableLeft, tableRight).map(tab =>
        sql(s"create table $tab (a array<string collate utf8_lcase>) using parquet"))
      Seq((tableLeft, "array('aaa')"), (tableRight, "array('AAA')")).map{
        case (tab, data) => sql(s"insert into $tab values ($data)")
      }
      checkAnswer(sql(
        s"""
           |select $tableLeft.a from $tableLeft
           |join $tableRight on $tableLeft.a = $tableRight.a
           |""".stripMargin), Seq(Row(Seq("aaa"))))
    }
    // map doesn't support joins
    withTable(tableLeft, tableRight) {
      Seq(tableLeft, tableRight).map(tab =>
        sql(s"create table $tab (m map<string collate utf8_lcase, string>) using parquet"))
      val query =
        s"select $tableLeft.m from $tableLeft join $tableRight on $tableLeft.m = $tableRight.m"
      val ctx = s"$tableLeft.m = $tableRight.m"
      checkError(
        exception = intercept[AnalysisException](sql(query)),
        condition = "DATATYPE_MISMATCH.INVALID_ORDERING_TYPE",
        parameters = Map(
          "functionName" -> "`=`",
          "dataType" -> toSQLType(MapType(
            StringType(CollationFactory.collationNameToId("UTF8_LCASE")),
            StringType
          )),
          "sqlExpr" -> "\"(m = m)\""),
        context = ExpectedContext(ctx, query.length - ctx.length, query.length - 1))
    }
    // struct
    withTable(tableLeft, tableRight) {
      Seq(tableLeft, tableRight).map(tab =>
        sql(s"create table $tab (s struct<fld:string collate utf8_lcase>) using parquet"))
      Seq(
        (tableLeft, "named_struct('fld', 'aaa')"),
        (tableRight, "named_struct('fld', 'AAA')")
      ).map {
        case (tab, data) => sql(s"insert into $tab values ($data)")
      }
      checkAnswer(sql(
        s"""
           |select $tableLeft.s.fld from $tableLeft
           |join $tableRight on $tableLeft.s = $tableRight.s
           |""".stripMargin), Seq(Row("aaa")))
    }
  }

  test("Check order by on table with collated string column") {
    val tableName = "t"
    Seq(
      // (collationName, data, expResult)
      (
        "", // non-collated
        Seq((5, "bbb"), (3, "a"), (1, "A"), (4, "aaaa"), (6, "cc"), (2, "BbB")),
        Seq(1, 2, 3, 4, 5, 6)
      ),
      (
        "UTF8_BINARY",
        Seq((5, "bbb"), (3, "a"), (1, "A"), (4, "aaaa"), (6, "cc"), (2, "BbB")),
        Seq(1, 2, 3, 4, 5, 6)
      ),
      (
        "UTF8_LCASE",
        Seq((2, "bbb"), (1, "a"), (1, "A"), (1, "aaaa"), (3, "cc"), (2, "BbB")),
        Seq(1, 1, 1, 2, 2, 3)
      ),
      (
        "UNICODE",
        Seq((4, "bbb"), (1, "a"), (2, "A"), (3, "aaaa"), (6, "cc"), (5, "BbB")),
        Seq(1, 2, 3, 4, 5, 6)
      ),
      (
        "UNICODE_CI",
        Seq((2, "bbb"), (1, "a"), (1, "A"), (1, "aaaa"), (3, "cc"), (2, "BbB")),
        Seq(1, 1, 1, 2, 2, 3)
      )
    ).foreach {
      case (collationName, data, expResult) =>
        val collationSetup = if (collationName.isEmpty) "" else "collate " + collationName
        withTable(tableName) {
          sql(s"create table $tableName (c1 integer, c2 string $collationSetup)")
          data.foreach {
            case (c1, c2) =>
              sql(s"insert into $tableName values ($c1, '$c2')")
          }
          checkAnswer(sql(s"select c1 from $tableName order by c2"), expResult.map(Row(_)))
        }
    }
  }

  test("Check order by on StructType") {
    Seq(
      // (collationName, data, expResult)
      (
        "", // non-collated
        Seq((5, "b", "A"), (3, "aa", "A"), (6, "b", "B"), (2, "A", "c"), (1, "A", "D"),
          (4, "aa", "B")),
        Seq(1, 2, 3, 4, 5, 6)
      ),
      (
        "UTF8_BINARY",
        Seq((5, "b", "A"), (3, "aa", "A"), (6, "b", "B"), (2, "A", "c"), (1, "A", "D"),
          (4, "aa", "B")),
        Seq(1, 2, 3, 4, 5, 6)
      ),
      (
        "UTF8_LCASE",
        Seq((3, "A", "C"), (2, "A", "b"), (2, "a", "b"), (4, "B", "c"), (1, "a", "a"),
          (5, "b", "d")),
        Seq(1, 2, 2, 3, 4, 5)
      ),
      (
        "UNICODE",
        Seq((4, "A", "C"), (3, "A", "b"), (2, "a", "b"), (5, "b", "c"), (1, "a", "a"),
          (6, "b", "d")),
        Seq(1, 2, 3, 4, 5, 6)
      ),
      (
        "UNICODE_CI",
        Seq((3, "A", "C"), (2, "A", "b"), (2, "a", "b"), (4, "B", "c"), (1, "a", "a"),
          (5, "b", "d")),
        Seq(1, 2, 2, 3, 4, 5)
      )
    ).foreach {
      case (collationName, data, expResult) =>
        val collationSetup = if (collationName.isEmpty) "" else "collate " + collationName
        val tableName = "t"
        withTable(tableName) {
          sql(s"create table $tableName (c1 integer, c2 struct<" +
            s"s1: string $collationSetup," +
            s"s2: string $collationSetup>)")
          data.foreach {
            case (c1, s1, s2) =>
              sql(s"insert into $tableName values ($c1, struct('$s1', '$s2'))")
          }
          checkAnswer(sql(s"select c1 from $tableName order by c2"), expResult.map(Row(_)))
        }
    }
  }

  test("Check order by on StructType with few collated fields") {
    val data = Seq(
      (2, "b", "a", "a", "a", "a"),
      (4, "b", "b", "B", "a", "a"),
      (1, "a", "a", "a", "a", "a"),
      (6, "b", "b", "b", "B", "B"),
      (3, "b", "b", "a", "a", "a"),
      (5, "b", "b", "b", "B", "a"))
    val tableName = "t"
    withTable(tableName) {
      sql(s"create table $tableName (c1 integer, c2 struct<" +
        s"s1: string, " +
        s"s2: string collate UTF8_BINARY, " +
        s"s3: string collate UTF8_LCASE, " +
        s"s4: string collate UNICODE, " +
        s"s5: string collate UNICODE_CI>)")
      data.foreach {
        case (order, s1, s2, s3, s4, s5) =>
          sql(s"insert into $tableName values ($order, struct('$s1', '$s2', '$s3', '$s4', '$s5'))")
      }
      val expResult = Seq(1, 2, 3, 4, 5, 6)
      checkAnswer(sql(s"select c1 from $tableName order by c2"), expResult.map(Row(_)))
    }
  }

  test("Check order by on ArrayType with collated strings") {
    Seq(
      // (collationName, order, data)
      (
        "",
        Seq((3, Seq("b", "Aa", "c")), (2, Seq("A", "b")), (1, Seq("A")), (2, Seq("A", "b"))),
        Seq(1, 2, 2, 3)
      ),
      (
        "UTF8_BINARY",
        Seq((3, Seq("b", "Aa", "c")), (2, Seq("A", "b")), (1, Seq("A")), (2, Seq("A", "b"))),
        Seq(1, 2, 2, 3)
      ),
      (
        "UTF8_LCASE",
        Seq((4, Seq("B", "a")), (4, Seq("b", "A")), (2, Seq("aa")), (1, Seq("A")),
          (5, Seq("b", "e")), (3, Seq("b"))),
        Seq(1, 2, 3, 4, 4, 5)
      ),
      (
        "UNICODE",
        Seq((5, Seq("b", "C")), (4, Seq("b", "AA")), (1, Seq("a")), (4, Seq("b", "AA")),
          (3, Seq("b")), (2, Seq("A", "a"))),
        Seq(1, 2, 3, 4, 4, 5)
      ),
      (
        "UNICODE_CI",
        Seq((4, Seq("B", "a")), (4, Seq("b", "A")), (2, Seq("aa")), (1, Seq("A")),
          (5, Seq("b", "e")), (3, Seq("b"))),
        Seq(1, 2, 3, 4, 4, 5)
      )
    ).foreach {
      case (collationName, dataWithOrder, expResult) =>
        val collationSetup = if (collationName.isEmpty) "" else "collate " + collationName
        val tableName1 = "t1"
        val tableName2 = "t2"
        withTable(tableName1, tableName2) {
          sql(s"create table $tableName1 (c1 integer, c2 array<string $collationSetup>)")
          sql(s"create table $tableName2 (c1 integer," +
            s" c2 struct<f1: array<string $collationSetup>>)")
          dataWithOrder.foreach {
            case (order, data) =>
              val arrayData = data.map(d => s"'$d'").mkString(", ")
              sql(s"insert into $tableName1 values ($order, array($arrayData))")
              sql(s"insert into $tableName2 values ($order, struct(array($arrayData)))")
          }
          checkAnswer(sql(s"select c1 from $tableName1 order by c2"), expResult.map(Row(_)))
          checkAnswer(sql(s"select c1 from $tableName2 order by c2"), expResult.map(Row(_)))
        }
    }
  }

  test("Check order by on StructType with different types containing collated strings") {
    val data = Seq(
      (5, ("b", Seq(("b", "B", "a"), ("a", "a", "a")), "a")),
      (2, ("b", Seq(("a", "a", "a")), "a")),
      (2, ("b", Seq(("a", "a", "a")), "a")),
      (4, ("b", Seq(("b", "a", "a")), "a")),
      (3, ("b", Seq(("a", "a", "a"), ("a", "a", "a")), "a")),
      (5, ("b", Seq(("b", "B", "a")), "a")),
      (4, ("b", Seq(("b", "a", "a")), "a")),
      (6, ("b", Seq(("b", "b", "B")), "A")),
      (5, ("b", Seq(("b", "b", "a")), "a")),
      (1, ("a", Seq(("a", "a", "a")), "a")),
      (7, ("b", Seq(("b", "b", "B")), "b")),
      (6, ("b", Seq(("b", "b", "B")), "a")),
      (5, ("b", Seq(("b", "b", "a")), "a"))
    )
    val tableName = "t"
    withTable(tableName) {
      sql(s"create table $tableName " +
        s"(c1 integer," +
        s"c2 string," +
        s"c3 array<struct<f1: string collate UTF8_BINARY," +
        s"f2 string collate UTF8_LCASE," +
        s"f3 string collate UNICODE>>," +
        s"c4 string collate UNICODE_CI)")
      data.foreach {
        case (c1, (c2, c3, c4)) =>
          val c3String = c3.map { case (f1, f2, f3) => s"struct('$f1', '$f2', '$f3')"}
            .mkString(", ")
          sql(s"insert into $tableName values ($c1, '$c2', array($c3String), '$c4')")
      }
      val expResult = Seq(1, 2, 2, 3, 4, 4, 5, 5, 5, 5, 6, 6, 7)
      checkAnswer(sql(s"select c1 from $tableName order by c2, c3, c4"), expResult.map(Row(_)))
    }
  }

  for (collation <- Seq("UTF8_BINARY", "UTF8_LCASE", "UNICODE", "UNICODE_CI",
    "UNICODE_CI_RTRIM", "")) {
    for (codeGen <- Seq("NO_CODEGEN", "CODEGEN_ONLY")) {
      val collationSetup = if (collation.isEmpty) "" else " COLLATE " + collation
      val supportsBinaryEquality = collation.isEmpty || collation == "UNICODE" ||
        CollationFactory.fetchCollation(collation).supportsBinaryEquality

      test(s"Group by on map containing$collationSetup strings ($codeGen)") {
        val tableName = "t"

        withTable(tableName) {
          withSQLConf(SQLConf.CODEGEN_FACTORY_MODE.key -> codeGen) {
            sql(s"create table $tableName" +
              s" (m map<string$collationSetup, string$collationSetup>)")
            sql(s"insert into $tableName values (map('aaa', 'AAA'))")
            sql(s"insert into $tableName values (map('AAA', 'aaa'))")
            sql(s"insert into $tableName values (map('aaa', 'AAA'))")
            sql(s"insert into $tableName values (map('bbb', 'BBB'))")
            sql(s"insert into $tableName values (map('aAA', 'AaA'))")
            sql(s"insert into $tableName values (map('BBb', 'bBB'))")
            sql(s"insert into $tableName values (map('aaaa', 'AAA'))")

            val df = sql(s"select count(*) from $tableName group by m")
            if (supportsBinaryEquality) {
              checkAnswer(df, Seq(Row(2), Row(1), Row(1), Row(1), Row(1), Row(1)))
            } else {
              checkAnswer(df, Seq(Row(4), Row(2), Row(1)))
            }
          }
        }
      }

      test(s"Group by on map containing structs with $collationSetup strings ($codeGen)") {
        val tableName = "t"

        withTable(tableName) {
          withSQLConf(SQLConf.CODEGEN_FACTORY_MODE.key -> codeGen) {
            sql(s"create table $tableName" +
              s" (m map<struct<fld1: string$collationSetup, fld2: string$collationSetup>, " +
              s"struct<fld1: string$collationSetup, fld2: string$collationSetup>>)")
            sql(s"insert into $tableName values " +
              s"(map(struct('aaa', 'bbb'), struct('ccc', 'ddd')))")
            sql(s"insert into $tableName values " +
              s"(map(struct('Aaa', 'BBB'), struct('cCC', 'dDd')))")
            sql(s"insert into $tableName values " +
              s"(map(struct('AAA', 'BBb'), struct('cCc', 'DDD')))")
            sql(s"insert into $tableName values " +
              s"(map(struct('aaa', 'bbB'), struct('CCC', 'DDD')))")

            val df = sql(s"select count(*) from $tableName group by m")
            if (supportsBinaryEquality) {
              checkAnswer(df, Seq(Row(1), Row(1), Row(1), Row(1)))
            } else {
              checkAnswer(df, Seq(Row(4)))
            }
          }
        }
      }

      test(s"Group by on map containing arrays with$collationSetup strings ($codeGen)") {
        val tableName = "t"

        withTable(tableName) {
          withSQLConf(SQLConf.CODEGEN_FACTORY_MODE.key -> codeGen) {
            sql(s"create table $tableName " +
              s"(m map<array<string$collationSetup>, array<string$collationSetup>>)")
            sql(s"insert into $tableName values (map(array('aaa', 'bbb'), array('ccc', 'ddd')))")
            sql(s"insert into $tableName values (map(array('AAA', 'BbB'), array('Ccc', 'ddD')))")
            sql(s"insert into $tableName values (map(array('AAA', 'BbB', 'Ccc'), array('ddD')))")
            sql(s"insert into $tableName values (map(array('aAa', 'Bbb'), array('CCC', 'DDD')))")
            sql(s"insert into $tableName values (map(array('AAa', 'BBb'), array('cCC', 'DDd')))")
            sql(s"insert into $tableName values (map(array('AAA', 'BBB', 'CCC'), array('DDD')))")

            val df = sql(s"select count(*) from $tableName group by m")
            if (supportsBinaryEquality) {
              checkAnswer(df, Seq(Row(1), Row(1), Row(1), Row(1), Row(1), Row(1)))
            } else {
              checkAnswer(df, Seq(Row(4), Row(2)))
            }
          }
        }
      }

      test(s"Check that order by on map with$collationSetup strings fails ($codeGen)") {
        val tableName = "t"
        withTable(tableName) {
          withSQLConf(SQLConf.CODEGEN_FACTORY_MODE.key -> codeGen) {
            sql(s"create table $tableName" +
              s" (m map<string$collationSetup, string$collationSetup>, " +
              s"  c integer)")
            sql(s"insert into $tableName values (map('aaa', 'AAA'), 1)")
            sql(s"insert into $tableName values (map('BBb', 'bBB'), 2)")

            // `collationSetupError` is created because "COLLATE UTF8_BINARY" is omitted in data
            // type in checkError
            val collationSetupError = if (collation != "UTF8_BINARY") collationSetup else ""
            val query = s"select c from $tableName order by m"
            val ctx = "m"
            checkError(
              exception = intercept[AnalysisException](sql(query)),
              condition = "DATATYPE_MISMATCH.INVALID_ORDERING_TYPE",
              parameters = Map(
                "functionName" -> "`sortorder`",
                "dataType" -> s"\"MAP<STRING$collationSetupError, STRING$collationSetupError>\"",
                "sqlExpr" -> "\"m ASC NULLS FIRST\""
              ),
              context = ExpectedContext(
                fragment = ctx,
                start = query.length - ctx.length,
                stop = query.length - 1
              )
            )
          }
        }
      }
    }
  }

  test("Support operations on complex types containing collated strings") {
    checkAnswer(sql("select reverse('abc' collate utf8_lcase)"), Seq(Row("cba")))
    checkAnswer(sql(
      """
        |select reverse(array('a' collate utf8_lcase,
        |'b' collate utf8_lcase))
        |""".stripMargin), Seq(Row(Seq("b", "a"))))
    checkAnswer(sql(
      """
        |select array_join(array('a' collate utf8_lcase,
        |'b' collate utf8_lcase), ', ' collate utf8_lcase)
        |""".stripMargin), Seq(Row("a, b")))
    checkAnswer(sql(
      """
        |select array_join(array('a' collate utf8_lcase,
        |'b' collate utf8_lcase, null), ', ' collate utf8_lcase,
        |'c' collate utf8_lcase)
        |""".stripMargin), Seq(Row("a, b, c")))
    checkAnswer(sql(
      """
        |select concat('a' collate utf8_lcase, 'b' collate utf8_lcase)
        |""".stripMargin), Seq(Row("ab")))
    checkAnswer(sql(
      """
        |select concat(array('a' collate utf8_lcase, 'b' collate utf8_lcase))
        |""".stripMargin), Seq(Row(Seq("a", "b"))))
    checkAnswer(sql(
      """
        |select map('a' collate utf8_lcase, 1, 'b' collate utf8_lcase, 2)
        |['A' collate utf8_lcase]
        |""".stripMargin), Seq(Row(1)))
    checkAnswer(sql(
      """
        |select map('a' collate utf8_lcase, 1, 'b' collate utf8_lcase, 2)['A']
        |""".stripMargin), Seq(Row(1)))
  }

  test("window aggregates should respect collation") {
    val t1 = "T_NON_BINARY"
    val t2 = "T_BINARY"

    withTable(t1, t2) {
      sql(s"CREATE TABLE $t1 (c STRING COLLATE UTF8_LCASE, i int) USING PARQUET")
      sql(s"INSERT INTO $t1 VALUES ('aA', 2), ('Aa', 1), ('ab', 3), ('aa', 1)")

      sql(s"CREATE TABLE $t2 (c STRING, i int) USING PARQUET")
      // Same input but already normalized to lowercase.
      sql(s"INSERT INTO $t2 VALUES ('aa', 2), ('aa', 1), ('ab', 3), ('aa', 1)")

      val dfNonBinary =
        sql(s"SELECT lower(c), i, nth_value(i, 2) OVER (PARTITION BY c ORDER BY i) FROM $t1")
      val dfBinary =
        sql(s"SELECT c, i, nth_value(i, 2) OVER (PARTITION BY c ORDER BY i) FROM $t2")
      checkAnswer(dfNonBinary, dfBinary)
    }
  }

  test("hash join should be used for collated strings if sort merge join is not forced") {
    val t1 = "T_1"
    val t2 = "T_2"

    case class HashJoinTestCase[R](collation: String, data1: String, data2: String, result: R)
    val testCases = Seq(
      HashJoinTestCase("UTF8_BINARY", "aa", "AA", Seq(Row("aa", 1, "aa", 2))),
      HashJoinTestCase("UTF8_LCASE", "aa", "AA", Seq(Row("aa", 1, "AA", 2), Row("aa", 1, "aa", 2))),
      HashJoinTestCase("UNICODE", "aa", "AA", Seq(Row("aa", 1, "aa", 2))),
      HashJoinTestCase("UNICODE_CI", "aa", "AA", Seq(Row("aa", 1, "AA", 2), Row("aa", 1, "aa", 2))),
      HashJoinTestCase("UNICODE_CI_RTRIM", "aa", "AA ", Seq(Row("aa", 1, "AA ", 2),
        Row("aa", 1, "aa", 2)))
    )
    for {
      t <- testCases
      broadcastJoinThreshold <- Seq(-1, SQLConf.get.getConf(SQLConf.AUTO_BROADCASTJOIN_THRESHOLD))
    } {
      withTable(t1, t2) {
        withSQLConf(SQLConf.AUTO_BROADCASTJOIN_THRESHOLD.key -> broadcastJoinThreshold.toString) {
          sql(s"CREATE TABLE $t1 (x STRING COLLATE ${t.collation}, i int) USING PARQUET")
          sql(s"INSERT INTO $t1 VALUES ('${t.data1}', 1)")

          sql(s"CREATE TABLE $t2 (y STRING COLLATE ${t.collation}, j int) USING PARQUET")
          sql(s"INSERT INTO $t2 VALUES ('${t.data2}', 2), ('${t.data1}', 2)")

          val df = sql(s"SELECT * FROM $t1 JOIN $t2 ON $t1.x = $t2.y")
          checkAnswer(df, t.result)

          val queryPlan = df.queryExecution.executedPlan

          // confirm that right kind of join is used.
          checkRightTypeOfJoinUsed(queryPlan)

          if (isSortMergeForced) {
            // Confirm proper injection of collation key.
            checkCollationKeyInQueryPlan(queryPlan, t.collation)
          }
          else {
            // Only if collation doesn't support binary equality, collation key should be injected.
            if (!CollationFactory.fetchCollation(t.collation).supportsBinaryEquality) {
              assert(collectFirst(queryPlan) {
                case b: HashJoin => b.leftKeys.head
              }.head.isInstanceOf[CollationKey])
            } else {
              assert(!collectFirst(queryPlan) {
                case b: HashJoin => b.leftKeys.head
              }.head.isInstanceOf[CollationKey])
            }
          }
        }
      }
    }
  }

  test("hash join should be used for arrays of collated strings if sort merge join is not forced") {
    val t1 = "T_1"
    val t2 = "T_2"

    case class HashJoinTestCase[R](collation: String, data1: String, data2: String, result: R)
    val testCases = Seq(
      HashJoinTestCase("UTF8_BINARY", "aa", "AA",
        Seq(Row(Seq("aa"), 1, Seq("aa"), 2))),
      HashJoinTestCase("UTF8_LCASE", "aa", "AA",
        Seq(Row(Seq("aa"), 1, Seq("AA"), 2), Row(Seq("aa"), 1, Seq("aa"), 2))),
      HashJoinTestCase("UNICODE", "aa", "AA",
        Seq(Row(Seq("aa"), 1, Seq("aa"), 2))),
      HashJoinTestCase("UNICODE_CI", "aa", "AA",
        Seq(Row(Seq("aa"), 1, Seq("AA"), 2), Row(Seq("aa"), 1, Seq("aa"), 2))),
      HashJoinTestCase("UNICODE_CI_RTRIM", "aa", "AA ",
        Seq(Row(Seq("aa"), 1, Seq("AA "), 2), Row(Seq("aa"), 1, Seq("aa"), 2)))
    )

    for {
      t <- testCases
      broadcastJoinThreshold <- Seq(-1, SQLConf.get.getConf(SQLConf.AUTO_BROADCASTJOIN_THRESHOLD))
    } {
      withTable(t1, t2) {
        withSQLConf(SQLConf.AUTO_BROADCASTJOIN_THRESHOLD.key -> broadcastJoinThreshold.toString) {
          sql(s"CREATE TABLE $t1 (x ARRAY<STRING COLLATE ${t.collation}>, i int) USING PARQUET")
          sql(s"INSERT INTO $t1 VALUES (array('${t.data1}'), 1)")

          sql(s"CREATE TABLE $t2 (y ARRAY<STRING COLLATE ${t.collation}>, j int) USING PARQUET")
          sql(s"INSERT INTO $t2 VALUES (array('${t.data2}'), 2), (array('${t.data1}'), 2)")

          val df = sql(s"SELECT * FROM $t1 JOIN $t2 ON $t1.x = $t2.y")
          checkAnswer(df, t.result)

          val queryPlan = df.queryExecution.executedPlan

          // confirm that right kind of join is used.
          checkRightTypeOfJoinUsed(queryPlan)

          if (isSortMergeForced) {
            // Confirm proper injection of collation key.
            checkCollationKeyInQueryPlan(queryPlan, t.collation)
          }
          else {
            // Only if collation doesn't support binary equality, collation key should be injected.
            if (!CollationFactory.fetchCollation(t.collation).supportsBinaryEquality) {
              assert(collectFirst(queryPlan) {
                case b: BroadcastHashJoinExec => b.leftKeys.head
              }.head.asInstanceOf[ArrayTransform].function.asInstanceOf[LambdaFunction].
                function.isInstanceOf[CollationKey])
            } else {
              assert(!collectFirst(queryPlan) {
                case b: BroadcastHashJoinExec => b.leftKeys.head
              }.head.isInstanceOf[ArrayTransform])
            }
          }
        }
      }
    }
  }

  test("hash join should be used for arrays of arrays of collated strings " +
    "if sort merge join is not forced") {
    val t1 = "T_1"
    val t2 = "T_2"

    case class HashJoinTestCase[R](collation: String, data1: String, data2: String, result: R)
    val testCases = Seq(
      HashJoinTestCase("UTF8_BINARY", "aa", "AA",
        Seq(Row(Seq(Seq("aa")), 1, Seq(Seq("aa")), 2))),
      HashJoinTestCase("UTF8_LCASE", "aa", "AA",
        Seq(Row(Seq(Seq("aa")), 1, Seq(Seq("AA")), 2), Row(Seq(Seq("aa")), 1, Seq(Seq("aa")), 2))),
      HashJoinTestCase("UNICODE", "aa", "AA",
        Seq(Row(Seq(Seq("aa")), 1, Seq(Seq("aa")), 2))),
      HashJoinTestCase("UNICODE_CI", "aa", "AA",
        Seq(Row(Seq(Seq("aa")), 1, Seq(Seq("AA")), 2), Row(Seq(Seq("aa")), 1, Seq(Seq("aa")), 2))),
      HashJoinTestCase("UNICODE_CI_RTRIM", "aa", "AA ",
        Seq(Row(Seq(Seq("aa")), 1, Seq(Seq("AA ")), 2), Row(Seq(Seq("aa")), 1, Seq(Seq("aa")), 2)))
    )

    for {
      t <- testCases
      broadcastJoinThreshold <- Seq(-1, SQLConf.get.getConf(SQLConf.AUTO_BROADCASTJOIN_THRESHOLD))
    } {
      withTable(t1, t2) {
        withSQLConf(SQLConf.AUTO_BROADCASTJOIN_THRESHOLD.key -> broadcastJoinThreshold.toString) {
          sql(s"CREATE TABLE $t1 (x ARRAY<ARRAY<STRING COLLATE ${t.collation}>>, i int) USING " +
            s"PARQUET")
          sql(s"INSERT INTO $t1 VALUES (array(array('${t.data1}')), 1)")

          sql(s"CREATE TABLE $t2 (y ARRAY<ARRAY<STRING COLLATE ${t.collation}>>, j int) USING " +
            s"PARQUET")
          sql(s"INSERT INTO $t2 VALUES (array(array('${t.data2}')), 2)," +
            s" (array(array('${t.data1}')), 2)")

          val df = sql(s"SELECT * FROM $t1 JOIN $t2 ON $t1.x = $t2.y")
          checkAnswer(df, t.result)

          val queryPlan = df.queryExecution.executedPlan

          // confirm that right kind of join is used.
          checkRightTypeOfJoinUsed(queryPlan)

          if (isSortMergeForced) {
            // Confirm proper injection of collation key.
            checkCollationKeyInQueryPlan(queryPlan, t.collation)
          }
          else {
            // Only if collation doesn't support binary equality, collation key should be injected.
            if (!CollationFactory.fetchCollation(t.collation).supportsBinaryEquality) {
              assert(collectFirst(queryPlan) {
                case b: BroadcastHashJoinExec => b.leftKeys.head
              }.head.asInstanceOf[ArrayTransform].function.
                asInstanceOf[LambdaFunction].function.asInstanceOf[ArrayTransform].function.
                asInstanceOf[LambdaFunction].function.isInstanceOf[CollationKey])
            } else {
              assert(!collectFirst(queryPlan) {
                case b: BroadcastHashJoinExec => b.leftKeys.head
              }.head.isInstanceOf[ArrayTransform])
            }
          }
        }
      }
    }
  }

  test("hash and sort merge join should respect collation for struct of strings") {
    val t1 = "T_1"
    val t2 = "T_2"

    case class HashJoinTestCase[R](collation: String, data1 : String, data2: String, result: R)
    val testCases = Seq(
      HashJoinTestCase("UTF8_BINARY", "aa", "AA",
        Seq(Row(Row("aa"), 1, Row("aa"), 2))),
      HashJoinTestCase("UTF8_LCASE", "aa", "AA",
        Seq(Row(Row("aa"), 1, Row("AA"), 2), Row(Row("aa"), 1, Row("aa"), 2))),
      HashJoinTestCase("UNICODE", "aa", "AA",
        Seq(Row(Row("aa"), 1, Row("aa"), 2))),
      HashJoinTestCase("UNICODE_CI", "aa", "AA",
        Seq(Row(Row("aa"), 1, Row("AA"), 2), Row(Row("aa"), 1, Row("aa"), 2))),
      HashJoinTestCase("UNICODE_CI_RTRIM", "aa", "AA ",
        Seq(Row(Row("aa"), 1, Row("AA "), 2), Row(Row("aa"), 1, Row("aa"), 2)))
    )
    for {
      t <- testCases
      broadcastJoinThreshold <- Seq(-1, SQLConf.get.getConf(SQLConf.AUTO_BROADCASTJOIN_THRESHOLD))
    } {
      withTable(t1, t2) {
        withSQLConf(SQLConf.AUTO_BROADCASTJOIN_THRESHOLD.key -> broadcastJoinThreshold.toString) {
          sql(s"CREATE TABLE $t1 (x STRUCT<f:STRING COLLATE ${t.collation}>, i int) USING PARQUET")
          sql(s"INSERT INTO $t1 VALUES (named_struct('f', '${t.data1}'), 1)")

          sql(s"CREATE TABLE $t2 (y STRUCT<f:STRING COLLATE ${t.collation}>, j int) USING PARQUET")
          sql(s"INSERT INTO $t2 VALUES (named_struct('f', '${t.data2}'), 2)," +
            s" (named_struct('f', '${t.data1}'), 2)")

          val df = sql(s"SELECT * FROM $t1 JOIN $t2 ON $t1.x = $t2.y")
          checkAnswer(df, t.result)

          val queryPlan = df.queryExecution.executedPlan

          // confirm that right kind of join is used.
          checkRightTypeOfJoinUsed(queryPlan)

          // Confirm proper injection of collation key.
          checkCollationKeyInQueryPlan(queryPlan, t.collation)
        }
      }
    }
  }

  test("hash and sort merge join should respect collation " +
    "for struct of array of struct of strings") {
    val t1 = "T_1"
    val t2 = "T_2"

    case class HashJoinTestCase[R](collation: String, data1: String, data2: String, result: R)
    val testCases = Seq(
      HashJoinTestCase("UTF8_BINARY", "aa", "AA",
        Seq(Row(Row(Seq(Row("aa"))), 1, Row(Seq(Row("aa"))), 2))),
      HashJoinTestCase("UTF8_LCASE", "aa", "AA",
        Seq(Row(Row(Seq(Row("aa"))), 1, Row(Seq(Row("AA"))), 2),
          Row(Row(Seq(Row("aa"))), 1, Row(Seq(Row("aa"))), 2))),
      HashJoinTestCase("UNICODE", "aa", "AA",
        Seq(Row(Row(Seq(Row("aa"))), 1, Row(Seq(Row("aa"))), 2))),
      HashJoinTestCase("UNICODE_CI", "aa", "AA",
        Seq(Row(Row(Seq(Row("aa"))), 1, Row(Seq(Row("AA"))), 2),
          Row(Row(Seq(Row("aa"))), 1, Row(Seq(Row("aa"))), 2))),
      HashJoinTestCase("UNICODE_CI_RTRIM", "aa", "AA ",
        Seq(Row(Row(Seq(Row("aa"))), 1, Row(Seq(Row("AA "))), 2),
          Row(Row(Seq(Row("aa"))), 1, Row(Seq(Row("aa"))), 2)))
    )

    for {
      t <- testCases
      broadcastJoinThreshold <- Seq(-1, SQLConf.get.getConf(SQLConf.AUTO_BROADCASTJOIN_THRESHOLD))
    } {
      withTable(t1, t2) {
        withSQLConf(SQLConf.AUTO_BROADCASTJOIN_THRESHOLD.key -> broadcastJoinThreshold.toString) {
          sql(s"CREATE TABLE $t1 (x STRUCT<f:ARRAY<STRUCT<f:STRING COLLATE ${t.collation}>>>, " +
            s"i int) USING PARQUET")
          sql(s"INSERT INTO $t1 VALUES (named_struct('f', array(named_struct('f', " +
            s"'${t.data1}'))), 1)")

          sql(s"CREATE TABLE $t2 (y STRUCT<f:ARRAY<STRUCT<f:STRING COLLATE ${t.collation}>>>, " +
            s"j int) USING PARQUET")
          sql(s"INSERT INTO $t2 VALUES (named_struct('f', array(named_struct('f', " +
            s"'${t.data2}'))), 2), (named_struct('f', array(named_struct('f', '${t.data1}'))), 2)")

          val df = sql(s"SELECT * FROM $t1 JOIN $t2 ON $t1.x = $t2.y")
          checkAnswer(df, t.result)

          val queryPlan = df.queryExecution.executedPlan

          // confirm that right kind of join is used.
          checkRightTypeOfJoinUsed(queryPlan)

          // Confirm proper injection of collation key.
          checkCollationKeyInQueryPlan(queryPlan, t.collation)
        }
      }
    }
  }

  test("rewrite with collationkey should be a non-excludable rule") {
    val t1 = "T_1"
    val t2 = "T_2"
    val collation = "UTF8_LCASE"
    val collationRewriteJoinRule = "org.apache.spark.sql.catalyst.analysis.RewriteCollationJoin"
    withTable(t1, t2) {
      withSQLConf(SQLConf.OPTIMIZER_EXCLUDED_RULES.key -> collationRewriteJoinRule) {
        sql(s"CREATE TABLE $t1 (x STRING COLLATE $collation, i int) USING PARQUET")
        sql(s"INSERT INTO $t1 VALUES ('aa', 1)")

        sql(s"CREATE TABLE $t2 (y STRING COLLATE $collation, j int) USING PARQUET")
        sql(s"INSERT INTO $t2 VALUES ('AA', 2), ('aa', 2)")

        val df = sql(s"SELECT * FROM $t1 JOIN $t2 ON $t1.x = $t2.y")
        checkAnswer(df, Seq(Row("aa", 1, "AA", 2), Row("aa", 1, "aa", 2)))

        val queryPlan = df.queryExecution.executedPlan

        // confirm that sort merge join is used instead of hash join
        assert(
          collectFirst(queryPlan) {
            case _: HashJoin => ()
          }.nonEmpty
        )
        assert(
          collectFirst(queryPlan) {
            case _: SortMergeJoinExec => ()
          }.isEmpty
        )
      }
    }
  }

  test("rewrite with collationkey shouldn't disrupt multiple join conditions") {
    val t1 = "T_1"
    val t2 = "T_2"

    case class HashMultiJoinTestCase[R](
      type1: String,
      type2: String,
      data1: String,
      data2: String,
      result: R
    )
    val testCases = Seq(
      HashMultiJoinTestCase("STRING COLLATE UTF8_BINARY", "INT",
        "'a', 0, 1", "'a', 0, 1", Row("a", 0, 1, "a", 0, 1)),
      HashMultiJoinTestCase("STRING COLLATE UTF8_BINARY", "STRING COLLATE UTF8_BINARY",
        "'a', 'a', 1", "'a', 'a', 1", Row("a", "a", 1, "a", "a", 1)),
      HashMultiJoinTestCase("STRING COLLATE UTF8_BINARY", "STRING COLLATE UTF8_LCASE",
        "'a', 'a', 1", "'a', 'A', 1", Row("a", "a", 1, "a", "A", 1)),
      HashMultiJoinTestCase("STRING COLLATE UTF8_LCASE", "STRING COLLATE UNICODE_CI",
        "'a', 'a', 1", "'A', 'A', 1", Row("a", "a", 1, "A", "A", 1)),
      HashMultiJoinTestCase("STRING COLLATE UTF8_LCASE", "STRING COLLATE UNICODE_CI_RTRIM",
        "'a', 'a', 1", "'A', 'A ', 1", Row("a", "a", 1, "A", "A ", 1))
    )

    for {
      t <- testCases
      broadcastJoinThreshold <- Seq(-1, SQLConf.get.getConf(SQLConf.AUTO_BROADCASTJOIN_THRESHOLD))
    } {
      withTable(t1, t2) {
        withSQLConf(SQLConf.AUTO_BROADCASTJOIN_THRESHOLD.key -> broadcastJoinThreshold.toString) {
          sql(s"CREATE TABLE $t1 (x ${t.type1}, y ${t.type2}, i int) USING PARQUET")
          sql(s"INSERT INTO $t1 VALUES (${t.data1})")
          sql(s"CREATE TABLE $t2 (x ${t.type1}, y ${t.type2}, i int) USING PARQUET")
          sql(s"INSERT INTO $t2 VALUES (${t.data2})")

          val df = sql(s"SELECT * FROM $t1 JOIN $t2 ON $t1.x = $t2.x AND $t1.y = $t2.y")
          checkAnswer(df, t.result)

          val queryPlan = df.queryExecution.executedPlan

          // confirm that right kind of join is used.
          checkRightTypeOfJoinUsed(queryPlan)
        }
      }
    }
  }

  test("hll sketch aggregate should respect collation") {
    case class HllSketchAggTestCase[R](c: String, result: R)
    val testCases = Seq(
      HllSketchAggTestCase("UTF8_BINARY", 5),
      HllSketchAggTestCase("UTF8_BINARY_RTRIM", 4),
      HllSketchAggTestCase("UTF8_LCASE", 4),
      HllSketchAggTestCase("UTF8_LCASE_RTRIM", 3),
      HllSketchAggTestCase("UNICODE", 5),
      HllSketchAggTestCase("UNICODE_RTRIM", 4),
      HllSketchAggTestCase("UNICODE_CI", 4),
      HllSketchAggTestCase("UNICODE_CI_RTRIM", 3)
    )
    testCases.foreach(t => {
      withSQLConf(SqlApiConf.DEFAULT_COLLATION -> t.c) {
        val q = "SELECT hll_sketch_estimate(hll_sketch_agg(col)) FROM " +
          "VALUES ('a'), ('A'), ('b'), ('b'), ('c'), ('c ') tab(col)"
        val df = sql(q)
        checkAnswer(df, Seq(Row(t.result)))
      }
    })
  }

  test("cache table with collated columns") {
    val collations = Seq("UTF8_BINARY", "UTF8_LCASE", "UNICODE", "UNICODE_CI", "SR_CI_AI")
    val lazyOptions = Seq(false, true)

    for (
      collation <- collations;
      lazyTable <- lazyOptions
    ) {
      val lazyStr = if (lazyTable) "LAZY" else ""

      def checkCacheTable(values: String): Unit = {
        sql(s"CACHE $lazyStr TABLE tbl AS SELECT col FROM VALUES ($values) AS (col)")
        // Checks in-memory fetching code path.
        val all = sql("SELECT col FROM tbl")
        assert(all.queryExecution.executedPlan.collectFirst {
          case _: InMemoryTableScanExec => true
        }.nonEmpty)
        checkAnswer(all, Row("a"))
        // Checks column stats code path.
        checkAnswer(sql("SELECT col FROM tbl WHERE col = 'a'"), Row("a"))
        checkAnswer(sql("SELECT col FROM tbl WHERE col = 'b'"), Seq.empty)
      }

      withTable("tbl") {
        checkCacheTable(s"'a' COLLATE $collation")
      }
      withSQLConf(SqlApiConf.DEFAULT_COLLATION -> collation) {
        withTable("tbl") {
          checkCacheTable("'a'")
        }
      }
    }
  }

  test("TVF collations()") {
    assert(sql("SELECT * FROM collations()").collect().length >= 562)

    // verify that the output ordering is as expected (UTF8_BINARY, UTF8_LCASE, etc.)
    val df = sql("SELECT * FROM collations() limit 10")
    val icvVersion = "76.1.0.0"
    checkAnswer(df,
      Seq(Row("SYSTEM", "BUILTIN", "UTF8_BINARY", null, null,
        "ACCENT_SENSITIVE", "CASE_SENSITIVE", "NO_PAD", null),
        Row("SYSTEM", "BUILTIN", "UTF8_LCASE", null, null,
          "ACCENT_SENSITIVE", "CASE_INSENSITIVE", "NO_PAD", null),
        Row("SYSTEM", "BUILTIN", "UNICODE", null, null,
          "ACCENT_SENSITIVE", "CASE_SENSITIVE", "NO_PAD", icvVersion),
        Row("SYSTEM", "BUILTIN", "UNICODE_AI", null, null,
          "ACCENT_INSENSITIVE", "CASE_SENSITIVE", "NO_PAD", icvVersion),
        Row("SYSTEM", "BUILTIN", "UNICODE_CI", null, null,
          "ACCENT_SENSITIVE", "CASE_INSENSITIVE", "NO_PAD", icvVersion),
        Row("SYSTEM", "BUILTIN", "UNICODE_CI_AI", null, null,
          "ACCENT_INSENSITIVE", "CASE_INSENSITIVE", "NO_PAD", icvVersion),
        Row("SYSTEM", "BUILTIN", "af", "Afrikaans", null,
          "ACCENT_SENSITIVE", "CASE_SENSITIVE", "NO_PAD", icvVersion),
        Row("SYSTEM", "BUILTIN", "af_AI", "Afrikaans", null,
          "ACCENT_INSENSITIVE", "CASE_SENSITIVE", "NO_PAD", icvVersion),
        Row("SYSTEM", "BUILTIN", "af_CI", "Afrikaans", null,
          "ACCENT_SENSITIVE", "CASE_INSENSITIVE", "NO_PAD", icvVersion),
        Row("SYSTEM", "BUILTIN", "af_CI_AI", "Afrikaans", null,
          "ACCENT_INSENSITIVE", "CASE_INSENSITIVE", "NO_PAD", icvVersion)))

    checkAnswer(sql("SELECT * FROM collations() WHERE NAME LIKE '%UTF8_BINARY%'"),
      Row("SYSTEM", "BUILTIN", "UTF8_BINARY", null, null,
        "ACCENT_SENSITIVE", "CASE_SENSITIVE", "NO_PAD", null))

    checkAnswer(sql("SELECT * FROM collations() WHERE NAME LIKE '%zh_Hant_HKG%'"),
      Seq(Row("SYSTEM", "BUILTIN", "zh_Hant_HKG", "Chinese", "Hong Kong SAR China",
        "ACCENT_SENSITIVE", "CASE_SENSITIVE", "NO_PAD", icvVersion),
        Row("SYSTEM", "BUILTIN", "zh_Hant_HKG_AI", "Chinese", "Hong Kong SAR China",
          "ACCENT_INSENSITIVE", "CASE_SENSITIVE", "NO_PAD", icvVersion),
        Row("SYSTEM", "BUILTIN", "zh_Hant_HKG_CI", "Chinese", "Hong Kong SAR China",
          "ACCENT_SENSITIVE", "CASE_INSENSITIVE", "NO_PAD", icvVersion),
        Row("SYSTEM", "BUILTIN", "zh_Hant_HKG_CI_AI", "Chinese", "Hong Kong SAR China",
          "ACCENT_INSENSITIVE", "CASE_INSENSITIVE", "NO_PAD", icvVersion)))

    checkAnswer(sql("SELECT * FROM collations() WHERE COUNTRY = 'Singapore'"),
      Seq(Row("SYSTEM", "BUILTIN", "zh_Hans_SGP", "Chinese", "Singapore",
        "ACCENT_SENSITIVE", "CASE_SENSITIVE", "NO_PAD", icvVersion),
        Row("SYSTEM", "BUILTIN", "zh_Hans_SGP_AI", "Chinese", "Singapore",
          "ACCENT_INSENSITIVE", "CASE_SENSITIVE", "NO_PAD", icvVersion),
        Row("SYSTEM", "BUILTIN", "zh_Hans_SGP_CI", "Chinese", "Singapore",
          "ACCENT_SENSITIVE", "CASE_INSENSITIVE", "NO_PAD", icvVersion),
        Row("SYSTEM", "BUILTIN", "zh_Hans_SGP_CI_AI", "Chinese", "Singapore",
          "ACCENT_INSENSITIVE", "CASE_INSENSITIVE", "NO_PAD", icvVersion)))

    checkAnswer(sql("SELECT * FROM collations() WHERE LANGUAGE = 'English' " +
      "and COUNTRY = 'United States'"),
      Seq(Row("SYSTEM", "BUILTIN", "en_USA", "English", "United States",
        "ACCENT_SENSITIVE", "CASE_SENSITIVE", "NO_PAD", icvVersion),
        Row("SYSTEM", "BUILTIN", "en_USA_AI", "English", "United States",
          "ACCENT_INSENSITIVE", "CASE_SENSITIVE", "NO_PAD", icvVersion),
        Row("SYSTEM", "BUILTIN", "en_USA_CI", "English", "United States",
          "ACCENT_SENSITIVE", "CASE_INSENSITIVE", "NO_PAD", icvVersion),
        Row("SYSTEM", "BUILTIN", "en_USA_CI_AI", "English", "United States",
          "ACCENT_INSENSITIVE", "CASE_INSENSITIVE", "NO_PAD", icvVersion)))

    checkAnswer(sql("SELECT NAME, LANGUAGE, ACCENT_SENSITIVITY, CASE_SENSITIVITY " +
      "FROM collations() WHERE COUNTRY = 'United States'"),
      Seq(Row("en_USA", "English", "ACCENT_SENSITIVE", "CASE_SENSITIVE"),
        Row("en_USA_AI", "English", "ACCENT_INSENSITIVE", "CASE_SENSITIVE"),
        Row("en_USA_CI", "English", "ACCENT_SENSITIVE", "CASE_INSENSITIVE"),
        Row("en_USA_CI_AI", "English", "ACCENT_INSENSITIVE", "CASE_INSENSITIVE")))

    checkAnswer(sql("SELECT NAME FROM collations() WHERE ICU_VERSION is null"),
      Seq(Row("UTF8_BINARY"), Row("UTF8_LCASE")))
  }
}<|MERGE_RESOLUTION|>--- conflicted
+++ resolved
@@ -787,14 +787,12 @@
         )
       )
 
-<<<<<<< HEAD
       checkAnswer(sql("SELECT array_join(array('a', 'b' collate UNICODE), 'c' collate UNICODE_CI)"),
         Seq(Row("acb")))
       checkAnswer(
         sql("SELECT array_join(array('a', 'b' collate UNICODE_RTRIM), 'c' " +
           "collate UNICODE_CI_RTRIM)"),
         Seq(Row("acb")))
-=======
       checkError(
         exception = intercept[AnalysisException] {
           sql("SELECT array_join(array('a', 'b' collate UNICODE), 'c' collate UNICODE_CI)")
@@ -804,7 +802,6 @@
           "explicitTypes" -> """"STRING COLLATE UNICODE", "STRING COLLATE UNICODE_CI""""
         )
       )
->>>>>>> d5da49d5
     }
   }
 
