/*
 * Licensed to the Apache Software Foundation (ASF) under one or more
 * contributor license agreements.  See the NOTICE file distributed with
 * this work for additional information regarding copyright ownership.
 * The ASF licenses this file to You under the Apache License, Version 2.0
 * (the "License"); you may not use this file except in compliance with
 * the License.  You may obtain a copy of the License at
 *
 *    http://www.apache.org/licenses/LICENSE-2.0
 *
 * Unless required by applicable law or agreed to in writing, software
 * distributed under the License is distributed on an "AS IS" BASIS,
 * WITHOUT WARRANTIES OR CONDITIONS OF ANY KIND, either express or implied.
 * See the License for the specific language governing permissions and
 * limitations under the License.
 */

package org.apache.spark.sql

import scala.jdk.CollectionConverters.MapHasAsJava
import org.apache.spark.SparkException
import org.apache.spark.sql.catalyst.ExtendedAnalysisException
import org.apache.spark.sql.catalyst.expressions._
import org.apache.spark.sql.catalyst.parser.ParseException
import org.apache.spark.sql.catalyst.util.CollationFactory
import org.apache.spark.sql.connector.{DatasourceV2SQLBase, FakeV2ProviderWithCustomSchema}
import org.apache.spark.sql.connector.catalog.{Identifier, InMemoryTable}
import org.apache.spark.sql.connector.catalog.CatalogV2Implicits.CatalogHelper
import org.apache.spark.sql.connector.catalog.CatalogV2Util.withDefaultOwnership
import org.apache.spark.sql.errors.DataTypeErrors.toSQLType
import org.apache.spark.sql.execution.SparkPlan
import org.apache.spark.sql.execution.adaptive.AdaptiveSparkPlanHelper
import org.apache.spark.sql.execution.aggregate.{HashAggregateExec, ObjectHashAggregateExec}
import org.apache.spark.sql.execution.columnar.InMemoryTableScanExec
import org.apache.spark.sql.execution.joins._
import org.apache.spark.sql.internal.{SQLConf, SqlApiConf}
import org.apache.spark.sql.types.{ArrayType, IntegerType, MapType, Metadata, MetadataBuilder, StringType, StructField, StructType}

class CollationSuite extends DatasourceV2SQLBase with AdaptiveSparkPlanHelper {
  protected val v2Source = classOf[FakeV2ProviderWithCustomSchema].getName

  private val collationPreservingSources = Seq("parquet")
  private val collationNonPreservingSources = Seq("orc", "csv", "json", "text")
  private val allFileBasedDataSources = collationPreservingSources ++  collationNonPreservingSources
  private val fullyQualifiedPrefix = s"${CollationFactory.CATALOG}.${CollationFactory.SCHEMA}."

  @inline
  private def isSortMergeForced: Boolean = {
    SQLConf.get.getConf(SQLConf.AUTO_BROADCASTJOIN_THRESHOLD) == -1
  }

  private def checkRightTypeOfJoinUsed(queryPlan: SparkPlan): Unit = {
    assert(
      collectFirst(queryPlan) {
        case _: SortMergeJoinExec => assert(isSortMergeForced)
        case _: HashJoin => assert(!isSortMergeForced)
      }.nonEmpty
    )
  }

  private def checkCollationKeyInQueryPlan(queryPlan: SparkPlan, collationName: String): Unit = {
    // Only if collation doesn't support binary equality, collation key should be injected.
    if (!CollationFactory.fetchCollation(collationName).supportsBinaryEquality) {
      assert(queryPlan.toString().contains("collationkey"))
    } else {
      assert(!queryPlan.toString().contains("collationkey"))
    }
  }

  test("collate returns proper type") {
    Seq(
      "utf8_binary",
      "utf8_lcase",
      "unicode",
      "unicode_ci",
      "unicode_rtrim_ci",
      "utf8_lcase_rtrim",
      "utf8_binary_rtrim"
    ).foreach { collationName =>
      checkAnswer(sql(s"select 'aaa' collate $collationName"), Row("aaa"))
      val collationId = CollationFactory.collationNameToId(collationName)
      assert(
        sql(s"select 'aaa' collate $collationName").schema(0).dataType
        == StringType(collationId)
      )
    }
  }

  test("collation name is case insensitive") {
    Seq(
      "uTf8_BiNaRy",
      "utf8_lcase",
      "uNicOde",
      "UNICODE_ci",
      "uNiCoDE_rtRIm_cI",
      "UtF8_lCaSE_rtRIM",
      "utf8_biNAry_RtRiM"
    ).foreach { collationName =>
      checkAnswer(sql(s"select 'aaa' collate $collationName"), Row("aaa"))
      val collationId = CollationFactory.collationNameToId(collationName)
      assert(
        sql(s"select 'aaa' collate $collationName").schema(0).dataType
        == StringType(collationId)
      )
    }
  }

  test("collation expression returns name of collation") {
    Seq(
      "utf8_binary",
      "utf8_lcase",
      "unicode",
      "unicode_ci",
      "unicode_ci_rtrim",
      "utf8_lcase_rtrim",
      "utf8_binary_rtrim"
    ).foreach { collationName =>
      checkAnswer(
        sql(s"select collation('aaa' collate $collationName)"),
        Row(fullyQualifiedPrefix + collationName.toUpperCase())
      )
    }
  }

  test("collate function syntax") {
    assert(sql(s"select collate('aaa', 'utf8_binary')").schema(0).dataType ==
      StringType("UTF8_BINARY"))
    assert(sql(s"select collate('aaa', 'utf8_binary_rtrim')").schema(0).dataType ==
      StringType("UTF8_BINARY_RTRIM"))
    assert(sql(s"select collate('aaa', 'utf8_lcase')").schema(0).dataType ==
      StringType("UTF8_LCASE"))
    assert(sql(s"select collate('aaa', 'utf8_lcase_rtrim')").schema(0).dataType ==
      StringType("UTF8_LCASE_RTRIM"))
  }

  test("collate function syntax with default collation set") {
    withSQLConf(SqlApiConf.DEFAULT_COLLATION -> "UTF8_LCASE") {
      assert(
        sql(s"select collate('aaa', 'utf8_lcase')").schema(0).dataType ==
        StringType("UTF8_LCASE")
      )
      assert(sql(s"select collate('aaa', 'UNICODE')").schema(0).dataType == StringType("UNICODE"))
      assert(
        sql(s"select collate('aaa', 'UNICODE_RTRIM')").schema(0).dataType ==
        StringType("UNICODE_RTRIM")
      )
    }
  }

  test("collate function syntax invalid arg count") {
    Seq("'aaa','a','b'", "'aaa'", "", "'aaa'").foreach(args => {
      val paramCount = if (args == "") 0 else args.split(',').length.toString
      checkError(
        exception = intercept[AnalysisException] {
          sql(s"select collate($args)")
        },
        condition = "WRONG_NUM_ARGS.WITHOUT_SUGGESTION",
        sqlState = "42605",
        parameters = Map(
          "functionName" -> "`collate`",
          "expectedNum" -> "2",
          "actualNum" -> paramCount.toString,
          "docroot" -> "https://spark.apache.org/docs/latest"),
        context = ExpectedContext(fragment = s"collate($args)", start = 7, stop = 15 + args.length)
      )
    })
  }

  test("collate function invalid collation data type") {
    checkError(
      exception = intercept[AnalysisException](sql("select collate('abc', 123)")),
      condition = "UNEXPECTED_INPUT_TYPE",
      sqlState = "42K09",
      Map(
        "functionName" -> "`collate`",
        "paramIndex" -> "first",
        "inputSql" -> "\"123\"",
        "inputType" -> "\"INT\"",
        "requiredType" -> "\"STRING\""),
      context = ExpectedContext(fragment = s"collate('abc', 123)", start = 7, stop = 25)
    )
  }

  test("NULL as collation name") {
    checkError(
      exception = intercept[AnalysisException] {
        sql("select collate('abc', cast(null as string))") },
      condition = "DATATYPE_MISMATCH.UNEXPECTED_NULL",
      sqlState = "42K09",
      Map("exprName" -> "`collation`", "sqlExpr" -> "\"CAST(NULL AS STRING)\""),
      context = ExpectedContext(
        fragment = s"collate('abc', cast(null as string))", start = 7, stop = 42)
    )
  }

  test("collate function invalid input data type") {
    checkError(
      exception = intercept[ExtendedAnalysisException] { sql(s"select collate(1, 'UTF8_BINARY')") },
      condition = "DATATYPE_MISMATCH.UNEXPECTED_INPUT_TYPE",
      sqlState = "42K09",
      parameters = Map(
        "sqlExpr" -> "\"collate(1, Right(resolvedcollation(UTF8_BINARY)))\"",
        "paramIndex" -> "first",
        "inputSql" -> "\"1\"",
        "inputType" -> "\"INT\"",
        "requiredType" -> "\"STRING\""),
      context = ExpectedContext(
        fragment = s"collate(1, 'UTF8_BINARY')", start = 7, stop = 31))
  }

  test("collation expression returns default collation") {
    checkAnswer(sql(s"select collation('aaa')"), Row(fullyQualifiedPrefix + "UTF8_BINARY"))
  }

  test("invalid collation name throws exception") {
    checkError(
      exception = intercept[SparkException] { sql("select 'aaa' collate UTF8_BS") },
      condition = "COLLATION_INVALID_NAME",
      sqlState = "42704",
      parameters = Map("collationName" -> "UTF8_BS", "proposals" -> "UTF8_LCASE"))
  }

  test("disable bucketing on collated string column") {
    def createTable(bucketColumns: String*): Unit = {
      val tableName = "test_partition_tbl"
      withTable(tableName) {
        sql(
          s"""
             |CREATE TABLE $tableName (
             |  id INT,
             |  c1 STRING COLLATE UNICODE,
             |  c2 STRING,
             |  struct_col STRUCT<col1: STRING COLLATE UNICODE, col2: STRING>,
             |  array_col ARRAY<STRING COLLATE UNICODE>,
             |  map_col MAP<STRING COLLATE UNICODE, STRING>
             |) USING parquet
             |CLUSTERED BY (${bucketColumns.mkString(",")})
             |INTO 4 BUCKETS""".stripMargin
        )
      }
    }
    // should work fine on default collated columns
    createTable("id")
    createTable("c2")
    createTable("id", "c2")

    val failBucketingColumns = Seq(
      Seq("c1"), Seq("c1", "id"), Seq("c1", "c2"),
      Seq("struct_col"), Seq("array_col"), Seq("map_col")
    )

    failBucketingColumns.foreach { bucketColumns =>
      checkError(
        exception = intercept[AnalysisException] {
          createTable(bucketColumns: _*)
        },
        condition = "INVALID_BUCKET_COLUMN_DATA_TYPE",
        parameters = Map("type" -> ".*STRING COLLATE UNICODE.*"),
        matchPVals = true
      )
    }
  }

  test("check difference betweeen SR_AI and SR_Latn_AI collations") {
    // scalastyle:off nonascii
    Seq(
      ("c", "ć"),
      ("c", "č"),
      ("ć", "č"),
      ("C", "Ć"),
      ("C", "Č"),
      ("Ć", "Č"),
      ("s", "š"),
      ("S", "Š"),
      ("z", "ž"),
      ("Z", "Ž")
    ).foreach {
      case (c1, c2) =>
        // SR_Latn_AI
        checkAnswer(sql(s"SELECT '$c1' = '$c2' COLLATE SR_Latn_AI"), Row(false))
        // SR_AI
        checkAnswer(sql(s"SELECT '$c1' = '$c2' COLLATE SR_AI"), Row(true))
    }
    // scalastyle:on nonascii
  }

  test("equality check respects collation") {
    Seq(
      ("utf8_binary", "aaa", "AAA", false),
      ("utf8_binary", "aaa", "aaa", true),
      ("utf8_binary_rtrim", "aaa", "AAA", false),
      ("utf8_binary_rtrim", "aaa", "aaa  ", true),
      ("utf8_lcase", "aaa", "aaa", true),
      ("utf8_lcase", "aaa", "AAA", true),
      ("utf8_lcase", "aaa", "bbb", false),
      ("utf8_lcase_rtrim", "aaa", "AAA  ", true),
      ("utf8_lcase_rtrim", "aaa", "bbb", false),
      ("unicode", "aaa", "aaa", true),
      ("unicode", "aaa", "AAA", false),
      ("unicode_rtrim", "aaa  ", "aaa ", true),
      ("unicode_rtrim", "aaa", "AAA", false),
      ("unicode_CI", "aaa", "aaa", true),
      ("unicode_CI", "aaa", "AAA", true),
      ("unicode_CI", "aaa", "bbb", false),
      ("unicode_CI_rtrim", "aaa", "aaa", true),
      ("unicode_CI_rtrim", "aaa ", "AAA  ", true),
      ("unicode_CI_rtrim", "aaa", "bbb", false)
    ).foreach {
      case (collationName, left, right, expected) =>
        checkAnswer(
          sql(s"select '$left' collate $collationName = '$right' collate $collationName"),
          Row(expected))
        checkAnswer(
          sql(s"select collate('$left', '$collationName') = collate('$right', '$collationName')"),
          Row(expected))
    }
  }

  test("comparisons respect collation") {
    Seq(
      ("utf8_binary", "AAA", "aaa", true),
      ("utf8_binary", "aaa", "aaa", false),
      ("utf8_binary", "aaa", "BBB", false),
      ("utf8_binary_rtrim", "aaa ", "aaa  ", false),
      ("utf8_lcase", "aaa", "aaa", false),
      ("utf8_lcase", "AAA", "aaa", false),
      ("utf8_lcase", "aaa", "bbb", true),
      ("utf8_lcase_rtrim", "AAA  ", "aaa", false),
      ("unicode", "aaa", "aaa", false),
      ("unicode", "aaa", "AAA", true),
      ("unicode", "aaa", "BBB", true),
      ("unicode_rtrim", "aaa ", "aaa", false),
      ("unicode_CI", "aaa", "aaa", false),
      ("unicode_CI", "aaa", "AAA", false),
      ("unicode_CI", "aaa", "bbb", true),
      ("unicode_CI_rtrim", "aaa ", "aaa", false)
    ).foreach {
      case (collationName, left, right, expected) =>
        checkAnswer(
          sql(s"select '$left' collate $collationName < '$right' collate $collationName"),
          Row(expected))
        checkAnswer(
          sql(s"select collate('$left', '$collationName') < collate('$right', '$collationName')"),
          Row(expected))
    }
  }

  test("checkCollation throws exception for incompatible collationIds") {
    val left: String = "abc" // collate with 'UNICODE_CI'
    val leftCollationName: String = "UNICODE_CI";
    var right: String = null // collate with 'UNICODE'
    val rightCollationName: String = "UNICODE";
    // contains
    right = left.substring(1, 2);
    checkError(
      exception = intercept[AnalysisException] {
        spark.sql(s"SELECT contains(collate('$left', '$leftCollationName')," +
          s"collate('$right', '$rightCollationName'))")
      },
      condition = "COLLATION_MISMATCH.EXPLICIT",
      sqlState = "42P21",
      parameters = Map(
        "explicitTypes" ->
          s""""STRING COLLATE $leftCollationName", "STRING COLLATE $rightCollationName""""
      )
    )
    // startsWith
    right = left.substring(0, 1);
    checkError(
      exception = intercept[AnalysisException] {
        spark.sql(s"SELECT startsWith(collate('$left', '$leftCollationName')," +
          s"collate('$right', '$rightCollationName'))")
      },
      condition = "COLLATION_MISMATCH.EXPLICIT",
      sqlState = "42P21",
      parameters = Map(
        "explicitTypes" ->
          s""""STRING COLLATE $leftCollationName", "STRING COLLATE $rightCollationName""""
      )
    )
    // endsWith
    right = left.substring(2, 3);
    checkError(
      exception = intercept[AnalysisException] {
        spark.sql(s"SELECT endsWith(collate('$left', '$leftCollationName')," +
          s"collate('$right', '$rightCollationName'))")
      },
      condition = "COLLATION_MISMATCH.EXPLICIT",
      sqlState = "42P21",
      parameters = Map(
        "explicitTypes" ->
          s""""STRING COLLATE $leftCollationName", "STRING COLLATE $rightCollationName""""
      )
    )
  }

  test("aggregates count respects collation") {
    Seq(
      ("utf8_binary_rtrim", Seq("aaa", "aaa "), Seq(Row(2, "aaa"))),
      ("utf8_binary", Seq("AAA", "aaa"), Seq(Row(1, "AAA"), Row(1, "aaa"))),
      ("utf8_binary", Seq("aaa", "aaa"), Seq(Row(2, "aaa"))),
      ("utf8_binary", Seq("aaa", "bbb"), Seq(Row(1, "aaa"), Row(1, "bbb"))),
      ("utf8_lcase", Seq("aaa", "aaa"), Seq(Row(2, "aaa"))),
      ("utf8_lcase", Seq("AAA", "aaa"), Seq(Row(2, "AAA"))),
      ("utf8_lcase", Seq("aaa", "bbb"), Seq(Row(1, "aaa"), Row(1, "bbb"))),
      ("utf8_lcase_rtrim", Seq("aaa", "AAA  "), Seq(Row(2, "aaa"))),
      ("unicode", Seq("AAA", "aaa"), Seq(Row(1, "AAA"), Row(1, "aaa"))),
      ("unicode", Seq("aaa", "aaa"), Seq(Row(2, "aaa"))),
      ("unicode", Seq("aaa", "bbb"), Seq(Row(1, "aaa"), Row(1, "bbb"))),
      ("unicode_rtrim", Seq("aaa", "aaa "), Seq(Row(2, "aaa"))),
      ("unicode_CI", Seq("aaa", "aaa"), Seq(Row(2, "aaa"))),
      ("unicode_CI", Seq("AAA", "aaa"), Seq(Row(2, "AAA"))),
      ("unicode_CI", Seq("aaa", "bbb"), Seq(Row(1, "aaa"), Row(1, "bbb"))),
      ("unicode_CI_rtrim", Seq("aaa", "AAA "), Seq(Row(2, "aaa")))
    ).foreach {
      case (collationName: String, input: Seq[String], expected: Seq[Row]) =>
        checkAnswer(sql(
          s"""
          with t as (
          select collate(col1, '$collationName') as c
          from
          values ${input.map(s => s"('$s')").mkString(", ")}
        )
        SELECT COUNT(*), c FROM t GROUP BY c
        """), expected)
    }
  }

  test("hash agg is not used for non binary collations") {
    val tableNameNonBinary = "T_NON_BINARY"
    val tableNameBinary = "T_BINARY"
    withTable(tableNameNonBinary) {
      withTable(tableNameBinary) {
        sql(s"CREATE TABLE $tableNameNonBinary (c STRING COLLATE UTF8_LCASE) USING PARQUET")
        sql(s"INSERT INTO $tableNameNonBinary VALUES ('aaa')")
        sql(s"CREATE TABLE $tableNameBinary (c STRING COLLATE UTF8_BINARY) USING PARQUET")
        sql(s"INSERT INTO $tableNameBinary VALUES ('aaa')")

        val dfNonBinary = sql(s"SELECT COUNT(*), c FROM $tableNameNonBinary GROUP BY c")
        assert(collectFirst(dfNonBinary.queryExecution.executedPlan) {
          case _: HashAggregateExec | _: ObjectHashAggregateExec => ()
        }.isEmpty)

        val dfBinary = sql(s"SELECT COUNT(*), c FROM $tableNameBinary GROUP BY c")
        assert(collectFirst(dfBinary.queryExecution.executedPlan) {
          case _: HashAggregateExec | _: ObjectHashAggregateExec => ()
        }.nonEmpty)
      }
    }
  }

  test("text writing to parquet with collation enclosed with backticks") {
    withTempPath{ path =>
      sql(s"select 'a' COLLATE `UNICODE`").write.parquet(path.getAbsolutePath)

      checkAnswer(
        spark.read.parquet(path.getAbsolutePath),
        Row("a"))
    }
  }

  test("create table with collation") {
    val tableName = "dummy_tbl"
    val collationName = "UTF8_LCASE"
    val collationId = CollationFactory.collationNameToId(collationName)

    allFileBasedDataSources.foreach { format =>
      withTable(tableName) {
        sql(
        s"""
           |CREATE TABLE $tableName (
           |  c1 STRING COLLATE $collationName
           |)
           |USING $format
           |""".stripMargin)

        sql(s"INSERT INTO $tableName VALUES ('aaa')")
        sql(s"INSERT INTO $tableName VALUES ('AAA')")

        checkAnswer(sql(s"SELECT DISTINCT COLLATION(c1) FROM $tableName"),
          Seq(Row(fullyQualifiedPrefix + collationName)))
        assert(sql(s"select c1 FROM $tableName").schema.head.dataType == StringType(collationId))
      }
    }
  }

  test("write collated data to different data sources with dataframe api") {
    val collationName = "UNICODE_CI"

    allFileBasedDataSources.foreach { format =>
      withTempPath { path =>
        val df = sql(s"SELECT c COLLATE $collationName AS c FROM VALUES ('aaa') AS data(c)")
        df.write.format(format).save(path.getAbsolutePath)

        val readback = spark.read.format(format).load(path.getAbsolutePath)
        val readbackCollation = if (collationPreservingSources.contains(format)) {
          collationName
        } else {
          "UTF8_BINARY"
        }

        checkAnswer(readback, Row("aaa"))
        checkAnswer(
          readback.selectExpr(s"collation(${readback.columns.head})"),
          Row(fullyQualifiedPrefix + readbackCollation))
      }
    }
  }

  test("add collated column with alter table") {
    val tableName = "alter_column_tbl"
    val defaultCollation = "UTF8_BINARY"
    val collationName = "UTF8_LCASE"
    val collationId = CollationFactory.collationNameToId(collationName)

    withTable(tableName) {
      sql(
        s"""
           |CREATE TABLE $tableName (c1 STRING)
           |USING PARQUET
           |""".stripMargin)

      sql(s"INSERT INTO $tableName VALUES ('aaa')")
      sql(s"INSERT INTO $tableName VALUES ('AAA')")

      checkAnswer(sql(s"SELECT DISTINCT COLLATION(c1) FROM $tableName"),
        Seq(Row(fullyQualifiedPrefix + defaultCollation)))

      sql(
        s"""
           |ALTER TABLE $tableName
           |ADD COLUMN c2 STRING COLLATE $collationName
           |""".stripMargin)

      sql(s"INSERT INTO $tableName VALUES ('aaa', 'aaa')")
      sql(s"INSERT INTO $tableName VALUES ('AAA', 'AAA')")

      checkAnswer(sql(s"SELECT DISTINCT COLLATION(c2) FROM $tableName"),
        Seq(Row(fullyQualifiedPrefix + collationName)))
      assert(sql(s"select c2 FROM $tableName").schema.head.dataType == StringType(collationId))
    }
  }

  test("SPARK-48413: Alter column with collation") {
    val tableName = "testcat.alter_column_tbl"
    withTable(tableName) {
      spark.sql(
        s"""CREATE TABLE $tableName (
           |c1 STRING,
           |c2 ARRAY<STRING>,
           |c3 MAP<INT, STRING>,
           |c4 STRUCT<t: STRING>)
           |USING PARQUET
           |""".stripMargin)
      sql(s"INSERT INTO $tableName VALUES ('a', array('b'), map(1, 'c'), struct('d'))")
      sql(s"ALTER TABLE $tableName ALTER COLUMN c1 TYPE STRING COLLATE UTF8_LCASE")
      sql(s"ALTER TABLE $tableName ALTER COLUMN c2.element TYPE STRING COLLATE UNICODE_CI")
      sql(s"ALTER TABLE $tableName ALTER COLUMN c3.value TYPE STRING COLLATE UTF8_BINARY")
      sql(s"ALTER TABLE $tableName ALTER COLUMN c4.t TYPE STRING COLLATE UNICODE")
      checkAnswer(sql(s"SELECT collation(c1), collation(c2[0]), " +
        s"collation(c3[1]), collation(c4.t) FROM $tableName"),
        Seq(Row(fullyQualifiedPrefix + "UTF8_LCASE", fullyQualifiedPrefix + "UNICODE_CI",
          fullyQualifiedPrefix + "UTF8_BINARY", fullyQualifiedPrefix + "UNICODE")))
    }
  }

  test("SPARK-50262: Alter column with collation preserve metadata") {
    def createMetadata(column: String): Metadata =
      new MetadataBuilder().putString("key", column).build()

    val tableName = "testcat.alter_column_tbl"
    withTable(tableName) {
      val df = spark.createDataFrame(
        java.util.List.of[Row](),
        StructType(Seq(
          StructField("c1", StringType, metadata = createMetadata("c1")),
          StructField("c2", ArrayType(StringType), metadata = createMetadata("c2")),
          StructField("c3", MapType(IntegerType, StringType), metadata = createMetadata("c3")),
          StructField("c4",
            StructType(Seq(StructField("t", StringType, metadata = createMetadata("c4t")))),
            metadata = createMetadata("c4"))
        ))
      )
      df.write.format("parquet").saveAsTable(tableName)

      sql(s"INSERT INTO $tableName VALUES ('a', array('b'), map(1, 'c'), struct('d'))")
      sql(s"ALTER TABLE $tableName ALTER COLUMN c1 TYPE STRING COLLATE UTF8_LCASE")
      sql(s"ALTER TABLE $tableName ALTER COLUMN c2.element TYPE STRING COLLATE UNICODE_CI")
      sql(s"ALTER TABLE $tableName ALTER COLUMN c3.value TYPE STRING COLLATE UTF8_BINARY")
      sql(s"ALTER TABLE $tableName ALTER COLUMN c4.t TYPE STRING COLLATE UNICODE")
      val testCatalog = catalog("testcat").asTableCatalog
      val tableSchema = testCatalog.loadTable(Identifier.of(Array(), "alter_column_tbl")).schema()
      val c1Metadata = tableSchema.find(_.name == "c1").get.metadata
      assert(c1Metadata === createMetadata("c1"))
      val c2Metadata = tableSchema.find(_.name == "c2").get.metadata
      assert(c2Metadata === createMetadata("c2"))
      val c3Metadata = tableSchema.find(_.name == "c3").get.metadata
      assert(c3Metadata === createMetadata("c3"))
      val c4Metadata = tableSchema.find(_.name == "c4").get.metadata
      assert(c4Metadata === createMetadata("c4"))
      val c4tMetadata = tableSchema.find(_.name == "c4").get.dataType
        .asInstanceOf[StructType].find(_.name == "t").get.metadata
      assert(c4tMetadata === createMetadata("c4t"))
    }
  }

  test("SPARK-47210: Implicit casting of collated strings") {
    val tableName = "parquet_dummy_implicit_cast_t22"
    withTable(tableName) {
      spark.sql(
        s"""
           | CREATE TABLE $tableName(c1 STRING COLLATE UTF8_LCASE,
           | c2 STRING COLLATE UNICODE, c3 STRING COLLATE UNICODE_CI, c4 STRING)
           | USING PARQUET
           |""".stripMargin)
      sql(s"INSERT INTO $tableName VALUES ('a', 'a', 'a', 'a')")
      sql(s"INSERT INTO $tableName VALUES ('A', 'A', 'A', 'A')")

      // collate literal to c1's collation
      checkAnswer(sql(s"SELECT c1 FROM $tableName WHERE c1 = 'a'"),
        Seq(Row("a"), Row("A")))
      checkAnswer(sql(s"SELECT c1 FROM $tableName WHERE 'a' = c1"),
        Seq(Row("a"), Row("A")))

      // collate c1 to UTF8_BINARY because it is explicitly set
      checkAnswer(sql(s"SELECT c1 FROM $tableName WHERE c1 = COLLATE('a', 'UTF8_BINARY')"),
        Seq(Row("a")))

      // explicit collation propagates up
      checkAnswer(
        sql(s"SELECT c1 FROM $tableName " +
          s"WHERE c1 = SUBSTR(COLLATE('a', 'UNICODE'), 0)"),
        Row("a"))

      // in operator
      checkAnswer(sql(s"SELECT c1 FROM $tableName WHERE c1 IN ('a')"),
        Seq(Row("a"), Row("A")))
      // explicitly set collation inside IN operator
      checkAnswer(sql(s"SELECT c1 FROM $tableName WHERE c1 IN ('b', COLLATE('a', 'UTF8_BINARY'))"),
        Seq(Row("a")))

      // concat without type mismatch
      checkAnswer(sql(s"SELECT c1 FROM $tableName WHERE c1 || 'a' || 'a' = 'aaa'"),
        Seq(Row("a"), Row("A")))
      checkAnswer(sql(s"SELECT c1 FROM $tableName WHERE c1 || COLLATE(c2, 'UTF8_BINARY') = 'aa'"),
        Seq(Row("a")))

      // concat of columns of different collations is allowed
      // as long as we don't use the result in an unsupported function
      // TODO(SPARK-47210): Add indeterminate support
      checkError(
        exception = intercept[AnalysisException] {
          sql(s"SELECT c1 || c2 FROM $tableName")
        },
        condition = "COLLATION_MISMATCH.IMPLICIT",
        parameters = Map(
          "implicitTypes" -> """"STRING COLLATE UTF8_LCASE", "STRING COLLATE UNICODE""""
        )
      )


      // concat + in
      checkAnswer(sql(s"SELECT c1 FROM $tableName where c1 || 'a' " +
        s"IN (COLLATE('aa', 'UTF8_LCASE'))"), Seq(Row("a"), Row("A")))
      checkAnswer(sql(s"SELECT c1 FROM $tableName where (c1 || 'a') " +
        s"IN (COLLATE('aa', 'UTF8_BINARY'))"), Seq(Row("a")))

      // columns have different collation
      checkError(
        exception = intercept[AnalysisException] {
          sql(s"SELECT c1 FROM $tableName WHERE c1 = c3")
        },
        condition = "COLLATION_MISMATCH.IMPLICIT",
        parameters = Map(
          "implicitTypes" -> """"STRING COLLATE UTF8_LCASE", "STRING COLLATE UNICODE_CI""""
        )
      )

      // different explicit collations are set
      checkError(
        exception = intercept[AnalysisException] {
          sql(
            s"""
               |SELECT c1 FROM $tableName
               |WHERE COLLATE('a', 'UTF8_BINARY') = COLLATE('a', 'UNICODE')"""
              .stripMargin)
        },
        condition = "COLLATION_MISMATCH.EXPLICIT",
        parameters = Map(
          "explicitTypes" -> """"STRING", "STRING COLLATE UNICODE""""
        )
      )

      // in operator has different collations
      checkError(
        exception = intercept[AnalysisException] {
          sql(s"SELECT c1 FROM $tableName WHERE c1 IN " +
            "(COLLATE('a', 'UTF8_BINARY'), COLLATE('b', 'UNICODE'))")
        },
        condition = "COLLATION_MISMATCH.EXPLICIT",
        parameters = Map(
          "explicitTypes" -> """"STRING", "STRING COLLATE UNICODE""""
        )
      )
      checkError(
        exception = intercept[AnalysisException] {
          sql(s"SELECT c1 FROM $tableName WHERE COLLATE(c1, 'UNICODE') IN " +
            "(COLLATE('a', 'UTF8_BINARY'))")
        },
        condition = "COLLATION_MISMATCH.EXPLICIT",
        parameters = Map(
          "explicitTypes" -> """"STRING COLLATE UNICODE", "STRING""""
        )
      )

      // concat on different implicit collations should succeed,
      // but should fail on try of comparison
      checkError(
        exception = intercept[AnalysisException] {
          sql(s"SELECT c1 FROM $tableName WHERE c1 || c3 = 'aa'")
        },
        condition = "COLLATION_MISMATCH.IMPLICIT",
        parameters = Map(
          "implicitTypes" -> """"STRING COLLATE UTF8_LCASE", "STRING COLLATE UNICODE_CI""""
        )
      )

      // concat on different implicit collations should succeed,
      // but should fail on try of ordering
      checkError(
        exception = intercept[AnalysisException] {
          sql(s"SELECT * FROM $tableName ORDER BY c1 || c3")
        },
        condition = "COLLATION_MISMATCH.IMPLICIT",
        parameters = Map(
          "implicitTypes" -> """"STRING COLLATE UTF8_LCASE", "STRING COLLATE UNICODE_CI""""
        )
      )

      // concat + in
      checkError(
        exception = intercept[AnalysisException] {
          sql(s"SELECT c1 FROM $tableName where c1 || COLLATE('a', 'UTF8_BINARY') IN " +
            s"(COLLATE('aa', 'UNICODE'))")
        },
        condition = "COLLATION_MISMATCH.EXPLICIT",
        parameters = Map(
          "explicitTypes" -> """"STRING", "STRING COLLATE UNICODE""""
        )
      )

      // array creation supports implicit casting
      checkAnswer(sql(s"SELECT typeof(array('a' COLLATE UNICODE, 'b')[1])"),
        Seq(Row("string collate UNICODE")))

      // contains fails with indeterminate collation
      checkError(
        exception = intercept[AnalysisException] {
          sql(s"SELECT * FROM $tableName WHERE contains(c1||c3, 'a')")
        },
        condition = "COLLATION_MISMATCH.IMPLICIT",
        parameters = Map(
          "implicitTypes" -> """"STRING COLLATE UTF8_LCASE", "STRING COLLATE UNICODE_CI""""
        )
      )

      checkError(
        exception = intercept[AnalysisException] {
          sql(s"SELECT array('A', 'a' COLLATE UNICODE) == array('b' COLLATE UNICODE_CI)")
        },
        condition = "COLLATION_MISMATCH.EXPLICIT",
        parameters = Map(
          "explicitTypes" -> """"STRING COLLATE UNICODE", "STRING COLLATE UNICODE_CI""""
        )
      )

      checkError(
        exception = intercept[AnalysisException] {
          sql("SELECT array_join(array('a', 'b' collate UNICODE), 'c' collate UNICODE_CI)")
        },
        condition = "COLLATION_MISMATCH.EXPLICIT",
        parameters = Map(
          "explicitTypes" -> """"STRING COLLATE UNICODE", "STRING COLLATE UNICODE_CI""""
        )
      )
    }
  }

  test("SPARK-49138: ArrayAppend and CreateMap coercion testing") {
    val df_array_append = sql(s"SELECT array_append(array('a', 'b'), 'c' COLLATE UNICODE)")
    // array_append expression
    checkAnswer(df_array_append, Seq(Row(Seq("a", "b", "c"))))
    assert(df_array_append.schema.head.dataType == ArrayType(StringType("UNICODE"), true))

    // make sure we fail this query even when collations are in
    checkError(
      exception = intercept[AnalysisException] {
        sql("select map('a' COLLATE UTF8_LCASE, 'b', 'c')")
      },
      condition = "WRONG_NUM_ARGS.WITHOUT_SUGGESTION",
      parameters = Map("functionName" -> "`map`", "expectedNum" -> "2n (n > 0)",
        "actualNum" -> "3", "docroot" -> "https://spark.apache.org/docs/latest")
    )

    // make sure we fail this query even when collations are in
    checkError(
      exception = intercept[AnalysisException] {
        sql("select map('a' COLLATE UTF8_LCASE, 'b', 'c' COLLATE UNICODE, 'c')")
      },
      condition = "COLLATION_MISMATCH.EXPLICIT",
      sqlState = "42P21",
      parameters = Map(
        "explicitTypes" ->
          s""""STRING COLLATE UTF8_LCASE", "STRING COLLATE UNICODE""""
      )
    )

    // map creation keys respects proper collation
    val df_create_map = sql("select map('a' COLLATE UTF8_LCASE, 'b', 'c', 'c')")
    checkAnswer(df_create_map, Seq(Row(Map("a" -> "b", "c" -> "c"))))
    assert(df_create_map.schema.head.dataType ==
      MapType(StringType("UTF8_LCASE"), StringType("UTF8_BINARY"), false))
  }

  test("SPARK-47692: Parameter marker with EXECUTE IMMEDIATE implicit casting") {
    sql(s"DECLARE stmtStr1 = 'SELECT collation(:var1 || :var2)';")
    sql(s"DECLARE stmtStr2 = 'SELECT collation(:var1 || (\\\'a\\\' COLLATE UNICODE))';")

    checkAnswer(
      sql(
        """EXECUTE IMMEDIATE stmtStr1 USING
          | 'a' AS var1,
          | 'b' AS var2;""".stripMargin),
      Seq(Row(fullyQualifiedPrefix + "UTF8_BINARY"))
    )

    withSQLConf(SqlApiConf.DEFAULT_COLLATION -> "UNICODE") {
      checkAnswer(
        sql(
          """EXECUTE IMMEDIATE stmtStr1 USING
            | 'a' AS var1,
            | 'b' AS var2;""".stripMargin),
        Seq(Row(fullyQualifiedPrefix + "UNICODE"))
      )
    }

    checkAnswer(
      sql(
        """EXECUTE IMMEDIATE stmtStr2 USING
          | 'a' AS var1;""".stripMargin),
      Seq(Row(fullyQualifiedPrefix + "UNICODE"))
    )

    withSQLConf(SqlApiConf.DEFAULT_COLLATION -> "UNICODE") {
      checkAnswer(
        sql(
          """EXECUTE IMMEDIATE stmtStr2 USING
            | 'a' AS var1;""".stripMargin),
        Seq(Row(fullyQualifiedPrefix + "UNICODE"))
      )
    }
  }

<<<<<<< HEAD
  test("SPARK-47692: Parameter markers with variable mapping") {
    checkAnswer(
      spark.sql(
        "SELECT collation(:var1 || :var2)",
        Map("var1" -> Literal.create('a', StringType("UTF8_BINARY")),
            "var2" -> Literal.create('b', StringType("UNICODE")))),
      Seq(Row(fullyQualifiedPrefix + "UTF8_BINARY"))
    )

    withSQLConf(SqlApiConf.DEFAULT_COLLATION -> "UNICODE") {
      checkAnswer(
        spark.sql(
          "SELECT collation(:var1 || :var2)",
          Map("var1" -> Literal.create('a', StringType("UTF8_BINARY")),
              "var2" -> Literal.create('b', StringType("UNICODE")))),
        Seq(Row(fullyQualifiedPrefix + "UNICODE"))
      )
    }
  }

=======
>>>>>>> d5da49d5
  test("SPARK-47210: Cast of default collated strings in IN expression") {
    val tableName = "t1"
    withTable(tableName) {
      spark.sql(
        s"""
           | CREATE TABLE $tableName(utf8_binary STRING COLLATE UTF8_BINARY,
           | utf8_lcase STRING COLLATE UTF8_LCASE)
           | USING PARQUET
           |""".stripMargin)
      sql(s"INSERT INTO $tableName VALUES ('aaa', 'aaa')")
      sql(s"INSERT INTO $tableName VALUES ('AAA', 'AAA')")
      sql(s"INSERT INTO $tableName VALUES ('bbb', 'bbb')")
      sql(s"INSERT INTO $tableName VALUES ('BBB', 'BBB')")

      checkAnswer(sql(s"SELECT * FROM $tableName " +
        s"WHERE utf8_lcase IN " +
        s"('aaa' COLLATE UTF8_LCASE, 'bbb' COLLATE UTF8_LCASE)"),
        Seq(Row("aaa", "aaa"), Row("AAA", "AAA"), Row("bbb", "bbb"), Row("BBB", "BBB")))
      checkAnswer(sql(s"SELECT * FROM $tableName " +
        s"WHERE utf8_lcase IN ('aaa' COLLATE UTF8_LCASE, 'bbb')"),
        Seq(Row("aaa", "aaa"), Row("AAA", "AAA"), Row("bbb", "bbb"), Row("BBB", "BBB")))
    }
  }

  // TODO(SPARK-47210): Add indeterminate support
  test("SPARK-47210: Indeterminate collation checks") {
    val tableName = "t1"
    val newTableName = "t2"
    withTable(tableName) {
      spark.sql(
        s"""
           | CREATE TABLE $tableName(c1 STRING COLLATE UNICODE,
           | c2 STRING COLLATE UTF8_LCASE)
           | USING PARQUET
           |""".stripMargin)
      sql(s"INSERT INTO $tableName VALUES ('aaa', 'aaa')")
      sql(s"INSERT INTO $tableName VALUES ('AAA', 'AAA')")
      sql(s"INSERT INTO $tableName VALUES ('bbb', 'bbb')")
      sql(s"INSERT INTO $tableName VALUES ('BBB', 'BBB')")

      withSQLConf("spark.sql.legacy.createHiveTableByDefault" -> "false") {
        withTable(newTableName) {
          checkError(
            exception = intercept[AnalysisException] {
              sql(s"CREATE TABLE $newTableName AS SELECT c1 || c2 FROM $tableName")
            },
            condition = "COLLATION_MISMATCH.IMPLICIT",
            parameters = Map(
              "implicitTypes" -> """"STRING COLLATE UNICODE", "STRING COLLATE UTF8_LCASE""""
            )
          )
        }
      }
    }
  }

  test("create v2 table with collation column") {
    val tableName = "testcat.table_name"
    val collationName = "UTF8_LCASE"
    val collationId = CollationFactory.collationNameToId(collationName)

    withTable(tableName) {
      sql(
        s"""
           |CREATE TABLE $tableName (c1 string COLLATE $collationName)
           |USING $v2Source
           |""".stripMargin)

      val testCatalog = catalog("testcat").asTableCatalog
      val table = testCatalog.loadTable(Identifier.of(Array(), "table_name"))

      assert(table.name == tableName)
      assert(table.partitioning.isEmpty)
      assert(table.properties == withDefaultOwnership(Map("provider" -> v2Source)).asJava)
      assert(table.columns().head.dataType() == StringType(collationId))

      val rdd = spark.sparkContext.parallelize(table.asInstanceOf[InMemoryTable].rows)
      checkAnswer(spark.internalCreateDataFrame(rdd, table.schema), Seq.empty)

      sql(s"INSERT INTO $tableName VALUES ('a'), ('A')")

      checkAnswer(sql(s"SELECT DISTINCT COLLATION(c1) FROM $tableName"),
        Seq(Row(fullyQualifiedPrefix + collationName)))
      assert(sql(s"select c1 FROM $tableName").schema.head.dataType == StringType(collationId))
    }
  }

  test("disable partition on collated string column") {
    def createTable(partitionColumns: String*): Unit = {
      val tableName = "test_partition_tbl"
      withTable(tableName) {
        sql(
          s"""
             |CREATE TABLE $tableName
             |(id INT, c1 STRING COLLATE UNICODE, c2 string)
             |USING parquet
             |PARTITIONED BY (${partitionColumns.mkString(",")})
             |""".stripMargin)
      }
    }

    // should work fine on non collated columns
    createTable("id")
    createTable("c2")
    createTable("id", "c2")

    Seq(Seq("c1"), Seq("c1", "id"), Seq("c1", "c2")).foreach { partitionColumns =>
      checkError(
        exception = intercept[AnalysisException] {
          createTable(partitionColumns: _*)
        },
        condition = "INVALID_PARTITION_COLUMN_DATA_TYPE",
        parameters = Map("type" -> "\"STRING COLLATE UNICODE\"")
      );
    }
  }

  test("shuffle respects collation") {
    val in = (('a' to 'z') ++ ('A' to 'Z')).map(_.toString * 3).map(Row.apply(_))

    val schema = StructType(StructField(
      "col",
      StringType(CollationFactory.collationNameToId("UTF8_LCASE"))) :: Nil)
    val df = spark.createDataFrame(sparkContext.parallelize(in), schema)

    df.repartition(10, df.col("col")).foreachPartition(
      (rowIterator: Iterator[Row]) => {
        val partitionData = rowIterator.map(r => r.getString(0)).toArray
        partitionData.foreach(s => {
          // assert that both lower and upper case of the string are present in the same partition.
          assert(partitionData.contains(s.toLowerCase()))
          assert(partitionData.contains(s.toUpperCase()))
        })
    })
  }

  test("Generated column expressions using collations - errors out") {
    checkError(
      exception = intercept[AnalysisException] {
        sql(
          s"""
             |CREATE TABLE testcat.test_table(
             |  c1 STRING COLLATE UNICODE,
             |  c2 STRING COLLATE UNICODE GENERATED ALWAYS AS (SUBSTRING(c1, 0, 1))
             |)
             |USING $v2Source
             |""".stripMargin)
      },
      condition = "UNSUPPORTED_EXPRESSION_GENERATED_COLUMN",
      parameters = Map(
        "fieldName" -> "c2",
        "expressionStr" -> "SUBSTRING(c1, 0, 1)",
        "reason" ->
          "generation expression cannot contain non utf8 binary collated string type"))

    checkError(
      exception = intercept[AnalysisException] {
        sql(
          s"""
             |CREATE TABLE testcat.test_table(
             |  c1 STRING COLLATE UNICODE,
             |  c2 STRING COLLATE UNICODE GENERATED ALWAYS AS (LOWER(c1))
             |)
             |USING $v2Source
             |""".stripMargin)
      },
      condition = "UNSUPPORTED_EXPRESSION_GENERATED_COLUMN",
      parameters = Map(
        "fieldName" -> "c2",
        "expressionStr" -> "LOWER(c1)",
        "reason" ->
          "generation expression cannot contain non utf8 binary collated string type"))

    checkError(
      exception = intercept[AnalysisException] {
        sql(
          s"""
             |CREATE TABLE testcat.test_table(
             |  struct1 STRUCT<a: STRING COLLATE UNICODE>,
             |  c2 STRING COLLATE UNICODE GENERATED ALWAYS AS (UCASE(struct1.a))
             |)
             |USING $v2Source
             |""".stripMargin)
      },
      condition = "UNSUPPORTED_EXPRESSION_GENERATED_COLUMN",
      parameters = Map(
        "fieldName" -> "c2",
        "expressionStr" -> "UCASE(struct1.a)",
        "reason" ->
          "generation expression cannot contain non utf8 binary collated string type"))
  }

  test("SPARK-47431: Default collation set to UNICODE, literal test") {
    withSQLConf(SqlApiConf.DEFAULT_COLLATION -> "UNICODE") {
      checkAnswer(sql(s"SELECT collation('aa')"), Seq(Row(fullyQualifiedPrefix + "UNICODE")))
    }
  }

  test("SPARK-47972: Cast expression limitation for collations") {
    checkError(
      exception = intercept[ParseException]
        (sql("SELECT cast(1 as string collate unicode)")),
      condition = "UNSUPPORTED_DATATYPE",
      parameters = Map(
        "typeName" -> toSQLType(StringType("UNICODE"))),
      context =
        ExpectedContext(fragment = s"cast(1 as string collate unicode)", start = 7, stop = 39)
    )

    checkError(
      exception = intercept[ParseException]
        (sql("SELECT 'A' :: string collate unicode")),
      condition = "UNSUPPORTED_DATATYPE",
      parameters = Map(
        "typeName" -> toSQLType(StringType("UNICODE"))),
      context = ExpectedContext(fragment = s"'A' :: string collate unicode", start = 7, stop = 35)
    )

    checkAnswer(sql(s"SELECT cast(1 as string)"), Seq(Row("1")))
    checkAnswer(sql(s"SELECT cast('A' as string)"), Seq(Row("A")))

    withSQLConf(SqlApiConf.DEFAULT_COLLATION -> "UNICODE") {
      checkError(
        exception = intercept[ParseException]
          (sql("SELECT cast(1 as string collate unicode)")),
        condition = "UNSUPPORTED_DATATYPE",
        parameters = Map(
          "typeName" -> toSQLType(StringType("UNICODE"))),
        context =
          ExpectedContext(fragment = s"cast(1 as string collate unicode)", start = 7, stop = 39)
      )

      checkAnswer(sql(s"SELECT cast(1 as string)"), Seq(Row("1")))
      checkAnswer(sql(s"SELECT collation(cast(1 as string))"),
        Seq(Row(fullyQualifiedPrefix + "UNICODE")))
    }
  }

  test("SPARK-47431: Default collation set to UNICODE, column type test") {
    withTable("t") {
      withSQLConf(SqlApiConf.DEFAULT_COLLATION -> "UNICODE") {
        sql(s"CREATE TABLE t(c1 STRING) USING PARQUET")
        sql(s"INSERT INTO t VALUES ('a')")
        checkAnswer(sql(s"SELECT collation(c1) FROM t"), Seq(Row(fullyQualifiedPrefix + "UNICODE")))
      }
    }
  }

  test("SPARK-47431: Create table with UTF8_BINARY, make sure collation persists on read") {
    withTable("t") {
      withSQLConf(SqlApiConf.DEFAULT_COLLATION -> "UTF8_BINARY") {
        sql("CREATE TABLE t(c1 STRING) USING PARQUET")
        sql("INSERT INTO t VALUES ('a')")
        checkAnswer(sql("SELECT collation(c1) FROM t"),
          Seq(Row(fullyQualifiedPrefix + "UTF8_BINARY")))
      }
      withSQLConf(SqlApiConf.DEFAULT_COLLATION -> "UNICODE") {
        checkAnswer(sql("SELECT collation(c1) FROM t"),
          Seq(Row(fullyQualifiedPrefix + "UTF8_BINARY")))
      }
    }
  }

  test("Create dataframe with non utf8 binary collation") {
    val schema = StructType(Seq(StructField("Name", StringType("UNICODE_CI"))))
    val data = Seq(Row("Alice"), Row("Bob"), Row("bob"))
    val df = spark.createDataFrame(sparkContext.parallelize(data), schema)

    checkAnswer(
      df.groupBy("name").count(),
      Seq(Row("Alice", 1), Row("Bob", 2))
    )
  }

  test("Aggregation on complex containing collated strings") {
    val table = "table_agg"
    // array
    withTable(table) {
      sql(s"create table $table (a array<string collate utf8_lcase>) using parquet")
      sql(s"insert into $table values (array('aaa')), (array('AAA'))")
      val result = sql(s"select distinct a from $table").collect()
      assert(result.length === 1)
      val data = result.head.getSeq[String](0)
      assert(data === Array("aaa") || data === Array("AAA"))
    }
    // map doesn't support aggregation
    withTable(table) {
      sql(s"create table $table (m map<string collate utf8_lcase, string>) using parquet")
      val query = s"select distinct m from $table"
      checkError(
        exception = intercept[ExtendedAnalysisException](sql(query)),
        condition = "UNSUPPORTED_FEATURE.SET_OPERATION_ON_MAP_TYPE",
        parameters = Map(
          "colName" -> "`m`",
          "dataType" -> toSQLType(MapType(
            StringType(CollationFactory.collationNameToId("UTF8_LCASE")),
            StringType))),
        context = ExpectedContext(query, 0, query.length - 1)
      )
    }
    // struct
    withTable(table) {
      sql(s"create table $table (s struct<fld:string collate utf8_lcase>) using parquet")
      sql(s"insert into $table values (named_struct('fld', 'aaa')), (named_struct('fld', 'AAA'))")
      val result = sql(s"select s.fld from $table group by s").collect()
      assert(result.length === 1)
      val data = result.head.getString(0)
      assert(data === "aaa" || data === "AAA")
    }
  }

  test("Joins on complex types containing collated strings") {
    val tableLeft = "table_join_le"
    val tableRight = "table_join_ri"
    // array
    withTable(tableLeft, tableRight) {
      Seq(tableLeft, tableRight).map(tab =>
        sql(s"create table $tab (a array<string collate utf8_lcase>) using parquet"))
      Seq((tableLeft, "array('aaa')"), (tableRight, "array('AAA')")).map{
        case (tab, data) => sql(s"insert into $tab values ($data)")
      }
      checkAnswer(sql(
        s"""
           |select $tableLeft.a from $tableLeft
           |join $tableRight on $tableLeft.a = $tableRight.a
           |""".stripMargin), Seq(Row(Seq("aaa"))))
    }
    // map doesn't support joins
    withTable(tableLeft, tableRight) {
      Seq(tableLeft, tableRight).map(tab =>
        sql(s"create table $tab (m map<string collate utf8_lcase, string>) using parquet"))
      val query =
        s"select $tableLeft.m from $tableLeft join $tableRight on $tableLeft.m = $tableRight.m"
      val ctx = s"$tableLeft.m = $tableRight.m"
      checkError(
        exception = intercept[AnalysisException](sql(query)),
        condition = "DATATYPE_MISMATCH.INVALID_ORDERING_TYPE",
        parameters = Map(
          "functionName" -> "`=`",
          "dataType" -> toSQLType(MapType(
            StringType(CollationFactory.collationNameToId("UTF8_LCASE")),
            StringType
          )),
          "sqlExpr" -> "\"(m = m)\""),
        context = ExpectedContext(ctx, query.length - ctx.length, query.length - 1))
    }
    // struct
    withTable(tableLeft, tableRight) {
      Seq(tableLeft, tableRight).map(tab =>
        sql(s"create table $tab (s struct<fld:string collate utf8_lcase>) using parquet"))
      Seq(
        (tableLeft, "named_struct('fld', 'aaa')"),
        (tableRight, "named_struct('fld', 'AAA')")
      ).map {
        case (tab, data) => sql(s"insert into $tab values ($data)")
      }
      checkAnswer(sql(
        s"""
           |select $tableLeft.s.fld from $tableLeft
           |join $tableRight on $tableLeft.s = $tableRight.s
           |""".stripMargin), Seq(Row("aaa")))
    }
  }

  test("Check order by on table with collated string column") {
    val tableName = "t"
    Seq(
      // (collationName, data, expResult)
      (
        "", // non-collated
        Seq((5, "bbb"), (3, "a"), (1, "A"), (4, "aaaa"), (6, "cc"), (2, "BbB")),
        Seq(1, 2, 3, 4, 5, 6)
      ),
      (
        "UTF8_BINARY",
        Seq((5, "bbb"), (3, "a"), (1, "A"), (4, "aaaa"), (6, "cc"), (2, "BbB")),
        Seq(1, 2, 3, 4, 5, 6)
      ),
      (
        "UTF8_LCASE",
        Seq((2, "bbb"), (1, "a"), (1, "A"), (1, "aaaa"), (3, "cc"), (2, "BbB")),
        Seq(1, 1, 1, 2, 2, 3)
      ),
      (
        "UNICODE",
        Seq((4, "bbb"), (1, "a"), (2, "A"), (3, "aaaa"), (6, "cc"), (5, "BbB")),
        Seq(1, 2, 3, 4, 5, 6)
      ),
      (
        "UNICODE_CI",
        Seq((2, "bbb"), (1, "a"), (1, "A"), (1, "aaaa"), (3, "cc"), (2, "BbB")),
        Seq(1, 1, 1, 2, 2, 3)
      )
    ).foreach {
      case (collationName, data, expResult) =>
        val collationSetup = if (collationName.isEmpty) "" else "collate " + collationName
        withTable(tableName) {
          sql(s"create table $tableName (c1 integer, c2 string $collationSetup)")
          data.foreach {
            case (c1, c2) =>
              sql(s"insert into $tableName values ($c1, '$c2')")
          }
          checkAnswer(sql(s"select c1 from $tableName order by c2"), expResult.map(Row(_)))
        }
    }
  }

  test("Check order by on StructType") {
    Seq(
      // (collationName, data, expResult)
      (
        "", // non-collated
        Seq((5, "b", "A"), (3, "aa", "A"), (6, "b", "B"), (2, "A", "c"), (1, "A", "D"),
          (4, "aa", "B")),
        Seq(1, 2, 3, 4, 5, 6)
      ),
      (
        "UTF8_BINARY",
        Seq((5, "b", "A"), (3, "aa", "A"), (6, "b", "B"), (2, "A", "c"), (1, "A", "D"),
          (4, "aa", "B")),
        Seq(1, 2, 3, 4, 5, 6)
      ),
      (
        "UTF8_LCASE",
        Seq((3, "A", "C"), (2, "A", "b"), (2, "a", "b"), (4, "B", "c"), (1, "a", "a"),
          (5, "b", "d")),
        Seq(1, 2, 2, 3, 4, 5)
      ),
      (
        "UNICODE",
        Seq((4, "A", "C"), (3, "A", "b"), (2, "a", "b"), (5, "b", "c"), (1, "a", "a"),
          (6, "b", "d")),
        Seq(1, 2, 3, 4, 5, 6)
      ),
      (
        "UNICODE_CI",
        Seq((3, "A", "C"), (2, "A", "b"), (2, "a", "b"), (4, "B", "c"), (1, "a", "a"),
          (5, "b", "d")),
        Seq(1, 2, 2, 3, 4, 5)
      )
    ).foreach {
      case (collationName, data, expResult) =>
        val collationSetup = if (collationName.isEmpty) "" else "collate " + collationName
        val tableName = "t"
        withTable(tableName) {
          sql(s"create table $tableName (c1 integer, c2 struct<" +
            s"s1: string $collationSetup," +
            s"s2: string $collationSetup>)")
          data.foreach {
            case (c1, s1, s2) =>
              sql(s"insert into $tableName values ($c1, struct('$s1', '$s2'))")
          }
          checkAnswer(sql(s"select c1 from $tableName order by c2"), expResult.map(Row(_)))
        }
    }
  }

  test("Check order by on StructType with few collated fields") {
    val data = Seq(
      (2, "b", "a", "a", "a", "a"),
      (4, "b", "b", "B", "a", "a"),
      (1, "a", "a", "a", "a", "a"),
      (6, "b", "b", "b", "B", "B"),
      (3, "b", "b", "a", "a", "a"),
      (5, "b", "b", "b", "B", "a"))
    val tableName = "t"
    withTable(tableName) {
      sql(s"create table $tableName (c1 integer, c2 struct<" +
        s"s1: string, " +
        s"s2: string collate UTF8_BINARY, " +
        s"s3: string collate UTF8_LCASE, " +
        s"s4: string collate UNICODE, " +
        s"s5: string collate UNICODE_CI>)")
      data.foreach {
        case (order, s1, s2, s3, s4, s5) =>
          sql(s"insert into $tableName values ($order, struct('$s1', '$s2', '$s3', '$s4', '$s5'))")
      }
      val expResult = Seq(1, 2, 3, 4, 5, 6)
      checkAnswer(sql(s"select c1 from $tableName order by c2"), expResult.map(Row(_)))
    }
  }

  test("Check order by on ArrayType with collated strings") {
    Seq(
      // (collationName, order, data)
      (
        "",
        Seq((3, Seq("b", "Aa", "c")), (2, Seq("A", "b")), (1, Seq("A")), (2, Seq("A", "b"))),
        Seq(1, 2, 2, 3)
      ),
      (
        "UTF8_BINARY",
        Seq((3, Seq("b", "Aa", "c")), (2, Seq("A", "b")), (1, Seq("A")), (2, Seq("A", "b"))),
        Seq(1, 2, 2, 3)
      ),
      (
        "UTF8_LCASE",
        Seq((4, Seq("B", "a")), (4, Seq("b", "A")), (2, Seq("aa")), (1, Seq("A")),
          (5, Seq("b", "e")), (3, Seq("b"))),
        Seq(1, 2, 3, 4, 4, 5)
      ),
      (
        "UNICODE",
        Seq((5, Seq("b", "C")), (4, Seq("b", "AA")), (1, Seq("a")), (4, Seq("b", "AA")),
          (3, Seq("b")), (2, Seq("A", "a"))),
        Seq(1, 2, 3, 4, 4, 5)
      ),
      (
        "UNICODE_CI",
        Seq((4, Seq("B", "a")), (4, Seq("b", "A")), (2, Seq("aa")), (1, Seq("A")),
          (5, Seq("b", "e")), (3, Seq("b"))),
        Seq(1, 2, 3, 4, 4, 5)
      )
    ).foreach {
      case (collationName, dataWithOrder, expResult) =>
        val collationSetup = if (collationName.isEmpty) "" else "collate " + collationName
        val tableName1 = "t1"
        val tableName2 = "t2"
        withTable(tableName1, tableName2) {
          sql(s"create table $tableName1 (c1 integer, c2 array<string $collationSetup>)")
          sql(s"create table $tableName2 (c1 integer," +
            s" c2 struct<f1: array<string $collationSetup>>)")
          dataWithOrder.foreach {
            case (order, data) =>
              val arrayData = data.map(d => s"'$d'").mkString(", ")
              sql(s"insert into $tableName1 values ($order, array($arrayData))")
              sql(s"insert into $tableName2 values ($order, struct(array($arrayData)))")
          }
          checkAnswer(sql(s"select c1 from $tableName1 order by c2"), expResult.map(Row(_)))
          checkAnswer(sql(s"select c1 from $tableName2 order by c2"), expResult.map(Row(_)))
        }
    }
  }

  test("Check order by on StructType with different types containing collated strings") {
    val data = Seq(
      (5, ("b", Seq(("b", "B", "a"), ("a", "a", "a")), "a")),
      (2, ("b", Seq(("a", "a", "a")), "a")),
      (2, ("b", Seq(("a", "a", "a")), "a")),
      (4, ("b", Seq(("b", "a", "a")), "a")),
      (3, ("b", Seq(("a", "a", "a"), ("a", "a", "a")), "a")),
      (5, ("b", Seq(("b", "B", "a")), "a")),
      (4, ("b", Seq(("b", "a", "a")), "a")),
      (6, ("b", Seq(("b", "b", "B")), "A")),
      (5, ("b", Seq(("b", "b", "a")), "a")),
      (1, ("a", Seq(("a", "a", "a")), "a")),
      (7, ("b", Seq(("b", "b", "B")), "b")),
      (6, ("b", Seq(("b", "b", "B")), "a")),
      (5, ("b", Seq(("b", "b", "a")), "a"))
    )
    val tableName = "t"
    withTable(tableName) {
      sql(s"create table $tableName " +
        s"(c1 integer," +
        s"c2 string," +
        s"c3 array<struct<f1: string collate UTF8_BINARY," +
        s"f2 string collate UTF8_LCASE," +
        s"f3 string collate UNICODE>>," +
        s"c4 string collate UNICODE_CI)")
      data.foreach {
        case (c1, (c2, c3, c4)) =>
          val c3String = c3.map { case (f1, f2, f3) => s"struct('$f1', '$f2', '$f3')"}
            .mkString(", ")
          sql(s"insert into $tableName values ($c1, '$c2', array($c3String), '$c4')")
      }
      val expResult = Seq(1, 2, 2, 3, 4, 4, 5, 5, 5, 5, 6, 6, 7)
      checkAnswer(sql(s"select c1 from $tableName order by c2, c3, c4"), expResult.map(Row(_)))
    }
  }

  for (collation <- Seq("UTF8_BINARY", "UTF8_LCASE", "UNICODE", "UNICODE_CI",
    "UNICODE_CI_RTRIM", "")) {
    for (codeGen <- Seq("NO_CODEGEN", "CODEGEN_ONLY")) {
      val collationSetup = if (collation.isEmpty) "" else " COLLATE " + collation
      val supportsBinaryEquality = collation.isEmpty || collation == "UNICODE" ||
        CollationFactory.fetchCollation(collation).supportsBinaryEquality

      test(s"Group by on map containing$collationSetup strings ($codeGen)") {
        val tableName = "t"

        withTable(tableName) {
          withSQLConf(SQLConf.CODEGEN_FACTORY_MODE.key -> codeGen) {
            sql(s"create table $tableName" +
              s" (m map<string$collationSetup, string$collationSetup>)")
            sql(s"insert into $tableName values (map('aaa', 'AAA'))")
            sql(s"insert into $tableName values (map('AAA', 'aaa'))")
            sql(s"insert into $tableName values (map('aaa', 'AAA'))")
            sql(s"insert into $tableName values (map('bbb', 'BBB'))")
            sql(s"insert into $tableName values (map('aAA', 'AaA'))")
            sql(s"insert into $tableName values (map('BBb', 'bBB'))")
            sql(s"insert into $tableName values (map('aaaa', 'AAA'))")

            val df = sql(s"select count(*) from $tableName group by m")
            if (supportsBinaryEquality) {
              checkAnswer(df, Seq(Row(2), Row(1), Row(1), Row(1), Row(1), Row(1)))
            } else {
              checkAnswer(df, Seq(Row(4), Row(2), Row(1)))
            }
          }
        }
      }

      test(s"Group by on map containing structs with $collationSetup strings ($codeGen)") {
        val tableName = "t"

        withTable(tableName) {
          withSQLConf(SQLConf.CODEGEN_FACTORY_MODE.key -> codeGen) {
            sql(s"create table $tableName" +
              s" (m map<struct<fld1: string$collationSetup, fld2: string$collationSetup>, " +
              s"struct<fld1: string$collationSetup, fld2: string$collationSetup>>)")
            sql(s"insert into $tableName values " +
              s"(map(struct('aaa', 'bbb'), struct('ccc', 'ddd')))")
            sql(s"insert into $tableName values " +
              s"(map(struct('Aaa', 'BBB'), struct('cCC', 'dDd')))")
            sql(s"insert into $tableName values " +
              s"(map(struct('AAA', 'BBb'), struct('cCc', 'DDD')))")
            sql(s"insert into $tableName values " +
              s"(map(struct('aaa', 'bbB'), struct('CCC', 'DDD')))")

            val df = sql(s"select count(*) from $tableName group by m")
            if (supportsBinaryEquality) {
              checkAnswer(df, Seq(Row(1), Row(1), Row(1), Row(1)))
            } else {
              checkAnswer(df, Seq(Row(4)))
            }
          }
        }
      }

      test(s"Group by on map containing arrays with$collationSetup strings ($codeGen)") {
        val tableName = "t"

        withTable(tableName) {
          withSQLConf(SQLConf.CODEGEN_FACTORY_MODE.key -> codeGen) {
            sql(s"create table $tableName " +
              s"(m map<array<string$collationSetup>, array<string$collationSetup>>)")
            sql(s"insert into $tableName values (map(array('aaa', 'bbb'), array('ccc', 'ddd')))")
            sql(s"insert into $tableName values (map(array('AAA', 'BbB'), array('Ccc', 'ddD')))")
            sql(s"insert into $tableName values (map(array('AAA', 'BbB', 'Ccc'), array('ddD')))")
            sql(s"insert into $tableName values (map(array('aAa', 'Bbb'), array('CCC', 'DDD')))")
            sql(s"insert into $tableName values (map(array('AAa', 'BBb'), array('cCC', 'DDd')))")
            sql(s"insert into $tableName values (map(array('AAA', 'BBB', 'CCC'), array('DDD')))")

            val df = sql(s"select count(*) from $tableName group by m")
            if (supportsBinaryEquality) {
              checkAnswer(df, Seq(Row(1), Row(1), Row(1), Row(1), Row(1), Row(1)))
            } else {
              checkAnswer(df, Seq(Row(4), Row(2)))
            }
          }
        }
      }

      test(s"Check that order by on map with$collationSetup strings fails ($codeGen)") {
        val tableName = "t"
        withTable(tableName) {
          withSQLConf(SQLConf.CODEGEN_FACTORY_MODE.key -> codeGen) {
            sql(s"create table $tableName" +
              s" (m map<string$collationSetup, string$collationSetup>, " +
              s"  c integer)")
            sql(s"insert into $tableName values (map('aaa', 'AAA'), 1)")
            sql(s"insert into $tableName values (map('BBb', 'bBB'), 2)")

            // `collationSetupError` is created because "COLLATE UTF8_BINARY" is omitted in data
            // type in checkError
            val collationSetupError = if (collation != "UTF8_BINARY") collationSetup else ""
            val query = s"select c from $tableName order by m"
            val ctx = "m"
            checkError(
              exception = intercept[AnalysisException](sql(query)),
              condition = "DATATYPE_MISMATCH.INVALID_ORDERING_TYPE",
              parameters = Map(
                "functionName" -> "`sortorder`",
                "dataType" -> s"\"MAP<STRING$collationSetupError, STRING$collationSetupError>\"",
                "sqlExpr" -> "\"m ASC NULLS FIRST\""
              ),
              context = ExpectedContext(
                fragment = ctx,
                start = query.length - ctx.length,
                stop = query.length - 1
              )
            )
          }
        }
      }
    }
  }

  test("Support operations on complex types containing collated strings") {
    checkAnswer(sql("select reverse('abc' collate utf8_lcase)"), Seq(Row("cba")))
    checkAnswer(sql(
      """
        |select reverse(array('a' collate utf8_lcase,
        |'b' collate utf8_lcase))
        |""".stripMargin), Seq(Row(Seq("b", "a"))))
    checkAnswer(sql(
      """
        |select array_join(array('a' collate utf8_lcase,
        |'b' collate utf8_lcase), ', ' collate utf8_lcase)
        |""".stripMargin), Seq(Row("a, b")))
    checkAnswer(sql(
      """
        |select array_join(array('a' collate utf8_lcase,
        |'b' collate utf8_lcase, null), ', ' collate utf8_lcase,
        |'c' collate utf8_lcase)
        |""".stripMargin), Seq(Row("a, b, c")))
    checkAnswer(sql(
      """
        |select concat('a' collate utf8_lcase, 'b' collate utf8_lcase)
        |""".stripMargin), Seq(Row("ab")))
    checkAnswer(sql(
      """
        |select concat(array('a' collate utf8_lcase, 'b' collate utf8_lcase))
        |""".stripMargin), Seq(Row(Seq("a", "b"))))
    checkAnswer(sql(
      """
        |select map('a' collate utf8_lcase, 1, 'b' collate utf8_lcase, 2)
        |['A' collate utf8_lcase]
        |""".stripMargin), Seq(Row(1)))
    checkAnswer(sql(
      """
        |select map('a' collate utf8_lcase, 1, 'b' collate utf8_lcase, 2)['A']
        |""".stripMargin), Seq(Row(1)))
  }

  test("window aggregates should respect collation") {
    val t1 = "T_NON_BINARY"
    val t2 = "T_BINARY"

    withTable(t1, t2) {
      sql(s"CREATE TABLE $t1 (c STRING COLLATE UTF8_LCASE, i int) USING PARQUET")
      sql(s"INSERT INTO $t1 VALUES ('aA', 2), ('Aa', 1), ('ab', 3), ('aa', 1)")

      sql(s"CREATE TABLE $t2 (c STRING, i int) USING PARQUET")
      // Same input but already normalized to lowercase.
      sql(s"INSERT INTO $t2 VALUES ('aa', 2), ('aa', 1), ('ab', 3), ('aa', 1)")

      val dfNonBinary =
        sql(s"SELECT lower(c), i, nth_value(i, 2) OVER (PARTITION BY c ORDER BY i) FROM $t1")
      val dfBinary =
        sql(s"SELECT c, i, nth_value(i, 2) OVER (PARTITION BY c ORDER BY i) FROM $t2")
      checkAnswer(dfNonBinary, dfBinary)
    }
  }

  test("hash join should be used for collated strings if sort merge join is not forced") {
    val t1 = "T_1"
    val t2 = "T_2"

    case class HashJoinTestCase[R](collation: String, data1: String, data2: String, result: R)
    val testCases = Seq(
      HashJoinTestCase("UTF8_BINARY", "aa", "AA", Seq(Row("aa", 1, "aa", 2))),
      HashJoinTestCase("UTF8_LCASE", "aa", "AA", Seq(Row("aa", 1, "AA", 2), Row("aa", 1, "aa", 2))),
      HashJoinTestCase("UNICODE", "aa", "AA", Seq(Row("aa", 1, "aa", 2))),
      HashJoinTestCase("UNICODE_CI", "aa", "AA", Seq(Row("aa", 1, "AA", 2), Row("aa", 1, "aa", 2))),
      HashJoinTestCase("UNICODE_CI_RTRIM", "aa", "AA ", Seq(Row("aa", 1, "AA ", 2),
        Row("aa", 1, "aa", 2)))
    )
    for {
      t <- testCases
      broadcastJoinThreshold <- Seq(-1, SQLConf.get.getConf(SQLConf.AUTO_BROADCASTJOIN_THRESHOLD))
    } {
      withTable(t1, t2) {
        withSQLConf(SQLConf.AUTO_BROADCASTJOIN_THRESHOLD.key -> broadcastJoinThreshold.toString) {
          sql(s"CREATE TABLE $t1 (x STRING COLLATE ${t.collation}, i int) USING PARQUET")
          sql(s"INSERT INTO $t1 VALUES ('${t.data1}', 1)")

          sql(s"CREATE TABLE $t2 (y STRING COLLATE ${t.collation}, j int) USING PARQUET")
          sql(s"INSERT INTO $t2 VALUES ('${t.data2}', 2), ('${t.data1}', 2)")

          val df = sql(s"SELECT * FROM $t1 JOIN $t2 ON $t1.x = $t2.y")
          checkAnswer(df, t.result)

          val queryPlan = df.queryExecution.executedPlan

          // confirm that right kind of join is used.
          checkRightTypeOfJoinUsed(queryPlan)

          if (isSortMergeForced) {
            // Confirm proper injection of collation key.
            checkCollationKeyInQueryPlan(queryPlan, t.collation)
          }
          else {
            // Only if collation doesn't support binary equality, collation key should be injected.
            if (!CollationFactory.fetchCollation(t.collation).supportsBinaryEquality) {
              assert(collectFirst(queryPlan) {
                case b: HashJoin => b.leftKeys.head
              }.head.isInstanceOf[CollationKey])
            } else {
              assert(!collectFirst(queryPlan) {
                case b: HashJoin => b.leftKeys.head
              }.head.isInstanceOf[CollationKey])
            }
          }
        }
      }
    }
  }

  test("hash join should be used for arrays of collated strings if sort merge join is not forced") {
    val t1 = "T_1"
    val t2 = "T_2"

    case class HashJoinTestCase[R](collation: String, data1: String, data2: String, result: R)
    val testCases = Seq(
      HashJoinTestCase("UTF8_BINARY", "aa", "AA",
        Seq(Row(Seq("aa"), 1, Seq("aa"), 2))),
      HashJoinTestCase("UTF8_LCASE", "aa", "AA",
        Seq(Row(Seq("aa"), 1, Seq("AA"), 2), Row(Seq("aa"), 1, Seq("aa"), 2))),
      HashJoinTestCase("UNICODE", "aa", "AA",
        Seq(Row(Seq("aa"), 1, Seq("aa"), 2))),
      HashJoinTestCase("UNICODE_CI", "aa", "AA",
        Seq(Row(Seq("aa"), 1, Seq("AA"), 2), Row(Seq("aa"), 1, Seq("aa"), 2))),
      HashJoinTestCase("UNICODE_CI_RTRIM", "aa", "AA ",
        Seq(Row(Seq("aa"), 1, Seq("AA "), 2), Row(Seq("aa"), 1, Seq("aa"), 2)))
    )

    for {
      t <- testCases
      broadcastJoinThreshold <- Seq(-1, SQLConf.get.getConf(SQLConf.AUTO_BROADCASTJOIN_THRESHOLD))
    } {
      withTable(t1, t2) {
        withSQLConf(SQLConf.AUTO_BROADCASTJOIN_THRESHOLD.key -> broadcastJoinThreshold.toString) {
          sql(s"CREATE TABLE $t1 (x ARRAY<STRING COLLATE ${t.collation}>, i int) USING PARQUET")
          sql(s"INSERT INTO $t1 VALUES (array('${t.data1}'), 1)")

          sql(s"CREATE TABLE $t2 (y ARRAY<STRING COLLATE ${t.collation}>, j int) USING PARQUET")
          sql(s"INSERT INTO $t2 VALUES (array('${t.data2}'), 2), (array('${t.data1}'), 2)")

          val df = sql(s"SELECT * FROM $t1 JOIN $t2 ON $t1.x = $t2.y")
          checkAnswer(df, t.result)

          val queryPlan = df.queryExecution.executedPlan

          // confirm that right kind of join is used.
          checkRightTypeOfJoinUsed(queryPlan)

          if (isSortMergeForced) {
            // Confirm proper injection of collation key.
            checkCollationKeyInQueryPlan(queryPlan, t.collation)
          }
          else {
            // Only if collation doesn't support binary equality, collation key should be injected.
            if (!CollationFactory.fetchCollation(t.collation).supportsBinaryEquality) {
              assert(collectFirst(queryPlan) {
                case b: BroadcastHashJoinExec => b.leftKeys.head
              }.head.asInstanceOf[ArrayTransform].function.asInstanceOf[LambdaFunction].
                function.isInstanceOf[CollationKey])
            } else {
              assert(!collectFirst(queryPlan) {
                case b: BroadcastHashJoinExec => b.leftKeys.head
              }.head.isInstanceOf[ArrayTransform])
            }
          }
        }
      }
    }
  }

  test("hash join should be used for arrays of arrays of collated strings " +
    "if sort merge join is not forced") {
    val t1 = "T_1"
    val t2 = "T_2"

    case class HashJoinTestCase[R](collation: String, data1: String, data2: String, result: R)
    val testCases = Seq(
      HashJoinTestCase("UTF8_BINARY", "aa", "AA",
        Seq(Row(Seq(Seq("aa")), 1, Seq(Seq("aa")), 2))),
      HashJoinTestCase("UTF8_LCASE", "aa", "AA",
        Seq(Row(Seq(Seq("aa")), 1, Seq(Seq("AA")), 2), Row(Seq(Seq("aa")), 1, Seq(Seq("aa")), 2))),
      HashJoinTestCase("UNICODE", "aa", "AA",
        Seq(Row(Seq(Seq("aa")), 1, Seq(Seq("aa")), 2))),
      HashJoinTestCase("UNICODE_CI", "aa", "AA",
        Seq(Row(Seq(Seq("aa")), 1, Seq(Seq("AA")), 2), Row(Seq(Seq("aa")), 1, Seq(Seq("aa")), 2))),
      HashJoinTestCase("UNICODE_CI_RTRIM", "aa", "AA ",
        Seq(Row(Seq(Seq("aa")), 1, Seq(Seq("AA ")), 2), Row(Seq(Seq("aa")), 1, Seq(Seq("aa")), 2)))
    )

    for {
      t <- testCases
      broadcastJoinThreshold <- Seq(-1, SQLConf.get.getConf(SQLConf.AUTO_BROADCASTJOIN_THRESHOLD))
    } {
      withTable(t1, t2) {
        withSQLConf(SQLConf.AUTO_BROADCASTJOIN_THRESHOLD.key -> broadcastJoinThreshold.toString) {
          sql(s"CREATE TABLE $t1 (x ARRAY<ARRAY<STRING COLLATE ${t.collation}>>, i int) USING " +
            s"PARQUET")
          sql(s"INSERT INTO $t1 VALUES (array(array('${t.data1}')), 1)")

          sql(s"CREATE TABLE $t2 (y ARRAY<ARRAY<STRING COLLATE ${t.collation}>>, j int) USING " +
            s"PARQUET")
          sql(s"INSERT INTO $t2 VALUES (array(array('${t.data2}')), 2)," +
            s" (array(array('${t.data1}')), 2)")

          val df = sql(s"SELECT * FROM $t1 JOIN $t2 ON $t1.x = $t2.y")
          checkAnswer(df, t.result)

          val queryPlan = df.queryExecution.executedPlan

          // confirm that right kind of join is used.
          checkRightTypeOfJoinUsed(queryPlan)

          if (isSortMergeForced) {
            // Confirm proper injection of collation key.
            checkCollationKeyInQueryPlan(queryPlan, t.collation)
          }
          else {
            // Only if collation doesn't support binary equality, collation key should be injected.
            if (!CollationFactory.fetchCollation(t.collation).supportsBinaryEquality) {
              assert(collectFirst(queryPlan) {
                case b: BroadcastHashJoinExec => b.leftKeys.head
              }.head.asInstanceOf[ArrayTransform].function.
                asInstanceOf[LambdaFunction].function.asInstanceOf[ArrayTransform].function.
                asInstanceOf[LambdaFunction].function.isInstanceOf[CollationKey])
            } else {
              assert(!collectFirst(queryPlan) {
                case b: BroadcastHashJoinExec => b.leftKeys.head
              }.head.isInstanceOf[ArrayTransform])
            }
          }
        }
      }
    }
  }

  test("hash and sort merge join should respect collation for struct of strings") {
    val t1 = "T_1"
    val t2 = "T_2"

    case class HashJoinTestCase[R](collation: String, data1 : String, data2: String, result: R)
    val testCases = Seq(
      HashJoinTestCase("UTF8_BINARY", "aa", "AA",
        Seq(Row(Row("aa"), 1, Row("aa"), 2))),
      HashJoinTestCase("UTF8_LCASE", "aa", "AA",
        Seq(Row(Row("aa"), 1, Row("AA"), 2), Row(Row("aa"), 1, Row("aa"), 2))),
      HashJoinTestCase("UNICODE", "aa", "AA",
        Seq(Row(Row("aa"), 1, Row("aa"), 2))),
      HashJoinTestCase("UNICODE_CI", "aa", "AA",
        Seq(Row(Row("aa"), 1, Row("AA"), 2), Row(Row("aa"), 1, Row("aa"), 2))),
      HashJoinTestCase("UNICODE_CI_RTRIM", "aa", "AA ",
        Seq(Row(Row("aa"), 1, Row("AA "), 2), Row(Row("aa"), 1, Row("aa"), 2)))
    )
    for {
      t <- testCases
      broadcastJoinThreshold <- Seq(-1, SQLConf.get.getConf(SQLConf.AUTO_BROADCASTJOIN_THRESHOLD))
    } {
      withTable(t1, t2) {
        withSQLConf(SQLConf.AUTO_BROADCASTJOIN_THRESHOLD.key -> broadcastJoinThreshold.toString) {
          sql(s"CREATE TABLE $t1 (x STRUCT<f:STRING COLLATE ${t.collation}>, i int) USING PARQUET")
          sql(s"INSERT INTO $t1 VALUES (named_struct('f', '${t.data1}'), 1)")

          sql(s"CREATE TABLE $t2 (y STRUCT<f:STRING COLLATE ${t.collation}>, j int) USING PARQUET")
          sql(s"INSERT INTO $t2 VALUES (named_struct('f', '${t.data2}'), 2)," +
            s" (named_struct('f', '${t.data1}'), 2)")

          val df = sql(s"SELECT * FROM $t1 JOIN $t2 ON $t1.x = $t2.y")
          checkAnswer(df, t.result)

          val queryPlan = df.queryExecution.executedPlan

          // confirm that right kind of join is used.
          checkRightTypeOfJoinUsed(queryPlan)

          // Confirm proper injection of collation key.
          checkCollationKeyInQueryPlan(queryPlan, t.collation)
        }
      }
    }
  }

  test("hash and sort merge join should respect collation " +
    "for struct of array of struct of strings") {
    val t1 = "T_1"
    val t2 = "T_2"

    case class HashJoinTestCase[R](collation: String, data1: String, data2: String, result: R)
    val testCases = Seq(
      HashJoinTestCase("UTF8_BINARY", "aa", "AA",
        Seq(Row(Row(Seq(Row("aa"))), 1, Row(Seq(Row("aa"))), 2))),
      HashJoinTestCase("UTF8_LCASE", "aa", "AA",
        Seq(Row(Row(Seq(Row("aa"))), 1, Row(Seq(Row("AA"))), 2),
          Row(Row(Seq(Row("aa"))), 1, Row(Seq(Row("aa"))), 2))),
      HashJoinTestCase("UNICODE", "aa", "AA",
        Seq(Row(Row(Seq(Row("aa"))), 1, Row(Seq(Row("aa"))), 2))),
      HashJoinTestCase("UNICODE_CI", "aa", "AA",
        Seq(Row(Row(Seq(Row("aa"))), 1, Row(Seq(Row("AA"))), 2),
          Row(Row(Seq(Row("aa"))), 1, Row(Seq(Row("aa"))), 2))),
      HashJoinTestCase("UNICODE_CI_RTRIM", "aa", "AA ",
        Seq(Row(Row(Seq(Row("aa"))), 1, Row(Seq(Row("AA "))), 2),
          Row(Row(Seq(Row("aa"))), 1, Row(Seq(Row("aa"))), 2)))
    )

    for {
      t <- testCases
      broadcastJoinThreshold <- Seq(-1, SQLConf.get.getConf(SQLConf.AUTO_BROADCASTJOIN_THRESHOLD))
    } {
      withTable(t1, t2) {
        withSQLConf(SQLConf.AUTO_BROADCASTJOIN_THRESHOLD.key -> broadcastJoinThreshold.toString) {
          sql(s"CREATE TABLE $t1 (x STRUCT<f:ARRAY<STRUCT<f:STRING COLLATE ${t.collation}>>>, " +
            s"i int) USING PARQUET")
          sql(s"INSERT INTO $t1 VALUES (named_struct('f', array(named_struct('f', " +
            s"'${t.data1}'))), 1)")

          sql(s"CREATE TABLE $t2 (y STRUCT<f:ARRAY<STRUCT<f:STRING COLLATE ${t.collation}>>>, " +
            s"j int) USING PARQUET")
          sql(s"INSERT INTO $t2 VALUES (named_struct('f', array(named_struct('f', " +
            s"'${t.data2}'))), 2), (named_struct('f', array(named_struct('f', '${t.data1}'))), 2)")

          val df = sql(s"SELECT * FROM $t1 JOIN $t2 ON $t1.x = $t2.y")
          checkAnswer(df, t.result)

          val queryPlan = df.queryExecution.executedPlan

          // confirm that right kind of join is used.
          checkRightTypeOfJoinUsed(queryPlan)

          // Confirm proper injection of collation key.
          checkCollationKeyInQueryPlan(queryPlan, t.collation)
        }
      }
    }
  }

  test("rewrite with collationkey should be a non-excludable rule") {
    val t1 = "T_1"
    val t2 = "T_2"
    val collation = "UTF8_LCASE"
    val collationRewriteJoinRule = "org.apache.spark.sql.catalyst.analysis.RewriteCollationJoin"
    withTable(t1, t2) {
      withSQLConf(SQLConf.OPTIMIZER_EXCLUDED_RULES.key -> collationRewriteJoinRule) {
        sql(s"CREATE TABLE $t1 (x STRING COLLATE $collation, i int) USING PARQUET")
        sql(s"INSERT INTO $t1 VALUES ('aa', 1)")

        sql(s"CREATE TABLE $t2 (y STRING COLLATE $collation, j int) USING PARQUET")
        sql(s"INSERT INTO $t2 VALUES ('AA', 2), ('aa', 2)")

        val df = sql(s"SELECT * FROM $t1 JOIN $t2 ON $t1.x = $t2.y")
        checkAnswer(df, Seq(Row("aa", 1, "AA", 2), Row("aa", 1, "aa", 2)))

        val queryPlan = df.queryExecution.executedPlan

        // confirm that sort merge join is used instead of hash join
        assert(
          collectFirst(queryPlan) {
            case _: HashJoin => ()
          }.nonEmpty
        )
        assert(
          collectFirst(queryPlan) {
            case _: SortMergeJoinExec => ()
          }.isEmpty
        )
      }
    }
  }

  test("rewrite with collationkey shouldn't disrupt multiple join conditions") {
    val t1 = "T_1"
    val t2 = "T_2"

    case class HashMultiJoinTestCase[R](
      type1: String,
      type2: String,
      data1: String,
      data2: String,
      result: R
    )
    val testCases = Seq(
      HashMultiJoinTestCase("STRING COLLATE UTF8_BINARY", "INT",
        "'a', 0, 1", "'a', 0, 1", Row("a", 0, 1, "a", 0, 1)),
      HashMultiJoinTestCase("STRING COLLATE UTF8_BINARY", "STRING COLLATE UTF8_BINARY",
        "'a', 'a', 1", "'a', 'a', 1", Row("a", "a", 1, "a", "a", 1)),
      HashMultiJoinTestCase("STRING COLLATE UTF8_BINARY", "STRING COLLATE UTF8_LCASE",
        "'a', 'a', 1", "'a', 'A', 1", Row("a", "a", 1, "a", "A", 1)),
      HashMultiJoinTestCase("STRING COLLATE UTF8_LCASE", "STRING COLLATE UNICODE_CI",
        "'a', 'a', 1", "'A', 'A', 1", Row("a", "a", 1, "A", "A", 1)),
      HashMultiJoinTestCase("STRING COLLATE UTF8_LCASE", "STRING COLLATE UNICODE_CI_RTRIM",
        "'a', 'a', 1", "'A', 'A ', 1", Row("a", "a", 1, "A", "A ", 1))
    )

    for {
      t <- testCases
      broadcastJoinThreshold <- Seq(-1, SQLConf.get.getConf(SQLConf.AUTO_BROADCASTJOIN_THRESHOLD))
    } {
      withTable(t1, t2) {
        withSQLConf(SQLConf.AUTO_BROADCASTJOIN_THRESHOLD.key -> broadcastJoinThreshold.toString) {
          sql(s"CREATE TABLE $t1 (x ${t.type1}, y ${t.type2}, i int) USING PARQUET")
          sql(s"INSERT INTO $t1 VALUES (${t.data1})")
          sql(s"CREATE TABLE $t2 (x ${t.type1}, y ${t.type2}, i int) USING PARQUET")
          sql(s"INSERT INTO $t2 VALUES (${t.data2})")

          val df = sql(s"SELECT * FROM $t1 JOIN $t2 ON $t1.x = $t2.x AND $t1.y = $t2.y")
          checkAnswer(df, t.result)

          val queryPlan = df.queryExecution.executedPlan

          // confirm that right kind of join is used.
          checkRightTypeOfJoinUsed(queryPlan)
        }
      }
    }
  }

  test("hll sketch aggregate should respect collation") {
    case class HllSketchAggTestCase[R](c: String, result: R)
    val testCases = Seq(
      HllSketchAggTestCase("UTF8_BINARY", 5),
      HllSketchAggTestCase("UTF8_BINARY_RTRIM", 4),
      HllSketchAggTestCase("UTF8_LCASE", 4),
      HllSketchAggTestCase("UTF8_LCASE_RTRIM", 3),
      HllSketchAggTestCase("UNICODE", 5),
      HllSketchAggTestCase("UNICODE_RTRIM", 4),
      HllSketchAggTestCase("UNICODE_CI", 4),
      HllSketchAggTestCase("UNICODE_CI_RTRIM", 3)
    )
    testCases.foreach(t => {
      withSQLConf(SqlApiConf.DEFAULT_COLLATION -> t.c) {
        val q = "SELECT hll_sketch_estimate(hll_sketch_agg(col)) FROM " +
          "VALUES ('a'), ('A'), ('b'), ('b'), ('c'), ('c ') tab(col)"
        val df = sql(q)
        checkAnswer(df, Seq(Row(t.result)))
      }
    })
  }

  test("cache table with collated columns") {
    val collations = Seq("UTF8_BINARY", "UTF8_LCASE", "UNICODE", "UNICODE_CI", "SR_CI_AI")
    val lazyOptions = Seq(false, true)

    for (
      collation <- collations;
      lazyTable <- lazyOptions
    ) {
      val lazyStr = if (lazyTable) "LAZY" else ""

      def checkCacheTable(values: String): Unit = {
        sql(s"CACHE $lazyStr TABLE tbl AS SELECT col FROM VALUES ($values) AS (col)")
        // Checks in-memory fetching code path.
        val all = sql("SELECT col FROM tbl")
        assert(all.queryExecution.executedPlan.collectFirst {
          case _: InMemoryTableScanExec => true
        }.nonEmpty)
        checkAnswer(all, Row("a"))
        // Checks column stats code path.
        checkAnswer(sql("SELECT col FROM tbl WHERE col = 'a'"), Row("a"))
        checkAnswer(sql("SELECT col FROM tbl WHERE col = 'b'"), Seq.empty)
      }

      withTable("tbl") {
        checkCacheTable(s"'a' COLLATE $collation")
      }
      withSQLConf(SqlApiConf.DEFAULT_COLLATION -> collation) {
        withTable("tbl") {
          checkCacheTable("'a'")
        }
      }
    }
  }

  test("TVF collations()") {
    assert(sql("SELECT * FROM collations()").collect().length >= 562)

    // verify that the output ordering is as expected (UTF8_BINARY, UTF8_LCASE, etc.)
    val df = sql("SELECT * FROM collations() limit 10")
    val icvVersion = "76.1.0.0"
    checkAnswer(df,
      Seq(Row("SYSTEM", "BUILTIN", "UTF8_BINARY", null, null,
        "ACCENT_SENSITIVE", "CASE_SENSITIVE", "NO_PAD", null),
        Row("SYSTEM", "BUILTIN", "UTF8_LCASE", null, null,
          "ACCENT_SENSITIVE", "CASE_INSENSITIVE", "NO_PAD", null),
        Row("SYSTEM", "BUILTIN", "UNICODE", null, null,
          "ACCENT_SENSITIVE", "CASE_SENSITIVE", "NO_PAD", icvVersion),
        Row("SYSTEM", "BUILTIN", "UNICODE_AI", null, null,
          "ACCENT_INSENSITIVE", "CASE_SENSITIVE", "NO_PAD", icvVersion),
        Row("SYSTEM", "BUILTIN", "UNICODE_CI", null, null,
          "ACCENT_SENSITIVE", "CASE_INSENSITIVE", "NO_PAD", icvVersion),
        Row("SYSTEM", "BUILTIN", "UNICODE_CI_AI", null, null,
          "ACCENT_INSENSITIVE", "CASE_INSENSITIVE", "NO_PAD", icvVersion),
        Row("SYSTEM", "BUILTIN", "af", "Afrikaans", null,
          "ACCENT_SENSITIVE", "CASE_SENSITIVE", "NO_PAD", icvVersion),
        Row("SYSTEM", "BUILTIN", "af_AI", "Afrikaans", null,
          "ACCENT_INSENSITIVE", "CASE_SENSITIVE", "NO_PAD", icvVersion),
        Row("SYSTEM", "BUILTIN", "af_CI", "Afrikaans", null,
          "ACCENT_SENSITIVE", "CASE_INSENSITIVE", "NO_PAD", icvVersion),
        Row("SYSTEM", "BUILTIN", "af_CI_AI", "Afrikaans", null,
          "ACCENT_INSENSITIVE", "CASE_INSENSITIVE", "NO_PAD", icvVersion)))

    checkAnswer(sql("SELECT * FROM collations() WHERE NAME LIKE '%UTF8_BINARY%'"),
      Row("SYSTEM", "BUILTIN", "UTF8_BINARY", null, null,
        "ACCENT_SENSITIVE", "CASE_SENSITIVE", "NO_PAD", null))

    checkAnswer(sql("SELECT * FROM collations() WHERE NAME LIKE '%zh_Hant_HKG%'"),
      Seq(Row("SYSTEM", "BUILTIN", "zh_Hant_HKG", "Chinese", "Hong Kong SAR China",
        "ACCENT_SENSITIVE", "CASE_SENSITIVE", "NO_PAD", icvVersion),
        Row("SYSTEM", "BUILTIN", "zh_Hant_HKG_AI", "Chinese", "Hong Kong SAR China",
          "ACCENT_INSENSITIVE", "CASE_SENSITIVE", "NO_PAD", icvVersion),
        Row("SYSTEM", "BUILTIN", "zh_Hant_HKG_CI", "Chinese", "Hong Kong SAR China",
          "ACCENT_SENSITIVE", "CASE_INSENSITIVE", "NO_PAD", icvVersion),
        Row("SYSTEM", "BUILTIN", "zh_Hant_HKG_CI_AI", "Chinese", "Hong Kong SAR China",
          "ACCENT_INSENSITIVE", "CASE_INSENSITIVE", "NO_PAD", icvVersion)))

    checkAnswer(sql("SELECT * FROM collations() WHERE COUNTRY = 'Singapore'"),
      Seq(Row("SYSTEM", "BUILTIN", "zh_Hans_SGP", "Chinese", "Singapore",
        "ACCENT_SENSITIVE", "CASE_SENSITIVE", "NO_PAD", icvVersion),
        Row("SYSTEM", "BUILTIN", "zh_Hans_SGP_AI", "Chinese", "Singapore",
          "ACCENT_INSENSITIVE", "CASE_SENSITIVE", "NO_PAD", icvVersion),
        Row("SYSTEM", "BUILTIN", "zh_Hans_SGP_CI", "Chinese", "Singapore",
          "ACCENT_SENSITIVE", "CASE_INSENSITIVE", "NO_PAD", icvVersion),
        Row("SYSTEM", "BUILTIN", "zh_Hans_SGP_CI_AI", "Chinese", "Singapore",
          "ACCENT_INSENSITIVE", "CASE_INSENSITIVE", "NO_PAD", icvVersion)))

    checkAnswer(sql("SELECT * FROM collations() WHERE LANGUAGE = 'English' " +
      "and COUNTRY = 'United States'"),
      Seq(Row("SYSTEM", "BUILTIN", "en_USA", "English", "United States",
        "ACCENT_SENSITIVE", "CASE_SENSITIVE", "NO_PAD", icvVersion),
        Row("SYSTEM", "BUILTIN", "en_USA_AI", "English", "United States",
          "ACCENT_INSENSITIVE", "CASE_SENSITIVE", "NO_PAD", icvVersion),
        Row("SYSTEM", "BUILTIN", "en_USA_CI", "English", "United States",
          "ACCENT_SENSITIVE", "CASE_INSENSITIVE", "NO_PAD", icvVersion),
        Row("SYSTEM", "BUILTIN", "en_USA_CI_AI", "English", "United States",
          "ACCENT_INSENSITIVE", "CASE_INSENSITIVE", "NO_PAD", icvVersion)))

    checkAnswer(sql("SELECT NAME, LANGUAGE, ACCENT_SENSITIVITY, CASE_SENSITIVITY " +
      "FROM collations() WHERE COUNTRY = 'United States'"),
      Seq(Row("en_USA", "English", "ACCENT_SENSITIVE", "CASE_SENSITIVE"),
        Row("en_USA_AI", "English", "ACCENT_INSENSITIVE", "CASE_SENSITIVE"),
        Row("en_USA_CI", "English", "ACCENT_SENSITIVE", "CASE_INSENSITIVE"),
        Row("en_USA_CI_AI", "English", "ACCENT_INSENSITIVE", "CASE_INSENSITIVE")))

    checkAnswer(sql("SELECT NAME FROM collations() WHERE ICU_VERSION is null"),
      Seq(Row("UTF8_BINARY"), Row("UTF8_LCASE")))
  }

  test("fully qualified name") {
    Seq("UTF8_BINARY", "UTF8_LCASE", "UNICODE", "UNICODE_CI_AI").foreach { collation =>
      // Make sure that the collation expression returns the correct fully qualified name.
      val df = sql(s"SELECT collation('a' collate $collation)")
      checkAnswer(df,
        Seq(Row(s"${CollationFactory.CATALOG}.${CollationFactory.SCHEMA}.$collation")))

      // Make sure the user can specify the fully qualified name as a collation name.
      Seq("contains", "startswith", "endswith").foreach{ binaryFunction =>
        val dfRegularName = sql(
          s"SELECT $binaryFunction('a' collate $collation, 'A' collate $collation)")
        val dfFullyQualifiedName = sql(
          s"SELECT $binaryFunction('a' collate system.builtin.$collation, 'A' collate $collation)")
        checkAnswer(dfRegularName, dfFullyQualifiedName)
      }
    }

    // Wrong collation names raise a Spark exception.
    Seq(
      ("system.builtin2.UTF8_BINARY", "UTF8_BINARY"),
      ("system.UTF8_BINARY", "UTF8_BINARY"),
      ("builtin.UTF8_LCASE", "UTF8_LCASE")
    ).foreach { case(collationName, proposal) =>
      checkError(
        exception = intercept[SparkException] {
          sql(s"SELECT 'a' COLLATE ${collationName}")
        },
        condition = "COLLATION_INVALID_NAME",
        sqlState = "42704",
        parameters = Map("collationName" -> collationName.split("\\.").last,
          "proposals" -> proposal))
    }

    // Case insensitive fully qualified names are supported.
    checkAnswer(
      sql("SELECT 'a' collate sYstEm.bUiltIn.utf8_lCAse = 'A'"),
      Seq(Row(true))
    )
  }
}<|MERGE_RESOLUTION|>--- conflicted
+++ resolved
@@ -861,29 +861,6 @@
     }
   }
 
-<<<<<<< HEAD
-  test("SPARK-47692: Parameter markers with variable mapping") {
-    checkAnswer(
-      spark.sql(
-        "SELECT collation(:var1 || :var2)",
-        Map("var1" -> Literal.create('a', StringType("UTF8_BINARY")),
-            "var2" -> Literal.create('b', StringType("UNICODE")))),
-      Seq(Row(fullyQualifiedPrefix + "UTF8_BINARY"))
-    )
-
-    withSQLConf(SqlApiConf.DEFAULT_COLLATION -> "UNICODE") {
-      checkAnswer(
-        spark.sql(
-          "SELECT collation(:var1 || :var2)",
-          Map("var1" -> Literal.create('a', StringType("UTF8_BINARY")),
-              "var2" -> Literal.create('b', StringType("UNICODE")))),
-        Seq(Row(fullyQualifiedPrefix + "UNICODE"))
-      )
-    }
-  }
-
-=======
->>>>>>> d5da49d5
   test("SPARK-47210: Cast of default collated strings in IN expression") {
     val tableName = "t1"
     withTable(tableName) {
