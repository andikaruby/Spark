--- conflicted
+++ resolved
@@ -646,7 +646,9 @@
         errorClass = "COLLATION_MISMATCH.IMPLICIT"
       )
 
-<<<<<<< HEAD
+      checkAnswer(sql("SELECT array_join(array('a', 'b' collate UNICODE), 'c' collate UNICODE_CI)"),
+        Seq(Row("acb")))
+
       // check if substring passes through implicit collation
       checkError(
         exception = intercept[AnalysisException] {
@@ -674,10 +676,6 @@
           Seq(Row("UNICODE"))
         )
       }
-=======
-      checkAnswer(sql("SELECT array_join(array('a', 'b' collate UNICODE), 'c' collate UNICODE_CI)"),
-        Seq(Row("acb")))
->>>>>>> 6fdf9c9d
     }
   }
 
