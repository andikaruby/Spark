--- conflicted
+++ resolved
@@ -206,18 +206,10 @@
     }
   }
 
-<<<<<<< HEAD
-  test("SPARK-11692 Support for Parquet logical types, JSON and BSON (embedded types)") {
-    val parquetSchema = MessageTypeParser.parseMessageType(
-      """message root {
-        |  required binary a(JSON);
-        |  required binary b(BSON);
-=======
   test("SPARK-10113 Support for unsigned Parquet logical types") {
     val parquetSchema = MessageTypeParser.parseMessageType(
       """message root {
         |  required int32 c(UINT_32);
->>>>>>> dcb896fd
         |}
       """.stripMargin)
 
@@ -230,18 +222,36 @@
       ).asJava
 
       ParquetFileWriter.writeMetadataFile(sparkContext.hadoopConfiguration, path, footer)
-<<<<<<< HEAD
+
+      val errorMessage = intercept[Throwable] {
+        sqlContext.read.parquet(path.toString).printSchema()
+      }.toString
+      assert(errorMessage.contains("Parquet type not supported"))
+    }
+  }
+
+  test("SPARK-11692 Support for Parquet logical types, JSON and BSON (embedded types)") {
+    val parquetSchema = MessageTypeParser.parseMessageType(
+      """message root {
+        |  required binary a(JSON);
+        |  required binary b(BSON);
+        |}
+      """.stripMargin)
+
+    withTempPath { location =>
+      val extraMetadata = Map.empty[String, String].asJava
+      val fileMetadata = new FileMetaData(parquetSchema, extraMetadata, "Spark")
+      val path = new Path(location.getCanonicalPath)
+      val footer = List(
+        new Footer(path, new ParquetMetadata(fileMetadata, Collections.emptyList()))
+      ).asJava
+
+      ParquetFileWriter.writeMetadataFile(sparkContext.hadoopConfiguration, path, footer)
+
       val jsonDataType = sqlContext.read.parquet(path.toString).schema(0).dataType
       assert(jsonDataType == StringType)
       val bsonDataType = sqlContext.read.parquet(path.toString).schema(1).dataType
       assert(bsonDataType == BinaryType)
-=======
-
-      val errorMessage = intercept[Throwable] {
-        sqlContext.read.parquet(path.toString).printSchema()
-      }.toString
-      assert(errorMessage.contains("Parquet type not supported"))
->>>>>>> dcb896fd
     }
   }
 
