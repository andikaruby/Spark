--- conflicted
+++ resolved
@@ -46,7 +46,6 @@
   private val table: Table = {
     val t = mock(classOf[Table])
     when(t.schema()).thenReturn(new StructType().add("i", "int").add("s", "string"))
-<<<<<<< HEAD
     t
   }
 
@@ -54,9 +53,6 @@
     val t = mock(classOf[Table])
     when(t.schema()).thenReturn(new StructType().add("i", "int"))
     when(t.capabilities()).thenReturn(Collections.singleton(TableCapability.ACCEPT_ANY_SCHEMA))
-=======
->>>>>>> 6dfaa078
-    t
   }
 
   private val v1Table: V1Table = {
