--- conflicted
+++ resolved
@@ -73,34 +73,11 @@
     val newCatalog = mock(classOf[TableCatalog])
     when(newCatalog.loadTable(any())).thenAnswer((invocation: InvocationOnMock) => {
       invocation.getArgument[Identifier](0).name match {
-<<<<<<< HEAD
-        case "v1Table" =>
-          val catalogTable = mock(classOf[CatalogTable])
-          when(catalogTable.tableType).thenReturn(CatalogTableType.MANAGED)
-          val v1Table = mock(classOf[V1Table])
-          when(v1Table.schema).thenReturn(new StructType().add("i", "int"))
-          when(v1Table.v1Table).thenReturn(catalogTable)
-          v1Table
-        case "v1Table1" =>
-          val v1Table1 = mock(classOf[V1Table])
-          when(v1Table1.schema).thenReturn(new StructType().add("i", "int"))
-          v1Table1
-        case "v2Table" =>
-          table
-        case "v2Table1" =>
-          table1
-        // Table named "v" is considered as a view in `ResolveSessionCatalog`.
-        case "v" =>
-          table
-        case name =>
-          throw new NoSuchTableException(name)
-=======
         case "v1Table" => v1Table
         case "v1Table1" => v1Table
         case "v2Table" => table
         case "v2Table1" => table
         case name => throw new NoSuchTableException(name)
->>>>>>> 6e5b4bf1
       }
     })
     when(newCatalog.name()).thenReturn(CatalogManager.SESSION_CATALOG_NAME)
@@ -156,13 +133,7 @@
       analyzer.ResolveRelations,
       new ResolveCatalogs(catalogManager),
       new ResolveSessionCatalog(catalogManager, conf, _ == Seq("v")),
-<<<<<<< HEAD
-      analyzer.ResolveTables,
-      analyzer.ResolveRelations,
-      new ResolveSessionCatalog(catalogManager, conf, _ == Seq("v")))
-=======
       analyzer.ResolveTables)
->>>>>>> 6e5b4bf1
     rules.foldLeft(parsePlan(query)) {
       case (plan, rule) => rule.apply(plan)
     }
@@ -846,21 +817,13 @@
           comparePlans(parsed2, expected2)
         } else {
           parsed1 match {
-<<<<<<< HEAD
-            case DescribeTable(_: ResolvedTable, _, isExtended) =>
-=======
             case DescribeRelation(_: ResolvedTable, _, isExtended) =>
->>>>>>> 6e5b4bf1
               assert(!isExtended)
             case _ => fail("Expect DescribeTable, but got:\n" + parsed1.treeString)
           }
 
           parsed2 match {
-<<<<<<< HEAD
-            case DescribeTable(_: ResolvedTable, _, isExtended) =>
-=======
             case DescribeRelation(_: ResolvedTable, _, isExtended) =>
->>>>>>> 6e5b4bf1
               assert(isExtended)
             case _ => fail("Expect DescribeTable, but got:\n" + parsed2.treeString)
           }
@@ -873,17 +836,12 @@
             TableIdentifier(tblName, None), Map("a" -> "1"), false)
           comparePlans(parsed3, expected3)
         } else {
-<<<<<<< HEAD
-          // val e = intercept[AnalysisException](parseAndResolve(sql3))
-          // assert(e.message.contains("DESCRIBE TABLE does not support partition for v2 tables"))
-=======
           parsed3 match {
             case DescribeRelation(_: ResolvedTable, partitionSpec, isExtended) =>
               assert(!isExtended)
               assert(partitionSpec == Map("a" -> "1"))
             case _ => fail("Expect DescribeTable, but got:\n" + parsed2.treeString)
           }
->>>>>>> 6e5b4bf1
         }
     }
 
