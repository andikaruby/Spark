--- conflicted
+++ resolved
@@ -35,11 +35,8 @@
       keySchema: StructType,
       numColsPrefixKey: Int,
       valueSchema: StructType,
-<<<<<<< HEAD
+      useMultipleValuesPerKey: Boolean = false,
       isInternal: Boolean = false): Unit = {
-=======
-      useMultipleValuesPerKey: Boolean = false): Unit = {
->>>>>>> b3e34629
     throw StateStoreErrors.multipleColumnFamiliesNotSupported("MemoryStateStoreProvider")
   }
 
