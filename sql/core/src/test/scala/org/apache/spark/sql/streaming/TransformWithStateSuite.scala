/*
 * Licensed to the Apache Software Foundation (ASF) under one or more
 * contributor license agreements.  See the NOTICE file distributed with
 * this work for additional information regarding copyright ownership.
 * The ASF licenses this file to You under the Apache License, Version 2.0
 * (the "License"); you may not use this file except in compliance with
 * the License.  You may obtain a copy of the License at
 *
 *    http://www.apache.org/licenses/LICENSE-2.0
 *
 * Unless required by applicable law or agreed to in writing, software
 * distributed under the License is distributed on an "AS IS" BASIS,
 * WITHOUT WARRANTIES OR CONDITIONS OF ANY KIND, either express or implied.
 * See the License for the specific language governing permissions and
 * limitations under the License.
 */

package org.apache.spark.sql.streaming

import org.apache.spark.SparkException
import org.apache.spark.internal.Logging
import org.apache.spark.sql.{AnalysisException, SaveMode}
import org.apache.spark.sql.execution.streaming._
import org.apache.spark.sql.execution.streaming.state.{AlsoTestWithChangelogCheckpointingEnabled, RocksDBStateStoreProvider}
import org.apache.spark.sql.internal.SQLConf
import org.apache.spark.sql.streaming.util.StreamManualClock

object TransformWithStateSuiteUtils {
  val NUM_SHUFFLE_PARTITIONS = 5
}

class RunningCountStatefulProcessor extends StatefulProcessor[String, String, (String, String)]
  with Logging {
  @transient var _countState: ValueState[Long] = _
  @transient var _processorHandle: StatefulProcessorHandle = _

  override def init(
      handle: StatefulProcessorHandle,
      outputMode: OutputMode) : Unit = {
    _processorHandle = handle
    assert(handle.getQueryInfo().getBatchId >= 0)
    _countState = _processorHandle.getValueState[Long]("countState")
  }

  override def handleInputRows(
      key: String,
      inputRows: Iterator[String],
      timerValues: TimerValues,
      expiredTimerInfo: ExpiredTimerInfo): Iterator[(String, String)] = {
    val count = _countState.getOption().getOrElse(0L) + 1
    if (count == 3) {
      _countState.remove()
      Iterator.empty
    } else {
      _countState.update(count)
      Iterator((key, count.toString))
    }
  }

  override def close(): Unit = {}
}

<<<<<<< HEAD
// Class to verify stateful processor usage with adding processing time timers
class RunningCountStatefulProcessorWithProcTimeTimer extends RunningCountStatefulProcessor {
  private def handleProcessingTimeBasedTimers(
      key: String,
      expiryTimestampMs: Long): Iterator[(String, String)] = {
    _countState.remove()
    Iterator((key, "-1"))
=======
class RunningCountMostRecentStatefulProcessor
  extends StatefulProcessor[String, (String, String), (String, String, String)]
  with Logging {
  @transient private var _countState: ValueState[Long] = _
  @transient private var _mostRecent: ValueState[String] = _
  @transient var _processorHandle: StatefulProcessorHandle = _

  override def init(
      handle: StatefulProcessorHandle,
      outputMode: OutputMode) : Unit = {
    _processorHandle = handle
    assert(handle.getQueryInfo().getBatchId >= 0)
    _countState = _processorHandle.getValueState[Long]("countState")
    _mostRecent = _processorHandle.getValueState[String]("mostRecent")
>>>>>>> 006c2dca
  }

  override def handleInputRows(
      key: String,
<<<<<<< HEAD
      inputRows: Iterator[String],
      timerValues: TimerValues,
      expiredTimerInfo: ExpiredTimerInfo): Iterator[(String, String)] = {

    if (expiredTimerInfo.isValid()) {
      handleProcessingTimeBasedTimers(key, expiredTimerInfo.getExpiryTimeInMs())
    } else {
      val currCount = _countState.getOption().getOrElse(0L)
      if (currCount == 0 && (key == "a" || key == "c")) {
        _processorHandle.registerTimer(timerValues.getCurrentProcessingTimeInMs()
          + 5000)
      }

      val count = currCount + 1
      if (count == 3) {
        _countState.remove()
        Iterator.empty
      } else {
        _countState.update(count)
        Iterator((key, count.toString))
      }
    }
  }
}

// Class to verify stateful processor usage with adding/deleting processing time timers
class RunningCountStatefulProcessorWithAddRemoveProcTimeTimer
  extends RunningCountStatefulProcessor {
  @transient private var _timerState: ValueState[Long] = _

  override def init(
      handle: StatefulProcessorHandle,
      outputMode: OutputMode) : Unit = {
    super.init(handle, outputMode)
    _timerState = _processorHandle.getValueState[Long]("timerState")
  }

  private def handleProcessingTimeBasedTimers(
      key: String,
      expiryTimestampMs: Long): Iterator[(String, String)] = {
    _timerState.remove()
    Iterator((key, "-1"))
=======
      inputRows: Iterator[(String, String)],
      timerValues: TimerValues): Iterator[(String, String, String)] = {
    val count = _countState.getOption().getOrElse(0L) + 1
    val mostRecent = _mostRecent.getOption().getOrElse("")

    var output = List[(String, String, String)]()
    inputRows.foreach { row =>
      _mostRecent.update(row._2)
      _countState.update(count)
      output = (key, count.toString, mostRecent) :: output
    }
    output.iterator
  }

  override def close(): Unit = {}
}

class MostRecentStatefulProcessorWithDeletion
  extends StatefulProcessor[String, (String, String), (String, String)]
  with Logging {
  @transient private var _mostRecent: ValueState[String] = _
  @transient var _processorHandle: StatefulProcessorHandle = _

  override def init(
       handle: StatefulProcessorHandle,
       outputMode: OutputMode) : Unit = {
    _processorHandle = handle
    assert(handle.getQueryInfo().getBatchId >= 0)
    _processorHandle.deleteIfExists("countState")
    _mostRecent = _processorHandle.getValueState[String]("mostRecent")
>>>>>>> 006c2dca
  }

  override def handleInputRows(
      key: String,
<<<<<<< HEAD
      inputRows: Iterator[String],
      timerValues: TimerValues,
      expiredTimerInfo: ExpiredTimerInfo): Iterator[(String, String)] = {
    if (expiredTimerInfo.isValid()) {
      handleProcessingTimeBasedTimers(key, expiredTimerInfo.getExpiryTimeInMs())
    } else {
      val currCount = _countState.getOption().getOrElse(0L)
      val count = currCount + inputRows.size
      _countState.update(count)
      if (key == "a") {
        var nextTimerTs: Long = 0L
        if (currCount == 0) {
          nextTimerTs = timerValues.getCurrentProcessingTimeInMs() + 5000
          _processorHandle.registerTimer(nextTimerTs)
          _timerState.update(nextTimerTs)
        } else if (currCount == 1) {
          _processorHandle.deleteTimer(_timerState.get())
          nextTimerTs = timerValues.getCurrentProcessingTimeInMs() + 7500
          _processorHandle.registerTimer(nextTimerTs)
          _timerState.update(nextTimerTs)
        }
      }
      Iterator((key, count.toString))
    }
  }
}

// Class to verify incorrect usage of stateful processor
=======
      inputRows: Iterator[(String, String)],
      timerValues: TimerValues): Iterator[(String, String)] = {
    val mostRecent = _mostRecent.getOption().getOrElse("")

    var output = List[(String, String)]()
    inputRows.foreach { row =>
      _mostRecent.update(row._2)
      output = (key, mostRecent) :: output
    }
    output.iterator
  }

  override def close(): Unit = {}
}

>>>>>>> 006c2dca
class RunningCountStatefulProcessorWithError extends RunningCountStatefulProcessor {
  @transient private var _tempState: ValueState[Long] = _

  override def handleInputRows(
      key: String,
      inputRows: Iterator[String],
      timerValues: TimerValues,
      expiredTimerInfo: ExpiredTimerInfo): Iterator[(String, String)] = {
    // Trying to create value state here should fail
    _tempState = _processorHandle.getValueState[Long]("tempState")
    Iterator.empty
  }
}

/**
 * Class that adds tests for transformWithState stateful streaming operator
 */
class TransformWithStateSuite extends StateStoreMetricsTest
  with AlsoTestWithChangelogCheckpointingEnabled {

  import testImplicits._

  test("transformWithState - streaming with rocksdb and invalid processor should fail") {
    withSQLConf(SQLConf.STATE_STORE_PROVIDER_CLASS.key ->
      classOf[RocksDBStateStoreProvider].getName,
      SQLConf.SHUFFLE_PARTITIONS.key ->
      TransformWithStateSuiteUtils.NUM_SHUFFLE_PARTITIONS.toString) {
      val inputData = MemoryStream[String]
      val result = inputData.toDS()
        .groupByKey(x => x)
        .transformWithState(new RunningCountStatefulProcessorWithError(),
          TimeoutMode.NoTimeouts(),
          OutputMode.Update())

      testStream(result, OutputMode.Update())(
        AddData(inputData, "a"),
        ExpectFailure[SparkException] {
          (t: Throwable) => { assert(t.getCause
            .getMessage.contains("Cannot create state variable")) }
        }
      )
    }
  }

  test("transformWithState - streaming with rocksdb should succeed") {
    withSQLConf(SQLConf.STATE_STORE_PROVIDER_CLASS.key ->
      classOf[RocksDBStateStoreProvider].getName,
      SQLConf.SHUFFLE_PARTITIONS.key ->
      TransformWithStateSuiteUtils.NUM_SHUFFLE_PARTITIONS.toString) {
      val inputData = MemoryStream[String]
      val result = inputData.toDS()
        .groupByKey(x => x)
        .transformWithState(new RunningCountStatefulProcessor(),
          TimeoutMode.NoTimeouts(),
          OutputMode.Update())

      testStream(result, OutputMode.Update())(
        AddData(inputData, "a"),
        CheckNewAnswer(("a", "1")),
        AddData(inputData, "a", "b"),
        CheckNewAnswer(("a", "2"), ("b", "1")),
        StopStream,
        StartStream(),
        AddData(inputData, "a", "b"), // should remove state for "a" and not return anything for a
        CheckNewAnswer(("b", "2")),
        StopStream,
        StartStream(),
        AddData(inputData, "a", "c"), // should recreate state for "a" and return count as 1 and
        CheckNewAnswer(("a", "1"), ("c", "1"))
      )
    }
  }

<<<<<<< HEAD
  test("transformWithState - streaming with rocksdb and processing time timer " +
   "should succeed") {
    withSQLConf(SQLConf.STATE_STORE_PROVIDER_CLASS.key ->
      classOf[RocksDBStateStoreProvider].getName) {
      val clock = new StreamManualClock

      val inputData = MemoryStream[String]
      val result = inputData.toDS()
        .groupByKey(x => x)
        .transformWithState(new RunningCountStatefulProcessorWithProcTimeTimer(),
          TimeoutMode.ProcessingTime(),
          OutputMode.Update())

      testStream(result, OutputMode.Update())(
        StartStream(Trigger.ProcessingTime("1 second"), triggerClock = clock),
        AddData(inputData, "a"),
        AdvanceManualClock(1 * 1000),
        CheckNewAnswer(("a", "1")),

        AddData(inputData, "b"),
        AdvanceManualClock(1 * 1000),
        CheckNewAnswer(("b", "1")),

        AddData(inputData, "b"),
        AdvanceManualClock(10 * 1000),
        CheckNewAnswer(("a", "-1"), ("b", "2")),

        StopStream,
        StartStream(Trigger.ProcessingTime("1 second"), triggerClock = clock),
        AddData(inputData, "b"),
        AddData(inputData, "c"),
        AdvanceManualClock(1 * 1000),
        CheckNewAnswer(("c", "1")),
        AddData(inputData, "d"),
        AdvanceManualClock(10 * 1000),
        CheckNewAnswer(("c", "-1"), ("d", "1")),
        StopStream
      )
    }
  }

  test("transformWithState - streaming with rocksdb and processing time timer " +
   "and add/remove timers should succeed") {
    withSQLConf(SQLConf.STATE_STORE_PROVIDER_CLASS.key ->
      classOf[RocksDBStateStoreProvider].getName) {
      val clock = new StreamManualClock

      val inputData = MemoryStream[String]
      val result = inputData.toDS()
        .groupByKey(x => x)
        .transformWithState(
          new RunningCountStatefulProcessorWithAddRemoveProcTimeTimer(),
          TimeoutMode.ProcessingTime(),
          OutputMode.Update())

      testStream(result, OutputMode.Update())(
        StartStream(Trigger.ProcessingTime("1 second"), triggerClock = clock),
        AddData(inputData, "a"),
        AdvanceManualClock(1 * 1000),
        CheckNewAnswer(("a", "1")),

        AddData(inputData, "a"),
        AdvanceManualClock(2 * 1000),
        CheckNewAnswer(("a", "2")),
        StopStream,

        StartStream(Trigger.ProcessingTime("1 second"), triggerClock = clock),
        AddData(inputData, "d"),
        AdvanceManualClock(10 * 1000),
        CheckNewAnswer(("a", "-1"), ("d", "1")),
        StopStream
      )
=======
  test("transformWithState - test deleteIfExists operator") {
    withSQLConf(SQLConf.STATE_STORE_PROVIDER_CLASS.key ->
      classOf[RocksDBStateStoreProvider].getName,
      SQLConf.SHUFFLE_PARTITIONS.key ->
        TransformWithStateSuiteUtils.NUM_SHUFFLE_PARTITIONS.toString) {
      withTempDir { chkptDir =>
        val dirPath = chkptDir.getCanonicalPath
        val inputData = MemoryStream[(String, String)]
        val stream1 = inputData.toDS()
          .groupByKey(x => x._1)
          .transformWithState(new RunningCountMostRecentStatefulProcessor(),
            TimeoutMode.NoTimeouts(),
            OutputMode.Update())

        val stream2 = inputData.toDS()
          .groupByKey(x => x._1)
          .transformWithState(new MostRecentStatefulProcessorWithDeletion(),
            TimeoutMode.NoTimeouts(),
            OutputMode.Update())

        testStream(stream1, OutputMode.Update())(
          StartStream(checkpointLocation = dirPath),
          AddData(inputData, ("a", "str1")),
          CheckNewAnswer(("a", "1", "")),
          StopStream
        )
        testStream(stream2, OutputMode.Update())(
          StartStream(checkpointLocation = dirPath),
          AddData(inputData, ("a", "str2"), ("b", "str3")),
          CheckNewAnswer(("a", "str1"),
            ("b", "")), // should not factor in previous count state
          StopStream
        )
      }
>>>>>>> 006c2dca
    }
  }
}

class TransformWithStateValidationSuite extends StateStoreMetricsTest {
  import testImplicits._

  test("transformWithState - batch should fail") {
    val ex = intercept[Exception] {
      val df = Seq("a", "a", "b").toDS()
        .groupByKey(x => x)
        .transformWithState(new RunningCountStatefulProcessor,
          TimeoutMode.NoTimeouts(),
          OutputMode.Append())
        .write
        .format("noop")
        .mode(SaveMode.Append)
        .save()
    }
    assert(ex.isInstanceOf[AnalysisException])
    assert(ex.getMessage.contains("not supported"))
  }

  test("transformWithState - streaming with hdfsStateStoreProvider should fail") {
    val inputData = MemoryStream[String]
    val result = inputData.toDS()
      .groupByKey(x => x)
      .transformWithState(new RunningCountStatefulProcessor(),
        TimeoutMode.NoTimeouts(),
        OutputMode.Update())

    testStream(result, OutputMode.Update())(
      AddData(inputData, "a"),
      ExpectFailure[SparkException] {
        (t: Throwable) => { assert(t.getCause.getMessage.contains("not supported")) }
      }
    )
  }
}<|MERGE_RESOLUTION|>--- conflicted
+++ resolved
@@ -60,7 +60,6 @@
   override def close(): Unit = {}
 }
 
-<<<<<<< HEAD
 // Class to verify stateful processor usage with adding processing time timers
 class RunningCountStatefulProcessorWithProcTimeTimer extends RunningCountStatefulProcessor {
   private def handleProcessingTimeBasedTimers(
@@ -68,27 +67,10 @@
       expiryTimestampMs: Long): Iterator[(String, String)] = {
     _countState.remove()
     Iterator((key, "-1"))
-=======
-class RunningCountMostRecentStatefulProcessor
-  extends StatefulProcessor[String, (String, String), (String, String, String)]
-  with Logging {
-  @transient private var _countState: ValueState[Long] = _
-  @transient private var _mostRecent: ValueState[String] = _
-  @transient var _processorHandle: StatefulProcessorHandle = _
-
-  override def init(
-      handle: StatefulProcessorHandle,
-      outputMode: OutputMode) : Unit = {
-    _processorHandle = handle
-    assert(handle.getQueryInfo().getBatchId >= 0)
-    _countState = _processorHandle.getValueState[Long]("countState")
-    _mostRecent = _processorHandle.getValueState[String]("mostRecent")
->>>>>>> 006c2dca
-  }
-
-  override def handleInputRows(
-      key: String,
-<<<<<<< HEAD
+  }
+
+  override def handleInputRows(
+      key: String,
       inputRows: Iterator[String],
       timerValues: TimerValues,
       expiredTimerInfo: ExpiredTimerInfo): Iterator[(String, String)] = {
@@ -131,43 +113,10 @@
       expiryTimestampMs: Long): Iterator[(String, String)] = {
     _timerState.remove()
     Iterator((key, "-1"))
-=======
-      inputRows: Iterator[(String, String)],
-      timerValues: TimerValues): Iterator[(String, String, String)] = {
-    val count = _countState.getOption().getOrElse(0L) + 1
-    val mostRecent = _mostRecent.getOption().getOrElse("")
-
-    var output = List[(String, String, String)]()
-    inputRows.foreach { row =>
-      _mostRecent.update(row._2)
-      _countState.update(count)
-      output = (key, count.toString, mostRecent) :: output
-    }
-    output.iterator
-  }
-
-  override def close(): Unit = {}
-}
-
-class MostRecentStatefulProcessorWithDeletion
-  extends StatefulProcessor[String, (String, String), (String, String)]
-  with Logging {
-  @transient private var _mostRecent: ValueState[String] = _
-  @transient var _processorHandle: StatefulProcessorHandle = _
-
-  override def init(
-       handle: StatefulProcessorHandle,
-       outputMode: OutputMode) : Unit = {
-    _processorHandle = handle
-    assert(handle.getQueryInfo().getBatchId >= 0)
-    _processorHandle.deleteIfExists("countState")
-    _mostRecent = _processorHandle.getValueState[String]("mostRecent")
->>>>>>> 006c2dca
-  }
-
-  override def handleInputRows(
-      key: String,
-<<<<<<< HEAD
+  }
+
+  override def handleInputRows(
+      key: String,
       inputRows: Iterator[String],
       timerValues: TimerValues,
       expiredTimerInfo: ExpiredTimerInfo): Iterator[(String, String)] = {
@@ -195,10 +144,62 @@
   }
 }
 
-// Class to verify incorrect usage of stateful processor
-=======
+class RunningCountMostRecentStatefulProcessor
+  extends StatefulProcessor[String, (String, String), (String, String, String)]
+  with Logging {
+  @transient private var _countState: ValueState[Long] = _
+  @transient private var _mostRecent: ValueState[String] = _
+  @transient var _processorHandle: StatefulProcessorHandle = _
+
+  override def init(
+      handle: StatefulProcessorHandle,
+      outputMode: OutputMode) : Unit = {
+    _processorHandle = handle
+    assert(handle.getQueryInfo().getBatchId >= 0)
+    _countState = _processorHandle.getValueState[Long]("countState")
+    _mostRecent = _processorHandle.getValueState[String]("mostRecent")
+  }
+
+  override def handleInputRows(
+      key: String,
       inputRows: Iterator[(String, String)],
-      timerValues: TimerValues): Iterator[(String, String)] = {
+      timerValues: TimerValues,
+      expiredTimerInfo: ExpiredTimerInfo): Iterator[(String, String, String)] = {
+    val count = _countState.getOption().getOrElse(0L) + 1
+    val mostRecent = _mostRecent.getOption().getOrElse("")
+
+    var output = List[(String, String, String)]()
+    inputRows.foreach { row =>
+      _mostRecent.update(row._2)
+      _countState.update(count)
+      output = (key, count.toString, mostRecent) :: output
+    }
+    output.iterator
+  }
+
+  override def close(): Unit = {}
+}
+
+class MostRecentStatefulProcessorWithDeletion
+  extends StatefulProcessor[String, (String, String), (String, String)]
+  with Logging {
+  @transient private var _mostRecent: ValueState[String] = _
+  @transient var _processorHandle: StatefulProcessorHandle = _
+
+  override def init(
+       handle: StatefulProcessorHandle,
+       outputMode: OutputMode) : Unit = {
+    _processorHandle = handle
+    assert(handle.getQueryInfo().getBatchId >= 0)
+    _processorHandle.deleteIfExists("countState")
+    _mostRecent = _processorHandle.getValueState[String]("mostRecent")
+  }
+
+  override def handleInputRows(
+      key: String,
+      inputRows: Iterator[(String, String)],
+      timerValues: TimerValues,
+      expiredTimerInfo: ExpiredTimerInfo): Iterator[(String, String)] = {
     val mostRecent = _mostRecent.getOption().getOrElse("")
 
     var output = List[(String, String)]()
@@ -212,7 +213,7 @@
   override def close(): Unit = {}
 }
 
->>>>>>> 006c2dca
+// Class to verify incorrect usage of stateful processor
 class RunningCountStatefulProcessorWithError extends RunningCountStatefulProcessor {
   @transient private var _tempState: ValueState[Long] = _
 
@@ -286,7 +287,6 @@
     }
   }
 
-<<<<<<< HEAD
   test("transformWithState - streaming with rocksdb and processing time timer " +
    "should succeed") {
     withSQLConf(SQLConf.STATE_STORE_PROVIDER_CLASS.key ->
@@ -359,7 +359,9 @@
         CheckNewAnswer(("a", "-1"), ("d", "1")),
         StopStream
       )
-=======
+    }
+  }
+
   test("transformWithState - test deleteIfExists operator") {
     withSQLConf(SQLConf.STATE_STORE_PROVIDER_CLASS.key ->
       classOf[RocksDBStateStoreProvider].getName,
@@ -394,7 +396,6 @@
           StopStream
         )
       }
->>>>>>> 006c2dca
     }
   }
 }
