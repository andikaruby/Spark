/*
 * Licensed to the Apache Software Foundation (ASF) under one or more
 * contributor license agreements.  See the NOTICE file distributed with
 * this work for additional information regarding copyright ownership.
 * The ASF licenses this file to You under the Apache License, Version 2.0
 * (the "License"); you may not use this file except in compliance with
 * the License.  You may obtain a copy of the License at
 *
 *    http://www.apache.org/licenses/LICENSE-2.0
 *
 * Unless required by applicable law or agreed to in writing, software
 * distributed under the License is distributed on an "AS IS" BASIS,
 * WITHOUT WARRANTIES OR CONDITIONS OF ANY KIND, either express or implied.
 * See the License for the specific language governing permissions and
 * limitations under the License.
 */

package org.apache.spark.sql

import java.io.File

<<<<<<< HEAD
import org.apache.spark.util.{Benchmark, BenchmarkBase => FileBenchmarkBase, Utils}
=======
import org.scalatest.BeforeAndAfterEach

import org.apache.spark.SparkFunSuite
import org.apache.spark.benchmark.Benchmark
import org.apache.spark.sql.functions._
import org.apache.spark.util.Utils
>>>>>>> 1ee472ee

/**
 * Benchmark for performance with very wide and nested DataFrames.
 * To run this benchmark:
 * 1. without sbt: bin/spark-submit --class <this class> <spark sql test jar>
 * 2. build/sbt "sql/test:runMain <this class>"
 * 3. generate result: SPARK_GENERATE_BENCHMARK_FILES=1 build/sbt "sql/test:runMain <this class>"
 *    Results will be written to "benchmarks/WideSchemaBenchmark-results.txt".
 */
object WideSchemaBenchmark extends FileBenchmarkBase {
  private val scaleFactor = 100000
  private val widthsToTest = Seq(1, 100, 2500)
  private val depthsToTest = Seq(1, 100, 250)
  assert(scaleFactor > widthsToTest.max)

  private lazy val sparkSession = SparkSession.builder
    .master("local[1]")
    .appName("microbenchmark")
    .getOrCreate()

  import sparkSession.implicits._

  def withTempDir(f: File => Unit): Unit = {
    val dir = Utils.createTempDir().getCanonicalFile
    try f(dir) finally Utils.deleteRecursively(dir)
  }

  /**
   * Writes the given DataFrame to parquet at a temporary location, and returns a DataFrame
   * backed by the written parquet files.
   */
  private def saveAsParquet(dir: File, df: DataFrame): DataFrame = {
    df.write.mode(SaveMode.Overwrite).parquet(dir.getAbsolutePath)
    assert(dir.isDirectory())
    sparkSession.read.parquet(dir.getAbsolutePath)
  }

  /**
   * Adds standard set of cases to a benchmark given a dataframe and field to select.
   */
  private def addCases(
      benchmark: Benchmark,
      dir: File,
      df: DataFrame,
      desc: String,
      selector: String): Unit = {
    val readDir = File.createTempFile("read", "", dir)
    val writeDir = File.createTempFile("write", "", dir)

    benchmark.addCase(desc + " (read in-mem)") { iter =>
      df.selectExpr(s"sum($selector)").collect()
    }
    benchmark.addCase(desc + " (exec in-mem)") { iter =>
      df.selectExpr("*", s"hash($selector) as f").selectExpr(s"sum($selector)", "sum(f)").collect()
    }
    benchmark.addCase(desc + " (read parquet)") { iter =>
      saveAsParquet(readDir, df).selectExpr(s"sum($selector) as f").collect()
    }
    benchmark.addCase(desc + " (write parquet)") { iter =>
      saveAsParquet(writeDir, df.selectExpr(s"sum($selector) as f"))
    }
  }

  override def benchmark(): Unit = {
    runBenchmark("parsing large select expressions") {
      withTempDir { dir =>
        val benchmark = new Benchmark("parsing large select", 1, output = output)
        for (width <- widthsToTest) {
          val selectExpr = (1 to width).map(i => s"id as a_$i")
          benchmark.addCase(s"$width select expressions") { iter =>
            sparkSession.range(1).toDF.selectExpr(selectExpr: _*)
          }
        }
        benchmark.run()
      }
    }

    runBenchmark("many column field read and write") {
      withTempDir { dir =>
        val benchmark = new Benchmark("many column field r/w", scaleFactor, output = output)
        for (width <- widthsToTest) {
          // normalize by width to keep constant data size
          val numRows = scaleFactor / width
          val selectExpr = (1 to width).map(i => s"id as a_$i")
          val df = sparkSession.range(numRows).toDF.selectExpr(selectExpr: _*).cache()
          df.count() // force caching
          addCases(benchmark, dir, df, s"$width cols x $numRows rows", "a_1")
        }
        benchmark.run()
      }
    }

    runBenchmark("wide shallowly nested struct field read and write") {
      withTempDir { dir =>
        val benchmark = new Benchmark(
          "wide shallowly nested struct field r/w", scaleFactor, output = output)
        for (width <- widthsToTest) {
          val numRows = scaleFactor / width
          var datum: String = "{"
          for (i <- 1 to width) {
            if (i == 1) {
              datum += s""""value_$i": 1"""
            } else {
              datum += s""", "value_$i": 1"""
            }
          }
          datum += "}"
          datum = s"""{"a": {"b": {"c": $datum, "d": $datum}, "e": $datum}}"""
          val df = sparkSession.read.json(sparkSession.range(numRows).map(_ => datum)).cache()
          df.count() // force caching
          addCases(benchmark, dir, df, s"$width wide x $numRows rows", "a.b.c.value_1")
        }
        benchmark.run()
      }
    }

    runBenchmark("deeply nested struct field read and write") {
      withTempDir { dir =>
        val benchmark =
          new Benchmark("deeply nested struct field r/w", scaleFactor, output = output)
        for (depth <- depthsToTest) {
          val numRows = scaleFactor / depth
          var datum: String = "{\"value\": 1}"
          var selector: String = "value"
          for (i <- 1 to depth) {
            datum = "{\"value\": " + datum + "}"
            selector = selector + ".value"
          }
          val df = sparkSession.read.json(sparkSession.range(numRows).map(_ => datum)).cache()
          df.count() // force caching
          addCases(benchmark, dir, df, s"$depth deep x $numRows rows", selector)
        }
        benchmark.run()
      }
    }

    runBenchmark("bushy struct field read and write") {
      withTempDir { dir =>
        val benchmark = new Benchmark("bushy struct field r/w", scaleFactor, output = output)
        for (width <- Seq(1, 100, 1000)) {
          val numRows = scaleFactor / width
          var numNodes = 1
          var datum: String = "{\"value\": 1}"
          var selector: String = "value"
          var depth = 1
          while (numNodes < width) {
            numNodes *= 2
            datum = s"""{"left_$depth": $datum, "right_$depth": $datum}"""
            selector = s"left_$depth." + selector
            depth += 1
          }
          // TODO(ekl) seems like the json parsing is actually the majority of the time, perhaps
          // we should benchmark that too separately.
          val df = sparkSession.read.json(sparkSession.range(numRows).map(_ => datum)).cache()
          df.count() // force caching
          addCases(benchmark, dir, df, s"$numNodes x $depth deep x $numRows rows", selector)
        }
        benchmark.run()
      }
    }

    runBenchmark("wide array field read and write") {
      withTempDir { dir =>
        val benchmark = new Benchmark("wide array field r/w", scaleFactor, output = output)
        for (width <- widthsToTest) {
          val numRows = scaleFactor / width
          var datum: String = "{\"value\": ["
          for (i <- 1 to width) {
            if (i == 1) {
              datum += "1"
            } else {
              datum += ", 1"
            }
          }
          datum += "]}"
          val df = sparkSession.read.json(sparkSession.range(numRows).map(_ => datum)).cache()
          df.count() // force caching
          addCases(benchmark, dir, df, s"$width wide x $numRows rows", "value[0]")
        }
        benchmark.run()
      }
    }

    runBenchmark("wide map field read and write") {
      withTempDir { dir =>
        val benchmark = new Benchmark("wide map field r/w", scaleFactor, output = output)
        for (width <- widthsToTest) {
          val numRows = scaleFactor / width
          val datum = Tuple1((1 to width).map(i => ("value_" + i -> 1)).toMap)
          val df = sparkSession.range(numRows).map(_ => datum).toDF.cache()
          df.count() // force caching
          addCases(benchmark, dir, df, s"$width wide x $numRows rows", "_1[\"value_1\"]")
        }
        benchmark.run()
      }
    }
  }
}<|MERGE_RESOLUTION|>--- conflicted
+++ resolved
@@ -17,28 +17,23 @@
 
 package org.apache.spark.sql
 
-import java.io.File
-
-<<<<<<< HEAD
-import org.apache.spark.util.{Benchmark, BenchmarkBase => FileBenchmarkBase, Utils}
-=======
+import java.io.{File, FileOutputStream, OutputStream}
+
 import org.scalatest.BeforeAndAfterEach
 
 import org.apache.spark.SparkFunSuite
 import org.apache.spark.benchmark.Benchmark
 import org.apache.spark.sql.functions._
 import org.apache.spark.util.Utils
->>>>>>> 1ee472ee
 
 /**
  * Benchmark for performance with very wide and nested DataFrames.
- * To run this benchmark:
- * 1. without sbt: bin/spark-submit --class <this class> <spark sql test jar>
- * 2. build/sbt "sql/test:runMain <this class>"
- * 3. generate result: SPARK_GENERATE_BENCHMARK_FILES=1 build/sbt "sql/test:runMain <this class>"
- *    Results will be written to "benchmarks/WideSchemaBenchmark-results.txt".
+ * To run this:
+ *  build/sbt "sql/test-only *WideSchemaBenchmark"
+ *
+ * Results will be written to "sql/core/benchmarks/WideSchemaBenchmark-results.txt".
  */
-object WideSchemaBenchmark extends FileBenchmarkBase {
+class WideSchemaBenchmark extends SparkFunSuite with BeforeAndAfterEach {
   private val scaleFactor = 100000
   private val widthsToTest = Seq(1, 100, 2500)
   private val depthsToTest = Seq(1, 100, 250)
@@ -51,19 +46,40 @@
 
   import sparkSession.implicits._
 
-  def withTempDir(f: File => Unit): Unit = {
-    val dir = Utils.createTempDir().getCanonicalFile
-    try f(dir) finally Utils.deleteRecursively(dir)
+  private var tmpFiles: List[File] = Nil
+  private var out: OutputStream = null
+
+  override def beforeAll() {
+    super.beforeAll()
+    out = new FileOutputStream(new File("benchmarks/WideSchemaBenchmark-results.txt"))
+  }
+
+  override def afterAll() {
+    try {
+      out.close()
+    } finally {
+      super.afterAll()
+    }
+  }
+
+  override def afterEach() {
+    super.afterEach()
+    for (tmpFile <- tmpFiles) {
+      Utils.deleteRecursively(tmpFile)
+    }
   }
 
   /**
    * Writes the given DataFrame to parquet at a temporary location, and returns a DataFrame
    * backed by the written parquet files.
    */
-  private def saveAsParquet(dir: File, df: DataFrame): DataFrame = {
-    df.write.mode(SaveMode.Overwrite).parquet(dir.getAbsolutePath)
-    assert(dir.isDirectory())
-    sparkSession.read.parquet(dir.getAbsolutePath)
+  private def saveAsParquet(df: DataFrame): DataFrame = {
+    val tmpFile = File.createTempFile("WideSchemaBenchmark", "tmp")
+    tmpFiles ::= tmpFile
+    tmpFile.delete()
+    df.write.parquet(tmpFile.getAbsolutePath)
+    assert(tmpFile.isDirectory())
+    sparkSession.read.parquet(tmpFile.getAbsolutePath)
   }
 
   /**
@@ -71,159 +87,139 @@
    */
   private def addCases(
       benchmark: Benchmark,
-      dir: File,
       df: DataFrame,
       desc: String,
       selector: String): Unit = {
-    val readDir = File.createTempFile("read", "", dir)
-    val writeDir = File.createTempFile("write", "", dir)
-
     benchmark.addCase(desc + " (read in-mem)") { iter =>
       df.selectExpr(s"sum($selector)").collect()
     }
     benchmark.addCase(desc + " (exec in-mem)") { iter =>
       df.selectExpr("*", s"hash($selector) as f").selectExpr(s"sum($selector)", "sum(f)").collect()
     }
+    val parquet = saveAsParquet(df)
     benchmark.addCase(desc + " (read parquet)") { iter =>
-      saveAsParquet(readDir, df).selectExpr(s"sum($selector) as f").collect()
+      parquet.selectExpr(s"sum($selector) as f").collect()
     }
     benchmark.addCase(desc + " (write parquet)") { iter =>
-      saveAsParquet(writeDir, df.selectExpr(s"sum($selector) as f"))
-    }
-  }
-
-  override def benchmark(): Unit = {
-    runBenchmark("parsing large select expressions") {
-      withTempDir { dir =>
-        val benchmark = new Benchmark("parsing large select", 1, output = output)
-        for (width <- widthsToTest) {
-          val selectExpr = (1 to width).map(i => s"id as a_$i")
-          benchmark.addCase(s"$width select expressions") { iter =>
-            sparkSession.range(1).toDF.selectExpr(selectExpr: _*)
-          }
+      saveAsParquet(df.selectExpr(s"sum($selector) as f"))
+    }
+  }
+
+  ignore("parsing large select expressions") {
+    val benchmark = new Benchmark("parsing large select", 1, output = Some(out))
+    for (width <- widthsToTest) {
+      val selectExpr = (1 to width).map(i => s"id as a_$i")
+      benchmark.addCase(s"$width select expressions") { iter =>
+        sparkSession.range(1).toDF.selectExpr(selectExpr: _*)
+      }
+    }
+    benchmark.run()
+  }
+
+  ignore("many column field read and write") {
+    val benchmark = new Benchmark("many column field r/w", scaleFactor, output = Some(out))
+    for (width <- widthsToTest) {
+      // normalize by width to keep constant data size
+      val numRows = scaleFactor / width
+      val selectExpr = (1 to width).map(i => s"id as a_$i")
+      val df = sparkSession.range(numRows).toDF.selectExpr(selectExpr: _*).cache()
+      df.count()  // force caching
+      addCases(benchmark, df, s"$width cols x $numRows rows", "a_1")
+    }
+    benchmark.run()
+  }
+
+  ignore("wide shallowly nested struct field read and write") {
+    val benchmark = new Benchmark(
+      "wide shallowly nested struct field r/w", scaleFactor, output = Some(out))
+    for (width <- widthsToTest) {
+      val numRows = scaleFactor / width
+      var datum: String = "{"
+      for (i <- 1 to width) {
+        if (i == 1) {
+          datum += s""""value_$i": 1"""
+        } else {
+          datum += s""", "value_$i": 1"""
         }
-        benchmark.run()
-      }
-    }
-
-    runBenchmark("many column field read and write") {
-      withTempDir { dir =>
-        val benchmark = new Benchmark("many column field r/w", scaleFactor, output = output)
-        for (width <- widthsToTest) {
-          // normalize by width to keep constant data size
-          val numRows = scaleFactor / width
-          val selectExpr = (1 to width).map(i => s"id as a_$i")
-          val df = sparkSession.range(numRows).toDF.selectExpr(selectExpr: _*).cache()
-          df.count() // force caching
-          addCases(benchmark, dir, df, s"$width cols x $numRows rows", "a_1")
+      }
+      datum += "}"
+      datum = s"""{"a": {"b": {"c": $datum, "d": $datum}, "e": $datum}}"""
+      val df = sparkSession.read.json(sparkSession.range(numRows).map(_ => datum)).cache()
+      df.count()  // force caching
+      addCases(benchmark, df, s"$width wide x $numRows rows", "a.b.c.value_1")
+    }
+    benchmark.run()
+  }
+
+  ignore("deeply nested struct field read and write") {
+    val benchmark = new Benchmark("deeply nested struct field r/w", scaleFactor, output = Some(out))
+    for (depth <- depthsToTest) {
+      val numRows = scaleFactor / depth
+      var datum: String = "{\"value\": 1}"
+      var selector: String = "value"
+      for (i <- 1 to depth) {
+        datum = "{\"value\": " + datum + "}"
+        selector = selector + ".value"
+      }
+      val df = sparkSession.read.json(sparkSession.range(numRows).map(_ => datum)).cache()
+      df.count()  // force caching
+      addCases(benchmark, df, s"$depth deep x $numRows rows", selector)
+    }
+    benchmark.run()
+  }
+
+  ignore("bushy struct field read and write") {
+    val benchmark = new Benchmark("bushy struct field r/w", scaleFactor, output = Some(out))
+    for (width <- Seq(1, 100, 1000)) {
+      val numRows = scaleFactor / width
+      var numNodes = 1
+      var datum: String = "{\"value\": 1}"
+      var selector: String = "value"
+      var depth = 1
+      while (numNodes < width) {
+        numNodes *= 2
+        datum = s"""{"left_$depth": $datum, "right_$depth": $datum}"""
+        selector = s"left_$depth." + selector
+        depth += 1
+      }
+      // TODO(ekl) seems like the json parsing is actually the majority of the time, perhaps
+      // we should benchmark that too separately.
+      val df = sparkSession.read.json(sparkSession.range(numRows).map(_ => datum)).cache()
+      df.count()  // force caching
+      addCases(benchmark, df, s"$numNodes x $depth deep x $numRows rows", selector)
+    }
+    benchmark.run()
+  }
+
+  ignore("wide array field read and write") {
+    val benchmark = new Benchmark("wide array field r/w", scaleFactor, output = Some(out))
+    for (width <- widthsToTest) {
+      val numRows = scaleFactor / width
+      var datum: String = "{\"value\": ["
+      for (i <- 1 to width) {
+        if (i == 1) {
+          datum += "1"
+        } else {
+          datum += ", 1"
         }
-        benchmark.run()
-      }
-    }
-
-    runBenchmark("wide shallowly nested struct field read and write") {
-      withTempDir { dir =>
-        val benchmark = new Benchmark(
-          "wide shallowly nested struct field r/w", scaleFactor, output = output)
-        for (width <- widthsToTest) {
-          val numRows = scaleFactor / width
-          var datum: String = "{"
-          for (i <- 1 to width) {
-            if (i == 1) {
-              datum += s""""value_$i": 1"""
-            } else {
-              datum += s""", "value_$i": 1"""
-            }
-          }
-          datum += "}"
-          datum = s"""{"a": {"b": {"c": $datum, "d": $datum}, "e": $datum}}"""
-          val df = sparkSession.read.json(sparkSession.range(numRows).map(_ => datum)).cache()
-          df.count() // force caching
-          addCases(benchmark, dir, df, s"$width wide x $numRows rows", "a.b.c.value_1")
-        }
-        benchmark.run()
-      }
-    }
-
-    runBenchmark("deeply nested struct field read and write") {
-      withTempDir { dir =>
-        val benchmark =
-          new Benchmark("deeply nested struct field r/w", scaleFactor, output = output)
-        for (depth <- depthsToTest) {
-          val numRows = scaleFactor / depth
-          var datum: String = "{\"value\": 1}"
-          var selector: String = "value"
-          for (i <- 1 to depth) {
-            datum = "{\"value\": " + datum + "}"
-            selector = selector + ".value"
-          }
-          val df = sparkSession.read.json(sparkSession.range(numRows).map(_ => datum)).cache()
-          df.count() // force caching
-          addCases(benchmark, dir, df, s"$depth deep x $numRows rows", selector)
-        }
-        benchmark.run()
-      }
-    }
-
-    runBenchmark("bushy struct field read and write") {
-      withTempDir { dir =>
-        val benchmark = new Benchmark("bushy struct field r/w", scaleFactor, output = output)
-        for (width <- Seq(1, 100, 1000)) {
-          val numRows = scaleFactor / width
-          var numNodes = 1
-          var datum: String = "{\"value\": 1}"
-          var selector: String = "value"
-          var depth = 1
-          while (numNodes < width) {
-            numNodes *= 2
-            datum = s"""{"left_$depth": $datum, "right_$depth": $datum}"""
-            selector = s"left_$depth." + selector
-            depth += 1
-          }
-          // TODO(ekl) seems like the json parsing is actually the majority of the time, perhaps
-          // we should benchmark that too separately.
-          val df = sparkSession.read.json(sparkSession.range(numRows).map(_ => datum)).cache()
-          df.count() // force caching
-          addCases(benchmark, dir, df, s"$numNodes x $depth deep x $numRows rows", selector)
-        }
-        benchmark.run()
-      }
-    }
-
-    runBenchmark("wide array field read and write") {
-      withTempDir { dir =>
-        val benchmark = new Benchmark("wide array field r/w", scaleFactor, output = output)
-        for (width <- widthsToTest) {
-          val numRows = scaleFactor / width
-          var datum: String = "{\"value\": ["
-          for (i <- 1 to width) {
-            if (i == 1) {
-              datum += "1"
-            } else {
-              datum += ", 1"
-            }
-          }
-          datum += "]}"
-          val df = sparkSession.read.json(sparkSession.range(numRows).map(_ => datum)).cache()
-          df.count() // force caching
-          addCases(benchmark, dir, df, s"$width wide x $numRows rows", "value[0]")
-        }
-        benchmark.run()
-      }
-    }
-
-    runBenchmark("wide map field read and write") {
-      withTempDir { dir =>
-        val benchmark = new Benchmark("wide map field r/w", scaleFactor, output = output)
-        for (width <- widthsToTest) {
-          val numRows = scaleFactor / width
-          val datum = Tuple1((1 to width).map(i => ("value_" + i -> 1)).toMap)
-          val df = sparkSession.range(numRows).map(_ => datum).toDF.cache()
-          df.count() // force caching
-          addCases(benchmark, dir, df, s"$width wide x $numRows rows", "_1[\"value_1\"]")
-        }
-        benchmark.run()
-      }
-    }
+      }
+      datum += "]}"
+      val df = sparkSession.read.json(sparkSession.range(numRows).map(_ => datum)).cache()
+      df.count()  // force caching
+      addCases(benchmark, df, s"$width wide x $numRows rows", "value[0]")
+    }
+    benchmark.run()
+  }
+
+  ignore("wide map field read and write") {
+    val benchmark = new Benchmark("wide map field r/w", scaleFactor, output = Some(out))
+    for (width <- widthsToTest) {
+      val numRows = scaleFactor / width
+      val datum = Tuple1((1 to width).map(i => ("value_" + i -> 1)).toMap)
+      val df = sparkSession.range(numRows).map(_ => datum).toDF.cache()
+      df.count()  // force caching
+      addCases(benchmark, df, s"$width wide x $numRows rows", "_1[\"value_1\"]")
+    }
+    benchmark.run()
   }
 }