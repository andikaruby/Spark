/*
 * Licensed to the Apache Software Foundation (ASF) under one or more
 * contributor license agreements.  See the NOTICE file distributed with
 * this work for additional information regarding copyright ownership.
 * The ASF licenses this file to You under the Apache License, Version 2.0
 * (the "License"); you may not use this file except in compliance with
 * the License.  You may obtain a copy of the License at
 *
 *    http://www.apache.org/licenses/LICENSE-2.0
 *
 * Unless required by applicable law or agreed to in writing, software
 * distributed under the License is distributed on an "AS IS" BASIS,
 * WITHOUT WARRANTIES OR CONDITIONS OF ANY KIND, either express or implied.
 * See the License for the specific language governing permissions and
 * limitations under the License.
 */

package org.apache.spark.sql.execution.command

import java.io.File
import java.net.URI

import org.apache.hadoop.fs.Path
import org.scalatest.BeforeAndAfterEach

import org.apache.spark.sql.{AnalysisException, QueryTest, Row, SaveMode}
import org.apache.spark.sql.catalyst.TableIdentifier
import org.apache.spark.sql.catalyst.analysis.{DatabaseAlreadyExistsException, FunctionRegistry, NoSuchPartitionException, NoSuchTableException, TempTableAlreadyExistsException}
import org.apache.spark.sql.catalyst.catalog._
import org.apache.spark.sql.catalyst.catalog.CatalogTypes.TablePartitionSpec
import org.apache.spark.sql.internal.SQLConf
import org.apache.spark.sql.internal.StaticSQLConf.CATALOG_IMPLEMENTATION
import org.apache.spark.sql.test.{SharedSQLContext, SQLTestUtils}
import org.apache.spark.sql.types._
import org.apache.spark.util.Utils


class InMemoryCatalogedDDLSuite extends DDLSuite with SharedSQLContext with BeforeAndAfterEach {
  override def afterEach(): Unit = {
    try {
      // drop all databases, tables and functions after each test
      spark.sessionState.catalog.reset()
    } finally {
      Utils.deleteRecursively(new File(spark.sessionState.conf.warehousePath))
      super.afterEach()
    }
  }

  protected override def generateTable(
      catalog: SessionCatalog,
      name: TableIdentifier): CatalogTable = {
    val storage =
      CatalogStorageFormat.empty.copy(locationUri = Some(catalog.defaultTablePath(name)))
    val metadata = new MetadataBuilder()
      .putString("key", "value")
      .build()
    CatalogTable(
      identifier = name,
      tableType = CatalogTableType.EXTERNAL,
      storage = storage,
      schema = new StructType()
        .add("col1", "int", nullable = true, metadata = metadata)
        .add("col2", "string")
        .add("a", "int")
        .add("b", "int"),
      provider = Some("parquet"),
      partitionColumnNames = Seq("a", "b"),
      createTime = 0L,
      tracksPartitionsInCatalog = true)
  }

  test("desc table for parquet data source table using in-memory catalog") {
    val tabName = "tab1"
    withTable(tabName) {
      sql(s"CREATE TABLE $tabName(a int comment 'test') USING parquet ")

      checkAnswer(
        sql(s"DESC $tabName").select("col_name", "data_type", "comment"),
        Row("a", "int", "test")
      )
    }
  }

  test("alter table: set location (datasource table)") {
    testSetLocation(isDatasourceTable = true)
  }

  test("alter table: set properties (datasource table)") {
    testSetProperties(isDatasourceTable = true)
  }

  test("alter table: unset properties (datasource table)") {
    testUnsetProperties(isDatasourceTable = true)
  }

  test("alter table: set serde (datasource table)") {
    testSetSerde(isDatasourceTable = true)
  }

  test("alter table: set serde partition (datasource table)") {
    testSetSerdePartition(isDatasourceTable = true)
  }

  test("alter table: change column (datasource table)") {
    testChangeColumn(isDatasourceTable = true)
  }

  test("alter table: add partition (datasource table)") {
    testAddPartitions(isDatasourceTable = true)
  }

  test("alter table: drop partition (datasource table)") {
    testDropPartitions(isDatasourceTable = true)
  }

  test("alter table: rename partition (datasource table)") {
    testRenamePartitions(isDatasourceTable = true)
  }

  test("drop table - data source table") {
    testDropTable(isDatasourceTable = true)
  }

  test("create a managed Hive source table") {
    assume(spark.sparkContext.conf.get(CATALOG_IMPLEMENTATION) == "in-memory")
    val tabName = "tbl"
    withTable(tabName) {
      val e = intercept[AnalysisException] {
        sql(s"CREATE TABLE $tabName (i INT, j STRING)")
      }.getMessage
      assert(e.contains("Hive support is required to CREATE Hive TABLE"))
    }
  }

  test("create an external Hive source table") {
    assume(spark.sparkContext.conf.get(CATALOG_IMPLEMENTATION) == "in-memory")
    withTempDir { tempDir =>
      val tabName = "tbl"
      withTable(tabName) {
        val e = intercept[AnalysisException] {
          sql(
            s"""
               |CREATE EXTERNAL TABLE $tabName (i INT, j STRING)
               |ROW FORMAT DELIMITED FIELDS TERMINATED BY ','
               |LOCATION '${tempDir.toURI}'
             """.stripMargin)
        }.getMessage
        assert(e.contains("Hive support is required to CREATE Hive TABLE"))
      }
    }
  }

  test("Create Hive Table As Select") {
    import testImplicits._
    withTable("t", "t1") {
      var e = intercept[AnalysisException] {
        sql("CREATE TABLE t SELECT 1 as a, 1 as b")
      }.getMessage
      assert(e.contains("Hive support is required to CREATE Hive TABLE (AS SELECT)"))

      spark.range(1).select('id as 'a, 'id as 'b).write.saveAsTable("t1")
      e = intercept[AnalysisException] {
        sql("CREATE TABLE t SELECT a, b from t1")
      }.getMessage
      assert(e.contains("Hive support is required to CREATE Hive TABLE (AS SELECT)"))
    }
  }

}

abstract class DDLSuite extends QueryTest with SQLTestUtils {

  protected def isUsingHiveMetastore: Boolean = {
    spark.sparkContext.conf.get(CATALOG_IMPLEMENTATION) == "hive"
  }

  protected def generateTable(catalog: SessionCatalog, name: TableIdentifier): CatalogTable

  private val escapedIdentifier = "`(.+)`".r

  protected def normalizeCatalogTable(table: CatalogTable): CatalogTable = table

  private def normalizeSerdeProp(props: Map[String, String]): Map[String, String] = {
    props.filterNot(p => Seq("serialization.format", "path").contains(p._1))
  }

  private def checkCatalogTables(expected: CatalogTable, actual: CatalogTable): Unit = {
    assert(normalizeCatalogTable(actual) == normalizeCatalogTable(expected))
  }

  /**
   * Strip backticks, if any, from the string.
   */
  private def cleanIdentifier(ident: String): String = {
    ident match {
      case escapedIdentifier(i) => i
      case plainIdent => plainIdent
    }
  }

  private def assertUnsupported(query: String): Unit = {
    val e = intercept[AnalysisException] {
      sql(query)
    }
    assert(e.getMessage.toLowerCase.contains("operation not allowed"))
  }

  private def maybeWrapException[T](expectException: Boolean)(body: => T): Unit = {
    if (expectException) intercept[AnalysisException] { body } else body
  }

  private def createDatabase(catalog: SessionCatalog, name: String): Unit = {
    catalog.createDatabase(
      CatalogDatabase(
        name, "", CatalogUtils.stringToURI(spark.sessionState.conf.warehousePath), Map()),
      ignoreIfExists = false)
  }

  private def createTable(catalog: SessionCatalog, name: TableIdentifier): Unit = {
    catalog.createTable(generateTable(catalog, name), ignoreIfExists = false)
  }

  private def createTablePartition(
      catalog: SessionCatalog,
      spec: TablePartitionSpec,
      tableName: TableIdentifier): Unit = {
    val part = CatalogTablePartition(
      spec, CatalogStorageFormat(None, None, None, None, false, Map()))
    catalog.createPartitions(tableName, Seq(part), ignoreIfExists = false)
  }

  private def getDBPath(dbName: String): URI = {
    val warehousePath = s"file:${spark.sessionState.conf.warehousePath.stripPrefix("file:")}"
    new Path(warehousePath, s"$dbName.db").toUri
  }

  test("the qualified path of a database is stored in the catalog") {
    val catalog = spark.sessionState.catalog

    withTempDir { tmpDir =>
      val path = tmpDir.getCanonicalPath
      // The generated temp path is not qualified.
      assert(!path.startsWith("file:/"))
      val uri = tmpDir.toURI
      sql(s"CREATE DATABASE db1 LOCATION '$uri'")
      val pathInCatalog = new Path(catalog.getDatabaseMetadata("db1").locationUri).toUri
      assert("file" === pathInCatalog.getScheme)
      val expectedPath = new Path(path).toUri
      assert(expectedPath.getPath === pathInCatalog.getPath)
      sql("DROP DATABASE db1")
    }
  }

  test("Create Database using Default Warehouse Path") {
    val catalog = spark.sessionState.catalog
    val dbName = "db1"
    try {
      sql(s"CREATE DATABASE $dbName")
      val db1 = catalog.getDatabaseMetadata(dbName)
      assert(db1 == CatalogDatabase(
        dbName,
        "",
        getDBPath(dbName),
        Map.empty))
      sql(s"DROP DATABASE $dbName CASCADE")
      assert(!catalog.databaseExists(dbName))
    } finally {
      catalog.reset()
    }
  }

  test("Create/Drop Database - location") {
    val catalog = spark.sessionState.catalog
    val databaseNames = Seq("db1", "`database`")
    withTempDir { tmpDir =>
      val path = new Path(tmpDir.getCanonicalPath).toUri
      databaseNames.foreach { dbName =>
        try {
          val dbNameWithoutBackTicks = cleanIdentifier(dbName)
          sql(s"CREATE DATABASE $dbName Location '$path'")
          val db1 = catalog.getDatabaseMetadata(dbNameWithoutBackTicks)
          val expPath = makeQualifiedPath(tmpDir.toString)
          assert(db1 == CatalogDatabase(
            dbNameWithoutBackTicks,
            "",
            expPath,
            Map.empty))
          sql(s"DROP DATABASE $dbName CASCADE")
          assert(!catalog.databaseExists(dbNameWithoutBackTicks))
        } finally {
          catalog.reset()
        }
      }
    }
  }

  test("Create Database - database already exists") {
    val catalog = spark.sessionState.catalog
    val databaseNames = Seq("db1", "`database`")

    databaseNames.foreach { dbName =>
      try {
        val dbNameWithoutBackTicks = cleanIdentifier(dbName)
        sql(s"CREATE DATABASE $dbName")
        val db1 = catalog.getDatabaseMetadata(dbNameWithoutBackTicks)
        assert(db1 == CatalogDatabase(
          dbNameWithoutBackTicks,
          "",
          getDBPath(dbNameWithoutBackTicks),
          Map.empty))

        // TODO: HiveExternalCatalog should throw DatabaseAlreadyExistsException
        val e = intercept[AnalysisException] {
          sql(s"CREATE DATABASE $dbName")
        }.getMessage
        assert(e.contains(s"already exists"))
      } finally {
        catalog.reset()
      }
    }
  }

  private def checkSchemaInCreatedDataSourceTable(
      path: File,
      userSpecifiedSchema: Option[String],
      userSpecifiedPartitionCols: Option[String],
      expectedSchema: StructType,
      expectedPartitionCols: Seq[String]): Unit = {
    val tabName = "tab1"
    withTable(tabName) {
      val partitionClause =
        userSpecifiedPartitionCols.map(p => s"PARTITIONED BY ($p)").getOrElse("")
      val schemaClause = userSpecifiedSchema.map(s => s"($s)").getOrElse("")
      val uri = path.toURI
      val sqlCreateTable =
        s"""
           |CREATE TABLE $tabName $schemaClause
           |USING parquet
           |OPTIONS (
           |  path '$uri'
           |)
           |$partitionClause
         """.stripMargin
      if (userSpecifiedSchema.isEmpty && userSpecifiedPartitionCols.nonEmpty) {
        val e = intercept[AnalysisException](sql(sqlCreateTable)).getMessage
        assert(e.contains(
          "not allowed to specify partition columns when the table schema is not defined"))
      } else {
        sql(sqlCreateTable)
        val tableMetadata = spark.sessionState.catalog.getTableMetadata(TableIdentifier(tabName))

        assert(expectedSchema == tableMetadata.schema)
        assert(expectedPartitionCols == tableMetadata.partitionColumnNames)
      }
    }
  }

  test("Create partitioned data source table without user specified schema") {
    import testImplicits._
    val df = sparkContext.parallelize(1 to 10).map(i => (i, i.toString)).toDF("num", "str")

    // Case 1: with partitioning columns but no schema: Option("inexistentColumns")
    // Case 2: without schema and partitioning columns: None
    Seq(Option("inexistentColumns"), None).foreach { partitionCols =>
      withTempPath { pathToPartitionedTable =>
        df.write.format("parquet").partitionBy("num")
          .save(pathToPartitionedTable.getCanonicalPath)
        checkSchemaInCreatedDataSourceTable(
          pathToPartitionedTable,
          userSpecifiedSchema = None,
          userSpecifiedPartitionCols = partitionCols,
          expectedSchema = new StructType().add("str", StringType).add("num", IntegerType),
          expectedPartitionCols = Seq("num"))
      }
    }
  }

  test("Create partitioned data source table with user specified schema") {
    import testImplicits._
    val df = sparkContext.parallelize(1 to 10).map(i => (i, i.toString)).toDF("num", "str")

    // Case 1: with partitioning columns but no schema: Option("num")
    // Case 2: without schema and partitioning columns: None
    Seq(Option("num"), None).foreach { partitionCols =>
      withTempPath { pathToPartitionedTable =>
        df.write.format("parquet").partitionBy("num")
          .save(pathToPartitionedTable.getCanonicalPath)
        checkSchemaInCreatedDataSourceTable(
          pathToPartitionedTable,
          userSpecifiedSchema = Option("num int, str string"),
          userSpecifiedPartitionCols = partitionCols,
          expectedSchema = new StructType().add("str", StringType).add("num", IntegerType),
          expectedPartitionCols = partitionCols.map(Seq(_)).getOrElse(Seq.empty[String]))
      }
    }
  }

  test("Create non-partitioned data source table without user specified schema") {
    import testImplicits._
    val df = sparkContext.parallelize(1 to 10).map(i => (i, i.toString)).toDF("num", "str")

    // Case 1: with partitioning columns but no schema: Option("inexistentColumns")
    // Case 2: without schema and partitioning columns: None
    Seq(Option("inexistentColumns"), None).foreach { partitionCols =>
      withTempPath { pathToNonPartitionedTable =>
        df.write.format("parquet").save(pathToNonPartitionedTable.getCanonicalPath)
        checkSchemaInCreatedDataSourceTable(
          pathToNonPartitionedTable,
          userSpecifiedSchema = None,
          userSpecifiedPartitionCols = partitionCols,
          expectedSchema = new StructType().add("num", IntegerType).add("str", StringType),
          expectedPartitionCols = Seq.empty[String])
      }
    }
  }

  test("Create non-partitioned data source table with user specified schema") {
    import testImplicits._
    val df = sparkContext.parallelize(1 to 10).map(i => (i, i.toString)).toDF("num", "str")

    // Case 1: with partitioning columns but no schema: Option("inexistentColumns")
    // Case 2: without schema and partitioning columns: None
    Seq(Option("num"), None).foreach { partitionCols =>
      withTempPath { pathToNonPartitionedTable =>
        df.write.format("parquet").save(pathToNonPartitionedTable.getCanonicalPath)
        checkSchemaInCreatedDataSourceTable(
          pathToNonPartitionedTable,
          userSpecifiedSchema = Option("num int, str string"),
          userSpecifiedPartitionCols = partitionCols,
          expectedSchema = if (partitionCols.isDefined) {
            // we skipped inference, so the partition col is ordered at the end
            new StructType().add("str", StringType).add("num", IntegerType)
          } else {
            // no inferred partitioning, so schema is in original order
            new StructType().add("num", IntegerType).add("str", StringType)
          },
          expectedPartitionCols = partitionCols.map(Seq(_)).getOrElse(Seq.empty[String]))
      }
    }
  }

  test("create table - duplicate column names in the table definition") {
    val e = intercept[AnalysisException] {
      sql("CREATE TABLE tbl(a int, a string) USING json")
    }
    assert(e.message == "Found duplicate column(s) in table definition of `tbl`: a")

    withSQLConf(SQLConf.CASE_SENSITIVE.key -> "false") {
      val e2 = intercept[AnalysisException] {
        sql("CREATE TABLE tbl(a int, A string) USING json")
      }
      assert(e2.message == "Found duplicate column(s) in table definition of `tbl`: a")
    }
  }

  test("create table - partition column names not in table definition") {
    val e = intercept[AnalysisException] {
      sql("CREATE TABLE tbl(a int, b string) USING json PARTITIONED BY (c)")
    }
    assert(e.message == "partition column c is not defined in table tbl, " +
      "defined table columns are: a, b")
  }

  test("create table - bucket column names not in table definition") {
    val e = intercept[AnalysisException] {
      sql("CREATE TABLE tbl(a int, b string) USING json CLUSTERED BY (c) INTO 4 BUCKETS")
    }
    assert(e.message == "bucket column c is not defined in table tbl, " +
      "defined table columns are: a, b")
  }

  test("create table - column repeated in partition columns") {
    val e = intercept[AnalysisException] {
      sql("CREATE TABLE tbl(a int) USING json PARTITIONED BY (a, a)")
    }
    assert(e.message == "Found duplicate column(s) in partition: a")
  }

  test("create table - column repeated in bucket columns") {
    val e = intercept[AnalysisException] {
      sql("CREATE TABLE tbl(a int) USING json CLUSTERED BY (a, a) INTO 4 BUCKETS")
    }
    assert(e.message == "Found duplicate column(s) in bucket: a")
  }

  test("Refresh table after changing the data source table partitioning") {
    import testImplicits._

    val tabName = "tab1"
    val catalog = spark.sessionState.catalog
    withTempPath { dir =>
      val path = dir.getCanonicalPath
      val df = sparkContext.parallelize(1 to 10).map(i => (i, i.toString, i, i))
        .toDF("col1", "col2", "col3", "col4")
      df.write.format("json").partitionBy("col1", "col3").save(path)
      val schema = new StructType()
        .add("col2", StringType).add("col4", LongType)
        .add("col1", IntegerType).add("col3", IntegerType)
      val partitionCols = Seq("col1", "col3")
      val uri = dir.toURI

      withTable(tabName) {
        spark.sql(
          s"""
             |CREATE TABLE $tabName
             |USING json
             |OPTIONS (
             |  path '$uri'
             |)
           """.stripMargin)
        val tableMetadata = catalog.getTableMetadata(TableIdentifier(tabName))
        assert(tableMetadata.schema == schema)
        assert(tableMetadata.partitionColumnNames == partitionCols)

        // Change the schema
        val newDF = sparkContext.parallelize(1 to 10).map(i => (i, i.toString))
          .toDF("newCol1", "newCol2")
        newDF.write.format("json").partitionBy("newCol1").mode(SaveMode.Overwrite).save(path)

        // No change on the schema
        val tableMetadataBeforeRefresh = catalog.getTableMetadata(TableIdentifier(tabName))
        assert(tableMetadataBeforeRefresh.schema == schema)
        assert(tableMetadataBeforeRefresh.partitionColumnNames == partitionCols)

        // Refresh does not affect the schema
        spark.catalog.refreshTable(tabName)

        val tableMetadataAfterRefresh = catalog.getTableMetadata(TableIdentifier(tabName))
        assert(tableMetadataAfterRefresh.schema == schema)
        assert(tableMetadataAfterRefresh.partitionColumnNames == partitionCols)
      }
    }
  }

  test("Alter/Describe Database") {
    val catalog = spark.sessionState.catalog
    val databaseNames = Seq("db1", "`database`")

    databaseNames.foreach { dbName =>
      try {
        val dbNameWithoutBackTicks = cleanIdentifier(dbName)
        val location = getDBPath(dbNameWithoutBackTicks)

        sql(s"CREATE DATABASE $dbName")

        checkAnswer(
          sql(s"DESCRIBE DATABASE EXTENDED $dbName"),
          Row("Database Name", dbNameWithoutBackTicks) ::
            Row("Description", "") ::
            Row("Location", CatalogUtils.URIToString(location)) ::
            Row("Properties", "") :: Nil)

        sql(s"ALTER DATABASE $dbName SET DBPROPERTIES ('a'='a', 'b'='b', 'c'='c')")

        checkAnswer(
          sql(s"DESCRIBE DATABASE EXTENDED $dbName"),
          Row("Database Name", dbNameWithoutBackTicks) ::
            Row("Description", "") ::
            Row("Location", CatalogUtils.URIToString(location)) ::
            Row("Properties", "((a,a), (b,b), (c,c))") :: Nil)

        sql(s"ALTER DATABASE $dbName SET DBPROPERTIES ('d'='d')")

        checkAnswer(
          sql(s"DESCRIBE DATABASE EXTENDED $dbName"),
          Row("Database Name", dbNameWithoutBackTicks) ::
            Row("Description", "") ::
            Row("Location", CatalogUtils.URIToString(location)) ::
            Row("Properties", "((a,a), (b,b), (c,c), (d,d))") :: Nil)
      } finally {
        catalog.reset()
      }
    }
  }

  test("Drop/Alter/Describe Database - database does not exists") {
    val databaseNames = Seq("db1", "`database`")

    databaseNames.foreach { dbName =>
      val dbNameWithoutBackTicks = cleanIdentifier(dbName)
      assert(!spark.sessionState.catalog.databaseExists(dbNameWithoutBackTicks))

      var message = intercept[AnalysisException] {
        sql(s"DROP DATABASE $dbName")
      }.getMessage
      // TODO: Unify the exception.
      if (isUsingHiveMetastore) {
        assert(message.contains(s"NoSuchObjectException: $dbNameWithoutBackTicks"))
      } else {
        assert(message.contains(s"Database '$dbNameWithoutBackTicks' not found"))
      }

      message = intercept[AnalysisException] {
        sql(s"ALTER DATABASE $dbName SET DBPROPERTIES ('d'='d')")
      }.getMessage
      assert(message.contains(s"Database '$dbNameWithoutBackTicks' not found"))

      message = intercept[AnalysisException] {
        sql(s"DESCRIBE DATABASE EXTENDED $dbName")
      }.getMessage
      assert(message.contains(s"Database '$dbNameWithoutBackTicks' not found"))

      sql(s"DROP DATABASE IF EXISTS $dbName")
    }
  }

  test("drop non-empty database in restrict mode") {
    val catalog = spark.sessionState.catalog
    val dbName = "db1"
    sql(s"CREATE DATABASE $dbName")

    // create a table in database
    val tableIdent1 = TableIdentifier("tab1", Some(dbName))
    createTable(catalog, tableIdent1)

    // drop a non-empty database in Restrict mode
    val message = intercept[AnalysisException] {
      sql(s"DROP DATABASE $dbName RESTRICT")
    }.getMessage
    // TODO: Unify the exception.
    if (isUsingHiveMetastore) {
      assert(message.contains(s"Database $dbName is not empty. One or more tables exist"))
    } else {
      assert(message.contains(s"Database '$dbName' is not empty. One or more tables exist"))
    }

    catalog.dropTable(tableIdent1, ignoreIfNotExists = false, purge = false)

    assert(catalog.listDatabases().contains(dbName))
    sql(s"DROP DATABASE $dbName RESTRICT")
    assert(!catalog.listDatabases().contains(dbName))
  }

  test("drop non-empty database in cascade mode") {
    val catalog = spark.sessionState.catalog
    val dbName = "db1"
    sql(s"CREATE DATABASE $dbName")

    // create a table in database
    val tableIdent1 = TableIdentifier("tab1", Some(dbName))
    createTable(catalog, tableIdent1)

    // drop a non-empty database in CASCADE mode
    assert(catalog.listTables(dbName).contains(tableIdent1))
    assert(catalog.listDatabases().contains(dbName))
    sql(s"DROP DATABASE $dbName CASCADE")
    assert(!catalog.listDatabases().contains(dbName))
  }

  test("create table in default db") {
    val catalog = spark.sessionState.catalog
    val tableIdent1 = TableIdentifier("tab1", None)
    createTable(catalog, tableIdent1)
    val expectedTableIdent = tableIdent1.copy(database = Some("default"))
    val expectedTable = generateTable(catalog, expectedTableIdent)
    checkCatalogTables(expectedTable, catalog.getTableMetadata(tableIdent1))
  }

  test("create table in a specific db") {
    val catalog = spark.sessionState.catalog
    createDatabase(catalog, "dbx")
    val tableIdent1 = TableIdentifier("tab1", Some("dbx"))
    createTable(catalog, tableIdent1)
    val expectedTable = generateTable(catalog, tableIdent1)
    checkCatalogTables(expectedTable, catalog.getTableMetadata(tableIdent1))
  }

  test("create table using") {
    val catalog = spark.sessionState.catalog
    withTable("tbl") {
      sql("CREATE TABLE tbl(a INT, b INT) USING parquet")
      val table = catalog.getTableMetadata(TableIdentifier("tbl"))
      assert(table.tableType == CatalogTableType.MANAGED)
      assert(table.schema == new StructType().add("a", "int").add("b", "int"))
      assert(table.provider == Some("parquet"))
    }
  }

  test("create table using - with partitioned by") {
    val catalog = spark.sessionState.catalog
    withTable("tbl") {
      sql("CREATE TABLE tbl(a INT, b INT) USING parquet PARTITIONED BY (a)")
      val table = catalog.getTableMetadata(TableIdentifier("tbl"))
      assert(table.tableType == CatalogTableType.MANAGED)
      assert(table.provider == Some("parquet"))
      // a is ordered last since it is a user-specified partitioning column
      assert(table.schema == new StructType().add("b", IntegerType).add("a", IntegerType))
      assert(table.partitionColumnNames == Seq("a"))
    }
  }

  test("create table using - with bucket") {
    val catalog = spark.sessionState.catalog
    withTable("tbl") {
      sql("CREATE TABLE tbl(a INT, b INT) USING parquet " +
        "CLUSTERED BY (a) SORTED BY (b) INTO 5 BUCKETS")
      val table = catalog.getTableMetadata(TableIdentifier("tbl"))
      assert(table.tableType == CatalogTableType.MANAGED)
      assert(table.provider == Some("parquet"))
      assert(table.schema == new StructType().add("a", IntegerType).add("b", IntegerType))
      assert(table.bucketSpec == Some(BucketSpec(5, Seq("a"), Seq("b"))))
    }
  }

  test("create temporary view using") {
    val csvFile =
      Thread.currentThread().getContextClassLoader.getResource("test-data/cars.csv").toString
    withView("testview") {
      sql(s"CREATE OR REPLACE TEMPORARY VIEW testview (c1 String, c2 String)  USING " +
        "org.apache.spark.sql.execution.datasources.csv.CSVFileFormat  " +
        s"OPTIONS (PATH '$csvFile')")

      checkAnswer(
        sql("select c1, c2 from testview order by c1 limit 1"),
          Row("1997", "Ford") :: Nil)

      // Fails if creating a new view with the same name
      intercept[TempTableAlreadyExistsException] {
        sql(s"CREATE TEMPORARY VIEW testview USING " +
          s"org.apache.spark.sql.execution.datasources.csv.CSVFileFormat OPTIONS (PATH '$csvFile')")
      }
    }
  }

  test("alter table: rename") {
    val catalog = spark.sessionState.catalog
    val tableIdent1 = TableIdentifier("tab1", Some("dbx"))
    val tableIdent2 = TableIdentifier("tab2", Some("dbx"))
    createDatabase(catalog, "dbx")
    createDatabase(catalog, "dby")
    createTable(catalog, tableIdent1)

    assert(catalog.listTables("dbx") == Seq(tableIdent1))
    sql("ALTER TABLE dbx.tab1 RENAME TO dbx.tab2")
    assert(catalog.listTables("dbx") == Seq(tableIdent2))

    // The database in destination table name can be omitted, and we will use the database of source
    // table for it.
    sql("ALTER TABLE dbx.tab2 RENAME TO tab1")
    assert(catalog.listTables("dbx") == Seq(tableIdent1))

    catalog.setCurrentDatabase("dbx")
    // rename without explicitly specifying database
    sql("ALTER TABLE tab1 RENAME TO tab2")
    assert(catalog.listTables("dbx") == Seq(tableIdent2))
    // table to rename does not exist
    intercept[AnalysisException] {
      sql("ALTER TABLE dbx.does_not_exist RENAME TO dbx.tab2")
    }
    // destination database is different
    intercept[AnalysisException] {
      sql("ALTER TABLE dbx.tab1 RENAME TO dby.tab2")
    }
  }

  test("alter table: rename cached table") {
    import testImplicits._
    sql("CREATE TABLE students (age INT, name STRING) USING parquet")
    val df = (1 to 2).map { i => (i, i.toString) }.toDF("age", "name")
    df.write.insertInto("students")
    spark.catalog.cacheTable("students")
    assume(spark.table("students").collect().toSeq == df.collect().toSeq, "bad test: wrong data")
    assume(spark.catalog.isCached("students"), "bad test: table was not cached in the first place")
    sql("ALTER TABLE students RENAME TO teachers")
    sql("CREATE TABLE students (age INT, name STRING) USING parquet")
    // Now we have both students and teachers.
    // The cached data for the old students table should not be read by the new students table.
    assert(!spark.catalog.isCached("students"))
    assert(spark.catalog.isCached("teachers"))
    assert(spark.table("students").collect().isEmpty)
    assert(spark.table("teachers").collect().toSeq == df.collect().toSeq)
  }

  test("rename temporary table - destination table with database name") {
    withTempView("tab1") {
      sql(
        """
          |CREATE TEMPORARY TABLE tab1
          |USING org.apache.spark.sql.sources.DDLScanSource
          |OPTIONS (
          |  From '1',
          |  To '10',
          |  Table 'test1'
          |)
        """.stripMargin)

      val e = intercept[AnalysisException] {
        sql("ALTER TABLE tab1 RENAME TO default.tab2")
      }
      assert(e.getMessage.contains(
        "RENAME TEMPORARY TABLE from '`tab1`' to '`default`.`tab2`': " +
          "cannot specify database name 'default' in the destination table"))

      val catalog = spark.sessionState.catalog
      assert(catalog.listTables("default") == Seq(TableIdentifier("tab1")))
    }
  }

  test("rename temporary table") {
    withTempView("tab1", "tab2") {
      spark.range(10).createOrReplaceTempView("tab1")
      sql("ALTER TABLE tab1 RENAME TO tab2")
      checkAnswer(spark.table("tab2"), spark.range(10).toDF())
      intercept[NoSuchTableException] { spark.table("tab1") }
      sql("ALTER VIEW tab2 RENAME TO tab1")
      checkAnswer(spark.table("tab1"), spark.range(10).toDF())
      intercept[NoSuchTableException] { spark.table("tab2") }
    }
  }

  test("rename temporary table - destination table already exists") {
    withTempView("tab1", "tab2") {
      sql(
        """
          |CREATE TEMPORARY TABLE tab1
          |USING org.apache.spark.sql.sources.DDLScanSource
          |OPTIONS (
          |  From '1',
          |  To '10',
          |  Table 'test1'
          |)
        """.stripMargin)

      sql(
        """
          |CREATE TEMPORARY TABLE tab2
          |USING org.apache.spark.sql.sources.DDLScanSource
          |OPTIONS (
          |  From '1',
          |  To '10',
          |  Table 'test1'
          |)
        """.stripMargin)

      val e = intercept[AnalysisException] {
        sql("ALTER TABLE tab1 RENAME TO tab2")
      }
      assert(e.getMessage.contains(
        "RENAME TEMPORARY TABLE from '`tab1`' to '`tab2`': destination table already exists"))

      val catalog = spark.sessionState.catalog
      assert(catalog.listTables("default") == Seq(TableIdentifier("tab1"), TableIdentifier("tab2")))
    }
  }

  test("alter table: set location") {
    testSetLocation(isDatasourceTable = false)
  }

  test("alter table: set properties") {
    testSetProperties(isDatasourceTable = false)
  }

  test("alter table: unset properties") {
    testUnsetProperties(isDatasourceTable = false)
  }

  // TODO: move this test to HiveDDLSuite.scala
  ignore("alter table: set serde") {
    testSetSerde(isDatasourceTable = false)
  }

  // TODO: move this test to HiveDDLSuite.scala
  ignore("alter table: set serde partition") {
    testSetSerdePartition(isDatasourceTable = false)
  }

  test("alter table: change column") {
    testChangeColumn(isDatasourceTable = false)
  }

  test("alter table: bucketing is not supported") {
    val catalog = spark.sessionState.catalog
    val tableIdent = TableIdentifier("tab1", Some("dbx"))
    createDatabase(catalog, "dbx")
    createTable(catalog, tableIdent)
    assertUnsupported("ALTER TABLE dbx.tab1 CLUSTERED BY (blood, lemon, grape) INTO 11 BUCKETS")
    assertUnsupported("ALTER TABLE dbx.tab1 CLUSTERED BY (fuji) SORTED BY (grape) INTO 5 BUCKETS")
    assertUnsupported("ALTER TABLE dbx.tab1 NOT CLUSTERED")
    assertUnsupported("ALTER TABLE dbx.tab1 NOT SORTED")
  }

  test("alter table: skew is not supported") {
    val catalog = spark.sessionState.catalog
    val tableIdent = TableIdentifier("tab1", Some("dbx"))
    createDatabase(catalog, "dbx")
    createTable(catalog, tableIdent)
    assertUnsupported("ALTER TABLE dbx.tab1 SKEWED BY (dt, country) ON " +
      "(('2008-08-08', 'us'), ('2009-09-09', 'uk'), ('2010-10-10', 'cn'))")
    assertUnsupported("ALTER TABLE dbx.tab1 SKEWED BY (dt, country) ON " +
      "(('2008-08-08', 'us'), ('2009-09-09', 'uk')) STORED AS DIRECTORIES")
    assertUnsupported("ALTER TABLE dbx.tab1 NOT SKEWED")
    assertUnsupported("ALTER TABLE dbx.tab1 NOT STORED AS DIRECTORIES")
  }

  test("alter table: add partition") {
    testAddPartitions(isDatasourceTable = false)
  }

  test("alter table: recover partitions (sequential)") {
    withSQLConf("spark.rdd.parallelListingThreshold" -> "10") {
      testRecoverPartitions()
    }
  }

  test("alter table: recover partition (parallel)") {
    withSQLConf("spark.rdd.parallelListingThreshold" -> "1") {
      testRecoverPartitions()
    }
  }

  protected def testRecoverPartitions() {
    val catalog = spark.sessionState.catalog
    // table to alter does not exist
    intercept[AnalysisException] {
      sql("ALTER TABLE does_not_exist RECOVER PARTITIONS")
    }

    val tableIdent = TableIdentifier("tab1")
    createTable(catalog, tableIdent)
    val part1 = Map("a" -> "1", "b" -> "5")
    createTablePartition(catalog, part1, tableIdent)
    assert(catalog.listPartitions(tableIdent).map(_.spec).toSet == Set(part1))

    val part2 = Map("a" -> "2", "b" -> "6")
    val root = new Path(catalog.getTableMetadata(tableIdent).location)
    val fs = root.getFileSystem(spark.sparkContext.hadoopConfiguration)
    // valid
    fs.mkdirs(new Path(new Path(root, "a=1"), "b=5"))
    fs.createNewFile(new Path(new Path(root, "a=1/b=5"), "a.csv"))  // file
    fs.createNewFile(new Path(new Path(root, "a=1/b=5"), "_SUCCESS"))  // file
    fs.mkdirs(new Path(new Path(root, "A=2"), "B=6"))
    fs.createNewFile(new Path(new Path(root, "A=2/B=6"), "b.csv"))  // file
    fs.createNewFile(new Path(new Path(root, "A=2/B=6"), "c.csv"))  // file
    fs.createNewFile(new Path(new Path(root, "A=2/B=6"), ".hiddenFile"))  // file
    fs.mkdirs(new Path(new Path(root, "A=2/B=6"), "_temporary"))

    // invalid
    fs.mkdirs(new Path(new Path(root, "a"), "b"))  // bad name
    fs.mkdirs(new Path(new Path(root, "b=1"), "a=1"))  // wrong order
    fs.mkdirs(new Path(root, "a=4")) // not enough columns
    fs.createNewFile(new Path(new Path(root, "a=1"), "b=4"))  // file
    fs.createNewFile(new Path(new Path(root, "a=1"), "_SUCCESS"))  // _SUCCESS
    fs.mkdirs(new Path(new Path(root, "a=1"), "_temporary"))  // _temporary
    fs.mkdirs(new Path(new Path(root, "a=1"), ".b=4"))  // start with .

    try {
      sql("ALTER TABLE tab1 RECOVER PARTITIONS")
      assert(catalog.listPartitions(tableIdent).map(_.spec).toSet ==
        Set(part1, part2))
      if (!isUsingHiveMetastore) {
        assert(catalog.getPartition(tableIdent, part1).parameters("numFiles") == "1")
        assert(catalog.getPartition(tableIdent, part2).parameters("numFiles") == "2")
      } else {
        // After ALTER TABLE, the statistics of the first partition is removed by Hive megastore
        assert(catalog.getPartition(tableIdent, part1).parameters.get("numFiles").isEmpty)
        assert(catalog.getPartition(tableIdent, part2).parameters("numFiles") == "2")
      }
    } finally {
      fs.delete(root, true)
    }
  }

  test("alter table: add partition is not supported for views") {
    assertUnsupported("ALTER VIEW dbx.tab1 ADD IF NOT EXISTS PARTITION (b='2')")
  }

  test("alter table: drop partition") {
    testDropPartitions(isDatasourceTable = false)
  }

  test("alter table: drop partition is not supported for views") {
    assertUnsupported("ALTER VIEW dbx.tab1 DROP IF EXISTS PARTITION (b='2')")
  }

  test("alter table: rename partition") {
    testRenamePartitions(isDatasourceTable = false)
  }

  test("show table extended") {
    withTempView("show1a", "show2b") {
      sql(
        """
         |CREATE TEMPORARY VIEW show1a
         |USING org.apache.spark.sql.sources.DDLScanSource
         |OPTIONS (
         |  From '1',
         |  To '10',
         |  Table 'test1'
         |
         |)
        """.stripMargin)
      sql(
        """
         |CREATE TEMPORARY VIEW show2b
         |USING org.apache.spark.sql.sources.DDLScanSource
         |OPTIONS (
         |  From '1',
         |  To '10',
         |  Table 'test1'
         |)
        """.stripMargin)
      assert(
        sql("SHOW TABLE EXTENDED LIKE 'show*'").count() >= 2)
      assert(
        sql("SHOW TABLE EXTENDED LIKE 'show*'").schema ==
          StructType(StructField("database", StringType, false) ::
            StructField("tableName", StringType, false) ::
            StructField("isTemporary", BooleanType, false) ::
            StructField("information", StringType, false) :: Nil))
    }
  }

  test("show databases") {
    sql("CREATE DATABASE showdb2B")
    sql("CREATE DATABASE showdb1A")

    // check the result as well as its order
    checkDataset(sql("SHOW DATABASES"), Row("default"), Row("showdb1a"), Row("showdb2b"))

    checkAnswer(
      sql("SHOW DATABASES LIKE '*db1A'"),
      Row("showdb1a") :: Nil)

    checkAnswer(
      sql("SHOW DATABASES LIKE 'showdb1A'"),
      Row("showdb1a") :: Nil)

    checkAnswer(
      sql("SHOW DATABASES LIKE '*db1A|*db2B'"),
      Row("showdb1a") ::
        Row("showdb2b") :: Nil)

    checkAnswer(
      sql("SHOW DATABASES LIKE 'non-existentdb'"),
      Nil)
  }

  test("drop view - temporary view") {
    val catalog = spark.sessionState.catalog
    sql(
      """
       |CREATE TEMPORARY VIEW tab1
       |USING org.apache.spark.sql.sources.DDLScanSource
       |OPTIONS (
       |  From '1',
       |  To '10',
       |  Table 'test1'
       |)
      """.stripMargin)
    assert(catalog.listTables("default") == Seq(TableIdentifier("tab1")))
    sql("DROP VIEW tab1")
    assert(catalog.listTables("default") == Nil)
  }

  test("drop table") {
    testDropTable(isDatasourceTable = false)
  }

  protected def testDropTable(isDatasourceTable: Boolean): Unit = {
    val catalog = spark.sessionState.catalog
    val tableIdent = TableIdentifier("tab1", Some("dbx"))
    createDatabase(catalog, "dbx")
    createTable(catalog, tableIdent)
    if (isDatasourceTable) {
      convertToDatasourceTable(catalog, tableIdent)
    }
    assert(catalog.listTables("dbx") == Seq(tableIdent))
    sql("DROP TABLE dbx.tab1")
    assert(catalog.listTables("dbx") == Nil)
    sql("DROP TABLE IF EXISTS dbx.tab1")
    intercept[AnalysisException] {
      sql("DROP TABLE dbx.tab1")
    }
  }

  test("drop view") {
    val catalog = spark.sessionState.catalog
    val tableIdent = TableIdentifier("tab1", Some("dbx"))
    createDatabase(catalog, "dbx")
    createTable(catalog, tableIdent)
    assert(catalog.listTables("dbx") == Seq(tableIdent))

    val e = intercept[AnalysisException] {
      sql("DROP VIEW dbx.tab1")
    }
    assert(
      e.getMessage.contains("Cannot drop a table with DROP VIEW. Please use DROP TABLE instead"))
  }

  private def convertToDatasourceTable(
      catalog: SessionCatalog,
      tableIdent: TableIdentifier): Unit = {
    catalog.alterTable(catalog.getTableMetadata(tableIdent).copy(
      provider = Some("csv")))
    assert(catalog.getTableMetadata(tableIdent).provider == Some("csv"))
  }

  protected def testSetProperties(isDatasourceTable: Boolean): Unit = {
    val catalog = spark.sessionState.catalog
    val tableIdent = TableIdentifier("tab1", Some("dbx"))
    createDatabase(catalog, "dbx")
    createTable(catalog, tableIdent)
    if (isDatasourceTable) {
      convertToDatasourceTable(catalog, tableIdent)
    }
    def getProps: Map[String, String] = {
      if (isUsingHiveMetastore) {
        normalizeCatalogTable(catalog.getTableMetadata(tableIdent)).properties
      } else {
        catalog.getTableMetadata(tableIdent).properties
      }
    }
    assert(getProps.isEmpty)
    // set table properties
    sql("ALTER TABLE dbx.tab1 SET TBLPROPERTIES ('andrew' = 'or14', 'kor' = 'bel')")
    assert(getProps == Map("andrew" -> "or14", "kor" -> "bel"))
    // set table properties without explicitly specifying database
    catalog.setCurrentDatabase("dbx")
    sql("ALTER TABLE tab1 SET TBLPROPERTIES ('kor' = 'belle', 'kar' = 'bol')")
    assert(getProps == Map("andrew" -> "or14", "kor" -> "belle", "kar" -> "bol"))
    // table to alter does not exist
    intercept[AnalysisException] {
      sql("ALTER TABLE does_not_exist SET TBLPROPERTIES ('winner' = 'loser')")
    }
  }

  protected def testUnsetProperties(isDatasourceTable: Boolean): Unit = {
    val catalog = spark.sessionState.catalog
    val tableIdent = TableIdentifier("tab1", Some("dbx"))
    createDatabase(catalog, "dbx")
    createTable(catalog, tableIdent)
    if (isDatasourceTable) {
      convertToDatasourceTable(catalog, tableIdent)
    }
    def getProps: Map[String, String] = {
      if (isUsingHiveMetastore) {
        normalizeCatalogTable(catalog.getTableMetadata(tableIdent)).properties
      } else {
        catalog.getTableMetadata(tableIdent).properties
      }
    }
    // unset table properties
    sql("ALTER TABLE dbx.tab1 SET TBLPROPERTIES ('j' = 'am', 'p' = 'an', 'c' = 'lan', 'x' = 'y')")
    sql("ALTER TABLE dbx.tab1 UNSET TBLPROPERTIES ('j')")
    assert(getProps == Map("p" -> "an", "c" -> "lan", "x" -> "y"))
    // unset table properties without explicitly specifying database
    catalog.setCurrentDatabase("dbx")
    sql("ALTER TABLE tab1 UNSET TBLPROPERTIES ('p')")
    assert(getProps == Map("c" -> "lan", "x" -> "y"))
    // table to alter does not exist
    intercept[AnalysisException] {
      sql("ALTER TABLE does_not_exist UNSET TBLPROPERTIES ('c' = 'lan')")
    }
    // property to unset does not exist
    val e = intercept[AnalysisException] {
      sql("ALTER TABLE tab1 UNSET TBLPROPERTIES ('c', 'xyz')")
    }
    assert(e.getMessage.contains("xyz"))
    // property to unset does not exist, but "IF EXISTS" is specified
    sql("ALTER TABLE tab1 UNSET TBLPROPERTIES IF EXISTS ('c', 'xyz')")
    assert(getProps == Map("x" -> "y"))
  }

  protected def testSetLocation(isDatasourceTable: Boolean): Unit = {
    val catalog = spark.sessionState.catalog
    val tableIdent = TableIdentifier("tab1", Some("dbx"))
    val partSpec = Map("a" -> "1", "b" -> "2")
    createDatabase(catalog, "dbx")
    createTable(catalog, tableIdent)
    createTablePartition(catalog, partSpec, tableIdent)
    if (isDatasourceTable) {
      convertToDatasourceTable(catalog, tableIdent)
    }
    assert(catalog.getTableMetadata(tableIdent).storage.locationUri.isDefined)
    assert(normalizeSerdeProp(catalog.getTableMetadata(tableIdent).storage.properties).isEmpty)
    assert(catalog.getPartition(tableIdent, partSpec).storage.locationUri.isDefined)
    assert(
      normalizeSerdeProp(catalog.getPartition(tableIdent, partSpec).storage.properties).isEmpty)

    // Verify that the location is set to the expected string
    def verifyLocation(expected: URI, spec: Option[TablePartitionSpec] = None): Unit = {
      val storageFormat = spec
        .map { s => catalog.getPartition(tableIdent, s).storage }
        .getOrElse { catalog.getTableMetadata(tableIdent).storage }
      // TODO(gatorsmile): fix the bug in alter table set location.
      // if (isUsingHiveMetastore) {
      //  assert(storageFormat.properties.get("path") === expected)
      // }
      assert(storageFormat.locationUri === Some(expected))
    }
    // set table location
    sql("ALTER TABLE dbx.tab1 SET LOCATION '/path/to/your/lovely/heart'")
    verifyLocation(new URI("/path/to/your/lovely/heart"))
    // set table partition location
    sql("ALTER TABLE dbx.tab1 PARTITION (a='1', b='2') SET LOCATION '/path/to/part/ways'")
    verifyLocation(new URI("/path/to/part/ways"), Some(partSpec))
    // set table location without explicitly specifying database
    catalog.setCurrentDatabase("dbx")
    sql("ALTER TABLE tab1 SET LOCATION '/swanky/steak/place'")
    verifyLocation(new URI("/swanky/steak/place"))
    // set table partition location without explicitly specifying database
    sql("ALTER TABLE tab1 PARTITION (a='1', b='2') SET LOCATION 'vienna'")
    verifyLocation(new URI("vienna"), Some(partSpec))
    // table to alter does not exist
    intercept[AnalysisException] {
      sql("ALTER TABLE dbx.does_not_exist SET LOCATION '/mister/spark'")
    }
    // partition to alter does not exist
    intercept[AnalysisException] {
      sql("ALTER TABLE dbx.tab1 PARTITION (b='2') SET LOCATION '/mister/spark'")
    }
  }

  protected def testSetSerde(isDatasourceTable: Boolean): Unit = {
    val catalog = spark.sessionState.catalog
    val tableIdent = TableIdentifier("tab1", Some("dbx"))
    createDatabase(catalog, "dbx")
    createTable(catalog, tableIdent)
    if (isDatasourceTable) {
      convertToDatasourceTable(catalog, tableIdent)
    }
    def checkSerdeProps(expectedSerdeProps: Map[String, String]): Unit = {
      val serdeProp = catalog.getTableMetadata(tableIdent).storage.properties
      if (isUsingHiveMetastore) {
        assert(normalizeSerdeProp(serdeProp) == expectedSerdeProps)
      } else {
        assert(serdeProp == expectedSerdeProps)
      }
    }
    if (isUsingHiveMetastore) {
      assert(catalog.getTableMetadata(tableIdent).storage.serde ==
        Some("org.apache.hadoop.hive.serde2.lazy.LazySimpleSerDe"))
    } else {
      assert(catalog.getTableMetadata(tableIdent).storage.serde.isEmpty)
    }
    checkSerdeProps(Map.empty[String, String])
    // set table serde and/or properties (should fail on datasource tables)
    if (isDatasourceTable) {
      val e1 = intercept[AnalysisException] {
        sql("ALTER TABLE dbx.tab1 SET SERDE 'whatever'")
      }
      val e2 = intercept[AnalysisException] {
        sql("ALTER TABLE dbx.tab1 SET SERDE 'org.apache.madoop' " +
          "WITH SERDEPROPERTIES ('k' = 'v', 'kay' = 'vee')")
      }
      assert(e1.getMessage.contains("datasource"))
      assert(e2.getMessage.contains("datasource"))
    } else {
      val newSerde = "org.apache.hadoop.hive.ql.io.parquet.serde.ParquetHiveSerDe"
      sql(s"ALTER TABLE dbx.tab1 SET SERDE '$newSerde'")
      assert(catalog.getTableMetadata(tableIdent).storage.serde == Some(newSerde))
      checkSerdeProps(Map.empty[String, String])
      val serde2 = "org.apache.hadoop.hive.serde2.columnar.LazyBinaryColumnarSerDe"
      sql(s"ALTER TABLE dbx.tab1 SET SERDE '$serde2' " +
        "WITH SERDEPROPERTIES ('k' = 'v', 'kay' = 'vee')")
      assert(catalog.getTableMetadata(tableIdent).storage.serde == Some(serde2))
      checkSerdeProps(Map("k" -> "v", "kay" -> "vee"))
    }
    // set serde properties only
    sql("ALTER TABLE dbx.tab1 SET SERDEPROPERTIES ('k' = 'vvv', 'kay' = 'vee')")
    checkSerdeProps(Map("k" -> "vvv", "kay" -> "vee"))
    // set things without explicitly specifying database
    catalog.setCurrentDatabase("dbx")
    sql("ALTER TABLE tab1 SET SERDEPROPERTIES ('kay' = 'veee')")
    checkSerdeProps(Map("k" -> "vvv", "kay" -> "veee"))
    // table to alter does not exist
    intercept[AnalysisException] {
      sql("ALTER TABLE does_not_exist SET SERDEPROPERTIES ('x' = 'y')")
    }
  }

  protected def testSetSerdePartition(isDatasourceTable: Boolean): Unit = {
    val catalog = spark.sessionState.catalog
    val tableIdent = TableIdentifier("tab1", Some("dbx"))
    val spec = Map("a" -> "1", "b" -> "2")
    createDatabase(catalog, "dbx")
    createTable(catalog, tableIdent)
    createTablePartition(catalog, spec, tableIdent)
    createTablePartition(catalog, Map("a" -> "1", "b" -> "3"), tableIdent)
    createTablePartition(catalog, Map("a" -> "2", "b" -> "2"), tableIdent)
    createTablePartition(catalog, Map("a" -> "2", "b" -> "3"), tableIdent)
    if (isDatasourceTable) {
      convertToDatasourceTable(catalog, tableIdent)
    }
    def checkPartitionSerdeProps(expectedSerdeProps: Map[String, String]): Unit = {
      val serdeProp = catalog.getPartition(tableIdent, spec).storage.properties
      if (isUsingHiveMetastore) {
        assert(normalizeSerdeProp(serdeProp) == expectedSerdeProps)
      } else {
        assert(serdeProp == expectedSerdeProps)
      }
    }
    if (isUsingHiveMetastore) {
      assert(catalog.getPartition(tableIdent, spec).storage.serde ==
        Some("org.apache.hadoop.hive.serde2.lazy.LazySimpleSerDe"))
    } else {
      assert(catalog.getPartition(tableIdent, spec).storage.serde.isEmpty)
    }
    checkPartitionSerdeProps(Map.empty[String, String])
    // set table serde and/or properties (should fail on datasource tables)
    if (isDatasourceTable) {
      val e1 = intercept[AnalysisException] {
        sql("ALTER TABLE dbx.tab1 PARTITION (a=1, b=2) SET SERDE 'whatever'")
      }
      val e2 = intercept[AnalysisException] {
        sql("ALTER TABLE dbx.tab1 PARTITION (a=1, b=2) SET SERDE 'org.apache.madoop' " +
          "WITH SERDEPROPERTIES ('k' = 'v', 'kay' = 'vee')")
      }
      assert(e1.getMessage.contains("datasource"))
      assert(e2.getMessage.contains("datasource"))
    } else {
      sql("ALTER TABLE dbx.tab1 PARTITION (a=1, b=2) SET SERDE 'org.apache.jadoop'")
      assert(catalog.getPartition(tableIdent, spec).storage.serde == Some("org.apache.jadoop"))
      checkPartitionSerdeProps(Map.empty[String, String])
      sql("ALTER TABLE dbx.tab1 PARTITION (a=1, b=2) SET SERDE 'org.apache.madoop' " +
        "WITH SERDEPROPERTIES ('k' = 'v', 'kay' = 'vee')")
      assert(catalog.getPartition(tableIdent, spec).storage.serde == Some("org.apache.madoop"))
      checkPartitionSerdeProps(Map("k" -> "v", "kay" -> "vee"))
    }
    // set serde properties only
    maybeWrapException(isDatasourceTable) {
      sql("ALTER TABLE dbx.tab1 PARTITION (a=1, b=2) " +
        "SET SERDEPROPERTIES ('k' = 'vvv', 'kay' = 'vee')")
      checkPartitionSerdeProps(Map("k" -> "vvv", "kay" -> "vee"))
    }
    // set things without explicitly specifying database
    catalog.setCurrentDatabase("dbx")
    maybeWrapException(isDatasourceTable) {
      sql("ALTER TABLE tab1 PARTITION (a=1, b=2) SET SERDEPROPERTIES ('kay' = 'veee')")
      checkPartitionSerdeProps(Map("k" -> "vvv", "kay" -> "veee"))
    }
    // table to alter does not exist
    intercept[AnalysisException] {
      sql("ALTER TABLE does_not_exist PARTITION (a=1, b=2) SET SERDEPROPERTIES ('x' = 'y')")
    }
  }

  protected def testAddPartitions(isDatasourceTable: Boolean): Unit = {
    val catalog = spark.sessionState.catalog
    val tableIdent = TableIdentifier("tab1", Some("dbx"))
    val part1 = Map("a" -> "1", "b" -> "5")
    val part2 = Map("a" -> "2", "b" -> "6")
    val part3 = Map("a" -> "3", "b" -> "7")
    val part4 = Map("a" -> "4", "b" -> "8")
    val part5 = Map("a" -> "9", "b" -> "9")
    createDatabase(catalog, "dbx")
    createTable(catalog, tableIdent)
    createTablePartition(catalog, part1, tableIdent)
    if (isDatasourceTable) {
      convertToDatasourceTable(catalog, tableIdent)
    }
    assert(catalog.listPartitions(tableIdent).map(_.spec).toSet == Set(part1))

    // basic add partition
    sql("ALTER TABLE dbx.tab1 ADD IF NOT EXISTS " +
      "PARTITION (a='2', b='6') LOCATION 'paris' PARTITION (a='3', b='7')")
    assert(catalog.listPartitions(tableIdent).map(_.spec).toSet == Set(part1, part2, part3))
    assert(catalog.getPartition(tableIdent, part1).storage.locationUri.isDefined)
    val partitionLocation = if (isUsingHiveMetastore) {
      val tableLocation = catalog.getTableMetadata(tableIdent).storage.locationUri
      assert(tableLocation.isDefined)
      makeQualifiedPath(new Path(tableLocation.get.toString, "paris"))
    } else {
      new URI("paris")
    }

    assert(catalog.getPartition(tableIdent, part2).storage.locationUri == Option(partitionLocation))
    assert(catalog.getPartition(tableIdent, part3).storage.locationUri.isDefined)

    // add partitions without explicitly specifying database
    catalog.setCurrentDatabase("dbx")
    sql("ALTER TABLE tab1 ADD IF NOT EXISTS PARTITION (a='4', b='8')")
    assert(catalog.listPartitions(tableIdent).map(_.spec).toSet ==
      Set(part1, part2, part3, part4))

    // table to alter does not exist
    intercept[AnalysisException] {
      sql("ALTER TABLE does_not_exist ADD IF NOT EXISTS PARTITION (a='4', b='9')")
    }

    // partition to add already exists
    intercept[AnalysisException] {
      sql("ALTER TABLE tab1 ADD PARTITION (a='4', b='8')")
    }

    // partition to add already exists when using IF NOT EXISTS
    sql("ALTER TABLE tab1 ADD IF NOT EXISTS PARTITION (a='4', b='8')")
    assert(catalog.listPartitions(tableIdent).map(_.spec).toSet ==
      Set(part1, part2, part3, part4))

    // partition spec in ADD PARTITION should be case insensitive by default
    sql("ALTER TABLE tab1 ADD PARTITION (A='9', B='9')")
    assert(catalog.listPartitions(tableIdent).map(_.spec).toSet ==
      Set(part1, part2, part3, part4, part5))
  }

  protected def testDropPartitions(isDatasourceTable: Boolean): Unit = {
    val catalog = spark.sessionState.catalog
    val tableIdent = TableIdentifier("tab1", Some("dbx"))
    val part1 = Map("a" -> "1", "b" -> "5")
    val part2 = Map("a" -> "2", "b" -> "6")
    val part3 = Map("a" -> "3", "b" -> "7")
    val part4 = Map("a" -> "4", "b" -> "8")
    val part5 = Map("a" -> "9", "b" -> "9")
    createDatabase(catalog, "dbx")
    createTable(catalog, tableIdent)
    createTablePartition(catalog, part1, tableIdent)
    createTablePartition(catalog, part2, tableIdent)
    createTablePartition(catalog, part3, tableIdent)
    createTablePartition(catalog, part4, tableIdent)
    createTablePartition(catalog, part5, tableIdent)
    assert(catalog.listPartitions(tableIdent).map(_.spec).toSet ==
      Set(part1, part2, part3, part4, part5))
    if (isDatasourceTable) {
      convertToDatasourceTable(catalog, tableIdent)
    }

    // basic drop partition
    sql("ALTER TABLE dbx.tab1 DROP IF EXISTS PARTITION (a='4', b='8'), PARTITION (a='3', b='7')")
    assert(catalog.listPartitions(tableIdent).map(_.spec).toSet == Set(part1, part2, part5))

    // drop partitions without explicitly specifying database
    catalog.setCurrentDatabase("dbx")
    sql("ALTER TABLE tab1 DROP IF EXISTS PARTITION (a='2', b ='6')")
    assert(catalog.listPartitions(tableIdent).map(_.spec).toSet == Set(part1, part5))

    // table to alter does not exist
    intercept[AnalysisException] {
      sql("ALTER TABLE does_not_exist DROP IF EXISTS PARTITION (a='2')")
    }

    // partition to drop does not exist
    intercept[AnalysisException] {
      sql("ALTER TABLE tab1 DROP PARTITION (a='300')")
    }

    // partition to drop does not exist when using IF EXISTS
    sql("ALTER TABLE tab1 DROP IF EXISTS PARTITION (a='300')")
    assert(catalog.listPartitions(tableIdent).map(_.spec).toSet == Set(part1, part5))

    // partition spec in DROP PARTITION should be case insensitive by default
    sql("ALTER TABLE tab1 DROP PARTITION (A='1', B='5')")
    assert(catalog.listPartitions(tableIdent).map(_.spec).toSet == Set(part5))

    // use int literal as partition value for int type partition column
    sql("ALTER TABLE tab1 DROP PARTITION (a=9, b=9)")
    assert(catalog.listPartitions(tableIdent).isEmpty)
  }

  protected def testRenamePartitions(isDatasourceTable: Boolean): Unit = {
    val catalog = spark.sessionState.catalog
    val tableIdent = TableIdentifier("tab1", Some("dbx"))
    val part1 = Map("a" -> "1", "b" -> "q")
    val part2 = Map("a" -> "2", "b" -> "c")
    val part3 = Map("a" -> "3", "b" -> "p")
    createDatabase(catalog, "dbx")
    createTable(catalog, tableIdent)
    createTablePartition(catalog, part1, tableIdent)
    createTablePartition(catalog, part2, tableIdent)
    createTablePartition(catalog, part3, tableIdent)
    assert(catalog.listPartitions(tableIdent).map(_.spec).toSet == Set(part1, part2, part3))
    if (isDatasourceTable) {
      convertToDatasourceTable(catalog, tableIdent)
    }

    // basic rename partition
    sql("ALTER TABLE dbx.tab1 PARTITION (a='1', b='q') RENAME TO PARTITION (a='100', b='p')")
    sql("ALTER TABLE dbx.tab1 PARTITION (a='2', b='c') RENAME TO PARTITION (a='20', b='c')")
    assert(catalog.listPartitions(tableIdent).map(_.spec).toSet ==
      Set(Map("a" -> "100", "b" -> "p"), Map("a" -> "20", "b" -> "c"), Map("a" -> "3", "b" -> "p")))

    // rename without explicitly specifying database
    catalog.setCurrentDatabase("dbx")
    sql("ALTER TABLE tab1 PARTITION (a='100', b='p') RENAME TO PARTITION (a='10', b='p')")
    assert(catalog.listPartitions(tableIdent).map(_.spec).toSet ==
      Set(Map("a" -> "10", "b" -> "p"), Map("a" -> "20", "b" -> "c"), Map("a" -> "3", "b" -> "p")))

    // table to alter does not exist
    intercept[NoSuchTableException] {
      sql("ALTER TABLE does_not_exist PARTITION (c='3') RENAME TO PARTITION (c='333')")
    }

    // partition to rename does not exist
    intercept[NoSuchPartitionException] {
      sql("ALTER TABLE tab1 PARTITION (a='not_found', b='1') RENAME TO PARTITION (a='1', b='2')")
    }

    // partition spec in RENAME PARTITION should be case insensitive by default
    sql("ALTER TABLE tab1 PARTITION (A='10', B='p') RENAME TO PARTITION (A='1', B='p')")
    assert(catalog.listPartitions(tableIdent).map(_.spec).toSet ==
      Set(Map("a" -> "1", "b" -> "p"), Map("a" -> "20", "b" -> "c"), Map("a" -> "3", "b" -> "p")))
  }

  protected def testChangeColumn(isDatasourceTable: Boolean): Unit = {
    val catalog = spark.sessionState.catalog
    val resolver = spark.sessionState.conf.resolver
    val tableIdent = TableIdentifier("tab1", Some("dbx"))
    createDatabase(catalog, "dbx")
    createTable(catalog, tableIdent)
    if (isDatasourceTable) {
      convertToDatasourceTable(catalog, tableIdent)
    }
    def getMetadata(colName: String): Metadata = {
      val column = catalog.getTableMetadata(tableIdent).schema.fields.find { field =>
        resolver(field.name, colName)
      }
      column.map(_.metadata).getOrElse(Metadata.empty)
    }
    // Ensure that change column will preserve other metadata fields.
    sql("ALTER TABLE dbx.tab1 CHANGE COLUMN col1 col1 INT COMMENT 'this is col1'")
    assert(getMetadata("col1").getString("key") == "value")
  }

  test("drop build-in function") {
    Seq("true", "false").foreach { caseSensitive =>
      withSQLConf(SQLConf.CASE_SENSITIVE.key -> caseSensitive) {
        // partition to add already exists
        var e = intercept[AnalysisException] {
          sql("DROP TEMPORARY FUNCTION year")
        }
        assert(e.getMessage.contains("Cannot drop native function 'year'"))

        e = intercept[AnalysisException] {
          sql("DROP TEMPORARY FUNCTION YeAr")
        }
        assert(e.getMessage.contains("Cannot drop native function 'YeAr'"))

        e = intercept[AnalysisException] {
          sql("DROP TEMPORARY FUNCTION `YeAr`")
        }
        assert(e.getMessage.contains("Cannot drop native function 'YeAr'"))
      }
    }
  }

  test("describe function") {
    checkAnswer(
      sql("DESCRIBE FUNCTION log"),
      Row("Class: org.apache.spark.sql.catalyst.expressions.Logarithm") ::
        Row("Function: log") ::
        Row("Usage: log(base, expr) - Returns the logarithm of `expr` with `base`.") :: Nil
    )
    // predicate operator
    checkAnswer(
      sql("DESCRIBE FUNCTION or"),
      Row("Class: org.apache.spark.sql.catalyst.expressions.Or") ::
        Row("Function: or") ::
        Row("Usage: expr1 or expr2 - Logical OR.") :: Nil
    )
    checkAnswer(
      sql("DESCRIBE FUNCTION !"),
      Row("Class: org.apache.spark.sql.catalyst.expressions.Not") ::
        Row("Function: !") ::
        Row("Usage: ! expr - Logical not.") :: Nil
    )
    // arithmetic operators
    checkAnswer(
      sql("DESCRIBE FUNCTION +"),
      Row("Class: org.apache.spark.sql.catalyst.expressions.Add") ::
        Row("Function: +") ::
        Row("Usage: expr1 + expr2 - Returns `expr1`+`expr2`.") :: Nil
    )
    // comparison operators
    checkAnswer(
      sql("DESCRIBE FUNCTION <"),
      Row("Class: org.apache.spark.sql.catalyst.expressions.LessThan") ::
        Row("Function: <") ::
        Row("Usage: expr1 < expr2 - Returns true if `expr1` is less than `expr2`.") :: Nil
    )
    // STRING
    checkAnswer(
      sql("DESCRIBE FUNCTION 'concat'"),
      Row("Class: org.apache.spark.sql.catalyst.expressions.Concat") ::
        Row("Function: concat") ::
        Row("Usage: concat(str1, str2, ..., strN) - " +
            "Returns the concatenation of str1, str2, ..., strN.") :: Nil
    )
    // extended mode
    checkAnswer(
      sql("DESCRIBE FUNCTION EXTENDED ^"),
      Row("Class: org.apache.spark.sql.catalyst.expressions.BitwiseXor") ::
        Row(
          """Extended Usage:
            |    Examples:
            |      > SELECT 3 ^ 5;
            |       2
            |  """.stripMargin) ::
        Row("Function: ^") ::
        Row("Usage: expr1 ^ expr2 - Returns the result of " +
          "bitwise exclusive OR of `expr1` and `expr2`.") :: Nil
    )
  }

  test("create a data source table without schema") {
    import testImplicits._
    withTempPath { tempDir =>
      withTable("tab1", "tab2") {
        (("a", "b") :: Nil).toDF().write.json(tempDir.getCanonicalPath)

        val e = intercept[AnalysisException] { sql("CREATE TABLE tab1 USING json") }.getMessage
        assert(e.contains("Unable to infer schema for JSON. It must be specified manually"))

        sql(s"CREATE TABLE tab2 using json location '${tempDir.toURI}'")
        checkAnswer(spark.table("tab2"), Row("a", "b"))
      }
    }
  }

  test("create table using CLUSTERED BY without schema specification") {
    import testImplicits._
    withTempPath { tempDir =>
      withTable("jsonTable") {
        (("a", "b") :: Nil).toDF().write.json(tempDir.getCanonicalPath)

        val e = intercept[AnalysisException] {
        sql(
          s"""
             |CREATE TABLE jsonTable
             |USING org.apache.spark.sql.json
             |OPTIONS (
             |  path '${tempDir.getCanonicalPath}'
             |)
             |CLUSTERED BY (inexistentColumnA) SORTED BY (inexistentColumnB) INTO 2 BUCKETS
           """.stripMargin)
        }
        assert(e.message == "Cannot specify bucketing information if the table schema is not " +
          "specified when creating and will be inferred at runtime")
      }
    }
  }

  test("Create Data Source Table As Select") {
    import testImplicits._
    withTable("t", "t1", "t2") {
      sql("CREATE TABLE t USING parquet SELECT 1 as a, 1 as b")
      checkAnswer(spark.table("t"), Row(1, 1) :: Nil)

      spark.range(1).select('id as 'a, 'id as 'b).write.saveAsTable("t1")
      sql("CREATE TABLE t2 USING parquet SELECT a, b from t1")
      checkAnswer(spark.table("t2"), spark.table("t1"))
    }
  }

  test("drop current database") {
    sql("CREATE DATABASE temp")
    sql("USE temp")
    sql("DROP DATABASE temp")
    val e = intercept[AnalysisException] {
        sql("CREATE TABLE t (a INT, b INT) USING parquet")
      }.getMessage
    assert(e.contains("Database 'temp' not found"))
  }

  test("drop default database") {
    val caseSensitiveOptions = if (isUsingHiveMetastore) Seq("false") else Seq("true", "false")
    caseSensitiveOptions.foreach { caseSensitive =>
      withSQLConf(SQLConf.CASE_SENSITIVE.key -> caseSensitive) {
        var message = intercept[AnalysisException] {
          sql("DROP DATABASE default")
        }.getMessage
        assert(message.contains("Can not drop default database"))

        message = intercept[AnalysisException] {
          sql("DROP DATABASE DeFault")
        }.getMessage
        if (caseSensitive == "true") {
          assert(message.contains("Database 'DeFault' not found"))
        } else {
          assert(message.contains("Can not drop default database"))
        }
      }
    }
  }

  test("truncate table - datasource table") {
    import testImplicits._

    val data = (1 to 10).map { i => (i, i) }.toDF("width", "length")
    // Test both a Hive compatible and incompatible code path.
    Seq("json", "parquet").foreach { format =>
      withTable("rectangles") {
        data.write.format(format).saveAsTable("rectangles")
        assume(spark.table("rectangles").collect().nonEmpty,
          "bad test; table was empty to begin with")

        sql("TRUNCATE TABLE rectangles")
        assert(spark.table("rectangles").collect().isEmpty)

        // not supported since the table is not partitioned
        assertUnsupported("TRUNCATE TABLE rectangles PARTITION (width=1)")
      }
    }
  }

  test("truncate partitioned table - datasource table") {
    import testImplicits._

    val data = (1 to 10).map { i => (i % 3, i % 5, i) }.toDF("width", "length", "height")

    withTable("partTable") {
      data.write.partitionBy("width", "length").saveAsTable("partTable")
      // supported since partitions are stored in the metastore
      sql("TRUNCATE TABLE partTable PARTITION (width=1, length=1)")
      assert(spark.table("partTable").filter($"width" === 1).collect().nonEmpty)
      assert(spark.table("partTable").filter($"width" === 1 && $"length" === 1).collect().isEmpty)
    }

    withTable("partTable") {
      data.write.partitionBy("width", "length").saveAsTable("partTable")
      // support partial partition spec
      sql("TRUNCATE TABLE partTable PARTITION (width=1)")
      assert(spark.table("partTable").collect().nonEmpty)
      assert(spark.table("partTable").filter($"width" === 1).collect().isEmpty)
    }

    withTable("partTable") {
      data.write.partitionBy("width", "length").saveAsTable("partTable")
      // do nothing if no partition is matched for the given partial partition spec
      sql("TRUNCATE TABLE partTable PARTITION (width=100)")
      assert(spark.table("partTable").count() == data.count())

      // throw exception if no partition is matched for the given non-partial partition spec.
      intercept[NoSuchPartitionException] {
        sql("TRUNCATE TABLE partTable PARTITION (width=100, length=100)")
      }

      // throw exception if the column in partition spec is not a partition column.
      val e = intercept[AnalysisException] {
        sql("TRUNCATE TABLE partTable PARTITION (unknown=1)")
      }
      assert(e.message.contains("unknown is not a valid partition column"))
    }
  }

  test("create temporary view with mismatched schema") {
    withTable("tab1") {
      spark.range(10).write.saveAsTable("tab1")
      withView("view1") {
        val e = intercept[AnalysisException] {
          sql("CREATE TEMPORARY VIEW view1 (col1, col3) AS SELECT * FROM tab1")
        }.getMessage
        assert(e.contains("the SELECT clause (num: `1`) does not match")
          && e.contains("CREATE VIEW (num: `2`)"))
      }
    }
  }

  test("create temporary view with specified schema") {
    withView("view1") {
      sql("CREATE TEMPORARY VIEW view1 (col1, col2) AS SELECT 1, 2")
      checkAnswer(
        sql("SELECT * FROM view1"),
        Row(1, 2) :: Nil
      )
    }
  }

  test("block creating duplicate temp table") {
    withView("t_temp") {
      sql("CREATE TEMPORARY VIEW t_temp AS SELECT 1, 2")
      val e = intercept[TempTableAlreadyExistsException] {
        sql("CREATE TEMPORARY TABLE t_temp (c3 int, c4 string) USING JSON")
      }.getMessage
      assert(e.contains("Temporary table 't_temp' already exists"))
    }
  }

  test("truncate table - external table, temporary table, view (not allowed)") {
    import testImplicits._
    withTempPath { tempDir =>
      withTable("my_ext_tab") {
        (("a", "b") :: Nil).toDF().write.parquet(tempDir.getCanonicalPath)
        (1 to 10).map { i => (i, i) }.toDF("a", "b").createTempView("my_temp_tab")
        sql(s"CREATE TABLE my_ext_tab using parquet LOCATION '${tempDir.toURI}'")
        sql(s"CREATE VIEW my_view AS SELECT 1")
        intercept[NoSuchTableException] {
          sql("TRUNCATE TABLE my_temp_tab")
        }
        assertUnsupported("TRUNCATE TABLE my_ext_tab")
        assertUnsupported("TRUNCATE TABLE my_view")
      }
    }
  }

  test("truncate table - non-partitioned table (not allowed)") {
    withTable("my_tab") {
      sql("CREATE TABLE my_tab (age INT, name STRING) using parquet")
      sql("INSERT INTO my_tab values (10, 'a')")
      assertUnsupported("TRUNCATE TABLE my_tab PARTITION (age=10)")
    }
  }

  test("SPARK-16034 Partition columns should match when appending to existing data source tables") {
    import testImplicits._
    val df = Seq((1, 2, 3)).toDF("a", "b", "c")
    withTable("partitionedTable") {
      df.write.mode("overwrite").partitionBy("a", "b").saveAsTable("partitionedTable")
      // Misses some partition columns
      intercept[AnalysisException] {
        df.write.mode("append").partitionBy("a").saveAsTable("partitionedTable")
      }
      // Wrong order
      intercept[AnalysisException] {
        df.write.mode("append").partitionBy("b", "a").saveAsTable("partitionedTable")
      }
      // Partition columns not specified
      intercept[AnalysisException] {
        df.write.mode("append").saveAsTable("partitionedTable")
      }
      assert(sql("select * from partitionedTable").collect().size == 1)
      // Inserts new data successfully when partition columns are correctly specified in
      // partitionBy(...).
      // TODO: Right now, partition columns are always treated in a case-insensitive way.
      // See the write method in DataSource.scala.
      Seq((4, 5, 6)).toDF("a", "B", "c")
        .write
        .mode("append")
        .partitionBy("a", "B")
        .saveAsTable("partitionedTable")

      Seq((7, 8, 9)).toDF("a", "b", "c")
        .write
        .mode("append")
        .partitionBy("a", "b")
        .saveAsTable("partitionedTable")

      checkAnswer(
        sql("select a, b, c from partitionedTable"),
        Row(1, 2, 3) :: Row(4, 5, 6) :: Row(7, 8, 9) :: Nil
      )
    }
  }

  test("show functions") {
    withUserDefinedFunction("add_one" -> true) {
      val numFunctions = FunctionRegistry.functionSet.size.toLong
      assert(sql("show functions").count() === numFunctions)
      assert(sql("show system functions").count() === numFunctions)
      assert(sql("show all functions").count() === numFunctions)
      assert(sql("show user functions").count() === 0L)
      spark.udf.register("add_one", (x: Long) => x + 1)
      assert(sql("show functions").count() === numFunctions + 1L)
      assert(sql("show system functions").count() === numFunctions)
      assert(sql("show all functions").count() === numFunctions + 1L)
      assert(sql("show user functions").count() === 1L)
    }
  }

  test("show columns - negative test") {
    // When case sensitivity is true, the user supplied database name in table identifier
    // should match the supplied database name in case sensitive way.
    withSQLConf(SQLConf.CASE_SENSITIVE.key -> "true") {
      withTempDatabase { db =>
        val tabName = s"$db.showcolumn"
        withTable(tabName) {
          sql(s"CREATE TABLE $tabName(col1 int, col2 string) USING parquet ")
          val message = intercept[AnalysisException] {
            sql(s"SHOW COLUMNS IN $db.showcolumn FROM ${db.toUpperCase}")
          }.getMessage
          assert(message.contains("SHOW COLUMNS with conflicting databases"))
        }
      }
    }
  }

  test("SPARK-18009 calling toLocalIterator on commands") {
    import scala.collection.JavaConverters._
    val df = sql("show databases")
    val rows: Seq[Row] = df.toLocalIterator().asScala.toSeq
    assert(rows.length > 0)
  }

  test("SET LOCATION for managed table") {
    withTable("tbl") {
      withTempDir { dir =>
        sql("CREATE TABLE tbl(i INT) USING parquet")
        sql("INSERT INTO tbl SELECT 1")
        checkAnswer(spark.table("tbl"), Row(1))
        val defaultTablePath = spark.sessionState.catalog
          .getTableMetadata(TableIdentifier("tbl")).storage.locationUri.get

        sql(s"ALTER TABLE tbl SET LOCATION '${dir.toURI}'")
        spark.catalog.refreshTable("tbl")
        // SET LOCATION won't move data from previous table path to new table path.
        assert(spark.table("tbl").count() == 0)
        // the previous table path should be still there.
        assert(new File(defaultTablePath).exists())

        sql("INSERT INTO tbl SELECT 2")
        checkAnswer(spark.table("tbl"), Row(2))
        // newly inserted data will go to the new table path.
        assert(dir.listFiles().nonEmpty)

        sql("DROP TABLE tbl")
        // the new table path will be removed after DROP TABLE.
        assert(!dir.exists())
      }
    }
  }

  test("insert data to a data source table which has a not existed location should succeed") {
    withTable("t") {
      withTempDir { dir =>
        spark.sql(
          s"""
             |CREATE TABLE t(a string, b int)
             |USING parquet
             |OPTIONS(path "$dir")
           """.stripMargin)
        val table = spark.sessionState.catalog.getTableMetadata(TableIdentifier("t"))
<<<<<<< HEAD
        val dirPath = new Path(dir.getAbsolutePath)
        val fs = dirPath.getFileSystem(spark.sessionState.newHadoopConf())
        assert(new Path(table.location) == fs.makeQualified(dirPath))

        dir.delete
        val tableLocFile = new File(new URI(table.location))
        assert(!tableLocFile.exists)
=======
        assert(table.location == new URI(dir.getAbsolutePath))

        dir.delete
        assert(!dir.exists)
>>>>>>> eeb1d6db
        spark.sql("INSERT INTO TABLE t SELECT 'c', 1")
        assert(dir.exists)
        checkAnswer(spark.table("t"), Row("c", 1) :: Nil)

        Utils.deleteRecursively(dir)
        assert(!dir.exists)
        spark.sql("INSERT OVERWRITE TABLE t SELECT 'c', 1")
        assert(dir.exists)
        checkAnswer(spark.table("t"), Row("c", 1) :: Nil)

        val newDirFile = new File(dir, "x")
        val newDir = newDirFile.getAbsolutePath
        spark.sql(s"ALTER TABLE t SET LOCATION '$newDir'")
        spark.sessionState.catalog.refreshTable(TableIdentifier("t"))

        val table1 = spark.sessionState.catalog.getTableMetadata(TableIdentifier("t"))
        assert(table1.location == new URI(newDir))
        assert(!newDirFile.exists)

        spark.sql("INSERT INTO TABLE t SELECT 'c', 1")
        assert(newDirFile.exists)
        checkAnswer(spark.table("t"), Row("c", 1) :: Nil)
      }
    }
  }

  test("insert into a data source table with no existed partition location should succeed") {
    withTable("t") {
      withTempDir { dir =>
        spark.sql(
          s"""
             |CREATE TABLE t(a int, b int, c int, d int)
             |USING parquet
             |PARTITIONED BY(a, b)
             |LOCATION "$dir"
           """.stripMargin)
        val table = spark.sessionState.catalog.getTableMetadata(TableIdentifier("t"))
<<<<<<< HEAD
        val dirPath = new Path(dir.getAbsolutePath)
        val fs = dirPath.getFileSystem(spark.sessionState.newHadoopConf())
        assert(new Path(table.location) == fs.makeQualified(dirPath))
=======
        assert(table.location == new URI(dir.getAbsolutePath))
>>>>>>> eeb1d6db

        spark.sql("INSERT INTO TABLE t PARTITION(a=1, b=2) SELECT 3, 4")
        checkAnswer(spark.table("t"), Row(3, 4, 1, 2) :: Nil)

        val partLoc = new File(s"${dir.getAbsolutePath}/a=1")
        Utils.deleteRecursively(partLoc)
        assert(!partLoc.exists())
        // insert overwrite into a partition which location has been deleted.
        spark.sql("INSERT OVERWRITE TABLE t PARTITION(a=1, b=2) SELECT 7, 8")
        assert(partLoc.exists())
        checkAnswer(spark.table("t"), Row(7, 8, 1, 2) :: Nil)
      }
    }
  }

  test("read data from a data source table which has a not existed location should succeed") {
    withTable("t") {
      withTempDir { dir =>
        spark.sql(
          s"""
             |CREATE TABLE t(a string, b int)
             |USING parquet
             |OPTIONS(path "$dir")
           """.stripMargin)
        val table = spark.sessionState.catalog.getTableMetadata(TableIdentifier("t"))
<<<<<<< HEAD
        val dirPath = new Path(dir.getAbsolutePath)
        val fs = dirPath.getFileSystem(spark.sessionState.newHadoopConf())
        assert(new Path(table.location) == fs.makeQualified(dirPath))
=======
        assert(table.location == new URI(dir.getAbsolutePath))
>>>>>>> eeb1d6db

        dir.delete()
        checkAnswer(spark.table("t"), Nil)

        val newDirFile = new File(dir, "x")
        val newDir = newDirFile.toURI
        spark.sql(s"ALTER TABLE t SET LOCATION '$newDir'")

        val table1 = spark.sessionState.catalog.getTableMetadata(TableIdentifier("t"))
        assert(table1.location == newDir)
        assert(!newDirFile.exists())
        checkAnswer(spark.table("t"), Nil)
      }
    }
  }

  test("read data from a data source table with no existed partition location should succeed") {
    withTable("t") {
      withTempDir { dir =>
        spark.sql(
          s"""
             |CREATE TABLE t(a int, b int, c int, d int)
             |USING parquet
             |PARTITIONED BY(a, b)
             |LOCATION "$dir"
           """.stripMargin)
        spark.sql("INSERT INTO TABLE t PARTITION(a=1, b=2) SELECT 3, 4")
        checkAnswer(spark.table("t"), Row(3, 4, 1, 2) :: Nil)

        // select from a partition which location has been deleted.
        Utils.deleteRecursively(dir)
        assert(!dir.exists())
        spark.sql("REFRESH TABLE t")
        checkAnswer(spark.sql("select * from t where a=1 and b=2"), Nil)
      }
    }
  }

  Seq(true, false).foreach { shouldDelete =>
    val tcName = if (shouldDelete) "non-existent" else "existed"
    test(s"CTAS for external data source table with a $tcName location") {
      withTable("t", "t1") {
        withTempDir {
          dir =>
            if (shouldDelete) {
              dir.delete()
            }
            spark.sql(
              s"""
                 |CREATE TABLE t
                 |USING parquet
                 |LOCATION '$dir'
                 |AS SELECT 3 as a, 4 as b, 1 as c, 2 as d
               """.stripMargin)
            val table = spark.sessionState.catalog.getTableMetadata(TableIdentifier("t"))
<<<<<<< HEAD
            val dirPath = new Path(dir.getAbsolutePath)
            val fs = dirPath.getFileSystem(spark.sessionState.newHadoopConf())
=======
            assert(table.location == new URI(dir.getAbsolutePath))
>>>>>>> eeb1d6db

            assert(new Path(table.location) == fs.makeQualified(dirPath))
            checkAnswer(spark.table("t"), Row(3, 4, 1, 2))
        }
        // partition table
        withTempDir {
          dir =>
            if (shouldDelete) {
              dir.delete()
            }
            spark.sql(
              s"""
                 |CREATE TABLE t1
                 |USING parquet
                 |PARTITIONED BY(a, b)
                 |LOCATION '$dir'
                 |AS SELECT 3 as a, 4 as b, 1 as c, 2 as d
               """.stripMargin)
            val table = spark.sessionState.catalog.getTableMetadata(TableIdentifier("t1"))
<<<<<<< HEAD
            val dirPath = new Path(dir.getAbsolutePath)
            val fs = dirPath.getFileSystem(spark.sessionState.newHadoopConf())
            assert(new Path(table.location) == fs.makeQualified(dirPath))
=======
            assert(table.location == new URI(dir.getAbsolutePath))
>>>>>>> eeb1d6db

            val partDir = new File(dir, "a=3")
            assert(partDir.exists())

            checkAnswer(spark.table("t1"), Row(1, 2, 3, 4))
        }
      }
    }
  }

  Seq("a b", "a:b", "a%b", "a,b").foreach { specialChars =>
    test(s"data source table:partition column name containing $specialChars") {
      withTable("t") {
        withTempDir { dir =>
          spark.sql(
            s"""
               |CREATE TABLE t(a string, `$specialChars` string)
               |USING parquet
               |PARTITIONED BY(`$specialChars`)
               |LOCATION '$dir'
             """.stripMargin)

          assert(dir.listFiles().isEmpty)
          spark.sql(s"INSERT INTO TABLE t PARTITION(`$specialChars`=2) SELECT 1")
          val partEscaped = s"${ExternalCatalogUtils.escapePathName(specialChars)}=2"
          val partFile = new File(dir, partEscaped)
          assert(partFile.listFiles().length >= 1)
          checkAnswer(spark.table("t"), Row("1", "2") :: Nil)
        }
      }
    }
  }

  Seq("a b", "a:b", "a%b").foreach { specialChars =>
    test(s"location uri contains $specialChars for datasource table") {
      withTable("t", "t1") {
        withTempDir { dir =>
          val loc = new File(dir, specialChars)
          loc.mkdir()
          spark.sql(
            s"""
               |CREATE TABLE t(a string)
               |USING parquet
               |LOCATION '$loc'
             """.stripMargin)

          val table = spark.sessionState.catalog.getTableMetadata(TableIdentifier("t"))
          assert(table.location == new Path(loc.getAbsolutePath).toUri)
          assert(new Path(table.location).toString.contains(specialChars))

          assert(loc.listFiles().isEmpty)
          spark.sql("INSERT INTO TABLE t SELECT 1")
          assert(loc.listFiles().length >= 1)
          checkAnswer(spark.table("t"), Row("1") :: Nil)
        }

        withTempDir { dir =>
          val loc = new File(dir, specialChars)
          loc.mkdir()
          spark.sql(
            s"""
               |CREATE TABLE t1(a string, b string)
               |USING parquet
               |PARTITIONED BY(b)
               |LOCATION '$loc'
             """.stripMargin)

          val table = spark.sessionState.catalog.getTableMetadata(TableIdentifier("t1"))
          assert(table.location == new Path(loc.getAbsolutePath).toUri)
          assert(new Path(table.location).toString.contains(specialChars))

          assert(loc.listFiles().isEmpty)
          spark.sql("INSERT INTO TABLE t1 PARTITION(b=2) SELECT 1")
          val partFile = new File(loc, "b=2")
          assert(partFile.listFiles().length >= 1)
          checkAnswer(spark.table("t1"), Row("1", "2") :: Nil)

          spark.sql("INSERT INTO TABLE t1 PARTITION(b='2017-03-03 12:13%3A14') SELECT 1")
          val partFile1 = new File(loc, "b=2017-03-03 12:13%3A14")
          assert(!partFile1.exists())
          val partFile2 = new File(loc, "b=2017-03-03 12%3A13%253A14")
          assert(partFile2.listFiles().length >= 1)
          checkAnswer(spark.table("t1"), Row("1", "2") :: Row("1", "2017-03-03 12:13%3A14") :: Nil)
        }
      }
    }
  }

  Seq("a b", "a:b", "a%b").foreach { specialChars =>
    test(s"location uri contains $specialChars for database") {
      try {
        withTable("t") {
          withTempDir { dir =>
            val loc = new File(dir, specialChars)
            spark.sql(s"CREATE DATABASE tmpdb LOCATION '$loc'")
            spark.sql("USE tmpdb")

            import testImplicits._
            Seq(1).toDF("a").write.saveAsTable("t")
            val tblloc = new File(loc, "t")
            val table = spark.sessionState.catalog.getTableMetadata(TableIdentifier("t"))
            assert(table.location == makeQualifiedPath(tblloc.getAbsolutePath))
            assert(tblloc.listFiles().nonEmpty)
          }
        }
      } finally {
        spark.sql("DROP DATABASE IF EXISTS tmpdb")
      }
    }
  }
}<|MERGE_RESOLUTION|>--- conflicted
+++ resolved
@@ -230,8 +230,8 @@
   }
 
   private def getDBPath(dbName: String): URI = {
-    val warehousePath = s"file:${spark.sessionState.conf.warehousePath.stripPrefix("file:")}"
-    new Path(warehousePath, s"$dbName.db").toUri
+    val warehousePath = makeQualifiedPath(s"${spark.sessionState.conf.warehousePath}")
+    new Path(CatalogUtils.URIToString(warehousePath), s"$dbName.db").toUri
   }
 
   test("the qualified path of a database is stored in the catalog") {
@@ -1360,7 +1360,7 @@
     val partitionLocation = if (isUsingHiveMetastore) {
       val tableLocation = catalog.getTableMetadata(tableIdent).storage.locationUri
       assert(tableLocation.isDefined)
-      makeQualifiedPath(new Path(tableLocation.get.toString, "paris"))
+      makeQualifiedPath(new Path(tableLocation.get.toString, "paris").toString)
     } else {
       new URI("paris")
     }
@@ -1909,20 +1909,10 @@
              |OPTIONS(path "$dir")
            """.stripMargin)
         val table = spark.sessionState.catalog.getTableMetadata(TableIdentifier("t"))
-<<<<<<< HEAD
-        val dirPath = new Path(dir.getAbsolutePath)
-        val fs = dirPath.getFileSystem(spark.sessionState.newHadoopConf())
-        assert(new Path(table.location) == fs.makeQualified(dirPath))
-
-        dir.delete
-        val tableLocFile = new File(new URI(table.location))
-        assert(!tableLocFile.exists)
-=======
-        assert(table.location == new URI(dir.getAbsolutePath))
+        assert(table.location == makeQualifiedPath(dir.getAbsolutePath))
 
         dir.delete
         assert(!dir.exists)
->>>>>>> eeb1d6db
         spark.sql("INSERT INTO TABLE t SELECT 'c', 1")
         assert(dir.exists)
         checkAnswer(spark.table("t"), Row("c", 1) :: Nil)
@@ -1960,13 +1950,7 @@
              |LOCATION "$dir"
            """.stripMargin)
         val table = spark.sessionState.catalog.getTableMetadata(TableIdentifier("t"))
-<<<<<<< HEAD
-        val dirPath = new Path(dir.getAbsolutePath)
-        val fs = dirPath.getFileSystem(spark.sessionState.newHadoopConf())
-        assert(new Path(table.location) == fs.makeQualified(dirPath))
-=======
-        assert(table.location == new URI(dir.getAbsolutePath))
->>>>>>> eeb1d6db
+        assert(table.location == makeQualifiedPath(dir.getAbsolutePath))
 
         spark.sql("INSERT INTO TABLE t PARTITION(a=1, b=2) SELECT 3, 4")
         checkAnswer(spark.table("t"), Row(3, 4, 1, 2) :: Nil)
@@ -1992,13 +1976,8 @@
              |OPTIONS(path "$dir")
            """.stripMargin)
         val table = spark.sessionState.catalog.getTableMetadata(TableIdentifier("t"))
-<<<<<<< HEAD
-        val dirPath = new Path(dir.getAbsolutePath)
-        val fs = dirPath.getFileSystem(spark.sessionState.newHadoopConf())
-        assert(new Path(table.location) == fs.makeQualified(dirPath))
-=======
-        assert(table.location == new URI(dir.getAbsolutePath))
->>>>>>> eeb1d6db
+
+        assert(table.location == makeQualifiedPath(dir.getAbsolutePath))
 
         dir.delete()
         checkAnswer(spark.table("t"), Nil)
@@ -2054,14 +2033,8 @@
                  |AS SELECT 3 as a, 4 as b, 1 as c, 2 as d
                """.stripMargin)
             val table = spark.sessionState.catalog.getTableMetadata(TableIdentifier("t"))
-<<<<<<< HEAD
-            val dirPath = new Path(dir.getAbsolutePath)
-            val fs = dirPath.getFileSystem(spark.sessionState.newHadoopConf())
-=======
-            assert(table.location == new URI(dir.getAbsolutePath))
->>>>>>> eeb1d6db
-
-            assert(new Path(table.location) == fs.makeQualified(dirPath))
+            assert(table.location == makeQualifiedPath(dir.getAbsolutePath))
+
             checkAnswer(spark.table("t"), Row(3, 4, 1, 2))
         }
         // partition table
@@ -2079,13 +2052,7 @@
                  |AS SELECT 3 as a, 4 as b, 1 as c, 2 as d
                """.stripMargin)
             val table = spark.sessionState.catalog.getTableMetadata(TableIdentifier("t1"))
-<<<<<<< HEAD
-            val dirPath = new Path(dir.getAbsolutePath)
-            val fs = dirPath.getFileSystem(spark.sessionState.newHadoopConf())
-            assert(new Path(table.location) == fs.makeQualified(dirPath))
-=======
-            assert(table.location == new URI(dir.getAbsolutePath))
->>>>>>> eeb1d6db
+            assert(table.location == makeQualifiedPath(dir.getAbsolutePath))
 
             val partDir = new File(dir, "a=3")
             assert(partDir.exists())
@@ -2133,7 +2100,7 @@
              """.stripMargin)
 
           val table = spark.sessionState.catalog.getTableMetadata(TableIdentifier("t"))
-          assert(table.location == new Path(loc.getAbsolutePath).toUri)
+          assert(table.location == makeQualifiedPath(loc.getAbsolutePath))
           assert(new Path(table.location).toString.contains(specialChars))
 
           assert(loc.listFiles().isEmpty)
@@ -2154,7 +2121,7 @@
              """.stripMargin)
 
           val table = spark.sessionState.catalog.getTableMetadata(TableIdentifier("t1"))
-          assert(table.location == new Path(loc.getAbsolutePath).toUri)
+          assert(table.location == makeQualifiedPath(loc.getAbsolutePath))
           assert(new Path(table.location).toString.contains(specialChars))
 
           assert(loc.listFiles().isEmpty)
@@ -2196,4 +2163,33 @@
       }
     }
   }
+
+  test("the qualified path of a datasource table is stored in the catalog") {
+    withTable("t", "t1") {
+      withTempDir { dir =>
+        assert(!dir.getAbsolutePath.startsWith("file:/"))
+        spark.sql(
+          s"""
+             |CREATE TABLE t(a string)
+             |USING parquet
+             |LOCATION '$dir'
+           """.stripMargin)
+        val table = spark.sessionState.catalog.getTableMetadata(TableIdentifier("t"))
+        assert(table.location.toString.startsWith("file:/"))
+      }
+
+      withTempDir { dir =>
+        assert(!dir.getAbsolutePath.startsWith("file:/"))
+        spark.sql(
+          s"""
+             |CREATE TABLE t1(a string, b string)
+             |USING parquet
+             |PARTITIONED BY(b)
+             |LOCATION '$dir'
+           """.stripMargin)
+        val table = spark.sessionState.catalog.getTableMetadata(TableIdentifier("t1"))
+        assert(table.location.toString.startsWith("file:/"))
+      }
+    }
+  }
 }