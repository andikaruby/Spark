--- conflicted
+++ resolved
@@ -3031,7 +3031,49 @@
     }
   }
 
-<<<<<<< HEAD
+  test("REFRESH FUNCTION") {
+    val msg = intercept[AnalysisException] {
+      sql("REFRESH FUNCTION md5")
+    }.getMessage
+    assert(msg.contains("Cannot refresh builtin function"))
+
+    withUserDefinedFunction("func1" -> true) {
+      sql("CREATE TEMPORARY FUNCTION func1 AS 'test.org.apache.spark.sql.MyDoubleAvg'")
+      val msg = intercept[AnalysisException] {
+        sql("REFRESH FUNCTION func1")
+      }.getMessage
+      assert(msg.contains("Cannot refresh temporary function"))
+    }
+
+    withUserDefinedFunction("func1" -> false) {
+      intercept[NoSuchFunctionException] {
+        sql("REFRESH FUNCTION func1")
+      }
+
+      val func = FunctionIdentifier("func1", Some("default"))
+      sql("CREATE FUNCTION func1 AS 'test.org.apache.spark.sql.MyDoubleAvg'")
+      assert(!spark.sessionState.catalog.isRegisteredFunction(func))
+      sql("REFRESH FUNCTION func1")
+      assert(spark.sessionState.catalog.isRegisteredFunction(func))
+
+      spark.sessionState.catalog.externalCatalog.dropFunction("default", "func1")
+      assert(spark.sessionState.catalog.isRegisteredFunction(func))
+      intercept[NoSuchFunctionException] {
+        sql("REFRESH FUNCTION func1")
+      }
+      assert(!spark.sessionState.catalog.isRegisteredFunction(func))
+
+      val function = CatalogFunction(func, "test.non.exists.udf", Seq.empty)
+      spark.sessionState.catalog.createFunction(function, false)
+      assert(!spark.sessionState.catalog.isRegisteredFunction(func))
+      val err = intercept[AnalysisException] {
+        sql("REFRESH FUNCTION func1")
+      }.getMessage
+      assert(err.contains("Can not load class"))
+      assert(!spark.sessionState.catalog.isRegisteredFunction(func))
+    }
+  }
+
   test("Show cached tables") {
     withTempView("v1") {
       withTable("t1", "t2") {
@@ -3046,48 +3088,6 @@
           )
         }
       }
-=======
-  test("REFRESH FUNCTION") {
-    val msg = intercept[AnalysisException] {
-      sql("REFRESH FUNCTION md5")
-    }.getMessage
-    assert(msg.contains("Cannot refresh builtin function"))
-
-    withUserDefinedFunction("func1" -> true) {
-      sql("CREATE TEMPORARY FUNCTION func1 AS 'test.org.apache.spark.sql.MyDoubleAvg'")
-      val msg = intercept[AnalysisException] {
-        sql("REFRESH FUNCTION func1")
-      }.getMessage
-      assert(msg.contains("Cannot refresh temporary function"))
-    }
-
-    withUserDefinedFunction("func1" -> false) {
-      intercept[NoSuchFunctionException] {
-        sql("REFRESH FUNCTION func1")
-      }
-
-      val func = FunctionIdentifier("func1", Some("default"))
-      sql("CREATE FUNCTION func1 AS 'test.org.apache.spark.sql.MyDoubleAvg'")
-      assert(!spark.sessionState.catalog.isRegisteredFunction(func))
-      sql("REFRESH FUNCTION func1")
-      assert(spark.sessionState.catalog.isRegisteredFunction(func))
-
-      spark.sessionState.catalog.externalCatalog.dropFunction("default", "func1")
-      assert(spark.sessionState.catalog.isRegisteredFunction(func))
-      intercept[NoSuchFunctionException] {
-        sql("REFRESH FUNCTION func1")
-      }
-      assert(!spark.sessionState.catalog.isRegisteredFunction(func))
-
-      val function = CatalogFunction(func, "test.non.exists.udf", Seq.empty)
-      spark.sessionState.catalog.createFunction(function, false)
-      assert(!spark.sessionState.catalog.isRegisteredFunction(func))
-      val err = intercept[AnalysisException] {
-        sql("REFRESH FUNCTION func1")
-      }.getMessage
-      assert(err.contains("Can not load class"))
-      assert(!spark.sessionState.catalog.isRegisteredFunction(func))
->>>>>>> 6c3d0a44
     }
   }
 }
