/*
 * Licensed to the Apache Software Foundation (ASF) under one or more
 * contributor license agreements.  See the NOTICE file distributed with
 * this work for additional information regarding copyright ownership.
 * The ASF licenses this file to You under the Apache License, Version 2.0
 * (the "License"); you may not use this file except in compliance with
 * the License.  You may obtain a copy of the License at
 *
 *    http://www.apache.org/licenses/LICENSE-2.0
 *
 * Unless required by applicable law or agreed to in writing, software
 * distributed under the License is distributed on an "AS IS" BASIS,
 * WITHOUT WARRANTIES OR CONDITIONS OF ANY KIND, either express or implied.
 * See the License for the specific language governing permissions and
 * limitations under the License.
 */

package org.apache.spark.sql

import java.io.File
import java.util.{Locale, TimeZone}

import scala.util.control.NonFatal

import org.apache.spark.{SparkConf, SparkException}
import org.apache.spark.sql.catalyst.planning.PhysicalOperation
import org.apache.spark.sql.catalyst.plans.logical._
import org.apache.spark.sql.catalyst.rules.RuleExecutor
import org.apache.spark.sql.catalyst.util.{fileToString, stringToFile}
import org.apache.spark.sql.execution.HiveResult.hiveResultString
import org.apache.spark.sql.execution.SQLExecution
import org.apache.spark.sql.execution.command.{DescribeColumnCommand, DescribeCommandBase}
import org.apache.spark.sql.internal.SQLConf
import org.apache.spark.sql.test.SharedSparkSession
import org.apache.spark.sql.types.StructType
import org.apache.spark.tags.ExtendedSQLTest

/**
 * End-to-end test cases for SQL queries.
 *
 * Each case is loaded from a file in "spark/sql/core/src/test/resources/sql-tests/inputs".
 * Each case has a golden result file in "spark/sql/core/src/test/resources/sql-tests/results".
 *
 * To run the entire test suite:
 * {{{
 *   build/sbt "sql/test-only *SQLQueryTestSuite"
 * }}}
 *
 * To run a single test file upon change:
 * {{{
 *   build/sbt "~sql/test-only *SQLQueryTestSuite -- -z inline-table.sql"
 * }}}
 *
 * To re-generate golden files for entire suite, run:
 * {{{
 *   SPARK_GENERATE_GOLDEN_FILES=1 build/sbt "sql/test-only *SQLQueryTestSuite"
 * }}}
 *
 * To re-generate golden file for a single test, run:
 * {{{
 *   SPARK_GENERATE_GOLDEN_FILES=1 build/sbt "sql/test-only *SQLQueryTestSuite -- -z describe.sql"
 * }}}
 *
 * The format for input files is simple:
 *  1. A list of SQL queries separated by semicolon.
 *  2. Lines starting with -- are treated as comments and ignored.
 *  3. Lines starting with --SET are used to run the file with the following set of configs.
 *  4. Lines starting with --import are used to load queries from another test file.
 *
 * For example:
 * {{{
 *   -- this is a comment
 *   select 1, -1;
 *   select current_date;
 * }}}
 *
 * The format for golden result files look roughly like:
 * {{{
 *   -- some header information
 *
 *   -- !query 0
 *   select 1, -1
 *   -- !query 0 schema
 *   struct<...schema...>
 *   -- !query 0 output
 *   ... data row 1 ...
 *   ... data row 2 ...
 *   ...
 *
 *   -- !query 1
 *   ...
 * }}}
 *
 * Note that UDF tests work differently. After the test files under 'inputs/udf' directory are
 * detected, it creates three test cases:
 *
 *  - Scala UDF test case with a Scalar UDF registered as the name 'udf'.
 *
 *  - Python UDF test case with a Python UDF registered as the name 'udf'
 *    iff Python executable and pyspark are available.
 *
 *  - Scalar Pandas UDF test case with a Scalar Pandas UDF registered as the name 'udf'
 *    iff Python executable, pyspark, pandas and pyarrow are available.
 *
 * Therefore, UDF test cases should have single input and output files but executed by three
 * different types of UDFs. See 'udf/udf-inner-join.sql' as an example.
 */
@ExtendedSQLTest
class SQLQueryTestSuite extends QueryTest with SharedSparkSession {

  import IntegratedUDFTestUtils._

  private val regenerateGoldenFiles: Boolean = System.getenv("SPARK_GENERATE_GOLDEN_FILES") == "1"
  protected val isTestWithConfigSets: Boolean = true

  protected val baseResourcePath = {
    // We use a path based on Spark home for 2 reasons:
    //   1. Maven can't get correct resource directory when resources in other jars.
    //   2. We test subclasses in the hive-thriftserver module.
    val sparkHome = {
      assert(sys.props.contains("spark.test.home") ||
        sys.env.contains("SPARK_HOME"), "spark.test.home or SPARK_HOME is not set.")
      sys.props.getOrElse("spark.test.home", sys.env("SPARK_HOME"))
    }

    java.nio.file.Paths.get(sparkHome,
      "sql", "core", "src", "test", "resources", "sql-tests").toFile
  }

  protected val inputFilePath = new File(baseResourcePath, "inputs").getAbsolutePath
  protected val goldenFilePath = new File(baseResourcePath, "results").getAbsolutePath

  protected val validFileExtensions = ".sql"

  private val notIncludedMsg = "[not included in comparison]"
  private val clsName = this.getClass.getCanonicalName

  protected val emptySchema = StructType(Seq.empty).catalogString

  protected override def sparkConf: SparkConf = super.sparkConf
    // Fewer shuffle partitions to speed up testing.
    .set(SQLConf.SHUFFLE_PARTITIONS, 4)

  /** List of test cases to ignore, in lower cases. */
  protected def blackList: Set[String] = Set(
    "blacklist.sql",   // Do NOT remove this one. It is here to test the blacklist functionality.
    // SPARK-28885 String value is not allowed to be stored as numeric type with
    // ANSI store assignment policy.
    "postgreSQL/numeric.sql",
    "postgreSQL/int2.sql",
    "postgreSQL/int4.sql",
    "postgreSQL/int8.sql",
    "postgreSQL/float4.sql",
    "postgreSQL/float8.sql",
    // SPARK-28885 String value is not allowed to be stored as date/timestamp type with
    // ANSI store assignment policy.
    "postgreSQL/date.sql",
    "postgreSQL/timestamp.sql"
  )

  // Create all the test cases.
  listTestCases.foreach(createScalaTestCase)

  /** A single SQL query's output. */
  protected case class QueryOutput(sql: String, schema: String, output: String) {
    def toString(queryIndex: Int): String = {
      // We are explicitly not using multi-line string due to stripMargin removing "|" in output.
      s"-- !query $queryIndex\n" +
        sql + "\n" +
        s"-- !query $queryIndex schema\n" +
        schema + "\n" +
        s"-- !query $queryIndex output\n" +
        output
    }
  }

  /** A test case. */
  protected trait TestCase {
    val name: String
    val inputFile: String
    val resultFile: String
  }

  /**
   * traits that indicate UDF or PgSQL to trigger the code path specific to each. For instance,
   * PgSQL tests require to register some UDF functions.
   */
  protected trait PgSQLTest

  /**
   * traits that indicate ANSI-related tests with the ANSI mode enabled.
   */
  protected trait AnsiTest

  protected trait UDFTest {
    val udf: TestUDF
  }

  /** A regular test case. */
  protected case class RegularTestCase(
      name: String, inputFile: String, resultFile: String) extends TestCase

  /** A PostgreSQL test case. */
  protected case class PgSQLTestCase(
      name: String, inputFile: String, resultFile: String) extends TestCase with PgSQLTest

  /** A UDF test case. */
  protected case class UDFTestCase(
      name: String,
      inputFile: String,
      resultFile: String,
      udf: TestUDF) extends TestCase with UDFTest

  /** A UDF PostgreSQL test case. */
  protected case class UDFPgSQLTestCase(
      name: String,
      inputFile: String,
      resultFile: String,
      udf: TestUDF) extends TestCase with UDFTest with PgSQLTest

  /** An ANSI-related test case. */
  protected case class AnsiTestCase(
      name: String, inputFile: String, resultFile: String) extends TestCase with AnsiTest

  protected def createScalaTestCase(testCase: TestCase): Unit = {
    if (blackList.exists(t =>
        testCase.name.toLowerCase(Locale.ROOT).contains(t.toLowerCase(Locale.ROOT)))) {
      // Create a test case to ignore this case.
      ignore(testCase.name) { /* Do nothing */ }
    } else testCase match {
      case udfTestCase: UDFTest
          if udfTestCase.udf.isInstanceOf[TestPythonUDF] && !shouldTestPythonUDFs =>
        ignore(s"${testCase.name} is skipped because " +
          s"[$pythonExec] and/or pyspark were not available.") {
          /* Do nothing */
        }
      case udfTestCase: UDFTest
          if udfTestCase.udf.isInstanceOf[TestScalarPandasUDF] && !shouldTestScalarPandasUDFs =>
        ignore(s"${testCase.name} is skipped because pyspark," +
          s"pandas and/or pyarrow were not available in [$pythonExec].") {
          /* Do nothing */
        }
      case _ =>
        // Create a test case to run this case.
        test(testCase.name) {
          runTest(testCase)
        }
    }
  }

  // For better test coverage, runs the tests on mixed config sets: WHOLESTAGE_CODEGEN_ENABLED
  // and CODEGEN_FACTORY_MODE.
  private lazy val codegenConfigSets = Array(
    ("true", "CODEGEN_ONLY"),
    ("false", "CODEGEN_ONLY"),
    ("false", "NO_CODEGEN")
  ).map { case (wholeStageCodegenEnabled, codegenFactoryMode) =>
    Array(SQLConf.WHOLESTAGE_CODEGEN_ENABLED.key -> wholeStageCodegenEnabled,
      SQLConf.CODEGEN_FACTORY_MODE.key -> codegenFactoryMode)
  }

  /** Run a test case. */
  protected def runTest(testCase: TestCase): Unit = {
    val input = fileToString(new File(testCase.inputFile))

    val (comments, code) = input.split("\n").partition(_.trim.startsWith("--"))

    // If `--import` found, load code from another test case file, then insert them
    // into the head in this test.
    val importedTestCaseName = comments.filter(_.startsWith("--import ")).map(_.substring(9))
    val importedCode = importedTestCaseName.flatMap { testCaseName =>
      listTestCases.find(_.name == testCaseName).map { testCase =>
        val input = fileToString(new File(testCase.inputFile))
        val (_, code) = input.split("\n").partition(_.trim.startsWith("--"))
        code
      }
    }.flatten

    // List of SQL queries to run
    // note: this is not a robust way to split queries using semicolon, but works for now.
    val queries = (importedCode ++ code).mkString("\n").split("(?<=[^\\\\]);")
      .map(_.trim).filter(_ != "").toSeq
      // Fix misplacement when comment is at the end of the query.
      .map(_.split("\n").filterNot(_.startsWith("--")).mkString("\n")).map(_.trim).filter(_ != "")

    // When we are regenerating the golden files, we don't need to set any config as they
    // all need to return the same result
    if (regenerateGoldenFiles || !isTestWithConfigSets) {
      runQueries(queries, testCase, None)
    } else {
      val configSets = {
        val configLines = comments.filter(_.startsWith("--SET")).map(_.substring(5))
        val configs = configLines.map(_.split(",").map { confAndValue =>
          val (conf, value) = confAndValue.span(_ != '=')
          conf.trim -> value.substring(1).trim
        })

        if (configs.nonEmpty) {
          codegenConfigSets.flatMap { codegenConfig =>
            configs.map { config =>
              config ++ codegenConfig
            }
          }
        } else {
          codegenConfigSets
        }
      }

      configSets.foreach { configSet =>
        try {
          runQueries(queries, testCase, Some(configSet))
        } catch {
          case e: Throwable =>
            val configs = configSet.map {
              case (k, v) => s"$k=$v"
            }
            logError(s"Error using configs: ${configs.mkString(",")}")
            throw e
        }
      }
    }
  }

  protected def runQueries(
      queries: Seq[String],
      testCase: TestCase,
      configSet: Option[Seq[(String, String)]]): Unit = {
    // Create a local SparkSession to have stronger isolation between different test cases.
    // This does not isolate catalog changes.
    val localSparkSession = spark.newSession()
    loadTestData(localSparkSession)

    testCase match {
      case udfTestCase: UDFTest =>
        registerTestUDF(udfTestCase.udf, localSparkSession)
      case _ =>
    }

    testCase match {
      case _: PgSQLTest =>
        // booleq/boolne used by boolean.sql
        localSparkSession.udf.register("booleq", (b1: Boolean, b2: Boolean) => b1 == b2)
        localSparkSession.udf.register("boolne", (b1: Boolean, b2: Boolean) => b1 != b2)
        // vol used by boolean.sql and case.sql.
        localSparkSession.udf.register("vol", (s: String) => s)
        localSparkSession.conf.set(SQLConf.ANSI_ENABLED.key, true)
        localSparkSession.conf.set(SQLConf.DIALECT.key, SQLConf.Dialect.POSTGRESQL.toString)
<<<<<<< HEAD
        localSparkSession.conf.set(SQLConf.LEGACY_FROM_DAYTIME_STRING.key, true)
=======
      case _: AnsiTest =>
        localSparkSession.conf.set(SQLConf.ANSI_ENABLED.key, true)
>>>>>>> 4f10e54b
      case _ =>
    }

    if (configSet.isDefined) {
      // Execute the list of set operation in order to add the desired configs
      val setOperations = configSet.get.map { case (key, value) => s"set $key=$value" }
      logInfo(s"Setting configs: ${setOperations.mkString(", ")}")
      setOperations.foreach(localSparkSession.sql)
    }
    // Run the SQL queries preparing them for comparison.
    val outputs: Seq[QueryOutput] = queries.map { sql =>
      val (schema, output) = handleExceptions(getNormalizedResult(localSparkSession, sql))
      // We might need to do some query canonicalization in the future.
      QueryOutput(
        sql = sql,
        schema = schema,
        output = output.mkString("\n").replaceAll("\\s+$", ""))
    }

    if (regenerateGoldenFiles) {
      // Again, we are explicitly not using multi-line string due to stripMargin removing "|".
      val goldenOutput = {
        s"-- Automatically generated by ${getClass.getSimpleName}\n" +
        s"-- Number of queries: ${outputs.size}\n\n\n" +
        outputs.zipWithIndex.map{case (qr, i) => qr.toString(i)}.mkString("\n\n\n") + "\n"
      }
      val resultFile = new File(testCase.resultFile)
      val parent = resultFile.getParentFile
      if (!parent.exists()) {
        assert(parent.mkdirs(), "Could not create directory: " + parent)
      }
      stringToFile(resultFile, goldenOutput)
    }

    // This is a temporary workaround for SPARK-28894. The test names are truncated after
    // the last dot due to a bug in SBT. This makes easier to debug via Jenkins test result
    // report. See SPARK-28894.
    withClue(s"${testCase.name}${System.lineSeparator()}") {
      // Read back the golden file.
      val expectedOutputs: Seq[QueryOutput] = {
        val goldenOutput = fileToString(new File(testCase.resultFile))
        val segments = goldenOutput.split("-- !query.+\n")

        // each query has 3 segments, plus the header
        assert(segments.size == outputs.size * 3 + 1,
          s"Expected ${outputs.size * 3 + 1} blocks in result file but got ${segments.size}. " +
            s"Try regenerate the result files.")
        Seq.tabulate(outputs.size) { i =>
          QueryOutput(
            sql = segments(i * 3 + 1).trim,
            schema = segments(i * 3 + 2).trim,
            output = segments(i * 3 + 3).replaceAll("\\s+$", "")
          )
        }
      }

      // Compare results.
      assertResult(expectedOutputs.size, s"Number of queries should be ${expectedOutputs.size}") {
        outputs.size
      }

      outputs.zip(expectedOutputs).zipWithIndex.foreach { case ((output, expected), i) =>
        assertResult(expected.sql, s"SQL query did not match for query #$i\n${expected.sql}") {
          output.sql
        }
        assertResult(expected.schema,
          s"Schema did not match for query #$i\n${expected.sql}: $output") {
          output.schema
        }
        assertResult(expected.output, s"Result did not match for query #$i\n${expected.sql}") {
          output.output
        }
      }
    }
  }

  /**
   * This method handles exceptions occurred during query execution as they may need special care
   * to become comparable to the expected output.
   *
   * @param result a function that returns a pair of schema and output
   */
  protected def handleExceptions(result: => (String, Seq[String])): (String, Seq[String]) = {
    try {
      result
    } catch {
      case a: AnalysisException =>
        // Do not output the logical plan tree which contains expression IDs.
        // Also implement a crude way of masking expression IDs in the error message
        // with a generic pattern "###".
        val msg = if (a.plan.nonEmpty) a.getSimpleMessage else a.getMessage
        (emptySchema, Seq(a.getClass.getName, msg.replaceAll("#\\d+", "#x")))
      case s: SparkException if s.getCause != null =>
        // For a runtime exception, it is hard to match because its message contains
        // information of stage, task ID, etc.
        // To make result matching simpler, here we match the cause of the exception if it exists.
        val cause = s.getCause
        (emptySchema, Seq(cause.getClass.getName, cause.getMessage))
      case NonFatal(e) =>
        // If there is an exception, put the exception class followed by the message.
        (emptySchema, Seq(e.getClass.getName, e.getMessage))
    }
  }

  /** Executes a query and returns the result as (schema of the output, normalized output). */
  private def getNormalizedResult(session: SparkSession, sql: String): (String, Seq[String]) = {
    // Returns true if the plan is supposed to be sorted.
    def isSorted(plan: LogicalPlan): Boolean = plan match {
      case _: Join | _: Aggregate | _: Generate | _: Sample | _: Distinct => false
      case _: DescribeCommandBase
          | _: DescribeColumnCommand
          | _: DescribeTableStatement
          | _: DescribeColumnStatement => true
      case PhysicalOperation(_, _, Sort(_, true, _)) => true
      case _ => plan.children.iterator.exists(isSorted)
    }

    val df = session.sql(sql)
    val schema = df.schema.catalogString
    // Get answer, but also get rid of the #1234 expression ids that show up in explain plans
    val answer = SQLExecution.withNewExecutionId(session, df.queryExecution, Some(sql)) {
      hiveResultString(df.queryExecution.executedPlan).map(replaceNotIncludedMsg)
    }

    // If the output is not pre-sorted, sort it.
    if (isSorted(df.queryExecution.analyzed)) (schema, answer) else (schema, answer.sorted)
  }

  protected def replaceNotIncludedMsg(line: String): String = {
    line.replaceAll("#\\d+", "#x")
      .replaceAll(
        s"Location.*$clsName/",
        s"Location $notIncludedMsg/{warehouse_dir}/")
      .replaceAll("Created By.*", s"Created By $notIncludedMsg")
      .replaceAll("Created Time.*", s"Created Time $notIncludedMsg")
      .replaceAll("Last Access.*", s"Last Access $notIncludedMsg")
      .replaceAll("Partition Statistics\t\\d+", s"Partition Statistics\t$notIncludedMsg")
      .replaceAll("\\*\\(\\d+\\) ", "*") // remove the WholeStageCodegen codegenStageIds
  }

  protected lazy val listTestCases: Seq[TestCase] = {
    listFilesRecursively(new File(inputFilePath)).flatMap { file =>
      val resultFile = file.getAbsolutePath.replace(inputFilePath, goldenFilePath) + ".out"
      val absPath = file.getAbsolutePath
      val testCaseName = absPath.stripPrefix(inputFilePath).stripPrefix(File.separator)

      if (file.getAbsolutePath.startsWith(
        s"$inputFilePath${File.separator}udf${File.separator}postgreSQL")) {
        Seq(TestScalaUDF("udf"), TestPythonUDF("udf"), TestScalarPandasUDF("udf")).map { udf =>
          UDFPgSQLTestCase(
            s"$testCaseName - ${udf.prettyName}", absPath, resultFile, udf)
        }
      } else if (file.getAbsolutePath.startsWith(s"$inputFilePath${File.separator}udf")) {
        Seq(TestScalaUDF("udf"), TestPythonUDF("udf"), TestScalarPandasUDF("udf")).map { udf =>
          UDFTestCase(
            s"$testCaseName - ${udf.prettyName}", absPath, resultFile, udf)
        }
      } else if (file.getAbsolutePath.startsWith(s"$inputFilePath${File.separator}postgreSQL")) {
        PgSQLTestCase(testCaseName, absPath, resultFile) :: Nil
      } else if (file.getAbsolutePath.startsWith(s"$inputFilePath${File.separator}ansi")) {
        AnsiTestCase(testCaseName, absPath, resultFile) :: Nil
      } else {
        RegularTestCase(testCaseName, absPath, resultFile) :: Nil
      }
    }
  }

  /** Returns all the files (not directories) in a directory, recursively. */
  protected def listFilesRecursively(path: File): Seq[File] = {
    val (dirs, files) = path.listFiles().partition(_.isDirectory)
    // Filter out test files with invalid extensions such as temp files created
    // by vi (.swp), Mac (.DS_Store) etc.
    val filteredFiles = files.filter(_.getName.endsWith(validFileExtensions))
    filteredFiles ++ dirs.flatMap(listFilesRecursively)
  }

  /** Load built-in test tables into the SparkSession. */
  private def loadTestData(session: SparkSession): Unit = {
    import session.implicits._

    (1 to 100).map(i => (i, i.toString)).toDF("key", "value").createOrReplaceTempView("testdata")

    ((Seq(1, 2, 3), Seq(Seq(1, 2, 3))) :: (Seq(2, 3, 4), Seq(Seq(2, 3, 4))) :: Nil)
      .toDF("arraycol", "nestedarraycol")
      .createOrReplaceTempView("arraydata")

    (Tuple1(Map(1 -> "a1", 2 -> "b1", 3 -> "c1", 4 -> "d1", 5 -> "e1")) ::
      Tuple1(Map(1 -> "a2", 2 -> "b2", 3 -> "c2", 4 -> "d2")) ::
      Tuple1(Map(1 -> "a3", 2 -> "b3", 3 -> "c3")) ::
      Tuple1(Map(1 -> "a4", 2 -> "b4")) ::
      Tuple1(Map(1 -> "a5")) :: Nil)
      .toDF("mapcol")
      .createOrReplaceTempView("mapdata")

    session
      .read
      .format("csv")
      .options(Map("delimiter" -> "\t", "header" -> "false"))
      .schema("a int, b float")
      .load(testFile("test-data/postgresql/agg.data"))
      .createOrReplaceTempView("aggtest")

    session
      .read
      .format("csv")
      .options(Map("delimiter" -> "\t", "header" -> "false"))
      .schema(
        """
          |unique1 int,
          |unique2 int,
          |two int,
          |four int,
          |ten int,
          |twenty int,
          |hundred int,
          |thousand int,
          |twothousand int,
          |fivethous int,
          |tenthous int,
          |odd int,
          |even int,
          |stringu1 string,
          |stringu2 string,
          |string4 string
        """.stripMargin)
      .load(testFile("test-data/postgresql/onek.data"))
      .createOrReplaceTempView("onek")

    session
      .read
      .format("csv")
      .options(Map("delimiter" -> "\t", "header" -> "false"))
      .schema(
        """
          |unique1 int,
          |unique2 int,
          |two int,
          |four int,
          |ten int,
          |twenty int,
          |hundred int,
          |thousand int,
          |twothousand int,
          |fivethous int,
          |tenthous int,
          |odd int,
          |even int,
          |stringu1 string,
          |stringu2 string,
          |string4 string
        """.stripMargin)
      .load(testFile("test-data/postgresql/tenk.data"))
      .createOrReplaceTempView("tenk1")
  }

  private val originalTimeZone = TimeZone.getDefault
  private val originalLocale = Locale.getDefault

  override def beforeAll(): Unit = {
    super.beforeAll()
    // Timezone is fixed to America/Los_Angeles for those timezone sensitive tests (timestamp_*)
    TimeZone.setDefault(TimeZone.getTimeZone("America/Los_Angeles"))
    // Add Locale setting
    Locale.setDefault(Locale.US)
    RuleExecutor.resetMetrics()
  }

  override def afterAll(): Unit = {
    try {
      TimeZone.setDefault(originalTimeZone)
      Locale.setDefault(originalLocale)

      // For debugging dump some statistics about how much time was spent in various optimizer rules
      logWarning(RuleExecutor.dumpTimeSpent())
    } finally {
      super.afterAll()
    }
  }
}<|MERGE_RESOLUTION|>--- conflicted
+++ resolved
@@ -345,12 +345,8 @@
         localSparkSession.udf.register("vol", (s: String) => s)
         localSparkSession.conf.set(SQLConf.ANSI_ENABLED.key, true)
         localSparkSession.conf.set(SQLConf.DIALECT.key, SQLConf.Dialect.POSTGRESQL.toString)
-<<<<<<< HEAD
-        localSparkSession.conf.set(SQLConf.LEGACY_FROM_DAYTIME_STRING.key, true)
-=======
       case _: AnsiTest =>
         localSparkSession.conf.set(SQLConf.ANSI_ENABLED.key, true)
->>>>>>> 4f10e54b
       case _ =>
     }
 
