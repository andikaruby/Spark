/*
 * Licensed to the Apache Software Foundation (ASF) under one or more
 * contributor license agreements.  See the NOTICE file distributed with
 * this work for additional information regarding copyright ownership.
 * The ASF licenses this file to You under the Apache License, Version 2.0
 * (the "License"); you may not use this file except in compliance with
 * the License.  You may obtain a copy of the License at
 *
 *    http://www.apache.org/licenses/LICENSE-2.0
 *
 * Unless required by applicable law or agreed to in writing, software
 * distributed under the License is distributed on an "AS IS" BASIS,
 * WITHOUT WARRANTIES OR CONDITIONS OF ANY KIND, either express or implied.
 * See the License for the specific language governing permissions and
 * limitations under the License.
 */

package org.apache.spark.sql

import java.io.File
import java.util.{Locale, TimeZone}

import scala.util.control.NonFatal

import org.apache.spark.sql.catalyst.planning.PhysicalOperation
import org.apache.spark.sql.catalyst.plans.logical._
import org.apache.spark.sql.catalyst.rules.RuleExecutor
import org.apache.spark.sql.catalyst.util.{fileToString, stringToFile}
import org.apache.spark.sql.execution.HiveResult.hiveResultString
import org.apache.spark.sql.execution.command.{DescribeColumnCommand, DescribeCommandBase}
import org.apache.spark.sql.internal.SQLConf
import org.apache.spark.sql.test.SharedSQLContext
import org.apache.spark.sql.types.StructType

/**
 * End-to-end test cases for SQL queries.
 *
 * Each case is loaded from a file in "spark/sql/core/src/test/resources/sql-tests/inputs".
 * Each case has a golden result file in "spark/sql/core/src/test/resources/sql-tests/results".
 *
 * To run the entire test suite:
 * {{{
 *   build/sbt "sql/test-only *SQLQueryTestSuite"
 * }}}
 *
 * To run a single test file upon change:
 * {{{
 *   build/sbt "~sql/test-only *SQLQueryTestSuite -- -z inline-table.sql"
 * }}}
 *
 * To re-generate golden files for entire suite, run:
 * {{{
 *   SPARK_GENERATE_GOLDEN_FILES=1 build/sbt "sql/test-only *SQLQueryTestSuite"
 * }}}
 *
 * To re-generate golden file for a single test, run:
 * {{{
 *   SPARK_GENERATE_GOLDEN_FILES=1 build/sbt "sql/test-only *SQLQueryTestSuite -- -z describe.sql"
 * }}}
 *
 * The format for input files is simple:
 *  1. A list of SQL queries separated by semicolon.
 *  2. Lines starting with -- are treated as comments and ignored.
 *  3. Lines starting with --SET are used to run the file with the following set of configs.
 *
 * For example:
 * {{{
 *   -- this is a comment
 *   select 1, -1;
 *   select current_date;
 * }}}
 *
 * The format for golden result files look roughly like:
 * {{{
 *   -- some header information
 *
 *   -- !query 0
 *   select 1, -1
 *   -- !query 0 schema
 *   struct<...schema...>
 *   -- !query 0 output
 *   ... data row 1 ...
 *   ... data row 2 ...
 *   ...
 *
 *   -- !query 1
 *   ...
 * }}}
 *
 * Note that UDF tests work differently. After the test files under 'inputs/udf' directory are
 * detected, it creates three test cases:
 *
 *  - Scala UDF test case with a Scalar UDF registered as the name 'udf'.
 *
 *  - Python UDF test case with a Python UDF registered as the name 'udf'
 *    iff Python executable and pyspark are available.
 *
 *  - Scalar Pandas UDF test case with a Scalar Pandas UDF registered as the name 'udf'
 *    iff Python executable, pyspark, pandas and pyarrow are available.
 *
 * Therefore, UDF test cases should have single input and output files but executed by three
 * different types of UDFs. See 'udf/udf-inner-join.sql' as an example.
 */
class SQLQueryTestSuite extends QueryTest with SharedSQLContext {

  import IntegratedUDFTestUtils._

  private val regenerateGoldenFiles: Boolean = System.getenv("SPARK_GENERATE_GOLDEN_FILES") == "1"

  private val baseResourcePath = {
    // If regenerateGoldenFiles is true, we must be running this in SBT and we use hard-coded
    // relative path. Otherwise, we use classloader's getResource to find the location.
    if (regenerateGoldenFiles) {
      java.nio.file.Paths.get("src", "test", "resources", "sql-tests").toFile
    } else {
      val res = getClass.getClassLoader.getResource("sql-tests")
      new File(res.getFile)
    }
  }

  private val inputFilePath = new File(baseResourcePath, "inputs").getAbsolutePath
  private val goldenFilePath = new File(baseResourcePath, "results").getAbsolutePath

  private val validFileExtensions = ".sql"

  /** List of test cases to ignore, in lower cases. */
  private val blackList = Set(
    "blacklist.sql"   // Do NOT remove this one. It is here to test the blacklist functionality.
  )

  // Create all the test cases.
  listTestCases().foreach(createScalaTestCase)

  /** A single SQL query's output. */
  private case class QueryOutput(sql: String, schema: String, output: String) {
    def toString(queryIndex: Int): String = {
      // We are explicitly not using multi-line string due to stripMargin removing "|" in output.
      s"-- !query $queryIndex\n" +
        sql + "\n" +
        s"-- !query $queryIndex schema\n" +
        schema + "\n" +
        s"-- !query $queryIndex output\n" +
        output
    }
  }

  /** A test case. */
  private trait TestCase {
    val name: String
    val inputFile: String
    val resultFile: String
  }

  /** A regular test case. */
  private case class RegularTestCase(
      name: String, inputFile: String, resultFile: String) extends TestCase

  /** A UDF test case. */
  private case class UDFTestCase(
      name: String, inputFile: String, resultFile: String, udf: TestUDF) extends TestCase

  private def createScalaTestCase(testCase: TestCase): Unit = {
    if (blackList.exists(t =>
        testCase.name.toLowerCase(Locale.ROOT).contains(t.toLowerCase(Locale.ROOT)))) {
      // Create a test case to ignore this case.
      ignore(testCase.name) { /* Do nothing */ }
    } else testCase match {
      case UDFTestCase(_, _, _, udf: TestPythonUDF) if !shouldTestPythonUDFs =>
        ignore(s"${testCase.name} is skipped because " +
          s"[$pythonExec] and/or pyspark were not available.") {
          /* Do nothing */
        }
      case UDFTestCase(_, _, _, udf: TestScalarPandasUDF) if !shouldTestScalarPandasUDFs =>
        ignore(s"${testCase.name} is skipped because pyspark," +
          s"pandas and/or pyarrow were not available in [$pythonExec].") {
          /* Do nothing */
        }
      case _ =>
        // Create a test case to run this case.
        test(testCase.name) {
          runTest(testCase)
        }
    }
  }

  // For better test coverage, runs the tests on mixed config sets: WHOLESTAGE_CODEGEN_ENABLED
  // and CODEGEN_FACTORY_MODE.
  private lazy val codegenConfigSets = Array(
    ("true", "CODEGEN_ONLY"),
    ("false", "CODEGEN_ONLY"),
    ("false", "NO_CODEGEN")
  ).map { case (wholeStageCodegenEnabled, codegenFactoryMode) =>
    Array(SQLConf.WHOLESTAGE_CODEGEN_ENABLED.key -> wholeStageCodegenEnabled,
      SQLConf.CODEGEN_FACTORY_MODE.key -> codegenFactoryMode)
  }

  /** Run a test case. */
  private def runTest(testCase: TestCase): Unit = {
    val input = fileToString(new File(testCase.inputFile))

    val (comments, code) = input.split("\n").partition(_.startsWith("--"))

    // List of SQL queries to run
    // note: this is not a robust way to split queries using semicolon, but works for now.
    val queries = code.mkString("\n").split("(?<=[^\\\\]);").map(_.trim).filter(_ != "").toSeq

    // When we are regenerating the golden files, we don't need to set any config as they
    // all need to return the same result
    if (regenerateGoldenFiles) {
      runQueries(queries, testCase, None)
    } else {
      val configSets = {
        val configLines = comments.filter(_.startsWith("--SET")).map(_.substring(5))
        val configs = configLines.map(_.split(",").map { confAndValue =>
          val (conf, value) = confAndValue.span(_ != '=')
          conf.trim -> value.substring(1).trim
        })

        if (configs.nonEmpty) {
          codegenConfigSets.flatMap { codegenConfig =>
            configs.map { config =>
              config ++ codegenConfig
            }
          }
        } else {
          codegenConfigSets
        }
      }

      configSets.foreach { configSet =>
        try {
          runQueries(queries, testCase, Some(configSet))
        } catch {
          case e: Throwable =>
            val configs = configSet.map {
              case (k, v) => s"$k=$v"
            }
            logError(s"Error using configs: ${configs.mkString(",")}")
            throw e
        }
      }
    }
  }

  private def runQueries(
      queries: Seq[String],
      testCase: TestCase,
      configSet: Option[Seq[(String, String)]]): Unit = {
    // Create a local SparkSession to have stronger isolation between different test cases.
    // This does not isolate catalog changes.
    val localSparkSession = spark.newSession()
    loadTestData(localSparkSession)
<<<<<<< HEAD
    registerTestUDF(localSparkSession)
=======
    testCase match {
      case udfTestCase: UDFTestCase => registerTestUDF(udfTestCase.udf, localSparkSession)
      case _ => // Don't add UDFs in Regular tests.
    }
>>>>>>> 98708de3

    if (configSet.isDefined) {
      // Execute the list of set operation in order to add the desired configs
      val setOperations = configSet.get.map { case (key, value) => s"set $key=$value" }
      logInfo(s"Setting configs: ${setOperations.mkString(", ")}")
      setOperations.foreach(localSparkSession.sql)
    }
    // Run the SQL queries preparing them for comparison.
    val outputs: Seq[QueryOutput] = queries.map { sql =>
      val (schema, output) = getNormalizedResult(localSparkSession, sql)
      // We might need to do some query canonicalization in the future.
      QueryOutput(
        sql = sql,
        schema = schema.catalogString,
        output = output.mkString("\n").trim)
    }

    if (regenerateGoldenFiles) {
      // Again, we are explicitly not using multi-line string due to stripMargin removing "|".
      val goldenOutput = {
        s"-- Automatically generated by ${getClass.getSimpleName}\n" +
        s"-- Number of queries: ${outputs.size}\n\n\n" +
        outputs.zipWithIndex.map{case (qr, i) => qr.toString(i)}.mkString("\n\n\n") + "\n"
      }
      val resultFile = new File(testCase.resultFile)
      val parent = resultFile.getParentFile
      if (!parent.exists()) {
        assert(parent.mkdirs(), "Could not create directory: " + parent)
      }
      stringToFile(resultFile, goldenOutput)
    }

    // Read back the golden file.
    val expectedOutputs: Seq[QueryOutput] = {
      val goldenOutput = fileToString(new File(testCase.resultFile))
      val segments = goldenOutput.split("-- !query.+\n")

      // each query has 3 segments, plus the header
      assert(segments.size == outputs.size * 3 + 1,
        s"Expected ${outputs.size * 3 + 1} blocks in result file but got ${segments.size}. " +
        s"Try regenerate the result files.")
      Seq.tabulate(outputs.size) { i =>
        QueryOutput(
          sql = segments(i * 3 + 1).trim,
          schema = segments(i * 3 + 2).trim,
          output = segments(i * 3 + 3).trim
        )
      }
    }

    // Compare results.
    assertResult(expectedOutputs.size, s"Number of queries should be ${expectedOutputs.size}") {
      outputs.size
    }

    outputs.zip(expectedOutputs).zipWithIndex.foreach { case ((output, expected), i) =>
      assertResult(expected.sql, s"SQL query did not match for query #$i\n${expected.sql}") {
        output.sql
      }
      assertResult(expected.schema,
        s"Schema did not match for query #$i\n${expected.sql}: $output") {
        output.schema
      }
      assertResult(expected.output, s"Result did not match for query #$i\n${expected.sql}") {
        output.output
      }
    }
  }

  /** Executes a query and returns the result as (schema of the output, normalized output). */
  private def getNormalizedResult(session: SparkSession, sql: String): (StructType, Seq[String]) = {
    // Returns true if the plan is supposed to be sorted.
    def isSorted(plan: LogicalPlan): Boolean = plan match {
      case _: Join | _: Aggregate | _: Generate | _: Sample | _: Distinct => false
      case _: DescribeCommandBase | _: DescribeColumnCommand => true
      case PhysicalOperation(_, _, Sort(_, true, _)) => true
      case _ => plan.children.iterator.exists(isSorted)
    }

    try {
      val df = session.sql(sql)
      val schema = df.schema
      val notIncludedMsg = "[not included in comparison]"
      val clsName = this.getClass.getCanonicalName
      // Get answer, but also get rid of the #1234 expression ids that show up in explain plans
      val answer = hiveResultString(df.queryExecution.executedPlan)
        .map(_.replaceAll("#\\d+", "#x")
        .replaceAll(
          s"Location.*/sql/core/spark-warehouse/$clsName/",
          s"Location ${notIncludedMsg}sql/core/spark-warehouse/")
        .replaceAll("Created By.*", s"Created By $notIncludedMsg")
        .replaceAll("Created Time.*", s"Created Time $notIncludedMsg")
        .replaceAll("Last Access.*", s"Last Access $notIncludedMsg")
        .replaceAll("Partition Statistics\t\\d+", s"Partition Statistics\t$notIncludedMsg")
        .replaceAll("\\*\\(\\d+\\) ", "*"))  // remove the WholeStageCodegen codegenStageIds

      // If the output is not pre-sorted, sort it.
      if (isSorted(df.queryExecution.analyzed)) (schema, answer) else (schema, answer.sorted)

    } catch {
      case a: AnalysisException =>
        // Do not output the logical plan tree which contains expression IDs.
        // Also implement a crude way of masking expression IDs in the error message
        // with a generic pattern "###".
        val msg = if (a.plan.nonEmpty) a.getSimpleMessage else a.getMessage
        (StructType(Seq.empty), Seq(a.getClass.getName, msg.replaceAll("#\\d+", "#x")))
      case NonFatal(e) =>
        // If there is an exception, put the exception class followed by the message.
        (StructType(Seq.empty), Seq(e.getClass.getName, e.getMessage))
    }
  }

  private def listTestCases(): Seq[TestCase] = {
    listFilesRecursively(new File(inputFilePath)).flatMap { file =>
      val resultFile = file.getAbsolutePath.replace(inputFilePath, goldenFilePath) + ".out"
      val absPath = file.getAbsolutePath
      val testCaseName = absPath.stripPrefix(inputFilePath).stripPrefix(File.separator)

      if (file.getAbsolutePath.startsWith(s"$inputFilePath${File.separator}udf")) {
        Seq(
          UDFTestCase(
            s"$testCaseName - Scala UDF",
            absPath,
            resultFile,
            TestScalaUDF(name = "udf")),

          UDFTestCase(
            s"$testCaseName - Python UDF",
            absPath,
            resultFile,
            TestPythonUDF(name = "udf")),

          UDFTestCase(
            s"$testCaseName - Scalar Pandas UDF",
            absPath,
            resultFile,
            TestScalarPandasUDF(name = "udf")))
      } else {
        RegularTestCase(testCaseName, absPath, resultFile) :: Nil
      }
    }
  }

  /** Returns all the files (not directories) in a directory, recursively. */
  private def listFilesRecursively(path: File): Seq[File] = {
    val (dirs, files) = path.listFiles().partition(_.isDirectory)
    // Filter out test files with invalid extensions such as temp files created
    // by vi (.swp), Mac (.DS_Store) etc.
    val filteredFiles = files.filter(_.getName.endsWith(validFileExtensions))
    filteredFiles ++ dirs.flatMap(listFilesRecursively)
  }

  /** Load built-in test tables into the SparkSession. */
  private def loadTestData(session: SparkSession): Unit = {
    import session.implicits._

    (1 to 100).map(i => (i, i.toString)).toDF("key", "value").createOrReplaceTempView("testdata")

    ((Seq(1, 2, 3), Seq(Seq(1, 2, 3))) :: (Seq(2, 3, 4), Seq(Seq(2, 3, 4))) :: Nil)
      .toDF("arraycol", "nestedarraycol")
      .createOrReplaceTempView("arraydata")

    (Tuple1(Map(1 -> "a1", 2 -> "b1", 3 -> "c1", 4 -> "d1", 5 -> "e1")) ::
      Tuple1(Map(1 -> "a2", 2 -> "b2", 3 -> "c2", 4 -> "d2")) ::
      Tuple1(Map(1 -> "a3", 2 -> "b3", 3 -> "c3")) ::
      Tuple1(Map(1 -> "a4", 2 -> "b4")) ::
      Tuple1(Map(1 -> "a5")) :: Nil)
      .toDF("mapcol")
      .createOrReplaceTempView("mapdata")

    session
      .read
      .format("csv")
      .options(Map("delimiter" -> "\t", "header" -> "false"))
      .schema("a int, b float")
      .load(testFile("test-data/postgresql/agg.data"))
      .createOrReplaceTempView("aggtest")

    session
      .read
      .format("csv")
      .options(Map("delimiter" -> "\t", "header" -> "false"))
      .schema(
        """
          |unique1 int,
          |unique2 int,
          |two int,
          |four int,
          |ten int,
          |twenty int,
          |hundred int,
          |thousand int,
          |twothousand int,
          |fivethous int,
          |tenthous int,
          |odd int,
          |even int,
          |stringu1 string,
          |stringu2 string,
          |string4 string
        """.stripMargin)
      .load(testFile("test-data/postgresql/onek.data"))
      .createOrReplaceTempView("onek")

    session
      .read
      .format("csv")
      .options(Map("delimiter" -> "\t", "header" -> "false"))
      .schema(
        """
          |unique1 int,
          |unique2 int,
          |two int,
          |four int,
          |ten int,
          |twenty int,
          |hundred int,
          |thousand int,
          |twothousand int,
          |fivethous int,
          |tenthous int,
          |odd int,
          |even int,
          |stringu1 string,
          |stringu2 string,
          |string4 string
        """.stripMargin)
      .load(testFile("test-data/postgresql/tenk.data"))
      .createOrReplaceTempView("tenk1")
  }

  /** Register built-in test UDFs into the SparkSession. */
  private def registerTestUDF(session: SparkSession): Unit = {
    // booleq/boolne used by boolean.sql
    session.udf.register("booleq", (b1: Boolean, b2: Boolean) => b1 == b2)
    session.udf.register("boolne", (b1: Boolean, b2: Boolean) => b1 != b2)
  }

  private val originalTimeZone = TimeZone.getDefault
  private val originalLocale = Locale.getDefault

  override def beforeAll(): Unit = {
    super.beforeAll()
    // Timezone is fixed to America/Los_Angeles for those timezone sensitive tests (timestamp_*)
    TimeZone.setDefault(TimeZone.getTimeZone("America/Los_Angeles"))
    // Add Locale setting
    Locale.setDefault(Locale.US)
    RuleExecutor.resetMetrics()
  }

  override def afterAll(): Unit = {
    try {
      TimeZone.setDefault(originalTimeZone)
      Locale.setDefault(originalLocale)

      // For debugging dump some statistics about how much time was spent in various optimizer rules
      logWarning(RuleExecutor.dumpTimeSpent())
    } finally {
      super.afterAll()
    }
  }
}<|MERGE_RESOLUTION|>--- conflicted
+++ resolved
@@ -250,14 +250,11 @@
     // This does not isolate catalog changes.
     val localSparkSession = spark.newSession()
     loadTestData(localSparkSession)
-<<<<<<< HEAD
     registerTestUDF(localSparkSession)
-=======
     testCase match {
       case udfTestCase: UDFTestCase => registerTestUDF(udfTestCase.udf, localSparkSession)
       case _ => // Don't add UDFs in Regular tests.
     }
->>>>>>> 98708de3
 
     if (configSet.isDefined) {
       // Execute the list of set operation in order to add the desired configs
