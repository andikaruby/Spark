/*
 * Licensed to the Apache Software Foundation (ASF) under one or more
 * contributor license agreements.  See the NOTICE file distributed with
 * this work for additional information regarding copyright ownership.
 * The ASF licenses this file to You under the Apache License, Version 2.0
 * (the "License"); you may not use this file except in compliance with
 * the License.  You may obtain a copy of the License at
 *
 *    http://www.apache.org/licenses/LICENSE-2.0
 *
 * Unless required by applicable law or agreed to in writing, software
 * distributed under the License is distributed on an "AS IS" BASIS,
 * WITHOUT WARRANTIES OR CONDITIONS OF ANY KIND, either express or implied.
 * See the License for the specific language governing permissions and
 * limitations under the License.
 */

package org.apache.spark.sql

import java.io.File
import java.util.{Locale, TimeZone}

import scala.util.control.NonFatal

import org.apache.spark.{SparkConf, SparkException}
import org.apache.spark.sql.catalyst.planning.PhysicalOperation
import org.apache.spark.sql.catalyst.plans.logical._
import org.apache.spark.sql.catalyst.rules.RuleExecutor
import org.apache.spark.sql.catalyst.util.{fileToString, stringToFile}
import org.apache.spark.sql.execution.HiveResult.hiveResultString
import org.apache.spark.sql.execution.SQLExecution
import org.apache.spark.sql.execution.command.{DescribeColumnCommand, DescribeCommandBase}
import org.apache.spark.sql.internal.SQLConf
import org.apache.spark.sql.test.SharedSparkSession
import org.apache.spark.sql.types.StructType
import org.apache.spark.tags.ExtendedSQLTest

/**
 * End-to-end test cases for SQL queries.
 *
 * Each case is loaded from a file in "spark/sql/core/src/test/resources/sql-tests/inputs".
 * Each case has a golden result file in "spark/sql/core/src/test/resources/sql-tests/results".
 *
 * To run the entire test suite:
 * {{{
 *   build/sbt "sql/test-only *SQLQueryTestSuite"
 * }}}
 *
 * To run a single test file upon change:
 * {{{
 *   build/sbt "~sql/test-only *SQLQueryTestSuite -- -z inline-table.sql"
 * }}}
 *
 * To re-generate golden files for entire suite, run:
 * {{{
 *   SPARK_GENERATE_GOLDEN_FILES=1 build/sbt "sql/test-only *SQLQueryTestSuite"
 * }}}
 *
 * To re-generate golden file for a single test, run:
 * {{{
 *   SPARK_GENERATE_GOLDEN_FILES=1 build/sbt "sql/test-only *SQLQueryTestSuite -- -z describe.sql"
 * }}}
 *
 * The format for input files is simple:
 *  1. A list of SQL queries separated by semicolon.
 *  2. Lines starting with -- are treated as comments and ignored.
 *  3. Lines starting with --SET are used to specify the configs when running this testing file. You
 *     can set multiple configs in one --SET, using comma to separate them. Or you can use multiple
 *     --SET statements.
 *  4. Lines starting with --IMPORT are used to load queries from another test file.
 *  5. Lines starting with --CONFIG_DIM are used to specify config dimensions of this testing file.
 *     The dimension name is decided by the string after --CONFIG_DIM. For example, --CONFIG_DIM1
 *     belongs to dimension 1. One dimension can have multiple lines, each line representing one
 *     config set (one or more configs, separated by comma). Spark will run this testing file many
 *     times, each time picks one config set from each dimension, until all the combinations are
 *     tried. For example, if dimension 1 has 2 lines, dimension 2 has 3 lines, this testing file
 *     will be run 6 times (cartesian product).
 *
 * For example:
 * {{{
 *   -- this is a comment
 *   select 1, -1;
 *   select current_date;
 * }}}
 *
 * The format for golden result files look roughly like:
 * {{{
 *   -- some header information
 *
 *   -- !query 0
 *   select 1, -1
 *   -- !query 0 schema
 *   struct<...schema...>
 *   -- !query 0 output
 *   ... data row 1 ...
 *   ... data row 2 ...
 *   ...
 *
 *   -- !query 1
 *   ...
 * }}}
 *
 * Note that UDF tests work differently. After the test files under 'inputs/udf' directory are
 * detected, it creates three test cases:
 *
 *  - Scala UDF test case with a Scalar UDF registered as the name 'udf'.
 *
 *  - Python UDF test case with a Python UDF registered as the name 'udf'
 *    iff Python executable and pyspark are available.
 *
 *  - Scalar Pandas UDF test case with a Scalar Pandas UDF registered as the name 'udf'
 *    iff Python executable, pyspark, pandas and pyarrow are available.
 *
 * Therefore, UDF test cases should have single input and output files but executed by three
 * different types of UDFs. See 'udf/udf-inner-join.sql' as an example.
 */
@ExtendedSQLTest
class SQLQueryTestSuite extends QueryTest with SharedSparkSession {

  import IntegratedUDFTestUtils._

  private val regenerateGoldenFiles: Boolean = System.getenv("SPARK_GENERATE_GOLDEN_FILES") == "1"

  protected val baseResourcePath = {
    // We use a path based on Spark home for 2 reasons:
    //   1. Maven can't get correct resource directory when resources in other jars.
    //   2. We test subclasses in the hive-thriftserver module.
    val sparkHome = {
      assert(sys.props.contains("spark.test.home") ||
        sys.env.contains("SPARK_HOME"), "spark.test.home or SPARK_HOME is not set.")
      sys.props.getOrElse("spark.test.home", sys.env("SPARK_HOME"))
    }

    java.nio.file.Paths.get(sparkHome,
      "sql", "core", "src", "test", "resources", "sql-tests").toFile
  }

  protected val inputFilePath = new File(baseResourcePath, "inputs").getAbsolutePath
  protected val goldenFilePath = new File(baseResourcePath, "results").getAbsolutePath

  protected val validFileExtensions = ".sql"

  private val notIncludedMsg = "[not included in comparison]"
  private val clsName = this.getClass.getCanonicalName

  protected val emptySchema = StructType(Seq.empty).catalogString

  protected override def sparkConf: SparkConf = super.sparkConf
    // Fewer shuffle partitions to speed up testing.
    .set(SQLConf.SHUFFLE_PARTITIONS, 4)

  /** List of test cases to ignore, in lower cases. */
  protected def blackList: Set[String] = Set(
    "blacklist.sql"   // Do NOT remove this one. It is here to test the blacklist functionality.
  )

  // Create all the test cases.
  listTestCases.foreach(createScalaTestCase)

  /** A single SQL query's output. */
  protected case class QueryOutput(sql: String, schema: String, output: String) {
    def toString(queryIndex: Int): String = {
      // We are explicitly not using multi-line string due to stripMargin removing "|" in output.
      s"-- !query $queryIndex\n" +
        sql + "\n" +
        s"-- !query $queryIndex schema\n" +
        schema + "\n" +
        s"-- !query $queryIndex output\n" +
        output
    }
  }

  /** A test case. */
  protected trait TestCase {
    val name: String
    val inputFile: String
    val resultFile: String
  }

  /**
   * traits that indicate UDF or PgSQL to trigger the code path specific to each. For instance,
   * PgSQL tests require to register some UDF functions.
   */
  protected trait PgSQLTest

  /**
   * traits that indicate ANSI-related tests with the ANSI mode enabled.
   */
  protected trait AnsiTest

  protected trait UDFTest {
    val udf: TestUDF
  }

  /** A regular test case. */
  protected case class RegularTestCase(
      name: String, inputFile: String, resultFile: String) extends TestCase

  /** A PostgreSQL test case. */
  protected case class PgSQLTestCase(
      name: String, inputFile: String, resultFile: String) extends TestCase with PgSQLTest

  /** A UDF test case. */
  protected case class UDFTestCase(
      name: String,
      inputFile: String,
      resultFile: String,
      udf: TestUDF) extends TestCase with UDFTest

  /** A UDF PostgreSQL test case. */
  protected case class UDFPgSQLTestCase(
      name: String,
      inputFile: String,
      resultFile: String,
      udf: TestUDF) extends TestCase with UDFTest with PgSQLTest

  /** An ANSI-related test case. */
  protected case class AnsiTestCase(
      name: String, inputFile: String, resultFile: String) extends TestCase with AnsiTest

  protected def createScalaTestCase(testCase: TestCase): Unit = {
    if (blackList.exists(t =>
        testCase.name.toLowerCase(Locale.ROOT).contains(t.toLowerCase(Locale.ROOT)))) {
      // Create a test case to ignore this case.
      ignore(testCase.name) { /* Do nothing */ }
    } else testCase match {
      case udfTestCase: UDFTest
          if udfTestCase.udf.isInstanceOf[TestPythonUDF] && !shouldTestPythonUDFs =>
        ignore(s"${testCase.name} is skipped because " +
          s"[$pythonExec] and/or pyspark were not available.") {
          /* Do nothing */
        }
      case udfTestCase: UDFTest
          if udfTestCase.udf.isInstanceOf[TestScalarPandasUDF] && !shouldTestScalarPandasUDFs =>
        ignore(s"${testCase.name} is skipped because pyspark," +
          s"pandas and/or pyarrow were not available in [$pythonExec].") {
          /* Do nothing */
        }
      case _ =>
        // Create a test case to run this case.
        test(testCase.name) {
          runTest(testCase)
        }
    }
  }

  /** Run a test case. */
  protected def runTest(testCase: TestCase): Unit = {
    val input = fileToString(new File(testCase.inputFile))

    val (comments, code) = input.split("\n").partition(_.trim.startsWith("--"))

    // If `--IMPORT` found, load code from another test case file, then insert them
    // into the head in this test.
    val importedTestCaseName = comments.filter(_.startsWith("--IMPORT ")).map(_.substring(9))
    val importedCode = importedTestCaseName.flatMap { testCaseName =>
      listTestCases.find(_.name == testCaseName).map { testCase =>
        val input = fileToString(new File(testCase.inputFile))
        val (_, code) = input.split("\n").partition(_.trim.startsWith("--"))
        code
      }
    }.flatten

    // List of SQL queries to run
    // note: this is not a robust way to split queries using semicolon, but works for now.
    val queries = (importedCode ++ code).mkString("\n").split("(?<=[^\\\\]);")
      .map(_.trim).filter(_ != "").toSeq
      // Fix misplacement when comment is at the end of the query.
      .map(_.split("\n").filterNot(_.startsWith("--")).mkString("\n")).map(_.trim).filter(_ != "")

    val settingLines = comments.filter(_.startsWith("--SET ")).map(_.substring(6))
    val settings = settingLines.flatMap(_.split(",").map { kv =>
      val (conf, value) = kv.span(_ != '=')
      conf.trim -> value.substring(1).trim
    })

    if (regenerateGoldenFiles) {
      runQueries(queries, testCase, settings)
    } else {
      // A config dimension has multiple config sets, and a config set has multiple configs.
      // - config dim:     Seq[Seq[(String, String)]]
      //   - config set:   Seq[(String, String)]
      //     - config:     (String, String))
      // We need to do cartesian product for all the config dimensions, to get a list of
      // config sets, and run the query once for each config set.
      val configDimLines = comments.filter(_.startsWith("--CONFIG_DIM")).map(_.substring(12))
      val configDims = configDimLines.groupBy(_.takeWhile(_ != ' ')).mapValues { lines =>
        lines.map(_.dropWhile(_ != ' ').substring(1)).map(_.split(",").map { kv =>
          val (conf, value) = kv.span(_ != '=')
          conf.trim -> value.substring(1).trim
        }.toSeq).toSeq
      }

      val configSets = configDims.values.foldLeft(Seq(Seq[(String, String)]())) { (res, dim) =>
        dim.flatMap { configSet => res.map(_ ++ configSet) }
      }

      configSets.foreach { configSet =>
        try {
          runQueries(queries, testCase, settings ++ configSet)
        } catch {
          case e: Throwable =>
            val configs = configSet.map {
              case (k, v) => s"$k=$v"
            }
            logError(s"Error using configs: ${configs.mkString(",")}")
            throw e
        }
      }
    }
  }

  protected def runQueries(
      queries: Seq[String],
      testCase: TestCase,
      configSet: Seq[(String, String)]): Unit = {
    // Create a local SparkSession to have stronger isolation between different test cases.
    // This does not isolate catalog changes.
    val localSparkSession = spark.newSession()
    loadTestData(localSparkSession)

    testCase match {
      case udfTestCase: UDFTest =>
        registerTestUDF(udfTestCase.udf, localSparkSession)
      case _ =>
    }

    testCase match {
      case _: PgSQLTest =>
        // booleq/boolne used by boolean.sql
        localSparkSession.udf.register("booleq", (b1: Boolean, b2: Boolean) => b1 == b2)
        localSparkSession.udf.register("boolne", (b1: Boolean, b2: Boolean) => b1 != b2)
        // vol used by boolean.sql and case.sql.
        localSparkSession.udf.register("vol", (s: String) => s)
        localSparkSession.conf.set(SQLConf.ANSI_ENABLED.key, true)
      case _: AnsiTest =>
        localSparkSession.conf.set(SQLConf.ANSI_ENABLED.key, true)
      case _ =>
    }

    if (configSet.nonEmpty) {
      // Execute the list of set operation in order to add the desired configs
      val setOperations = configSet.map { case (key, value) => s"set $key=$value" }
      logInfo(s"Setting configs: ${setOperations.mkString(", ")}")
      setOperations.foreach(localSparkSession.sql)
    }

    // Run the SQL queries preparing them for comparison.
    val outputs: Seq[QueryOutput] = queries.map { sql =>
      val (schema, output) = handleExceptions(getNormalizedResult(localSparkSession, sql))
      // We might need to do some query canonicalization in the future.
      QueryOutput(
        sql = sql,
        schema = schema,
        output = output.mkString("\n").replaceAll("\\s+$", ""))
    }

    if (regenerateGoldenFiles) {
      // Again, we are explicitly not using multi-line string due to stripMargin removing "|".
      val goldenOutput = {
        s"-- Automatically generated by ${getClass.getSimpleName}\n" +
        s"-- Number of queries: ${outputs.size}\n\n\n" +
        outputs.zipWithIndex.map{case (qr, i) => qr.toString(i)}.mkString("\n\n\n") + "\n"
      }
      val resultFile = new File(testCase.resultFile)
      val parent = resultFile.getParentFile
      if (!parent.exists()) {
        assert(parent.mkdirs(), "Could not create directory: " + parent)
      }
      stringToFile(resultFile, goldenOutput)
    }

    // This is a temporary workaround for SPARK-28894. The test names are truncated after
    // the last dot due to a bug in SBT. This makes easier to debug via Jenkins test result
    // report. See SPARK-28894.
    // See also SPARK-29127. It is difficult to see the version information in the failed test
    // cases so the version information related to Python was also added.
    val clue = testCase match {
      case udfTestCase: UDFTest
          if udfTestCase.udf.isInstanceOf[TestPythonUDF] && shouldTestPythonUDFs =>
        s"${testCase.name}${System.lineSeparator()}Python: $pythonVer${System.lineSeparator()}"
      case udfTestCase: UDFTest
          if udfTestCase.udf.isInstanceOf[TestScalarPandasUDF] && shouldTestScalarPandasUDFs =>
        s"${testCase.name}${System.lineSeparator()}" +
          s"Python: $pythonVer Pandas: $pandasVer PyArrow: $pyarrowVer${System.lineSeparator()}"
      case _ =>
        s"${testCase.name}${System.lineSeparator()}"
    }

    withClue(clue) {
      // Read back the golden file.
      val expectedOutputs: Seq[QueryOutput] = {
        val goldenOutput = fileToString(new File(testCase.resultFile))
        val segments = goldenOutput.split("-- !query.+\n")

        // each query has 3 segments, plus the header
        assert(segments.size == outputs.size * 3 + 1,
          s"Expected ${outputs.size * 3 + 1} blocks in result file but got ${segments.size}. " +
            s"Try regenerate the result files.")
        Seq.tabulate(outputs.size) { i =>
          QueryOutput(
            sql = segments(i * 3 + 1).trim,
            schema = segments(i * 3 + 2).trim,
            output = segments(i * 3 + 3).replaceAll("\\s+$", "")
          )
        }
      }

      // Compare results.
      assertResult(expectedOutputs.size, s"Number of queries should be ${expectedOutputs.size}") {
        outputs.size
      }

      outputs.zip(expectedOutputs).zipWithIndex.foreach { case ((output, expected), i) =>
        assertResult(expected.sql, s"SQL query did not match for query #$i\n${expected.sql}") {
          output.sql
        }
        assertResult(expected.schema,
          s"Schema did not match for query #$i\n${expected.sql}: $output") {
          output.schema
        }
        assertResult(expected.output.sorted, s"Result did not match" +
          s" for query #$i\n${expected.sql}") { output.output.sorted }
      }
    }
  }

  /**
   * This method handles exceptions occurred during query execution as they may need special care
   * to become comparable to the expected output.
   *
   * @param result a function that returns a pair of schema and output
   */
  protected def handleExceptions(result: => (String, Seq[String])): (String, Seq[String]) = {
    try {
      result
    } catch {
      case a: AnalysisException =>
        // Do not output the logical plan tree which contains expression IDs.
        // Also implement a crude way of masking expression IDs in the error message
        // with a generic pattern "###".
        val msg = if (a.plan.nonEmpty) a.getSimpleMessage else a.getMessage
        (emptySchema, Seq(a.getClass.getName, msg.replaceAll("#\\d+", "#x")))
      case s: SparkException if s.getCause != null =>
        // For a runtime exception, it is hard to match because its message contains
        // information of stage, task ID, etc.
        // To make result matching simpler, here we match the cause of the exception if it exists.
        val cause = s.getCause
        (emptySchema, Seq(cause.getClass.getName, cause.getMessage))
      case NonFatal(e) =>
        // If there is an exception, put the exception class followed by the message.
        (emptySchema, Seq(e.getClass.getName, e.getMessage))
    }
  }

  /** Executes a query and returns the result as (schema of the output, normalized output). */
  private def getNormalizedResult(session: SparkSession, sql: String): (String, Seq[String]) = {
    // Returns true if the plan is supposed to be sorted.
    def isSorted(plan: LogicalPlan): Boolean = plan match {
      case _: Join | _: Aggregate | _: Generate | _: Sample | _: Distinct => false
      case _: DescribeCommandBase
          | _: DescribeColumnCommand
<<<<<<< HEAD
=======
          | _: DescribeRelation
>>>>>>> 6e5b4bf1
          | _: DescribeColumnStatement => true
      case PhysicalOperation(_, _, Sort(_, true, _)) => true
      case _ => plan.children.iterator.exists(isSorted)
    }

    val df = session.sql(sql)
    val schema = df.schema.catalogString
    // Get answer, but also get rid of the #1234 expression ids that show up in explain plans
    val answer = SQLExecution.withNewExecutionId(session, df.queryExecution, Some(sql)) {
      hiveResultString(df.queryExecution.executedPlan).map(replaceNotIncludedMsg)
    }

    // If the output is not pre-sorted, sort it.
    if (isSorted(df.queryExecution.analyzed)) (schema, answer) else (schema, answer.sorted)
  }

  protected def replaceNotIncludedMsg(line: String): String = {
    line.replaceAll("#\\d+", "#x")
      .replaceAll(
        s"Location.*$clsName/",
        s"Location $notIncludedMsg/{warehouse_dir}/")
      .replaceAll("Created By.*", s"Created By $notIncludedMsg")
      .replaceAll("Created Time.*", s"Created Time $notIncludedMsg")
      .replaceAll("Last Access.*", s"Last Access $notIncludedMsg")
      .replaceAll("Partition Statistics\t\\d+", s"Partition Statistics\t$notIncludedMsg")
      .replaceAll("\\*\\(\\d+\\) ", "*") // remove the WholeStageCodegen codegenStageIds
  }

  protected lazy val listTestCases: Seq[TestCase] = {
    listFilesRecursively(new File(inputFilePath)).flatMap { file =>
      val resultFile = file.getAbsolutePath.replace(inputFilePath, goldenFilePath) + ".out"
      val absPath = file.getAbsolutePath
      val testCaseName = absPath.stripPrefix(inputFilePath).stripPrefix(File.separator)

      if (file.getAbsolutePath.startsWith(
        s"$inputFilePath${File.separator}udf${File.separator}postgreSQL")) {
        Seq(TestScalaUDF("udf"), TestPythonUDF("udf"), TestScalarPandasUDF("udf")).map { udf =>
          UDFPgSQLTestCase(
            s"$testCaseName - ${udf.prettyName}", absPath, resultFile, udf)
        }
      } else if (file.getAbsolutePath.startsWith(s"$inputFilePath${File.separator}udf")) {
        Seq(TestScalaUDF("udf"), TestPythonUDF("udf"), TestScalarPandasUDF("udf")).map { udf =>
          UDFTestCase(
            s"$testCaseName - ${udf.prettyName}", absPath, resultFile, udf)
        }
      } else if (file.getAbsolutePath.startsWith(s"$inputFilePath${File.separator}postgreSQL")) {
        PgSQLTestCase(testCaseName, absPath, resultFile) :: Nil
      } else if (file.getAbsolutePath.startsWith(s"$inputFilePath${File.separator}ansi")) {
        AnsiTestCase(testCaseName, absPath, resultFile) :: Nil
      } else {
        RegularTestCase(testCaseName, absPath, resultFile) :: Nil
      }
    }
  }

  /** Returns all the files (not directories) in a directory, recursively. */
  protected def listFilesRecursively(path: File): Seq[File] = {
    val (dirs, files) = path.listFiles().partition(_.isDirectory)
    // Filter out test files with invalid extensions such as temp files created
    // by vi (.swp), Mac (.DS_Store) etc.
    val filteredFiles = files.filter(_.getName.endsWith(validFileExtensions))
    filteredFiles ++ dirs.flatMap(listFilesRecursively)
  }

  /** Load built-in test tables into the SparkSession. */
  private def loadTestData(session: SparkSession): Unit = {
    import session.implicits._

    (1 to 100).map(i => (i, i.toString)).toDF("key", "value").createOrReplaceTempView("testdata")

    ((Seq(1, 2, 3), Seq(Seq(1, 2, 3))) :: (Seq(2, 3, 4), Seq(Seq(2, 3, 4))) :: Nil)
      .toDF("arraycol", "nestedarraycol")
      .createOrReplaceTempView("arraydata")

    (Tuple1(Map(1 -> "a1", 2 -> "b1", 3 -> "c1", 4 -> "d1", 5 -> "e1")) ::
      Tuple1(Map(1 -> "a2", 2 -> "b2", 3 -> "c2", 4 -> "d2")) ::
      Tuple1(Map(1 -> "a3", 2 -> "b3", 3 -> "c3")) ::
      Tuple1(Map(1 -> "a4", 2 -> "b4")) ::
      Tuple1(Map(1 -> "a5")) :: Nil)
      .toDF("mapcol")
      .createOrReplaceTempView("mapdata")

    session
      .read
      .format("csv")
      .options(Map("delimiter" -> "\t", "header" -> "false"))
      .schema("a int, b float")
      .load(testFile("test-data/postgresql/agg.data"))
      .createOrReplaceTempView("aggtest")

    session
      .read
      .format("csv")
      .options(Map("delimiter" -> "\t", "header" -> "false"))
      .schema(
        """
          |unique1 int,
          |unique2 int,
          |two int,
          |four int,
          |ten int,
          |twenty int,
          |hundred int,
          |thousand int,
          |twothousand int,
          |fivethous int,
          |tenthous int,
          |odd int,
          |even int,
          |stringu1 string,
          |stringu2 string,
          |string4 string
        """.stripMargin)
      .load(testFile("test-data/postgresql/onek.data"))
      .createOrReplaceTempView("onek")

    session
      .read
      .format("csv")
      .options(Map("delimiter" -> "\t", "header" -> "false"))
      .schema(
        """
          |unique1 int,
          |unique2 int,
          |two int,
          |four int,
          |ten int,
          |twenty int,
          |hundred int,
          |thousand int,
          |twothousand int,
          |fivethous int,
          |tenthous int,
          |odd int,
          |even int,
          |stringu1 string,
          |stringu2 string,
          |string4 string
        """.stripMargin)
      .load(testFile("test-data/postgresql/tenk.data"))
      .createOrReplaceTempView("tenk1")
  }

  private val originalTimeZone = TimeZone.getDefault
  private val originalLocale = Locale.getDefault

  override def beforeAll(): Unit = {
    super.beforeAll()
    // Timezone is fixed to America/Los_Angeles for those timezone sensitive tests (timestamp_*)
    TimeZone.setDefault(TimeZone.getTimeZone("America/Los_Angeles"))
    // Add Locale setting
    Locale.setDefault(Locale.US)
    RuleExecutor.resetMetrics()
  }

  override def afterAll(): Unit = {
    try {
      TimeZone.setDefault(originalTimeZone)
      Locale.setDefault(originalLocale)

      // For debugging dump some statistics about how much time was spent in various optimizer rules
      logWarning(RuleExecutor.dumpTimeSpent())
    } finally {
      super.afterAll()
    }
  }
}<|MERGE_RESOLUTION|>--- conflicted
+++ resolved
@@ -460,10 +460,7 @@
       case _: Join | _: Aggregate | _: Generate | _: Sample | _: Distinct => false
       case _: DescribeCommandBase
           | _: DescribeColumnCommand
-<<<<<<< HEAD
-=======
           | _: DescribeRelation
->>>>>>> 6e5b4bf1
           | _: DescribeColumnStatement => true
       case PhysicalOperation(_, _, Sort(_, true, _)) => true
       case _ => plan.children.iterator.exists(isSorted)
