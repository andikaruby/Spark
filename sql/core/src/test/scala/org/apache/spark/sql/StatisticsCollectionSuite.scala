/*
 * Licensed to the Apache Software Foundation (ASF) under one or more
 * contributor license agreements.  See the NOTICE file distributed with
 * this work for additional information regarding copyright ownership.
 * The ASF licenses this file to You under the Apache License, Version 2.0
 * (the "License"); you may not use this file except in compliance with
 * the License.  You may obtain a copy of the License at
 *
 *    http://www.apache.org/licenses/LICENSE-2.0
 *
 * Unless required by applicable law or agreed to in writing, software
 * distributed under the License is distributed on an "AS IS" BASIS,
 * WITHOUT WARRANTIES OR CONDITIONS OF ANY KIND, either express or implied.
 * See the License for the specific language governing permissions and
 * limitations under the License.
 */

package org.apache.spark.sql

import java.io.{File, PrintWriter}
import java.net.URI
import java.util.TimeZone
import java.util.concurrent.TimeUnit

import scala.collection.mutable

import org.apache.spark.sql.catalyst.TableIdentifier
import org.apache.spark.sql.catalyst.catalog.CatalogColumnStat
import org.apache.spark.sql.catalyst.plans.logical._
import org.apache.spark.sql.catalyst.util.{DateTimeTestUtils, DateTimeUtils}
import org.apache.spark.sql.catalyst.util.DateTimeTestUtils.{withDefaultTimeZone, PST, UTC}
import org.apache.spark.sql.catalyst.util.DateTimeUtils.{getZoneId, TimeZoneUTC}
import org.apache.spark.sql.functions.timestamp_seconds
import org.apache.spark.sql.internal.SQLConf
import org.apache.spark.sql.test.SharedSparkSession
import org.apache.spark.sql.test.SQLTestData.ArrayData
import org.apache.spark.sql.types._
import org.apache.spark.util.Utils


/**
 * End-to-end suite testing statistics collection and use on both entire table and columns.
 */
class StatisticsCollectionSuite extends StatisticsCollectionTestBase with SharedSparkSession {
  import testImplicits._

  test("estimates the size of a limit 0 on outer join") {
    withTempView("test") {
      Seq(("one", 1), ("two", 2), ("three", 3), ("four", 4)).toDF("k", "v")
        .createOrReplaceTempView("test")
      val df1 = spark.table("test")
      val df2 = spark.table("test").limit(0)
      val df = df1.join(df2, Seq("k"), "left")

      val sizes = df.queryExecution.analyzed.collect { case g: Join =>
        g.stats.sizeInBytes
      }

      assert(sizes.size === 1, s"number of Join nodes is wrong:\n ${df.queryExecution}")
      assert(sizes.head === BigInt(128),
        s"expected exact size 96 for table 'test', got: ${sizes.head}")
    }
  }

  test("analyzing views is not supported") {
    def assertAnalyzeUnsupported(analyzeCommand: String): Unit = {
      val err = intercept[AnalysisException] {
        sql(analyzeCommand)
      }
      assert(err.message.contains("ANALYZE TABLE is not supported"))
    }

    val tableName = "tbl"
    withTable(tableName) {
      spark.range(10).write.saveAsTable(tableName)
      val viewName = "view"
      withView(viewName) {
        sql(s"CREATE VIEW $viewName AS SELECT * FROM $tableName")
        assertAnalyzeUnsupported(s"ANALYZE TABLE $viewName COMPUTE STATISTICS")
        assertAnalyzeUnsupported(s"ANALYZE TABLE $viewName COMPUTE STATISTICS FOR COLUMNS id")
      }
    }
  }

  test("statistics collection of a table with zero column") {
    val table_no_cols = "table_no_cols"
    withTable(table_no_cols) {
      val rddNoCols = sparkContext.parallelize(1 to 10).map(_ => Row.empty)
      val dfNoCols = spark.createDataFrame(rddNoCols, StructType(Seq.empty))
      dfNoCols.write.format("json").saveAsTable(table_no_cols)
      sql(s"ANALYZE TABLE $table_no_cols COMPUTE STATISTICS")
      checkTableStats(table_no_cols, hasSizeInBytes = true, expectedRowCounts = Some(10))
    }
  }

  test("analyze empty table") {
    val table = "emptyTable"
    withTable(table) {
      val df = Seq.empty[Int].toDF("key")
      df.write.format("json").saveAsTable(table)
      sql(s"ANALYZE TABLE $table COMPUTE STATISTICS noscan")
      val fetchedStats1 = checkTableStats(table, hasSizeInBytes = true, expectedRowCounts = None)
      assert(fetchedStats1.get.sizeInBytes == 0)
      sql(s"ANALYZE TABLE $table COMPUTE STATISTICS")
      val fetchedStats2 = checkTableStats(table, hasSizeInBytes = true, expectedRowCounts = Some(0))
      assert(fetchedStats2.get.sizeInBytes == 0)

      val expectedColStat =
        "key" -> CatalogColumnStat(Some(0), None, None, Some(0),
          Some(IntegerType.defaultSize), Some(IntegerType.defaultSize))

      // There won't be histogram for empty column.
      Seq("true", "false").foreach { histogramEnabled =>
        withSQLConf(SQLConf.HISTOGRAM_ENABLED.key -> histogramEnabled) {
          checkColStats(df, mutable.LinkedHashMap(expectedColStat))
        }
      }
    }
  }

  test("analyze column command - unsupported types and invalid columns") {
    val tableName = "column_stats_test1"
    withTable(tableName) {
      Seq(ArrayData(Seq(1, 2, 3), Seq(Seq(1, 2, 3)))).toDF().write.saveAsTable(tableName)

      // Test unsupported data types
      checkError(
        exception = intercept[AnalysisException] {
          sql(s"ANALYZE TABLE $tableName COMPUTE STATISTICS FOR COLUMNS data")
        },
<<<<<<< HEAD
        errorClass = "UNSUPPORTED_FEATURE.ANALYZE_TABLE_COLUMN_TYPE",
        parameters = Map(
          "colName" -> "`data`",
          "dataType" -> "\"ARRAY<INT>\"",
          "tableName" -> "`spark_catalog`.`default`.`column_stats_test1`"
=======
        errorClass = "_LEGACY_ERROR_TEMP_1235",
        parameters = Map(
          "name" -> "data",
          "tableIdent" -> "`spark_catalog`.`default`.`column_stats_test1`",
          "dataType" -> "ArrayType(IntegerType,true)"
>>>>>>> 0fd1f85f
        )
      )

      // Test invalid columns
      checkError(
        exception = intercept[AnalysisException] {
          sql(s"ANALYZE TABLE $tableName COMPUTE STATISTICS FOR COLUMNS some_random_column")
        },
        errorClass = "COLUMN_NOT_FOUND",
        parameters = Map(
          "colName" -> "`some_random_column`",
          "caseSensitiveConfig" -> "\"spark.sql.caseSensitive\""
        )
      )
    }
  }

  test("test table-level statistics for data source table") {
    val tableName = "tbl"
    withTable(tableName) {
      sql(s"CREATE TABLE $tableName(i INT, j STRING) USING parquet")
      Seq(1 -> "a", 2 -> "b").toDF("i", "j").write.mode("overwrite").insertInto(tableName)

      // noscan won't count the number of rows
      sql(s"ANALYZE TABLE $tableName COMPUTE STATISTICS noscan")
      checkTableStats(tableName, hasSizeInBytes = true, expectedRowCounts = None)

      // without noscan, we count the number of rows
      sql(s"ANALYZE TABLE $tableName COMPUTE STATISTICS")
      checkTableStats(tableName, hasSizeInBytes = true, expectedRowCounts = Some(2))
    }
  }

  test("SPARK-15392: DataFrame created from RDD should not be broadcasted") {
    val rdd = sparkContext.range(1, 100).map(i => Row(i, i))
    val df = spark.createDataFrame(rdd, new StructType().add("a", LongType).add("b", LongType))
    assert(df.queryExecution.analyzed.stats.sizeInBytes >
      spark.sessionState.conf.autoBroadcastJoinThreshold)
    assert(df.selectExpr("a").queryExecution.analyzed.stats.sizeInBytes >
      spark.sessionState.conf.autoBroadcastJoinThreshold)
  }

  test("column stats round trip serialization") {
    // Make sure we serialize and then deserialize and we will get the result data
    val df = data.toDF(stats.keys.toSeq :+ "carray" : _*)
    Seq(stats, statsWithHgms).foreach { s =>
      s.zip(df.schema).foreach { case ((k, v), field) =>
        withClue(s"column $k with type ${field.dataType}") {
          val roundtrip = CatalogColumnStat.fromMap("table_is_foo", field.name, v.toMap(k))
          assert(roundtrip == Some(v))
        }
      }
    }
  }

  test("SPARK-33812: column stats round trip serialization with splitting histogram property") {
    withSQLConf(SQLConf.HIVE_TABLE_PROPERTY_LENGTH_THRESHOLD.key -> "10") {
      statsWithHgms.foreach { case (k, v) =>
        val roundtrip = CatalogColumnStat.fromMap("t", k, v.toMap(k))
        assert(roundtrip == Some(v))
      }
    }
  }

  test("analyze column command - result verification") {
    // (data.head.productArity - 1) because the last column does not support stats collection.
    assert(stats.size == data.head.productArity - 1)
    val df = data.toDF(stats.keys.toSeq :+ "carray" : _*)
    checkColStats(df, stats)

    // test column stats with histograms
    withSQLConf(SQLConf.HISTOGRAM_ENABLED.key -> "true", SQLConf.HISTOGRAM_NUM_BINS.key -> "2") {
      checkColStats(df, statsWithHgms)
    }
  }

  test("column stats collection for null columns") {
    val dataTypes: Seq[(DataType, Int)] = Seq(
      BooleanType, ByteType, ShortType, IntegerType, LongType,
      DoubleType, FloatType, DecimalType.SYSTEM_DEFAULT,
      StringType, BinaryType, DateType, TimestampType
    ).zipWithIndex

    val df = sql("select " + dataTypes.map { case (tpe, idx) =>
      s"cast(null as ${tpe.sql}) as col$idx"
    }.mkString(", "))

    val expectedColStats = dataTypes.map { case (tpe, idx) =>
      (s"col$idx", CatalogColumnStat(Some(0), None, None, Some(1),
        Some(tpe.defaultSize.toLong), Some(tpe.defaultSize.toLong)))
    }

    // There won't be histograms for null columns.
    Seq("true", "false").foreach { histogramEnabled =>
      withSQLConf(SQLConf.HISTOGRAM_ENABLED.key -> histogramEnabled) {
        checkColStats(df, mutable.LinkedHashMap(expectedColStats: _*))
      }
    }
  }

  test("SPARK-25028: column stats collection for null partitioning columns") {
    val table = "analyze_partition_with_null"
    withTempDir { dir =>
      withTable(table) {
        sql(s"""
             |CREATE TABLE $table (value string, name string)
             |USING PARQUET
             |PARTITIONED BY (name)
             |LOCATION '${dir.toURI}'""".stripMargin)
        val df = Seq(("a", null), ("b", null)).toDF("value", "name")
        df.write.mode("overwrite").insertInto(table)
        sql(s"ANALYZE TABLE $table PARTITION (name) COMPUTE STATISTICS")
        val partitions = spark.sessionState.catalog.listPartitions(TableIdentifier(table))
        assert(partitions.head.stats.get.rowCount.get == 2)
      }
    }
  }

  test("number format in statistics") {
    val numbers = Seq(
      BigInt(0) -> (("0.0 B", "0")),
      BigInt(100) -> (("100.0 B", "100")),
      BigInt(2047) -> (("2047.0 B", "2.05E+3")),
      BigInt(2048) -> (("2.0 KiB", "2.05E+3")),
      BigInt(3333333) -> (("3.2 MiB", "3.33E+6")),
      BigInt(4444444444L) -> (("4.1 GiB", "4.44E+9")),
      BigInt(5555555555555L) -> (("5.1 TiB", "5.56E+12")),
      BigInt(6666666666666666L) -> (("5.9 PiB", "6.67E+15")),
      BigInt(1L << 10 ) * (1L << 60) -> (("1024.0 EiB", "1.18E+21")),
      BigInt(1L << 11) * (1L << 60) -> (("2.36E+21 B", "2.36E+21"))
    )
    numbers.foreach { case (input, (expectedSize, expectedRows)) =>
      val stats = Statistics(sizeInBytes = input, rowCount = Some(input))
      val expectedString = s"sizeInBytes=$expectedSize, rowCount=$expectedRows"
      assert(stats.simpleString == expectedString)
    }
  }

  test("change stats after set location command") {
    val table = "change_stats_set_location_table"
    val tableLoc = new File(spark.sessionState.catalog.defaultTablePath(TableIdentifier(table)))
    Seq(false, true).foreach { autoUpdate =>
      withSQLConf(SQLConf.AUTO_SIZE_UPDATE_ENABLED.key -> autoUpdate.toString) {
        withTable(table) {
          spark.range(100).select($"id", $"id" % 5 as "value").write.saveAsTable(table)
          // analyze to get initial stats
          sql(s"ANALYZE TABLE $table COMPUTE STATISTICS FOR COLUMNS id, value")
          val fetched1 = checkTableStats(
            table, hasSizeInBytes = true, expectedRowCounts = Some(100))
          assert(fetched1.get.sizeInBytes > 0)
          assert(fetched1.get.colStats.size == 2)

          // set location command
          val initLocation = spark.sessionState.catalog.getTableMetadata(TableIdentifier(table))
            .storage.locationUri.get.toString
          withTempDir { newLocation =>
            sql(s"ALTER TABLE $table SET LOCATION '${newLocation.toURI.toString}'")
            if (autoUpdate) {
              val fetched2 = checkTableStats(table, hasSizeInBytes = true, expectedRowCounts = None)
              assert(fetched2.get.sizeInBytes == 0)
              assert(fetched2.get.colStats.isEmpty)

              // set back to the initial location
              sql(s"ALTER TABLE $table SET LOCATION '$initLocation'")
              val fetched3 = checkTableStats(table, hasSizeInBytes = true, expectedRowCounts = None)
              assert(fetched3.get.sizeInBytes == fetched1.get.sizeInBytes)
            } else {
              checkTableStats(table, hasSizeInBytes = false, expectedRowCounts = None)
              // SPARK-19724: clean up the previous table location.
              waitForTasksToFinish()
              Utils.deleteRecursively(tableLoc)
            }
          }
        }
      }
    }
  }

  test("change stats after insert command for datasource table") {
    val table = "change_stats_insert_datasource_table"
    Seq(false, true).foreach { autoUpdate =>
      withSQLConf(SQLConf.AUTO_SIZE_UPDATE_ENABLED.key -> autoUpdate.toString) {
        withTable(table) {
          sql(s"CREATE TABLE $table (i int, j string) USING PARQUET")
          // analyze to get initial stats
          sql(s"ANALYZE TABLE $table COMPUTE STATISTICS FOR COLUMNS i, j")
          val fetched1 = checkTableStats(table, hasSizeInBytes = true, expectedRowCounts = Some(0))
          assert(fetched1.get.sizeInBytes == 0)
          assert(fetched1.get.colStats.size == 2)

          // table lookup will make the table cached
          spark.table(table)
          assert(isTableInCatalogCache(table))

          // insert into command
          sql(s"INSERT INTO TABLE $table SELECT 1, 'abc'")
          if (autoUpdate) {
            val fetched2 = checkTableStats(table, hasSizeInBytes = true, expectedRowCounts = None)
            assert(fetched2.get.sizeInBytes > 0)
            assert(fetched2.get.colStats.isEmpty)
          } else {
            checkTableStats(table, hasSizeInBytes = false, expectedRowCounts = None)
          }

          // check that tableRelationCache inside the catalog was invalidated after insert
          assert(!isTableInCatalogCache(table))
        }
      }
    }
  }

  test("auto gather stats after insert command") {
    val table = "change_stats_insert_datasource_table"
    Seq(false, true).foreach { autoUpdate =>
      withSQLConf(SQLConf.AUTO_SIZE_UPDATE_ENABLED.key -> autoUpdate.toString) {
        withTable(table) {
          sql(s"CREATE TABLE $table (i int, j string) USING PARQUET")
          // insert into command
          sql(s"INSERT INTO TABLE $table SELECT 1, 'abc'")
          val stats = getCatalogTable(table).stats
          if (autoUpdate) {
            assert(stats.isDefined)
            assert(stats.get.sizeInBytes >= 0)
          } else {
            assert(stats.isEmpty)
          }
        }
      }
    }
  }

  test("invalidation of tableRelationCache after inserts") {
    val table = "invalidate_catalog_cache_table"
    Seq(false, true).foreach { autoUpdate =>
      withSQLConf(SQLConf.AUTO_SIZE_UPDATE_ENABLED.key -> autoUpdate.toString) {
        withTable(table) {
          spark.range(100).write.saveAsTable(table)
          sql(s"ANALYZE TABLE $table COMPUTE STATISTICS")
          spark.table(table)
          val initialSizeInBytes = getTableFromCatalogCache(table).stats.sizeInBytes
          spark.range(100).write.mode(SaveMode.Append).saveAsTable(table)
          spark.table(table)
          assert(getTableFromCatalogCache(table).stats.sizeInBytes == 2 * initialSizeInBytes)
        }
      }
    }
  }

  test("invalidation of tableRelationCache after alter table add partition") {
    val table = "invalidate_catalog_cache_table"
    Seq(false, true).foreach { autoUpdate =>
      withSQLConf(SQLConf.AUTO_SIZE_UPDATE_ENABLED.key -> autoUpdate.toString) {
        withTempDir { dir =>
          withTable(table) {
            val path = dir.getCanonicalPath
            sql(s"""
              |CREATE TABLE $table (col1 int, col2 int)
              |USING PARQUET
              |PARTITIONED BY (col2)
              |LOCATION '${dir.toURI}'""".stripMargin)
            sql(s"ANALYZE TABLE $table COMPUTE STATISTICS")
            spark.table(table)
            assert(getTableFromCatalogCache(table).stats.sizeInBytes == 0)
            spark.catalog.recoverPartitions(table)
            val df = Seq((1, 2), (1, 2)).toDF("col2", "col1")
            df.write.parquet(s"$path/col2=1")
            sql(s"ALTER TABLE $table ADD PARTITION (col2=1) LOCATION '${dir.toURI}'")
            spark.table(table)
            val cachedTable = getTableFromCatalogCache(table)
            val cachedTableSizeInBytes = cachedTable.stats.sizeInBytes
            val defaultSizeInBytes = conf.defaultSizeInBytes
            if (autoUpdate) {
              assert(cachedTableSizeInBytes != defaultSizeInBytes && cachedTableSizeInBytes > 0)
            } else {
              assert(cachedTableSizeInBytes == defaultSizeInBytes)
            }
          }
        }
      }
    }
  }

  test("Simple queries must be working, if CBO is turned on") {
    withSQLConf(SQLConf.CBO_ENABLED.key -> "true") {
      withTable("TBL1", "TBL") {
        import org.apache.spark.sql.functions._
        val df = spark.range(1000L).select($"id",
          $"id" * 2 as "FLD1",
          $"id" * 12 as "FLD2",
          lit(null).cast(DoubleType) + $"id" as "fld3")
        df.write
          .mode(SaveMode.Overwrite)
          .bucketBy(10, "id", "FLD1", "FLD2")
          .sortBy("id", "FLD1", "FLD2")
          .saveAsTable("TBL")
        sql("ANALYZE TABLE TBL COMPUTE STATISTICS ")
        sql("ANALYZE TABLE TBL COMPUTE STATISTICS FOR COLUMNS ID, FLD1, FLD2, FLD3")
        val df2 = spark.sql(
          """
             |SELECT t1.id, t1.fld1, t1.fld2, t1.fld3
             |FROM tbl t1
             |JOIN tbl t2 on t1.id=t2.id
             |WHERE  t1.fld3 IN (-123.23,321.23)
          """.stripMargin)
        df2.createTempView("TBL2")
        sql("SELECT * FROM tbl2 WHERE fld3 IN (0,1)  ").queryExecution.executedPlan
      }
    }
  }

  test("store and retrieve column stats in different time zones") {
    val (start, end) = (0, TimeUnit.DAYS.toSeconds(2))

    def checkTimestampStats(
        t: DataType,
        srcTimeZone: TimeZone,
        dstTimeZone: TimeZone)(checker: ColumnStat => Unit): Unit = {
      val table = "time_table"
      val column = "T"
      val original = TimeZone.getDefault
      try {
        withTable(table) {
          TimeZone.setDefault(srcTimeZone)
          spark.range(start, end)
            .select(timestamp_seconds($"id").cast(t).as(column))
            .write.saveAsTable(table)
          sql(s"ANALYZE TABLE $table COMPUTE STATISTICS FOR COLUMNS $column")

          TimeZone.setDefault(dstTimeZone)
          val stats = getCatalogTable(table)
            .stats.get.colStats(column).toPlanStat(column, t)
          checker(stats)
        }
      } finally {
        TimeZone.setDefault(original)
      }
    }

    DateTimeTestUtils.outstandingZoneIds.foreach { zid =>
      val timeZone = TimeZone.getTimeZone(zid)
      checkTimestampStats(DateType, TimeZoneUTC, timeZone) { stats =>
        assert(stats.min.get.asInstanceOf[Int] == TimeUnit.SECONDS.toDays(start))
        assert(stats.max.get.asInstanceOf[Int] == TimeUnit.SECONDS.toDays(end - 1))
      }
      checkTimestampStats(TimestampType, TimeZoneUTC, timeZone) { stats =>
        assert(stats.min.get.asInstanceOf[Long] == TimeUnit.SECONDS.toMicros(start))
        assert(stats.max.get.asInstanceOf[Long] == TimeUnit.SECONDS.toMicros(end - 1))
      }
    }
  }

  private def checkDescTimestampColStats(
      tableName: String,
      timestampColumn: String,
      expectedMinTimestamp: String,
      expectedMaxTimestamp: String): Unit = {

    def extractColumnStatsFromDesc(statsName: String, rows: Array[Row]): String = {
      rows.collect {
        case r: Row if r.getString(0) == statsName =>
          r.getString(1)
      }.head
    }

    val descTsCol = sql(s"DESC FORMATTED $tableName $timestampColumn").collect()
    assert(extractColumnStatsFromDesc("min", descTsCol) == expectedMinTimestamp)
    assert(extractColumnStatsFromDesc("max", descTsCol) == expectedMaxTimestamp)
  }

  test("SPARK-38140: describe column stats (min, max) for timestamp column: desc results should " +
    "be consistent with the written value if writing and desc happen in the same time zone") {

    val zoneIdAndOffsets =
      Seq((UTC, "+0000"), (PST, "-0800"), (getZoneId("Asia/Hong_Kong"), "+0800"))

    zoneIdAndOffsets.foreach { case (zoneId, offset) =>
      withDefaultTimeZone(zoneId) {
        val table = "insert_desc_same_time_zone"
        val tsCol = "timestamp_typed_col"
        withTable(table) {
          val minTimestamp = "make_timestamp(2022, 1, 1, 0, 0, 1.123456)"
          val maxTimestamp = "make_timestamp(2022, 1, 3, 0, 0, 2.987654)"
          sql(s"CREATE TABLE $table ($tsCol Timestamp) USING parquet")
          sql(s"INSERT INTO $table VALUES $minTimestamp, $maxTimestamp")
          sql(s"ANALYZE TABLE $table COMPUTE STATISTICS FOR ALL COLUMNS")

          checkDescTimestampColStats(
            tableName = table,
            timestampColumn = tsCol,
            expectedMinTimestamp = "2022-01-01 00:00:01.123456 " + offset,
            expectedMaxTimestamp = "2022-01-03 00:00:02.987654 " + offset)
        }
      }
    }
  }

  test("SPARK-38140: describe column stats (min, max) for timestamp column: desc should show " +
    "different results if writing in UTC and desc in other time zones") {

    val table = "insert_desc_diff_time_zones"
    val tsCol = "timestamp_typed_col"

    withDefaultTimeZone(UTC) {
      withTable(table) {
        val minTimestamp = "make_timestamp(2022, 1, 1, 0, 0, 1.123456)"
        val maxTimestamp = "make_timestamp(2022, 1, 3, 0, 0, 2.987654)"
        sql(s"CREATE TABLE $table ($tsCol Timestamp) USING parquet")
        sql(s"INSERT INTO $table VALUES $minTimestamp, $maxTimestamp")
        sql(s"ANALYZE TABLE $table COMPUTE STATISTICS FOR ALL COLUMNS")

        checkDescTimestampColStats(
          tableName = table,
          timestampColumn = tsCol,
          expectedMinTimestamp = "2022-01-01 00:00:01.123456 +0000",
          expectedMaxTimestamp = "2022-01-03 00:00:02.987654 +0000")

        TimeZone.setDefault(DateTimeUtils.getTimeZone("PST"))
        checkDescTimestampColStats(
          tableName = table,
          timestampColumn = tsCol,
          expectedMinTimestamp = "2021-12-31 16:00:01.123456 -0800",
          expectedMaxTimestamp = "2022-01-02 16:00:02.987654 -0800")

        TimeZone.setDefault(DateTimeUtils.getTimeZone("Asia/Hong_Kong"))
        checkDescTimestampColStats(
          tableName = table,
          timestampColumn = tsCol,
          expectedMinTimestamp = "2022-01-01 08:00:01.123456 +0800",
          expectedMaxTimestamp = "2022-01-03 08:00:02.987654 +0800")
      }
    }
  }

  private def getStatAttrNames(tableName: String): Set[String] = {
    val queryStats = spark.table(tableName).queryExecution.optimizedPlan.stats.attributeStats
    queryStats.map(_._1.name).toSet
  }

  test("analyzes column statistics in cached query") {
    withTempView("cachedQuery") {
      sql(
        """CACHE TABLE cachedQuery AS
          |  SELECT c0, avg(c1) AS v1, avg(c2) AS v2
          |  FROM (SELECT id % 3 AS c0, id % 5 AS c1, 2 AS c2 FROM range(1, 30))
          |  GROUP BY c0
        """.stripMargin)

      // Analyzes one column in the cached logical plan
      sql("ANALYZE TABLE cachedQuery COMPUTE STATISTICS FOR COLUMNS v1")
      assert(getStatAttrNames("cachedQuery") === Set("v1"))

      // Analyzes two more columns
      sql("ANALYZE TABLE cachedQuery COMPUTE STATISTICS FOR COLUMNS c0, v2")
      assert(getStatAttrNames("cachedQuery")  === Set("c0", "v1", "v2"))
    }
  }

  test("analyzes column statistics in cached local temporary view") {
    withTempView("tempView") {
      // Analyzes in a temporary view
      sql("CREATE TEMPORARY VIEW tempView AS SELECT 1 id")
      checkError(
        exception = intercept[AnalysisException] {
          sql("ANALYZE TABLE tempView COMPUTE STATISTICS FOR COLUMNS id")
        },
        errorClass = "UNSUPPORTED_FEATURE.ANALYZE_UNCACHED_TEMP_VIEW",
        parameters = Map("viewName" -> "`tempView`")
      )

      // Cache the view then analyze it
      sql("CACHE TABLE tempView")
      assert(getStatAttrNames("tempView") !== Set("id"))
      sql("ANALYZE TABLE tempView COMPUTE STATISTICS FOR COLUMNS id")
      assert(getStatAttrNames("tempView") === Set("id"))
    }
  }

  test("analyzes column statistics in cached global temporary view") {
    withGlobalTempView("gTempView") {
      val globalTempDB = spark.sharedState.globalTempViewManager.database
      val e1 = intercept[AnalysisException] {
        sql(s"ANALYZE TABLE $globalTempDB.gTempView COMPUTE STATISTICS FOR COLUMNS id")
      }
      checkErrorTableNotFound(e1, s"`$globalTempDB`.`gTempView`",
        ExpectedContext(s"$globalTempDB.gTempView", 14, 13 + s"$globalTempDB.gTempView".length))
      // Analyzes in a global temporary view
      sql("CREATE GLOBAL TEMP VIEW gTempView AS SELECT 1 id")
      checkError(
        exception = intercept[AnalysisException] {
          sql(s"ANALYZE TABLE $globalTempDB.gTempView COMPUTE STATISTICS FOR COLUMNS id")
        },
        errorClass = "UNSUPPORTED_FEATURE.ANALYZE_UNCACHED_TEMP_VIEW",
        parameters = Map("viewName" -> "`global_temp`.`gTempView`")
      )

      // Cache the view then analyze it
      sql(s"CACHE TABLE $globalTempDB.gTempView")
      assert(getStatAttrNames(s"$globalTempDB.gTempView") !== Set("id"))
      sql(s"ANALYZE TABLE $globalTempDB.gTempView COMPUTE STATISTICS FOR COLUMNS id")
      assert(getStatAttrNames(s"$globalTempDB.gTempView") === Set("id"))
    }
  }

  test("analyzes column statistics in cached catalog view") {
    withTempDatabase { database =>
      sql(s"CREATE VIEW $database.v AS SELECT 1 c")
      sql(s"CACHE TABLE $database.v")
      assert(getStatAttrNames(s"$database.v") !== Set("c"))
      sql(s"ANALYZE TABLE $database.v COMPUTE STATISTICS FOR COLUMNS c")
      assert(getStatAttrNames(s"$database.v") === Set("c"))
    }
  }

  test("analyzes table statistics in cached catalog view") {
    def getTableStats(tableName: String): Statistics = {
      spark.table(tableName).queryExecution.optimizedPlan.stats
    }

    withTempDatabase { database =>
      sql(s"CREATE VIEW $database.v AS SELECT 1 c")
      // Cache data eagerly by default, so this operation collects table stats
      sql(s"CACHE TABLE $database.v")
      val stats1 = getTableStats(s"$database.v")
      assert(stats1.sizeInBytes > 0)
      assert(stats1.rowCount === Some(1))
      sql(s"UNCACHE TABLE $database.v")

      // Cache data lazily, then analyze table stats
      sql(s"CACHE LAZY TABLE $database.v")
      val stats2 = getTableStats(s"$database.v")
      assert(stats2.sizeInBytes === OneRowRelation().computeStats().sizeInBytes)
      assert(stats2.rowCount === None)

      sql(s"ANALYZE TABLE $database.v COMPUTE STATISTICS NOSCAN")
      val stats3 = getTableStats(s"$database.v")
      assert(stats3.sizeInBytes === OneRowRelation().computeStats().sizeInBytes)
      assert(stats3.rowCount === None)

      sql(s"ANALYZE TABLE $database.v COMPUTE STATISTICS")
      val stats4 = getTableStats(s"$database.v")
      assert(stats4.sizeInBytes === stats1.sizeInBytes)
      assert(stats4.rowCount === Some(1))
    }
  }

  test(s"CTAS should update statistics if ${SQLConf.AUTO_SIZE_UPDATE_ENABLED.key} is enabled") {
    val tableName = "spark_27694"
    Seq(false, true).foreach { updateEnabled =>
      withSQLConf(SQLConf.AUTO_SIZE_UPDATE_ENABLED.key -> updateEnabled.toString) {
        withTable(tableName) {
          // Create a data source table using the result of a query.
          sql(s"CREATE TABLE $tableName USING parquet AS SELECT 'a', 'b'")
          val catalogTable = getCatalogTable(tableName)
          if (updateEnabled) {
            assert(catalogTable.stats.nonEmpty)
          } else {
            assert(catalogTable.stats.isEmpty)
          }
        }
      }
    }
  }

  test("Metadata files and temporary files should not be counted as data files") {
    withTempDir { tempDir =>
      val tableName = "t1"
      val stagingDirName = ".test-staging-dir"
      val tableLocation = s"${tempDir.toURI}/$tableName"
      withSQLConf(
        SQLConf.AUTO_SIZE_UPDATE_ENABLED.key -> "true",
        "hive.exec.stagingdir" -> stagingDirName) {
        withTable("t1") {
          sql(s"CREATE TABLE $tableName(c1 BIGINT) USING PARQUET LOCATION '$tableLocation'")
          sql(s"INSERT INTO TABLE $tableName VALUES(1)")

          val staging = new File(new URI(s"$tableLocation/$stagingDirName"))
          Utils.tryWithResource(new PrintWriter(staging)) { stagingWriter =>
            stagingWriter.write("12")
          }

          val metadata = new File(new URI(s"$tableLocation/_metadata"))
          Utils.tryWithResource(new PrintWriter(metadata)) { metadataWriter =>
            metadataWriter.write("1234")
          }

          sql(s"INSERT INTO TABLE $tableName VALUES(1)")

          val stagingFileSize = staging.length()
          val metadataFileSize = metadata.length()
          val tableLocationSize = getDataSize(new File(new URI(tableLocation)))

          val stats = checkTableStats(tableName, hasSizeInBytes = true, expectedRowCounts = None)
          assert(stats.get.sizeInBytes === tableLocationSize - stagingFileSize - metadataFileSize)
        }
      }
    }
  }

  Seq(true, false).foreach { caseSensitive =>
    test(s"SPARK-30903: Fail fast on duplicate columns when analyze columns " +
      s"- caseSensitive=$caseSensitive") {
      withSQLConf(SQLConf.CASE_SENSITIVE.key -> caseSensitive.toString) {
        val table = "test_table"
        withTable(table) {
          sql(s"CREATE TABLE $table (value string, name string) USING PARQUET")
          val dupCol = if (caseSensitive) "value" else "VaLuE"
          checkError(
            exception = intercept[AnalysisException] {
              sql(s"ANALYZE TABLE $table COMPUTE STATISTICS FOR COLUMNS value, name, $dupCol")
            },
            errorClass = "COLUMN_ALREADY_EXISTS",
            parameters = Map("columnName" -> "`value`"))
        }
      }
    }
  }

  test("SPARK-34119: Keep necessary stats after PruneFileSourcePartitions") {
    withTable("SPARK_34119") {
      withSQLConf(SQLConf.CBO_ENABLED.key -> "true") {
        sql(s"CREATE TABLE SPARK_34119 using parquet PARTITIONED BY (p) AS " +
          "(SELECT id, CAST(id % 5 AS STRING) AS p FROM range(10))")
        sql(s"ANALYZE TABLE SPARK_34119 COMPUTE STATISTICS FOR ALL COLUMNS")

        checkOptimizedPlanStats(sql(s"SELECT id FROM SPARK_34119"),
          160L,
          Some(10),
          Seq(ColumnStat(
            distinctCount = Some(10),
            min = Some(0),
            max = Some(9),
            nullCount = Some(0),
            avgLen = Some(LongType.defaultSize),
            maxLen = Some(LongType.defaultSize))))

        checkOptimizedPlanStats(sql("SELECT id FROM SPARK_34119 WHERE p = '2'"),
          32L,
          Some(2),
          Seq(ColumnStat(
            distinctCount = Some(2),
            min = Some(0),
            max = Some(9),
            nullCount = Some(0),
            avgLen = Some(LongType.defaultSize),
            maxLen = Some(LongType.defaultSize))))
      }
    }
  }

  test("SPARK-33687: analyze all tables in a specific database") {
    withTempDatabase { database =>
      spark.catalog.setCurrentDatabase(database)
      withTempDir { dir =>
        withTable("t1", "t2") {
          spark.range(10).write.saveAsTable("t1")
          sql(s"CREATE EXTERNAL TABLE t2 USING parquet LOCATION '${dir.toURI}' " +
            "AS SELECT * FROM range(20)")
          withView("v1", "v2") {
            sql("CREATE VIEW v1 AS SELECT 1 c1")
            sql("CREATE VIEW v2 AS SELECT 2 c2")
            sql("CACHE TABLE v1")
            sql("CACHE LAZY TABLE v2")

            sql(s"ANALYZE TABLES IN $database COMPUTE STATISTICS NOSCAN")
            checkTableStats("t1", hasSizeInBytes = true, expectedRowCounts = None)
            checkTableStats("t2", hasSizeInBytes = true, expectedRowCounts = None)
            assert(getCatalogTable("v1").stats.isEmpty)
            checkOptimizedPlanStats(spark.table("v1"), 4, Some(1), Seq.empty)
            checkOptimizedPlanStats(spark.table("v2"), 1, None, Seq.empty)

            sql("ANALYZE TABLES COMPUTE STATISTICS")
            checkTableStats("t1", hasSizeInBytes = true, expectedRowCounts = Some(10))
            checkTableStats("t2", hasSizeInBytes = true, expectedRowCounts = Some(20))
            checkOptimizedPlanStats(spark.table("v1"), 4, Some(1), Seq.empty)
            checkOptimizedPlanStats(spark.table("v2"), 4, Some(1), Seq.empty)
          }
        }
      }
    }

    val e = intercept[AnalysisException] {
      sql(s"ANALYZE TABLES IN db_not_exists COMPUTE STATISTICS")
    }
    checkError(e,
      errorClass = "SCHEMA_NOT_FOUND",
      parameters = Map("schemaName" -> "`db_not_exists`"))
  }
}<|MERGE_RESOLUTION|>--- conflicted
+++ resolved
@@ -76,6 +76,7 @@
       val viewName = "view"
       withView(viewName) {
         sql(s"CREATE VIEW $viewName AS SELECT * FROM $tableName")
+
         assertAnalyzeUnsupported(s"ANALYZE TABLE $viewName COMPUTE STATISTICS")
         assertAnalyzeUnsupported(s"ANALYZE TABLE $viewName COMPUTE STATISTICS FOR COLUMNS id")
       }
@@ -128,19 +129,11 @@
         exception = intercept[AnalysisException] {
           sql(s"ANALYZE TABLE $tableName COMPUTE STATISTICS FOR COLUMNS data")
         },
-<<<<<<< HEAD
-        errorClass = "UNSUPPORTED_FEATURE.ANALYZE_TABLE_COLUMN_TYPE",
+        errorClass = "UNSUPPORTED_FEATURE.ANALYZE_UNSUPPORTED_COLUMN_TYPE",
         parameters = Map(
           "colName" -> "`data`",
           "dataType" -> "\"ARRAY<INT>\"",
           "tableName" -> "`spark_catalog`.`default`.`column_stats_test1`"
-=======
-        errorClass = "_LEGACY_ERROR_TEMP_1235",
-        parameters = Map(
-          "name" -> "data",
-          "tableIdent" -> "`spark_catalog`.`default`.`column_stats_test1`",
-          "dataType" -> "ArrayType(IntegerType,true)"
->>>>>>> 0fd1f85f
         )
       )
 
