--- conflicted
+++ resolved
@@ -17,16 +17,8 @@
 
 package org.apache.spark.sql.execution.command
 
-<<<<<<< HEAD
 import org.apache.spark.sql.{AnalysisException, QueryTest}
-=======
-import org.scalactic.source.Position
-import org.scalatest.Tag
-
-import org.apache.spark.sql.{AnalysisException, QueryTest, Row}
 import org.apache.spark.sql.catalyst.analysis.NoSuchPartitionsException
-import org.apache.spark.sql.execution.datasources.PartitioningUtils
->>>>>>> ddff94fd
 import org.apache.spark.sql.internal.SQLConf
 
 trait AlterTableDropPartitionSuiteBase extends QueryTest with DDLCommandTestUtils {
@@ -124,7 +116,7 @@
   }
 
   test("partition not exists") {
-    withNsTable("ns", "tbl") { t =>
+    withNamespaceAndTable("ns", "tbl") { t =>
       sql(s"CREATE TABLE $t (id bigint, data string) $defaultUsing PARTITIONED BY (id)")
       sql(s"ALTER TABLE $t ADD PARTITION (id=1) LOCATION 'loc'")
 
