--- conflicted
+++ resolved
@@ -21,17 +21,11 @@
 
 import org.scalatest.BeforeAndAfter
 
-<<<<<<< HEAD
-import org.apache.spark.sql.{DataFrame, QueryTest, SaveMode}
-import org.apache.spark.sql.catalog.v2.{CatalogPlugin, Identifier, TableChange}
-=======
 import org.apache.spark.sql.{AnalysisException, DataFrame, QueryTest, SaveMode}
 import org.apache.spark.sql.catalog.v2.CatalogPlugin
->>>>>>> 90b10b4f
 import org.apache.spark.sql.catalog.v2.expressions.Transform
-import org.apache.spark.sql.catalog.v2.utils.CatalogV2Util
 import org.apache.spark.sql.catalyst.TableIdentifier
-import org.apache.spark.sql.catalyst.analysis.{NoSuchTableException, TableAlreadyExistsException}
+import org.apache.spark.sql.catalyst.analysis.TableAlreadyExistsException
 import org.apache.spark.sql.execution.datasources.v2.V2SessionCatalog
 import org.apache.spark.sql.internal.SQLConf.{PARTITION_OVERWRITE_MODE, PartitionOverwriteMode, V2_SESSION_CATALOG}
 import org.apache.spark.sql.sources.v2.utils.TestV2SessionCatalogBase
@@ -104,28 +98,6 @@
       properties: util.Map[String, String]): InMemoryTable = {
     new InMemoryTable(name, schema, partitions, properties)
   }
-
-  override def alterTable(ident: Identifier, changes: TableChange*): Table = {
-    Option(tables.get(ident)) match {
-      case Some(table) =>
-        val properties = CatalogV2Util.applyPropertiesChanges(table.properties, changes)
-        val schema = CatalogV2Util.applySchemaChanges(table.schema, changes)
-
-        // fail if the last column in the schema was dropped
-        if (schema.fields.isEmpty) {
-          throw new IllegalArgumentException(s"Cannot drop all fields")
-        }
-
-        val newTable = new InMemoryTable(table.name, schema, table.partitioning, properties)
-          .withData(table.data)
-
-        tables.put(ident, newTable)
-
-        newTable
-      case _ =>
-        throw new NoSuchTableException(ident)
-    }
-  }
 }
 
 private[v2] trait SessionCatalogTest[T <: Table, Catalog <: TestV2SessionCatalogBase[T]]
