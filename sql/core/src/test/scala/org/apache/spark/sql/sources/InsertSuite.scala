/*
 * Licensed to the Apache Software Foundation (ASF) under one or more
 * contributor license agreements.  See the NOTICE file distributed with
 * this work for additional information regarding copyright ownership.
 * The ASF licenses this file to You under the Apache License, Version 2.0
 * (the "License"); you may not use this file except in compliance with
 * the License.  You may obtain a copy of the License at
 *
 *    http://www.apache.org/licenses/LICENSE-2.0
 *
 * Unless required by applicable law or agreed to in writing, software
 * distributed under the License is distributed on an "AS IS" BASIS,
 * WITHOUT WARRANTIES OR CONDITIONS OF ANY KIND, either express or implied.
 * See the License for the specific language governing permissions and
 * limitations under the License.
 */

package org.apache.spark.sql.sources

import java.io.{File, IOException}
import java.sql.Date
import java.time.{Duration, Period}

import org.apache.hadoop.fs.{FileAlreadyExistsException, FSDataOutputStream, Path, RawLocalFileSystem}

import org.apache.spark.SparkException
import org.apache.spark.sql._
import org.apache.spark.sql.catalyst.TableIdentifier
import org.apache.spark.sql.catalyst.catalog.{CatalogStorageFormat, CatalogTable, CatalogTableType}
import org.apache.spark.sql.catalyst.expressions.GenericRowWithSchema
import org.apache.spark.sql.catalyst.parser.ParseException
import org.apache.spark.sql.catalyst.util.ResolveDefaultColumns
import org.apache.spark.sql.execution.datasources.DataSourceUtils
import org.apache.spark.sql.internal.SQLConf
import org.apache.spark.sql.internal.SQLConf.PartitionOverwriteMode
import org.apache.spark.sql.test.SharedSparkSession
import org.apache.spark.sql.types._
import org.apache.spark.util.Utils

class SimpleInsertSource extends SchemaRelationProvider {
  override def createRelation(
      sqlContext: SQLContext,
      parameters: Map[String, String],
      schema: StructType): BaseRelation = {
    SimpleInsert(schema)(sqlContext.sparkSession)
  }
}

case class SimpleInsert(userSpecifiedSchema: StructType)(@transient val sparkSession: SparkSession)
  extends BaseRelation with InsertableRelation {

  override def sqlContext: SQLContext = sparkSession.sqlContext

  override def schema: StructType = userSpecifiedSchema

  override def insert(input: DataFrame, overwrite: Boolean): Unit = {
    input.collect
  }
}

class InsertSuite extends DataSourceTest with SharedSparkSession {
  import testImplicits._

  protected override lazy val sql = spark.sql _
  private var path: File = null

  override def beforeAll(): Unit = {
    super.beforeAll()
    path = Utils.createTempDir()
    val ds = (1 to 10).map(i => s"""{"a":$i, "b":"str$i"}""").toDS()
    spark.read.json(ds).createOrReplaceTempView("jt")
    sql(
      s"""
        |CREATE TEMPORARY VIEW jsonTable (a int, b string)
        |USING org.apache.spark.sql.json.DefaultSource
        |OPTIONS (
        |  path '${path.toURI.toString}'
        |)
      """.stripMargin)
  }

  override def afterAll(): Unit = {
    try {
      spark.catalog.dropTempView("jsonTable")
      spark.catalog.dropTempView("jt")
      Utils.deleteRecursively(path)
    } finally {
      super.afterAll()
    }
  }

  test("Simple INSERT OVERWRITE a JSONRelation") {
    sql(
      s"""
        |INSERT OVERWRITE TABLE jsonTable SELECT a, b FROM jt
      """.stripMargin)

    checkAnswer(
      sql("SELECT a, b FROM jsonTable"),
      (1 to 10).map(i => Row(i, s"str$i"))
    )
  }

  test("insert into a temp view that does not point to an insertable data source") {
    import testImplicits._
    withTempView("t1", "t2") {
      sql(
        """
          |CREATE TEMPORARY VIEW t1
          |USING org.apache.spark.sql.sources.SimpleScanSource
          |OPTIONS (
          |  From '1',
          |  To '10')
        """.stripMargin)
      sparkContext.parallelize(1 to 10).toDF("a").createOrReplaceTempView("t2")

      val message = intercept[AnalysisException] {
        sql("INSERT INTO TABLE t1 SELECT a FROM t2")
      }.getMessage
      assert(message.contains("does not allow insertion"))
    }
  }

  test("PreInsert casting and renaming") {
    sql(
      s"""
        |INSERT OVERWRITE TABLE jsonTable SELECT a * 2, a * 4 FROM jt
      """.stripMargin)

    checkAnswer(
      sql("SELECT a, b FROM jsonTable"),
      (1 to 10).map(i => Row(i * 2, s"${i * 4}"))
    )

    sql(
      s"""
        |INSERT OVERWRITE TABLE jsonTable SELECT a * 4 AS A, a * 6 as c FROM jt
      """.stripMargin)

    checkAnswer(
      sql("SELECT a, b FROM jsonTable"),
      (1 to 10).map(i => Row(i * 4, s"${i * 6}"))
    )
  }

  test("SELECT clause generating a different number of columns is not allowed.") {
    val message = intercept[AnalysisException] {
      sql(
        s"""
        |INSERT OVERWRITE TABLE jsonTable SELECT a FROM jt
      """.stripMargin)
    }.getMessage
    assert(message.contains("target table has 2 column(s) but the inserted data has 1 column(s)")
    )
  }

  test("INSERT OVERWRITE a JSONRelation multiple times") {
    sql(
      s"""
         |INSERT OVERWRITE TABLE jsonTable SELECT a, b FROM jt
    """.stripMargin)
    checkAnswer(
      sql("SELECT a, b FROM jsonTable"),
      (1 to 10).map(i => Row(i, s"str$i"))
    )

    // Writing the table to less part files.
    val rdd1 = sparkContext.parallelize((1 to 10).map(i => s"""{"a":$i, "b":"str$i"}"""), 5)
    spark.read.json(rdd1.toDS()).createOrReplaceTempView("jt1")
    sql(
      s"""
         |INSERT OVERWRITE TABLE jsonTable SELECT a, b FROM jt1
    """.stripMargin)
    checkAnswer(
      sql("SELECT a, b FROM jsonTable"),
      (1 to 10).map(i => Row(i, s"str$i"))
    )

    // Writing the table to more part files.
    val rdd2 = sparkContext.parallelize((1 to 10).map(i => s"""{"a":$i, "b":"str$i"}"""), 10)
    spark.read.json(rdd2.toDS()).createOrReplaceTempView("jt2")
    sql(
      s"""
         |INSERT OVERWRITE TABLE jsonTable SELECT a, b FROM jt2
    """.stripMargin)
    checkAnswer(
      sql("SELECT a, b FROM jsonTable"),
      (1 to 10).map(i => Row(i, s"str$i"))
    )

    sql(
      s"""
         |INSERT OVERWRITE TABLE jsonTable SELECT a * 10, b FROM jt1
    """.stripMargin)
    checkAnswer(
      sql("SELECT a, b FROM jsonTable"),
      (1 to 10).map(i => Row(i * 10, s"str$i"))
    )

    spark.catalog.dropTempView("jt1")
    spark.catalog.dropTempView("jt2")
  }

  test("INSERT INTO JSONRelation for now") {
    sql(
      s"""
      |INSERT OVERWRITE TABLE jsonTable SELECT a, b FROM jt
    """.stripMargin)
    checkAnswer(
      sql("SELECT a, b FROM jsonTable"),
      sql("SELECT a, b FROM jt").collect()
    )

    sql(
      s"""
         |INSERT INTO TABLE jsonTable SELECT a, b FROM jt
    """.stripMargin)
    checkAnswer(
      sql("SELECT a, b FROM jsonTable"),
      sql("SELECT a, b FROM jt UNION ALL SELECT a, b FROM jt").collect()
    )
  }

  test("INSERT INTO TABLE with Comment in columns") {
    val tabName = "tab1"
    withTable(tabName) {
      sql(
        s"""
           |CREATE TABLE $tabName(col1 int COMMENT 'a', col2 int)
           |USING parquet
         """.stripMargin)
      sql(s"INSERT INTO TABLE $tabName SELECT 1, 2")

      checkAnswer(
        sql(s"SELECT col1, col2 FROM $tabName"),
        Row(1, 2) :: Nil
      )
    }
  }

  test("INSERT INTO TABLE - complex type but different names") {
    val tab1 = "tab1"
    val tab2 = "tab2"
    withTable(tab1, tab2) {
      sql(
        s"""
           |CREATE TABLE $tab1 (s struct<a: string, b: string>)
           |USING parquet
         """.stripMargin)
      sql(s"INSERT INTO TABLE $tab1 SELECT named_struct('col1','1','col2','2')")

      sql(
        s"""
           |CREATE TABLE $tab2 (p struct<c: string, d: string>)
           |USING parquet
         """.stripMargin)
      sql(s"INSERT INTO TABLE $tab2 SELECT * FROM $tab1")

      checkAnswer(
        spark.table(tab1),
        spark.table(tab2)
      )
    }
  }

  test("it is not allowed to write to a table while querying it.") {
    val message = intercept[AnalysisException] {
      sql(
        s"""
        |INSERT OVERWRITE TABLE jsonTable SELECT a, b FROM jsonTable
      """.stripMargin)
    }.getMessage
    assert(
      message.contains("Cannot overwrite a path that is also being read from."),
      "INSERT OVERWRITE to a table while querying it should not be allowed.")
  }

  test("SPARK-30112: it is allowed to write to a table while querying it for " +
    "dynamic partition overwrite.") {
    Seq(PartitionOverwriteMode.DYNAMIC.toString,
        PartitionOverwriteMode.STATIC.toString).foreach { mode =>
      withSQLConf(SQLConf.PARTITION_OVERWRITE_MODE.key -> mode) {
        withTable("insertTable") {
          sql(
            """
              |CREATE TABLE insertTable(i int, part1 int, part2 int) USING PARQUET
              |PARTITIONED BY (part1, part2)
            """.stripMargin)

          sql("INSERT INTO TABLE insertTable PARTITION(part1=1, part2=1) SELECT 1")
          checkAnswer(spark.table("insertTable"), Row(1, 1, 1))
          sql("INSERT OVERWRITE TABLE insertTable PARTITION(part1=1, part2=2) SELECT 2")
          checkAnswer(spark.table("insertTable"), Row(1, 1, 1) :: Row(2, 1, 2) :: Nil)

          if (mode == PartitionOverwriteMode.DYNAMIC.toString) {
            sql(
              """
                |INSERT OVERWRITE TABLE insertTable PARTITION(part1=1, part2)
                |SELECT i + 1, part2 FROM insertTable
              """.stripMargin)
            checkAnswer(spark.table("insertTable"), Row(2, 1, 1) :: Row(3, 1, 2) :: Nil)

            sql(
              """
                |INSERT OVERWRITE TABLE insertTable PARTITION(part1=1, part2)
                |SELECT i + 1, part2 + 1 FROM insertTable
              """.stripMargin)
            checkAnswer(spark.table("insertTable"),
              Row(2, 1, 1) :: Row(3, 1, 2) :: Row(4, 1, 3) :: Nil)
          } else {
            val message = intercept[AnalysisException] {
              sql(
                """
                  |INSERT OVERWRITE TABLE insertTable PARTITION(part1=1, part2)
                  |SELECT i + 1, part2 FROM insertTable
                """.stripMargin)
            }.getMessage
            assert(
              message.contains("Cannot overwrite a path that is also being read from."),
              "INSERT OVERWRITE to a table while querying it should not be allowed.")
          }
        }
      }
    }
  }

  test("Caching")  {
    // write something to the jsonTable
    sql(
      s"""
         |INSERT OVERWRITE TABLE jsonTable SELECT a, b FROM jt
      """.stripMargin)
    // Cached Query Execution
    spark.catalog.cacheTable("jsonTable")
    assertCached(sql("SELECT * FROM jsonTable"))
    checkAnswer(
      sql("SELECT * FROM jsonTable"),
      (1 to 10).map(i => Row(i, s"str$i")))

    assertCached(sql("SELECT a FROM jsonTable"))
    checkAnswer(
      sql("SELECT a FROM jsonTable"),
      (1 to 10).map(Row(_)).toSeq)

    assertCached(sql("SELECT a FROM jsonTable WHERE a < 5"))
    checkAnswer(
      sql("SELECT a FROM jsonTable WHERE a < 5"),
      (1 to 4).map(Row(_)).toSeq)

    assertCached(sql("SELECT a * 2 FROM jsonTable"))
    checkAnswer(
      sql("SELECT a * 2 FROM jsonTable"),
      (1 to 10).map(i => Row(i * 2)).toSeq)

    assertCached(sql(
      "SELECT x.a, y.a FROM jsonTable x JOIN jsonTable y ON x.a = y.a + 1"), 2)
    checkAnswer(sql(
      "SELECT x.a, y.a FROM jsonTable x JOIN jsonTable y ON x.a = y.a + 1"),
      (2 to 10).map(i => Row(i, i - 1)).toSeq)

    // Insert overwrite and keep the same schema.
    sql(
      s"""
        |INSERT OVERWRITE TABLE jsonTable SELECT a * 2, b FROM jt
      """.stripMargin)
    // jsonTable should be recached.
    assertCached(sql("SELECT * FROM jsonTable"))

    // The cached data is the new data.
    checkAnswer(
      sql("SELECT a, b FROM jsonTable"),
      sql("SELECT a * 2, b FROM jt").collect())

    // Verify uncaching
    spark.catalog.uncacheTable("jsonTable")
    assertCached(sql("SELECT * FROM jsonTable"), 0)
  }

  test("it's not allowed to insert into a relation that is not an InsertableRelation") {
    sql(
      """
        |CREATE TEMPORARY VIEW oneToTen
        |USING org.apache.spark.sql.sources.SimpleScanSource
        |OPTIONS (
        |  From '1',
        |  To '10'
        |)
      """.stripMargin)

    checkAnswer(
      sql("SELECT * FROM oneToTen"),
      (1 to 10).map(Row(_)).toSeq
    )

    val message = intercept[AnalysisException] {
      sql(
        s"""
        |INSERT OVERWRITE TABLE oneToTen SELECT CAST(a AS INT) FROM jt
        """.stripMargin)
    }.getMessage
    assert(
      message.contains("does not allow insertion."),
      "It is not allowed to insert into a table that is not an InsertableRelation."
    )

    spark.catalog.dropTempView("oneToTen")
  }

  test("SPARK-15824 - Execute an INSERT wrapped in a WITH statement immediately") {
    def test: Unit = withTable("target", "target2") {
      sql(s"CREATE TABLE target(a INT, b STRING) USING JSON")
      sql("WITH tbl AS (SELECT * FROM jt) INSERT OVERWRITE TABLE target SELECT a, b FROM tbl")
      checkAnswer(
        sql("SELECT a, b FROM target"),
        sql("SELECT a, b FROM jt")
      )

      sql(s"CREATE TABLE target2(a INT, b STRING) USING JSON")
      val e = sql(
        """
          |WITH tbl AS (SELECT * FROM jt)
          |FROM tbl
          |INSERT INTO target2 SELECT a, b WHERE a <= 5
          |INSERT INTO target2 SELECT a, b WHERE a > 5
        """.stripMargin)
      checkAnswer(
        sql("SELECT a, b FROM target2"),
        sql("SELECT a, b FROM jt")
      )
    }
    withSQLConf(SQLConf.ENABLE_DEFAULT_COLUMNS.key -> "true") {
      test
    }
    withSQLConf(SQLConf.ENABLE_DEFAULT_COLUMNS.key -> "false") {
      test
    }
  }

  test("SPARK-21203 wrong results of insertion of Array of Struct") {
    val tabName = "tab1"
    withTable(tabName) {
      spark.sql(
        """
          |CREATE TABLE `tab1`
          |(`custom_fields` ARRAY<STRUCT<`id`: BIGINT, `value`: STRING>>)
          |USING parquet
        """.stripMargin)
      spark.sql(
        """
          |INSERT INTO `tab1`
          |SELECT ARRAY(named_struct('id', 1, 'value', 'a'), named_struct('id', 2, 'value', 'b'))
        """.stripMargin)

      checkAnswer(
        spark.sql("SELECT custom_fields.id, custom_fields.value FROM tab1"),
        Row(Array(1, 2), Array("a", "b")))
    }
  }

  test("insert overwrite directory") {
    withTempDir { dir =>
      val path = dir.toURI.getPath

      val v1 =
        s"""
           | INSERT OVERWRITE DIRECTORY '${path}'
           | USING json
           | OPTIONS (a 1, b 0.1, c TRUE)
           | SELECT 1 as a, 'c' as b
         """.stripMargin

      spark.sql(v1)

      checkAnswer(
        spark.read.json(dir.getCanonicalPath),
        sql("SELECT 1 as a, 'c' as b"))
    }
  }

  test("insert overwrite directory with path in options") {
    withTempDir { dir =>
      val path = dir.toURI.getPath

      val v1 =
        s"""
           | INSERT OVERWRITE DIRECTORY
           | USING json
           | OPTIONS ('path' '${path}')
           | SELECT 1 as a, 'c' as b
         """.stripMargin

      spark.sql(v1)

      checkAnswer(
        spark.read.json(dir.getCanonicalPath),
        sql("SELECT 1 as a, 'c' as b"))
    }
  }

  test("Insert overwrite directory using Hive serde without turning on Hive support") {
    withTempDir { dir =>
      val path = dir.toURI.getPath
      val e = intercept[AnalysisException] {
        sql(
          s"""
             |INSERT OVERWRITE LOCAL DIRECTORY '$path'
             |STORED AS orc
             |SELECT 1, 2
           """.stripMargin)
      }.getMessage
      assert(e.contains(
        "Hive support is required to INSERT OVERWRITE DIRECTORY with the Hive format"))
    }
  }

  test("insert overwrite directory to data source not providing FileFormat") {
    withTempDir { dir =>
      val path = dir.toURI.getPath

      val v1 =
        s"""
           | INSERT OVERWRITE DIRECTORY '${path}'
           | USING JDBC
           | OPTIONS (a 1, b 0.1, c TRUE)
           | SELECT 1 as a, 'c' as b
         """.stripMargin
      val e = intercept[SparkException] {
        spark.sql(v1)
      }.getMessage

      assert(e.contains("Only Data Sources providing FileFormat are supported"))
    }
  }

  test("new partitions should be added to catalog after writing to catalog table") {
    val table = "partitioned_catalog_table"
    val tempTable = "partitioned_catalog_temp_table"
    val numParts = 210
    withTable(table) {
      withTempView(tempTable) {
        val df = (1 to numParts).map(i => (i, i)).toDF("part", "col1")
        df.createOrReplaceTempView(tempTable)
        sql(s"CREATE TABLE $table (part Int, col1 Int) USING parquet PARTITIONED BY (part)")
        sql(s"INSERT INTO TABLE $table SELECT * from $tempTable")
        val partitions = spark.sessionState.catalog.listPartitionNames(TableIdentifier(table))
        assert(partitions.size == numParts)
      }
    }
  }

  test("SPARK-20236: dynamic partition overwrite without catalog table") {
    withSQLConf(SQLConf.PARTITION_OVERWRITE_MODE.key -> PartitionOverwriteMode.DYNAMIC.toString) {
      withTempPath { path =>
        Seq((1, 1, 1)).toDF("i", "part1", "part2")
          .write.partitionBy("part1", "part2").parquet(path.getAbsolutePath)
        checkAnswer(spark.read.parquet(path.getAbsolutePath), Row(1, 1, 1))

        Seq((2, 1, 1)).toDF("i", "part1", "part2")
          .write.partitionBy("part1", "part2").mode("overwrite").parquet(path.getAbsolutePath)
        checkAnswer(spark.read.parquet(path.getAbsolutePath), Row(2, 1, 1))

        Seq((2, 2, 2)).toDF("i", "part1", "part2")
          .write.partitionBy("part1", "part2").mode("overwrite").parquet(path.getAbsolutePath)
        checkAnswer(spark.read.parquet(path.getAbsolutePath), Row(2, 1, 1) :: Row(2, 2, 2) :: Nil)
      }
    }
  }

  test("SPARK-20236: dynamic partition overwrite") {
    withSQLConf(SQLConf.PARTITION_OVERWRITE_MODE.key -> PartitionOverwriteMode.DYNAMIC.toString) {
      withTable("t") {
        sql(
          """
            |create table t(i int, part1 int, part2 int) using parquet
            |partitioned by (part1, part2)
          """.stripMargin)

        sql("insert into t partition(part1=1, part2=1) select 1")
        checkAnswer(spark.table("t"), Row(1, 1, 1))

        sql("insert overwrite table t partition(part1=1, part2=1) select 2")
        checkAnswer(spark.table("t"), Row(2, 1, 1))

        sql("insert overwrite table t partition(part1=2, part2) select 2, 2")
        checkAnswer(spark.table("t"), Row(2, 1, 1) :: Row(2, 2, 2) :: Nil)

        sql("insert overwrite table t partition(part1=1, part2=2) select 3")
        checkAnswer(spark.table("t"), Row(2, 1, 1) :: Row(2, 2, 2) :: Row(3, 1, 2) :: Nil)

        sql("insert overwrite table t partition(part1=1, part2) select 4, 1")
        checkAnswer(spark.table("t"), Row(4, 1, 1) :: Row(2, 2, 2) :: Row(3, 1, 2) :: Nil)
      }
    }
  }

  test("SPARK-20236: dynamic partition overwrite with customer partition path") {
    withSQLConf(SQLConf.PARTITION_OVERWRITE_MODE.key -> PartitionOverwriteMode.DYNAMIC.toString) {
      withTable("t") {
        sql(
          """
            |create table t(i int, part1 int, part2 int) using parquet
            |partitioned by (part1, part2)
          """.stripMargin)

        val path1 = Utils.createTempDir()
        sql(s"alter table t add partition(part1=1, part2=1) location '$path1'")
        sql(s"insert into t partition(part1=1, part2=1) select 1")
        checkAnswer(spark.table("t"), Row(1, 1, 1))

        sql("insert overwrite table t partition(part1=1, part2=1) select 2")
        checkAnswer(spark.table("t"), Row(2, 1, 1))

        sql("insert overwrite table t partition(part1=2, part2) select 2, 2")
        checkAnswer(spark.table("t"), Row(2, 1, 1) :: Row(2, 2, 2) :: Nil)

        val path2 = Utils.createTempDir()
        sql(s"alter table t add partition(part1=1, part2=2) location '$path2'")
        sql("insert overwrite table t partition(part1=1, part2=2) select 3")
        checkAnswer(spark.table("t"), Row(2, 1, 1) :: Row(2, 2, 2) :: Row(3, 1, 2) :: Nil)

        sql("insert overwrite table t partition(part1=1, part2) select 4, 1")
        checkAnswer(spark.table("t"), Row(4, 1, 1) :: Row(2, 2, 2) :: Row(3, 1, 2) :: Nil)
      }
    }
  }

  test("Throw exception on unsafe cast with strict casting policy") {
    withSQLConf(
      SQLConf.USE_V1_SOURCE_LIST.key -> "parquet",
      SQLConf.STORE_ASSIGNMENT_POLICY.key -> SQLConf.StoreAssignmentPolicy.STRICT.toString) {
      withTable("t") {
        sql("create table t(i int, d double) using parquet")
        var msg = intercept[AnalysisException] {
          sql("insert into t select 1L, 2")
        }.getMessage
        assert(msg.contains("Cannot safely cast 'i': bigint to int"))

        msg = intercept[AnalysisException] {
          sql("insert into t select 1, 2.0")
        }.getMessage
        assert(msg.contains("Cannot safely cast 'd': decimal(2,1) to double"))

        msg = intercept[AnalysisException] {
          sql("insert into t select 1, 2.0D, 3")
        }.getMessage
        assert(msg.contains("`t` requires that the data to be inserted have the same number of " +
          "columns as the target table: target table has 2 column(s)" +
          " but the inserted data has 3 column(s)"))

        msg = intercept[AnalysisException] {
          sql("insert into t select 1")
        }.getMessage
        assert(msg.contains("`t` requires that the data to be inserted have the same number of " +
          "columns as the target table: target table has 2 column(s)" +
          " but the inserted data has 1 column(s)"))

        // Insert into table successfully.
        sql("insert into t select 1, 2.0D")
        checkAnswer(sql("select * from t"), Row(1, 2.0D))
      }
    }
  }

  test("Throw exception on unsafe cast with ANSI casting policy") {
    withSQLConf(
      SQLConf.USE_V1_SOURCE_LIST.key -> "parquet",
      SQLConf.STORE_ASSIGNMENT_POLICY.key -> SQLConf.StoreAssignmentPolicy.ANSI.toString) {
      withTable("t") {
        sql("create table t(i int, d double) using parquet")
        var msg = intercept[AnalysisException] {
          sql("insert into t values('a', 'b')")
        }.getMessage
        assert(msg.contains("Cannot safely cast 'i': string to int") &&
          msg.contains("Cannot safely cast 'd': string to double"))
        msg = intercept[AnalysisException] {
          sql("insert into t values(now(), now())")
        }.getMessage
        assert(msg.contains("Cannot safely cast 'i': timestamp to int") &&
          msg.contains("Cannot safely cast 'd': timestamp to double"))
        msg = intercept[AnalysisException] {
          sql("insert into t values(true, false)")
        }.getMessage
        assert(msg.contains("Cannot safely cast 'i': boolean to int") &&
          msg.contains("Cannot safely cast 'd': boolean to double"))
      }
    }
  }

  test("Allow on writing any numeric value to numeric type with ANSI policy") {
    withSQLConf(
      SQLConf.USE_V1_SOURCE_LIST.key -> "parquet",
      SQLConf.STORE_ASSIGNMENT_POLICY.key -> SQLConf.StoreAssignmentPolicy.ANSI.toString) {
      withTable("t") {
        sql("create table t(i int, d float) using parquet")
        sql("insert into t values(1L, 2.0)")
        sql("insert into t values(3.0, 4)")
        sql("insert into t values(5.0, 6L)")
        checkAnswer(sql("select * from t"), Seq(Row(1, 2.0F), Row(3, 4.0F), Row(5, 6.0F)))
      }
    }
  }

  test("Allow on writing timestamp value to date type with ANSI policy") {
    withSQLConf(
      SQLConf.USE_V1_SOURCE_LIST.key -> "parquet",
      SQLConf.STORE_ASSIGNMENT_POLICY.key -> SQLConf.StoreAssignmentPolicy.ANSI.toString) {
      withTable("t") {
        sql("create table t(i date) using parquet")
        sql("insert into t values(TIMESTAMP('2010-09-02 14:10:10'))")
        checkAnswer(sql("select * from t"), Seq(Row(Date.valueOf("2010-09-02"))))
      }
    }
  }

  test("Throw exceptions on inserting out-of-range int value with ANSI casting policy") {
    withSQLConf(
      SQLConf.STORE_ASSIGNMENT_POLICY.key -> SQLConf.StoreAssignmentPolicy.ANSI.toString) {
      withTable("t") {
        sql("create table t(b int) using parquet")
        val outOfRangeValue1 = (Int.MaxValue + 1L).toString
        var msg = intercept[SparkException] {
          sql(s"insert into t values($outOfRangeValue1)")
        }.getCause.getMessage
        assert(msg.contains(s"Casting ${outOfRangeValue1}L to int causes overflow"))

        val outOfRangeValue2 = (Int.MinValue - 1L).toString
        msg = intercept[SparkException] {
          sql(s"insert into t values($outOfRangeValue2)")
        }.getCause.getMessage
        assert(msg.contains(s"Casting ${outOfRangeValue2}L to int causes overflow"))
      }
    }
  }

  test("Throw exceptions on inserting out-of-range long value with ANSI casting policy") {
    withSQLConf(
      SQLConf.STORE_ASSIGNMENT_POLICY.key -> SQLConf.StoreAssignmentPolicy.ANSI.toString) {
      withTable("t") {
        sql("create table t(b long) using parquet")
        val outOfRangeValue1 = Math.nextUp(Long.MaxValue)
        var msg = intercept[SparkException] {
          sql(s"insert into t values(${outOfRangeValue1}D)")
        }.getCause.getMessage
        assert(msg.contains(s"Casting ${outOfRangeValue1}D to bigint causes overflow"))

        val outOfRangeValue2 = Math.nextDown(Long.MinValue)
        msg = intercept[SparkException] {
          sql(s"insert into t values(${outOfRangeValue2}D)")
        }.getCause.getMessage
        assert(msg.contains(s"Casting ${outOfRangeValue2}D to bigint causes overflow"))
      }
    }
  }

  test("Throw exceptions on inserting out-of-range decimal value with ANSI casting policy") {
    withSQLConf(
      SQLConf.STORE_ASSIGNMENT_POLICY.key -> SQLConf.StoreAssignmentPolicy.ANSI.toString) {
      withTable("t") {
        sql("create table t(b decimal(3,2)) using parquet")
        val outOfRangeValue = "123.45"
        val msg = intercept[SparkException] {
          sql(s"insert into t values(${outOfRangeValue})")
        }.getCause.getMessage
        assert(msg.contains("cannot be represented as Decimal(3, 2)"))
      }
    }
  }

  test("SPARK-33354: Throw exceptions on inserting invalid cast with ANSI casting policy") {
    withSQLConf(
      SQLConf.STORE_ASSIGNMENT_POLICY.key -> SQLConf.StoreAssignmentPolicy.ANSI.toString) {
      withTable("t") {
        sql("CREATE TABLE t(i int, t timestamp) USING parquet")
        val msg = intercept[AnalysisException] {
          sql("INSERT INTO t VALUES (TIMESTAMP('2010-09-02 14:10:10'), 1)")
        }.getMessage
        assert(msg.contains("Cannot safely cast 'i': timestamp to int"))
        assert(msg.contains("Cannot safely cast 't': int to timestamp"))
      }

      withTable("t") {
        sql("CREATE TABLE t(i int, d date) USING parquet")
        val msg = intercept[AnalysisException] {
          sql("INSERT INTO t VALUES (date('2010-09-02'), 1)")
        }.getMessage
        assert(msg.contains("Cannot safely cast 'i': date to int"))
        assert(msg.contains("Cannot safely cast 'd': int to date"))
      }

      withTable("t") {
        sql("CREATE TABLE t(b boolean, t timestamp) USING parquet")
        val msg = intercept[AnalysisException] {
          sql("INSERT INTO t VALUES (TIMESTAMP('2010-09-02 14:10:10'), true)")
        }.getMessage
        assert(msg.contains("Cannot safely cast 'b': timestamp to boolean"))
        assert(msg.contains("Cannot safely cast 't': boolean to timestamp"))
      }

      withTable("t") {
        sql("CREATE TABLE t(b boolean, d date) USING parquet")
        val msg = intercept[AnalysisException] {
          sql("INSERT INTO t VALUES (date('2010-09-02'), true)")
        }.getMessage
        assert(msg.contains("Cannot safely cast 'b': date to boolean"))
        assert(msg.contains("Cannot safely cast 'd': boolean to date"))
      }
    }
  }

  test("SPARK-24860: dynamic partition overwrite specified per source without catalog table") {
    withTempPath { path =>
      Seq((1, 1), (2, 2)).toDF("i", "part")
        .write.partitionBy("part")
        .parquet(path.getAbsolutePath)
      checkAnswer(spark.read.parquet(path.getAbsolutePath), Row(1, 1) :: Row(2, 2) :: Nil)

      Seq((1, 2), (1, 3)).toDF("i", "part")
        .write.partitionBy("part").mode("overwrite")
        .option(DataSourceUtils.PARTITION_OVERWRITE_MODE, PartitionOverwriteMode.DYNAMIC.toString)
        .parquet(path.getAbsolutePath)
      checkAnswer(spark.read.parquet(path.getAbsolutePath),
        Row(1, 1) :: Row(1, 2) :: Row(1, 3) :: Nil)

      Seq((1, 2), (1, 3)).toDF("i", "part")
        .write.partitionBy("part").mode("overwrite")
        .option(DataSourceUtils.PARTITION_OVERWRITE_MODE, PartitionOverwriteMode.STATIC.toString)
        .parquet(path.getAbsolutePath)
      checkAnswer(spark.read.parquet(path.getAbsolutePath), Row(1, 2) :: Row(1, 3) :: Nil)
    }
  }

  test("SPARK-24583 Wrong schema type in InsertIntoDataSourceCommand") {
    withTable("test_table") {
      val schema = new StructType()
        .add("i", LongType, false)
        .add("s", StringType, false)
      val newTable = CatalogTable(
        identifier = TableIdentifier("test_table", None),
        tableType = CatalogTableType.MANAGED,
        storage = CatalogStorageFormat(
          locationUri = None,
          inputFormat = None,
          outputFormat = None,
          serde = None,
          compressed = false,
          properties = Map.empty),
        schema = schema,
        provider = Some(classOf[SimpleInsertSource].getName))

      spark.sessionState.catalog.createTable(newTable, false)

      sql("INSERT INTO TABLE test_table SELECT 1, 'a'")
      val msg = intercept[AnalysisException] {
        sql("INSERT INTO TABLE test_table SELECT 2, null")
      }.getMessage
      assert(msg.contains("Cannot write nullable values to non-null column 's'"))
    }
  }

  test("INSERT INTO statements with tables with default columns: positive tests") {
    // When the USE_NULLS_FOR_MISSING_DEFAULT_COLUMN_VALUES configuration is enabled, and no
    // explicit DEFAULT value is available when the INSERT INTO statement provides fewer
    // values than expected, NULL values are appended in their place.
    withSQLConf(SQLConf.USE_NULLS_FOR_MISSING_DEFAULT_COLUMN_VALUES.key -> "true") {
      withTable("t") {
        sql("create table t(i boolean, s bigint) using parquet")
        sql("insert into t values(true)")
        checkAnswer(spark.table("t"), Row(true, null))
      }
    }
    // The default value for the DEFAULT keyword is the NULL literal.
    withTable("t") {
      sql("create table t(i boolean, s bigint) using parquet")
      sql("insert into t values(true, default)")
      checkAnswer(spark.table("t"), Row(true, null))
    }
    // There is a complex expression in the default value.
    withTable("t") {
      sql("create table t(i boolean, s string default concat('abc', 'def')) using parquet")
      sql("insert into t values(true, default)")
      checkAnswer(spark.table("t"), Row(true, "abcdef"))
    }
    // The default value parses correctly and the provided value type is different but coercible.
    withTable("t") {
      sql("create table t(i boolean, s bigint default 42) using parquet")
      sql("insert into t values(false)")
      checkAnswer(spark.table("t"), Row(false, 42L))
    }
    // There are two trailing default values referenced implicitly by the INSERT INTO statement.
    withTable("t") {
      sql("create table t(i int, s bigint default 42, x bigint default 43) using parquet")
      sql("insert into t values(1)")
      checkAnswer(sql("select s + x from t where i = 1"), Seq(85L).map(i => Row(i)))
    }
    // The table has a partitioning column and a default value is injected.
    withTable("t") {
      sql("create table t(i boolean, s bigint, q int default 42) using parquet partitioned by (i)")
      sql("insert into t partition(i='true') values(5, default)")
      checkAnswer(spark.table("t"), Row(5, 42, true))
    }
    // The table has a partitioning column and a default value is added per an explicit reference.
    withTable("t") {
      sql("create table t(i boolean, s bigint default 42) using parquet partitioned by (i)")
      sql("insert into t partition(i='true') values(default)")
      checkAnswer(spark.table("t"), Row(42L, true))
    }
    // The default value parses correctly as a constant but non-literal expression.
    withTable("t") {
      sql("create table t(i boolean, s bigint default 41 + 1) using parquet")
      sql("insert into t values(false, default)")
      checkAnswer(spark.table("t"), Row(false, 42L))
    }
    // Explicit defaults may appear in different positions within the inline table provided as input
    // to the INSERT INTO statement.
    withTable("t") {
      sql("create table t(i boolean default false, s bigint default 42) using parquet")
      sql("insert into t values(false, default), (default, 42)")
      checkAnswer(spark.table("t"), Seq(Row(false, 42L), Row(false, 42L)))
    }
    // There is an explicit default value provided in the INSERT INTO statement in the VALUES,
    // with an alias over the VALUES.
    withTable("t") {
      sql("create table t(i boolean, s bigint default 42) using parquet")
      sql("insert into t select * from values (false, default) as tab(col, other)")
      checkAnswer(spark.table("t"), Row(false, 42L))
    }
    // The explicit default value arrives first before the other value.
    withTable("t") {
      sql("create table t(i boolean default false, s bigint) using parquet")
      sql("insert into t values (default, 43)")
      checkAnswer(spark.table("t"), Row(false, 43L))
    }
    // The 'create table' statement provides the default parameter first.
    withTable("t") {
      sql("create table t(i boolean default false, s bigint) using parquet")
      sql("insert into t values (default, 43)")
      checkAnswer(spark.table("t"), Row(false, 43L))
    }
    // The explicit default value is provided in the wrong order (first instead of second), but
    // this is OK because the provided default value evaluates to literal NULL.
    withTable("t") {
      sql("create table t(i boolean, s bigint default 42) using parquet")
      sql("insert into t values (default, 43)")
      checkAnswer(spark.table("t"), Row(null, 43L))
    }
    // There is an explicit default value provided in the INSERT INTO statement as a SELECT.
    // This is supported.
    withTable("t") {
      sql("create table t(i boolean, s bigint default 42) using parquet")
      sql("insert into t select false, default")
      checkAnswer(spark.table("t"), Row(false, 42L))
    }
    // There is a complex query plan in the SELECT query in the INSERT INTO statement.
    withTable("t") {
      sql("create table t(i boolean default false, s bigint default 42) using parquet")
      sql("insert into t select col, count(*) from values (default, default) " +
        "as tab(col, other) group by 1")
      checkAnswer(spark.table("t"), Row(false, 1))
    }
    // The explicit default reference resolves successfully with nested table subqueries.
    withTable("t") {
      sql("create table t(i boolean default false, s bigint) using parquet")
      sql("insert into t select * from (select * from values(default, 42))")
      checkAnswer(spark.table("t"), Row(false, 42L))
    }
    // There are three column types exercising various combinations of implicit and explicit
    // default column value references in the 'insert into' statements. Note these tests depend on
    // enabling the configuration to use NULLs for missing DEFAULT column values.
    withSQLConf(SQLConf.USE_NULLS_FOR_MISSING_DEFAULT_COLUMN_VALUES.key -> "true") {
      withTable("t1", "t2") {
        sql("create table t1(j int, s bigint default 42, x bigint default 43) using parquet")
        sql("insert into t1 values(1)")
        sql("insert into t1 values(2, default)")
        sql("insert into t1 values(3, default, default)")
        sql("insert into t1 values(4, 44)")
        sql("insert into t1 values(5, 44, 45)")
        sql("create table t2(j int, s bigint default 42, x bigint default 43) using parquet")
        sql("insert into t2 select j from t1 where j = 1")
        sql("insert into t2 select j, default from t1 where j = 2")
        sql("insert into t2 select j, default, default from t1 where j = 3")
        sql("insert into t2 select j, s from t1 where j = 4")
        sql("insert into t2 select j, s, default from t1 where j = 5")
        val resultSchema = new StructType()
          .add("s", LongType, false)
          .add("x", LongType, false)
        checkAnswer(
          sql("select j, s, x from t2 order by j, s, x"),
          Seq(
            new GenericRowWithSchema(Array(1, 42L, 43L), resultSchema),
            new GenericRowWithSchema(Array(2, 42L, 43L), resultSchema),
            new GenericRowWithSchema(Array(3, 42L, 43L), resultSchema),
            new GenericRowWithSchema(Array(4, 44L, 43L), resultSchema),
            new GenericRowWithSchema(Array(5, 44L, 43L), resultSchema)))
      }
    }
  }

  test("INSERT INTO statements with tables with default columns: negative tests") {
    object Errors {
      val COMMON_SUBSTRING = " has a DEFAULT value"
      val COLUMN_DEFAULT_NOT_FOUND = "Column 'default' does not exist"
      val BAD_SUBQUERY = "cannot evaluate expression scalarsubquery() in inline table definition"
    }
    // The default value fails to analyze.
    withTable("t") {
      sql("create table t(i boolean, s bigint default badvalue) using parquet")
      assert(intercept[AnalysisException] {
        sql("insert into t values (default, default)")
      }.getMessage.contains(Errors.COMMON_SUBSTRING))
    }
    // The default value analyzes to a table not in the catalog.
    withTable("t") {
      sql("create table t(i boolean, s bigint default (select min(x) from badtable)) using parquet")
      assert(intercept[AnalysisException] {
        sql("insert into t values (default, default)")
      }.getMessage.contains(Errors.COMMON_SUBSTRING))
    }
    // The default value parses but refers to a table from the catalog.
    withTable("t", "other") {
      sql("create table other(x string) using parquet")
      sql("create table t(i boolean, s bigint default (select min(x) from other)) using parquet")
      assert(intercept[AnalysisException] {
        sql("insert into t values (default, default)")
      }.getMessage.contains(Errors.COMMON_SUBSTRING))
    }
    // The default value has an explicit alias. It fails to evaluate when inlined into the VALUES
    // list at the INSERT INTO time.
    withTable("t") {
      sql("create table t(i boolean default (select false as alias), s bigint) using parquet")
      assert(intercept[AnalysisException] {
        sql("insert into t values (default, default)")
      }.getMessage.contains(Errors.BAD_SUBQUERY))
    }
    // Explicit default values may not participate in complex expressions in the VALUES list.
    withTable("t") {
      sql("create table t(i boolean, s bigint default 42) using parquet")
      assert(intercept[AnalysisException] {
        sql("insert into t values(false, default + 1)")
      }.getMessage.contains(ResolveDefaultColumns.DEFAULTS_IN_EXPRESSIONS_ERROR))
    }
    // Explicit default values may not participate in complex expressions in the SELECT query.
    withTable("t") {
      sql("create table t(i boolean, s bigint default 42) using parquet")
      assert(intercept[AnalysisException] {
        sql("insert into t select false, default + 1")
      }.getMessage.contains(ResolveDefaultColumns.DEFAULTS_IN_EXPRESSIONS_ERROR))
    }
    // Explicit default values have a reasonable error path if the table is not found.
    withTable("t") {
      assert(intercept[AnalysisException] {
        sql("insert into t values(false, default)")
      }.getMessage.contains(Errors.COLUMN_DEFAULT_NOT_FOUND))
    }
    // The default value parses but the type is not coercible.
    withTable("t") {
      sql("create table t(i boolean, s bigint default false) using parquet")
      assert(intercept[AnalysisException] {
        sql("insert into t values (default, default)")
      }.getMessage.contains("provided a value of incompatible type"))
    }
    // The number of columns in the INSERT INTO statement is greater than the number of columns in
    // the table.
    withTable("t") {
      sql("create table num_data(id int, val decimal(38,10)) using parquet")
      sql("create table t(id1 int, int2 int, result decimal(38,10)) using parquet")
      assert(intercept[AnalysisException] {
        sql("insert into t select t1.id, t2.id, t1.val, t2.val, t1.val * t2.val " +
          "from num_data t1, num_data t2")
      }.getMessage.contains(
        "requires that the data to be inserted have the same number of columns as the target"))
    }
    // The default value is disabled per configuration.
    withTable("t") {
      withSQLConf(SQLConf.ENABLE_DEFAULT_COLUMNS.key -> "false") {
        assert(intercept[AnalysisException] {
          sql("create table t(i boolean, s bigint default 42L) using parquet")
        }.getMessage.contains("Support for DEFAULT column values is not allowed"))
      }
    }
    // There is one trailing default value referenced implicitly by the INSERT INTO statement.
    withTable("t") {
      sql("create table t(i int, s bigint default 42, x bigint) using parquet")
      assert(intercept[AnalysisException] {
        sql("insert into t values(1)")
      }.getMessage.contains("expected 3 columns but found"))
    }
    // The table has a partitioning column with a default value; this is not allowed.
    withTable("t") {
      sql("create table t(i boolean default true, s bigint, q int default 42) " +
        "using parquet partitioned by (i)")
      assert(intercept[ParseException] {
        sql("insert into t partition(i=default) values(5, default)")
      }.getMessage.contains(
        "References to DEFAULT column values are not allowed within the PARTITION clause"))
    }
    // The configuration option to append missing NULL values to the end of the INSERT INTO
    // statement is not enabled.
    withSQLConf(SQLConf.USE_NULLS_FOR_MISSING_DEFAULT_COLUMN_VALUES.key -> "false") {
      withTable("t") {
        sql("create table t(i boolean, s bigint) using parquet")
        assert(intercept[AnalysisException] {
          sql("insert into t values(true)")
        }.getMessage.contains("target table has 2 column(s) but the inserted data has 1 column(s)"))
      }
    }
  }

<<<<<<< HEAD
  test("SPARK-38795 INSERT INTO on columns added with ALTER TABLE ADD COLUMNS: Positive tests") {
    // There is a complex expression in the default value.
    withTable("t") {
      sql("create table t(i boolean) using parquet")
      sql("alter table t add column s string default concat('abc', 'def')")
      sql("insert into t values(true, default)")
      checkAnswer(sql("select s from t where i = true"), Seq("abcdef").map(i => Row(i)))
    }
    // There are two trailing default values referenced implicitly by the INSERT INTO statement.
    withTable("t") {
      sql("create table t(i int) using parquet")
      sql("alter table t add column s bigint default 42")
      sql("alter table t add column x bigint default 43")
      sql("insert into t values(1)")
      checkAnswer(sql("select s + x from t where i = 1"), Seq(85L).map(i => Row(i)))
    }
    // There are two trailing default values referenced implicitly by the INSERT INTO statement.
    withTable("t") {
      sql("create table t(i int) using parquet")
      sql("alter table t add columns s bigint default 42, x bigint default 43")
      sql("insert into t values(1)")
      checkAnswer(sql("select s + x from t where i = 1"), Seq(85L).map(i => Row(i)))
    }
    // The table has a partitioning column and a default value is injected.
    withTable("t") {
      sql("create table t(i boolean, s bigint) using parquet partitioned by (i)")
      sql("alter table t add column q int default 42")
      sql("insert into t partition(i='true') values(5, default)")
      checkAnswer(sql("select s from t where i = true"), Seq(5).map(i => Row(i)))
    }
    // The default value parses correctly as a constant but non-literal expression.
    withTable("t") {
      sql("create table t(i boolean) using parquet")
      sql("alter table t add column s bigint default 41 + 1")
      sql("insert into t values(false, default)")
      checkAnswer(sql("select s from t where i = false"), Seq(42L).map(i => Row(i)))
    }
    // Explicit defaults may appear in different positions within the inline table provided as input
    // to the INSERT INTO statement.
    withTable("t") {
      sql("create table t(i boolean default false) using parquet")
      sql("alter table t add column s bigint default 42")
      sql("insert into t values(false, default), (default, 42)")
      checkAnswer(sql("select s from t where i = false"), Seq(42L, 42L).map(i => Row(i)))
    }
    // There is an explicit default value provided in the INSERT INTO statement in the VALUES,
    // with an alias over the VALUES.
    withTable("t") {
      sql("create table t(i boolean) using parquet")
      sql("alter table t add column s bigint default 42")
      sql("insert into t select * from values (false, default) as tab(col, other)")
      checkAnswer(sql("select s from t where i = false"), Seq(42L).map(i => Row(i)))
    }
    // The explicit default value is provided in the wrong order (first instead of second), but
    // this is OK because the provided default value evaluates to literal NULL.
    withTable("t") {
      sql("create table t(i boolean) using parquet")
      sql("alter table t add column s bigint default 42")
      sql("insert into t values (default, 43)")
      checkAnswer(sql("select s from t where i is null"), Seq(43L).map(i => Row(i)))
    }
    // There is an explicit default value provided in the INSERT INTO statement as a SELECT.
    // This is supported.
    withTable("t") {
      sql("create table t(i boolean) using parquet")
      sql("alter table t add column s bigint default 42")
      sql("insert into t select false, default")
      checkAnswer(sql("select s from t where i = false"), Seq(42L).map(i => Row(i)))
    }
    // There is a complex query plan in the SELECT query in the INSERT INTO statement.
    withTable("t") {
      sql("create table t(i boolean default false) using parquet")
      sql("alter table t add column s bigint default 42")
      sql("insert into t select col, count(*) from values (default, default) " +
        "as tab(col, other) group by 1")
      checkAnswer(sql("select s from t where i = false"), Seq(1).map(i => Row(i)))
    }
    // There are three column types exercising various combinations of implicit and explicit
    // default column value references in the 'insert into' statements. Note these tests depend on
    // enabling the configuration to use NULLs for missing DEFAULT column values.
    withSQLConf(SQLConf.USE_NULLS_FOR_MISSING_DEFAULT_COLUMN_VALUES.key -> "true") {
      withTable("t1", "t2") {
        sql("create table t1(j int) using parquet")
        sql("alter table t1 add column s bigint default 42")
        sql("alter table t1 add column x bigint default 43")
        sql("insert into t1 values(1)")
        sql("insert into t1 values(2, default)")
        sql("insert into t1 values(3, default, default)")
        sql("insert into t1 values(4, 44)")
        sql("insert into t1 values(5, 44, 45)")
        sql("create table t2(j int) using parquet")
        sql("alter table t2 add columns s bigint default 42, x bigint default 43")
        sql("insert into t2 select j from t1 where j = 1")
        sql("insert into t2 select j, default from t1 where j = 2")
        sql("insert into t2 select j, default, default from t1 where j = 3")
        sql("insert into t2 select j, s from t1 where j = 4")
        sql("insert into t2 select j, s, default from t1 where j = 5")
        val resultSchema = new StructType()
          .add("s", LongType, false)
          .add("x", LongType, false)
        checkAnswer(
          sql("select j, s, x from t2 order by j, s, x"),
          Seq(
            new GenericRowWithSchema(Array(1, 42L, 43L), resultSchema),
            new GenericRowWithSchema(Array(2, 42L, 43L), resultSchema),
            new GenericRowWithSchema(Array(3, 42L, 43L), resultSchema),
            new GenericRowWithSchema(Array(4, 44L, 43L), resultSchema),
            new GenericRowWithSchema(Array(5, 44L, 43L), resultSchema)))
      }
    }
  }

  test("SPARK-38795 INSERT INTO on columns added with ALTER TABLE ADD COLUMNS: Negative tests") {
    object Errors {
      val COMMON_SUBSTRING = " has a DEFAULT value"
      val COLUMN_DEFAULT_NOT_FOUND = "Column 'default' does not exist"
      val BAD_SUBQUERY = "cannot evaluate expression scalarsubquery() in inline table definition"
    }
    // The default value fails to analyze.
    withTable("t") {
      sql("create table t(i boolean) using parquet")
      assert(intercept[AnalysisException] {
        sql("alter table t add column s bigint default badvalue")
      }.getMessage.contains(Errors.COMMON_SUBSTRING))
    }
    // The default value analyzes to a table not in the catalog.
    withTable("t") {
      sql("create table t(i boolean) using parquet")
      assert(intercept[AnalysisException] {
        sql("alter table t add column s bigint default (select min(x) from badtable)")
      }.getMessage.contains(Errors.COMMON_SUBSTRING))
    }
    // The default value parses but refers to a table from the catalog.
    withTable("t", "other") {
      sql("create table other(x string) using parquet")
      sql("create table t(i boolean) using parquet")
      assert(intercept[AnalysisException] {
        sql("alter table t add column s bigint default (select min(x) from other)")
      }.getMessage.contains(Errors.COMMON_SUBSTRING))
    }
    // The default value parses but the type is not coercible.
    withTable("t") {
      sql("create table t(i boolean) using parquet")
      assert(intercept[AnalysisException] {
        sql("alter table t add column s bigint default false")
      }.getMessage.contains("provided a value of incompatible type"))
    }
    // The default value is disabled per configuration.
    withTable("t") {
      withSQLConf(SQLConf.ENABLE_DEFAULT_COLUMNS.key -> "false") {
        sql("create table t(i boolean) using parquet")
        assert(intercept[AnalysisException] {
          sql("alter table t add column s bigint default 42L")
        }.getMessage.contains("Support for DEFAULT column values is not allowed"))
      }
    }
    // There is one trailing default value referenced implicitly by the INSERT INTO statement.
    withTable("t") {
      sql("create table t(i int) using parquet")
      sql("alter table t add column s bigint default 42")
      sql("alter table t add column x bigint")
      assert(intercept[AnalysisException] {
        sql("insert into t values(1)")
      }.getMessage.contains("expected 3 columns but found"))
=======
  test("INSERT INTO with user specified columns and defaults: positive tests") {
    Seq(
      "insert into t (i, s) values (true, default)",
      "insert into t (s, i) values (default, true)",
      "insert into t (i) values (true)",
      "insert into t (i) values (default)",
      "insert into t (s) values (default)",
      "insert into t (s) select default from (select 1)",
      "insert into t (i) select true from (select 1)"
    ).foreach { insert =>
      withTable("t") {
        sql("create table t(i boolean default true, s bigint default 42) using parquet")
        sql(insert)
        checkAnswer(spark.table("t"), Row(true, 42L))
      }
    }
    // The table is partitioned and we insert default values with explicit column names.
    withTable("t") {
      sql("create table t(i boolean, s bigint default 4, q int default 42) using parquet " +
        "partitioned by (i)")
      sql("insert into t partition(i='true') (s) values(5)")
      sql("insert into t partition(i='false') (q) select 43")
      sql("insert into t partition(i='false') (q) select default")
      checkAnswer(spark.table("t"),
        Seq(Row(5, 42, true),
            Row(4, 43, false),
            Row(4, 42, false)))
    }
    // When the CASE_SENSITIVE configuration is disabled, then using different cases for the
    // required and provided column names is successful.
    withSQLConf(SQLConf.CASE_SENSITIVE.key -> "false") {
      withTable("t") {
        sql("create table t(i boolean, s bigint default 42, q int default 43) using parquet")
        sql("insert into t (I, Q) select true from (select 1)")
        checkAnswer(spark.table("t"), Row(true, 42L, 43))
      }
    }
    // When the USE_NULLS_FOR_MISSING_DEFAULT_COLUMN_VALUES configuration is enabled, and no
    // explicit DEFAULT value is available when the INSERT INTO statement provides fewer
    // values than expected, NULL values are appended in their place.
    withSQLConf(SQLConf.USE_NULLS_FOR_MISSING_DEFAULT_COLUMN_VALUES.key -> "true") {
      withTable("t") {
        sql("create table t(i boolean, s bigint) using parquet")
        sql("insert into t (i) values (true)")
        checkAnswer(spark.table("t"), Row(true, null))
      }
      withTable("t") {
        sql("create table t(i boolean default true, s bigint) using parquet")
        sql("insert into t (i) values (default)")
        checkAnswer(spark.table("t"), Row(true, null))
      }
      withTable("t") {
        sql("create table t(i boolean, s bigint default 42) using parquet")
        sql("insert into t (s) values (default)")
        checkAnswer(spark.table("t"), Row(null, 42L))
      }
      withTable("t") {
        sql("create table t(i boolean, s bigint, q int) using parquet partitioned by (i)")
        sql("insert into t partition(i='true') (s) values(5)")
        sql("insert into t partition(i='false') (q) select 43")
        sql("insert into t partition(i='false') (q) select default")
        checkAnswer(spark.table("t"),
          Seq(Row(5, null, true),
            Row(null, 43, false),
            Row(null, null, false)))
      }
    }
  }

  test("INSERT INTO with user specified columns and defaults: negative tests") {
    val addOneColButExpectedTwo = "target table has 2 column(s) but the inserted data has 1 col"
    val addTwoColButExpectedThree = "target table has 3 column(s) but the inserted data has 2 col"
    // The missing columns in these INSERT INTO commands do not have explicit default values.
    withTable("t") {
      sql("create table t(i boolean, s bigint) using parquet")
      assert(intercept[AnalysisException] {
        sql("insert into t (i) values (true)")
      }.getMessage.contains(addOneColButExpectedTwo))
    }
    withTable("t") {
      sql("create table t(i boolean default true, s bigint) using parquet")
      assert(intercept[AnalysisException] {
        sql("insert into t (i) values (default)")
      }.getMessage.contains(addOneColButExpectedTwo))
    }
    withTable("t") {
      sql("create table t(i boolean, s bigint default 42) using parquet")
      assert(intercept[AnalysisException] {
        sql("insert into t (s) values (default)")
      }.getMessage.contains(addOneColButExpectedTwo))
    }
    withTable("t") {
      sql("create table t(i boolean, s bigint, q int default 43) using parquet")
      assert(intercept[AnalysisException] {
        sql("insert into t (i, q) select true from (select 1)")
      }.getMessage.contains(addTwoColButExpectedThree))
    }
    // When the USE_NULLS_FOR_MISSING_DEFAULT_COLUMN_VALUES configuration is disabled, and no
    // explicit DEFAULT value is available when the INSERT INTO statement provides fewer
    // values than expected, the INSERT INTO command fails to execute.
    withSQLConf(SQLConf.USE_NULLS_FOR_MISSING_DEFAULT_COLUMN_VALUES.key -> "false") {
      withTable("t") {
        sql("create table t(i boolean, s bigint) using parquet")
        assert(intercept[AnalysisException] {
          sql("insert into t (i) values (true)")
        }.getMessage.contains(addOneColButExpectedTwo))
      }
      withTable("t") {
        sql("create table t(i boolean default true, s bigint) using parquet")
        assert(intercept[AnalysisException] {
          sql("insert into t (i) values (default)")
        }.getMessage.contains(addOneColButExpectedTwo))
      }
      withTable("t") {
        sql("create table t(i boolean, s bigint default 42) using parquet")
        assert(intercept[AnalysisException] {
          sql("insert into t (s) values (default)")
        }.getMessage.contains(addOneColButExpectedTwo))
      }
      withTable("t") {
        sql("create table t(i boolean, s bigint, q int) using parquet partitioned by (i)")
        assert(intercept[AnalysisException] {
          sql("insert into t partition(i='true') (s) values(5)")
        }.getMessage.contains(addTwoColButExpectedThree))
      }
      withTable("t") {
        sql("create table t(i boolean, s bigint, q int) using parquet partitioned by (i)")
        assert(intercept[AnalysisException] {
          sql("insert into t partition(i='false') (q) select 43")
        }.getMessage.contains(addTwoColButExpectedThree))
      }
      withTable("t") {
        sql("create table t(i boolean, s bigint, q int) using parquet partitioned by (i)")
        assert(intercept[AnalysisException] {
          sql("insert into t partition(i='false') (q) select default")
        }.getMessage.contains(addTwoColButExpectedThree))
      }
    }
    // When the CASE_SENSITIVE configuration is enabled, then using different cases for the required
    // and provided column names results in an analysis error.
    withSQLConf(SQLConf.CASE_SENSITIVE.key -> "true") {
      withTable("t") {
        sql("create table t(i boolean default true, s bigint default 42) using parquet")
        assert(intercept[AnalysisException] {
          sql("insert into t (I) select true from (select 1)")
        }.getMessage.contains("Cannot resolve column name I"))
      }
>>>>>>> 7a6b9896
    }
  }

  test("Stop task set if FileAlreadyExistsException was thrown") {
    Seq(true, false).foreach { fastFail =>
      withSQLConf("fs.file.impl" -> classOf[FileExistingTestFileSystem].getName,
        "fs.file.impl.disable.cache" -> "true",
        SQLConf.FASTFAIL_ON_FILEFORMAT_OUTPUT.key -> fastFail.toString) {
        withTable("t") {
          sql(
            """
              |CREATE TABLE t(i INT, part1 INT) USING PARQUET
              |PARTITIONED BY (part1)
          """.stripMargin)

          val df = Seq((1, 1)).toDF("i", "part1")
          val err = intercept[SparkException] {
            df.write.mode("overwrite").format("parquet").insertInto("t")
          }

          if (fastFail) {
            assert(err.getCause.getMessage.contains("can not write to output file: " +
              "org.apache.hadoop.fs.FileAlreadyExistsException"))
          } else {
            assert(err.getCause.getMessage.contains("Task failed while writing rows"))
          }
        }
      }
    }
  }

  test("SPARK-29174 Support LOCAL in INSERT OVERWRITE DIRECTORY to data source") {
    withTempPath { dir =>
      val path = dir.toURI.getPath
      sql(s"""create table tab1 ( a int) using parquet location '$path'""")
      sql("insert into tab1 values(1)")
      checkAnswer(sql("select * from tab1"), Seq(1).map(i => Row(i)))
      sql("create table tab2 ( a int) using parquet")
      sql("insert into tab2 values(2)")
      checkAnswer(sql("select * from tab2"), Seq(2).map(i => Row(i)))
      sql(s"""insert overwrite local directory '$path' using parquet select * from tab2""")
      sql("refresh table tab1")
      checkAnswer(sql("select * from tab1"), Seq(2).map(i => Row(i)))
    }
  }

  test("SPARK-29174 fail LOCAL in INSERT OVERWRITE DIRECT remote path") {
    val message = intercept[ParseException] {
      sql("insert overwrite local directory 'hdfs:/abcd' using parquet select 1")
    }.getMessage
    assert(message.contains("LOCAL is supported only with file: scheme"))
  }

  test("SPARK-32508 " +
    "Disallow empty part col values in partition spec before static partition writing") {
    withTable("insertTable") {
      sql(
        """
          |CREATE TABLE insertTable(i int, part1 string, part2 string) USING PARQUET
          |PARTITIONED BY (part1, part2)
            """.stripMargin)
      val msg = "Partition spec is invalid"
      assert(intercept[AnalysisException] {
        sql("INSERT INTO TABLE insertTable PARTITION(part1=1, part2='') SELECT 1")
      }.getMessage.contains(msg))
      assert(intercept[AnalysisException] {
        sql("INSERT INTO TABLE insertTable PARTITION(part1='', part2) SELECT 1 ,'' AS part2")
      }.getMessage.contains(msg))

      sql("INSERT INTO TABLE insertTable PARTITION(part1='1', part2='2') SELECT 1")
      sql("INSERT INTO TABLE insertTable PARTITION(part1='1', part2) SELECT 1 ,'2' AS part2")
      sql("INSERT INTO TABLE insertTable PARTITION(part1='1', part2) SELECT 1 ,'' AS part2")
    }
  }

  test("SPARK-33294: Add query resolved check before analyze InsertIntoDir") {
    withTempPath { path =>
      val ex = intercept[AnalysisException] {
        sql(
          s"""
            |INSERT OVERWRITE DIRECTORY '${path.getAbsolutePath}' USING PARQUET
            |SELECT * FROM (
            | SELECT c3 FROM (
            |  SELECT c1, c2 from values(1,2) t(c1, c2)
            |  )
            |)
          """.stripMargin)
      }
      assert(ex.getErrorClass == "MISSING_COLUMN")
      assert(ex.messageParameters.head == "c3")
    }
  }

  test("SPARK-34926: PartitioningUtils.getPathFragment() should respect partition value is null") {
    withTable("t1", "t2") {
      sql("CREATE TABLE t1(id INT) USING PARQUET")
      sql(
        """
          |CREATE TABLE t2 (c1 INT, part STRING)
          |  USING parquet
          |PARTITIONED BY (part)
          |""".stripMargin)
      sql(
        """
          |INSERT INTO TABLE t2 PARTITION (part = null)
          |SELECT * FROM t1 where 1=0""".stripMargin)
      checkAnswer(spark.table("t2"), Nil)
    }
  }

  test("SPARK-35106: insert overwrite with custom partition path") {
    withTempPath { path =>
      withTable("t") {
      sql(
        """
          |create table t(i int, part1 int, part2 int) using parquet
          |partitioned by (part1, part2)
        """.stripMargin)

        sql(s"alter table t add partition(part1=1, part2=1) location '${path.getAbsolutePath}'")
        sql(s"insert into t partition(part1=1, part2=1) select 1")
        checkAnswer(spark.table("t"), Row(1, 1, 1))

        sql("insert overwrite table t partition(part1=1, part2=1) select 2")
        checkAnswer(spark.table("t"), Row(2, 1, 1))

        sql("insert overwrite table t partition(part1=2, part2) select 2, 2")
        checkAnswer(spark.table("t"), Row(2, 1, 1) :: Row(2, 2, 2) :: Nil)

        sql("insert overwrite table t partition(part1=1, part2=2) select 3")
        checkAnswer(spark.table("t"), Row(2, 1, 1) :: Row(2, 2, 2) :: Row(3, 1, 2) :: Nil)

        sql("insert overwrite table t partition(part1=1, part2) select 4, 1")
        checkAnswer(spark.table("t"), Row(4, 1, 1) :: Row(2, 2, 2) :: Nil)
      }
    }
  }

  test("SPARK-35106: dynamic partition overwrite with custom partition path") {
    withSQLConf(SQLConf.PARTITION_OVERWRITE_MODE.key -> PartitionOverwriteMode.DYNAMIC.toString) {
      withTempPath { path =>
        withTable("t") {
          sql(
            """
              |create table t(i int, part1 int, part2 int) using parquet
              |partitioned by (part1, part2)
            """.stripMargin)

          sql(s"insert into t partition(part1=1, part2=1) select 1")
          checkAnswer(spark.table("t"), Row(1, 1, 1))

          sql(s"alter table t add partition(part1=1, part2=2) location '${path.getAbsolutePath}'")

          // dynamic partition overwrite to empty custom partition
          sql(s"insert overwrite table t partition(part1=1, part2=2) select 1")
          checkAnswer(spark.table("t"), Row(1, 1, 1) :: Row(1, 1, 2) :: Nil)

          // dynamic partition overwrite to non-empty custom partition
          sql("insert overwrite table t partition(part1=1, part2=2) select 2")
          checkAnswer(spark.table("t"), Row(1, 1, 1) :: Row(2, 1, 2) :: Nil)
        }
      }
    }
  }

  test("SPARK-35106: Throw exception when rename custom partition paths returns false") {
    withSQLConf(
      "fs.file.impl" -> classOf[RenameFromSparkStagingToFinalDirAlwaysTurnsFalseFilesystem].getName,
      "fs.file.impl.disable.cache" -> "true") {
      withTempPath { path =>
        withTable("t") {
          sql(
            """
              |create table t(i int, part1 int, part2 int) using parquet
              |partitioned by (part1, part2)
            """.stripMargin)

          sql(s"alter table t add partition(part1=1, part2=1) location '${path.getAbsolutePath}'")

          val e = intercept[SparkException] {
            sql(s"insert into t partition(part1=1, part2=1) select 1")
          }.getCause
          assert(e.isInstanceOf[IOException])
          assert(e.getMessage.contains("Failed to rename"))
          assert(e.getMessage.contains("when committing files staged for absolute location"))
        }
      }
    }
  }

  test("SPARK-35106: Throw exception when rename dynamic partition paths returns false") {
    withSQLConf(
      "fs.file.impl" -> classOf[RenameFromSparkStagingToFinalDirAlwaysTurnsFalseFilesystem].getName,
      "fs.file.impl.disable.cache" -> "true",
      SQLConf.PARTITION_OVERWRITE_MODE.key -> PartitionOverwriteMode.DYNAMIC.toString) {

      withTable("t") {
        sql(
          """
            |create table t(i int, part1 int, part2 int) using parquet
            |partitioned by (part1, part2)
          """.stripMargin)

        val e = intercept[SparkException] {
          sql(s"insert overwrite table t partition(part1, part2) values (1, 1, 1)")
        }.getCause
        assert(e.isInstanceOf[IOException])
        assert(e.getMessage.contains("Failed to rename"))
        assert(e.getMessage.contains(
          "when committing files staged for overwriting dynamic partitions"))
      }
    }
  }

  test("SPARK-36980: Insert support query with CTE") {
    withTable("t") {
      sql("CREATE TABLE t(i int, part1 int, part2 int) using parquet")
      sql("INSERT INTO t WITH v1(c1) as (values (1)) select 1, 2, 3 from v1")
      checkAnswer(spark.table("t"), Row(1, 2, 3))
    }
  }

  test("SPARK-37294: insert ANSI intervals into a table partitioned by the interval columns") {
    val tbl = "interval_table"
    Seq(PartitionOverwriteMode.DYNAMIC, PartitionOverwriteMode.STATIC).foreach { mode =>
      withSQLConf(SQLConf.PARTITION_OVERWRITE_MODE.key -> mode.toString) {
        withTable(tbl) {
          sql(
            s"""
              |CREATE TABLE $tbl (i INT, part1 INTERVAL YEAR, part2 INTERVAL DAY) USING PARQUET
              |PARTITIONED BY (part1, part2)
              """.stripMargin)

          sql(
            s"""ALTER TABLE $tbl ADD PARTITION (
               |part1 = INTERVAL '2' YEAR,
               |part2 = INTERVAL '3' DAY)""".stripMargin)
          sql(s"INSERT OVERWRITE TABLE $tbl SELECT 1, INTERVAL '2' YEAR, INTERVAL '3' DAY")
          sql(s"INSERT INTO TABLE $tbl SELECT 4, INTERVAL '5' YEAR, INTERVAL '6' DAY")
          sql(
            s"""
               |INSERT INTO $tbl
               | PARTITION (part1 = INTERVAL '8' YEAR, part2 = INTERVAL '9' DAY)
               |SELECT 7""".stripMargin)

          checkAnswer(
            spark.table(tbl),
            Seq(Row(1, Period.ofYears(2), Duration.ofDays(3)),
              Row(4, Period.ofYears(5), Duration.ofDays(6)),
              Row(7, Period.ofYears(8), Duration.ofDays(9))))
        }
      }
    }
  }
}

class FileExistingTestFileSystem extends RawLocalFileSystem {
  override def create(
      f: Path,
      overwrite: Boolean,
      bufferSize: Int,
      replication: Short,
      blockSize: Long): FSDataOutputStream = {
    throw new FileAlreadyExistsException(s"${f.toString} already exists")
  }
}

class RenameFromSparkStagingToFinalDirAlwaysTurnsFalseFilesystem extends RawLocalFileSystem {
  override def rename(src: Path, dst: Path): Boolean = {
    (!isSparkStagingDir(src) || isSparkStagingDir(dst)) && super.rename(src, dst)
  }

  private def isSparkStagingDir(path: Path): Boolean = {
    path.toString.contains(".spark-staging-")
  }
}<|MERGE_RESOLUTION|>--- conflicted
+++ resolved
@@ -857,7 +857,7 @@
     }
   }
 
-  test("INSERT INTO statements with tables with default columns: positive tests") {
+  test("SPARK-38336 INSERT INTO statements with tables with default columns: positive tests") {
     // When the USE_NULLS_FOR_MISSING_DEFAULT_COLUMN_VALUES configuration is enabled, and no
     // explicit DEFAULT value is available when the INSERT INTO statement provides fewer
     // values than expected, NULL values are appended in their place.
@@ -995,7 +995,7 @@
     }
   }
 
-  test("INSERT INTO statements with tables with default columns: negative tests") {
+  test("SPARK-38336 INSERT INTO statements with tables with default columns: negative tests") {
     object Errors {
       val COMMON_SUBSTRING = " has a DEFAULT value"
       val COLUMN_DEFAULT_NOT_FOUND = "Column 'default' does not exist"
@@ -1105,8 +1105,157 @@
     }
   }
 
-<<<<<<< HEAD
-  test("SPARK-38795 INSERT INTO on columns added with ALTER TABLE ADD COLUMNS: Positive tests") {
+  test("SPARK-38795 INSERT INTO with user specified columns and defaults: positive tests") {
+    Seq(
+      "insert into t (i, s) values (true, default)",
+      "insert into t (s, i) values (default, true)",
+      "insert into t (i) values (true)",
+      "insert into t (i) values (default)",
+      "insert into t (s) values (default)",
+      "insert into t (s) select default from (select 1)",
+      "insert into t (i) select true from (select 1)"
+    ).foreach { insert =>
+      withTable("t") {
+        sql("create table t(i boolean default true, s bigint default 42) using parquet")
+        sql(insert)
+        checkAnswer(spark.table("t"), Row(true, 42L))
+      }
+    }
+    // The table is partitioned and we insert default values with explicit column names.
+    withTable("t") {
+      sql("create table t(i boolean, s bigint default 4, q int default 42) using parquet " +
+        "partitioned by (i)")
+      sql("insert into t partition(i='true') (s) values(5)")
+      sql("insert into t partition(i='false') (q) select 43")
+      sql("insert into t partition(i='false') (q) select default")
+      checkAnswer(spark.table("t"),
+        Seq(Row(5, 42, true),
+            Row(4, 43, false),
+            Row(4, 42, false)))
+    }
+    // When the CASE_SENSITIVE configuration is disabled, then using different cases for the
+    // required and provided column names is successful.
+    withSQLConf(SQLConf.CASE_SENSITIVE.key -> "false") {
+      withTable("t") {
+        sql("create table t(i boolean, s bigint default 42, q int default 43) using parquet")
+        sql("insert into t (I, Q) select true from (select 1)")
+        checkAnswer(spark.table("t"), Row(true, 42L, 43))
+      }
+    }
+    // When the USE_NULLS_FOR_MISSING_DEFAULT_COLUMN_VALUES configuration is enabled, and no
+    // explicit DEFAULT value is available when the INSERT INTO statement provides fewer
+    // values than expected, NULL values are appended in their place.
+    withSQLConf(SQLConf.USE_NULLS_FOR_MISSING_DEFAULT_COLUMN_VALUES.key -> "true") {
+      withTable("t") {
+        sql("create table t(i boolean, s bigint) using parquet")
+        sql("insert into t (i) values (true)")
+        checkAnswer(spark.table("t"), Row(true, null))
+      }
+      withTable("t") {
+        sql("create table t(i boolean default true, s bigint) using parquet")
+        sql("insert into t (i) values (default)")
+        checkAnswer(spark.table("t"), Row(true, null))
+      }
+      withTable("t") {
+        sql("create table t(i boolean, s bigint default 42) using parquet")
+        sql("insert into t (s) values (default)")
+        checkAnswer(spark.table("t"), Row(null, 42L))
+      }
+      withTable("t") {
+        sql("create table t(i boolean, s bigint, q int) using parquet partitioned by (i)")
+        sql("insert into t partition(i='true') (s) values(5)")
+        sql("insert into t partition(i='false') (q) select 43")
+        sql("insert into t partition(i='false') (q) select default")
+        checkAnswer(spark.table("t"),
+          Seq(Row(5, null, true),
+            Row(null, 43, false),
+            Row(null, null, false)))
+      }
+    }
+  }
+
+  test("SPARK- 38795 INSERT INTO with user specified columns and defaults: negative tests") {
+    val addOneColButExpectedTwo = "target table has 2 column(s) but the inserted data has 1 col"
+    val addTwoColButExpectedThree = "target table has 3 column(s) but the inserted data has 2 col"
+    // The missing columns in these INSERT INTO commands do not have explicit default values.
+    withTable("t") {
+      sql("create table t(i boolean, s bigint) using parquet")
+      assert(intercept[AnalysisException] {
+        sql("insert into t (i) values (true)")
+      }.getMessage.contains(addOneColButExpectedTwo))
+    }
+    withTable("t") {
+      sql("create table t(i boolean default true, s bigint) using parquet")
+      assert(intercept[AnalysisException] {
+        sql("insert into t (i) values (default)")
+      }.getMessage.contains(addOneColButExpectedTwo))
+    }
+    withTable("t") {
+      sql("create table t(i boolean, s bigint default 42) using parquet")
+      assert(intercept[AnalysisException] {
+        sql("insert into t (s) values (default)")
+      }.getMessage.contains(addOneColButExpectedTwo))
+    }
+    withTable("t") {
+      sql("create table t(i boolean, s bigint, q int default 43) using parquet")
+      assert(intercept[AnalysisException] {
+        sql("insert into t (i, q) select true from (select 1)")
+      }.getMessage.contains(addTwoColButExpectedThree))
+    }
+    // When the USE_NULLS_FOR_MISSING_DEFAULT_COLUMN_VALUES configuration is disabled, and no
+    // explicit DEFAULT value is available when the INSERT INTO statement provides fewer
+    // values than expected, the INSERT INTO command fails to execute.
+    withSQLConf(SQLConf.USE_NULLS_FOR_MISSING_DEFAULT_COLUMN_VALUES.key -> "false") {
+      withTable("t") {
+        sql("create table t(i boolean, s bigint) using parquet")
+        assert(intercept[AnalysisException] {
+          sql("insert into t (i) values (true)")
+        }.getMessage.contains(addOneColButExpectedTwo))
+      }
+      withTable("t") {
+        sql("create table t(i boolean default true, s bigint) using parquet")
+        assert(intercept[AnalysisException] {
+          sql("insert into t (i) values (default)")
+        }.getMessage.contains(addOneColButExpectedTwo))
+      }
+      withTable("t") {
+        sql("create table t(i boolean, s bigint default 42) using parquet")
+        assert(intercept[AnalysisException] {
+          sql("insert into t (s) values (default)")
+        }.getMessage.contains(addOneColButExpectedTwo))
+      }
+      withTable("t") {
+        sql("create table t(i boolean, s bigint, q int) using parquet partitioned by (i)")
+        assert(intercept[AnalysisException] {
+          sql("insert into t partition(i='true') (s) values(5)")
+        }.getMessage.contains(addTwoColButExpectedThree))
+      }
+      withTable("t") {
+        sql("create table t(i boolean, s bigint, q int) using parquet partitioned by (i)")
+        assert(intercept[AnalysisException] {
+          sql("insert into t partition(i='false') (q) select 43")
+        }.getMessage.contains(addTwoColButExpectedThree))
+      }
+      withTable("t") {
+        sql("create table t(i boolean, s bigint, q int) using parquet partitioned by (i)")
+        assert(intercept[AnalysisException] {
+          sql("insert into t partition(i='false') (q) select default")
+        }.getMessage.contains(addTwoColButExpectedThree))
+      }
+    }
+    // When the CASE_SENSITIVE configuration is enabled, then using different cases for the required
+    // and provided column names results in an analysis error.
+    withSQLConf(SQLConf.CASE_SENSITIVE.key -> "true") {
+      withTable("t") {
+        sql("create table t(i boolean default true, s bigint default 42) using parquet")
+        assert(intercept[AnalysisException] {
+          sql("insert into t (I) select true from (select 1)")
+        }.getMessage.contains("Cannot resolve column name I"))
+      }
+    }
+  }
+
+  test("SPARK-38811 INSERT INTO on columns added with ALTER TABLE ADD COLUMNS: Positive tests") {
     // There is a complex expression in the default value.
     withTable("t") {
       sql("create table t(i boolean) using parquet")
@@ -1218,7 +1367,7 @@
     }
   }
 
-  test("SPARK-38795 INSERT INTO on columns added with ALTER TABLE ADD COLUMNS: Negative tests") {
+  test("SPARK-38811 INSERT INTO on columns added with ALTER TABLE ADD COLUMNS: Negative tests") {
     object Errors {
       val COMMON_SUBSTRING = " has a DEFAULT value"
       val COLUMN_DEFAULT_NOT_FOUND = "Column 'default' does not exist"
@@ -1270,155 +1419,6 @@
       assert(intercept[AnalysisException] {
         sql("insert into t values(1)")
       }.getMessage.contains("expected 3 columns but found"))
-=======
-  test("INSERT INTO with user specified columns and defaults: positive tests") {
-    Seq(
-      "insert into t (i, s) values (true, default)",
-      "insert into t (s, i) values (default, true)",
-      "insert into t (i) values (true)",
-      "insert into t (i) values (default)",
-      "insert into t (s) values (default)",
-      "insert into t (s) select default from (select 1)",
-      "insert into t (i) select true from (select 1)"
-    ).foreach { insert =>
-      withTable("t") {
-        sql("create table t(i boolean default true, s bigint default 42) using parquet")
-        sql(insert)
-        checkAnswer(spark.table("t"), Row(true, 42L))
-      }
-    }
-    // The table is partitioned and we insert default values with explicit column names.
-    withTable("t") {
-      sql("create table t(i boolean, s bigint default 4, q int default 42) using parquet " +
-        "partitioned by (i)")
-      sql("insert into t partition(i='true') (s) values(5)")
-      sql("insert into t partition(i='false') (q) select 43")
-      sql("insert into t partition(i='false') (q) select default")
-      checkAnswer(spark.table("t"),
-        Seq(Row(5, 42, true),
-            Row(4, 43, false),
-            Row(4, 42, false)))
-    }
-    // When the CASE_SENSITIVE configuration is disabled, then using different cases for the
-    // required and provided column names is successful.
-    withSQLConf(SQLConf.CASE_SENSITIVE.key -> "false") {
-      withTable("t") {
-        sql("create table t(i boolean, s bigint default 42, q int default 43) using parquet")
-        sql("insert into t (I, Q) select true from (select 1)")
-        checkAnswer(spark.table("t"), Row(true, 42L, 43))
-      }
-    }
-    // When the USE_NULLS_FOR_MISSING_DEFAULT_COLUMN_VALUES configuration is enabled, and no
-    // explicit DEFAULT value is available when the INSERT INTO statement provides fewer
-    // values than expected, NULL values are appended in their place.
-    withSQLConf(SQLConf.USE_NULLS_FOR_MISSING_DEFAULT_COLUMN_VALUES.key -> "true") {
-      withTable("t") {
-        sql("create table t(i boolean, s bigint) using parquet")
-        sql("insert into t (i) values (true)")
-        checkAnswer(spark.table("t"), Row(true, null))
-      }
-      withTable("t") {
-        sql("create table t(i boolean default true, s bigint) using parquet")
-        sql("insert into t (i) values (default)")
-        checkAnswer(spark.table("t"), Row(true, null))
-      }
-      withTable("t") {
-        sql("create table t(i boolean, s bigint default 42) using parquet")
-        sql("insert into t (s) values (default)")
-        checkAnswer(spark.table("t"), Row(null, 42L))
-      }
-      withTable("t") {
-        sql("create table t(i boolean, s bigint, q int) using parquet partitioned by (i)")
-        sql("insert into t partition(i='true') (s) values(5)")
-        sql("insert into t partition(i='false') (q) select 43")
-        sql("insert into t partition(i='false') (q) select default")
-        checkAnswer(spark.table("t"),
-          Seq(Row(5, null, true),
-            Row(null, 43, false),
-            Row(null, null, false)))
-      }
-    }
-  }
-
-  test("INSERT INTO with user specified columns and defaults: negative tests") {
-    val addOneColButExpectedTwo = "target table has 2 column(s) but the inserted data has 1 col"
-    val addTwoColButExpectedThree = "target table has 3 column(s) but the inserted data has 2 col"
-    // The missing columns in these INSERT INTO commands do not have explicit default values.
-    withTable("t") {
-      sql("create table t(i boolean, s bigint) using parquet")
-      assert(intercept[AnalysisException] {
-        sql("insert into t (i) values (true)")
-      }.getMessage.contains(addOneColButExpectedTwo))
-    }
-    withTable("t") {
-      sql("create table t(i boolean default true, s bigint) using parquet")
-      assert(intercept[AnalysisException] {
-        sql("insert into t (i) values (default)")
-      }.getMessage.contains(addOneColButExpectedTwo))
-    }
-    withTable("t") {
-      sql("create table t(i boolean, s bigint default 42) using parquet")
-      assert(intercept[AnalysisException] {
-        sql("insert into t (s) values (default)")
-      }.getMessage.contains(addOneColButExpectedTwo))
-    }
-    withTable("t") {
-      sql("create table t(i boolean, s bigint, q int default 43) using parquet")
-      assert(intercept[AnalysisException] {
-        sql("insert into t (i, q) select true from (select 1)")
-      }.getMessage.contains(addTwoColButExpectedThree))
-    }
-    // When the USE_NULLS_FOR_MISSING_DEFAULT_COLUMN_VALUES configuration is disabled, and no
-    // explicit DEFAULT value is available when the INSERT INTO statement provides fewer
-    // values than expected, the INSERT INTO command fails to execute.
-    withSQLConf(SQLConf.USE_NULLS_FOR_MISSING_DEFAULT_COLUMN_VALUES.key -> "false") {
-      withTable("t") {
-        sql("create table t(i boolean, s bigint) using parquet")
-        assert(intercept[AnalysisException] {
-          sql("insert into t (i) values (true)")
-        }.getMessage.contains(addOneColButExpectedTwo))
-      }
-      withTable("t") {
-        sql("create table t(i boolean default true, s bigint) using parquet")
-        assert(intercept[AnalysisException] {
-          sql("insert into t (i) values (default)")
-        }.getMessage.contains(addOneColButExpectedTwo))
-      }
-      withTable("t") {
-        sql("create table t(i boolean, s bigint default 42) using parquet")
-        assert(intercept[AnalysisException] {
-          sql("insert into t (s) values (default)")
-        }.getMessage.contains(addOneColButExpectedTwo))
-      }
-      withTable("t") {
-        sql("create table t(i boolean, s bigint, q int) using parquet partitioned by (i)")
-        assert(intercept[AnalysisException] {
-          sql("insert into t partition(i='true') (s) values(5)")
-        }.getMessage.contains(addTwoColButExpectedThree))
-      }
-      withTable("t") {
-        sql("create table t(i boolean, s bigint, q int) using parquet partitioned by (i)")
-        assert(intercept[AnalysisException] {
-          sql("insert into t partition(i='false') (q) select 43")
-        }.getMessage.contains(addTwoColButExpectedThree))
-      }
-      withTable("t") {
-        sql("create table t(i boolean, s bigint, q int) using parquet partitioned by (i)")
-        assert(intercept[AnalysisException] {
-          sql("insert into t partition(i='false') (q) select default")
-        }.getMessage.contains(addTwoColButExpectedThree))
-      }
-    }
-    // When the CASE_SENSITIVE configuration is enabled, then using different cases for the required
-    // and provided column names results in an analysis error.
-    withSQLConf(SQLConf.CASE_SENSITIVE.key -> "true") {
-      withTable("t") {
-        sql("create table t(i boolean default true, s bigint default 42) using parquet")
-        assert(intercept[AnalysisException] {
-          sql("insert into t (I) select true from (select 1)")
-        }.getMessage.contains("Cannot resolve column name I"))
-      }
->>>>>>> 7a6b9896
     }
   }
 
