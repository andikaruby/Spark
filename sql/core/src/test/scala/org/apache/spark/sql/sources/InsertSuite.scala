/*
 * Licensed to the Apache Software Foundation (ASF) under one or more
 * contributor license agreements.  See the NOTICE file distributed with
 * this work for additional information regarding copyright ownership.
 * The ASF licenses this file to You under the Apache License, Version 2.0
 * (the "License"); you may not use this file except in compliance with
 * the License.  You may obtain a copy of the License at
 *
 *    http://www.apache.org/licenses/LICENSE-2.0
 *
 * Unless required by applicable law or agreed to in writing, software
 * distributed under the License is distributed on an "AS IS" BASIS,
 * WITHOUT WARRANTIES OR CONDITIONS OF ANY KIND, either express or implied.
 * See the License for the specific language governing permissions and
 * limitations under the License.
 */

package org.apache.spark.sql.sources

import java.io.{File, IOException}
import java.sql.Date
import java.time.{Duration, Period}

import org.apache.hadoop.fs.{FileAlreadyExistsException, FSDataOutputStream, Path, RawLocalFileSystem}

import org.apache.spark.{SparkArithmeticException, SparkException}
import org.apache.spark.sql._
import org.apache.spark.sql.catalyst.TableIdentifier
import org.apache.spark.sql.catalyst.catalog.{CatalogStorageFormat, CatalogTable, CatalogTableType}
import org.apache.spark.sql.catalyst.parser.ParseException
import org.apache.spark.sql.execution.datasources.DataSourceUtils
import org.apache.spark.sql.internal.SQLConf
import org.apache.spark.sql.internal.SQLConf.PartitionOverwriteMode
import org.apache.spark.sql.test.SharedSparkSession
import org.apache.spark.sql.types._
import org.apache.spark.util.Utils

class SimpleInsertSource extends SchemaRelationProvider {
  override def createRelation(
      sqlContext: SQLContext,
      parameters: Map[String, String],
      schema: StructType): BaseRelation = {
    SimpleInsert(schema)(sqlContext.sparkSession)
  }
}

case class SimpleInsert(userSpecifiedSchema: StructType)(@transient val sparkSession: SparkSession)
  extends BaseRelation with InsertableRelation {

  override def sqlContext: SQLContext = sparkSession.sqlContext

  override def schema: StructType = userSpecifiedSchema

  override def insert(input: DataFrame, overwrite: Boolean): Unit = {
    input.collect
  }
}

class InsertSuite extends DataSourceTest with SharedSparkSession {
  import testImplicits._

  protected override lazy val sql = spark.sql _
  private var path: File = null

  override def beforeAll(): Unit = {
    super.beforeAll()
    path = Utils.createTempDir()
    val ds = (1 to 10).map(i => s"""{"a":$i, "b":"str$i"}""").toDS()
    spark.read.json(ds).createOrReplaceTempView("jt")
    sql(
      s"""
        |CREATE TEMPORARY VIEW jsonTable (a int, b string)
        |USING org.apache.spark.sql.json.DefaultSource
        |OPTIONS (
        |  path '${path.toURI.toString}'
        |)
      """.stripMargin)
  }

  override def afterAll(): Unit = {
    try {
      spark.catalog.dropTempView("jsonTable")
      spark.catalog.dropTempView("jt")
      Utils.deleteRecursively(path)
    } finally {
      super.afterAll()
    }
  }

  test("Simple INSERT OVERWRITE a JSONRelation") {
    sql(
      s"""
        |INSERT OVERWRITE TABLE jsonTable SELECT a, b FROM jt
      """.stripMargin)

    checkAnswer(
      sql("SELECT a, b FROM jsonTable"),
      (1 to 10).map(i => Row(i, s"str$i"))
    )
  }

  test("insert into a temp view that does not point to an insertable data source") {
    import testImplicits._
    withTempView("t1", "t2") {
      sql(
        """
          |CREATE TEMPORARY VIEW t1
          |USING org.apache.spark.sql.sources.SimpleScanSource
          |OPTIONS (
          |  From '1',
          |  To '10')
        """.stripMargin)
      sparkContext.parallelize(1 to 10).toDF("a").createOrReplaceTempView("t2")

      checkError(
        exception = intercept[AnalysisException] {
          sql("INSERT INTO TABLE t1 SELECT a FROM t2")
        },
        errorClass = "UNSUPPORTED_INSERT.NOT_ALLOWED",
        parameters = Map("relationId" -> "`SimpleScan(1,10)`")
      )
    }
  }

  test("UNSUPPORTED_INSERT.RDD_BASED: Inserting into an RDD-based table is not allowed") {
    import testImplicits._
    withTempView("t1") {
      sparkContext.parallelize(1 to 10).toDF("a").createOrReplaceTempView("t1")
      checkError(
        exception = intercept[AnalysisException] {
          sql("INSERT INTO TABLE t1 SELECT a FROM t1")
        },
        errorClass = "UNSUPPORTED_INSERT.RDD_BASED",
        parameters = Map.empty
      )
    }
  }

  test("UNSUPPORTED_INSERT.READ_FROM: Cannot insert into table that is also being read from") {
    withTempView("t1") {
      sql(
        """
          |CREATE TEMPORARY VIEW t1
          |USING org.apache.spark.sql.sources.SimpleScanSource
          |OPTIONS (
          |  From '1',
          |  To '10')
        """.stripMargin)
      checkError(
        exception = intercept[AnalysisException] {
          sql("INSERT INTO TABLE t1 SELECT * FROM t1")
        },
        errorClass = "UNSUPPORTED_INSERT.READ_FROM",
        parameters = Map("relationId" -> "`SimpleScan(1,10)`")
      )
    }
  }

  test("PreInsert casting and renaming") {
    sql(
      s"""
        |INSERT OVERWRITE TABLE jsonTable SELECT a * 2, a * 4 FROM jt
      """.stripMargin)

    checkAnswer(
      sql("SELECT a, b FROM jsonTable"),
      (1 to 10).map(i => Row(i * 2, s"${i * 4}"))
    )

    sql(
      s"""
        |INSERT OVERWRITE TABLE jsonTable SELECT a * 4 AS A, a * 6 as c FROM jt
      """.stripMargin)

    checkAnswer(
      sql("SELECT a, b FROM jsonTable"),
      (1 to 10).map(i => Row(i * 4, s"${i * 6}"))
    )
  }

  test("INSERT OVERWRITE a JSONRelation multiple times") {
    sql(
      s"""
         |INSERT OVERWRITE TABLE jsonTable SELECT a, b FROM jt
    """.stripMargin)
    checkAnswer(
      sql("SELECT a, b FROM jsonTable"),
      (1 to 10).map(i => Row(i, s"str$i"))
    )

    // Writing the table to less part files.
    val rdd1 = sparkContext.parallelize((1 to 10).map(i => s"""{"a":$i, "b":"str$i"}"""), 5)
    spark.read.json(rdd1.toDS()).createOrReplaceTempView("jt1")
    sql(
      s"""
         |INSERT OVERWRITE TABLE jsonTable SELECT a, b FROM jt1
    """.stripMargin)
    checkAnswer(
      sql("SELECT a, b FROM jsonTable"),
      (1 to 10).map(i => Row(i, s"str$i"))
    )

    // Writing the table to more part files.
    val rdd2 = sparkContext.parallelize((1 to 10).map(i => s"""{"a":$i, "b":"str$i"}"""), 10)
    spark.read.json(rdd2.toDS()).createOrReplaceTempView("jt2")
    sql(
      s"""
         |INSERT OVERWRITE TABLE jsonTable SELECT a, b FROM jt2
    """.stripMargin)
    checkAnswer(
      sql("SELECT a, b FROM jsonTable"),
      (1 to 10).map(i => Row(i, s"str$i"))
    )

    sql(
      s"""
         |INSERT OVERWRITE TABLE jsonTable SELECT a * 10, b FROM jt1
    """.stripMargin)
    checkAnswer(
      sql("SELECT a, b FROM jsonTable"),
      (1 to 10).map(i => Row(i * 10, s"str$i"))
    )

    spark.catalog.dropTempView("jt1")
    spark.catalog.dropTempView("jt2")
  }

  test("INSERT INTO JSONRelation for now") {
    sql(
      s"""
      |INSERT OVERWRITE TABLE jsonTable SELECT a, b FROM jt
    """.stripMargin)
    checkAnswer(
      sql("SELECT a, b FROM jsonTable"),
      sql("SELECT a, b FROM jt").collect()
    )

    sql(
      s"""
         |INSERT INTO TABLE jsonTable SELECT a, b FROM jt
    """.stripMargin)
    checkAnswer(
      sql("SELECT a, b FROM jsonTable"),
      sql("SELECT a, b FROM jt UNION ALL SELECT a, b FROM jt").collect()
    )
  }

  test("INSERT INTO TABLE with Comment in columns") {
    val tabName = "tab1"
    withTable(tabName) {
      sql(
        s"""
           |CREATE TABLE $tabName(col1 int COMMENT 'a', col2 int)
           |USING parquet
         """.stripMargin)
      sql(s"INSERT INTO TABLE $tabName SELECT 1, 2")

      checkAnswer(
        sql(s"SELECT col1, col2 FROM $tabName"),
        Row(1, 2) :: Nil
      )
    }
  }

  test("INSERT INTO TABLE - complex type but different names") {
    val tab1 = "tab1"
    val tab2 = "tab2"
    withTable(tab1, tab2) {
      sql(
        s"""
           |CREATE TABLE $tab1 (s struct<a: string, b: string>)
           |USING parquet
         """.stripMargin)
      sql(s"INSERT INTO TABLE $tab1 SELECT named_struct('col1','1','col2','2')")

      sql(
        s"""
           |CREATE TABLE $tab2 (p struct<c: string, d: string>)
           |USING parquet
         """.stripMargin)
      sql(s"INSERT INTO TABLE $tab2 SELECT * FROM $tab1")

      checkAnswer(
        spark.table(tab1),
        spark.table(tab2)
      )
    }
  }

  test("it is not allowed to write to a table while querying it.") {
    checkErrorMatchPVals(
      exception = intercept[AnalysisException] {
        sql("INSERT OVERWRITE TABLE jsonTable SELECT a, b FROM jsonTable")
      },
      errorClass = "UNSUPPORTED_OVERWRITE.PATH",
      parameters = Map("path" -> ".*"))
  }

  test("SPARK-30112: it is allowed to write to a table while querying it for " +
    "dynamic partition overwrite.") {
    Seq(PartitionOverwriteMode.DYNAMIC.toString,
        PartitionOverwriteMode.STATIC.toString).foreach { mode =>
      withSQLConf(SQLConf.PARTITION_OVERWRITE_MODE.key -> mode) {
        withTable("insertTable") {
          sql(
            """
              |CREATE TABLE insertTable(i int, part1 int, part2 int) USING PARQUET
              |PARTITIONED BY (part1, part2)
            """.stripMargin)

          sql("INSERT INTO TABLE insertTable PARTITION(part1=1, part2=1) SELECT 1")
          checkAnswer(spark.table("insertTable"), Row(1, 1, 1))
          sql("INSERT OVERWRITE TABLE insertTable PARTITION(part1=1, part2=2) SELECT 2")
          checkAnswer(spark.table("insertTable"), Row(1, 1, 1) :: Row(2, 1, 2) :: Nil)

          if (mode == PartitionOverwriteMode.DYNAMIC.toString) {
            sql(
              """
                |INSERT OVERWRITE TABLE insertTable PARTITION(part1=1, part2)
                |SELECT i + 1, part2 FROM insertTable
              """.stripMargin)
            checkAnswer(spark.table("insertTable"), Row(2, 1, 1) :: Row(3, 1, 2) :: Nil)

            sql(
              """
                |INSERT OVERWRITE TABLE insertTable PARTITION(part1=1, part2)
                |SELECT i + 1, part2 + 1 FROM insertTable
              """.stripMargin)
            checkAnswer(spark.table("insertTable"),
              Row(2, 1, 1) :: Row(3, 1, 2) :: Row(4, 1, 3) :: Nil)
          } else {
            checkError(
              exception = intercept[AnalysisException] {
                sql(
                  """
                    |INSERT OVERWRITE TABLE insertTable PARTITION(part1=1, part2)
                    |SELECT i + 1, part2 FROM insertTable
                  """.stripMargin)
              },
              errorClass = "UNSUPPORTED_OVERWRITE.TABLE",
              parameters = Map("table" -> "`spark_catalog`.`default`.`inserttable`"))
          }
        }
      }
    }
  }

  test("Caching")  {
    // write something to the jsonTable
    sql(
      s"""
         |INSERT OVERWRITE TABLE jsonTable SELECT a, b FROM jt
      """.stripMargin)
    // Cached Query Execution
    spark.catalog.cacheTable("jsonTable")
    assertCached(sql("SELECT * FROM jsonTable"))
    checkAnswer(
      sql("SELECT * FROM jsonTable"),
      (1 to 10).map(i => Row(i, s"str$i")))

    assertCached(sql("SELECT a FROM jsonTable"))
    checkAnswer(
      sql("SELECT a FROM jsonTable"),
      (1 to 10).map(Row(_)).toSeq)

    assertCached(sql("SELECT a FROM jsonTable WHERE a < 5"))
    checkAnswer(
      sql("SELECT a FROM jsonTable WHERE a < 5"),
      (1 to 4).map(Row(_)).toSeq)

    assertCached(sql("SELECT a * 2 FROM jsonTable"))
    checkAnswer(
      sql("SELECT a * 2 FROM jsonTable"),
      (1 to 10).map(i => Row(i * 2)).toSeq)

    assertCached(sql(
      "SELECT x.a, y.a FROM jsonTable x JOIN jsonTable y ON x.a = y.a + 1"), 2)
    checkAnswer(sql(
      "SELECT x.a, y.a FROM jsonTable x JOIN jsonTable y ON x.a = y.a + 1"),
      (2 to 10).map(i => Row(i, i - 1)).toSeq)

    // Insert overwrite and keep the same schema.
    sql(
      s"""
        |INSERT OVERWRITE TABLE jsonTable SELECT a * 2, b FROM jt
      """.stripMargin)
    // jsonTable should be recached.
    assertCached(sql("SELECT * FROM jsonTable"))

    // The cached data is the new data.
    checkAnswer(
      sql("SELECT a, b FROM jsonTable"),
      sql("SELECT a * 2, b FROM jt").collect())

    // Verify uncaching
    spark.catalog.uncacheTable("jsonTable")
    assertCached(sql("SELECT * FROM jsonTable"), 0)
  }

  test("it's not allowed to insert into a relation that is not an InsertableRelation") {
    sql(
      """
        |CREATE TEMPORARY VIEW oneToTen
        |USING org.apache.spark.sql.sources.SimpleScanSource
        |OPTIONS (
        |  From '1',
        |  To '10'
        |)
      """.stripMargin)

    checkAnswer(
      sql("SELECT * FROM oneToTen"),
      (1 to 10).map(Row(_)).toSeq
    )

    checkError(
      exception = intercept[AnalysisException] {
        sql("INSERT OVERWRITE TABLE oneToTen SELECT CAST(a AS INT) FROM jt")
      },
      errorClass = "UNSUPPORTED_INSERT.NOT_ALLOWED",
      parameters = Map("relationId" -> "`SimpleScan(1,10)`"))

    spark.catalog.dropTempView("oneToTen")
  }

  test("SPARK-15824 - Execute an INSERT wrapped in a WITH statement immediately") {
    def test: Unit = withTable("target", "target2") {
      sql(s"CREATE TABLE target(a INT, b STRING) USING JSON")
      sql("WITH tbl AS (SELECT * FROM jt) INSERT OVERWRITE TABLE target SELECT a, b FROM tbl")
      checkAnswer(
        sql("SELECT a, b FROM target"),
        sql("SELECT a, b FROM jt")
      )

      sql(s"CREATE TABLE target2(a INT, b STRING) USING JSON")
      val e = sql(
        """
          |WITH tbl AS (SELECT * FROM jt)
          |FROM tbl
          |INSERT INTO target2 SELECT a, b WHERE a <= 5
          |INSERT INTO target2 SELECT a, b WHERE a > 5
        """.stripMargin)
      checkAnswer(
        sql("SELECT a, b FROM target2"),
        sql("SELECT a, b FROM jt")
      )
    }
    withSQLConf(SQLConf.ENABLE_DEFAULT_COLUMNS.key -> "true") {
      test
    }
    withSQLConf(SQLConf.ENABLE_DEFAULT_COLUMNS.key -> "false") {
      test
    }
  }

  test("SPARK-21203 wrong results of insertion of Array of Struct") {
    val tabName = "tab1"
    withTable(tabName) {
      spark.sql(
        """
          |CREATE TABLE `tab1`
          |(`custom_fields` ARRAY<STRUCT<`id`: BIGINT, `value`: STRING>>)
          |USING parquet
        """.stripMargin)
      spark.sql(
        """
          |INSERT INTO `tab1`
          |SELECT ARRAY(named_struct('id', 1, 'value', 'a'), named_struct('id', 2, 'value', 'b'))
        """.stripMargin)

      checkAnswer(
        spark.sql("SELECT custom_fields.id, custom_fields.value FROM tab1"),
        Row(Array(1, 2), Array("a", "b")))
    }
  }

  test("insert overwrite directory") {
    withTempDir { dir =>
      val path = dir.toURI.getPath

      val v1 =
        s"""
           | INSERT OVERWRITE DIRECTORY '$path'
           | USING json
           | OPTIONS (a 1, b 0.1, c TRUE)
           | SELECT 1 as a, 'c' as b
         """.stripMargin

      spark.sql(v1)

      checkAnswer(
        spark.read.json(dir.getCanonicalPath),
        sql("SELECT 1 as a, 'c' as b"))
    }
  }

  test("insert overwrite directory with path in options") {
    withTempDir { dir =>
      val path = dir.toURI.getPath

      val v1 =
        s"""
           | INSERT OVERWRITE DIRECTORY
           | USING json
           | OPTIONS ('path' '$path')
           | SELECT 1 as a, 'c' as b
         """.stripMargin

      spark.sql(v1)

      checkAnswer(
        spark.read.json(dir.getCanonicalPath),
        sql("SELECT 1 as a, 'c' as b"))
    }
  }

  test("Insert overwrite directory using Hive serde without turning on Hive support") {
    withTempDir { dir =>
      val path = dir.toURI.getPath
      checkError(
        exception = intercept[AnalysisException] {
          sql(
            s"""
               |INSERT OVERWRITE LOCAL DIRECTORY '$path'
               |STORED AS orc
               |SELECT 1, 2
             """.stripMargin)
        },
        errorClass = "NOT_SUPPORTED_COMMAND_WITHOUT_HIVE_SUPPORT",
        parameters = Map("cmd" -> "INSERT OVERWRITE DIRECTORY with the Hive format")
      )
    }
  }

  test("insert overwrite directory to data source not providing FileFormat") {
    withTempDir { dir =>
      val path = dir.toURI.getPath

      val v1 =
        s"""
           | INSERT OVERWRITE DIRECTORY '$path'
           | USING JDBC
           | OPTIONS (a 1, b 0.1, c TRUE)
           | SELECT 1 as a, 'c' as b
         """.stripMargin
      checkError(
        exception = intercept[SparkException] {
          spark.sql(v1)
        },
        errorClass = "_LEGACY_ERROR_TEMP_2233",
        parameters = Map(
          "providingClass" -> ("class org.apache.spark.sql.execution.datasources." +
            "jdbc.JdbcRelationProvider"))
      )
    }
  }

  test("new partitions should be added to catalog after writing to catalog table") {
    val table = "partitioned_catalog_table"
    val tempTable = "partitioned_catalog_temp_table"
    val numParts = 210
    withTable(table) {
      withTempView(tempTable) {
        val df = (1 to numParts).map(i => (i, i)).toDF("part", "col1")
        df.createOrReplaceTempView(tempTable)
        sql(s"CREATE TABLE $table (part Int, col1 Int) USING parquet PARTITIONED BY (part)")
        sql(s"INSERT INTO TABLE $table SELECT * from $tempTable")
        val partitions = spark.sessionState.catalog.listPartitionNames(TableIdentifier(table))
        assert(partitions.size == numParts)
      }
    }
  }

  test("SPARK-20236: dynamic partition overwrite without catalog table") {
    withSQLConf(SQLConf.PARTITION_OVERWRITE_MODE.key -> PartitionOverwriteMode.DYNAMIC.toString) {
      withTempPath { path =>
        Seq((1, 1, 1)).toDF("i", "part1", "part2")
          .write.partitionBy("part1", "part2").parquet(path.getAbsolutePath)
        checkAnswer(spark.read.parquet(path.getAbsolutePath), Row(1, 1, 1))

        Seq((2, 1, 1)).toDF("i", "part1", "part2")
          .write.partitionBy("part1", "part2").mode("overwrite").parquet(path.getAbsolutePath)
        checkAnswer(spark.read.parquet(path.getAbsolutePath), Row(2, 1, 1))

        Seq((2, 2, 2)).toDF("i", "part1", "part2")
          .write.partitionBy("part1", "part2").mode("overwrite").parquet(path.getAbsolutePath)
        checkAnswer(spark.read.parquet(path.getAbsolutePath), Row(2, 1, 1) :: Row(2, 2, 2) :: Nil)
      }
    }
  }

  test("SPARK-20236: dynamic partition overwrite") {
    withSQLConf(SQLConf.PARTITION_OVERWRITE_MODE.key -> PartitionOverwriteMode.DYNAMIC.toString) {
      withTable("t") {
        sql(
          """
            |create table t(i int, part1 int, part2 int) using parquet
            |partitioned by (part1, part2)
          """.stripMargin)

        sql("insert into t partition(part1=1, part2=1) select 1")
        checkAnswer(spark.table("t"), Row(1, 1, 1))

        sql("insert overwrite table t partition(part1=1, part2=1) select 2")
        checkAnswer(spark.table("t"), Row(2, 1, 1))

        sql("insert overwrite table t partition(part1=2, part2) select 2, 2")
        checkAnswer(spark.table("t"), Row(2, 1, 1) :: Row(2, 2, 2) :: Nil)

        sql("insert overwrite table t partition(part1=1, part2=2) select 3")
        checkAnswer(spark.table("t"), Row(2, 1, 1) :: Row(2, 2, 2) :: Row(3, 1, 2) :: Nil)

        sql("insert overwrite table t partition(part1=1, part2) select 4, 1")
        checkAnswer(spark.table("t"), Row(4, 1, 1) :: Row(2, 2, 2) :: Row(3, 1, 2) :: Nil)
      }
    }
  }

  test("SPARK-20236: dynamic partition overwrite with customer partition path") {
    withSQLConf(SQLConf.PARTITION_OVERWRITE_MODE.key -> PartitionOverwriteMode.DYNAMIC.toString) {
      withTable("t") {
        sql(
          """
            |create table t(i int, part1 int, part2 int) using parquet
            |partitioned by (part1, part2)
          """.stripMargin)

        val path1 = Utils.createTempDir()
        sql(s"alter table t add partition(part1=1, part2=1) location '$path1'")
        sql(s"insert into t partition(part1=1, part2=1) select 1")
        checkAnswer(spark.table("t"), Row(1, 1, 1))

        sql("insert overwrite table t partition(part1=1, part2=1) select 2")
        checkAnswer(spark.table("t"), Row(2, 1, 1))

        sql("insert overwrite table t partition(part1=2, part2) select 2, 2")
        checkAnswer(spark.table("t"), Row(2, 1, 1) :: Row(2, 2, 2) :: Nil)

        val path2 = Utils.createTempDir()
        sql(s"alter table t add partition(part1=1, part2=2) location '$path2'")
        sql("insert overwrite table t partition(part1=1, part2=2) select 3")
        checkAnswer(spark.table("t"), Row(2, 1, 1) :: Row(2, 2, 2) :: Row(3, 1, 2) :: Nil)

        sql("insert overwrite table t partition(part1=1, part2) select 4, 1")
        checkAnswer(spark.table("t"), Row(4, 1, 1) :: Row(2, 2, 2) :: Row(3, 1, 2) :: Nil)
      }
    }
  }

  test("Throw exception on unsafe cast with strict casting policy") {
    withSQLConf(
      SQLConf.USE_V1_SOURCE_LIST.key -> "parquet",
      SQLConf.STORE_ASSIGNMENT_POLICY.key -> SQLConf.StoreAssignmentPolicy.STRICT.toString) {
      withTable("t") {
        sql("create table t(i int, d double) using parquet")
        checkError(
          exception = intercept[AnalysisException] {
            sql("insert into t select 1L, 2")
          },
<<<<<<< HEAD
          errorClass = "INCOMPATIBLE_DATA_FOR_TABLE.CANNOT_SAFELY_CAST",
          parameters = Map(
            "tableName" -> "`spark_catalog`.`default`.`t`",
            "colPath" -> "`i`",
            "from" -> "\"BIGINT\"",
            "to" -> "\"INT\"")
        )
=======
          errorClass = "_LEGACY_ERROR_TEMP_1204",
          parameters = Map("tableName" -> "`spark_catalog`.`default`.`t`",
            "errors" -> "Cannot safely cast 'i': bigint to int"))
>>>>>>> c9734008

        checkError(
          exception = intercept[AnalysisException] {
            sql("insert into t select 1, 2.0")
          },
<<<<<<< HEAD
          errorClass = "INCOMPATIBLE_DATA_FOR_TABLE.CANNOT_SAFELY_CAST",
          parameters = Map(
            "tableName" -> "`spark_catalog`.`default`.`t`",
            "colPath" -> "`d`",
            "from" -> "\"DECIMAL(2,1)\"",
            "to" -> "\"DOUBLE\"")
        )

        var msg = intercept[AnalysisException] {
          sql("insert into t select 1, 2.0D, 3")
        }.getMessage
        assert(msg.contains("`t` requires that the data to be inserted have the same number of " +
          "columns as the target table: target table has 2 column(s)" +
          " but the inserted data has 3 column(s)"))

        msg = intercept[AnalysisException] {
          sql("insert into t select 1")
        }.getMessage
        assert(msg.contains("`t` requires that the data to be inserted have the same number of " +
          "columns as the target table: target table has 2 column(s)" +
          " but the inserted data has 1 column(s)"))
=======
          errorClass = "_LEGACY_ERROR_TEMP_1204",
          parameters = Map(
            "tableName" -> "`spark_catalog`.`default`.`t`",
            "errors" -> "Cannot safely cast 'd': decimal(2,1) to double"))

        checkError(
          exception = intercept[AnalysisException] {
            sql("insert into t select 1, 2.0D, 3")
          },
          errorClass = "INSERT_COLUMN_ARITY_MISMATCH.TOO_MANY_DATA_COLUMNS",
          parameters = Map(
            "tableName" -> "`spark_catalog`.`default`.`t`",
            "tableColumns" -> "`i`, `d`",
            "dataColumns" -> "`1`, `2`.`0`, `3`"))
>>>>>>> c9734008

        // Insert into table successfully.
        sql("insert into t select 1, 2.0D")
        checkAnswer(sql("select * from t"), Row(1, 2.0D))
      }
    }
  }

  test("Throw exception on unsafe cast with ANSI casting policy") {
    withSQLConf(
      SQLConf.USE_V1_SOURCE_LIST.key -> "parquet",
      SQLConf.STORE_ASSIGNMENT_POLICY.key -> SQLConf.StoreAssignmentPolicy.ANSI.toString) {
      withTable("t") {
        sql("create table t(i int, d double) using parquet")
        checkError(
          exception = intercept[AnalysisException] {
            sql("insert into t values('a', 'b')")
          },
<<<<<<< HEAD
          errorClass = "INCOMPATIBLE_DATA_FOR_TABLE.CANNOT_SAFELY_CAST",
          parameters = Map(
            "tableName" -> "`spark_catalog`.`default`.`t`",
            "colPath" -> "`i`",
            "from" -> "\"STRING\"",
            "to" -> "\"INT\"")
=======
          errorClass = "_LEGACY_ERROR_TEMP_1204",
          parameters = Map(
            "tableName" -> "`spark_catalog`.`default`.`t`",
            "errors" -> ("Cannot safely cast 'i': string to int\n- " +
              "Cannot safely cast 'd': string to double"))
>>>>>>> c9734008
        )
        checkError(
          exception = intercept[AnalysisException] {
            sql("insert into t values(now(), now())")
          },
<<<<<<< HEAD
          errorClass = "INCOMPATIBLE_DATA_FOR_TABLE.CANNOT_SAFELY_CAST",
          parameters = Map(
            "tableName" -> "`spark_catalog`.`default`.`t`",
            "colPath" -> "`i`",
            "from" -> "\"TIMESTAMP\"",
            "to" -> "\"INT\"")
=======
          errorClass = "_LEGACY_ERROR_TEMP_1204",
          parameters = Map(
            "tableName" -> "`spark_catalog`.`default`.`t`",
            "errors" -> ("Cannot safely cast 'i': timestamp to int\n- " +
              "Cannot safely cast 'd': timestamp to double"))
>>>>>>> c9734008
        )
        checkError(
          exception = intercept[AnalysisException] {
            sql("insert into t values(true, false)")
          },
<<<<<<< HEAD
          errorClass = "INCOMPATIBLE_DATA_FOR_TABLE.CANNOT_SAFELY_CAST",
          parameters = Map(
            "tableName" -> "`spark_catalog`.`default`.`t`",
            "colPath" -> "`i`",
            "from" -> "\"BOOLEAN\"",
            "to" -> "\"INT\"")
=======
          errorClass = "_LEGACY_ERROR_TEMP_1204",
          parameters = Map(
            "tableName" -> "`spark_catalog`.`default`.`t`",
            "errors" -> ("Cannot safely cast 'i': boolean to int\n- " +
              "Cannot safely cast 'd': boolean to double"))
>>>>>>> c9734008
        )
      }
    }
  }

  test("Allow on writing any numeric value to numeric type with ANSI policy") {
    withSQLConf(
      SQLConf.USE_V1_SOURCE_LIST.key -> "parquet",
      SQLConf.STORE_ASSIGNMENT_POLICY.key -> SQLConf.StoreAssignmentPolicy.ANSI.toString) {
      withTable("t") {
        sql("create table t(i int, d float) using parquet")
        sql("insert into t values(1L, 2.0)")
        sql("insert into t values(3.0, 4)")
        sql("insert into t values(5.0, 6L)")
        checkAnswer(sql("select * from t"), Seq(Row(1, 2.0F), Row(3, 4.0F), Row(5, 6.0F)))
      }
    }
  }

  test("Allow on writing timestamp value to date type with ANSI policy") {
    withSQLConf(
      SQLConf.USE_V1_SOURCE_LIST.key -> "parquet",
      SQLConf.STORE_ASSIGNMENT_POLICY.key -> SQLConf.StoreAssignmentPolicy.ANSI.toString) {
      withTable("t") {
        sql("create table t(i date) using parquet")
        sql("insert into t values(TIMESTAMP('2010-09-02 14:10:10'))")
        checkAnswer(sql("select * from t"), Seq(Row(Date.valueOf("2010-09-02"))))
      }
    }
  }

  test("Throw exceptions on inserting out-of-range int value with ANSI casting policy") {
    withSQLConf(
      SQLConf.STORE_ASSIGNMENT_POLICY.key -> SQLConf.StoreAssignmentPolicy.ANSI.toString) {
      withTable("t") {
        sql("create table t(b int) using parquet")
        val outOfRangeValue1 = (Int.MaxValue + 1L).toString
        checkError(
          exception = intercept[SparkException] {
            sql(s"insert into t values($outOfRangeValue1)")
          }.getCause.asInstanceOf[SparkException].getCause.asInstanceOf[SparkArithmeticException],
          errorClass = "CAST_OVERFLOW_IN_TABLE_INSERT",
          parameters = Map(
            "sourceType" -> "\"BIGINT\"",
            "targetType" -> "\"INT\"",
            "columnName" -> "`b`"))
        val outOfRangeValue2 = (Int.MinValue - 1L).toString
        checkError(
          exception = intercept[SparkException] {
            sql(s"insert into t values($outOfRangeValue2)")
          }.getCause.asInstanceOf[SparkException].getCause.asInstanceOf[SparkArithmeticException],
          errorClass = "CAST_OVERFLOW_IN_TABLE_INSERT",
          parameters = Map(
            "sourceType" -> "\"BIGINT\"",
            "targetType" -> "\"INT\"",
            "columnName" -> "`b`"))
      }
    }
  }

  test("Throw exceptions on inserting out-of-range long value with ANSI casting policy") {
    withSQLConf(
      SQLConf.STORE_ASSIGNMENT_POLICY.key -> SQLConf.StoreAssignmentPolicy.ANSI.toString) {
      withTable("t") {
        sql("create table t(b long) using parquet")
        val outOfRangeValue1 = Math.nextUp(Long.MaxValue)
        checkError(
          exception = intercept[SparkException] {
            sql(s"insert into t values(${outOfRangeValue1}D)")
          }.getCause.asInstanceOf[SparkException].getCause.asInstanceOf[SparkArithmeticException],
          errorClass = "CAST_OVERFLOW_IN_TABLE_INSERT",
          parameters = Map(
            "sourceType" -> "\"DOUBLE\"",
            "targetType" -> "\"BIGINT\"",
            "columnName" -> "`b`"))
        val outOfRangeValue2 = Math.nextDown(Long.MinValue)
        checkError(
          exception = intercept[SparkException] {
            sql(s"insert into t values(${outOfRangeValue2}D)")
          }.getCause.asInstanceOf[SparkException].getCause.asInstanceOf[SparkArithmeticException],
          errorClass = "CAST_OVERFLOW_IN_TABLE_INSERT",
          parameters = Map(
            "sourceType" -> "\"DOUBLE\"",
            "targetType" -> "\"BIGINT\"",
            "columnName" -> "`b`"))
      }
    }
  }

  test("Throw exceptions on inserting out-of-range decimal value with ANSI casting policy") {
    withSQLConf(
      SQLConf.STORE_ASSIGNMENT_POLICY.key -> SQLConf.StoreAssignmentPolicy.ANSI.toString) {
      withTable("t") {
        sql("create table t(b decimal(3,2)) using parquet")
        val outOfRangeValue = "123.45"
        checkError(
          exception = intercept[SparkException] {
            sql(s"insert into t values($outOfRangeValue)")
          }.getCause.asInstanceOf[SparkException].getCause.asInstanceOf[SparkArithmeticException],
          errorClass = "CAST_OVERFLOW_IN_TABLE_INSERT",
          parameters = Map(
            "sourceType" -> "\"DECIMAL(5,2)\"",
            "targetType" -> "\"DECIMAL(3,2)\"",
            "columnName" -> "`b`"))
      }
    }
  }

  test("SPARK-33354: Throw exceptions on inserting invalid cast with ANSI casting policy") {
    withSQLConf(
      SQLConf.STORE_ASSIGNMENT_POLICY.key -> SQLConf.StoreAssignmentPolicy.ANSI.toString) {
      withTable("t") {
        sql("CREATE TABLE t(i int, t timestamp) USING parquet")
        checkError(
          exception = intercept[AnalysisException] {
            sql("INSERT INTO t VALUES (TIMESTAMP('2010-09-02 14:10:10'), 1)")
          },
<<<<<<< HEAD
          errorClass = "INCOMPATIBLE_DATA_FOR_TABLE.CANNOT_SAFELY_CAST",
          parameters = Map(
            "tableName" -> "`spark_catalog`.`default`.`t`",
            "colPath" -> "`i`",
            "from" -> "\"TIMESTAMP\"",
            "to" -> "\"INT\"")
=======
          errorClass = "_LEGACY_ERROR_TEMP_1204",
          parameters = Map(
            "tableName" -> "`spark_catalog`.`default`.`t`",
            "errors" -> ("Cannot safely cast 'i': timestamp to int\n- " +
              "Cannot safely cast 't': int to timestamp"))
>>>>>>> c9734008
        )
      }

      withTable("t") {
        sql("CREATE TABLE t(i int, d date) USING parquet")
        checkError(
          exception = intercept[AnalysisException] {
            sql("INSERT INTO t VALUES (date('2010-09-02'), 1)")
          },
<<<<<<< HEAD
          errorClass = "INCOMPATIBLE_DATA_FOR_TABLE.CANNOT_SAFELY_CAST",
          parameters = Map(
            "tableName" -> "`spark_catalog`.`default`.`t`",
            "colPath" -> "`i`",
            "from" -> "\"DATE\"",
            "to" -> "\"INT\"")
=======
          errorClass = "_LEGACY_ERROR_TEMP_1204",
          parameters = Map(
            "tableName" -> "`spark_catalog`.`default`.`t`",
            "errors" -> ("Cannot safely cast 'i': date to int\n- " +
              "Cannot safely cast 'd': int to date"))
>>>>>>> c9734008
        )
      }

      withTable("t") {
        sql("CREATE TABLE t(b boolean, t timestamp) USING parquet")
        checkError(
          exception = intercept[AnalysisException] {
            sql("INSERT INTO t VALUES (TIMESTAMP('2010-09-02 14:10:10'), true)")
          },
<<<<<<< HEAD
            errorClass = "INCOMPATIBLE_DATA_FOR_TABLE.CANNOT_SAFELY_CAST",
            parameters = Map(
        "tableName" -> "`spark_catalog`.`default`.`t`",
        "colPath" -> "`b`",
        "from" -> "\"TIMESTAMP\"",
        "to" -> "\"BOOLEAN\"")
=======
          errorClass = "_LEGACY_ERROR_TEMP_1204",
          parameters = Map(
            "tableName" -> "`spark_catalog`.`default`.`t`",
            "errors" -> ("Cannot safely cast 'b': timestamp to boolean\n- " +
              "Cannot safely cast 't': boolean to timestamp"))
>>>>>>> c9734008
        )
      }

      withTable("t") {
        sql("CREATE TABLE t(b boolean, d date) USING parquet")
        checkError(
          exception = intercept[AnalysisException] {
            sql("INSERT INTO t VALUES (date('2010-09-02'), true)")
          },
<<<<<<< HEAD
            errorClass = "INCOMPATIBLE_DATA_FOR_TABLE.CANNOT_SAFELY_CAST",
            parameters = Map(
        "tableName" -> "`spark_catalog`.`default`.`t`",
        "colPath" -> "`b`",
        "from" -> "\"DATE\"",
        "to" -> "\"BOOLEAN\"")
=======
          errorClass = "_LEGACY_ERROR_TEMP_1204",
          parameters = Map(
            "tableName" -> "`spark_catalog`.`default`.`t`",
            "errors" -> ("Cannot safely cast 'b': date to boolean\n- " +
              "Cannot safely cast 'd': boolean to date"))
>>>>>>> c9734008
        )
      }
    }
  }

  test("SPARK-24860: dynamic partition overwrite specified per source without catalog table") {
    withTempPath { path =>
      Seq((1, 1), (2, 2)).toDF("i", "part")
        .write.partitionBy("part")
        .parquet(path.getAbsolutePath)
      checkAnswer(spark.read.parquet(path.getAbsolutePath), Row(1, 1) :: Row(2, 2) :: Nil)

      Seq((1, 2), (1, 3)).toDF("i", "part")
        .write.partitionBy("part").mode("overwrite")
        .option(DataSourceUtils.PARTITION_OVERWRITE_MODE, PartitionOverwriteMode.DYNAMIC.toString)
        .parquet(path.getAbsolutePath)
      checkAnswer(spark.read.parquet(path.getAbsolutePath),
        Row(1, 1) :: Row(1, 2) :: Row(1, 3) :: Nil)

      Seq((1, 2), (1, 3)).toDF("i", "part")
        .write.partitionBy("part").mode("overwrite")
        .option(DataSourceUtils.PARTITION_OVERWRITE_MODE, PartitionOverwriteMode.STATIC.toString)
        .parquet(path.getAbsolutePath)
      checkAnswer(spark.read.parquet(path.getAbsolutePath), Row(1, 2) :: Row(1, 3) :: Nil)
    }
  }

  test("SPARK-24583 Wrong schema type in InsertIntoDataSourceCommand") {
    withTable("test_table") {
      val schema = new StructType()
        .add("i", LongType, false)
        .add("s", StringType, false)
      val newTable = CatalogTable(
        identifier = TableIdentifier("test_table", None),
        tableType = CatalogTableType.MANAGED,
        storage = CatalogStorageFormat(
          locationUri = None,
          inputFormat = None,
          outputFormat = None,
          serde = None,
          compressed = false,
          properties = Map.empty),
        schema = schema,
        provider = Some(classOf[SimpleInsertSource].getName))

      spark.sessionState.catalog.createTable(newTable, false)

      sql("INSERT INTO TABLE test_table SELECT 1, 'a'")
      val msg = intercept[SparkException] {
        sql("INSERT INTO TABLE test_table SELECT 2, null")
      }.getCause.getMessage
      assert(msg.contains("Null value appeared in non-nullable field"))
    }
  }

  test("Allow user to insert specified columns into insertable view") {
    sql("INSERT OVERWRITE TABLE jsonTable SELECT a, DEFAULT FROM jt")
    checkAnswer(
      sql("SELECT a, b FROM jsonTable"),
      (1 to 10).map(i => Row(i, null))
    )

    sql("INSERT OVERWRITE TABLE jsonTable SELECT a FROM jt")
    checkAnswer(
      sql("SELECT a, b FROM jsonTable"),
      (1 to 10).map(i => Row(i, null))
    )

    sql("INSERT OVERWRITE TABLE jsonTable(a) SELECT a FROM jt")
    checkAnswer(
      sql("SELECT a, b FROM jsonTable"),
      (1 to 10).map(i => Row(i, null))
    )

    sql("INSERT OVERWRITE TABLE jsonTable(b) SELECT b FROM jt")
    checkAnswer(
      sql("SELECT a, b FROM jsonTable"),
      (1 to 10).map(i => Row(null, s"str$i"))
    )

    withSQLConf(SQLConf.USE_NULLS_FOR_MISSING_DEFAULT_COLUMN_VALUES.key -> "false") {
      checkError(
        exception = intercept[AnalysisException] {
          sql("INSERT OVERWRITE TABLE jsonTable SELECT a FROM jt")
        },
        errorClass = "INSERT_COLUMN_ARITY_MISMATCH.NOT_ENOUGH_DATA_COLUMNS",
        parameters = Map(
          "tableName" -> "`unknown`",
          "tableColumns" -> "`a`, `b`",
          "dataColumns" -> "`a`"))
    }
  }

  test("SPARK-38336 INSERT INTO statements with tables with default columns: positive tests") {
    // When the INSERT INTO statement provides fewer values than expected, NULL values are appended
    // in their place.
    withTable("t") {
      sql("create table t(i boolean, s bigint) using parquet")
      sql("insert into t(i) values(true)")
      checkAnswer(spark.table("t"), Row(true, null))
    }
    // The default value for the DEFAULT keyword is the NULL literal.
    withTable("t") {
      sql("create table t(i boolean, s bigint) using parquet")
      sql("insert into t values(true, default)")
      checkAnswer(spark.table("t"), Row(true, null))
    }
    // There is a complex expression in the default value.
    withTable("t") {
      sql("create table t(i boolean, s string default concat('abc', 'def')) using parquet")
      sql("insert into t values(true, default)")
      checkAnswer(spark.table("t"), Row(true, "abcdef"))
    }
    // The default value parses correctly and the provided value type is different but coercible.
    withTable("t") {
      sql("create table t(i boolean, s bigint default 42) using parquet")
      sql("insert into t(i) values(false)")
      checkAnswer(spark.table("t"), Row(false, 42L))
    }
    // There are two trailing default values referenced implicitly by the INSERT INTO statement.
    withTable("t") {
      sql("create table t(i int, s bigint default 42, x bigint default 43) using parquet")
      sql("insert into t(i) values(1)")
      checkAnswer(sql("select s + x from t where i = 1"), Seq(85L).map(i => Row(i)))
    }
    withTable("t") {
      sql("create table t(i int, s bigint default 42, x bigint) using parquet")
      sql("insert into t values(1)")
      checkAnswer(spark.table("t"), Row(1, 42L, null))
    }
    // The table has a partitioning column and a default value is injected.
    withTable("t") {
      sql("create table t(i boolean, s bigint, q int default 42) using parquet partitioned by (i)")
      sql("insert into t partition(i='true') values(5, default)")
      checkAnswer(spark.table("t"), Row(5, 42, true))
    }
    // The table has a partitioning column and a default value is added per an explicit reference.
    withTable("t") {
      sql("create table t(i boolean, s bigint default 42) using parquet partitioned by (i)")
      sql("insert into t partition(i='true') (s) values(default)")
      checkAnswer(spark.table("t"), Row(42L, true))
    }
    // The default value parses correctly as a constant but non-literal expression.
    withTable("t") {
      sql("create table t(i boolean, s bigint default 41 + 1) using parquet")
      sql("insert into t values(false, default)")
      checkAnswer(spark.table("t"), Row(false, 42L))
    }
    // Explicit defaults may appear in different positions within the inline table provided as input
    // to the INSERT INTO statement.
    withTable("t") {
      sql("create table t(i boolean default false, s bigint default 42) using parquet")
      sql("insert into t(i, s) values(false, default), (default, 42)")
      checkAnswer(spark.table("t"), Seq(Row(false, 42L), Row(false, 42L)))
    }
    // There is an explicit default value provided in the INSERT INTO statement in the VALUES,
    // with an alias over the VALUES.
    withTable("t") {
      sql("create table t(i boolean, s bigint default 42) using parquet")
      sql("insert into t select * from values (false, default) as tab(col, other)")
      checkAnswer(spark.table("t"), Row(false, 42L))
    }
    // The explicit default value arrives first before the other value.
    withTable("t") {
      sql("create table t(i boolean default false, s bigint) using parquet")
      sql("insert into t values (default, 43)")
      checkAnswer(spark.table("t"), Row(false, 43L))
    }
    // The 'create table' statement provides the default parameter first.
    withTable("t") {
      sql("create table t(i boolean default false, s bigint) using parquet")
      sql("insert into t values (default, 43)")
      checkAnswer(spark.table("t"), Row(false, 43L))
    }
    // The explicit default value is provided in the wrong order (first instead of second), but
    // this is OK because the provided default value evaluates to literal NULL.
    withTable("t") {
      sql("create table t(i boolean, s bigint default 42) using parquet")
      sql("insert into t values (default, 43)")
      checkAnswer(spark.table("t"), Row(null, 43L))
    }
    // There is an explicit default value provided in the INSERT INTO statement as a SELECT.
    // This is supported.
    withTable("t") {
      sql("create table t(i boolean, s bigint default 42) using parquet")
      sql("insert into t select false, default")
      checkAnswer(spark.table("t"), Row(false, 42L))
    }
    // There is a complex query plan in the SELECT query in the INSERT INTO statement.
    withTable("t") {
      sql("create table t(i boolean default false, s bigint default 42) using parquet")
      sql("insert into t select col, count(*) from values (default, default) " +
        "as tab(col, other) group by 1")
      checkAnswer(spark.table("t"), Row(false, 1))
    }
    // The explicit default reference resolves successfully with nested table subqueries.
    withTable("t") {
      sql("create table t(i boolean default false, s bigint) using parquet")
      sql("insert into t select * from (select * from values(default, 42))")
      checkAnswer(spark.table("t"), Row(false, 42L))
    }
    // There are three column types exercising various combinations of implicit and explicit
    // default column value references in the 'insert into' statements. Note these tests depend on
    // enabling the configuration to use NULLs for missing DEFAULT column values.
    for (useDataFrames <- Seq(false, true)) {
      withTable("t1", "t2") {
        sql("create table t1(j int, s bigint default 42, x bigint default 43) using parquet")
        if (useDataFrames) {
          Seq((1, 42, 43)).toDF.write.insertInto("t1")
          Seq((2, 42, 43)).toDF.write.insertInto("t1")
          Seq((3, 42, 43)).toDF.write.insertInto("t1")
          Seq((4, 44, 43)).toDF.write.insertInto("t1")
          Seq((5, 44, 43)).toDF.write.insertInto("t1")
        } else {
          sql("insert into t1(j) values(1)")
          sql("insert into t1(j, s) values(2, default)")
          sql("insert into t1(j, s, x) values(3, default, default)")
          sql("insert into t1(j, s) values(4, 44)")
          sql("insert into t1(j, s, x) values(5, 44, 45)")
        }
        sql("create table t2(j int, s bigint default 42, x bigint default 43) using parquet")
        if (useDataFrames) {
          spark.table("t1").where("j = 1").write.insertInto("t2")
          spark.table("t1").where("j = 2").write.insertInto("t2")
          spark.table("t1").where("j = 3").write.insertInto("t2")
          spark.table("t1").where("j = 4").write.insertInto("t2")
          spark.table("t1").where("j = 5").write.insertInto("t2")
        } else {
          sql("insert into t2(j) select j from t1 where j = 1")
          sql("insert into t2(j, s) select j, default from t1 where j = 2")
          sql("insert into t2(j, s, x) select j, default, default from t1 where j = 3")
          sql("insert into t2(j, s) select j, s from t1 where j = 4")
          sql("insert into t2(j, s, x) select j, s, default from t1 where j = 5")
        }
        checkAnswer(
          spark.table("t2"),
          Row(1, 42L, 43L) ::
          Row(2, 42L, 43L) ::
          Row(3, 42L, 43L) ::
          Row(4, 44L, 43L) ::
          Row(5, 44L, 43L) :: Nil)
      }
    }
  }

  test("SPARK-38336 INSERT INTO statements with tables with default columns: negative tests") {
    // The default value fails to analyze.
    withTable("t") {
      checkError(
        exception = intercept[AnalysisException] {
          sql("create table t(i boolean, s bigint default badvalue) using parquet")
        },
        errorClass = "INVALID_DEFAULT_VALUE.UNRESOLVED_EXPRESSION",
        parameters = Map(
          "statement" -> "CREATE TABLE",
          "colName" -> "`s`",
          "defaultValue" -> "badvalue"))
    }
    // The default value analyzes to a table not in the catalog.
    withTable("t") {
      checkError(
        exception = intercept[AnalysisException] {
          sql("create table t(i boolean, s bigint default (select min(x) from badtable)) " +
            "using parquet")
        },
        errorClass = "INVALID_DEFAULT_VALUE.SUBQUERY_EXPRESSION",
        parameters = Map(
          "statement" -> "CREATE TABLE",
          "colName" -> "`s`",
          "defaultValue" -> "(select min(x) from badtable)"))
    }
    // The default value parses but refers to a table from the catalog.
    withTable("t", "other") {
      sql("create table other(x string) using parquet")
      checkError(
        exception = intercept[AnalysisException] {
          sql("create table t(i boolean, s bigint default (select min(x) from other)) " +
            "using parquet")
        },
        errorClass = "INVALID_DEFAULT_VALUE.SUBQUERY_EXPRESSION",
        parameters = Map(
          "statement" -> "CREATE TABLE",
          "colName" -> "`s`",
          "defaultValue" -> "(select min(x) from other)"))
    }
    // The default value has an explicit alias. It fails to evaluate when inlined into the VALUES
    // list at the INSERT INTO time.
    withTable("t") {
      checkError(
        exception = intercept[AnalysisException] {
          sql("create table t(i boolean default (select false as alias), s bigint) using parquet")
        },
        errorClass = "INVALID_DEFAULT_VALUE.SUBQUERY_EXPRESSION",
        parameters = Map(
          "statement" -> "CREATE TABLE",
          "colName" -> "`i`",
          "defaultValue" -> "(select false as alias)"))
    }
    // Explicit default values may not participate in complex expressions in the VALUES list.
    withTable("t") {
      sql("create table t(i boolean, s bigint default 42) using parquet")
      checkError(
        exception = intercept[AnalysisException] {
          sql("insert into t values(false, default + 1)")
        },
        errorClass = "_LEGACY_ERROR_TEMP_1339",
        parameters = Map.empty
      )
    }
    // Explicit default values may not participate in complex expressions in the SELECT query.
    withTable("t") {
      sql("create table t(i boolean, s bigint default 42) using parquet")
      checkError(
        exception = intercept[AnalysisException] {
          sql("insert into t select false, default + 1")
        },
        errorClass = "_LEGACY_ERROR_TEMP_1339",
        parameters = Map.empty
      )
    }
    // Explicit default values have a reasonable error path if the table is not found.
    withTable("t") {
      checkError(
        exception = intercept[AnalysisException] {
          sql("insert into t values(false, default)")
        },
        errorClass = "TABLE_OR_VIEW_NOT_FOUND",
        parameters = Map("relationName" -> "`t`"),
        context = ExpectedContext("t", 12, 12)
      )
    }
    // The default value parses but the type is not coercible.
    withTable("t") {
      checkError(
        exception = intercept[AnalysisException] {
          sql("create table t(i boolean, s bigint default false) using parquet")
        },
        errorClass = "INVALID_DEFAULT_VALUE.DATA_TYPE",
        parameters = Map(
          "statement" -> "CREATE TABLE",
          "colName" -> "`s`",
          "expectedType" -> "\"BIGINT\"",
          "defaultValue" -> "false",
          "actualType" -> "\"BOOLEAN\""))
    }
    // The number of columns in the INSERT INTO statement is greater than the number of columns in
    // the table.
    withTable("t") {
      sql("create table num_data(id int, val decimal(38,10)) using parquet")
      sql("create table t(id1 int, int2 int, result decimal(38,10)) using parquet")
      checkError(
        exception = intercept[AnalysisException] {
          sql("insert into t select t1.id, t2.id, t1.val, t2.val, t1.val * t2.val " +
            "from num_data t1, num_data t2")
        },
        errorClass = "INSERT_COLUMN_ARITY_MISMATCH.TOO_MANY_DATA_COLUMNS",
        parameters = Map(
          "tableName" -> "`spark_catalog`.`default`.`t`",
          "tableColumns" -> "`id1`, `int2`, `result`",
          "dataColumns" -> "`id`, `id`, `val`, `val`, `(val * val)`"))
    }
    // The default value is disabled per configuration.
    withTable("t") {
      withSQLConf(SQLConf.ENABLE_DEFAULT_COLUMNS.key -> "false") {
        checkError(
          exception = intercept[AnalysisException] {
            sql("create table t(i boolean, s bigint default 42L) using parquet")
          },
          errorClass = "UNSUPPORTED_DEFAULT_VALUE.WITH_SUGGESTION",
          parameters = Map.empty,
          context = ExpectedContext("s bigint default 42L", 26, 45)
        )
      }
    }
    // The table has a partitioning column with a default value; this is not allowed.
    withTable("t") {
      sql("create table t(i boolean default true, s bigint, q int default 42) " +
        "using parquet partitioned by (i)")
      checkError(
        exception = intercept[ParseException] {
          sql("insert into t partition(i=default) values(5, default)")
        },
        errorClass = "REF_DEFAULT_VALUE_IS_NOT_ALLOWED_IN_PARTITION",
        parameters = Map.empty,
        context = ExpectedContext(
          fragment = "partition(i=default)",
          start = 14,
          stop = 33))
    }
    // The configuration option to append missing NULL values to the end of the INSERT INTO
    // statement is not enabled.
    withSQLConf(SQLConf.USE_NULLS_FOR_MISSING_DEFAULT_COLUMN_VALUES.key -> "false") {
      withTable("t") {
        sql("create table t(i boolean, s bigint) using parquet")
        checkError(
          exception = intercept[AnalysisException] {
            sql("insert into t values(true)")
          },
          errorClass = "INSERT_COLUMN_ARITY_MISMATCH.NOT_ENOUGH_DATA_COLUMNS",
          parameters = Map(
            "tableName" -> "`spark_catalog`.`default`.`t`",
            "tableColumns" -> "`i`, `s`",
            "dataColumns" -> "`col1`"))
      }
    }
  }

  test("SPARK-38795 INSERT INTO with user specified columns and defaults: positive tests") {
    Seq(
      "insert into t (i, s) values (true, default)",
      "insert into t (s, i) values (default, true)",
      "insert into t (i) values (true)",
      "insert into t (i) values (default)",
      "insert into t (s) values (default)",
      "insert into t (s) select default from (select 1)",
      "insert into t (i) select true from (select 1)"
    ).foreach { insert =>
      withTable("t") {
        sql("create table t(i boolean default true, s bigint default 42) using parquet")
        sql(insert)
        checkAnswer(spark.table("t"), Row(true, 42L))
      }
    }
    // The table is partitioned and we insert default values with explicit column names.
    withTable("t") {
      sql("create table t(i boolean, s bigint default 4, q int default 42) using parquet " +
        "partitioned by (i)")
      sql("insert into t partition(i='true') (s) values(5)")
      sql("insert into t partition(i='false') (q) select 43")
      sql("insert into t partition(i='false') (q) select default")
      checkAnswer(spark.table("t"),
        Seq(Row(5, 42, true),
            Row(4, 43, false),
            Row(4, 42, false)))
    }
    // If no explicit DEFAULT value is available when the INSERT INTO statement provides fewer
    // values than expected, NULL values are appended in their place.
    withTable("t") {
      sql("create table t(i boolean, s bigint) using parquet")
      sql("insert into t (i) values (true)")
      checkAnswer(spark.table("t"), Row(true, null))
    }
    withTable("t") {
      sql("create table t(i boolean default true, s bigint) using parquet")
      sql("insert into t (i) values (default)")
      checkAnswer(spark.table("t"), Row(true, null))
    }
    withTable("t") {
      sql("create table t(i boolean, s bigint default 42) using parquet")
      sql("insert into t (s) values (default)")
      checkAnswer(spark.table("t"), Row(null, 42L))
    }
    withTable("t") {
      sql("create table t(i boolean, s bigint, q int) using parquet partitioned by (i)")
      sql("insert into t partition(i='true') (s) values(5)")
      sql("insert into t partition(i='false') (q) select 43")
      sql("insert into t partition(i='false') (q) select default")
      checkAnswer(spark.table("t"),
        Seq(Row(5, null, true),
          Row(null, 43, false),
          Row(null, null, false)))
    }
  }

  test("SPARK- 38795 INSERT INTO with user specified columns and defaults: negative tests") {
    // The missing columns in these INSERT INTO commands do not have explicit default values.
    withTable("t") {
      sql("create table t(i boolean, s bigint, q int default 43) using parquet")
      checkError(
        exception = intercept[AnalysisException] {
          sql("insert into t (i, q) select true from (select 1)")
        },
        errorClass = "INSERT_COLUMN_ARITY_MISMATCH.NOT_ENOUGH_DATA_COLUMNS",
        parameters = Map(
          "tableName" -> "`spark_catalog`.`default`.`t`",
          "tableColumns" -> "`i`, `q`",
          "dataColumns" -> "`true`"))
    }
    // When the USE_NULLS_FOR_MISSING_DEFAULT_COLUMN_VALUES configuration is disabled, and no
    // explicit DEFAULT value is available when the INSERT INTO statement provides fewer
    // values than expected, the INSERT INTO command fails to execute.
    withSQLConf(SQLConf.USE_NULLS_FOR_MISSING_DEFAULT_COLUMN_VALUES.key -> "false") {
      withTable("t") {
        sql("create table t(i boolean, s bigint) using parquet")
        checkError(
          exception = intercept[AnalysisException] {
            sql("insert into t (i) values (true)")
          },
          errorClass = "_LEGACY_ERROR_TEMP_1204",
          parameters = Map(
            "tableName" -> "`spark_catalog`.`default`.`t`",
            "errors" -> "Cannot find data for output column 's'"))
      }
      withTable("t") {
        sql("create table t(i boolean default true, s bigint) using parquet")
        checkError(
          exception = intercept[AnalysisException] {
            sql("insert into t (i) values (default)")
          },
          errorClass = "_LEGACY_ERROR_TEMP_1204",
          parameters = Map(
            "tableName" -> "`spark_catalog`.`default`.`t`",
            "errors" -> "Cannot find data for output column 's'"))
      }
      withTable("t") {
        sql("create table t(i boolean, s bigint default 42) using parquet")
        checkError(
          exception = intercept[AnalysisException] {
            sql("insert into t (s) values (default)")
          },
          errorClass = "_LEGACY_ERROR_TEMP_1204",
          parameters = Map(
            "tableName" -> "`spark_catalog`.`default`.`t`",
            "errors" -> "Cannot find data for output column 'i'"))
      }
      withTable("t") {
        sql("create table t(i boolean, s bigint, q int) using parquet partitioned by (i)")
        checkError(
          exception = intercept[AnalysisException] {
            sql("insert into t partition(i='true') (s) values(5)")
          },
          errorClass = "_LEGACY_ERROR_TEMP_1204",
          parameters = Map(
            "tableName" -> "`spark_catalog`.`default`.`t`",
            "errors" -> "Cannot find data for output column 'q'"))
      }
      withTable("t") {
        sql("create table t(i boolean, s bigint, q int) using parquet partitioned by (i)")
        checkError(
          exception = intercept[AnalysisException] {
            sql("insert into t partition(i='false') (q) select 43")
          },
          errorClass = "_LEGACY_ERROR_TEMP_1204",
          parameters = Map(
            "tableName" -> "`spark_catalog`.`default`.`t`",
            "errors" -> "Cannot find data for output column 's'"))
      }
      withTable("t") {
        sql("create table t(i boolean, s bigint, q int) using parquet partitioned by (i)")
        checkError(
          exception = intercept[AnalysisException] {
            sql("insert into t partition(i='false') (q) select default")
          },
          errorClass = "_LEGACY_ERROR_TEMP_1204",
          parameters = Map(
            "tableName" -> "`spark_catalog`.`default`.`t`",
            "errors" -> "Cannot find data for output column 's'"))
      }
    }
    // When the CASE_SENSITIVE configuration is enabled, then using different cases for the required
    // and provided column names results in an analysis error.
    withSQLConf(SQLConf.CASE_SENSITIVE.key -> "true") {
      withTable("t") {
        sql("create table t(i boolean default true, s bigint default 42) using parquet")
        checkError(
          exception =
            intercept[AnalysisException](sql("insert into t (I) select true from (select 1)")),
          errorClass = "UNRESOLVED_COLUMN.WITH_SUGGESTION",
          sqlState = None,
          parameters = Map("objectName" -> "`I`", "proposal" -> "`i`, `s`"),
          context = ExpectedContext(
            fragment = "insert into t (I)", start = 0, stop = 16))
      }
    }
  }

  test("SPARK-38811 INSERT INTO on columns added with ALTER TABLE ADD COLUMNS: Positive tests") {
    // There is a complex expression in the default value.
    val createTableBooleanCol = "create table t(i boolean) using parquet"
    val createTableIntCol = "create table t(i int) using parquet"
    withTable("t") {
      sql(createTableBooleanCol)
      sql("alter table t add column s string default concat('abc', 'def')")
      sql("insert into t values(true, default)")
      checkAnswer(spark.table("t"), Row(true, "abcdef"))
    }
    // There are two trailing default values referenced implicitly by the INSERT INTO statement.
    withTable("t") {
      sql(createTableIntCol)
      sql("alter table t add column s bigint default 42")
      sql("alter table t add column x bigint default 43")
      sql("insert into t(i) values(1)")
      checkAnswer(spark.table("t"), Row(1, 42, 43))
    }
    // There are two trailing default values referenced implicitly by the INSERT INTO statement.
    withTable("t") {
      sql(createTableIntCol)
      sql("alter table t add columns s bigint default 42, x bigint default 43")
      sql("insert into t(i) values(1)")
      checkAnswer(spark.table("t"), Row(1, 42, 43))
    }
    withTable("t") {
      sql(createTableIntCol)
      sql("alter table t add column s bigint default 42")
      sql("alter table t add column x bigint")
      sql("insert into t values(1)")
      checkAnswer(spark.table("t"), Row(1, 42, null))
    }
    // The table has a partitioning column and a default value is injected.
    withTable("t") {
      sql("create table t(i boolean, s bigint) using parquet partitioned by (i)")
      sql("alter table t add column q int default 42")
      sql("insert into t partition(i='true') values(5, default)")
      checkAnswer(spark.table("t"), Row(5, 42, true))
    }
    // The default value parses correctly as a constant but non-literal expression.
    withTable("t") {
      sql(createTableBooleanCol)
      sql("alter table t add column s bigint default 41 + 1")
      sql("insert into t(i) values(default)")
      checkAnswer(spark.table("t"), Row(null, 42))
    }
    // Explicit defaults may appear in different positions within the inline table provided as input
    // to the INSERT INTO statement.
    withTable("t") {
      sql("create table t(i boolean default false) using parquet")
      sql("alter table t add column s bigint default 42")
      sql("insert into t values(false, default), (default, 42)")
      checkAnswer(spark.table("t"), Seq(Row(false, 42), Row(false, 42)))
    }
    // There is an explicit default value provided in the INSERT INTO statement in the VALUES,
    // with an alias over the VALUES.
    withTable("t") {
      sql(createTableBooleanCol)
      sql("alter table t add column s bigint default 42")
      sql("insert into t select * from values (false, default) as tab(col, other)")
      checkAnswer(spark.table("t"), Row(false, 42))
    }
    // The explicit default value is provided in the wrong order (first instead of second), but
    // this is OK because the provided default value evaluates to literal NULL.
    withTable("t") {
      sql(createTableBooleanCol)
      sql("alter table t add column s bigint default 42")
      sql("insert into t values (default, 43)")
      checkAnswer(spark.table("t"), Row(null, 43))
    }
    // There is an explicit default value provided in the INSERT INTO statement as a SELECT.
    // This is supported.
    withTable("t") {
      sql(createTableBooleanCol)
      sql("alter table t add column s bigint default 42")
      sql("insert into t select false, default")
      checkAnswer(spark.table("t"), Row(false, 42))
    }
    // There is a complex query plan in the SELECT query in the INSERT INTO statement.
    withTable("t") {
      sql("create table t(i boolean default false) using parquet")
      sql("alter table t add column s bigint default 42")
      sql("insert into t select col, count(*) from values (default, default) " +
        "as tab(col, other) group by 1")
      checkAnswer(spark.table("t"), Row(false, 1))
    }
    // There are three column types exercising various combinations of implicit and explicit
    // default column value references in the 'insert into' statements. Note these tests depend on
    // enabling the configuration to use NULLs for missing DEFAULT column values.
    withTable("t1", "t2") {
      sql("create table t1(j int) using parquet")
      sql("alter table t1 add column s bigint default 42")
      sql("alter table t1 add column x bigint default 43")
      sql("insert into t1(j) values(1)")
      sql("insert into t1(j, s) values(2, default)")
      sql("insert into t1(j, s, x) values(3, default, default)")
      sql("insert into t1(j, s) values(4, 44)")
      sql("insert into t1(j, s, x) values(5, 44, 45)")
      sql("create table t2(j int) using parquet")
      sql("alter table t2 add columns s bigint default 42, x bigint default 43")
      sql("insert into t2(j) select j from t1 where j = 1")
      sql("insert into t2(j, s) select j, default from t1 where j = 2")
      sql("insert into t2(j, s, x) select j, default, default from t1 where j = 3")
      sql("insert into t2(j, s) select j, s from t1 where j = 4")
      sql("insert into t2(j, s, x) select j, s, default from t1 where j = 5")
      checkAnswer(
        spark.table("t2"),
        Row(1, 42L, 43L) ::
        Row(2, 42L, 43L) ::
        Row(3, 42L, 43L) ::
        Row(4, 44L, 43L) ::
        Row(5, 44L, 43L) :: Nil)
    }
  }

  test("SPARK-38811 INSERT INTO on columns added with ALTER TABLE ADD COLUMNS: Negative tests") {
    // The default value fails to analyze.
    withTable("t") {
      sql("create table t(i boolean) using parquet")
      checkError(
        exception = intercept[AnalysisException] {
          sql("alter table t add column s bigint default badvalue")
        },
        errorClass = "INVALID_DEFAULT_VALUE.UNRESOLVED_EXPRESSION",
        parameters = Map(
          "statement" -> "ALTER TABLE ADD COLUMNS",
          "colName" -> "`s`",
          "defaultValue" -> "badvalue"))
    }
    // The default value analyzes to a table not in the catalog.
    withTable("t") {
      sql("create table t(i boolean) using parquet")
      checkError(
        exception = intercept[AnalysisException] {
          sql("alter table t add column s bigint default (select min(x) from badtable)")
        },
        errorClass = "INVALID_DEFAULT_VALUE.SUBQUERY_EXPRESSION",
        parameters = Map(
          "statement" -> "ALTER TABLE ADD COLUMNS",
          "colName" -> "`s`",
          "defaultValue" -> "(select min(x) from badtable)"))
    }
    // The default value parses but refers to a table from the catalog.
    withTable("t", "other") {
      sql("create table other(x string) using parquet")
      sql("create table t(i boolean) using parquet")
      checkError(
        exception = intercept[AnalysisException] {
          sql("alter table t add column s bigint default (select min(x) from other)")
        },
        errorClass = "INVALID_DEFAULT_VALUE.SUBQUERY_EXPRESSION",
        parameters = Map(
          "statement" -> "ALTER TABLE ADD COLUMNS",
          "colName" -> "`s`",
          "defaultValue" -> "(select min(x) from other)"))
    }
    // The default value parses but the type is not coercible.
    withTable("t") {
      sql("create table t(i boolean) using parquet")
      checkError(
        exception = intercept[AnalysisException] {
          sql("alter table t add column s bigint default false")
        },
        errorClass = "INVALID_DEFAULT_VALUE.DATA_TYPE",
        parameters = Map(
          "statement" -> "ALTER TABLE ADD COLUMNS",
          "colName" -> "`s`",
          "expectedType" -> "\"BIGINT\"",
          "defaultValue" -> "false",
          "actualType" -> "\"BOOLEAN\""))
    }
    // The default value is disabled per configuration.
    withTable("t") {
      withSQLConf(SQLConf.ENABLE_DEFAULT_COLUMNS.key -> "false") {
        sql("create table t(i boolean) using parquet")
        checkError(
          exception = intercept[AnalysisException] {
            sql("alter table t add column s bigint default 42L")
          },
          errorClass = "UNSUPPORTED_DEFAULT_VALUE.WITH_SUGGESTION",
          parameters = Map.empty,
          context = ExpectedContext(
            fragment = "s bigint default 42L",
            start = 25,
            stop = 44)
        )
      }
    }
  }

  test("SPARK-38838 INSERT INTO with defaults set by ALTER TABLE ALTER COLUMN: positive tests") {
    withTable("t") {
      sql("create table t(i boolean, s string, k bigint) using parquet")
      // The default value for the DEFAULT keyword is the NULL literal.
      sql("insert into t values(true, default, default)")
      // There is a complex expression in the default value.
      sql("alter table t alter column s set default concat('abc', 'def')")
      sql("insert into t values(true, default, default)")
      // The default value parses correctly and the provided value type is different but coercible.
      sql("alter table t alter column k set default 42")
      sql("insert into t values(true, default, default)")
      // After dropping the default, inserting more values should add NULLs.
      sql("alter table t alter column k drop default")
      sql("insert into t values(true, default, default)")
      checkAnswer(spark.table("t"),
        Seq(
          Row(true, null, null),
          Row(true, "abcdef", null),
          Row(true, "abcdef", 42),
          Row(true, "abcdef", null)
        ))
    }
  }

  test("SPARK-38838 INSERT INTO with defaults set by ALTER TABLE ALTER COLUMN: negative tests") {
    val createTable = "create table t(i boolean, s bigint) using parquet"
    withTable("t") {
      sql(createTable)
      // The default value fails to analyze.
      checkError(
        exception = intercept[AnalysisException] {
          sql("alter table t alter column s set default badvalue")
        },
        errorClass = "INVALID_DEFAULT_VALUE.UNRESOLVED_EXPRESSION",
        parameters = Map(
          "statement" -> "ALTER TABLE ALTER COLUMN",
          "colName" -> "`s`",
          "defaultValue" -> "badvalue"))
      // The default value analyzes to a table not in the catalog.
      checkError(
        exception = intercept[AnalysisException] {
          sql("alter table t alter column s set default (select min(x) from badtable)")
        },
        errorClass = "INVALID_DEFAULT_VALUE.SUBQUERY_EXPRESSION",
        parameters = Map(
          "statement" -> "ALTER TABLE ALTER COLUMN",
          "colName" -> "`s`",
          "defaultValue" -> "(select min(x) from badtable)"))
      // The default value has an explicit alias. It fails to evaluate when inlined into the VALUES
      // list at the INSERT INTO time.
      checkError(
        exception = intercept[AnalysisException] {
          sql("alter table t alter column s set default (select 42 as alias)")
        },
        errorClass = "INVALID_DEFAULT_VALUE.SUBQUERY_EXPRESSION",
        parameters = Map(
          "statement" -> "ALTER TABLE ALTER COLUMN",
          "colName" -> "`s`",
          "defaultValue" -> "(select 42 as alias)"))
      // The default value parses but the type is not coercible.
      checkError(
        exception = intercept[AnalysisException] {
          sql("alter table t alter column s set default false")
        },
        errorClass = "INVALID_DEFAULT_VALUE.DATA_TYPE",
        parameters = Map(
          "statement" -> "ALTER TABLE ALTER COLUMN",
          "colName" -> "`s`",
          "expectedType" -> "\"BIGINT\"",
          "defaultValue" -> "false",
          "actualType" -> "\"BOOLEAN\""))
      // The default value is disabled per configuration.
      withSQLConf(SQLConf.ENABLE_DEFAULT_COLUMNS.key -> "false") {
        val sqlText = "alter table t alter column s set default 41 + 1"
        checkError(
          exception = intercept[ParseException] {
            sql(sqlText)
          },
          errorClass = "UNSUPPORTED_DEFAULT_VALUE.WITH_SUGGESTION",
          parameters = Map.empty,
          context = ExpectedContext(
            fragment = sqlText,
            start = 0,
            stop = 46))
      }
    }
    // Attempting to set a default value for a partitioning column is not allowed.
    withTable("t") {
      sql("create table t(i boolean, s bigint, q int default 42) using parquet partitioned by (i)")
      checkError(
        exception = intercept[AnalysisException] {
          sql("alter table t alter column i set default false")
        },
        errorClass = "_LEGACY_ERROR_TEMP_1246",
        parameters = Map("name" -> "i", "fieldNames" -> "[`s`, `q`]"))
    }
  }

  test("INSERT rows, ALTER TABLE ADD COLUMNS with DEFAULTs, then SELECT them") {
    case class Config(
        sqlConf: Option[(String, String)],
        useDataFrames: Boolean = false)
    def runTest(dataSource: String, config: Config): Unit = {
      def insertIntoT(): Unit = {
        sql("insert into t(a, i) values('xyz', 42)")
      }
      def withTableT(f: => Unit): Unit = {
        sql(s"create table t(a string, i int) using $dataSource")
        insertIntoT
        withTable("t") { f }
      }
      // Positive tests:
      // Adding a column with a valid default value into a table containing existing data works
      // successfully. Querying data from the altered table returns the new value.
      withTableT {
        sql("alter table t add column (s string default concat('abc', 'def'))")
        checkAnswer(spark.table("t"), Row("xyz", 42, "abcdef"))
        checkAnswer(sql("select i, s from t"), Row(42, "abcdef"))
        // Now alter the column to change the default value. This still returns the previous value,
        // not the new value, since the behavior semantics are the same as if the first command had
        // performed a backfill of the new default value in the existing rows.
        sql("alter table t alter column s set default concat('ghi', 'jkl')")
        checkAnswer(sql("select i, s from t"), Row(42, "abcdef"))
      }
      // Adding a column with a default value and then inserting explicit NULL values works.
      // Querying data back from the table differentiates between the explicit NULL values and
      // default values.
      withTableT {
        sql("alter table t add column (s string default concat('abc', 'def'))")
        if (config.useDataFrames) {
          Seq((null, null, null)).toDF.write.insertInto("t")
        } else {
          sql("insert into t values(null, null, null)")
        }
        sql("alter table t add column (x boolean default true)")
        val insertedSColumn = null
        checkAnswer(spark.table("t"),
          Seq(
            Row("xyz", 42, "abcdef", true),
            Row(null, null, insertedSColumn, true)))
        checkAnswer(sql("select i, s, x from t"),
          Seq(
            Row(42, "abcdef", true),
            Row(null, insertedSColumn, true)))
      }
      // Adding two columns where only the first has a valid default value works successfully.
      // Querying data from the altered table returns the default value as well as NULL for the
      // second column.
      withTableT {
        sql("alter table t add column (s string default concat('abc', 'def'))")
        sql("alter table t add column (x string)")
        checkAnswer(spark.table("t"), Row("xyz", 42, "abcdef", null))
        checkAnswer(sql("select i, s, x from t"), Row(42, "abcdef", null))
      }
      // Test other supported data types.
      withTableT {
        sql("alter table t add columns (" +
          "s boolean default true, " +
          "t byte default cast(null as byte), " +
          "u short default cast(42 as short), " +
          "v float default 0, " +
          "w double default 0, " +
          "x date default cast('2021-01-02' as date), " +
          "y timestamp default cast('2021-01-02 01:01:01' as timestamp), " +
          "z timestamp_ntz default cast('2021-01-02 01:01:01' as timestamp_ntz), " +
          "a1 timestamp_ltz default cast('2021-01-02 01:01:01' as timestamp_ltz), " +
          "a2 decimal(5, 2) default 123.45," +
          "a3 bigint default 43," +
          "a4 smallint default cast(5 as smallint)," +
          "a5 tinyint default cast(6 as tinyint))")
        insertIntoT()
        // Manually inspect the result row values rather than using the 'checkAnswer' helper method
        // in order to ensure the values' correctness while avoiding minor type incompatibilities.
        val result: Array[Row] =
          sql("select s, t, u, v, w, x, y, z, a1, a2, a3, a4, a5 from t").collect()
        for (row <- result) {
          assert(row.length == 13)
          assert(row(0) == true)
          assert(row(1) == null)
          assert(row(2) == 42)
          assert(row(3) == 0.0f)
          assert(row(4) == 0.0d)
          assert(row(5).toString == "2021-01-02")
          assert(row(6).toString == "2021-01-02 01:01:01.0")
          assert(row(7).toString.startsWith("2021-01-02"))
          assert(row(8).toString == "2021-01-02 01:01:01.0")
          assert(row(9).toString == "123.45")
          assert(row(10) == 43L)
          assert(row(11) == 5)
          assert(row(12) == 6)
        }
      }
    }

    // This represents one test configuration over a data source.
    case class TestCase(
        dataSource: String,
        configs: Seq[Config])
    // Run the test several times using each configuration.
    Seq(
      TestCase(
        dataSource = "csv",
        Seq(
          Config(
            None),
          Config(
            Some(SQLConf.CSV_PARSER_COLUMN_PRUNING.key -> "false")))),
      TestCase(
        dataSource = "json",
        Seq(
          Config(
            None),
          Config(
            Some(SQLConf.JSON_GENERATOR_IGNORE_NULL_FIELDS.key -> "false")))),
      TestCase(
        dataSource = "orc",
        Seq(
          Config(
            None),
          Config(
            Some(SQLConf.ORC_VECTORIZED_READER_ENABLED.key -> "false")))),
      TestCase(
        dataSource = "parquet",
        Seq(
          Config(
            None),
          Config(
            Some(SQLConf.PARQUET_VECTORIZED_READER_ENABLED.key -> "false"))))
    ).foreach { testCase: TestCase =>
      testCase.configs.foreach { config: Config =>
        // Run the test twice, once using SQL for the INSERT operations and again using DataFrames.
        for (useDataFrames <- Seq(false, true)) {
          config.sqlConf.map { kv: (String, String) =>
            withSQLConf(kv) {
              // Run the test with the pair of custom SQLConf values.
              runTest(testCase.dataSource, config.copy(useDataFrames = useDataFrames))
            }
          }.getOrElse {
            // Run the test with default settings.
            runTest(testCase.dataSource, config.copy(useDataFrames = useDataFrames))
          }
        }
      }
    }
  }

  test("SPARK-39985 Enable implicit DEFAULT column values in inserts from DataFrames") {
    // Negative test: explicit column "default" references are not supported in write operations
    // from DataFrames: since the operators are resolved one-by-one, any .select referring to
    // "default" generates a "column not found" error before any following .insertInto.
    withTable("t") {
      sql(s"create table t(a string, i int default 42) using parquet")
      checkError(
        exception = intercept[AnalysisException] {
          Seq("xyz").toDF.select("value", "default").write.insertInto("t")
        },
        errorClass = "UNRESOLVED_COLUMN.WITH_SUGGESTION",
        parameters = Map("objectName" -> "`default`", "proposal" -> "`value`"))
    }
  }

  test("SPARK-40001 JSON DEFAULT columns = JSON_GENERATOR_WRITE_NULL_IF_WITH_DEFAULT_VALUE off") {
    // Check that the JSON_GENERATOR_WRITE_NULL_IF_WITH_DEFAULT_VALUE config overrides the
    // JSON_GENERATOR_IGNORE_NULL_FIELDS config.
    withSQLConf(SQLConf.JSON_GENERATOR_WRITE_NULL_IF_WITH_DEFAULT_VALUE.key -> "true",
      SQLConf.JSON_GENERATOR_IGNORE_NULL_FIELDS.key -> "true") {
      withTable("t") {
        sql("create table t (a int default 42) using json")
        sql("insert into t values (null)")
        checkAnswer(spark.table("t"), Row(null))
      }
    }
    withSQLConf(SQLConf.JSON_GENERATOR_WRITE_NULL_IF_WITH_DEFAULT_VALUE.key -> "false",
      SQLConf.JSON_GENERATOR_IGNORE_NULL_FIELDS.key -> "true") {
      withTable("t") {
        sql("create table t (a int default 42) using json")
        sql("insert into t values (null)")
        checkAnswer(spark.table("t"), Row(42))
      }
    }
  }

  test("SPARK-39359 Restrict DEFAULT columns to allowlist of supported data source types") {
    withSQLConf(SQLConf.DEFAULT_COLUMN_ALLOWED_PROVIDERS.key -> "csv,json,orc") {
      checkError(
        exception = intercept[AnalysisException] {
          sql(s"create table t(a string default 'abc') using parquet")
        },
        errorClass = "_LEGACY_ERROR_TEMP_1345",
        parameters = Map("statementType" -> "CREATE TABLE", "dataSource" -> "parquet"))
      withTable("t") {
        sql(s"create table t(a string, b int) using parquet")
        checkError(
          exception = intercept[AnalysisException] {
            sql("alter table t add column s bigint default 42")
          },
          errorClass = "_LEGACY_ERROR_TEMP_1345",
          parameters = Map(
            "statementType" -> "ALTER TABLE ADD COLUMNS",
            "dataSource" -> "parquet"))
      }
    }
  }

  test("SPARK-39557 INSERT INTO statements with tables with array defaults") {
    // Positive tests: array types are supported as default values.
    case class Config(
        dataSource: String,
        useDataFrames: Boolean = false)
    Seq(
      Config(
        "parquet"),
      Config(
        "parquet",
        useDataFrames = true),
      Config(
        "orc"),
      Config(
        "orc",
        useDataFrames = true)).foreach { config =>
      withTable("t") {
        sql(s"create table t(i boolean) using ${config.dataSource}")
        if (config.useDataFrames) {
          Seq(false).toDF.write.insertInto("t")
        } else {
          sql("insert into t select false")
        }
        sql("alter table t add column s array<int> default array(1, 2)")
        checkAnswer(spark.table("t"), Row(false, Seq(1, 2)))
      }
    }
    // Negative tests: provided array element types must match their corresponding DEFAULT
    // declarations, if applicable.
    Seq(
      Config(
        "parquet"),
      Config(
        "parquet",
        true)).foreach { config =>
      withTable("t") {
        sql(s"create table t(i boolean) using ${config.dataSource}")
        if (config.useDataFrames) {
          Seq((false)).toDF.write.insertInto("t")
        } else {
          sql("insert into t select false")
        }
        checkError(
          exception = intercept[AnalysisException] {
            sql("alter table t add column s array<int> default array('abc', 'def')")
          },
          errorClass = "INVALID_DEFAULT_VALUE.DATA_TYPE",
          parameters = Map(
            "statement" -> "ALTER TABLE ADD COLUMNS",
            "colName" -> "`s`",
            "expectedType" -> "\"ARRAY<INT>\"",
            "defaultValue" -> "array('abc', 'def')",
            "actualType" -> "\"ARRAY<STRING>\""))
      }
    }
  }

  test("SPARK-39557 INSERT INTO statements with tables with struct defaults") {
    // Positive tests: struct types are supported as default values.
    case class Config(
        dataSource: String,
        useDataFrames: Boolean = false)
    Seq(
      Config(
        "parquet"),
      Config(
        "parquet",
        useDataFrames = true),
      Config(
        "orc"),
      Config(
        "orc",
        useDataFrames = true)).foreach { config =>
      withTable("t") {
        sql(s"create table t(i boolean) using ${config.dataSource}")
        if (config.useDataFrames) {
          Seq((false)).toDF.write.insertInto("t")
        } else {
          sql("insert into t select false")
        }
        sql("alter table t add column s struct<x boolean, y string> default struct(true, 'abc')")
        checkAnswer(spark.table("t"), Row(false, Row(true, "abc")))
      }
    }

    // Negative tests: provided map element types must match their corresponding DEFAULT
    // declarations, if applicable.
    Seq(
      Config(
        "parquet"),
      Config(
        "parquet",
        true)).foreach { config =>
      withTable("t") {
        sql(s"create table t(i boolean) using ${config.dataSource}")
        if (config.useDataFrames) {
          Seq((false)).toDF.write.insertInto("t")
        } else {
          sql("insert into t select false")
        }
        checkError(
          exception = intercept[AnalysisException] {
            sql("alter table t add column s struct<x boolean, y string> default struct(42, 56)")
          },
          errorClass = "INVALID_DEFAULT_VALUE.DATA_TYPE",
          parameters = Map(
            "statement" -> "ALTER TABLE ADD COLUMNS",
            "colName" -> "`s`",
            "expectedType" -> "\"STRUCT<x: BOOLEAN, y: STRING>\"",
            "defaultValue" -> "struct(42, 56)",
            "actualType" -> "\"STRUCT<col1: INT, col2: INT>\""))
      }
    }
  }

  test("SPARK-39557 INSERT INTO statements with tables with map defaults") {
    // Positive tests: map types are supported as default values.
    case class Config(
        dataSource: String,
        useDataFrames: Boolean = false)
    Seq(
      Config(
        "parquet"),
      Config(
        "parquet",
        useDataFrames = true),
      Config(
        "orc"),
      Config(
        "orc",
        useDataFrames = true)).foreach { config =>
      withTable("t") {
        sql(s"create table t(i boolean) using ${config.dataSource}")
        if (config.useDataFrames) {
          Seq((false)).toDF.write.insertInto("t")
        } else {
          sql("insert into t select false")
        }
        sql("alter table t add column s map<boolean, string> default map(true, 'abc')")
        checkAnswer(spark.table("t"), Row(false, Map(true -> "abc")))
      }
      withTable("t") {
        sql(
          s"""
            create table t(
              i int,
              s struct<
                x array<
                  struct<a int, b int>>,
                y array<
                  map<boolean, string>>>
              default struct(
                array(
                  struct(1, 2)),
                array(
                  map(false, 'def', true, 'jkl'))))
              using ${config.dataSource}""")
        sql("insert into t select 1, default")
        sql("alter table t alter column s drop default")
        if (config.useDataFrames) {
          Seq((2, null)).toDF.write.insertInto("t")
        } else {
          sql("insert into t select 2, default")
        }
        sql(
          """
            alter table t alter column s
            set default struct(
              array(
                struct(3, 4)),
              array(
                map(false, 'mno', true, 'pqr')))""")
        sql("insert into t select 3, default")
        sql(
          """
            alter table t
            add column t array<
              map<boolean, string>>
            default array(
              map(true, 'xyz'))""")
        sql("insert into t(i, s) select 4, default")
        checkAnswer(spark.table("t"),
          Seq(
            Row(1,
              Row(Seq(Row(1, 2)), Seq(Map(false -> "def", true -> "jkl"))),
              Seq(Map(true -> "xyz"))),
            Row(2,
              null,
              Seq(Map(true -> "xyz"))),
            Row(3,
              Row(Seq(Row(3, 4)), Seq(Map(false -> "mno", true -> "pqr"))),
              Seq(Map(true -> "xyz"))),
            Row(4,
              Row(Seq(Row(3, 4)), Seq(Map(false -> "mno", true -> "pqr"))),
              Seq(Map(true -> "xyz")))))
      }
    }
    // Negative tests: provided map element types must match their corresponding DEFAULT
    // declarations, if applicable.
    Seq(
      Config(
        "parquet"),
      Config(
        "parquet",
        true)).foreach { config =>
      withTable("t") {
        sql(s"create table t(i boolean) using ${config.dataSource}")
        if (config.useDataFrames) {
          Seq((false)).toDF.write.insertInto("t")
        } else {
          sql("insert into t select false")
        }
        checkError(
          exception = intercept[AnalysisException] {
            sql("alter table t add column s map<boolean, string> default map(42, 56)")
          },
          errorClass = "INVALID_DEFAULT_VALUE.DATA_TYPE",
          parameters = Map(
            "statement" -> "ALTER TABLE ADD COLUMNS",
            "colName" -> "`s`",
            "expectedType" -> "\"MAP<BOOLEAN, STRING>\"",
            "defaultValue" -> "map(42, 56)",
            "actualType" -> "\"MAP<INT, INT>\""))
      }
    }
  }

  test("SPARK-39643 Prohibit subquery expressions in DEFAULT values") {
    checkError(
      exception = intercept[AnalysisException] {
        sql("create table t(a string default (select 'abc')) using parquet")
      },
      errorClass = "INVALID_DEFAULT_VALUE.SUBQUERY_EXPRESSION",
      parameters = Map(
        "statement" -> "CREATE TABLE",
        "colName" -> "`a`",
        "defaultValue" -> "(select 'abc')"))
    checkError(
      exception = intercept[AnalysisException] {
        sql("create table t(a string default exists(select 42 where true)) using parquet")
      },
      errorClass = "INVALID_DEFAULT_VALUE.SUBQUERY_EXPRESSION",
      parameters = Map(
        "statement" -> "CREATE TABLE",
        "colName" -> "`a`",
        "defaultValue" -> "exists(select 42 where true)"))
    checkError(
      exception = intercept[AnalysisException] {
        sql("create table t(a string default 1 in (select 1 union all select 2)) using parquet")
      },
      errorClass = "INVALID_DEFAULT_VALUE.SUBQUERY_EXPRESSION",
      parameters = Map(
        "statement" -> "CREATE TABLE",
        "colName" -> "`a`",
        "defaultValue" -> "1 in (select 1 union all select 2)"))
  }

  test("SPARK-39844 Restrict adding DEFAULT columns for existing tables to certain sources") {
    Seq("csv", "json", "orc", "parquet").foreach { provider =>
      withTable("t1") {
        // Set the allowlist of table providers to include the new table type for all SQL commands.
        withSQLConf(SQLConf.DEFAULT_COLUMN_ALLOWED_PROVIDERS.key -> provider) {
          // It is OK to create a new table with a column DEFAULT value assigned if the table
          // provider is in the allowlist.
          sql(s"create table t1(a int default 42) using $provider")
          // It is OK to add a new column to the table with a DEFAULT value to the existing table
          // since this table provider is not yet present in the
          // 'ADD_DEFAULT_COLUMN_EXISTING_TABLE_BANNED_PROVIDERS' denylist.
          sql(s"alter table t1 add column (b string default 'abc')")
          // Insert a row into the table and check that the assigned DEFAULT value is correct.
          sql(s"insert into t1 values (42, default)")
          checkAnswer(spark.table("t1"), Row(42, "abc"))
        }
        // Now update the allowlist of table providers to prohibit ALTER TABLE ADD COLUMN commands
        // from assigning DEFAULT values.
        withSQLConf(SQLConf.DEFAULT_COLUMN_ALLOWED_PROVIDERS.key -> s"$provider*") {
          checkError(
            exception = intercept[AnalysisException] {
              // Try to add another column to the existing table again. This fails because the table
              // provider is now in the denylist.
              sql(s"alter table t1 add column (b string default 'abc')")
            },
            errorClass = "_LEGACY_ERROR_TEMP_1346",
            parameters = Map(
              "statementType" -> "ALTER TABLE ADD COLUMNS",
              "dataSource" -> provider))
          withTable("t2") {
            // It is still OK to create a new table with a column DEFAULT value assigned, even if
            // the table provider is in the above denylist.
            sql(s"create table t2(a int default 42) using $provider")
            // Insert a row into the table and check that the assigned DEFAULT value is correct.
            sql(s"insert into t2 values (default)")
            checkAnswer(spark.table("t2"), Row(42))
          }
        }
      }
    }
  }

  test("SPARK-43071: INSERT INTO from queries whose final operators are not projections") {
    def runTest(insert: String, expected: Seq[Row]): Unit = {
      withTable("t1", "t2") {
        sql("create table t1(i boolean, s bigint default 42) using parquet")
        sql("insert into t1 values (true, 41), (false, default)")
        sql("create table t2(i boolean default true, s bigint default 42, " +
          "t string default 'abc') using parquet")
        sql(insert)
        checkAnswer(spark.table("t2"), expected)
      }
    }
    def expectFail(insert: String): Unit = {
      withTable("t1", "t2") {
        sql("create table t1(i boolean, s bigint default 42) using parquet")
        sql("insert into t1 values (true, 41), (false, default)")
        sql("create table t2(i boolean default true, s bigint default 42, " +
          "t string default 'abc') using parquet")
        assert(intercept[AnalysisException](sql(insert)).errorClass.get.startsWith(
          "UNRESOLVED_COLUMN"))
      }
    }
    // The DEFAULT references in these query patterns are detected and replaced.
    runTest("insert into t2 (i, s) select default, s from t1 order by s limit 1",
      Seq(Row(true, 41L, "abc")))
    runTest("insert into t2 (i, s) select default, s from t1 order by s limit 1 offset 1",
      Seq(Row(true, 42L, "abc")))
    runTest("insert into t2 (i, s) select default, default from t1 inner join t1 using (i, s)",
      Seq(Row(true, 42L, "abc"),
        Row(true, 42L, "abc")))
    // The DEFAULT references in these query patterns are not detected.
    expectFail("insert into t2 (i, s) select default, 41L union all select default, 42L")
    expectFail("insert into t2 (i, s) select default, min(s) from t1 group by i")
  }

  test("Stop task set if FileAlreadyExistsException was thrown") {
    val tableName = "t"
    Seq(true, false).foreach { fastFail =>
      withSQLConf("fs.file.impl" -> classOf[FileExistingTestFileSystem].getName,
        "fs.file.impl.disable.cache" -> "true",
        SQLConf.FASTFAIL_ON_FILEFORMAT_OUTPUT.key -> fastFail.toString) {
        withTable(tableName) {
          sql(
            s"""
              |CREATE TABLE $tableName(i INT, part1 INT) USING PARQUET
              |PARTITIONED BY (part1)
          """.stripMargin)

          val df = Seq((1, 1)).toDF("i", "part1")
          val err = intercept[SparkException] {
            df.write.mode("overwrite").format("parquet").insertInto(tableName)
          }

          if (fastFail) {
            assert(err.getMessage.contains("can not write to output file: " +
              "org.apache.hadoop.fs.FileAlreadyExistsException"))
          } else {
            checkError(
              exception = err.getCause.asInstanceOf[SparkException],
              errorClass = "TASK_WRITE_FAILED",
              parameters = Map("path" -> s".*$tableName"),
              matchPVals = true
            )
          }
        }
      }
    }
  }

  test("SPARK-29174 Support LOCAL in INSERT OVERWRITE DIRECTORY to data source") {
    withTempPath { dir =>
      val path = dir.toURI.getPath
      sql(s"""create table tab1 ( a int) using parquet location '$path'""")
      sql("insert into tab1 values(1)")
      checkAnswer(sql("select * from tab1"), Seq(1).map(i => Row(i)))
      sql("create table tab2 ( a int) using parquet")
      sql("insert into tab2 values(2)")
      checkAnswer(sql("select * from tab2"), Seq(2).map(i => Row(i)))
      sql(s"""insert overwrite local directory '$path' using parquet select * from tab2""")
      sql("refresh table tab1")
      checkAnswer(sql("select * from tab1"), Seq(2).map(i => Row(i)))
    }
  }

  test("SPARK-29174 fail LOCAL in INSERT OVERWRITE DIRECT remote path") {
    checkError(
      exception = intercept[ParseException] {
        sql("insert overwrite local directory 'hdfs:/abcd' using parquet select 1")
      },
      errorClass = "LOCAL_MUST_WITH_SCHEMA_FILE",
      parameters = Map("actualSchema" -> "hdfs"),
      context = ExpectedContext(
        fragment = "insert overwrite local directory 'hdfs:/abcd' using parquet",
        start = 0,
        stop = 58))
  }

  test("SPARK-32508 " +
    "Disallow empty part col values in partition spec before static partition writing") {
    withTable("insertTable") {
      sql(
        """
          |CREATE TABLE insertTable(i int, part1 string, part2 string) USING PARQUET
          |PARTITIONED BY (part1, part2)
            """.stripMargin)
      checkError(
        exception = intercept[AnalysisException] {
          sql("INSERT INTO TABLE insertTable PARTITION(part1=1, part2='') SELECT 1")
        },
        errorClass = "_LEGACY_ERROR_TEMP_1076",
        parameters = Map(
          "details" -> ("The spec ([part1=Some(1), part2=Some()]) " +
            "contains an empty partition column value"))
      )
      checkError(
        exception = intercept[AnalysisException] {
          sql("INSERT INTO TABLE insertTable PARTITION(part1='', part2) SELECT 1 ,'' AS part2")
        },
        errorClass = "_LEGACY_ERROR_TEMP_1076",
        parameters = Map(
          "details" -> ("The spec ([part1=Some(), part2=None]) " +
            "contains an empty partition column value"))
      )

      sql("INSERT INTO TABLE insertTable PARTITION(part1='1', part2='2') SELECT 1")
      sql("INSERT INTO TABLE insertTable PARTITION(part1='1', part2) SELECT 1 ,'2' AS part2")
      sql("INSERT INTO TABLE insertTable PARTITION(part1='1', part2) SELECT 1 ,'' AS part2")
    }
  }

  test("SPARK-33294: Add query resolved check before analyze InsertIntoDir") {
    withTempPath { path =>
      val insert = s"INSERT OVERWRITE DIRECTORY '${path.getAbsolutePath}' USING PARQUET"
      checkError(
        exception = intercept[AnalysisException] {
          sql(
            s"""
              |$insert
              |SELECT * FROM (
              | SELECT c3 FROM (
              |  SELECT c1, c2 from values(1,2) t(c1, c2)
              |  )
              |)
            """.stripMargin)
        },
        errorClass = "UNRESOLVED_COLUMN.WITH_SUGGESTION",
        sqlState = "42703",
        parameters = Map(
          "objectName" -> "`c3`",
          "proposal" -> "`c1`, `c2`"),
        context = ExpectedContext(
          fragment = "c3",
          start = insert.length + 26,
          stop = insert.length + 27))
    }
  }

  test("SPARK-34926: PartitioningUtils.getPathFragment() should respect partition value is null") {
    withTable("t1", "t2") {
      sql("CREATE TABLE t1(id INT) USING PARQUET")
      sql(
        """
          |CREATE TABLE t2 (c1 INT, part STRING)
          |  USING parquet
          |PARTITIONED BY (part)
          |""".stripMargin)
      sql(
        """
          |INSERT INTO TABLE t2 PARTITION (part = null)
          |SELECT * FROM t1 where 1=0""".stripMargin)
      checkAnswer(spark.table("t2"), Nil)
    }
  }

  test("SPARK-35106: insert overwrite with custom partition path") {
    withTempPath { path =>
      withTable("t") {
      sql(
        """
          |create table t(i int, part1 int, part2 int) using parquet
          |partitioned by (part1, part2)
        """.stripMargin)

        sql(s"alter table t add partition(part1=1, part2=1) location '${path.getAbsolutePath}'")
        sql(s"insert into t partition(part1=1, part2=1) select 1")
        checkAnswer(spark.table("t"), Row(1, 1, 1))

        sql("insert overwrite table t partition(part1=1, part2=1) select 2")
        checkAnswer(spark.table("t"), Row(2, 1, 1))

        sql("insert overwrite table t partition(part1=2, part2) select 2, 2")
        checkAnswer(spark.table("t"), Row(2, 1, 1) :: Row(2, 2, 2) :: Nil)

        sql("insert overwrite table t partition(part1=1, part2=2) select 3")
        checkAnswer(spark.table("t"), Row(2, 1, 1) :: Row(2, 2, 2) :: Row(3, 1, 2) :: Nil)

        sql("insert overwrite table t partition(part1=1, part2) select 4, 1")
        checkAnswer(spark.table("t"), Row(4, 1, 1) :: Row(2, 2, 2) :: Nil)
      }
    }
  }

  test("SPARK-35106: dynamic partition overwrite with custom partition path") {
    withSQLConf(SQLConf.PARTITION_OVERWRITE_MODE.key -> PartitionOverwriteMode.DYNAMIC.toString) {
      withTempPath { path =>
        withTable("t") {
          sql(
            """
              |create table t(i int, part1 int, part2 int) using parquet
              |partitioned by (part1, part2)
            """.stripMargin)

          sql(s"insert into t partition(part1=1, part2=1) select 1")
          checkAnswer(spark.table("t"), Row(1, 1, 1))

          sql(s"alter table t add partition(part1=1, part2=2) location '${path.getAbsolutePath}'")

          // dynamic partition overwrite to empty custom partition
          sql(s"insert overwrite table t partition(part1=1, part2=2) select 1")
          checkAnswer(spark.table("t"), Row(1, 1, 1) :: Row(1, 1, 2) :: Nil)

          // dynamic partition overwrite to non-empty custom partition
          sql("insert overwrite table t partition(part1=1, part2=2) select 2")
          checkAnswer(spark.table("t"), Row(1, 1, 1) :: Row(2, 1, 2) :: Nil)
        }
      }
    }
  }

  test("SPARK-35106: Throw exception when rename custom partition paths returns false") {
    withSQLConf(
      "fs.file.impl" -> classOf[RenameFromSparkStagingToFinalDirAlwaysTurnsFalseFilesystem].getName,
      "fs.file.impl.disable.cache" -> "true") {
      withTempPath { path =>
        withTable("t") {
          sql(
            """
              |create table t(i int, part1 int, part2 int) using parquet
              |partitioned by (part1, part2)
            """.stripMargin)

          sql(s"alter table t add partition(part1=1, part2=1) location '${path.getAbsolutePath}'")

          val e = intercept[IOException] {
            sql(s"insert into t partition(part1=1, part2=1) select 1")
          }
          assert(e.getMessage.contains("Failed to rename"))
          assert(e.getMessage.contains("when committing files staged for absolute location"))
        }
      }
    }
  }

  test("SPARK-35106: Throw exception when rename dynamic partition paths returns false") {
    withSQLConf(
      "fs.file.impl" -> classOf[RenameFromSparkStagingToFinalDirAlwaysTurnsFalseFilesystem].getName,
      "fs.file.impl.disable.cache" -> "true",
      SQLConf.PARTITION_OVERWRITE_MODE.key -> PartitionOverwriteMode.DYNAMIC.toString) {

      withTable("t") {
        sql(
          """
            |create table t(i int, part1 int, part2 int) using parquet
            |partitioned by (part1, part2)
          """.stripMargin)

        val e = intercept[IOException] {
          sql(s"insert overwrite table t partition(part1, part2) values (1, 1, 1)")
        }
        assert(e.getMessage.contains("Failed to rename"))
        assert(e.getMessage.contains(
          "when committing files staged for overwriting dynamic partitions"))
      }
    }
  }

  test("SPARK-36980: Insert support query with CTE") {
    withTable("t") {
      sql("CREATE TABLE t(i int, part1 int, part2 int) using parquet")
      sql("INSERT INTO t WITH v1(c1) as (values (1)) select 1, 2, 3 from v1")
      checkAnswer(spark.table("t"), Row(1, 2, 3))
    }
  }

  test("SELECT clause with star wildcard") {
    withTable("t1") {
      sql("CREATE TABLE t1(c1 int, c2 string) using parquet")
      sql("INSERT INTO TABLE t1 select * from jt where a=1")
      checkAnswer(spark.table("t1"), Row(1, "str1"))
    }

    withTable("t1") {
      sql("CREATE TABLE t1(c1 int, c2 string, c3 int) using parquet")
      sql("INSERT INTO TABLE t1(c1, c2) select * from jt where a=1")
      checkAnswer(spark.table("t1"), Row(1, "str1", null))
      sql("INSERT INTO TABLE t1 select *, 2 from jt where a=2")
      checkAnswer(spark.table("t1"), Seq(Row(1, "str1", null), Row(2, "str2", 2)))
    }
  }

  test("SPARK-37294: insert ANSI intervals into a table partitioned by the interval columns") {
    val tbl = "interval_table"
    Seq(PartitionOverwriteMode.DYNAMIC, PartitionOverwriteMode.STATIC).foreach { mode =>
      withSQLConf(SQLConf.PARTITION_OVERWRITE_MODE.key -> mode.toString) {
        withTable(tbl) {
          sql(
            s"""
              |CREATE TABLE $tbl (i INT, part1 INTERVAL YEAR, part2 INTERVAL DAY) USING PARQUET
              |PARTITIONED BY (part1, part2)
              """.stripMargin)

          sql(
            s"""ALTER TABLE $tbl ADD PARTITION (
               |part1 = INTERVAL '2' YEAR,
               |part2 = INTERVAL '3' DAY)""".stripMargin)
          sql(s"INSERT OVERWRITE TABLE $tbl SELECT 1, INTERVAL '2' YEAR, INTERVAL '3' DAY")
          sql(s"INSERT INTO TABLE $tbl SELECT 4, INTERVAL '5' YEAR, INTERVAL '6' DAY")
          sql(
            s"""
               |INSERT INTO $tbl
               | PARTITION (part1 = INTERVAL '8' YEAR, part2 = INTERVAL '9' DAY)
               |SELECT 7""".stripMargin)

          checkAnswer(
            spark.table(tbl),
            Seq(Row(1, Period.ofYears(2), Duration.ofDays(3)),
              Row(4, Period.ofYears(5), Duration.ofDays(6)),
              Row(7, Period.ofYears(8), Duration.ofDays(9))))
        }
      }
    }
  }

  test("SPARK-42286: Insert into a table select from case when with cast, positive test") {
    withTable("t1", "t2") {
      sql("create table t1 (x int) using parquet")
      sql("insert into t1 values (1), (2)")
      sql("create table t2 (x Decimal(9, 0)) using parquet")
      sql("insert into t2 select 0 - (case when x = 1 then 1 else x end) from t1 where x = 1")
      checkAnswer(spark.table("t2"), Row(-1))
    }
  }

  test("UNSUPPORTED_OVERWRITE.TABLE: Can't overwrite a table that is also being read from") {
    val tableName = "t1"
    withTable(tableName) {
      sql(s"CREATE TABLE $tableName (a STRING, b INT) USING parquet")
      checkError(
        exception = intercept[AnalysisException] {
          spark.table(tableName).write.mode(SaveMode.Overwrite).saveAsTable(tableName)
        },
        errorClass = "UNSUPPORTED_OVERWRITE.TABLE",
        parameters = Map("table" -> s"`spark_catalog`.`default`.`$tableName`")
      )
    }
  }

  test("UNSUPPORTED_OVERWRITE.PATH: Can't overwrite a path that is also being read from") {
    val tableName = "t1"
    withTable(tableName) {
      withTempDir { dir =>
        val path = dir.getCanonicalPath
        sql(s"CREATE TABLE $tableName(i int) USING parquet LOCATION '$path'")
        val insertDirSql =
          s"""
             |INSERT OVERWRITE LOCAL DIRECTORY '$path'
             |USING parquet
             |SELECT i from $tableName""".stripMargin
        checkError(
          exception = intercept[AnalysisException] {
            sql(insertDirSql)
          },
          errorClass = "UNSUPPORTED_OVERWRITE.PATH",
          parameters = Map("path" -> ("file:" + path)))
      }
    }
  }
}

class FileExistingTestFileSystem extends RawLocalFileSystem {
  override def create(
      f: Path,
      overwrite: Boolean,
      bufferSize: Int,
      replication: Short,
      blockSize: Long): FSDataOutputStream = {
    throw new FileAlreadyExistsException(s"${f.toString} already exists")
  }
}

class RenameFromSparkStagingToFinalDirAlwaysTurnsFalseFilesystem extends RawLocalFileSystem {
  override def rename(src: Path, dst: Path): Boolean = {
    (!isSparkStagingDir(src) || isSparkStagingDir(dst)) && super.rename(src, dst)
  }

  private def isSparkStagingDir(path: Path): Boolean = {
    path.toString.contains(".spark-staging-")
  }
}<|MERGE_RESOLUTION|>--- conflicted
+++ resolved
@@ -657,7 +657,6 @@
           exception = intercept[AnalysisException] {
             sql("insert into t select 1L, 2")
           },
-<<<<<<< HEAD
           errorClass = "INCOMPATIBLE_DATA_FOR_TABLE.CANNOT_SAFELY_CAST",
           parameters = Map(
             "tableName" -> "`spark_catalog`.`default`.`t`",
@@ -665,17 +664,11 @@
             "from" -> "\"BIGINT\"",
             "to" -> "\"INT\"")
         )
-=======
-          errorClass = "_LEGACY_ERROR_TEMP_1204",
-          parameters = Map("tableName" -> "`spark_catalog`.`default`.`t`",
-            "errors" -> "Cannot safely cast 'i': bigint to int"))
->>>>>>> c9734008
 
         checkError(
           exception = intercept[AnalysisException] {
             sql("insert into t select 1, 2.0")
           },
-<<<<<<< HEAD
           errorClass = "INCOMPATIBLE_DATA_FOR_TABLE.CANNOT_SAFELY_CAST",
           parameters = Map(
             "tableName" -> "`spark_catalog`.`default`.`t`",
@@ -683,25 +676,6 @@
             "from" -> "\"DECIMAL(2,1)\"",
             "to" -> "\"DOUBLE\"")
         )
-
-        var msg = intercept[AnalysisException] {
-          sql("insert into t select 1, 2.0D, 3")
-        }.getMessage
-        assert(msg.contains("`t` requires that the data to be inserted have the same number of " +
-          "columns as the target table: target table has 2 column(s)" +
-          " but the inserted data has 3 column(s)"))
-
-        msg = intercept[AnalysisException] {
-          sql("insert into t select 1")
-        }.getMessage
-        assert(msg.contains("`t` requires that the data to be inserted have the same number of " +
-          "columns as the target table: target table has 2 column(s)" +
-          " but the inserted data has 1 column(s)"))
-=======
-          errorClass = "_LEGACY_ERROR_TEMP_1204",
-          parameters = Map(
-            "tableName" -> "`spark_catalog`.`default`.`t`",
-            "errors" -> "Cannot safely cast 'd': decimal(2,1) to double"))
 
         checkError(
           exception = intercept[AnalysisException] {
@@ -712,7 +686,6 @@
             "tableName" -> "`spark_catalog`.`default`.`t`",
             "tableColumns" -> "`i`, `d`",
             "dataColumns" -> "`1`, `2`.`0`, `3`"))
->>>>>>> c9734008
 
         // Insert into table successfully.
         sql("insert into t select 1, 2.0D")
@@ -731,58 +704,34 @@
           exception = intercept[AnalysisException] {
             sql("insert into t values('a', 'b')")
           },
-<<<<<<< HEAD
           errorClass = "INCOMPATIBLE_DATA_FOR_TABLE.CANNOT_SAFELY_CAST",
           parameters = Map(
             "tableName" -> "`spark_catalog`.`default`.`t`",
             "colPath" -> "`i`",
             "from" -> "\"STRING\"",
             "to" -> "\"INT\"")
-=======
-          errorClass = "_LEGACY_ERROR_TEMP_1204",
-          parameters = Map(
-            "tableName" -> "`spark_catalog`.`default`.`t`",
-            "errors" -> ("Cannot safely cast 'i': string to int\n- " +
-              "Cannot safely cast 'd': string to double"))
->>>>>>> c9734008
         )
         checkError(
           exception = intercept[AnalysisException] {
             sql("insert into t values(now(), now())")
           },
-<<<<<<< HEAD
           errorClass = "INCOMPATIBLE_DATA_FOR_TABLE.CANNOT_SAFELY_CAST",
           parameters = Map(
             "tableName" -> "`spark_catalog`.`default`.`t`",
             "colPath" -> "`i`",
             "from" -> "\"TIMESTAMP\"",
             "to" -> "\"INT\"")
-=======
-          errorClass = "_LEGACY_ERROR_TEMP_1204",
-          parameters = Map(
-            "tableName" -> "`spark_catalog`.`default`.`t`",
-            "errors" -> ("Cannot safely cast 'i': timestamp to int\n- " +
-              "Cannot safely cast 'd': timestamp to double"))
->>>>>>> c9734008
         )
         checkError(
           exception = intercept[AnalysisException] {
             sql("insert into t values(true, false)")
           },
-<<<<<<< HEAD
           errorClass = "INCOMPATIBLE_DATA_FOR_TABLE.CANNOT_SAFELY_CAST",
           parameters = Map(
             "tableName" -> "`spark_catalog`.`default`.`t`",
             "colPath" -> "`i`",
             "from" -> "\"BOOLEAN\"",
             "to" -> "\"INT\"")
-=======
-          errorClass = "_LEGACY_ERROR_TEMP_1204",
-          parameters = Map(
-            "tableName" -> "`spark_catalog`.`default`.`t`",
-            "errors" -> ("Cannot safely cast 'i': boolean to int\n- " +
-              "Cannot safely cast 'd': boolean to double"))
->>>>>>> c9734008
         )
       }
     }
@@ -900,20 +849,12 @@
           exception = intercept[AnalysisException] {
             sql("INSERT INTO t VALUES (TIMESTAMP('2010-09-02 14:10:10'), 1)")
           },
-<<<<<<< HEAD
           errorClass = "INCOMPATIBLE_DATA_FOR_TABLE.CANNOT_SAFELY_CAST",
           parameters = Map(
             "tableName" -> "`spark_catalog`.`default`.`t`",
             "colPath" -> "`i`",
             "from" -> "\"TIMESTAMP\"",
             "to" -> "\"INT\"")
-=======
-          errorClass = "_LEGACY_ERROR_TEMP_1204",
-          parameters = Map(
-            "tableName" -> "`spark_catalog`.`default`.`t`",
-            "errors" -> ("Cannot safely cast 'i': timestamp to int\n- " +
-              "Cannot safely cast 't': int to timestamp"))
->>>>>>> c9734008
         )
       }
 
@@ -923,20 +864,12 @@
           exception = intercept[AnalysisException] {
             sql("INSERT INTO t VALUES (date('2010-09-02'), 1)")
           },
-<<<<<<< HEAD
           errorClass = "INCOMPATIBLE_DATA_FOR_TABLE.CANNOT_SAFELY_CAST",
           parameters = Map(
             "tableName" -> "`spark_catalog`.`default`.`t`",
             "colPath" -> "`i`",
             "from" -> "\"DATE\"",
             "to" -> "\"INT\"")
-=======
-          errorClass = "_LEGACY_ERROR_TEMP_1204",
-          parameters = Map(
-            "tableName" -> "`spark_catalog`.`default`.`t`",
-            "errors" -> ("Cannot safely cast 'i': date to int\n- " +
-              "Cannot safely cast 'd': int to date"))
->>>>>>> c9734008
         )
       }
 
@@ -946,20 +879,12 @@
           exception = intercept[AnalysisException] {
             sql("INSERT INTO t VALUES (TIMESTAMP('2010-09-02 14:10:10'), true)")
           },
-<<<<<<< HEAD
             errorClass = "INCOMPATIBLE_DATA_FOR_TABLE.CANNOT_SAFELY_CAST",
             parameters = Map(
-        "tableName" -> "`spark_catalog`.`default`.`t`",
-        "colPath" -> "`b`",
-        "from" -> "\"TIMESTAMP\"",
-        "to" -> "\"BOOLEAN\"")
-=======
-          errorClass = "_LEGACY_ERROR_TEMP_1204",
-          parameters = Map(
-            "tableName" -> "`spark_catalog`.`default`.`t`",
-            "errors" -> ("Cannot safely cast 'b': timestamp to boolean\n- " +
-              "Cannot safely cast 't': boolean to timestamp"))
->>>>>>> c9734008
+              "tableName" -> "`spark_catalog`.`default`.`t`",
+              "colPath" -> "`b`",
+              "from" -> "\"TIMESTAMP\"",
+              "to" -> "\"BOOLEAN\"")
         )
       }
 
@@ -969,20 +894,12 @@
           exception = intercept[AnalysisException] {
             sql("INSERT INTO t VALUES (date('2010-09-02'), true)")
           },
-<<<<<<< HEAD
             errorClass = "INCOMPATIBLE_DATA_FOR_TABLE.CANNOT_SAFELY_CAST",
             parameters = Map(
-        "tableName" -> "`spark_catalog`.`default`.`t`",
-        "colPath" -> "`b`",
-        "from" -> "\"DATE\"",
-        "to" -> "\"BOOLEAN\"")
-=======
-          errorClass = "_LEGACY_ERROR_TEMP_1204",
-          parameters = Map(
-            "tableName" -> "`spark_catalog`.`default`.`t`",
-            "errors" -> ("Cannot safely cast 'b': date to boolean\n- " +
-              "Cannot safely cast 'd': boolean to date"))
->>>>>>> c9734008
+              "tableName" -> "`spark_catalog`.`default`.`t`",
+              "colPath" -> "`b`",
+              "from" -> "\"DATE\"",
+              "to" -> "\"BOOLEAN\"")
         )
       }
     }
