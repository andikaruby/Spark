--- conflicted
+++ resolved
@@ -34,11 +34,7 @@
 import org.apache.hadoop.io.compress.GzipCodec
 
 import org.apache.spark.SparkException
-<<<<<<< HEAD
-import org.apache.spark.sql.{AnalysisException, Dataset, Encoders, QueryTest, Row, RowFactory, SaveMode}
-=======
-import org.apache.spark.sql.{AnalysisException, DataFrame, Dataset, Encoders, QueryTest, Row, SaveMode}
->>>>>>> 9bb358b5
+import org.apache.spark.sql.{AnalysisException, DataFrame, Dataset, Encoders, QueryTest, Row,RowFactory, SaveMode}
 import org.apache.spark.sql.catalyst.util._
 import org.apache.spark.sql.catalyst.xml.{StaxXmlParser, XmlInferSchema, XmlOptions}
 import org.apache.spark.sql.catalyst.xml.XmlOptions._
@@ -2223,7 +2219,69 @@
     }
   }
 
-<<<<<<< HEAD
+  def testWriteReadRoundTrip(df: DataFrame,
+                             options: Map[String, String] = Map.empty): Unit = {
+    withTempDir { dir =>
+      df.write
+        .options(options)
+        .option("rowTag", "ROW")
+        .mode("overwrite")
+        .xml(dir.getCanonicalPath)
+      val df2 = spark.read
+        .options(options)
+        .option("rowTag", "ROW")
+        .xml(dir.getCanonicalPath)
+      checkAnswer(df, df2)
+    }
+  }
+
+  def primitiveFieldAndType: Dataset[String] =
+    spark.createDataset(spark.sparkContext.parallelize("""
+      <ROW>
+        <string>this is a simple string.</string>
+        <integer>10</integer>
+        <long>21474836470</long>
+        <decimal>92233720368547758070</decimal>
+        <double>1.7976931348623157</double>
+        <boolean>true</boolean>
+        <null>null</null>
+      </ROW>""" :: Nil))(Encoders.STRING)
+
+  test("Primitive field and type inferring") {
+    val dfWithNodecimal = spark.read
+      .option("nullValue", "null")
+      .xml(primitiveFieldAndType)
+    assert(dfWithNodecimal.schema("decimal").dataType === DoubleType)
+
+    val df = spark.read
+      .option("nullValue", "null")
+      .option("prefersDecimal", "true")
+      .xml(primitiveFieldAndType)
+
+    val expectedSchema = StructType(
+      StructField("boolean", BooleanType, true) ::
+      StructField("decimal", DecimalType(20, 0), true) ::
+      StructField("double", DoubleType, true) ::
+      StructField("integer", LongType, true) ::
+      StructField("long", LongType, true) ::
+      StructField("null", StringType, true) ::
+      StructField("string", StringType, true) :: Nil)
+
+    assert(df.schema === expectedSchema)
+
+    checkAnswer(
+      df,
+      Row(true,
+        new java.math.BigDecimal("92233720368547758070"),
+        1.7976931348623157,
+        10,
+        21474836470L,
+        null,
+        "this is a simple string.")
+    )
+    testWriteReadRoundTrip(df, Map("nullValue" -> "null", "prefersDecimal" -> "true"))
+  }
+
   test("keepInnerXmlAsRaw: xml with only rowTag(TEAMS)") {
     val xmlLoad = spark.read
       .option("rowTag", "TEAMS")
@@ -3776,68 +3834,4 @@
     fieldIndexAsOption
   }
 
-=======
-  def testWriteReadRoundTrip(df: DataFrame,
-                             options: Map[String, String] = Map.empty): Unit = {
-    withTempDir { dir =>
-      df.write
-        .options(options)
-        .option("rowTag", "ROW")
-        .mode("overwrite")
-        .xml(dir.getCanonicalPath)
-      val df2 = spark.read
-        .options(options)
-        .option("rowTag", "ROW")
-        .xml(dir.getCanonicalPath)
-      checkAnswer(df, df2)
-    }
-  }
-
-  def primitiveFieldAndType: Dataset[String] =
-    spark.createDataset(spark.sparkContext.parallelize("""
-      <ROW>
-        <string>this is a simple string.</string>
-        <integer>10</integer>
-        <long>21474836470</long>
-        <decimal>92233720368547758070</decimal>
-        <double>1.7976931348623157</double>
-        <boolean>true</boolean>
-        <null>null</null>
-      </ROW>""" :: Nil))(Encoders.STRING)
-
-  test("Primitive field and type inferring") {
-    val dfWithNodecimal = spark.read
-      .option("nullValue", "null")
-      .xml(primitiveFieldAndType)
-    assert(dfWithNodecimal.schema("decimal").dataType === DoubleType)
-
-    val df = spark.read
-      .option("nullValue", "null")
-      .option("prefersDecimal", "true")
-      .xml(primitiveFieldAndType)
-
-    val expectedSchema = StructType(
-      StructField("boolean", BooleanType, true) ::
-      StructField("decimal", DecimalType(20, 0), true) ::
-      StructField("double", DoubleType, true) ::
-      StructField("integer", LongType, true) ::
-      StructField("long", LongType, true) ::
-      StructField("null", StringType, true) ::
-      StructField("string", StringType, true) :: Nil)
-
-    assert(df.schema === expectedSchema)
-
-    checkAnswer(
-      df,
-      Row(true,
-        new java.math.BigDecimal("92233720368547758070"),
-        1.7976931348623157,
-        10,
-        21474836470L,
-        null,
-        "this is a simple string.")
-    )
-    testWriteReadRoundTrip(df, Map("nullValue" -> "null", "prefersDecimal" -> "true"))
-  }
->>>>>>> 9bb358b5
 }