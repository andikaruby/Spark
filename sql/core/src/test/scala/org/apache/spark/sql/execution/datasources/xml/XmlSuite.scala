/*
 * Licensed to the Apache Software Foundation (ASF) under one or more
 * contributor license agreements.  See the NOTICE file distributed with
 * this work for additional information regarding copyright ownership.
 * The ASF licenses this file to You under the Apache License, Version 2.0
 * (the "License"); you may not use this file except in compliance with
 * the License.  You may obtain a copy of the License at
 *
 *    http://www.apache.org/licenses/LICENSE-2.0
 *
 * Unless required by applicable law or agreed to in writing, software
 * distributed under the License is distributed on an "AS IS" BASIS,
 * WITHOUT WARRANTIES OR CONDITIONS OF ANY KIND, either express or implied.
 * See the License for the specific language governing permissions and
 * limitations under the License.
 */
package org.apache.spark.sql.execution.datasources.xml

import java.io.EOFException
import java.nio.charset.{StandardCharsets, UnsupportedCharsetException}
import java.nio.file.{Files, Path, Paths}
import java.sql.{Date, Timestamp}
import java.time.{Instant, LocalDateTime}
import java.util.TimeZone

import scala.collection.immutable.ArraySeq
import scala.collection.mutable
import scala.io.Source
import scala.jdk.CollectionConverters._

import org.apache.commons.lang3.exception.ExceptionUtils
import org.apache.hadoop.conf.Configuration
import org.apache.hadoop.io.{LongWritable, Text}
import org.apache.hadoop.io.compress.GzipCodec

import org.apache.spark.{SparkException, SparkFileNotFoundException}
import org.apache.spark.sql.{AnalysisException, DataFrame, Dataset, Encoders, QueryTest, Row, SaveMode}
import org.apache.spark.sql.catalyst.util._
import org.apache.spark.sql.catalyst.xml.XmlOptions
import org.apache.spark.sql.catalyst.xml.XmlOptions._
import org.apache.spark.sql.errors.QueryCompilationErrors
import org.apache.spark.sql.execution.datasources.CommonFileDataSourceSuite
import org.apache.spark.sql.execution.datasources.xml.TestUtils._
import org.apache.spark.sql.functions._
import org.apache.spark.sql.internal.SQLConf
import org.apache.spark.sql.test.SharedSparkSession
import org.apache.spark.sql.types._
import org.apache.spark.unsafe.types.UTF8String

class XmlSuite
    extends QueryTest
    with SharedSparkSession
    with CommonFileDataSourceSuite
    with TestXmlData {
  import testImplicits._

  private val resDir = "test-data/xml-resources/"

  private var tempDir: Path = _

  override protected def dataSourceFormat: String = "xml"

  override protected def beforeAll(): Unit = {
    super.beforeAll()
    tempDir = Files.createTempDirectory("XmlSuite")
    tempDir.toFile.deleteOnExit()
  }

  private def getEmptyTempDir(): Path = {
    Files.createTempDirectory(tempDir, "test")
  }

  override def excluded: Seq[String] = Seq(
    s"Propagate Hadoop configs from $dataSourceFormat options to underlying file system")

  // Tests

  test("DSL test") {
    val results = spark.read.format("xml")
      .option("rowTag", "ROW")
      .option("multiLine", "true")
      .load(getTestResourcePath(resDir + "cars.xml"))
      .select("year")
      .collect()

    assert(results.length === 3)
  }

  test("DSL test with xml having unbalanced datatypes") {
    val results = spark.read
      .option("rowTag", "ROW")
      .option("nullValue", "")
      .option("multiLine", "true")
      .xml(getTestResourcePath(resDir + "gps-empty-field.xml"))

    assert(results.collect().length === 2)
  }

  test("DSL test with mixed elements (attributes, no child)") {
    val results = spark.read
      .option("rowTag", "ROW")
      .xml(getTestResourcePath(resDir + "cars-mixed-attr-no-child.xml"))
      .select("date")
      .collect()

    val attrValOne = results(0).getStruct(0).getString(1)
    val attrValTwo = results(1).getStruct(0).getString(1)
    assert(attrValOne == "string")
    assert(attrValTwo == "struct")
    assert(results.length === 3)
  }

  test("DSL test for inconsistent element attributes as fields") {
    val results = spark.read
      .option("rowTag", "book")
      .xml(getTestResourcePath(resDir + "books-attributes-in-no-child.xml"))
      .select("price")

    // This should not throw an exception `java.lang.ArrayIndexOutOfBoundsException`
    // as non-existing values are represented as `null`s.
    val res = results.collect();
    assert(res(0).getStruct(0).get(1) === null)
  }

  test("DSL test with mixed elements (struct, string)") {
    val results = spark.read
      .option("rowTag", "person")
      .xml(getTestResourcePath(resDir + "ages-mixed-types.xml"))
      .collect()
    assert(results.length === 3)
  }

  test("DSL test with elements in array having attributes") {
    val results = spark.read
      .option("rowTag", "person")
      .xml(getTestResourcePath(resDir + "ages.xml"))
      .collect()
    val attrValOne = results(0).getStruct(0).getAs[Date](1)
    val attrValTwo = results(1).getStruct(0).getAs[Date](1)
    assert(attrValOne.toString === "1990-02-24")
    assert(attrValTwo.toString === "1985-01-01")
    assert(results.length === 3)
  }

  test("DSL test for iso-8859-1 encoded file") {
    val dataFrame = spark.read
      .option("rowTag", "ROW")
      .option("charset", StandardCharsets.ISO_8859_1.name)
      .xml(getTestResourcePath(resDir + "cars-iso-8859-1.xml"))
    assert(dataFrame.select("year").collect().length === 3)

    val results = dataFrame
      .select("comment", "year")
      .where(dataFrame("year") === 2012)

    assert(results.head() === Row("No comment", 2012))
  }

  test("DSL test compressed file") {
    val results = spark.read
      .option("rowTag", "ROW")
      .xml(getTestResourcePath(resDir + "cars.xml.gz"))
      .select("year")
      .collect()

    assert(results.length === 3)
  }

  test("DSL test splittable compressed file") {
    val results = spark.read
      .option("rowTag", "ROW")
      .xml(getTestResourcePath(resDir + "cars.xml.bz2"))
      .select("year")
      .collect()

    assert(results.length === 3)
  }

  test("DSL test bad charset name") {
    // val exception = intercept[UnsupportedCharsetException] {
    val exception = intercept[SparkException] {
      spark.read
        .option("rowTag", "ROW")
        .option("charset", "1-9588-osi")
        .xml(getTestResourcePath(resDir + "cars.xml"))
        .select("year")
        .collect()
    }
    ExceptionUtils.getRootCause(exception).isInstanceOf[UnsupportedCharsetException]
    assert(exception.getMessage.contains("1-9588-osi"))
  }

  test("DDL test") {
    spark.sql(s"""
         |CREATE TEMPORARY VIEW carsTable1
         |USING org.apache.spark.sql.execution.datasources.xml
         |OPTIONS (rowTag "ROW", path "${getTestResourcePath(resDir + "cars.xml")}")
      """.stripMargin.replaceAll("\n", " "))

    assert(spark.sql("SELECT year FROM carsTable1").collect().length === 3)
  }

  test("DDL test with alias name") {
    spark.sql(s"""
         |CREATE TEMPORARY VIEW carsTable2
         |USING xml
         |OPTIONS (rowTag "ROW", path "${getTestResourcePath(resDir + "cars.xml")}")
      """.stripMargin.replaceAll("\n", " "))

    assert(spark.sql("SELECT year FROM carsTable2").collect().length === 3)
  }

  test("DSL test for parsing a malformed XML file") {
    val results = spark.read
      .option("rowTag", "ROW")
      .option("mode", DropMalformedMode.name)
      .xml(getTestResourcePath(resDir + "cars-malformed.xml"))

    assert(results.count() === 1)
  }

  test("DSL test for dropping malformed rows") {
    val cars = spark.read
      .option("rowTag", "ROW")
      .option("mode", DropMalformedMode.name)
      .xml(getTestResourcePath(resDir + "cars-malformed.xml"))

    assert(cars.count() == 1)
    assert(cars.head() === Row("Chevy", "Volt", 2015))
  }

  test("DSL test for failing fast") {
    val exceptionInSchemaInference = intercept[SparkException] {
      spark.read
        .option("rowTag", "ROW")
        .option("mode", FailFastMode.name)
        .xml(getTestResourcePath(resDir + "cars-malformed.xml"))
    }.getMessage
    assert(exceptionInSchemaInference.contains(
      "Malformed records are detected in schema inference. Parse Mode: FAILFAST."))
    val exceptionInParsing = intercept[SparkException] {
      spark.read
        .schema("year string")
        .option("rowTag", "ROW")
        .option("mode", FailFastMode.name)
        .xml(getTestResourcePath(resDir + "cars-malformed.xml"))
        .collect()
    }
    checkError(
      // TODO: Exception was nested two level deep as opposed to just one like json/csv
      exception = exceptionInParsing.getCause.getCause.asInstanceOf[SparkException],
      errorClass = "MALFORMED_RECORD_IN_PARSING.WITHOUT_SUGGESTION",
      parameters = Map(
        "badRecord" -> "[null]",
        "failFastMode" -> FailFastMode.name)
    )
  }

  test("test FAILFAST with unclosed tag") {
    val exceptionInSchemaInference = intercept[SparkException] {
      spark.read
        .option("rowTag", "book")
        .option("mode", FailFastMode.name)
        .xml(getTestResourcePath(resDir + "unclosed_tag.xml"))
    }.getMessage
    assert(exceptionInSchemaInference.contains(
      "Malformed records are detected in schema inference. Parse Mode: FAILFAST."))
    val exceptionInParsing = intercept[SparkException] {
      spark.read
        .schema("_id string")
        .option("rowTag", "book")
        .option("mode", FailFastMode.name)
        .xml(getTestResourcePath(resDir + "unclosed_tag.xml"))
        .show()
    }.getCause.getCause
    checkError(
      // TODO: Exception was nested two level deep as opposed to just one like json/csv
      exception = exceptionInParsing.asInstanceOf[SparkException],
      errorClass = "MALFORMED_RECORD_IN_PARSING.WITHOUT_SUGGESTION",
      parameters = Map(
        "badRecord" -> "[null]",
        "failFastMode" -> FailFastMode.name)
    )
  }

  test("DSL test for permissive mode for corrupt records") {
    val carsDf = spark.read
      .option("rowTag", "ROW")
      .option("mode", PermissiveMode.name)
      .option("columnNameOfCorruptRecord", "_malformed_records")
      .xml(getTestResourcePath(resDir + "cars-malformed.xml"))
    val cars = carsDf.collect()
    assert(cars.length === 3)

    val malformedRowOne = carsDf.cache().select("_malformed_records").first().get(0).toString
    val malformedRowTwo = carsDf.cache().select("_malformed_records").take(2).last.get(0).toString
    val expectedMalformedRowOne = "<ROW><year>2012</year><make>Tesla</make><model>>S" +
      "<comment>No comment</comment></ROW>"
    val expectedMalformedRowTwo = "<ROW></year><make>Ford</make><model>E350</model>model></model>" +
      "<comment>Go get one now they are going fast</comment></ROW>"

    assert(malformedRowOne.replaceAll("\\s", "") === expectedMalformedRowOne.replaceAll("\\s", ""))
    assert(malformedRowTwo.replaceAll("\\s", "") === expectedMalformedRowTwo.replaceAll("\\s", ""))
    assert(cars(2)(0) === null)
    assert(cars(0).toSeq.takeRight(3) === Seq(null, null, null))
    assert(cars(1).toSeq.takeRight(3) === Seq(null, null, null))
    assert(cars(2).toSeq.takeRight(3) === Seq("Chevy", "Volt", 2015))
  }

  test("DSL test with empty file and known schema") {
    val results = spark.read
      .option("rowTag", "ROW")
      .schema(buildSchema(field("column", StringType, false)))
      .xml(getTestResourcePath(resDir + "empty.xml"))
      .count()

    assert(results === 0)
  }

  test("DSL test with poorly formatted file and string schema") {
    val schema = buildSchema(
      field("color"),
      field("year"),
      field("make"),
      field("model"),
      field("comment"))
    val results = spark.read.schema(schema)
      .option("rowTag", "ROW")
      .xml(getTestResourcePath(resDir + "cars-unbalanced-elements.xml"))
      .count()

    assert(results === 3)
  }

  test("DDL test with empty file") {
    spark.sql(s"""
           |CREATE TEMPORARY VIEW carsTable3
           |(year double, make string, model string, comments string, grp string)
           |USING xml
           |OPTIONS (rowTag "ROW", path "${getTestResourcePath(resDir + "empty.xml")}")
      """.stripMargin.replaceAll("\n", " "))

    assert(spark.sql("SELECT count(*) FROM carsTable3").collect().head(0) === 0)
  }

  test("SQL test insert overwrite") {
    val tempPath = getEmptyTempDir()
    spark.sql(s"""
         |CREATE TEMPORARY VIEW booksTableIO
         |USING xml
         |OPTIONS (path "${getTestResourcePath(resDir + "books.xml")}", rowTag "book")
      """.stripMargin.replaceAll("\n", " "))
    spark.sql(s"""
         |CREATE TEMPORARY VIEW booksTableEmpty
         |(author string, description string, genre string,
         |id string, price double, publish_date string, title string)
         |USING xml
         |OPTIONS (rowTag "ROW", path "$tempPath")
      """.stripMargin.replaceAll("\n", " "))

    assert(spark.sql("SELECT * FROM booksTableIO").collect().length === 12)
    assert(spark.sql("SELECT * FROM booksTableEmpty").collect().isEmpty)

    spark.sql(
      s"""
         |INSERT OVERWRITE TABLE booksTableEmpty
         |SELECT * FROM booksTableIO
      """.stripMargin.replaceAll("\n", " "))
    assert(spark.sql("SELECT * FROM booksTableEmpty").collect().length == 12)
  }

  test("DSL save with gzip compression codec") {
    val copyFilePath = getEmptyTempDir().resolve("cars-copy.xml")

    val cars = spark.read
      .option("rowTag", "ROW")
      .xml(getTestResourcePath(resDir + "cars.xml"))
    cars.write
      .mode(SaveMode.Overwrite)
      .options(Map("rowTag" -> "ROW", "compression" -> classOf[GzipCodec].getName))
      .xml(copyFilePath.toString)
    // Check that the part file has a .gz extension
    assert(Files.list(copyFilePath).iterator().asScala
      .count(_.getFileName.toString().endsWith(".xml.gz")) === 1)

    val carsCopy = spark.read.option("rowTag", "ROW").xml(copyFilePath.toString)

    assert(carsCopy.count() === cars.count())
    assert(carsCopy.collect().map(_.toString).toSet === cars.collect().map(_.toString).toSet)
  }

  test("DSL save with gzip compression codec by shorten name") {
    val copyFilePath = getEmptyTempDir().resolve("cars-copy.xml")

    val cars = spark.read
      .option("rowTag", "ROW")
      .xml(getTestResourcePath(resDir + "cars.xml"))
    cars.write
      .mode(SaveMode.Overwrite)
      .options(Map("rowTag" -> "ROW", "compression" -> "gZiP"))
      .xml(copyFilePath.toString)

    // Check that the part file has a .gz extension
    assert(Files.list(copyFilePath).iterator().asScala
      .count(_.getFileName.toString().endsWith(".xml.gz")) === 1)

    val carsCopy = spark.read.option("rowTag", "ROW").xml(copyFilePath.toString)

    assert(carsCopy.count() === cars.count())
    assert(carsCopy.collect().map(_.toString).toSet === cars.collect().map(_.toString).toSet)
  }

  test("DSL save") {
    val copyFilePath = getEmptyTempDir().resolve("books-copy.xml")

    val books = spark.read
      .option("rowTag", "book")
      .xml(getTestResourcePath(resDir + "books-complicated.xml"))
    books.write
      .options(Map("rootTag" -> "books", "rowTag" -> "book"))
      .xml(copyFilePath.toString)

    val booksCopy = spark.read
      .option("rowTag", "book")
      .xml(copyFilePath.toString)
    assert(booksCopy.count() === books.count())
    assert(booksCopy.collect().map(_.toString).toSet === books.collect().map(_.toString).toSet)
  }

  test("DSL save with declaration") {
    val copyFilePath1 = getEmptyTempDir().resolve("books-copy.xml")

    val books = spark.read
      .option("rowTag", "book")
      .xml(getTestResourcePath(resDir + "books-complicated.xml"))

    books.write
      .options(Map("rootTag" -> "books", "rowTag" -> "book", "declaration" -> ""))
      .xml(copyFilePath1.toString)

    val xmlFile1 =
      Files.list(copyFilePath1).iterator.asScala
        .filter(_.getFileName.toString.startsWith("part-")).next()
    val firstLine = getLines(xmlFile1).head
    assert(firstLine === "<books>")

    val copyFilePath2 = getEmptyTempDir().resolve("books-copy.xml")

    books.write
      .options(Map("rootTag" -> "books", "rowTag" -> "book"))
      .xml(copyFilePath2.toString)

    val xmlFile2 =
      Files.list(copyFilePath2).iterator.asScala
        .filter(_.getFileName.toString.startsWith("part-")).next()
    assert(getLines(xmlFile2).head ===
      "<?xml version=\"1.0\" encoding=\"UTF-8\" standalone=\"yes\"?>")
  }

  test("DSL save with item") {
    val tempPath = getEmptyTempDir().resolve("items-temp.xml")
    val items = spark.createDataFrame(Seq(Tuple1(Array(Array(3, 4))))).toDF("thing").repartition(1)
    items.write
      .option("rowTag", "ROW")
      .option("arrayElementName", "foo").xml(tempPath.toString)

    val xmlFile =
      Files.list(tempPath).iterator.asScala
        .filter(_.getFileName.toString.startsWith("part-")).next()
    assert(getLines(xmlFile).count(_.contains("<foo>")) === 2)
  }

  test("DSL save with nullValue") {
    val copyFilePath = getEmptyTempDir().resolve("books-copy.xml")

    val books = spark.read
      .option("rowTag", "book")
      .xml(getTestResourcePath(resDir + "books-complicated.xml"))
    books.write
      .options(Map("rootTag" -> "books", "rowTag" -> "book", "nullValue" -> ""))
      .xml(copyFilePath.toString)

    val booksCopy = spark.read
      .option("rowTag", "book")
      .option("nullValue", "")
      .xml(copyFilePath.toString)

    assert(booksCopy.count() === books.count())
    assert(booksCopy.collect().map(_.toString).toSet === books.collect().map(_.toString).toSet)
  }

  test("Write values properly as given to valueTag even if it starts with attributePrefix") {
    val copyFilePath = getEmptyTempDir().resolve("books-copy.xml")

    val rootTag = "catalog"
    val books = spark.read
      .option("valueTag", "#VALUE")
      .option("attributePrefix", "#")
      .option("rowTag", "book")
      .xml(getTestResourcePath(resDir + "books-attributes-in-no-child.xml"))

    books.write
      .option("valueTag", "#VALUE")
      .option("attributePrefix", "#")
      .option("rootTag", rootTag)
      .option("rowTag", "book")
      .xml(copyFilePath.toString)

    val booksCopy = spark.read
      .option("valueTag", "#VALUE")
      .option("attributePrefix", "_")
      .option("rowTag", "book")
      .xml(copyFilePath.toString)

    assert(booksCopy.count() === books.count())
    assert(booksCopy.collect().map(_.toString).toSet === books.collect().map(_.toString).toSet)
  }

  test("DSL save dataframe not read from a XML file") {
    val copyFilePath = getEmptyTempDir().resolve("data-copy.xml")

    val schema = buildSchema(arrayField("a", ArrayType(StringType)))
    val data = spark.sparkContext.parallelize(
      List(List(List("aa", "bb"), List("aa", "bb"))).map(Row(_)))
    val df = spark.createDataFrame(data, schema)
    df.write.option("rowTag", "ROW").xml(copyFilePath.toString)

    // When [[ArrayType]] has [[ArrayType]] as elements, it is confusing what is the element
    // name for XML file. Now, it is "item" by default. So, "item" field is additionally added
    // to wrap the element.
    val schemaCopy = buildSchema(
      structArray("a",
        field(XmlOptions.DEFAULT_ARRAY_ELEMENT_NAME, ArrayType(StringType))))
    val dfCopy = spark.read.option("rowTag", "ROW").xml(copyFilePath.toString)

    assert(dfCopy.count() === df.count())
    assert(dfCopy.schema === schemaCopy)
  }

  test("DSL save dataframe with data types correctly") {
    val copyFilePath = getEmptyTempDir().resolve("data-copy.xml")

    // Create the schema.
    val dataTypes = Array(
        StringType, NullType, BooleanType,
        ByteType, ShortType, IntegerType, LongType,
        FloatType, DoubleType, DecimalType(25, 3), DecimalType(6, 5),
        DateType, TimestampType, MapType(StringType, StringType))
    val fields = dataTypes.zipWithIndex.map { case (dataType, index) =>
      field(s"col$index", dataType)
    }
    val schema = StructType(fields)

    val currentTZ = TimeZone.getDefault
    try {
      // Tests will depend on default timezone, so set it to UTC temporarily
      TimeZone.setDefault(TimeZone.getTimeZone("UTC"))
      // Create the data
      val timestamp = "2015-01-01 00:00:00"
      val date = "2015-01-01"
      val row =
        Row(
          "aa", null, true,
          1.toByte, 1.toShort, 1, 1.toLong,
          1.toFloat, 1.toDouble, Decimal(1, 25, 3), Decimal(1, 6, 5),
          Date.valueOf(date), Timestamp.valueOf(timestamp), Map("a" -> "b"))
      val data = spark.sparkContext.parallelize(Seq(row))

      val df = spark.createDataFrame(data, schema)
      df.write.option("rowTag", "ROW").xml(copyFilePath.toString)

      val dfCopy = spark.read.option("rowTag", "ROW").schema(schema)
        .xml(copyFilePath.toString)

      assert(dfCopy.collect() === df.collect())
      assert(dfCopy.schema === df.schema)
    } finally {
      TimeZone.setDefault(currentTZ)
    }
  }

  test("DSL test schema inferred correctly") {
    val results = spark.read.option("rowTag", "book").xml(getTestResourcePath(resDir + "books.xml"))

    assert(results.schema === buildSchema(
      field(s"${DEFAULT_ATTRIBUTE_PREFIX}id"),
      field("author"),
      field("description"),
      field("genre"),
      field("price", DoubleType),
      field("publish_date", DateType),
      field("title")))

    assert(results.collect().length === 12)
  }

  test("DSL test schema inferred correctly with sampling ratio") {
    val results = spark.read
      .option("rowTag", "book")
      .option("samplingRatio", 0.5)
      .xml(getTestResourcePath(resDir + "books.xml"))

    assert(results.schema === buildSchema(
      field(s"${DEFAULT_ATTRIBUTE_PREFIX}id"),
      field("author"),
      field("description"),
      field("genre"),
      field("price", DoubleType),
      field("publish_date", DateType),
      field("title")))

    assert(results.collect().length === 12)
  }

  test("DSL test schema (object) inferred correctly") {
    val results = spark.read
      .option("rowTag", "book")
      .xml(getTestResourcePath(resDir + "books-nested-object.xml"))

    assert(results.schema === buildSchema(
      field(s"${DEFAULT_ATTRIBUTE_PREFIX}id"),
      field("author"),
      field("description"),
      field("genre"),
      field("price", DoubleType),
      structField("publish_dates",
        field("publish_date", DateType)),
      field("title")))

    assert(results.collect().length === 12)
  }

  test("DSL test schema (array) inferred correctly") {
    val results = spark.read
      .option("rowTag", "book")
      .xml(getTestResourcePath(resDir + "books-nested-array.xml"))

    assert(results.schema === buildSchema(
      field(s"${DEFAULT_ATTRIBUTE_PREFIX}id"),
      field("author"),
      field("description"),
      field("genre"),
      field("price", DoubleType),
      arrayField("publish_date", DateType),
      field("title")))

    assert(results.collect().length === 12)
  }

  test("DSL test schema (complicated) inferred correctly") {
    val results = spark.read
      .option("rowTag", "book")
      .xml(getTestResourcePath(resDir + "books-complicated.xml"))

    assert(results.schema == buildSchema(
      field(s"${DEFAULT_ATTRIBUTE_PREFIX}id"),
      field("author"),
      structField("genre",
        field("genreid", LongType),
        field("name")),
      field("price", DoubleType),
      structField("publish_dates",
        arrayField("publish_date",
          structField(
            field(s"${DEFAULT_ATTRIBUTE_PREFIX}tag"),
            field("day", LongType),
            field("month", LongType),
            field("year", LongType)))),
      field("title")))

    assert(results.collect().length === 3)
  }

  test("DSL test parsing and inferring attribute in elements having no child element") {
    // Default value.
    val resultsOne = spark.read.option("rowTag", "book")
      .xml(getTestResourcePath(resDir + "books-attributes-in-no-child.xml"))

    val schemaOne = buildSchema(
      field("_id"),
      field("author"),
      structField("price",
        field("_VALUE"),
        field(s"_unit")),
      field("publish_date", DateType),
      field("title"))

    assert(resultsOne.schema === schemaOne)
    assert(resultsOne.count() === 12)

    // Explicitly set
    val attributePrefix = "@#"
    val valueTag = "#@@value"
    val resultsTwo = spark.read
      .option("rowTag", "book")
      .option("attributePrefix", attributePrefix)
      .option("valueTag", valueTag)
      .xml(getTestResourcePath(resDir + "books-attributes-in-no-child.xml"))

    val schemaTwo = buildSchema(
      field(s"${attributePrefix}id"),
      field("author"),
      structField("price",
        field(valueTag),
        field(s"${attributePrefix}unit")),
      field("publish_date", DateType),
      field("title"))

    assert(resultsTwo.schema === schemaTwo)
    assert(resultsTwo.count() === 12)
  }

  test("DSL test schema (excluding tags) inferred correctly") {
    val results = spark.read
      .option("excludeAttribute", true)
      .option("rowTag", "book")
      .xml(getTestResourcePath(resDir + "books.xml"))

    val schema = buildSchema(
      field("author"),
      field("description"),
      field("genre"),
      field("price", DoubleType),
      field("publish_date", DateType),
      field("title"))

    assert(results.schema === schema)
  }

  test("DSL test with custom schema") {
    val schema = buildSchema(
      field("make"),
      field("model"),
      field("comment"),
      field("color"),
      field("year", IntegerType))
    val results = spark.read.option("rowTag", "ROW").schema(schema)
      .xml(getTestResourcePath(resDir + "cars-unbalanced-elements.xml"))
      .count()

    assert(results === 3)
  }

  test("DSL test inferred schema passed through") {
    val dataFrame = spark.read.option("rowTag", "ROW").xml(getTestResourcePath(resDir + "cars.xml"))

    val results = dataFrame
      .select("comment", "year")
      .where(dataFrame("year") === 2012)

    assert(results.head() === Row("No comment", 2012))
  }

  test("DSL test nullable fields") {
    val schema = buildSchema(
      field("name", StringType, false),
      field("age"))
    val results = spark.read.option("rowTag", "ROW").schema(schema)
      .xml(getTestResourcePath(resDir + "null-numbers.xml"))
      .select("name", "age")
      .collect()

    assert(results(0) === Row("alice", "35"))
    assert(results(1) === Row("bob", "    "))
    assert(results(2) === Row("coc", "24"))
  }

  test("DSL test for treating empty string as null value") {
    val schema = buildSchema(
      field("name", StringType, false),
      field("age", IntegerType))
    val results = spark.read.schema(schema)
      .option("rowTag", "ROW")
      .option("nullValue", "")
      .xml(getTestResourcePath(resDir + "null-numbers.xml"))
      .select("name", "age")
      .collect()

    assert(results(1) === Row("bob", null))
  }

  test("DSL test with namespaces ignored") {
    val results = spark.read
      .option("rowTag", "Topic")
      .xml(getTestResourcePath(resDir + "topics-namespaces.xml"))
      .collect()

    assert(results.length === 1)
  }

  test("xs_any array matches single element") {
    val schema = buildSchema(
      field(s"${DEFAULT_ATTRIBUTE_PREFIX}id"),
      field("author"),
      field("description"),
      field("genre"),
      field("price", DoubleType),
      field("publish_date"),
      field("xs_any"))
    val results = spark.read.schema(schema).option("rowTag", "book")
      .xml(getTestResourcePath(resDir + "books.xml"))
      // .select("xs_any")
      .collect()
    results.foreach { r =>
      assert(r.getString(0) != null)
    }
  }

  test("xs_any array matches multiple elements") {
    val schema = buildSchema(
      field(s"${DEFAULT_ATTRIBUTE_PREFIX}id"),
      field("author"),
      field("description"),
      field("genre"),
      arrayField("xs_any", StringType))
    val results = spark.read.schema(schema).option("rowTag", "book")
      .xml(getTestResourcePath(resDir + "books.xml"))
      .collect()
    results.foreach { r =>
      assert(r.getAs[Seq[String]]("xs_any").size === 3)
    }
  }

  test("Missing nested struct represented as Row of nulls instead of null") {
    val result = spark.read
      .option("rowTag", "item")
      .xml(getTestResourcePath(resDir + "null-nested-struct.xml"))
      .select("b.es")
      .collect()

    assert(result(1).getStruct(0) !== null)
    assert(result(1).getStruct(0)(0) === null)
  }

  test("Produces correct result for empty vs non-existent rows") {
    val schema = buildSchema(
      structField("b",
        structField("es",
          field("e"),
          field("f"))))
    val result = spark.read
      .option("rowTag", "item")
      .schema(schema)
      .xml(getTestResourcePath(resDir + "null-nested-struct-2.xml"))
      .collect()

    assert(result(0) === Row(Row(null)))
    assert(result(1) === Row(Row(Row(null, null))))
    assert(result(2) === Row(Row(Row("E", null))))
    assert(result(3) === Row(Row(Row("E", " "))))
    assert(result(4) === Row(Row(Row("E", ""))))
  }

  test("Produces correct order of columns for nested rows when user specifies a schema") {
    val schema = buildSchema(
      structField("c",
        field("b", IntegerType),
        field("a", IntegerType)))

    val result = spark.read.schema(schema)
      .option("rowTag", "ROW")
      .xml(getTestResourcePath(resDir + "simple-nested-objects.xml"))
      .select("c.a", "c.b")
      .collect()

    assert(result(0) === Row(111, 222))
  }

  private[this] def testNextedElementFromFile(xmlFile: String): Unit = {
    val lines = getLines(Paths.get(xmlFile.replace("file:/", "/"))).toList
    val firstExpected = lines(2).trim
    val lastExpected = lines(3).trim
    val config = new Configuration(spark.sessionState.newHadoopConf())
    config.set(XmlInputFormat.START_TAG_KEY, "<parent>")
    config.set(XmlInputFormat.END_TAG_KEY, "</parent>")
    val records = spark.sparkContext.newAPIHadoopFile(
      xmlFile,
      classOf[XmlInputFormat],
      classOf[LongWritable],
      classOf[Text],
      config)
    val list = records.values.map(_.toString).collect().toList
    assert(list.length === 2)
    val firstActual = list.head
    val lastActual = list.last
    assert(firstActual === firstExpected)
    assert(lastActual === lastExpected)
  }

  test("Nested element with same name as parent delineation") {
    testNextedElementFromFile(getTestResourcePath(resDir +
      "nested-element-with-name-of-parent.xml"))
  }

  test("Nested element including attribute with same name as parent delineation") {
    testNextedElementFromFile(getTestResourcePath(resDir +
      "nested-element-with-attributes-and-name-of-parent.xml"))
  }

  test("Nested element with same name as parent schema inference") {
    val df = spark.read.option("rowTag", "parent")
      .xml(getTestResourcePath(resDir + "nested-element-with-name-of-parent.xml"))

    val schema = buildSchema(
      field("child"),
      structField("parent",
        field("child")))
    assert(df.schema === schema)
  }

  test("Skip and project currently XML files without indentation") {
    val df = spark.read
      .option("rowTag", "ROW")
      .xml(getTestResourcePath(resDir + "cars-no-indentation.xml"))
    val results = df.select("model").collect()
    val years = results.map(_(0)).toSet
    assert(years === Set("S", "E350", "Volt"))
  }

  test("Select correctly all child fields regardless of pushed down projection") {
    val results = spark.read
      .option("rowTag", "book")
      .xml(getTestResourcePath(resDir + "books-complicated.xml"))
      .selectExpr("publish_dates")
      .collect()
    results.foreach { row =>
      // All nested fields should not have nulls but arrays.
      assert(!row.anyNull)
    }
  }

  test("Empty string not allowed for rowTag, attributePrefix and valueTag.") {
    val messageOne = intercept[IllegalArgumentException] {
      spark.read.option("rowTag", "").xml(getTestResourcePath(resDir + "cars.xml"))
    }.getMessage
    assert(messageOne === "requirement failed: 'rowTag' option should not be an empty string.")

    val messageThree = intercept[IllegalArgumentException] {
      spark.read.option("rowTag", "ROW")
        .option("valueTag", "").xml(getTestResourcePath(resDir + "cars.xml"))
    }.getMessage
    assert(messageThree === "requirement failed: 'valueTag' option should not be empty string.")
  }

  test("'rowTag' and 'rootTag' should not include angle brackets") {
    val messageOne = intercept[IllegalArgumentException] {
      spark.read.option("rowTag", "ROW>").xml(getTestResourcePath(resDir + "cars.xml"))
    }.getMessage
    assert(messageOne === "requirement failed: 'rowTag' should not include angle brackets")

    val messageTwo = intercept[IllegalArgumentException] {
            spark.read.option("rowTag", "ROW")
              .option("rowTag", "<ROW").xml(getTestResourcePath(resDir + "cars.xml"))
    }.getMessage
    assert(
      messageTwo === "requirement failed: 'rowTag' should not include angle brackets")

    val messageThree = intercept[IllegalArgumentException] {
      spark.read.option("rowTag", "ROW")
        .option("rootTag", "ROWSET>").xml(getTestResourcePath(resDir + "cars.xml"))
    }.getMessage
    assert(messageThree === "requirement failed: 'rootTag' should not include angle brackets")

    val messageFour = intercept[IllegalArgumentException] {
      spark.read.option("rowTag", "ROW")
        .option("rootTag", "<ROWSET").xml(getTestResourcePath(resDir + "cars.xml"))
    }.getMessage
    assert(messageFour === "requirement failed: 'rootTag' should not include angle brackets")
  }

  test("valueTag and attributePrefix should not be the same.") {
    val messageOne = intercept[IllegalArgumentException] {
      spark.read
        .option("rowTag", "ROW")
        .option("valueTag", "#abc")
        .option("attributePrefix", "#abc")
        .xml(getTestResourcePath(resDir + "cars.xml"))
    }.getMessage
    assert(messageOne ===
      "requirement failed: 'valueTag' and 'attributePrefix' options should not be the same.")
  }

  test("nullValue test") {
    val resultsOne = spark.read
      .option("rowTag", "ROW")
      .option("nullValue", "")
      .xml(getTestResourcePath(resDir + "gps-empty-field.xml"))
    assert(resultsOne.selectExpr("extensions.TrackPointExtension").head().getStruct(0) !== null)
    assert(resultsOne.selectExpr("extensions.TrackPointExtension")
      .head().getStruct(0)(0) === null)
    // Is the behavior below consistent? see line above.
    assert(resultsOne.selectExpr("extensions.TrackPointExtension.hr").head().getStruct(0) === null)
    assert(resultsOne.collect().length === 2)

    val resultsTwo = spark.read
      .option("rowTag", "ROW")
      .option("nullValue", "2013-01-24T06:18:43Z")
      .xml(getTestResourcePath(resDir + "gps-empty-field.xml"))
    assert(resultsTwo.selectExpr("time").head().getStruct(0) === null)
    assert(resultsTwo.collect().length === 2)
  }

  test("ignoreSurroundingSpace with string types") {
    val df = spark.read
      .option("inferSchema", true)
      .option("rowTag", "entry")
      .option("ignoreSurroundingSpaces", true)
      .xml(getTestResourcePath(resDir + "feed-with-spaces.xml"))
    val results = df.collect().map(_.getString(0))
    assert(results === Array("A", "B", "C", "D"))
  }

  test("ignoreSurroundingSpaces with non-string types") {
    val results = spark.read
      .option("ignoreSurroundingSpaces", true)
      .option("rowTag", "person")
      .xml(getTestResourcePath(resDir + "ages-with-spaces.xml"))
      .collect()
    val attrValOne = results(0).getStruct(0)(1)
    val attrValTwo = results(1).getStruct(0)(0)
    assert(attrValOne.toString === "1990-02-24")
    assert(attrValTwo === 30)
    assert(results.length === 3)
  }

  test("DSL test with malformed attributes") {
    val results = spark.read
      .option("mode", DropMalformedMode.name)
      .option("rowTag", "book")
      .xml(getTestResourcePath(resDir + "books-malformed-attributes.xml"))
      .collect()

    assert(results.length === 2)
    assert(results(0)(0) === "bk111")
    assert(results(1)(0) === "bk112")
  }

  test("read utf-8 encoded file with empty tag") {
    val df = spark.read
      .option("excludeAttribute", "false")
      .option("rowTag", "House")
      .xml(getTestResourcePath(resDir + "fias_house.xml"))

    assert(df.collect().length === 37)
    assert(df.select().where("_HOUSEID is null").count() == 0)
  }

  test("attributes start with new line") {
    val schema = buildSchema(
      field("_schemaLocation"),
      field("_xmlns"),
      field("_xsi"),
      field("body"),
      field("from"),
      field("heading"),
      field("to"))

    val rowsCount = 1

    Seq("attributesStartWithNewLine.xml",
        "attributesStartWithNewLineCR.xml",
        "attributesStartWithNewLineLF.xml").foreach { file =>
      val df = spark.read
        .option("ignoreNamespace", "true")
        .option("excludeAttribute", "false")
        .option("rowTag", "note")
        .xml(getTestResourcePath(resDir + file))
      assert(df.schema === schema)
      assert(df.count() === rowsCount)
    }
  }

  test("Produces correct result for a row with a self closing tag inside") {
    val schema = buildSchema(
      field("non-empty-tag", IntegerType),
      field("self-closing-tag", IntegerType))

    val result = spark.read.option("rowTag", "ROW").schema(schema)
      .xml(getTestResourcePath(resDir + "self-closing-tag.xml"))
      .collect()

    assert(result(0) === Row(1, null))
  }

  test("DSL save with null attributes") {
    val copyFilePath = getEmptyTempDir().resolve("books-copy.xml")

    val books = spark.read
      .option("rowTag", "book")
      .xml(getTestResourcePath(resDir + "books-complicated-null-attribute.xml"))
    books.write
      .options(Map("rootTag" -> "books", "rowTag" -> "book"))
      .xml(copyFilePath.toString)

    val booksCopy = spark.read
      .option("rowTag", "book")
      .xml(copyFilePath.toString)
    assert(booksCopy.count() === books.count())
    assert(booksCopy.collect().map(_.toString).toSet === books.collect().map(_.toString).toSet)
  }

  test("DSL test nulls out invalid values when set to permissive and given explicit schema") {
    val schema = buildSchema(
      structField("integer_value",
        field("_VALUE", IntegerType),
        field("_int", IntegerType)),
      structField("long_value",
        field("_VALUE", LongType),
        field("_int", StringType)),
      field("float_value", FloatType),
      field("double_value", DoubleType),
      field("boolean_value", BooleanType),
      field("string_value"), arrayField("integer_array", IntegerType),
      field("integer_map", MapType(StringType, IntegerType)),
      field("_malformed_records", StringType))
    val results = spark.read
      .option("rowTag", "ROW")
      .option("mode", "PERMISSIVE")
      .option("columnNameOfCorruptRecord", "_malformed_records")
      .schema(schema)
      .xml(getTestResourcePath(resDir + "datatypes-valid-and-invalid.xml"))

    assert(results.schema === schema)

    val Array(valid, invalid) = results.take(2)

    assert(valid.toSeq.toArray.take(schema.length - 1) ===
      Array(Row(10, 10), Row(10, "Ten"), 10.0, 10.0, true,
        "Ten", Array(1, 2), Map("a" -> 123, "b" -> 345)))
    assert(invalid.toSeq.toArray.take(schema.length - 1) ===
      Array(null, null, null, null, null,
        "Ten", Array(2), null))

    assert(valid.toSeq.toArray.last === null)
    assert(invalid.toSeq.toArray.last.toString.contains(
      <integer_value int="Ten">Ten</integer_value>.toString))
  }

  test("empty string to null and back") {
    val fruit = spark.read
      .option("rowTag", "row")
      .option("nullValue", "")
      .xml(getTestResourcePath(resDir + "null-empty-string.xml"))
    assert(fruit.head().getAs[String]("color") === null)
  }

  test("test all string data type infer strategy") {
    val text = spark.read
      .option("rowTag", "ROW")
      .option("inferSchema", "false")
      .xml(getTestResourcePath(resDir + "textColumn.xml"))
    assert(text.head().getAs[String]("col1") === "00010")

  }

  test("test default data type infer strategy") {
    val default = spark.read
      .option("rowTag", "ROW")
      .option("inferSchema", "true")
      .xml(getTestResourcePath(resDir + "textColumn.xml"))
    assert(default.head().getAs[Int]("col1") === 10)
  }

  test("test XML with processing instruction") {
    val processingDF = spark.read
      .option("rowTag", "foo")
      .option("inferSchema", "true")
      .xml(getTestResourcePath(resDir + "processing.xml"))
    assert(processingDF.count() === 1)
  }

  test("test mixed text and element children") {
    val mixedDF = spark.read
      .option("rowTag", "root")
      .option("inferSchema", true)
      .xml(getTestResourcePath(resDir + "mixed_children.xml"))
    val mixedRow = mixedDF.head()
    assert(mixedRow.getAs[Row](0) === Row(List(" issue ", " text ignored "), " lorem "))
    assert(mixedRow.getString(1) === " ipsum ")
  }

  test("test mixed text and complex element children") {
    val mixedDF = spark.read
      .option("rowTag", "root")
      .option("inferSchema", true)
      .xml(getTestResourcePath(resDir + "mixed_children_2.xml"))
    assert(mixedDF.select("foo.bar").head().getString(0) === " lorem ")
    assert(mixedDF.select("foo.baz.bing").head().getLong(0) === 2)
    assert(mixedDF.select("missing").head().getString(0) === " ipsum ")
  }

  test("test XSD validation") {
    val basketDF = spark.read
      .option("rowTag", "basket")
      .option("inferSchema", true)
      .option("rowValidationXSDPath", getTestResourcePath(resDir + "basket.xsd")
        .replace("file:/", "/"))
      .xml(getTestResourcePath(resDir + "basket.xml"))
    // Mostly checking it doesn't fail
    assert(basketDF.selectExpr("entry[0].key").head().getLong(0) === 9027)
  }

  test("test XSD validation with validation error") {
    val basketDF = spark.read
      .option("rowTag", "basket")
      .option("inferSchema", true)
      .option("rowValidationXSDPath", getTestResourcePath(resDir + "basket.xsd")
        .replace("file:/", "/"))
      .option("mode", "PERMISSIVE")
      .option("columnNameOfCorruptRecord", "_malformed_records")
      .xml(getTestResourcePath(resDir + "basket_invalid.xml")).cache()
    assert(basketDF.filter($"_malformed_records".isNotNull).count() == 1)
    assert(basketDF.filter($"_malformed_records".isNull).count() == 1)
    val rec = basketDF.select("_malformed_records").collect()(1).getString(0)
    assert(rec.startsWith("<basket>") && rec.indexOf("<extra>123</extra>") != -1 &&
      rec.endsWith("</basket>"))
  }

  test("test XSD validation with addFile() with validation error") {
    spark.sparkContext.addFile(getTestResourcePath(resDir + "basket.xsd"))
    val basketDF = spark.read
      .option("rowTag", "basket")
      .option("inferSchema", true)
      .option("rowValidationXSDPath", "basket.xsd")
      .option("mode", "PERMISSIVE")
      .option("columnNameOfCorruptRecord", "_malformed_records")
      .xml(getTestResourcePath(resDir + "basket_invalid.xml")).cache()
    assert(basketDF.filter($"_malformed_records".isNotNull).count() == 1)
    assert(basketDF.filter($"_malformed_records".isNull).count() == 1)
    val rec = basketDF.select("_malformed_records").collect()(1).getString(0)
    assert(rec.startsWith("<basket>") && rec.indexOf("<extra>123</extra>") != -1 &&
      rec.endsWith("</basket>"))
  }

  test("test xmlDataset") {
    val data = Seq(
      "<ROW><year>2012</year><make>Tesla</make><model>S</model><comment>No comment</comment></ROW>",
      "<ROW><year>1997</year><make>Ford</make><model>E350</model><comment>Get one</comment></ROW>",
      "<ROW><year>2015</year><make>Chevy</make><model>Volt</model><comment>No</comment></ROW>")
    val xmlRDD = spark.sparkContext.parallelize(data)
    val ds = spark.createDataset(xmlRDD)(Encoders.STRING)
    assert(spark.read.xml(ds).collect().length === 3)
  }

  test("from_xml basic test") {
    val xmlData =
      """<parent foo="bar"><pid>14ft3</pid>
        |  <name>dave guy</name>
        |</parent>
       """.stripMargin
    val df = Seq((8, xmlData)).toDF("number", "payload")
    val xmlSchema = schema_of_xml(xmlData)
    val schema = buildSchema(
      field("_foo", StringType),
      field("name", StringType),
      field("pid", StringType))
    val expectedSchema = df.schema.add("decoded", schema)
    val result = df.withColumn("decoded",
      from_xml(df.col("payload"), xmlSchema, Map[String, String]().asJava))

    assert(expectedSchema === result.schema)
    assert(result.select("decoded.pid").head().getString(0) === "14ft3")
    assert(result.select("decoded._foo").head().getString(0) === "bar")
  }

  /*
  test("from_xml array basic test") {
    val xmlData =
      """<parent><pid>12345</pid><name>dave guy</name></parent>
        |<parent><pid>67890</pid><name>other guy</name></parent>""".stripMargin
    val df = Seq((8, xmlData)).toDF("number", "payload")
    val xmlSchema = ArrayType(
      StructType(
        StructField("pid", IntegerType) ::
          StructField("name", StringType) :: Nil))
    val expectedSchema = df.schema.add("decoded", xmlSchema)
    val result = df.withColumn("decoded",
      from_xml(df.col("payload"), xmlSchema))
    assert(expectedSchema === result.schema)
    // TODO: ArrayType and MapType support in from_xml
    // assert(result.selectExpr("decoded[0].pid").head().getInt(0) === 12345)
    // assert(result.selectExpr("decoded[1].pid").head().getInt(1) === 67890)
  }
  */

  test("from_xml error test") {
    // XML contains error
    val xmlData =
      """<parent foo="bar"><pid>14ft3
        |  <name>dave guy</name>
        |</parent>
       """.stripMargin
    val df = spark.createDataFrame(Seq((8, xmlData))).toDF("number", "payload")
    val xmlSchema = schema_of_xml(xmlData)
    val result = df.withColumn("decoded",
      from_xml(df.col("payload"), xmlSchema, Map[String, String]().asJava))
    assert(result.select("decoded._corrupt_record").head().getString(0).nonEmpty)
  }

  test("from_xml with PERMISSIVE parse mode with no corrupt col schema") {
    // XML contains error
    val xmlData =
      """<parent foo="bar"><pid>14ft3
        |  <name>dave guy</name>
        |</parent>
       """.stripMargin
    val xmlDataNoError =
      """<parent foo="bar">
        |  <name>dave guy</name>
        |</parent>
       """.stripMargin
    val dfNoError = spark.createDataFrame(Seq((8, xmlDataNoError))).toDF("number", "payload")
    val xmlSchema = schema_of_xml(xmlDataNoError)
    val df = spark.createDataFrame(Seq((8, xmlData))).toDF("number", "payload")
    val result = df.withColumn("decoded",
      from_xml(df.col("payload"), xmlSchema, Map[String, String]().asJava))
    assert(result.select("decoded").head().get(0) === Row(null, null))
  }

  test("from_xml to to_xml round trip") {
    val xmlData = Seq(
      "<person><age>100</age><name>Alice</name></person>",
      "<person><age>100</age><name>Alice</name></person>",
      "<person><age>100</age><name>Alice</name></person>")
    val df = xmlData.toDF("xmlString")
    val xmlSchema = schema_of_xml(xmlData.head)

    val df2 = df.withColumn("parsed",
      from_xml(df.col("xmlString"), xmlSchema))
    val df3 = df2.select(to_xml($"parsed", Map("rowTag" -> "person").asJava))
    val xmlResult = df3.collect().map(_.getString(0).replaceAll("\\s+", ""))
    assert(xmlData.sortBy(_.toString) === xmlResult.sortBy(_.toString))
  }

  test("to_xml to from_xml round trip") {
    val df = spark.read.option("rowTag", "ROW").xml(getTestResourcePath(resDir + "cars.xml"))
    val df1 = df.select(to_xml(struct("*")).as("xmlString"))
    val schema = schema_of_xml(df1.select("xmlString").head().getString(0))
    val df2 = df1.select(from_xml($"xmlString", schema).as("fromXML"))
    val df3 = df2.select(col("fromXML.*"))
    assert(df3.collect().length === 3)
    checkAnswer(df3, df)
  }

  test("decimals with scale greater than precision") {
    val spark = this.spark;
    import spark.implicits._
    val schema = buildSchema(field("Number", DecimalType(7, 4)))
    val outputDF = Seq("0.0000", "0.01")
      .map { n => s"<Row> <Number>$n</Number> </Row>" }
      .toDF("xml")
      .withColumn("parsed", from_xml($"xml", schema, Map("rowTag" -> "Row").asJava))
      .select("parsed.Number")

    val results = outputDF.collect()
    assert(results(0).getAs[java.math.BigDecimal](0).toString === "0.0000")
    assert(results(1).getAs[java.math.BigDecimal](0).toString === "0.0100")
  }

  test("double field encounters whitespace-only value") {
    val schema = buildSchema(structField("Book", field("Price", DoubleType)),
      field("_corrupt_record"))
    val whitespaceDF = spark.read
      .option("rowTag", "Books")
      .schema(schema)
      .xml(getTestResourcePath(resDir + "whitespace_error.xml"))

    assert(whitespaceDF.count() === 1)
    assert(whitespaceDF.take(1).head.getAs[String]("_corrupt_record") !== null)
  }

  test("struct with only attributes and no value tag does not crash") {
    val schema = buildSchema(structField("book", field("_id", StringType)),
      field("_corrupt_record"))
    val booksDF = spark.read
      .option("rowTag", "book")
      .schema(schema)
      .xml(getTestResourcePath(resDir + "books.xml"))

    assert(booksDF.count() === 12)
  }

  test("XML in String field preserves attributes") {
    val schema = buildSchema(field("ROW"))
    val result = spark.read
      .option("rowTag", "ROWSET")
      .schema(schema)
      .xml(getTestResourcePath(resDir + "cars-attribute.xml"))
      .collect()
    assert(result.head.getString(0).contains("<comment foo=\"bar\">No</comment>"))
  }

  test("rootTag with simple attributes") {
    val xmlPath = getEmptyTempDir().resolve("simple_attributes")
    val df = spark.createDataFrame(Seq((42, "foo"))).toDF("number", "value").repartition(1)
    df.write
      .option("rowTag", "ROW")
      .option("rootTag", "root foo='bar' bing=\"baz\"")
      .option("declaration", "")
      .xml(xmlPath.toString)

    val xmlFile =
      Files.list(xmlPath).iterator.asScala.filter(_.getFileName.toString.startsWith("part-")).next()
    val firstLine = getLines(xmlFile).head
    assert(firstLine === "<root foo=\"bar\" bing=\"baz\">")
  }

  test("test ignoreNamespace") {
    val results = spark.read
      .option("rowTag", "book")
      .option("ignoreNamespace", true)
      .xml(getTestResourcePath(resDir + "books-namespaces.xml"))
    assert(results.filter("author IS NOT NULL").count() === 3)
    assert(results.filter("_id IS NOT NULL").count() === 3)
  }

  test("MapType field with attributes") {
    val schema = buildSchema(
      field("_startTime"),
      field("_interval"),
      field("PMTarget", MapType(StringType, StringType)))
    val df = spark.read.option("rowTag", "PMSetup").
      schema(schema).
      xml(getTestResourcePath(resDir + "map-attribute.xml")).
      select("PMTarget")
    val map = df.collect().head.getAs[Map[String, String]](0)
    assert(map.contains("_measurementType"))
    assert(map.contains("M1"))
    assert(map.contains("M2"))
  }

  test("StructType with missing optional StructType child") {
    val df = spark.read.option("rowTag", "Foo")
      .xml(getTestResourcePath(resDir + "struct_with_optional_child.xml"))
    val res = df.collect()
    assert(res.length == 1)
    assert(df.selectExpr("SIZE(Bar)").collect().head.getInt(0) === 2)
  }

  test("Manual schema with corrupt record field works on permissive mode failure") {
    // See issue #517
    val schema = StructType(List(
      StructField("_id", StringType),
      StructField("_space", StringType),
      StructField("c2", DoubleType),
      StructField("c3", StringType),
      StructField("c4", StringType),
      StructField("c5", StringType),
      StructField("c6", StringType),
      StructField("c7", StringType),
      StructField("c8", StringType),
      StructField("c9", DoubleType),
      StructField("c11", DoubleType),
      StructField("c20", ArrayType(StructType(List(
        StructField("_VALUE", StringType),
        StructField("_m", IntegerType)))
      )),
      StructField("c46", StringType),
      StructField("c76", StringType),
      StructField("c78", StringType),
      StructField("c85", DoubleType),
      StructField("c93", StringType),
      StructField("c95", StringType),
      StructField("c99", ArrayType(StructType(List(
        StructField("_VALUE", StringType),
        StructField("_m", IntegerType)))
      )),
      StructField("c100", ArrayType(StructType(List(
        StructField("_VALUE", StringType),
        StructField("_m", IntegerType)))
      )),
      StructField("c108", StringType),
      StructField("c192", DoubleType),
      StructField("c193", StringType),
      StructField("c194", StringType),
      StructField("c195", StringType),
      StructField("c196", StringType),
      StructField("c197", DoubleType),
      StructField("_corrupt_record", StringType)))

    val df = spark.read
      .option("inferSchema", false)
      .option("rowTag", "row")
      .schema(schema)
      .xml(getTestResourcePath(resDir + "manual_schema_corrupt_record.xml"))

    // Assert it works at all
    assert(df.collect().head.getAs[String]("_corrupt_record") !== null)
  }

  test("Test date parsing") {
    val schema = buildSchema(field("author"), field("date", DateType), field("date2", StringType))
    val df = spark.read
      .option("rowTag", "book")
      .schema(schema)
      .xml(getTestResourcePath(resDir + "date.xml"))
    assert(df.collect().head.getAs[Date](1).toString === "2021-02-01")
  }

  test("Test date type inference") {
    val df = spark.read
      .option("rowTag", "book")
      .xml(getTestResourcePath(resDir + "date.xml"))
    val expectedSchema =
      buildSchema(field("author"), field("date", DateType), field("date2", StringType))
    assert(df.schema === expectedSchema)
    assert(df.collect().head.getAs[Date](1).toString === "2021-02-01")
  }

  test("Test timestamp parsing") {
    val schema =
      buildSchema(field("author"), field("time", TimestampType), field("time2", StringType))
    val df = spark.read
      .option("rowTag", "book")
      .schema(schema)
      .xml(getTestResourcePath(resDir + "time.xml"))
    assert(df.collect().head.getAs[Timestamp](1).getTime === 1322907330000L)
  }

  test("Test timestamp type inference") {
    val df = spark.read
      .option("rowTag", "book")
      .xml(getTestResourcePath(resDir + "time.xml"))
    val expectedSchema =
      buildSchema(
        field("author"),
        field("time", TimestampType),
        field("time2", StringType),
        field("time3", StringType),
        field("time4", StringType)
      )
    assert(df.schema === expectedSchema)
    assert(df.collect().head.getAs[Timestamp](1).getTime === 1322907330000L)
  }

  test("Test dateFormat") {
    val df = spark.read
      .option("rowTag", "book")
      .option("dateFormat", "MM-dd-yyyy")
      .xml(getTestResourcePath(resDir + "date.xml"))
    val expectedSchema =
      buildSchema(field("author"), field("date", TimestampType), field("date2", DateType))
    assert(df.schema === expectedSchema)
    assert(df.collect().head.getAs[Timestamp](1) === Timestamp.valueOf("2021-02-01 00:00:00"))
    assert(df.collect().head.getAs[Date](2).toString === "2021-02-01")
  }

  test("Test timestampFormat") {
    val df = spark.read
      .option("rowTag", "book")
      .option("timestampFormat", "MM-dd-yyyy HH:mm:ss z")
      .xml(getTestResourcePath(resDir + "time.xml"))
    val expectedSchema =
      buildSchema(
        field("author"),
        field("time", StringType),
        field("time2", TimestampType),
        field("time3", StringType),
        field("time4", StringType)
      )
    assert(df.schema === expectedSchema)
    assert(df.collect().head.get(1) === "2011-12-03T10:15:30Z")
    assert(df.collect().head.getAs[Timestamp](2).getTime === 1322936130000L)
  }

  test("Test custom timestampFormat without timezone") {
    val xml = s"""<book>
                 |    <author>John Smith</author>
                 |    <time>2011-12-03T10:15:30Z</time>
                 |    <time2>12-03-2011 10:15:30 PST</time2>
                 |    <time3>2011/12/03 06:15:30</time3>
                 |</book>""".stripMargin
    val input = spark.createDataset(Seq(xml))
    val df = spark.read
      .option("rowTag", "book")
      .option("timestampFormat", "yyyy/MM/dd HH:mm:ss")
      .xml(input)
    val expectedSchema =
      buildSchema(
        field("author"),
        field("time", StringType),
        field("time2", StringType),
        field("time3", TimestampType)
      )
    assert(df.schema === expectedSchema)
    val res = df.collect()
    assert(res.head.get(1) === "2011-12-03T10:15:30Z")
    assert(res.head.get(2) === "12-03-2011 10:15:30 PST")
    assert(res.head.getAs[Timestamp](3) === Timestamp.valueOf("2011-12-03 06:15:30"))
  }

  test("Test custom timestampFormat with offset") {
    val df = spark.read
      .option("rowTag", "book")
      .option("timestampFormat", "yyyy/MM/dd HH:mm:ss xx")
      .xml(getTestResourcePath(resDir + "time.xml"))
    val expectedSchema =
      buildSchema(
        field("author"),
        field("time", StringType),
        field("time2", StringType),
        field("time3", StringType),
        field("time4", TimestampType)
      )
    assert(df.schema === expectedSchema)
    assert(df.collect().head.get(1) === "2011-12-03T10:15:30Z")
    assert(df.collect().head.getAs[Timestamp](4).getTime === 1322892930000L)
  }

  test("Test null number type is null not 0.0") {
    val schema = buildSchema(
      structField("Header",
        field("_Name"), field("_SequenceNumber", LongType)),
      structArray("T",
        field("_Number", LongType), field("_VALUE", DoubleType), field("_Volume", DoubleType)))

    val df = spark.read.option("rowTag", "TEST")
      .option("nullValue", "")
      .schema(schema)
      .xml(getTestResourcePath(resDir + "null-numbers-2.xml"))
      .select(explode(column("T")))

    assert(df.collect()(1).getStruct(0).get(2) === null)
  }

  test("read multiple xml files in parallel") {
    val failedAgesSet = mutable.Set[Long]()
    val threads_ages = (1 to 10).map { i =>
      new Thread {
        override def run(): Unit = {
          val df = spark.read.option("rowTag", "person").format("xml")
            .load(getTestResourcePath(resDir + "ages.xml"))
          if (df.schema.fields.isEmpty) {
            failedAgesSet.add(i)
          }
        }
      }
    }

    val failedBooksSet = mutable.Set[Long]()
    val threads_books = (11 to 20).map { i =>
      new Thread {
        override def run(): Unit = {
          val df = spark.read.option("rowTag", "book").format("xml")
            .load(getTestResourcePath(resDir + "books.xml"))
          if (df.schema.fields.isEmpty) {
            failedBooksSet.add(i)
          }
        }
      }
    }

    threads_ages.foreach(_.start())
    threads_books.foreach(_.start())
    threads_ages.foreach(_.join())
    threads_books.foreach(_.join())
    assert(failedBooksSet.isEmpty)
    assert(failedAgesSet.isEmpty)
  }

  test("Issue 588: Ensure fails when data is not present, with or without schema") {
    val exception1 = intercept[AnalysisException] {
      spark.read.xml("/this/file/does/not/exist")
    }
    checkError(
      exception = exception1,
      errorClass = "PATH_NOT_FOUND",
      parameters = Map("path" -> "file:/this/file/does/not/exist")
    )
    val exception2 = intercept[AnalysisException] {
      spark.read.schema(buildSchema(field("dummy"))).xml("/this/file/does/not/exist")
    }
    checkError(
      exception = exception2,
      errorClass = "PATH_NOT_FOUND",
      parameters = Map("path" -> "file:/this/file/does/not/exist")
    )
  }

  test("Issue 614: mixed content element parsed as string in schema") {
    val textResults = spark.read
      .schema(buildSchema(field("text")))
      .option("rowTag", "book")
      .xml(getTestResourcePath(resDir + "mixed_children_as_string.xml"))
    val textHead = textResults.select("text").head().getString(0)
    assert(textHead.contains(
      "Lorem ipsum dolor sit amet. Ut <i>voluptas</i> distinctio et impedit deserunt"))
    assert(textHead.contains(
      "<i>numquam</i> incidunt cum autem temporibus."))

    val bookResults = spark.read
      .schema(buildSchema(field("book")))
      .option("rowTag", "books")
      .xml(getTestResourcePath(resDir + "mixed_children_as_string.xml"))
    val bookHead = bookResults.select("book").head().getString(0)
    assert(bookHead.contains(
      "Lorem ipsum dolor sit amet. Ut <i>voluptas</i> distinctio et impedit deserunt"))
    assert(bookHead.contains(
      "<i>numquam</i> incidunt cum autem temporibus."))
  }

  private def getLines(path: Path): Seq[String] = {
    val source = Source.fromFile(path.toFile)
    try {
      source.getLines().toList
    } finally {
      source.close()
    }
  }

  test("read utf-8 encoded file") {
    val df = spark.read
      .option("charset", StandardCharsets.UTF_8.name)
      .option("rowTag", "book")
      .xml(getTestResourcePath(resDir + "books.xml"))
    assert(df.collect().length === 12)
  }

  test("read file with unicode chars in row tag name") {
    val df = spark.read
      .option("charset", StandardCharsets.UTF_8.name)
      .option("rowTag", "\u66F8") // scalastyle:ignore
      .xml(getTestResourcePath(resDir + "books-unicode-in-tag-name.xml"))
    assert(df.collect().length === 3)
  }

  test("read utf-8 encoded file with empty tag 2") {
    val df = spark.read
      .option("charset", StandardCharsets.UTF_8.name)
      .option("rowTag", "House")
      .xml(getTestResourcePath(resDir + "fias_house.xml"))
    assert(df.collect().length === 37)
  }

  test("SPARK-45488: root-level value tag for attributes-only object") {
    val schema = buildSchema(field("_attr"), field("_VALUE"))
    val results = Seq(
      // user specified schema
      spark.read
        .option("rowTag", "ROW")
        .schema(schema)
        .xml(getTestResourcePath(resDir + "root-level-value.xml")).collect(),
      // schema inference
      spark.read
        .option("rowTag", "ROW")
        .xml(getTestResourcePath(resDir + "root-level-value.xml")).collect())
    results.foreach { result =>
      assert(result.length === 3)
      assert(result(0).getAs[String]("_VALUE") == "value1")
      assert(result(1).getAs[String]("_attr") == "attr1"
        && result(1).getAs[String]("_VALUE") == "value2")
      // comments aren't included in valueTag
      assert(result(2).getAs[String]("_VALUE") == "\n        value3\n        ")
    }
  }

  test("SPARK-45488: root-level value tag for not attributes-only object") {
    val ATTRIBUTE_NAME = "_attr"
    val TAG_NAME = "tag"
    val VALUETAG_NAME = "_VALUE"
    val schema = buildSchema(
      field(VALUETAG_NAME),
      field(ATTRIBUTE_NAME),
      field(TAG_NAME, LongType))
    val expectedAns = Seq(
      Row("value1", null, null),
      Row("value2", "attr1", null),
      Row("4", null, 5L),
      Row("7", null, 6L),
      Row(null, "8", null))
    val dfs = Seq(
      // user specified schema
      spark.read
        .option("rowTag", "ROW")
        .schema(schema)
        .xml(getTestResourcePath(resDir + "root-level-value-none.xml")),
      // schema inference
      spark.read
        .option("rowTag", "ROW")
        .xml(getTestResourcePath(resDir + "root-level-value-none.xml"))
    )
    dfs.foreach { df =>
      checkAnswer(df, expectedAns)
    }
  }

  test("SPARK-45488: root-level value tag for attributes-only object - from xml") {
    val xmlData = """<ROW attr="attr1">123456</ROW>"""
    val df = Seq((1, xmlData)).toDF("number", "payload")
    val xmlSchema = schema_of_xml(xmlData)
    val schema = buildSchema(
      field("_VALUE", LongType),
      field("_attr"))
    val expectedSchema = df.schema.add("decoded", schema)
    val result = df.withColumn("decoded",
      from_xml(df.col("payload"), xmlSchema, Map[String, String]().asJava))
    assert(expectedSchema == result.schema)
    assert(result.select("decoded._VALUE").head().getLong(0) === 123456L)
    assert(result.select("decoded._attr").head().getString(0) === "attr1")
  }

  test("Test XML Options Error Messages") {
    def checkXmlOptionErrorMessage(
      parameters: Map[String, String] = Map.empty,
      msg: String,
      exception: Throwable = new IllegalArgumentException().getCause): Unit = {
      val e = intercept[Exception] {
        spark.read
          .options(parameters)
          .xml(getTestResourcePath(resDir + "ages.xml"))
          .collect()
      }
      assert(e.getCause === exception)
      assert(e.getMessage.contains(msg))
    }

    checkXmlOptionErrorMessage(Map.empty,
      "[XML_ROW_TAG_MISSING] `rowTag` option is required for reading files in XML format.",
      QueryCompilationErrors.xmlRowTagRequiredError(XmlOptions.ROW_TAG).getCause)
    checkXmlOptionErrorMessage(Map("rowTag" -> ""),
      "'rowTag' option should not be an empty string.")
    checkXmlOptionErrorMessage(Map("rowTag" -> " "),
      "'rowTag' option should not be an empty string.")
    checkXmlOptionErrorMessage(Map("rowTag" -> "person",
      "declaration" -> s"<${XmlOptions.DEFAULT_DECLARATION}>"),
      "'declaration' should not include angle brackets")
  }

  def dataTypeTest(data: String,
                   dt: DataType): Unit = {
    val xmlString = s"""<ROW>$data</ROW>"""
    val schema = new StructType().add(XmlOptions.VALUE_TAG, dt)
    val df = spark.read
      .option("rowTag", "ROW")
      .schema(schema)
      .xml(spark.createDataset(Seq(xmlString)))
  }

  test("Primitive field casting") {
    val ts = Seq("2002-05-30 21:46:54", "2002-05-30T21:46:54", "2002-05-30T21:46:54.1234",
      "2002-05-30T21:46:54Z", "2002-05-30T21:46:54.1234Z", "2002-05-30T21:46:54-06:00",
      "2002-05-30T21:46:54+06:00", "2002-05-30T21:46:54.1234-06:00",
      "2002-05-30T21:46:54.1234+06:00", "2002-05-30T21:46:54+00:00", "2002-05-30T21:46:54.0000Z")

    val tsXMLStr = ts.map(t => s"<TimestampType>$t</TimestampType>").mkString("\n")
    val tsResult = ts.map(t =>
      Timestamp.from(Instant.ofEpochSecond(0, DateTimeUtils.stringToTimestamp(
        UTF8String.fromString(t), DateTimeUtils.getZoneId(conf.sessionLocalTimeZone)).get * 1000))
    )

    val primitiveFieldAndType: Dataset[String] =
      spark.createDataset(spark.sparkContext.parallelize(
        s"""<ROW>
          <decimal>10.05</decimal>
          <decimal>1,000.01</decimal>
          <decimal>158,058,049.001</decimal>
          <emptyString></emptyString>
          <ByteType>10</ByteType>
          <ShortType>10</ShortType>
          <ShortType>+10</ShortType>
          <ShortType>-10</ShortType>
          <IntegerType>10</IntegerType>
          <IntegerType>+10</IntegerType>
          <IntegerType>-10</IntegerType>
          <LongType>10</LongType>
          <LongType>+10</LongType>
          <LongType>-10</LongType>
          <FloatType>1.00</FloatType>
          <FloatType>+1.00</FloatType>
          <FloatType>-1.00</FloatType>
          <DoubleType>1.00</DoubleType>
          <DoubleType>+1.00</DoubleType>
          <DoubleType>-1.00</DoubleType>
          <BooleanType>true</BooleanType>
          <BooleanType>1</BooleanType>
          <BooleanType>false</BooleanType>
          <BooleanType>0</BooleanType>
          $tsXMLStr
          <DateType>2002-09-24</DateType>
        </ROW>""".stripMargin :: Nil))(Encoders.STRING)

    val decimalType = DecimalType(20, 3)

    val schema = StructType(
      StructField("decimal", ArrayType(decimalType), true) ::
        StructField("emptyString", StringType, true) ::
        StructField("ByteType", ByteType, true) ::
        StructField("ShortType", ArrayType(ShortType), true) ::
        StructField("IntegerType", ArrayType(IntegerType), true) ::
        StructField("LongType", ArrayType(LongType), true) ::
        StructField("FloatType", ArrayType(FloatType), true) ::
        StructField("DoubleType", ArrayType(DoubleType), true) ::
        StructField("BooleanType", ArrayType(BooleanType), true) ::
        StructField("TimestampType", ArrayType(TimestampType), true) ::
        StructField("DateType", DateType, true) :: Nil)

    val df = spark.read.schema(schema).xml(primitiveFieldAndType)

    checkAnswer(
      df,
      Seq(Row(Array(
        Decimal(BigDecimal("10.05"), decimalType.precision, decimalType.scale).toJavaBigDecimal,
        Decimal(BigDecimal("1000.01"), decimalType.precision, decimalType.scale).toJavaBigDecimal,
        Decimal(BigDecimal("158058049.001"), decimalType.precision, decimalType.scale)
          .toJavaBigDecimal),
        "",
        10.toByte,
        Array(10.toShort, 10.toShort, -10.toShort),
        Array(10, 10, -10),
        Array(10L, 10L, -10L),
        Array(1.0.toFloat, 1.0.toFloat, -1.0.toFloat),
        Array(1.0, 1.0, -1.0),
        Array(true, true, false, false),
        tsResult,
        Date.valueOf("2002-09-24")
      ))
    )
  }

  test("Nullable types are handled") {
    val dataTypes = Seq(ByteType, ShortType, IntegerType, LongType, FloatType, DoubleType,
      BooleanType, TimestampType, DateType, StringType)

    val dataXMLString = dataTypes.map { dt =>
      s"""<${dt.toString}>-</${dt.toString}>"""
    }.mkString("\n")

    val fields = dataTypes.map { dt =>
      StructField(dt.toString, dt, true)
    }
    val schema = StructType(fields)

    val res = dataTypes.map { dt => null }

    val nullDataset: Dataset[String] =
      spark.createDataset(spark.sparkContext.parallelize(
        s"""<ROW>
          $dataXMLString
        </ROW>""".stripMargin :: Nil))(Encoders.STRING)

    val df = spark.read.option("nullValue", "-").schema(schema).xml(nullDataset)
    checkAnswer(df, Row.fromSeq(res))

    val df2 = spark.read.xml(nullDataset)
    checkAnswer(df2, Row.fromSeq(dataTypes.map { dt => "-" }))
  }

  test("Custom timestamp format is used to parse correctly") {
    val schema = StructType(
      StructField("ts", TimestampType, true) :: Nil)

    Seq(
      ("12-03-2011 10:15:30", "2011-12-03 10:15:30", "MM-dd-yyyy HH:mm:ss", "UTC"),
      ("2011/12/03 10:15:30", "2011-12-03 10:15:30", "yyyy/MM/dd HH:mm:ss", "UTC"),
      ("2011/12/03 10:15:30", "2011-12-03 10:15:30", "yyyy/MM/dd HH:mm:ss", "Asia/Shanghai")
    ).foreach { case (ts, resTS, fmt, zone) =>
      val tsDataset: Dataset[String] =
        spark.createDataset(spark.sparkContext.parallelize(
          s"""<ROW>
          <ts>$ts</ts>
        </ROW>""".stripMargin :: Nil))(Encoders.STRING)
      val timestampResult = Timestamp.from(Instant.ofEpochSecond(0,
        DateTimeUtils.stringToTimestamp(UTF8String.fromString(resTS),
          DateTimeUtils.getZoneId(zone)).get * 1000))

      val df = spark.read.option("timestampFormat", fmt).option("timezone", zone)
        .schema(schema).xml(tsDataset)
      checkAnswer(df, Row(timestampResult))
    }
  }

  test("Schema Inference for primitive types") {
    val dataset: Dataset[String] =
      spark.createDataset(spark.sparkContext.parallelize(
        s"""<ROW>
          <bool1>true</bool1>
          <double1>+10.1</double1>
          <long1>-10</long1>
          <long2>10</long2>
          <string1>8E9D</string1>
          <string2>8E9F</string2>
          <ts1>2015-01-01 00:00:00</ts1>
        </ROW>""".stripMargin :: Nil))(Encoders.STRING)

    val expectedSchema = StructType(StructField("bool1", BooleanType, true) ::
      StructField("double1", DoubleType, true) ::
      StructField("long1", LongType, true) ::
      StructField("long2", LongType, true) ::
      StructField("string1", StringType, true) ::
      StructField("string2", StringType, true) ::
      StructField("ts1", TimestampType, true) :: Nil)

    val df = spark.read.xml(dataset)
    assert(df.schema.toSet === expectedSchema.toSet)
    checkAnswer(df, Row(true, 10.1, -10, 10, "8E9D", "8E9F",
      Timestamp.valueOf("2015-01-01 00:00:00")))
  }

  test("case sensitivity test - attributes-only object") {
    val schemaCaseSensitive = new StructType()
      .add("array", ArrayType(
        new StructType()
          .add("_Attr2", LongType)
          .add("_VALUE", LongType)
          .add("_aTTr2", LongType)
          .add("_attr2", LongType)))
      .add("struct", new StructType()
        .add("_Attr1", LongType)
        .add("_VALUE", LongType)
        .add("_attr1", LongType))

    val dfCaseSensitive = Seq(
      Row(
        Array(
          Row(null, 2, null, 2),
          Row(3, 3, null, null),
          Row(null, 4, 4, null)),
        Row(null, 1, 1)
      ),
      Row(
        null,
        Row(5, 5, null)
      )
    )
    val schemaCaseInSensitive = new StructType()
      .add("array", ArrayType(new StructType().add("_VALUE", LongType).add("_attr2", LongType)))
      .add("struct", new StructType().add("_VALUE", LongType).add("_attr1", LongType))
    val dfCaseInsensitive =
      Seq(
        Row(
          Array(Row(2, 2), Row(3, 3), Row(4, 4)),
          Row(1, 1)),
        Row(null, Row(5, 5)))
    Seq(true, false).foreach { caseSensitive =>
      withSQLConf(SQLConf.CASE_SENSITIVE.key -> caseSensitive.toString) {
        val df = spark.read
          .option("rowTag", "ROW")
          .xml(getTestResourcePath(resDir + "attributes-case-sensitive.xml"))
        assert(df.schema == (if (caseSensitive) schemaCaseSensitive else schemaCaseInSensitive))
        checkAnswer(
          df,
          if (caseSensitive) dfCaseSensitive else dfCaseInsensitive)
      }
    }
  }

  testCaseSensitivity(
    "basic",
    writeData = Seq(Row(1L, null), Row(null, 2L)),
    writeSchema = new StructType()
      .add("A1", LongType)
      .add("a1", LongType),
    expectedSchema = new StructType()
      .add("A1", LongType),
    readDataCaseInsensitive = Seq(Row(1L), Row(2L)))

  testCaseSensitivity(
    "nested struct",
    writeData = Seq(Row(Row(1L), null), Row(null, Row(2L))),
    writeSchema = new StructType()
      .add("A1", new StructType().add("B1", LongType))
      .add("a1", new StructType().add("b1", LongType)),
    expectedSchema = new StructType()
      .add("A1", new StructType().add("B1", LongType)),
    readDataCaseInsensitive = Seq(Row(Row(1L)), Row(Row(2L)))
  )

  testCaseSensitivity(
    "convert fields into array",
    writeData = Seq(Row(1L, 2L)),
    writeSchema = new StructType()
      .add("A1", LongType)
      .add("a1", LongType),
    expectedSchema = new StructType()
      .add("A1", ArrayType(LongType)),
    readDataCaseInsensitive = Seq(Row(Array(1L, 2L))))

  testCaseSensitivity(
    "basic array",
    writeData = Seq(Row(Array(1L, 2L), Array(3L, 4L))),
    writeSchema = new StructType()
      .add("A1", ArrayType(LongType))
      .add("a1", ArrayType(LongType)),
    expectedSchema = new StructType()
      .add("A1", ArrayType(LongType)),
    readDataCaseInsensitive = Seq(Row(Array(1L, 2L, 3L, 4L))))

  testCaseSensitivity(
    "nested array",
    writeData =
      Seq(Row(Array(Row(1L, 2L), Row(3L, 4L)), null), Row(null, Array(Row(5L, 6L), Row(7L, 8L)))),
    writeSchema = new StructType()
      .add("A1", ArrayType(new StructType().add("B1", LongType).add("d", LongType)))
      .add("a1", ArrayType(new StructType().add("b1", LongType).add("c", LongType))),
    expectedSchema = new StructType()
      .add(
        "A1",
        ArrayType(
          new StructType()
            .add("B1", LongType)
            .add("c", LongType)
            .add("d", LongType))),
    readDataCaseInsensitive = Seq(
      Row(Array(Row(1L, null, 2L), Row(3L, null, 4L))),
      Row(Array(Row(5L, 6L, null), Row(7L, 8L, null)))))

  def testCaseSensitivity(
      name: String,
      writeData: Seq[Row],
      writeSchema: StructType,
      expectedSchema: StructType,
      readDataCaseInsensitive: Seq[Row]): Unit = {
    test(s"case sensitivity test - $name") {
      withTempDir { dir =>
        withSQLConf(SQLConf.CASE_SENSITIVE.key -> "true") {
          spark
            .createDataFrame(writeData.asJava, writeSchema)
            .repartition(1)
            .write
            .option("rowTag", "ROW")
            .format("xml")
            .mode("overwrite")
            .save(dir.getCanonicalPath)
        }

        Seq(true, false).foreach { caseSensitive =>
          withSQLConf(SQLConf.CASE_SENSITIVE.key -> caseSensitive.toString) {
            val df = spark.read.option("rowTag", "ROW").xml(dir.getCanonicalPath)
            assert(df.schema == (if (caseSensitive) writeSchema else expectedSchema))
            checkAnswer(df, if (caseSensitive) writeData else readDataCaseInsensitive)
          }
        }
      }
    }
  }

  def testWriteReadRoundTrip(df: DataFrame,
                             options: Map[String, String] = Map.empty): Unit = {
    withTempDir { dir =>
      df.write
        .options(options)
        .option("rowTag", "ROW")
        .mode("overwrite")
        .xml(dir.getCanonicalPath)
      val df2 = spark.read
        .options(options)
        .option("rowTag", "ROW")
        .xml(dir.getCanonicalPath)
      checkAnswer(df, df2)
    }
  }

  def primitiveFieldAndType: Dataset[String] =
    spark.createDataset(spark.sparkContext.parallelize("""
      <ROW>
        <string>this is a simple string.</string>
        <integer>10</integer>
        <long>21474836470</long>
        <decimal>92233720368547758070</decimal>
        <double>1.7976931348623157</double>
        <boolean>true</boolean>
        <null>null</null>
      </ROW>""" :: Nil))(Encoders.STRING)

  test("Primitive field and type inferring") {
    val dfWithNodecimal = spark.read
      .option("nullValue", "null")
      .xml(primitiveFieldAndType)
    assert(dfWithNodecimal.schema("decimal").dataType === DoubleType)

    val df = spark.read
      .option("nullValue", "null")
      .option("prefersDecimal", "true")
      .xml(primitiveFieldAndType)

    val expectedSchema = StructType(
      StructField("boolean", BooleanType, true) ::
      StructField("decimal", DecimalType(20, 0), true) ::
      StructField("double", DoubleType, true) ::
      StructField("integer", LongType, true) ::
      StructField("long", LongType, true) ::
      StructField("null", StringType, true) ::
      StructField("string", StringType, true) :: Nil)

    assert(df.schema === expectedSchema)

    checkAnswer(
      df,
      Row(true,
        new java.math.BigDecimal("92233720368547758070"),
        1.7976931348623157,
        10,
        21474836470L,
        null,
        "this is a simple string.")
    )
    testWriteReadRoundTrip(df, Map("nullValue" -> "null", "prefersDecimal" -> "true"))
  }

  test("Write and infer TIMESTAMP_NTZ values with a non-default pattern") {
    withTempPath { path =>
      val exp = spark.sql(
        """
      select timestamp_ntz'2020-12-12 12:12:12' as col0 union all
      select timestamp_ntz'2020-12-12 12:12:12.123456' as col0
      """)
      exp.write
        .option("timestampNTZFormat", "yyyy-MM-dd HH:mm:ss.SSSSSS")
        .option("rowTag", "ROW")
        .xml(path.getAbsolutePath)

      withSQLConf(SQLConf.TIMESTAMP_TYPE.key -> SQLConf.TimestampTypes.TIMESTAMP_NTZ.toString) {
        val res = spark.read
          .option("timestampNTZFormat", "yyyy-MM-dd HH:mm:ss.SSSSSS")
          .option("rowTag", "ROW")
          .xml(path.getAbsolutePath)

        assert(res.dtypes === exp.dtypes)
        checkAnswer(res, exp)
      }
    }
  }

  test("Write and infer TIMESTAMP_LTZ values with a non-default pattern") {
    withTempPath { path =>
      val exp = spark.sql(
        """
      select timestamp_ltz'2020-12-12 12:12:12' as col0 union all
      select timestamp_ltz'2020-12-12 12:12:12.123456' as col0
      """)
      exp.write
        .option("timestampFormat", "yyyy-MM-dd HH:mm:ss.SSSSSS")
        .option("rowTag", "ROW")
        .xml(path.getAbsolutePath)

      withSQLConf(SQLConf.TIMESTAMP_TYPE.key -> SQLConf.TimestampTypes.TIMESTAMP_LTZ.toString) {
        val res = spark.read
          .option("timestampFormat", "yyyy-MM-dd HH:mm:ss.SSSSSS")
          .option("rowTag", "ROW")
          .xml(path.getAbsolutePath)

        assert(res.dtypes === exp.dtypes)
        checkAnswer(res, exp)
      }
    }
  }

  test("Roundtrip in reading and writing TIMESTAMP_NTZ values with custom schema") {
    withTempPath { path =>
      val exp = spark.sql(
        """
      select
        timestamp_ntz'2020-12-12 12:12:12' as col1,
        timestamp_ltz'2020-12-12 12:12:12' as col2
      """)

      exp.write.option("rowTag", "ROW").xml(path.getAbsolutePath)

      val res = spark.read
        .schema("col1 TIMESTAMP_NTZ, col2 TIMESTAMP_LTZ")
        .option("rowTag", "ROW")
        .xml(path.getAbsolutePath)

      checkAnswer(res, exp)
    }
  }

  test("Timestamp type inference for a column with TIMESTAMP_NTZ values") {
    withTempPath { path =>
      val exp = spark.sql(
        """
      select timestamp_ntz'2020-12-12 12:12:12' as col0 union all
      select timestamp_ntz'2020-12-12 12:12:12' as col0
      """)

      exp.write.option("rowTag", "ROW").xml(path.getAbsolutePath)

      val timestampTypes = Seq(
        SQLConf.TimestampTypes.TIMESTAMP_NTZ.toString,
        SQLConf.TimestampTypes.TIMESTAMP_LTZ.toString)

      timestampTypes.foreach { timestampType =>
        withSQLConf(SQLConf.TIMESTAMP_TYPE.key -> timestampType) {
          val res = spark.read.option("rowTag", "ROW").xml(path.getAbsolutePath)

          if (timestampType == SQLConf.TimestampTypes.TIMESTAMP_NTZ.toString) {
            checkAnswer(res, exp)
          } else {
            checkAnswer(
              res,
              spark.sql(
                """
              select timestamp_ltz'2020-12-12 12:12:12' as col0 union all
              select timestamp_ltz'2020-12-12 12:12:12' as col0
              """)
            )
          }
        }
      }
    }
  }

  test("Timestamp type inference for a mix of TIMESTAMP_NTZ and TIMESTAMP_LTZ") {
    withTempPath { path =>
      Seq(
        "<ROW><col0>2020-12-12T12:12:12.000</col0></ROW>",
        "<ROW><col0>2020-12-12T17:12:12.000Z</col0></ROW>",
        "<ROW><col0>2020-12-12T17:12:12.000+05:00</col0></ROW>",
        "<ROW><col0>2020-12-12T12:12:12.000</col0></ROW>"
      ).toDF("data")
        .coalesce(1)
        .write.text(path.getAbsolutePath)

      // TODO: enable "legacy" policy when the backward compatible parsing is implemented.
      for (policy <- Seq("exception", "corrected")) {
        withSQLConf(SQLConf.LEGACY_TIME_PARSER_POLICY.key -> policy) {
          val res = spark.read.option("rowTag", "ROW").xml(path.getAbsolutePath)

          // NOTE:
          // Every value is tested for all types in XML schema inference so the sequence of
          // ["timestamp_ntz", "timestamp_ltz", "timestamp_ntz"] results in "timestamp_ltz".
          // This is different from CSV where inference starts from the last inferred type.
          //
          // This is why the similar test in CSV has a different result in "legacy" mode.

          val exp = spark.sql("""
            select timestamp_ltz'2020-12-12T12:12:12.000' as col0 union all
            select timestamp_ltz'2020-12-12T17:12:12.000Z' as col0 union all
            select timestamp_ltz'2020-12-12T17:12:12.000+05:00' as col0 union all
            select timestamp_ltz'2020-12-12T12:12:12.000' as col0
            """)
          checkAnswer(res, exp)
        }
      }
    }
  }

  test("Malformed records when reading TIMESTAMP_LTZ as TIMESTAMP_NTZ") {
    withTempPath { path =>
      Seq(
        "<ROW><col0>2020-12-12T12:12:12.000</col0></ROW>",
        "<ROW><col0>2020-12-12T12:12:12.000Z</col0></ROW>",
        "<ROW><col0>2020-12-12T12:12:12.000+05:00</col0></ROW>",
        "<ROW><col0>2020-12-12T12:12:12.000</col0></ROW>"
      ).toDF("data")
        .coalesce(1)
        .write.text(path.getAbsolutePath)

      for (timestampNTZFormat <- Seq(None, Some("yyyy-MM-dd'T'HH:mm:ss[.SSS]"))) {
        val reader = spark.read.schema("col0 TIMESTAMP_NTZ")
        val res = timestampNTZFormat match {
          case Some(format) =>
            reader.option("timestampNTZFormat", format)
              .option("rowTag", "ROW").xml(path.getAbsolutePath)
          case None =>
            reader.option("rowTag", "ROW").xml(path.getAbsolutePath)
        }

        checkAnswer(
          res,
          Seq(
            Row(LocalDateTime.of(2020, 12, 12, 12, 12, 12)),
            Row(null),
            Row(null),
            Row(LocalDateTime.of(2020, 12, 12, 12, 12, 12))
          )
        )
      }
    }
  }

  test("Fail to write TIMESTAMP_NTZ if timestampNTZFormat contains zone offset") {
    val patterns = Seq(
      "yyyy-MM-dd HH:mm:ss XXX",
      "yyyy-MM-dd HH:mm:ss Z",
      "yyyy-MM-dd HH:mm:ss z")

    val exp = spark.sql("select timestamp_ntz'2020-12-12 12:12:12' as col0")
    for (pattern <- patterns) {
      withTempPath { path =>
        val err = intercept[SparkException] {
          exp.write.option("timestampNTZFormat", pattern)
            .option("rowTag", "ROW").xml(path.getAbsolutePath)
        }
        assert(
          err.getMessage.contains("Unsupported field: OffsetSeconds") ||
            err.getMessage.contains("Unable to extract value") ||
            err.getMessage.contains("Unable to extract ZoneId"))
      }
    }
  }

<<<<<<< HEAD
  test("SPARK-46248: Enabling/disabling ignoreCorruptFiles/ignoreMissingFiles") {
    withCorruptFile(inputFile => {
      withSQLConf(SQLConf.IGNORE_CORRUPT_FILES.key -> "false") {
        val e = intercept[SparkException] {
          spark.read
            .option("rowTag", "ROW")
            .option("multiLine", false)
            .xml(inputFile.toURI.toString)
            .collect()
        }
        assert(ExceptionUtils.getRootCause(e).isInstanceOf[EOFException])
        assert(ExceptionUtils.getRootCause(e).getMessage === "Unexpected end of input stream")
        val e2 = intercept[SparkException] {
          spark.read
            .option("rowTag", "ROW")
            .option("multiLine", true)
            .xml(inputFile.toURI.toString)
            .collect()
        }
        assert(ExceptionUtils.getRootCause(e2).isInstanceOf[EOFException])
        assert(ExceptionUtils.getRootCause(e2).getMessage === "Unexpected end of input stream")
      }
      withSQLConf(SQLConf.IGNORE_CORRUPT_FILES.key -> "true") {
        spark.read
          .option("rowTag", "ROW")
          .option("multiLine", false)
          .xml(inputFile.toURI.toString)
          .collect()
        assert(
          spark.read
            .option("rowTag", "ROW")
            .option("multiLine", true)
            .xml(inputFile.toURI.toString)
            .collect()
            .isEmpty
        )
      }
    })
    withTempPath { dir =>
      import org.apache.hadoop.fs.Path
      val xmlPath = new Path(dir.getCanonicalPath, "xml")
      val fs = xmlPath.getFileSystem(spark.sessionState.newHadoopConf())

      sampledTestData.write.option("rowTag", "ROW").xml(xmlPath.toString)
      val df = spark.read.option("rowTag", "ROW").option("multiLine", true).xml(xmlPath.toString)
      fs.delete(xmlPath, true)
      withSQLConf(SQLConf.IGNORE_MISSING_FILES.key -> "false") {
        val e = intercept[SparkException] {
          df.collect()
        }
        assert(e.getCause.isInstanceOf[SparkFileNotFoundException])
        assert(e.getCause.getMessage.contains(".xml does not exist"))
      }

      sampledTestData.write.option("rowTag", "ROW").xml(xmlPath.toString)
      val df2 = spark.read.option("rowTag", "ROW").option("multiLine", true).xml(xmlPath.toString)
      fs.delete(xmlPath, true)
      withSQLConf(SQLConf.IGNORE_MISSING_FILES.key -> "true") {
        assert(df2.collect().isEmpty)
      }
    }
  }

  test("SPARK-46248: Read from a corrupted compressed file") {
    withTempDir { dir =>
      val format = "xml"
      val numRecords = 10000
      // create data
      val data =
        spark.sparkContext.parallelize(
          (0 until numRecords).map(i => Row(i.toString, (i * 2).toString)))
      val schema = buildSchema(field("a1"), field("a2"))
      val df = spark.createDataFrame(data, schema)

      df.coalesce(4)
        .write
        .mode(SaveMode.Overwrite)
        .format(format)
        .option("compression", "gZiP")
        .option("rowTag", "row")
        .save(dir.getCanonicalPath)

      withCorruptedFile(dir) { corruptedDir =>
        withSQLConf(SQLConf.IGNORE_CORRUPT_FILES.key -> "true") {
          val dfCorrupted = spark.read
            .format(format)
            .option("multiline", "true")
            .option("compression", "gzip")
            .option("rowTag", "row")
            .load(corruptedDir.getCanonicalPath)
          assert(dfCorrupted.collect().length > 100)
          val dfCorruptedWSchema = spark.read
            .format(format)
            .schema(schema)
            .option("multiline", "true")
            .option("compression", "gzip")
            .option("rowTag", "row")
            .load(corruptedDir.getCanonicalPath)
          dfCorrupted.equals(dfCorruptedWSchema)
        }
      }
    }
=======
  test("capture values interspersed between elements - simple") {
    val xmlString =
      s"""
         |<ROW>
         |    value1
         |    <a>
         |        value2
         |        <b>1</b>
         |        value3
         |    </a>
         |    value4
         |</ROW>
         |""".stripMargin
    val input = spark.createDataset(Seq(xmlString))
    val df = spark.read
      .option("rowTag", "ROW")
      .option("ignoreSurroundingSpaces", true)
      .option("multiLine", "true")
      .xml(input)

    checkAnswer(df, Seq(Row(Array("value1", "value4"), Row(Array("value2", "value3"), 1))))
  }

  test("capture values interspersed between elements - array") {
    val xmlString =
      s"""
         |<ROW>
         |    value1
         |    <array>
         |        value2
         |        <b>1</b>
         |        value3
         |    </array>
         |    <array>
         |        value4
         |        <b>2</b>
         |        value5
         |        <c>3</c>
         |        value6
         |    </array>
         |</ROW>
         |""".stripMargin
    val input = spark.createDataset(Seq(xmlString))
    val expectedAns = Seq(
      Row(
        "value1",
        Array(
          Row(List("value2", "value3"), 1, null),
          Row(List("value4", "value5", "value6"), 2, 3))))
    val df = spark.read
      .option("rowTag", "ROW")
      .option("ignoreSurroundingSpaces", true)
      .option("multiLine", "true")
      .xml(input)

    checkAnswer(df, expectedAns)

  }

  test("capture values interspersed between elements - long and double") {
    val xmlString =
      s"""
         |<ROW>
         |  <a>
         |    1
         |    <b>2</b>
         |    3
         |    <b>4</b>
         |    5.0
         |  </a>
         |</ROW>
         |""".stripMargin
    val input = spark.createDataset(Seq(xmlString))
    val df = spark.read
      .option("rowTag", "ROW")
      .option("ignoreSurroundingSpaces", true)
      .option("multiLine", "true")
      .xml(input)

    checkAnswer(df, Seq(Row(Row(Array(1.0, 3.0, 5.0), Array(2, 4)))))
  }

  test("capture values interspersed between elements - comments") {
    val xmlString =
      s"""
         |<ROW>
         |  <a> 1 <!--this is a comment--> 2 </a>
         |</ROW>
         |""".stripMargin
    val input = spark.createDataset(Seq(xmlString))
    val df = spark.read
      .option("rowTag", "ROW")
      .option("ignoreSurroundingSpaces", true)
      .option("multiLine", "true")
      .xml(input)

    checkAnswer(df, Seq(Row(Row(Array(1, 2)))))
  }

  test("capture values interspersed between elements - whitespaces with quotes") {
    val xmlString =
      s"""
         |<ROW>
         |  <a>" "</a>
         |  <b>" "<c>1</c></b>
         |  <d><e attr=" "></e></d>
         |</ROW>
         |""".stripMargin
    val input = spark.createDataset(Seq(xmlString))
    val df = spark.read
      .option("rowTag", "ROW")
      .option("ignoreSurroundingSpaces", false)
      .option("multiLine", "true")
      .xml(input)

    checkAnswer(df, Seq(
      Row("\" \"", Row(1, "\" \""), Row(Row(null, " ")))))
  }

  test("capture values interspersed between elements - nested comments") {
    val xmlString =
      s"""
         |<ROW>
         |    <a> 1
         |        <!--this is a comment--> 2
         |        <b>1</b>
         |        <!--this is a comment--> 3
         |        <b>2</b>
         |    </a>
         |</ROW>
         |""".stripMargin
    val input = spark.createDataset(Seq(xmlString))
    val df = spark.read
      .option("rowTag", "ROW")
      .option("ignoreSurroundingSpaces", true)
      .option("multiLine", "true")
      .xml(input)

    checkAnswer(df, Seq(Row(Row(Array(1, 2, 3), Array(1, 2)))))
  }

  test("capture values interspersed between elements - nested struct") {
    val xmlString =
      s"""
         |<ROW>
         |    <struct1>
         |        <struct2>
         |            <array>1</array>
         |            value1
         |            <array>2</array>
         |            value2
         |            <struct3>3</struct3>
         |        </struct2>
         |        value4
         |    </struct1>
         |</ROW>
         |""".stripMargin
    val input = spark.createDataset(Seq(xmlString))
    val df = spark.read
      .option("rowTag", "ROW")
      .option("ignoreSurroundingSpaces", true)
      .option("multiLine", "true")
      .xml(input)

    checkAnswer(
      df,
      Seq(
        Row(
          Row(
            "value4",
            Row(
              Array("value1", "value2"),
              Array(1, 2),
              3)))))
  }

  test("capture values interspersed between elements - deeply nested") {
    val xmlString =
      s"""
         |<ROW>
         |    value1
         |    <struct1>
         |        value2
         |        <struct2>
         |            value3
         |            <array1>
         |                value4
         |                <struct3>
         |                    value5
         |                    <array2>1</array2>
         |                    value6
         |                    <array2>2</array2>
         |                    value7
         |                </struct3>
         |                value8
         |                <string>string</string>
         |                value9
         |            </array1>
         |            value10
         |            <array1>
         |                <struct3>
         |                    <array2>3</array2>
         |                    value11
         |                    <array2>4</array2>
         |                </struct3>
         |                <string>string</string>
         |                value12
         |            </array1>
         |            value13
         |            <int>3</int>
         |            value14
         |        </struct2>
         |        value15
         |    </struct1>
         |    value16
         |</ROW>
         |""".stripMargin
    val input = spark.createDataset(Seq(xmlString))
    val df = spark.read
      .option("ignoreSurroundingSpaces", true)
      .option("rowTag", "ROW")
      .option("multiLine", "true")
      .xml(input)

    val expectedAns = Seq(Row(
      ArraySeq("value1", "value16"),
      Row(
        ArraySeq("value2", "value15"),
        Row(
          ArraySeq("value3", "value10", "value13", "value14"),
          Array(
            Row(
              ArraySeq("value4", "value8", "value9"),
              "string",
              Row(ArraySeq("value5", "value6", "value7"), ArraySeq(1, 2))),
            Row(
              ArraySeq("value12"),
              "string",
              Row(ArraySeq("value11"), ArraySeq(3, 4)))),
          3))))

    checkAnswer(df, expectedAns)
>>>>>>> e8dfcd30
  }
}<|MERGE_RESOLUTION|>--- conflicted
+++ resolved
@@ -2390,110 +2390,6 @@
     }
   }
 
-<<<<<<< HEAD
-  test("SPARK-46248: Enabling/disabling ignoreCorruptFiles/ignoreMissingFiles") {
-    withCorruptFile(inputFile => {
-      withSQLConf(SQLConf.IGNORE_CORRUPT_FILES.key -> "false") {
-        val e = intercept[SparkException] {
-          spark.read
-            .option("rowTag", "ROW")
-            .option("multiLine", false)
-            .xml(inputFile.toURI.toString)
-            .collect()
-        }
-        assert(ExceptionUtils.getRootCause(e).isInstanceOf[EOFException])
-        assert(ExceptionUtils.getRootCause(e).getMessage === "Unexpected end of input stream")
-        val e2 = intercept[SparkException] {
-          spark.read
-            .option("rowTag", "ROW")
-            .option("multiLine", true)
-            .xml(inputFile.toURI.toString)
-            .collect()
-        }
-        assert(ExceptionUtils.getRootCause(e2).isInstanceOf[EOFException])
-        assert(ExceptionUtils.getRootCause(e2).getMessage === "Unexpected end of input stream")
-      }
-      withSQLConf(SQLConf.IGNORE_CORRUPT_FILES.key -> "true") {
-        spark.read
-          .option("rowTag", "ROW")
-          .option("multiLine", false)
-          .xml(inputFile.toURI.toString)
-          .collect()
-        assert(
-          spark.read
-            .option("rowTag", "ROW")
-            .option("multiLine", true)
-            .xml(inputFile.toURI.toString)
-            .collect()
-            .isEmpty
-        )
-      }
-    })
-    withTempPath { dir =>
-      import org.apache.hadoop.fs.Path
-      val xmlPath = new Path(dir.getCanonicalPath, "xml")
-      val fs = xmlPath.getFileSystem(spark.sessionState.newHadoopConf())
-
-      sampledTestData.write.option("rowTag", "ROW").xml(xmlPath.toString)
-      val df = spark.read.option("rowTag", "ROW").option("multiLine", true).xml(xmlPath.toString)
-      fs.delete(xmlPath, true)
-      withSQLConf(SQLConf.IGNORE_MISSING_FILES.key -> "false") {
-        val e = intercept[SparkException] {
-          df.collect()
-        }
-        assert(e.getCause.isInstanceOf[SparkFileNotFoundException])
-        assert(e.getCause.getMessage.contains(".xml does not exist"))
-      }
-
-      sampledTestData.write.option("rowTag", "ROW").xml(xmlPath.toString)
-      val df2 = spark.read.option("rowTag", "ROW").option("multiLine", true).xml(xmlPath.toString)
-      fs.delete(xmlPath, true)
-      withSQLConf(SQLConf.IGNORE_MISSING_FILES.key -> "true") {
-        assert(df2.collect().isEmpty)
-      }
-    }
-  }
-
-  test("SPARK-46248: Read from a corrupted compressed file") {
-    withTempDir { dir =>
-      val format = "xml"
-      val numRecords = 10000
-      // create data
-      val data =
-        spark.sparkContext.parallelize(
-          (0 until numRecords).map(i => Row(i.toString, (i * 2).toString)))
-      val schema = buildSchema(field("a1"), field("a2"))
-      val df = spark.createDataFrame(data, schema)
-
-      df.coalesce(4)
-        .write
-        .mode(SaveMode.Overwrite)
-        .format(format)
-        .option("compression", "gZiP")
-        .option("rowTag", "row")
-        .save(dir.getCanonicalPath)
-
-      withCorruptedFile(dir) { corruptedDir =>
-        withSQLConf(SQLConf.IGNORE_CORRUPT_FILES.key -> "true") {
-          val dfCorrupted = spark.read
-            .format(format)
-            .option("multiline", "true")
-            .option("compression", "gzip")
-            .option("rowTag", "row")
-            .load(corruptedDir.getCanonicalPath)
-          assert(dfCorrupted.collect().length > 100)
-          val dfCorruptedWSchema = spark.read
-            .format(format)
-            .schema(schema)
-            .option("multiline", "true")
-            .option("compression", "gzip")
-            .option("rowTag", "row")
-            .load(corruptedDir.getCanonicalPath)
-          dfCorrupted.equals(dfCorruptedWSchema)
-        }
-      }
-    }
-=======
   test("capture values interspersed between elements - simple") {
     val xmlString =
       s"""
@@ -2736,6 +2632,109 @@
           3))))
 
     checkAnswer(df, expectedAns)
->>>>>>> e8dfcd30
+  }
+
+  test("SPARK-46248: Enabling/disabling ignoreCorruptFiles/ignoreMissingFiles") {
+    withCorruptFile(inputFile => {
+      withSQLConf(SQLConf.IGNORE_CORRUPT_FILES.key -> "false") {
+        val e = intercept[SparkException] {
+          spark.read
+            .option("rowTag", "ROW")
+            .option("multiLine", false)
+            .xml(inputFile.toURI.toString)
+            .collect()
+        }
+        assert(ExceptionUtils.getRootCause(e).isInstanceOf[EOFException])
+        assert(ExceptionUtils.getRootCause(e).getMessage === "Unexpected end of input stream")
+        val e2 = intercept[SparkException] {
+          spark.read
+            .option("rowTag", "ROW")
+            .option("multiLine", true)
+            .xml(inputFile.toURI.toString)
+            .collect()
+        }
+        assert(ExceptionUtils.getRootCause(e2).isInstanceOf[EOFException])
+        assert(ExceptionUtils.getRootCause(e2).getMessage === "Unexpected end of input stream")
+      }
+      withSQLConf(SQLConf.IGNORE_CORRUPT_FILES.key -> "true") {
+        spark.read
+          .option("rowTag", "ROW")
+          .option("multiLine", false)
+          .xml(inputFile.toURI.toString)
+          .collect()
+        assert(
+          spark.read
+            .option("rowTag", "ROW")
+            .option("multiLine", true)
+            .xml(inputFile.toURI.toString)
+            .collect()
+            .isEmpty
+        )
+      }
+    })
+    withTempPath { dir =>
+      import org.apache.hadoop.fs.Path
+      val xmlPath = new Path(dir.getCanonicalPath, "xml")
+      val fs = xmlPath.getFileSystem(spark.sessionState.newHadoopConf())
+
+      sampledTestData.write.option("rowTag", "ROW").xml(xmlPath.toString)
+      val df = spark.read.option("rowTag", "ROW").option("multiLine", true).xml(xmlPath.toString)
+      fs.delete(xmlPath, true)
+      withSQLConf(SQLConf.IGNORE_MISSING_FILES.key -> "false") {
+        val e = intercept[SparkException] {
+          df.collect()
+        }
+        assert(e.getCause.isInstanceOf[SparkFileNotFoundException])
+        assert(e.getCause.getMessage.contains(".xml does not exist"))
+      }
+
+      sampledTestData.write.option("rowTag", "ROW").xml(xmlPath.toString)
+      val df2 = spark.read.option("rowTag", "ROW").option("multiLine", true).xml(xmlPath.toString)
+      fs.delete(xmlPath, true)
+      withSQLConf(SQLConf.IGNORE_MISSING_FILES.key -> "true") {
+        assert(df2.collect().isEmpty)
+      }
+    }
+  }
+
+  test("SPARK-46248: Read from a corrupted compressed file") {
+    withTempDir { dir =>
+      val format = "xml"
+      val numRecords = 10000
+      // create data
+      val data =
+        spark.sparkContext.parallelize(
+          (0 until numRecords).map(i => Row(i.toString, (i * 2).toString)))
+      val schema = buildSchema(field("a1"), field("a2"))
+      val df = spark.createDataFrame(data, schema)
+
+      df.coalesce(4)
+        .write
+        .mode(SaveMode.Overwrite)
+        .format(format)
+        .option("compression", "gZiP")
+        .option("rowTag", "row")
+        .save(dir.getCanonicalPath)
+
+      withCorruptedFile(dir) { corruptedDir =>
+        withSQLConf(SQLConf.IGNORE_CORRUPT_FILES.key -> "true") {
+          val dfCorrupted = spark.read
+            .format(format)
+            .option("multiline", "true")
+            .option("compression", "gzip")
+            .option("rowTag", "row")
+            .load(corruptedDir.getCanonicalPath)
+          assert(dfCorrupted.collect().length > 100)
+          val dfCorruptedWSchema = spark.read
+            .format(format)
+            .schema(schema)
+            .option("multiline", "true")
+            .option("compression", "gzip")
+            .option("rowTag", "row")
+            .load(corruptedDir.getCanonicalPath)
+          dfCorrupted.equals(dfCorruptedWSchema)
+        }
+      }
+    }
   }
 }