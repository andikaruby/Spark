--- conflicted
+++ resolved
@@ -17,11 +17,7 @@
 
 package org.apache.spark.sql
 
-<<<<<<< HEAD
-import java.sql.Date
-=======
-import java.sql.Timestamp
->>>>>>> d74fc6bb
+import java.sql.{Date, Timestamp}
 import java.text.SimpleDateFormat
 import java.util.Locale
 
@@ -187,21 +183,21 @@
     }
   }
 
-<<<<<<< HEAD
+  test("special timestamp values") {
+    Seq("now", "today", "epoch", "tomorrow", "yesterday").foreach { specialValue =>
+      val input = Seq(specialValue).toDS()
+      val readback = input.select(from_csv($"value", lit("t timestamp"),
+        Map.empty[String, String].asJava)).collect()
+      assert(readback(0).getAs[Row](0).getAs[Timestamp](0).getTime >= 0)
+    }
+  }
+
   test("special date values") {
     Seq("now", "today", "epoch", "tomorrow", "yesterday").foreach { specialValue =>
       val input = Seq(specialValue).toDS()
       val readback = input.select(from_csv($"value", lit("d date"),
         Map.empty[String, String].asJava)).collect()
       assert(readback(0).getAs[Row](0).getAs[Date](0).getTime >= 0)
-=======
-  test("special timestamp values") {
-    Seq("now", "today", "epoch", "tomorrow", "yesterday").foreach { specialValue =>
-      val input = Seq(specialValue).toDS()
-      val readback = input.select(from_csv($"value", lit("t timestamp"),
-        Map.empty[String, String].asJava)).collect()
-      assert(readback(0).getAs[Row](0).getAs[Timestamp](0).getTime >= 0)
->>>>>>> d74fc6bb
     }
   }
 }