/*
 * Licensed to the Apache Software Foundation (ASF) under one or more
 * contributor license agreements.  See the NOTICE file distributed with
 * this work for additional information regarding copyright ownership.
 * The ASF licenses this file to You under the Apache License, Version 2.0
 * (the "License"); you may not use this file except in compliance with
 * the License.  You may obtain a copy of the License at
 *
 *    http://www.apache.org/licenses/LICENSE-2.0
 *
 * Unless required by applicable law or agreed to in writing, software
 * distributed under the License is distributed on an "AS IS" BASIS,
 * WITHOUT WARRANTIES OR CONDITIONS OF ANY KIND, either express or implied.
 * See the License for the specific language governing permissions and
 * limitations under the License.
 */

package org.apache.spark.sql

import java.io.{Externalizable, ObjectInput, ObjectOutput}
import java.sql.{Date, Timestamp}

import scala.reflect.ClassTag
import scala.util.Random

import org.apache.hadoop.fs.{Path, PathFilter}
import org.scalatest.Assertions._
import org.scalatest.exceptions.TestFailedException
import org.scalatest.prop.TableDrivenPropertyChecks._

import org.apache.spark.{SparkConf, SparkException, TaskContext}
import org.apache.spark.TestUtils.withListener
import org.apache.spark.internal.config.MAX_RESULT_SIZE
import org.apache.spark.scheduler.{SparkListener, SparkListenerJobStart}
import org.apache.spark.sql.catalyst.{FooClassWithEnum, FooEnum, ScroogeLikeExample}
import org.apache.spark.sql.catalyst.encoders.{AgnosticEncoders, ExpressionEncoder, OuterScopes}
import org.apache.spark.sql.catalyst.encoders.AgnosticEncoders.BoxedIntEncoder
import org.apache.spark.sql.catalyst.expressions.{CodegenObjectFactoryMode, GenericRowWithSchema}
import org.apache.spark.sql.catalyst.plans.{LeftAnti, LeftSemi}
import org.apache.spark.sql.catalyst.util.sideBySide
import org.apache.spark.sql.execution.{LogicalRDD, RDDScanExec, SQLExecution}
import org.apache.spark.sql.execution.adaptive.AdaptiveSparkPlanHelper
import org.apache.spark.sql.execution.exchange.{BroadcastExchangeExec, ShuffleExchangeExec}
import org.apache.spark.sql.execution.streaming.MemoryStream
import org.apache.spark.sql.expressions.UserDefinedFunction
import org.apache.spark.sql.functions._
import org.apache.spark.sql.internal.SQLConf
import org.apache.spark.sql.test.SharedSparkSession
import org.apache.spark.sql.types._
import org.apache.spark.storage.StorageLevel

case class TestDataPoint(x: Int, y: Double, s: String, t: TestDataPoint2)
case class TestDataPoint2(x: Int, s: String)

object TestForTypeAlias {
  type TwoInt = (Int, Int)
  type ThreeInt = (TwoInt, Int)
  type SeqOfTwoInt = Seq[TwoInt]
  type IntArray = Array[Int]

  def tupleTypeAlias: TwoInt = (1, 1)
  def nestedTupleTypeAlias: ThreeInt = ((1, 1), 2)
  def seqOfTupleTypeAlias: SeqOfTwoInt = Seq((1, 1), (2, 2))
  def aliasedArrayInTuple: (Int, IntArray) = (1, Array(1))
}

class DatasetSuite extends QueryTest
  with SharedSparkSession
  with AdaptiveSparkPlanHelper {
  import testImplicits._

  private implicit val ordering = Ordering.by((c: ClassData) => c.a -> c.b)

  test("checkAnswer should compare map correctly") {
    val data = Seq((1, "2", Map(1 -> 2, 2 -> 1)))
    checkAnswer(
      data.toDF(),
      Seq(Row(1, "2", Map(2 -> 1, 1 -> 2))))
  }

  test("toDS") {
    val data = Seq(("a", 1), ("b", 2), ("c", 3))
    checkDataset(
      data.toDS(),
      data: _*)
  }

  test("toDS should compare map with byte array keys correctly") {
    // Choose the order of arrays in such way, that sorting keys of different maps by _.toString
    // will not incidentally put equal keys together.
    val arrays = (1 to 5).map(_ => Array[Byte](0.toByte, 0.toByte)).sortBy(_.mkString).toArray
    arrays(0)(1) = 1.toByte
    arrays(1)(1) = 2.toByte
    arrays(2)(1) = 2.toByte
    arrays(3)(1) = 1.toByte

    val mapA = Map(arrays(0) -> "one", arrays(2) -> "two")
    val subsetOfA = Map(arrays(0) -> "one")
    val equalToA = Map(arrays(1) -> "two", arrays(3) -> "one")
    val notEqualToA1 = Map(arrays(1) -> "two", arrays(3) -> "not one")
    val notEqualToA2 = Map(arrays(1) -> "two", arrays(4) -> "one")

    // Comparing map with itself
    checkDataset(Seq(mapA).toDS(), mapA)

    // Comparing map with equivalent map
    checkDataset(Seq(equalToA).toDS(), mapA)
    checkDataset(Seq(mapA).toDS(), equalToA)

    // Comparing map with it's subset
    intercept[TestFailedException](checkDataset(Seq(subsetOfA).toDS(), mapA))
    intercept[TestFailedException](checkDataset(Seq(mapA).toDS(), subsetOfA))

    // Comparing map with another map differing by single value
    intercept[TestFailedException](checkDataset(Seq(notEqualToA1).toDS(), mapA))
    intercept[TestFailedException](checkDataset(Seq(mapA).toDS(), notEqualToA1))

    // Comparing map with another map differing by single key
    intercept[TestFailedException](checkDataset(Seq(notEqualToA2).toDS(), mapA))
    intercept[TestFailedException](checkDataset(Seq(mapA).toDS(), notEqualToA2))
  }

  test("toDS with RDD") {
    val ds = sparkContext.makeRDD(Seq("a", "b", "c"), 3).toDS()
    checkDataset(
      ds.mapPartitions(_ => Iterator(1)),
      1, 1, 1)
  }

  test("emptyDataset") {
    val ds = spark.emptyDataset[Int]
    assert(ds.count() == 0L)
    assert(ds.collect() sameElements Array.empty[Int])
  }

  test("range") {
    assert(spark.range(10).map(_ + 1).reduce(_ + _) == 55)
    assert(spark.range(10).map{ case i: java.lang.Long => i + 1 }.reduce(_ + _) == 55)
    assert(spark.range(0, 10).map(_ + 1).reduce(_ + _) == 55)
    assert(spark.range(0, 10).map{ case i: java.lang.Long => i + 1 }.reduce(_ + _) == 55)
    assert(spark.range(0, 10, 1, 2).map(_ + 1).reduce(_ + _) == 55)
    assert(spark.range(0, 10, 1, 2).map{ case i: java.lang.Long => i + 1 }.reduce(_ + _) == 55)
  }

  test("SPARK-12404: Datatype Helper Serializability") {
    val ds = sparkContext.parallelize((
      new Timestamp(0),
      new Date(0),
      java.math.BigDecimal.valueOf(1),
      scala.math.BigDecimal(1)) :: Nil).toDS()

    ds.collect()
  }

  test("collect, first, and take should use encoders for serialization") {
    val item = NonSerializableCaseClass("abcd")
    val ds = Seq(item).toDS()
    assert(ds.collect().head == item)
    assert(ds.collectAsList().get(0) == item)
    assert(ds.first() == item)
    assert(ds.take(1).head == item)
    assert(ds.takeAsList(1).get(0) == item)
    assert(ds.toLocalIterator().next() === item)
  }

  test("coalesce, repartition") {
    val data = (1 to 100).map(i => ClassData(i.toString, i))
    val ds = data.toDS()

    intercept[IllegalArgumentException] {
      ds.coalesce(0)
    }

    intercept[IllegalArgumentException] {
      ds.repartition(0)
    }

    assert(ds.repartition(10).rdd.partitions.length == 10)
    checkDatasetUnorderly(
      ds.repartition(10),
      data: _*)

    assert(ds.coalesce(1).rdd.partitions.length == 1)
    checkDatasetUnorderly(
      ds.coalesce(1),
      data: _*)
  }

  test("as tuple") {
    val data = Seq(("a", 1), ("b", 2)).toDF("a", "b")
    checkDataset(
      data.as[(String, Int)],
      ("a", 1), ("b", 2))
  }

  test("as case class / collect") {
    val ds = Seq(("a", 1), ("b", 2), ("c", 3)).toDF("a", "b").as[ClassData]
    checkDataset(
      ds,
      ClassData("a", 1), ClassData("b", 2), ClassData("c", 3))
    assert(ds.collect().head == ClassData("a", 1))
  }

  test("as case class - reordered fields by name") {
    val ds = Seq((1, "a"), (2, "b"), (3, "c")).toDF("b", "a").as[ClassData]
    assert(ds.collect() === Array(ClassData("a", 1), ClassData("b", 2), ClassData("c", 3)))
  }

  test("as case class - take") {
    val ds = Seq((1, "a"), (2, "b"), (3, "c")).toDF("b", "a").as[ClassData]
    assert(ds.take(2) === Array(ClassData("a", 1), ClassData("b", 2)))
  }

  test("as case class - tail") {
    val ds = Seq((1, "a"), (2, "b"), (3, "c")).toDF("b", "a").as[ClassData]
    assert(ds.tail(2) === Array(ClassData("b", 2), ClassData("c", 3)))
  }

  test("as seq of case class - reorder fields by name") {
    val df = spark.range(3).select(array(struct($"id".cast("int").as("b"), lit("a").as("a"))))
    val ds = df.as[Seq[ClassData]]
    assert(ds.collect() === Array(
      Seq(ClassData("a", 0)),
      Seq(ClassData("a", 1)),
      Seq(ClassData("a", 2))))
  }

  test("as map of case class - reorder fields by name") {
    val df = spark.range(3).select(map(lit(1), struct($"id".cast("int").as("b"), lit("a").as("a"))))
    val ds = df.as[Map[Int, ClassData]]
    assert(ds.collect() === Array(
      Map(1 -> ClassData("a", 0)),
      Map(1 -> ClassData("a", 1)),
      Map(1 -> ClassData("a", 2))))
  }

  test("map") {
    val ds = Seq(("a", 1), ("b", 2), ("c", 3)).toDS()
    checkDataset(
      ds.map(v => (v._1, v._2 + 1)),
      ("a", 2), ("b", 3), ("c", 4))
  }

  test("map with type change with the exact matched number of attributes") {
    val ds = Seq(("a", 1), ("b", 2), ("c", 3)).toDS()

    checkDataset(
      ds.map(identity[(String, Int)])
        .as[OtherTuple]
        .map(identity[OtherTuple]),
      OtherTuple("a", 1), OtherTuple("b", 2), OtherTuple("c", 3))
  }

  test("map with type change with less attributes") {
    val ds = Seq(("a", 1, 3), ("b", 2, 4), ("c", 3, 5)).toDS()

    checkDataset(
      ds.as[OtherTuple]
        .map(identity[OtherTuple]),
      OtherTuple("a", 1), OtherTuple("b", 2), OtherTuple("c", 3))
  }

  test("map and group by with class data") {
    // We inject a group by here to make sure this test case is future proof
    // when we implement better pipelining and local execution mode.
    val ds: Dataset[(ClassData, Long)] = Seq(ClassData("one", 1), ClassData("two", 2)).toDS()
        .map(c => ClassData(c.a, c.b + 1))
        .groupByKey(p => p).count()

    checkDatasetUnorderly(
      ds,
      (ClassData("one", 2), 1L), (ClassData("two", 3), 1L))
  }

  test("select") {
    val ds = Seq(("a", 1), ("b", 2), ("c", 3)).toDS()
    checkDataset(
      ds.select(expr("_2 + 1").as[Int]),
      2, 3, 4)
  }

  test("SPARK-16853: select, case class and tuple") {
    val ds = Seq(("a", 1), ("b", 2), ("c", 3)).toDS()
    checkDataset(
      ds.select(expr("struct(_2, _2)").as[(Int, Int)]): Dataset[(Int, Int)],
      (1, 1), (2, 2), (3, 3))

    checkDataset(
      ds.select(expr("named_struct('a', _1, 'b', _2)").as[ClassData]): Dataset[ClassData],
      ClassData("a", 1), ClassData("b", 2), ClassData("c", 3))
  }

  test("select 2") {
    val ds = Seq(("a", 1), ("b", 2), ("c", 3)).toDS()
    checkDataset(
      ds.select(
        expr("_1").as[String],
        expr("_2").as[Int]) : Dataset[(String, Int)],
      ("a", 1), ("b", 2), ("c", 3))
  }

  test("select 2, primitive and tuple") {
    val ds = Seq(("a", 1), ("b", 2), ("c", 3)).toDS()
    checkDataset(
      ds.select(
        expr("_1").as[String],
        expr("struct(_2, _2)").as[(Int, Int)]),
      ("a", (1, 1)), ("b", (2, 2)), ("c", (3, 3)))
  }

  test("select 2, primitive and class") {
    val ds = Seq(("a", 1), ("b", 2), ("c", 3)).toDS()
    checkDataset(
      ds.select(
        expr("_1").as[String],
        expr("named_struct('a', _1, 'b', _2)").as[ClassData]),
      ("a", ClassData("a", 1)), ("b", ClassData("b", 2)), ("c", ClassData("c", 3)))
  }

  test("select 2, primitive and class, fields reordered") {
    val ds = Seq(("a", 1), ("b", 2), ("c", 3)).toDS()
    checkDataset(
      ds.select(
        expr("_1").as[String],
        expr("named_struct('b', _2, 'a', _1)").as[ClassData]),
      ("a", ClassData("a", 1)), ("b", ClassData("b", 2)), ("c", ClassData("c", 3)))
  }

  test("REGEX column specification") {
    val ds = Seq(("a", 1), ("b", 2), ("c", 3)).toDS()

    withSQLConf(SQLConf.SUPPORT_QUOTED_REGEX_COLUMN_NAME.key -> "false") {
      checkError(
        exception = intercept[AnalysisException] {
          ds.select(expr("`(_1)?+.+`").as[Int])
        },
        errorClass = "UNRESOLVED_COLUMN.WITH_SUGGESTION",
        sqlState = None,
        parameters = Map(
          "objectName" -> "`(_1)?+.+`",
          "proposal" -> "`_1`, `_2`"),
        context = ExpectedContext(
          fragment = "`(_1)?+.+`",
          start = 0,
          stop = 9))

      checkError(
        exception = intercept[AnalysisException] {
          ds.select(expr("`(_1|_2)`").as[Int])
        },
        errorClass = "UNRESOLVED_COLUMN.WITH_SUGGESTION",
        sqlState = None,
        parameters = Map(
          "objectName" -> "`(_1|_2)`",
          "proposal" -> "`_1`, `_2`"),
        context = ExpectedContext(
          fragment = "`(_1|_2)`",
          start = 0,
          stop = 8))

      checkError(
        exception = intercept[AnalysisException] {
          ds.select(ds("`(_1)?+.+`"))
        },
        errorClass = "UNRESOLVED_COLUMN.WITH_SUGGESTION",
        parameters = Map("objectName" -> "`(_1)?+.+`", "proposal" -> "`_1`, `_2`")
      )

      checkError(
        exception = intercept[AnalysisException] {
          ds.select(ds("`(_1|_2)`"))
        },
        errorClass = "UNRESOLVED_COLUMN.WITH_SUGGESTION",
        parameters = Map("objectName" -> "`(_1|_2)`", "proposal" -> "`_1`, `_2`")
      )
    }

    withSQLConf(SQLConf.SUPPORT_QUOTED_REGEX_COLUMN_NAME.key -> "true") {
      checkDataset(
        ds.select(ds.col("_2")).as[Int],
        1, 2, 3)

      checkDataset(
        ds.select(ds.colRegex("`(_1)?+.+`")).as[Int],
        1, 2, 3)

      checkDataset(
        ds.select(ds("`(_1|_2)`"))
          .select(expr("named_struct('a', _1, 'b', _2)").as[ClassData]),
        ClassData("a", 1), ClassData("b", 2), ClassData("c", 3))

      checkDataset(
        ds.alias("g")
          .select(ds("g.`(_1|_2)`"))
          .select(expr("named_struct('a', _1, 'b', _2)").as[ClassData]),
        ClassData("a", 1), ClassData("b", 2), ClassData("c", 3))

      checkDataset(
        ds.select(ds("`(_1)?+.+`"))
          .select(expr("_2").as[Int]),
        1, 2, 3)

      checkDataset(
        ds.alias("g")
          .select(ds("g.`(_1)?+.+`"))
          .select(expr("_2").as[Int]),
        1, 2, 3)

      checkDataset(
        ds.select(expr("`(_1)?+.+`").as[Int]),
        1, 2, 3)
      val m = ds.select(expr("`(_1|_2)`"))

      checkDataset(
        ds.select(expr("`(_1|_2)`"))
          .select(expr("named_struct('a', _1, 'b', _2)").as[ClassData]),
        ClassData("a", 1), ClassData("b", 2), ClassData("c", 3))

      checkDataset(
        ds.alias("g")
          .select(expr("g.`(_1)?+.+`").as[Int]),
        1, 2, 3)

      checkDataset(
        ds.alias("g")
          .select(expr("g.`(_1|_2)`"))
          .select(expr("named_struct('a', _1, 'b', _2)").as[ClassData]),
        ClassData("a", 1), ClassData("b", 2), ClassData("c", 3))
    }
  }

  test("filter") {
    val ds = Seq(("a", 1), ("b", 2), ("c", 3)).toDS()
    checkDataset(
      ds.filter(_._1 == "b"),
      ("b", 2))
  }

  test("filter and then select") {
    val ds = Seq(("a", 1), ("b", 2), ("c", 3)).toDS()
    checkDataset(
      ds.filter(_._1 == "b").select(expr("_1").as[String]),
      "b")
  }

  test("SPARK-15632: typed filter should preserve the underlying logical schema") {
    val ds = spark.range(10)
    val ds2 = ds.filter(_ > 3)
    assert(ds.schema.equals(ds2.schema))
  }

  test("foreach") {
    val ds = Seq(("a", 1), ("b", 2), ("c", 3)).toDS()
    val acc = sparkContext.longAccumulator
    ds.foreach(v => acc.add(v._2))
    assert(acc.value == 6)
  }

  test("foreachPartition") {
    val ds = Seq(("a", 1), ("b", 2), ("c", 3)).toDS()
    val acc = sparkContext.longAccumulator
    ds.foreachPartition((it: Iterator[(String, Int)]) => it.foreach(v => acc.add(v._2)))
    assert(acc.value == 6)
  }

  test("reduce") {
    val ds = Seq(("a", 1), ("b", 2), ("c", 3)).toDS()
    assert(ds.reduce((a, b) => ("sum", a._2 + b._2)) == (("sum", 6)))
  }

  test("joinWith, flat schema") {
    val ds1 = Seq(1, 2, 3).toDS().as("a")
    val ds2 = Seq(1, 2).toDS().as("b")

    val joined = ds1.joinWith(ds2, $"a.value" === $"b.value", "inner")

    val expectedSchema = StructType(Seq(
      StructField("_1", IntegerType, nullable = false),
      StructField("_2", IntegerType, nullable = false)
    ))

    assert(joined.schema === expectedSchema)

    checkDataset(
      joined,
      (1, 1), (2, 2))
  }

  test("joinWith tuple with primitive, expression") {
    val ds1 = Seq(1, 1, 2).toDS()
    val ds2 = Seq(("a", 1), ("b", 2)).toDS()

    val joined = ds1.joinWith(ds2, $"value" === $"_2")

    // This is an inner join, so both outputs fields are non-nullable
    val expectedSchema = StructType(Seq(
      StructField("_1", IntegerType, nullable = false),
      StructField("_2",
        StructType(Seq(
          StructField("_1", StringType),
          StructField("_2", IntegerType, nullable = false)
        )), nullable = false)
    ))
    assert(joined.schema === expectedSchema)

    checkDataset(
      joined,
      (1, ("a", 1)), (1, ("a", 1)), (2, ("b", 2)))
  }

  test("joinWith class with primitive, toDF") {
    val ds1 = Seq(1, 1, 2).toDS()
    val ds2 = Seq(ClassData("a", 1), ClassData("b", 2)).toDS()

    checkAnswer(
      ds1.joinWith(ds2, $"value" === $"b").toDF().select($"_1", $"_2.a", $"_2.b"),
      Row(1, "a", 1) :: Row(1, "a", 1) :: Row(2, "b", 2) :: Nil)
  }

  test("multi-level joinWith") {
    val ds1 = Seq(("a", 1), ("b", 2)).toDS().as("a")
    val ds2 = Seq(("a", 1), ("b", 2)).toDS().as("b")
    val ds3 = Seq(("a", 1), ("b", 2)).toDS().as("c")

    checkDataset(
      ds1.joinWith(ds2, $"a._2" === $"b._2").as("ab").joinWith(ds3, $"ab._1._2" === $"c._2"),
      ((("a", 1), ("a", 1)), ("a", 1)),
      ((("b", 2), ("b", 2)), ("b", 2)))
  }

  test("joinWith join types") {
    val ds1 = Seq(1, 2, 3).toDS().as("a")
    val ds2 = Seq(1, 2).toDS().as("b")

    val e1 = intercept[AnalysisException] {
      ds1.joinWith(ds2, $"a.value" === $"b.value", "left_semi")
    }.getMessage
    assert(e1.contains("Invalid join type in joinWith: " + LeftSemi.sql))

    val e2 = intercept[AnalysisException] {
      ds1.joinWith(ds2, $"a.value" === $"b.value", "semi")
    }.getMessage
    assert(e2.contains("Invalid join type in joinWith: " + LeftSemi.sql))

    val e3 = intercept[AnalysisException] {
      ds1.joinWith(ds2, $"a.value" === $"b.value", "left_anti")
    }.getMessage
    assert(e3.contains("Invalid join type in joinWith: " + LeftAnti.sql))

    val e4 = intercept[AnalysisException] {
      ds1.joinWith(ds2, $"a.value" === $"b.value", "anti")
    }.getMessage
    assert(e4.contains("Invalid join type in joinWith: " + LeftAnti.sql))
  }

  test("groupBy function, keys") {
    val ds = Seq(("a", 1), ("b", 1)).toDS()
    val grouped = ds.groupByKey(v => (1, v._2))
    checkDatasetUnorderly(
      grouped.keys,
      (1, 1))
  }

  test("groupBy function, map") {
    val ds = Seq(("a", 10), ("a", 20), ("b", 1), ("b", 2), ("c", 1)).toDS()
    val grouped = ds.groupByKey(v => (v._1, "word"))
    val aggregated = grouped.mapGroups { (g, iter) => (g._1, iter.map(_._2).sum) }

    checkDatasetUnorderly(
      aggregated,
      ("a", 30), ("b", 3), ("c", 1))
  }

  test("groupBy function, flatMap") {
    val ds = Seq(("a", 10), ("a", 20), ("b", 1), ("b", 2), ("c", 1)).toDS()
    val grouped = ds.groupByKey(v => (v._1, "word"))
    val aggregated = grouped.flatMapGroups { (g, iter) =>
      Iterator(g._1, iter.map(_._2).sum.toString)
    }

    checkDatasetUnorderly(
      aggregated,
      "a", "30", "b", "3", "c", "1")
  }

  test("groupBy, flatMapSorted") {
    val ds = Seq(("a", 1, 10), ("a", 2, 20), ("b", 2, 1), ("b", 1, 2), ("c", 1, 1))
      .toDF("key", "seq", "value")
    val grouped = ds.groupBy($"key").as[String, (String, Int, Int)]
    val aggregated = grouped.flatMapSortedGroups($"seq", expr("length(key)"), $"value") {
      (g, iter) => Iterator(g, iter.mkString(", "))
    }

    checkDatasetUnorderly(
      aggregated,
      "a", "(a,1,10), (a,2,20)",
      "b", "(b,1,2), (b,2,1)",
      "c", "(c,1,1)"
    )

    // Star is not allowed as group sort column
    checkError(
      exception = intercept[AnalysisException] {
        grouped.flatMapSortedGroups($"*") {
          (g, iter) => Iterator(g, iter.mkString(", "))
        }
      },
      errorClass = "INVALID_USAGE_OF_STAR_OR_REGEX",
      parameters = Map("elem" -> "'*'", "prettyName" -> "MapGroups"),
      context = ExpectedContext(fragment = "$", getCurrentClassCallSitePattern))
  }

  test("groupBy function, flatMapSorted") {
    val ds = Seq(("a", 1, 10), ("a", 2, 20), ("b", 2, 1), ("b", 1, 2), ("c", 1, 1))
      .toDF("key", "seq", "value")
    // groupByKey Row => String adds key columns `value` to the dataframe
    val grouped = ds.groupByKey(v => v.getString(0))
    // $"value" here is expected to not reference the key column
    val aggregated = grouped.flatMapSortedGroups($"seq", expr("length(key)"), $"value") {
      (g, iter) => Iterator(g, iter.mkString(", "))
    }

    checkDatasetUnorderly(
      aggregated,
      "a", "[a,1,10], [a,2,20]",
      "b", "[b,1,2], [b,2,1]",
      "c", "[c,1,1]"
    )

    // Star is not allowed as group sort column
    checkError(
      exception = intercept[AnalysisException] {
        grouped.flatMapSortedGroups($"*") {
          (g, iter) => Iterator(g, iter.mkString(", "))
        }
      },
      errorClass = "INVALID_USAGE_OF_STAR_OR_REGEX",
      parameters = Map("elem" -> "'*'", "prettyName" -> "MapGroups"),
      context = ExpectedContext(fragment = "$", getCurrentClassCallSitePattern))
  }

  test("groupBy, flatMapSorted desc") {
    val ds = Seq(("a", 1, 10), ("a", 2, 20), ("b", 2, 1), ("b", 1, 2), ("c", 1, 1))
      .toDF("key", "seq", "value")
    val grouped = ds.groupBy($"key").as[String, (String, Int, Int)]
    val aggregated = grouped.flatMapSortedGroups($"seq".desc, expr("length(key)"), $"value") {
      (g, iter) => Iterator(g, iter.mkString(", "))
    }

    checkDatasetUnorderly(
      aggregated,
      "a", "(a,2,20), (a,1,10)",
      "b", "(b,2,1), (b,1,2)",
      "c", "(c,1,1)"
    )
  }

  test("groupBy function, flatMapSorted desc") {
    val ds = Seq(("a", 1, 10), ("a", 2, 20), ("b", 2, 1), ("b", 1, 2), ("c", 1, 1))
      .toDF("key", "seq", "value")
    // groupByKey Row => String adds key columns `value` to the dataframe
    val grouped = ds.groupByKey(v => v.getString(0))
    // $"value" here is expected to not reference the key column
    val aggregated = grouped.flatMapSortedGroups($"seq".desc, expr("length(key)"), $"value") {
      (g, iter) => Iterator(g, iter.mkString(", "))
    }

    checkDatasetUnorderly(
      aggregated,
      "a", "[a,2,20], [a,1,10]",
      "b", "[b,2,1], [b,1,2]",
      "c", "[c,1,1]"
    )
  }

  test("groupByKey, keyAs - duplicates") {
    val ds = spark
      .range(10)
      .as[Long]
      .groupByKey(id => K2(id % 2, id % 4))
      .keyAs[K1]
      .flatMapGroups((_, it) => Seq(it.toSeq.size))
    checkDatasetUnorderly(ds, 3, 2, 3, 2)
  }

  test("groupByKey, keyAs, keys - duplicates") {
    val result = spark
      .range(10)
      .as[Long]
      .groupByKey(id => K2(id % 2, id % 4))
      .keyAs[K1]
      .keys
      .collect()
    assert(result.sortBy(_.a) === Seq(K1(0), K1(0), K1(1), K1(1)))
  }

  test("groupBy function, mapValues, flatMap") {
    val ds = Seq(("a", 10), ("a", 20), ("b", 1), ("b", 2), ("c", 1)).toDS()
    val keyValue = ds.groupByKey(_._1).mapValues(_._2)
    val aggregated = keyValue.mapGroups { (g, iter) => (g, iter.sum) }
    checkDataset(aggregated, ("a", 30), ("b", 3), ("c", 1))

    val keyValue1 = ds.groupByKey(t => (t._1, "key")).mapValues(t => (t._2, "value"))
    val aggregated1 = keyValue1.mapGroups { (g, iter) => (g._1, iter.map(_._1).sum) }
    checkDataset(aggregated1, ("a", 30), ("b", 3), ("c", 1))
  }

  test("groupBy function, reduce") {
    val ds = Seq("abc", "xyz", "hello").toDS()
    val aggregated = ds.groupByKey(_.length).reduceGroups(_ + _)

    checkDatasetUnorderly(
      aggregated,
      3 -> "abcxyz", 5 -> "hello")
  }

  test("groupBy single field class, count") {
    val ds = Seq("abc", "xyz", "hello").toDS()
    val count = ds.groupByKey(s => Tuple1(s.length)).count()

    checkDataset(
      count,
      (Tuple1(3), 2L), (Tuple1(5), 1L)
    )
  }

  test("typed aggregation: expr") {
    val ds = Seq(("a", 10), ("a", 20), ("b", 1), ("b", 2), ("c", 1)).toDS()

    checkDatasetUnorderly(
      ds.groupByKey(_._1).agg(sum("_2").as[Long]),
      ("a", 30L), ("b", 3L), ("c", 1L))
  }

  test("typed aggregation: expr, expr") {
    val ds = Seq(("a", 10), ("a", 20), ("b", 1), ("b", 2), ("c", 1)).toDS()

    checkDatasetUnorderly(
      ds.groupByKey(_._1).agg(sum("_2").as[Long], sum($"_2" + 1).as[Long]),
      ("a", 30L, 32L), ("b", 3L, 5L), ("c", 1L, 2L))
  }

  test("typed aggregation: expr, expr, expr") {
    val ds = Seq(("a", 10), ("a", 20), ("b", 1), ("b", 2), ("c", 1)).toDS()

    checkDatasetUnorderly(
      ds.groupByKey(_._1).agg(sum("_2").as[Long], sum($"_2" + 1).as[Long], count("*")),
      ("a", 30L, 32L, 2L), ("b", 3L, 5L, 2L), ("c", 1L, 2L, 1L))
  }

  test("typed aggregation: expr, expr, expr, expr") {
    val ds = Seq(("a", 10), ("a", 20), ("b", 1), ("b", 2), ("c", 1)).toDS()

    checkDatasetUnorderly(
      ds.groupByKey(_._1).agg(
        sum("_2").as[Long],
        sum($"_2" + 1).as[Long],
        count("*").as[Long],
        avg("_2").as[Double]),
      ("a", 30L, 32L, 2L, 15.0), ("b", 3L, 5L, 2L, 1.5), ("c", 1L, 2L, 1L, 1.0))
  }

  test("typed aggregation: expr, expr, expr, expr, expr") {
    val ds = Seq(("a", 10), ("a", 20), ("b", 1), ("b", 2), ("c", 1)).toDS()

    checkDatasetUnorderly(
      ds.groupByKey(_._1).agg(
        sum("_2").as[Long],
        sum($"_2" + 1).as[Long],
        count("*").as[Long],
        avg("_2").as[Double],
        countDistinct("*").as[Long]),
      ("a", 30L, 32L, 2L, 15.0, 2L), ("b", 3L, 5L, 2L, 1.5, 2L), ("c", 1L, 2L, 1L, 1.0, 1L))
  }

  test("typed aggregation: expr, expr, expr, expr, expr, expr") {
    val ds = Seq(("a", 10), ("a", 20), ("b", 1), ("b", 2), ("c", 1)).toDS()

    checkDatasetUnorderly(
      ds.groupByKey(_._1).agg(
        sum("_2").as[Long],
        sum($"_2" + 1).as[Long],
        count("*").as[Long],
        avg("_2").as[Double],
        countDistinct("*").as[Long],
        max("_2").as[Long]),
      ("a", 30L, 32L, 2L, 15.0, 2L, 20L),
      ("b", 3L, 5L, 2L, 1.5, 2L, 2L),
      ("c", 1L, 2L, 1L, 1.0, 1L, 1L))
  }

  test("typed aggregation: expr, expr, expr, expr, expr, expr, expr") {
    val ds = Seq(("a", 10), ("a", 20), ("b", 1), ("b", 2), ("c", 1)).toDS()

    checkDatasetUnorderly(
      ds.groupByKey(_._1).agg(
        sum("_2").as[Long],
        sum($"_2" + 1).as[Long],
        count("*").as[Long],
        avg("_2").as[Double],
        countDistinct("*").as[Long],
        max("_2").as[Long],
        min("_2").as[Long]),
      ("a", 30L, 32L, 2L, 15.0, 2L, 20L, 10L),
      ("b", 3L, 5L, 2L, 1.5, 2L, 2L, 1L),
      ("c", 1L, 2L, 1L, 1.0, 1L, 1L, 1L))
  }

  test("typed aggregation: expr, expr, expr, expr, expr, expr, expr, expr") {
    val ds = Seq(("a", 10), ("a", 20), ("b", 1), ("b", 2), ("c", 1)).toDS()

    checkDatasetUnorderly(
      ds.groupByKey(_._1).agg(
        sum("_2").as[Long],
        sum($"_2" + 1).as[Long],
        count("*").as[Long],
        avg("_2").as[Double],
        countDistinct("*").as[Long],
        max("_2").as[Long],
        min("_2").as[Long],
        mean("_2").as[Double]),
      ("a", 30L, 32L, 2L, 15.0, 2L, 20L, 10L, 15.0),
      ("b", 3L, 5L, 2L, 1.5, 2L, 2L, 1L, 1.5),
      ("c", 1L, 2L, 1L, 1.0, 1L, 1L, 1L, 1.0))
  }

  test("cogroup") {
    val ds1 = Seq(1 -> "a", 3 -> "abc", 5 -> "hello", 3 -> "foo").toDS()
    val ds2 = Seq(2 -> "q", 3 -> "w", 5 -> "e", 5 -> "r").toDS()
    val cogrouped = ds1.groupByKey(_._1).cogroup(ds2.groupByKey(_._1)) { case (key, data1, data2) =>
      Iterator(key -> (data1.map(_._2).mkString + "#" + data2.map(_._2).mkString))
    }

    checkDatasetUnorderly(
      cogrouped,
      1 -> "a#", 2 -> "#q", 3 -> "abcfoo#w", 5 -> "hello#er")
  }

  test("cogroup with complex data") {
    val ds1 = Seq(1 -> ClassData("a", 1), 2 -> ClassData("b", 2)).toDS()
    val ds2 = Seq(2 -> ClassData("c", 3), 3 -> ClassData("d", 4)).toDS()
    val cogrouped = ds1.groupByKey(_._1).cogroup(ds2.groupByKey(_._1)) { case (key, data1, data2) =>
      Iterator(key -> (data1.map(_._2.a).mkString + data2.map(_._2.a).mkString))
    }

    checkDatasetUnorderly(
      cogrouped,
      1 -> "a", 2 -> "bc", 3 -> "d")
  }

  test("cogroup with groupBy and sorted") {
    val left = Seq(1 -> "a", 3 -> "xyz", 5 -> "hello", 3 -> "abc", 3 -> "ijk").toDS()
    val right = Seq(2 -> "q", 3 -> "w", 5 -> "x", 5 -> "z", 3 -> "a", 5 -> "y").toDS()
    val groupedLeft = left.groupBy($"_1").as[Int, (Int, String)]
    val groupedRight = right.groupBy($"_1").as[Int, (Int, String)]

    val neitherSortedExpected = Seq(1 -> "a#", 2 -> "#q", 3 -> "xyzabcijk#wa", 5 -> "hello#xzy")
    val leftSortedExpected = Seq(1 -> "a#", 2 -> "#q", 3 -> "abcijkxyz#wa", 5 -> "hello#xzy")
    val rightSortedExpected = Seq(1 -> "a#", 2 -> "#q", 3 -> "xyzabcijk#aw", 5 -> "hello#xyz")
    val bothSortedExpected = Seq(1 -> "a#", 2 -> "#q", 3 -> "abcijkxyz#aw", 5 -> "hello#xyz")
    val bothDescSortedExpected = Seq(1 -> "a#", 2 -> "#q", 3 -> "xyzijkabc#wa", 5 -> "hello#zyx")

    val ascOrder = Seq($"_2")
    val descOrder = Seq($"_2".desc)
    val exprOrder = Seq(substring($"_2", 0, 1))
    val none = Seq.empty

    Seq(
      ("neither", none, none, neitherSortedExpected),
      ("left", ascOrder, none, leftSortedExpected),
      ("right", none, ascOrder, rightSortedExpected),
      ("both", ascOrder, ascOrder, bothSortedExpected),
      ("expr", exprOrder, exprOrder, bothSortedExpected),
      ("both desc", descOrder, descOrder, bothDescSortedExpected)
    ).foreach { case (label, leftOrder, rightOrder, expected) =>
      withClue(s"$label sorted") {
        val cogrouped = groupedLeft.cogroupSorted(groupedRight)(leftOrder: _*)(rightOrder: _*) {
          (key, left, right) =>
            Iterator(key -> (left.map(_._2).mkString + "#" + right.map(_._2).mkString))
        }

        checkDatasetUnorderly(cogrouped, expected.toList: _*)
      }
    }
  }

  test("cogroup with groupBy function and sorted") {
    val left = Seq(1 -> "a", 3 -> "xyz", 5 -> "hello", 3 -> "abc", 3 -> "ijk").toDS()
    val right = Seq(2 -> "q", 3 -> "w", 5 -> "x", 5 -> "z", 3 -> "a", 5 -> "y").toDS()
    // this groupByKey produces conflicting _1 and _2 columns
    // that should be ignored when resolving sort expressions
    val groupedLeft = left.groupByKey(row => (row._1, row._1))
    val groupedRight = right.groupByKey(row => (row._1, row._1))

    val neitherSortedExpected = Seq(1 -> "a#", 2 -> "#q", 3 -> "xyzabcijk#wa", 5 -> "hello#xzy")
    val leftSortedExpected = Seq(1 -> "a#", 2 -> "#q", 3 -> "abcijkxyz#wa", 5 -> "hello#xzy")
    val rightSortedExpected = Seq(1 -> "a#", 2 -> "#q", 3 -> "xyzabcijk#aw", 5 -> "hello#xyz")
    val bothSortedExpected = Seq(1 -> "a#", 2 -> "#q", 3 -> "abcijkxyz#aw", 5 -> "hello#xyz")
    val bothDescSortedExpected = Seq(1 -> "a#", 2 -> "#q", 3 -> "xyzijkabc#wa", 5 -> "hello#zyx")

    val ascOrder = Seq($"_2")
    val descOrder = Seq($"_2".desc)
    val exprOrder = Seq(substring($"_2", 0, 1))
    val none = Seq.empty

    Seq(
      ("neither", none, none, neitherSortedExpected),
      ("left", ascOrder, none, leftSortedExpected),
      ("right", none, ascOrder, rightSortedExpected),
      ("both", ascOrder, ascOrder, bothSortedExpected),
      ("expr", exprOrder, exprOrder, bothSortedExpected),
      ("both desc", descOrder, descOrder, bothDescSortedExpected)
    ).foreach { case (label, leftOrder, rightOrder, expected) =>
      withClue(s"$label sorted") {
        val cogrouped = groupedLeft.cogroupSorted(groupedRight)(leftOrder: _*)(rightOrder: _*) {
          (key, left, right) =>
            Iterator(key._1 -> (left.map(_._2).mkString + "#" + right.map(_._2).mkString))
        }
        checkDatasetUnorderly(cogrouped, expected.toList: _*)
      }
    }
  }

  test("SPARK-43781: cogroup two datasets derived from the same source") {
    val inputType = StructType(Array(StructField("id", LongType, false),
      StructField("type", StringType, false)))
    val keyType = StructType(Array(StructField("id", LongType, false)))

    val inputRows = new java.util.ArrayList[Row]()
    inputRows.add(Row(1L, "foo"))
    inputRows.add(Row(1L, "bar"))
    inputRows.add(Row(2L, "foo"))
    val input = spark.createDataFrame(inputRows, inputType)
    val fooGroups = input.filter("type = 'foo'").groupBy("id").as(ExpressionEncoder(keyType),
      ExpressionEncoder(inputType))
    val barGroups = input.filter("type = 'bar'").groupBy("id").as(ExpressionEncoder(keyType),
      ExpressionEncoder(inputType))

    val result = fooGroups.cogroup(barGroups) { case (row, iterator, iterator1) =>
      iterator.toSeq ++ iterator1.toSeq
    }(ExpressionEncoder(inputType)).collect()
    assert(result.length == 3)

    val result2 = fooGroups.cogroupSorted(barGroups)($"id")($"id") {
      case (row, iterator, iterator1) => iterator.toSeq ++ iterator1.toSeq
    }(ExpressionEncoder(inputType)).collect()
    assert(result2.length == 3)
  }

  test("SPARK-34806: observation on datasets") {
    val namedObservation = Observation("named")
    val unnamedObservation = Observation()

    val df = spark.range(100)
    val observed_df = df
      .observe(
        namedObservation,
        min($"id").as("min_val"),
        max($"id").as("max_val"),
        sum($"id").as("sum_val"),
        count(when($"id" % 2 === 0, 1)).as("num_even")
      )
      .observe(
        unnamedObservation,
        avg($"id").cast("int").as("avg_val")
      )

    def checkMetrics(namedMetric: Observation, unnamedMetric: Observation): Unit = {
      assert(namedMetric.get === Map(
        "min_val" -> 0L, "max_val" -> 99L, "sum_val" -> 4950L, "num_even" -> 50L)
      )
      assert(unnamedMetric.get === Map("avg_val" -> 49))
    }

    observed_df.collect()
    // we can get the result multiple times
    checkMetrics(namedObservation, unnamedObservation)
    checkMetrics(namedObservation, unnamedObservation)

    // an observation can be used only once
    val err = intercept[IllegalArgumentException] {
      df.observe(namedObservation, sum($"id").as("sum_val"))
    }
    assert(err.getMessage.contains("An Observation can be used with a Dataset only once"))

    // streaming datasets are not supported
    val streamDf = new MemoryStream[Int](0, sqlContext).toDF()
    val streamObservation = Observation("stream")
    val streamErr = intercept[IllegalArgumentException] {
      streamDf.observe(streamObservation, avg($"value").cast("int").as("avg_val"))
    }
    assert(streamErr.getMessage.contains("Observation does not support streaming Datasets"))

    // an observation cannot have an empty name
    val err2 = intercept[IllegalArgumentException] {
      Observation("")
    }
    assert(err2.getMessage.contains("Name must not be empty"))
  }

  test("SPARK-37203: Fix NotSerializableException when observe with TypedImperativeAggregate") {
    def observe[T](df: Dataset[T], expected: Map[String, _]): Unit = {
      val namedObservation = Observation("named")
      val observed_df = df.observe(
        namedObservation, percentile_approx($"id", lit(0.5), lit(100)).as("percentile_approx_val"))
      observed_df.collect()
      assert(namedObservation.get === expected)
    }

    observe(spark.range(100), Map("percentile_approx_val" -> 49))
    observe(spark.range(0), Map("percentile_approx_val" -> null))
    observe(spark.range(1, 10), Map("percentile_approx_val" -> 5))
    observe(spark.range(1, 10, 1, 11), Map("percentile_approx_val" -> 5))
  }

  test("observation on datasets when a DataSet trigger foreach action") {
    def f(): Unit = {}

    val namedObservation = Observation("named")
    val observed_df = spark.range(100).observe(
      namedObservation, percentile_approx($"id", lit(0.5), lit(100)).as("percentile_approx_val"))

    observed_df.foreach(r => f())
    val expected = Map("percentile_approx_val" -> 49)

    assert(namedObservation.get === expected)
  }

  test("SPARK-45656: named observations with the same name on different datasets") {
    val namedObservation1 = Observation("named")
    val df1 = spark.range(50)
    val observed_df1 = df1.observe(
      namedObservation1, count(lit(1)).as("count"))

    val namedObservation2 = Observation("named")
    val df2 = spark.range(100)
    val observed_df2 = df2.observe(
      namedObservation2, count(lit(1)).as("count"))

    observed_df1.collect()
    observed_df2.collect()

    val expected1 = Map("count" -> 50)
    val expected2 = Map("count" -> 100)

    assert(namedObservation1.get === expected1)
    assert(namedObservation2.get === expected2)
  }

  test("sample with replacement") {
    val n = 100
    val data = sparkContext.parallelize(1 to n, 2).toDS()
    checkDataset(
      data.sample(withReplacement = true, 0.05, seed = 13),
      5, 10, 52, 73)
  }

  test("sample without replacement") {
    val n = 100
    val data = sparkContext.parallelize(1 to n, 2).toDS()
    checkDataset(
      data.sample(withReplacement = false, 0.05, seed = 13),
      8, 37, 90)
  }

  test("sample fraction should not be negative with replacement") {
    val data = sparkContext.parallelize(1 to 2, 1).toDS()
    val errMsg = intercept[IllegalArgumentException] {
      data.sample(withReplacement = true, -0.1, 0)
    }.getMessage
    assert(errMsg.contains("Sampling fraction (-0.1) must be nonnegative with replacement"))

    // Sampling fraction can be greater than 1 with replacement.
    checkDataset(
      data.sample(withReplacement = true, 1.05, seed = 13),
      1, 2)
  }

  test("sample fraction should be on interval [0, 1] without replacement") {
    val data = sparkContext.parallelize(1 to 2, 1).toDS()
    val errMsg1 = intercept[IllegalArgumentException] {
      data.sample(withReplacement = false, -0.1, 0)
    }.getMessage()
    assert(errMsg1.contains(
      "Sampling fraction (-0.1) must be on interval [0, 1] without replacement"))

    val errMsg2 = intercept[IllegalArgumentException] {
      data.sample(withReplacement = false, 1.1, 0)
    }.getMessage()
    assert(errMsg2.contains(
      "Sampling fraction (1.1) must be on interval [0, 1] without replacement"))
  }

  test("SPARK-16686: Dataset.sample with seed results shouldn't depend on downstream usage") {
    val a = 7
    val simpleUdf = udf((n: Int) => {
      require(n != a, s"simpleUdf shouldn't see id=$a!")
      a
    })

    val df = Seq(
      (0, "string0"),
      (1, "string1"),
      (2, "string2"),
      (3, "string3"),
      (4, "string4"),
      (5, "string5"),
      (6, "string6"),
      (7, "string7"),
      (8, "string8"),
      (9, "string9")
    ).toDF("id", "stringData")
    val sampleDF = df.sample(false, 0.7, 50)
    // After sampling, sampleDF doesn't contain id=a.
    assert(!sampleDF.select("id").as[Int].collect().contains(a))
    // simpleUdf should not encounter id=a.
    checkAnswer(sampleDF.select(simpleUdf($"id")), List.fill(sampleDF.count().toInt)(Row(a)))
  }

  test("SPARK-11436: we should rebind right encoder when join 2 datasets") {
    val ds1 = Seq("1", "2").toDS().as("a")
    val ds2 = Seq(2, 3).toDS().as("b")

    val joined = ds1.joinWith(ds2, $"a.value" === $"b.value")
    checkDataset(joined, ("2", 2))
  }

  test("self join") {
    val ds = Seq("1", "2").toDS().as("a")
    val joined = ds.joinWith(ds, lit(true), "cross")
    checkDataset(joined, ("1", "1"), ("1", "2"), ("2", "1"), ("2", "2"))
  }

  test("toString") {
    val ds = Seq((1, 2)).toDS()
    assert(ds.toString == "[_1: int, _2: int]")
  }

  test("Kryo encoder") {
    implicit val kryoEncoder = Encoders.kryo[KryoData]
    val ds = Seq(KryoData(1), KryoData(2)).toDS()

    assert(ds.groupByKey(p => p).count().collect().toSet ==
      Set((KryoData(1), 1L), (KryoData(2), 1L)))
  }

  test("Kryo encoder self join") {
    implicit val kryoEncoder = Encoders.kryo[KryoData]
    val ds = Seq(KryoData(1), KryoData(2)).toDS()
    assert(ds.joinWith(ds, lit(true), "cross").collect().toSet ==
      Set(
        (KryoData(1), KryoData(1)),
        (KryoData(1), KryoData(2)),
        (KryoData(2), KryoData(1)),
        (KryoData(2), KryoData(2))))
  }

  test("Kryo encoder: check the schema mismatch when converting DataFrame to Dataset") {
    implicit val kryoEncoder = Encoders.kryo[KryoData]
    val df = Seq((1.0)).toDF("a")
    checkError(
      exception = intercept[AnalysisException] {
        df.as[KryoData]
      },
      errorClass = "DATATYPE_MISMATCH.CAST_WITHOUT_SUGGESTION",
      parameters = Map(
        "sqlExpr" -> "\"a\"",
        "srcType" -> "\"DOUBLE\"",
        "targetType" -> "\"BINARY\""))
  }

  test("Java encoder") {
    implicit val kryoEncoder = Encoders.javaSerialization[JavaData]
    val ds = Seq(JavaData(1), JavaData(2)).toDS()

    assert(ds.groupByKey(p => p).count().collect().toSet ==
      Set((JavaData(1), 1L), (JavaData(2), 1L)))
  }

  test("Java encoder self join") {
    implicit val kryoEncoder = Encoders.javaSerialization[JavaData]
    val ds = Seq(JavaData(1), JavaData(2)).toDS()
    assert(ds.joinWith(ds, lit(true), "cross").collect().toSet ==
      Set(
        (JavaData(1), JavaData(1)),
        (JavaData(1), JavaData(2)),
        (JavaData(2), JavaData(1)),
        (JavaData(2), JavaData(2))))
  }

  test("SPARK-14696: implicit encoders for boxed types") {
    assert(spark.range(1).map { i => i : java.lang.Long }.head() == 0L)
  }

  test("SPARK-11894: Incorrect results are returned when using null") {
    val nullInt = null.asInstanceOf[java.lang.Integer]
    val ds1 = Seq((nullInt, "1"), (java.lang.Integer.valueOf(22), "2")).toDS()
    val ds2 = Seq((nullInt, "1"), (java.lang.Integer.valueOf(22), "2")).toDS()

    checkDataset(
      ds1.joinWith(ds2, lit(true), "cross"),
      ((nullInt, "1"), (nullInt, "1")),
      ((nullInt, "1"), (java.lang.Integer.valueOf(22), "2")),
      ((java.lang.Integer.valueOf(22), "2"), (nullInt, "1")),
      ((java.lang.Integer.valueOf(22), "2"), (java.lang.Integer.valueOf(22), "2")))
  }

  test("change encoder with compatible schema") {
    val ds = Seq(2 -> 2.toByte, 3 -> 3.toByte).toDF("a", "b").as[ClassData]
    assert(ds.collect().toSeq == Seq(ClassData("2", 2), ClassData("3", 3)))
  }

  test("verify mismatching field names fail with a good error") {
    val ds = Seq(ClassData("a", 1)).toDS()
    checkError(
      exception = intercept[AnalysisException] (ds.as[ClassData2]),
      errorClass = "UNRESOLVED_COLUMN.WITH_SUGGESTION",
      parameters = Map(
        "objectName" -> "`c`",
        "proposal" -> "`a`, `b`"))
  }

  test("runtime nullability check") {
    val schema = StructType(Seq(
      StructField("f", StructType(Seq(
        StructField("a", StringType, nullable = true),
        StructField("b", IntegerType, nullable = true)
      )), nullable = true)
    ))

    def buildDataset(rows: Row*): Dataset[NestedStruct] = {
      val rowRDD = spark.sparkContext.parallelize(rows)
      spark.createDataFrame(rowRDD, schema).as[NestedStruct]
    }

    checkDataset(
      buildDataset(Row(Row("hello", 1))),
      NestedStruct(ClassData("hello", 1))
    )

    // Shouldn't throw runtime exception when parent object (`ClassData`) is null
    assert(buildDataset(Row(null)).collect() === Array(NestedStruct(null)))

    val message = intercept[RuntimeException] {
      buildDataset(Row(Row("hello", null))).collect()
    }.getCause.getMessage

    assert(message.contains("Null value appeared in non-nullable field"))
  }

  test("SPARK-12478: top level null field") {
    val ds0 = Seq(NestedStruct(null)).toDS()
    checkDataset(ds0, NestedStruct(null))
    checkAnswer(ds0.toDF(), Row(null))

    val ds1 = Seq(DeepNestedStruct(NestedStruct(null))).toDS()
    checkDataset(ds1, DeepNestedStruct(NestedStruct(null)))
    checkAnswer(ds1.toDF(), Row(Row(null)))
  }

  test("support inner class in Dataset") {
    val outer = new OuterClass
    OuterScopes.addOuterScope(outer)
    val ds = Seq(outer.InnerClass("1"), outer.InnerClass("2")).toDS()
    checkDataset(ds.map(_.a), "1", "2")
  }

  test("grouping key and grouped value has field with same name") {
    val ds = Seq(ClassData("a", 1), ClassData("a", 2)).toDS()
    val aggregated = ds.groupByKey(d => ClassNullableData(d.a, null)).mapGroups {
      (key, values) => key.a + values.map(_.b).sum
    }

    checkDataset(aggregated, "a3")
  }

  test("cogroup's left and right side has field with same name") {
    val left = Seq(ClassData("a", 1), ClassData("b", 2)).toDS()
    val right = Seq(ClassNullableData("a", 3), ClassNullableData("b", 4)).toDS()
    val cogrouped = left.groupByKey(_.a).cogroup(right.groupByKey(_.a)) {
      case (key, lData, rData) => Iterator(key + lData.map(_.b).sum + rData.map(_.b.toInt).sum)
    }

    checkDataset(cogrouped, "a13", "b24")
  }

  test("SPARK-13440: Resolving option fields") {
    val df = Seq(1, 2, 3).toDS()
    val ds = df.as[Option[Int]]
    checkDataset(
      ds.filter(_ => true),
      Some(1), Some(2), Some(3))
  }

  test("SPARK-13540 Dataset of nested class defined in Scala object") {
    checkDataset(
      Seq(OuterObject.InnerClass("foo")).toDS(),
      OuterObject.InnerClass("foo"))
  }

  test("SPARK-14000: case class with tuple type field") {
    checkDataset(
      Seq(TupleClass((1, "a"))).toDS(),
      TupleClass((1, "a"))
    )
  }

  test("isStreaming returns false for static Dataset") {
    val data = Seq(("a", 1), ("b", 2), ("c", 3)).toDS()
    assert(!data.isStreaming, "static Dataset returned true for 'isStreaming'.")
  }

  test("isStreaming returns true for streaming Dataset") {
    val data = MemoryStream[Int].toDS()
    assert(data.isStreaming, "streaming Dataset returned false for 'isStreaming'.")
  }

  test("isStreaming returns true after static and streaming Dataset join") {
    val static = Seq(("a", 1), ("b", 2), ("c", 3)).toDF("a", "b")
    val streaming = MemoryStream[Int].toDS().toDF("b")
    val df = streaming.join(static, Seq("b"))
    assert(df.isStreaming, "streaming Dataset returned false for 'isStreaming'.")
  }

  test("SPARK-14554: Dataset.map may generate wrong java code for wide table") {
    val wideDF = spark.range(10).select(Seq.tabulate(1000) {i => ($"id" + i).as(s"c$i")} : _*)
    // Make sure the generated code for this plan can compile and execute.
    checkDataset(wideDF.map(_.getLong(0)), 0L until 10 : _*)
  }

  test("SPARK-14838: estimating sizeInBytes in operators with ObjectProducer shouldn't fail") {
    val dataset = Seq(
      (0, 3, 54f),
      (0, 4, 44f),
      (0, 5, 42f),
      (1, 3, 39f),
      (1, 5, 33f),
      (1, 4, 26f),
      (2, 3, 51f),
      (2, 5, 45f),
      (2, 4, 30f)
    ).toDF("user", "item", "rating")

    val actual = dataset
      .select("user", "item")
      .as[(Int, Int)]
      .groupByKey(_._1)
      .mapGroups { (src, ids) => (src, ids.map(_._2).toArray) }
      .toDF("id", "actual")

    dataset.join(actual, dataset("user") === actual("id")).collect()
  }

  test("SPARK-15097: implicits on dataset's spark can be imported") {
    val dataset = Seq(1, 2, 3).toDS()
    checkDataset(DatasetTransform.addOne(dataset), 2, 3, 4)
  }

  test("dataset.rdd with generic case class") {
    val ds = Seq(Generic(1, 1.0), Generic(2, 2.0)).toDS()
    val ds2 = ds.map(g => Generic(g.id, g.value))
    assert(ds.rdd.map(r => r.id).count() === 2)
    assert(ds2.rdd.map(r => r.id).count() === 2)

    val ds3 = ds.map(g => java.lang.Long.valueOf(g.id))
    assert(ds3.rdd.map(r => r).count() === 2)
  }

  test("runtime null check for RowEncoder") {
    val schema = new StructType().add("i", IntegerType, nullable = false)
    val df = spark.range(10).map(l => {
      if (l % 5 == 0) {
        Row(null)
      } else {
        Row(l)
      }
    })(ExpressionEncoder(schema))

    val message = intercept[Exception] {
      df.collect()
    }.getMessage
    assert(message.contains("The 0th field 'i' of input row cannot be null"))
  }

  test("row nullability mismatch") {
    val schema = new StructType().add("a", StringType, true).add("b", StringType, false)
    val rdd = spark.sparkContext.parallelize(Row(null, "123") :: Row("234", null) :: Nil)
    val message = intercept[Exception] {
      spark.createDataFrame(rdd, schema).collect()
    }.getMessage
    assert(message.contains("The 1th field 'b' of input row cannot be null"))
  }

  test("createTempView") {
    val dataset = Seq(1, 2, 3).toDS()
    dataset.createOrReplaceTempView("tempView")

    // Overrides the existing temporary view with same name
    // No exception should be thrown here.
    dataset.createOrReplaceTempView("tempView")

    // Throws AnalysisException if temp view with same name already exists
    val e = intercept[AnalysisException](
      dataset.createTempView("tempView"))
    intercept[AnalysisException](dataset.createTempView("tempView"))
    checkError(e,
      errorClass = "TEMP_TABLE_OR_VIEW_ALREADY_EXISTS",
      parameters = Map("relationName" -> "`tempView`"))
    dataset.sparkSession.catalog.dropTempView("tempView")

    withDatabase("test_db") {
      withSQLConf(SQLConf.ALLOW_TEMP_VIEW_CREATION_WITH_MULTIPLE_NAME_PARTS.key -> "false") {
        spark.sql("CREATE DATABASE IF NOT EXISTS test_db")
        val e = intercept[AnalysisException](
          dataset.createTempView("test_db.tempView"))
        checkError(e,
          errorClass = "TEMP_VIEW_NAME_TOO_MANY_NAME_PARTS",
          parameters = Map("actualName" -> "test_db.tempView"))
      }

      withSQLConf(SQLConf.ALLOW_TEMP_VIEW_CREATION_WITH_MULTIPLE_NAME_PARTS.key -> "true") {
          dataset.createTempView("test_db.tempView")
          assert(spark.catalog.tableExists("tempView"))
      }
    }
  }

  test("SPARK-15381: physical object operator should define `reference` correctly") {
    val df = Seq(1 -> 2).toDF("a", "b")
    checkAnswer(df.map(row => row)(ExpressionEncoder(df.schema)).select("b", "a"), Row(2, 1))
  }

  private def checkShowString[T](ds: Dataset[T], expected: String): Unit = {
    val numRows = expected.split("\n").length - 4
    val actual = ds.showString(numRows, truncate = 20)

    if (expected != actual) {
      fail(
        "Dataset.showString() gives wrong result:\n\n" + sideBySide(
          "== Expected ==\n" + expected,
          "== Actual ==\n" + actual
        ).mkString("\n")
      )
    }
  }

  test("SPARK-15550 Dataset.show() should show contents of the underlying logical plan") {
    val df = Seq((1, "foo", "extra"), (2, "bar", "extra")).toDF("b", "a", "c")
    val ds = df.as[ClassData]
    val expected =
      """+---+---+-----+
        ||  b|  a|    c|
        |+---+---+-----+
        ||  1|foo|extra|
        ||  2|bar|extra|
        |+---+---+-----+
        |""".stripMargin

    checkShowString(ds, expected)
  }

  test("SPARK-15550 Dataset.show() should show inner nested products as rows") {
    val ds = Seq(
      NestedStruct(ClassData("foo", 1)),
      NestedStruct(ClassData("bar", 2))
    ).toDS()

    val expected =
      """+--------+
        ||       f|
        |+--------+
        ||{foo, 1}|
        ||{bar, 2}|
        |+--------+
        |""".stripMargin

    checkShowString(ds, expected)
  }

  test("SPARK-25108 Fix the show method to display the full width character alignment problem") {
    // scalastyle:off nonascii
    val df = Seq(
      (0, null, 1),
      (0, "", 1),
      (0, "ab c", 1),
      (0, "1098", 1),
      (0, "mø", 1),
      (0, "γύρ", 1),
      (0, "pê", 1),
      (0, "ー", 1),
      (0, "测", 1),
      (0, "か", 1),
      (0, "걸", 1),
      (0, "à", 1),
      (0, "焼", 1),
      (0, "羍む", 1),
      (0, "뺭ᾘ", 1),
      (0, "\u0967\u0968\u0969", 1)
    ).toDF("b", "a", "c")
    // scalastyle:on nonascii
    val ds = df.as[ClassData]
    val expected =
      // scalastyle:off nonascii
      """+---+----+---+
        ||  b|   a|  c|
        |+---+----+---+
        ||  0|NULL|  1|
        ||  0|    |  1|
        ||  0|ab c|  1|
        ||  0|1098|  1|
        ||  0|  mø|  1|
        ||  0| γύρ|  1|
        ||  0|  pê|  1|
        ||  0|  ー|  1|
        ||  0|  测|  1|
        ||  0|  か|  1|
        ||  0|  걸|  1|
        ||  0|   à|  1|
        ||  0|  焼|  1|
        ||  0|羍む|  1|
        ||  0| 뺭ᾘ|  1|
        ||  0| १२३|  1|
        |+---+----+---+
        |""".stripMargin
    // scalastyle:on nonascii
    checkShowString(ds, expected)
  }

  test(
    "SPARK-15112: EmbedDeserializerInFilter should not optimize plan fragment that changes schema"
  ) {
    val ds = Seq(1 -> "foo", 2 -> "bar").toDF("b", "a").as[ClassData]

    assertResult(Seq(ClassData("foo", 1), ClassData("bar", 2))) {
      ds.collect().toSeq
    }

    assertResult(Seq(ClassData("bar", 2))) {
      ds.filter(_.b > 1).collect().toSeq
    }
  }

  test("mapped dataset should resolve duplicated attributes for self join") {
    val ds = Seq(1, 2, 3).toDS().map(_ + 1)
    val ds1 = ds.as("d1")
    val ds2 = ds.as("d2")

    checkDatasetUnorderly(ds1.joinWith(ds2, $"d1.value" === $"d2.value"), (2, 2), (3, 3), (4, 4))
    checkDatasetUnorderly(ds1.intersect(ds2), 2, 3, 4)
    checkDatasetUnorderly(ds1.except(ds1))
  }

  test("SPARK-15441: Dataset outer join") {
    val left = Seq(ClassData("a", 1), ClassData("b", 2)).toDS().as("left")
    val right = Seq(ClassData("x", 2), ClassData("y", 3)).toDS().as("right")
    val joined = left.joinWith(right, $"left.b" === $"right.b", "left")

    val expectedSchema = StructType(Seq(
      StructField("_1",
        StructType(Seq(
          StructField("a", StringType),
          StructField("b", IntegerType, nullable = false)
        )),
        nullable = false),
      // This is a left join, so the right output is nullable:
      StructField("_2",
        StructType(Seq(
          StructField("a", StringType),
          StructField("b", IntegerType, nullable = false)
        )))
    ))
    assert(joined.schema === expectedSchema)

    val result = joined.collect().toSet
    assert(result == Set(ClassData("a", 1) -> null, ClassData("b", 2) -> ClassData("x", 2)))
  }

  test("Dataset should support flat input object to be null") {
    checkDataset(Seq("a", null).toDS(), "a", null)
  }

  test("Dataset should throw RuntimeException if top-level product input object is null") {
    val e = intercept[RuntimeException](Seq(ClassData("a", 1), null).toDS())
    assert(e.getCause.getMessage.contains("Null value appeared in non-nullable field"))
    assert(e.getCause.getMessage.contains("top level Product or row object"))
  }

  test("dropDuplicates") {
    val ds = Seq(("a", 1), ("a", 2), ("b", 1), ("a", 1)).toDS()
    checkDataset(
      ds.dropDuplicates("_1"),
      ("a", 1), ("b", 1))
    checkDataset(
      ds.dropDuplicates("_2"),
      ("a", 1), ("a", 2))
    checkDataset(
      ds.dropDuplicates("_1", "_2"),
      ("a", 1), ("a", 2), ("b", 1))
  }

  test("dropDuplicates: columns with same column name") {
    val ds1 = Seq(("a", 1), ("a", 2), ("b", 1), ("a", 1)).toDS()
    val ds2 = Seq(("a", 1), ("a", 2), ("b", 1), ("a", 1)).toDS()
    // The dataset joined has two columns of the same name "_2".
    val joined = ds1.join(ds2, "_1").select(ds1("_2").as[Int], ds2("_2").as[Int])
    checkDataset(
      joined.dropDuplicates(),
      (1, 2), (1, 1), (2, 1), (2, 2))
  }

  test("SPARK-16097: Encoders.tuple should handle null object correctly") {
    val enc = Encoders.tuple(Encoders.tuple(Encoders.STRING, Encoders.STRING), Encoders.STRING)
    val data = Seq((("a", "b"), "c"), (null, "d"))
    val ds = spark.createDataset(data)(enc)
    checkDataset(ds, (("a", "b"), "c"), (null, "d"))
  }

  test("SPARK-16995: flat mapping on Dataset containing a column created with lit/expr") {
    val df = Seq("1").toDF("a")

    import df.sparkSession.implicits._

    checkDataset(
      df.withColumn("b", lit(0)).as[ClassData]
        .groupByKey(_.a).flatMapGroups { (_, _) => List[Int]() })
    checkDataset(
      df.withColumn("b", expr("0")).as[ClassData]
        .groupByKey(_.a).flatMapGroups { (_, _) => List[Int]() })
  }

  test("SPARK-18125: Spark generated code causes CompileException") {
    val data = Array(
      Route("a", "b", 1),
      Route("a", "b", 2),
      Route("a", "c", 2),
      Route("a", "d", 10),
      Route("b", "a", 1),
      Route("b", "a", 5),
      Route("b", "c", 6))
    val ds = sparkContext.parallelize(data).toDF().as[Route]

    val grouped = ds.map(r => GroupedRoutes(r.src, r.dest, Seq(r)))
      .groupByKey(r => (r.src, r.dest))
      .reduceGroups { (g1: GroupedRoutes, g2: GroupedRoutes) =>
        GroupedRoutes(g1.src, g1.dest, g1.routes ++ g2.routes)
      }.map(_._2)

    val expected = Seq(
      GroupedRoutes("a", "d", Seq(Route("a", "d", 10))),
      GroupedRoutes("b", "c", Seq(Route("b", "c", 6))),
      GroupedRoutes("a", "b", Seq(Route("a", "b", 1), Route("a", "b", 2))),
      GroupedRoutes("b", "a", Seq(Route("b", "a", 1), Route("b", "a", 5))),
      GroupedRoutes("a", "c", Seq(Route("a", "c", 2)))
    )

    implicit def ordering[GroupedRoutes]: Ordering[GroupedRoutes] =
      (x: GroupedRoutes, y: GroupedRoutes) => x.toString.compareTo(y.toString)

    checkDatasetUnorderly(grouped, expected: _*)
  }

  test("SPARK-18189: Fix serialization issue in KeyValueGroupedDataset") {
    val resultValue = 12345
    val keyValueGrouped = Seq((1, 2), (3, 4)).toDS().groupByKey(_._1)
    val mapGroups = keyValueGrouped.mapGroups((k, v) => (k, 1))
    val broadcasted = spark.sparkContext.broadcast(resultValue)

    // Using broadcast triggers serialization issue in KeyValueGroupedDataset
    val dataset = mapGroups.map(_ => broadcasted.value)

    assert(dataset.collect() sameElements Array(resultValue, resultValue))
  }

  test("SPARK-18284: Serializer should have correct nullable value") {
    val df1 = Seq(1, 2, 3, 4).toDF()
    assert(df1.schema(0).nullable == false)
    val df2 = Seq(Integer.valueOf(1), Integer.valueOf(2)).toDF()
    assert(df2.schema(0).nullable)

    val df3 = Seq(Seq(1, 2), Seq(3, 4)).toDF()
    assert(df3.schema(0).nullable)
    assert(df3.schema(0).dataType.asInstanceOf[ArrayType].containsNull == false)
    val df4 = Seq(Seq("a", "b"), Seq("c", "d")).toDF()
    assert(df4.schema(0).nullable)
    assert(df4.schema(0).dataType.asInstanceOf[ArrayType].containsNull)

    val df5 = Seq((0, 1.0), (2, 2.0)).toDF("id", "v")
    assert(df5.schema(0).nullable == false)
    assert(df5.schema(1).nullable == false)
    val df6 = Seq((0, 1.0, "a"), (2, 2.0, "b")).toDF("id", "v1", "v2")
    assert(df6.schema(0).nullable == false)
    assert(df6.schema(1).nullable == false)
    assert(df6.schema(2).nullable)

    val df7 = (Tuple1(Array(1, 2, 3)) :: Nil).toDF("a")
    assert(df7.schema(0).nullable)
    assert(df7.schema(0).dataType.asInstanceOf[ArrayType].containsNull == false)

    val df8 = (Tuple1(Array((null: Integer), (null: Integer))) :: Nil).toDF("a")
    assert(df8.schema(0).nullable)
    assert(df8.schema(0).dataType.asInstanceOf[ArrayType].containsNull)

    val df9 = (Tuple1(Map(2 -> 3)) :: Nil).toDF("m")
    assert(df9.schema(0).nullable)
    assert(df9.schema(0).dataType.asInstanceOf[MapType].valueContainsNull == false)

    val df10 = (Tuple1(Map(1 -> (null: Integer))) :: Nil).toDF("m")
    assert(df10.schema(0).nullable)
    assert(df10.schema(0).dataType.asInstanceOf[MapType].valueContainsNull)

    val df11 = Seq(TestDataPoint(1, 2.2, "a", null),
      TestDataPoint(3, 4.4, "null", (TestDataPoint2(33, "b")))).toDF()
    assert(df11.schema(0).nullable == false)
    assert(df11.schema(1).nullable == false)
    assert(df11.schema(2).nullable)
    assert(df11.schema(3).nullable)
    assert(df11.schema(3).dataType.asInstanceOf[StructType].fields(0).nullable == false)
    assert(df11.schema(3).dataType.asInstanceOf[StructType].fields(1).nullable)
  }

  Seq(true, false).foreach { eager =>
    Seq(true, false).foreach { reliable =>
      def testCheckpointing(testName: String)(f: => Unit): Unit = {
        test(s"Dataset.checkpoint() - $testName (eager = $eager, reliable = $reliable)") {
          if (reliable) {
            withTempDir { dir =>
              val originalCheckpointDir = spark.sparkContext.checkpointDir

              try {
                spark.sparkContext.setCheckpointDir(dir.getCanonicalPath)
                f
              } finally {
                // Since the original checkpointDir can be None, we need
                // to set the variable directly.
                spark.sparkContext.checkpointDir = originalCheckpointDir
              }
            }
          } else {
            // Local checkpoints don't require checkpoint_dir
            f
          }
        }
      }

      testCheckpointing("basic") {
        val ds = spark
          .range(10)
          // Num partitions is set to 1 to avoid a RangePartitioner in the orderBy below
          .repartition(1, $"id" % 2)
          .filter($"id" > 5)
          .orderBy($"id".desc)
        @volatile var jobCounter = 0
        val listener = new SparkListener {
          override def onJobStart(jobStart: SparkListenerJobStart): Unit = {
            jobCounter += 1
          }
        }
        var cp = ds
        withListener(spark.sparkContext, listener) { _ =>
          // AQE adds a job per shuffle. The expression above does multiple shuffles and
          // that screws up the job counting
          withSQLConf(SQLConf.ADAPTIVE_EXECUTION_ENABLED.key -> "false") {
            cp = if (reliable) ds.checkpoint(eager) else ds.localCheckpoint(eager)
          }
        }
        if (eager) {
          assert(jobCounter === 1)
        }

        val logicalRDD = cp.logicalPlan match {
          case plan: LogicalRDD => plan
          case _ =>
            val treeString = cp.logicalPlan.treeString(verbose = true)
            fail(s"Expecting a LogicalRDD, but got\n$treeString")
        }

        val dsPhysicalPlan = ds.queryExecution.executedPlan
        val cpPhysicalPlan = cp.queryExecution.executedPlan

        assertResult(dsPhysicalPlan.outputPartitioning) {
          logicalRDD.outputPartitioning
        }
        assertResult(dsPhysicalPlan.outputOrdering) {
          logicalRDD.outputOrdering
        }

        assertResult(dsPhysicalPlan.outputPartitioning) {
          cpPhysicalPlan.outputPartitioning
        }
        assertResult(dsPhysicalPlan.outputOrdering) {
          cpPhysicalPlan.outputOrdering
        }

        // For a lazy checkpoint() call, the first check also materializes the checkpoint.
        checkDataset(cp, (9L to 6L by -1L).map(java.lang.Long.valueOf): _*)

        // Reads back from checkpointed data and check again.
        checkDataset(cp, (9L to 6L by -1L).map(java.lang.Long.valueOf): _*)
      }

      testCheckpointing("should preserve partitioning information") {
        val ds = spark.range(10).repartition($"id" % 2)
        val cp = if (reliable) ds.checkpoint(eager) else ds.localCheckpoint(eager)

        val agg = cp.groupBy($"id" % 2).agg(count($"id"))

        agg.queryExecution.executedPlan.collectFirst {
          case ShuffleExchangeExec(_, _: RDDScanExec, _, _) =>
          case BroadcastExchangeExec(_, _: RDDScanExec) =>
        }.foreach { _ =>
          fail(
            "No Exchange should be inserted above RDDScanExec since the checkpointed Dataset " +
              "preserves partitioning information:\n\n" + agg.queryExecution
          )
        }

        checkAnswer(agg, ds.groupBy($"id" % 2).agg(count($"id")))
      }
    }
  }

  test("identity map for primitive arrays") {
    val arrayByte = Array(1.toByte, 2.toByte, 3.toByte)
    val arrayInt = Array(1, 2, 3)
    val arrayLong = Array(1.toLong, 2.toLong, 3.toLong)
    val arrayDouble = Array(1.1, 2.2, 3.3)
    val arrayString = Array("a", "b", "c")
    val dsByte = sparkContext.parallelize(Seq(arrayByte), 1).toDS().map(e => e)
    val dsInt = sparkContext.parallelize(Seq(arrayInt), 1).toDS().map(e => e)
    val dsLong = sparkContext.parallelize(Seq(arrayLong), 1).toDS().map(e => e)
    val dsDouble = sparkContext.parallelize(Seq(arrayDouble), 1).toDS().map(e => e)
    val dsString = sparkContext.parallelize(Seq(arrayString), 1).toDS().map(e => e)
    checkDataset(dsByte, arrayByte)
    checkDataset(dsInt, arrayInt)
    checkDataset(dsLong, arrayLong)
    checkDataset(dsDouble, arrayDouble)
    checkDataset(dsString, arrayString)
  }

  test ("SPARK-17460: the sizeInBytes in Statistics shouldn't overflow to a negative number") {
    // Since the sizeInBytes in Statistics could exceed the limit of an Int, we should use BigInt
    // instead of Int for avoiding possible overflow.
    val ds = (0 to 10000).map( i =>
      (i, Seq((i, Seq((i, "This is really not that long of a string")))))).toDS()
    val sizeInBytes = ds.logicalPlan.stats.sizeInBytes
    // sizeInBytes is 2404280404, before the fix, it overflows to a negative number
    assert(sizeInBytes > 0)
  }

  test("SPARK-18717: code generation works for both scala.collection.Map" +
    " and scala.collection.immutable.Map") {
    val ds = Seq(WithImmutableMap("hi", Map(42L -> "foo"))).toDS()
    checkDataset(ds.map(t => t), WithImmutableMap("hi", Map(42L -> "foo")))

    val ds2 = Seq(WithMap("hi", Map(42L -> "foo"))).toDS()
    checkDataset(ds2.map(t => t), WithMap("hi", Map(42L -> "foo")))
  }

  test("SPARK-18746: add implicit encoder for BigDecimal, date, timestamp") {
    // For this implicit encoder, 18 is the default scale
    assert(spark.range(1).map { x => new java.math.BigDecimal(1) }.head() ==
      new java.math.BigDecimal(1).setScale(18))

    assert(spark.range(1).map { x => scala.math.BigDecimal(1, 18) }.head() ==
      scala.math.BigDecimal(1, 18))

    assert(spark.range(1).map { x => java.sql.Date.valueOf("2016-12-12") }.head() ==
      java.sql.Date.valueOf("2016-12-12"))

    assert(spark.range(1).map { x => new java.sql.Timestamp(100000) }.head() ==
      new java.sql.Timestamp(100000))
  }

  test("SPARK-19896: cannot have circular references in case class") {
    val errMsg1 = intercept[UnsupportedOperationException] {
      Seq(CircularReferenceClassA(null)).toDS()
    }
    assert(errMsg1.getMessage.startsWith("cannot have circular references in class, but got the " +
      "circular reference of class"))
    val errMsg2 = intercept[UnsupportedOperationException] {
      Seq(CircularReferenceClassC(null)).toDS()
    }
    assert(errMsg2.getMessage.startsWith("cannot have circular references in class, but got the " +
      "circular reference of class"))
    val errMsg3 = intercept[UnsupportedOperationException] {
      Seq(CircularReferenceClassD(null)).toDS()
    }
    assert(errMsg3.getMessage.startsWith("cannot have circular references in class, but got the " +
      "circular reference of class"))
  }

  test("SPARK-20125: option of map") {
    val ds = Seq(WithMapInOption(Some(Map(1 -> 1)))).toDS()
    checkDataset(ds, WithMapInOption(Some(Map(1 -> 1))))
  }

  test("SPARK-20399: do not unescaped regex pattern when ESCAPED_STRING_LITERALS is enabled") {
    val df = Seq("\u0020\u0021\u0023", "abc").toDF()

    Seq(
      true ->
        ("value rlike '^\\x20[\\x20-\\x23]+$'", "value rlike '^\\\\x20[\\\\x20-\\\\x23]+$'"),
      false ->
        ("value rlike r'^\\x20[\\x20-\\x23]+$'", "value rlike r'^\\\\x20[\\\\x20-\\\\x23]+$'")
    ).foreach { case (escaped, (filter1, filter3)) =>
      withSQLConf(SQLConf.ESCAPED_STRING_LITERALS.key -> escaped.toString) {
        val rlike1 = df.filter(filter1)
        val rlike2 = df.filter($"value".rlike("^\\x20[\\x20-\\x23]+$"))
        val rlike3 = df.filter(filter3)
        checkAnswer(rlike1, rlike2)
        assert(rlike3.count() == 0)
      }
    }
  }

  test("SPARK-21538: Attribute resolution inconsistency in Dataset API") {
    val df = spark.range(3).withColumnRenamed("id", "x")
    val expected = Row(0) :: Row(1) :: Row (2) :: Nil
    checkAnswer(df.sort("id"), expected)
    checkAnswer(df.sort(col("id")), expected)
    checkAnswer(df.sort($"id"), expected)
    checkAnswer(df.orderBy("id"), expected)
    checkAnswer(df.orderBy(col("id")), expected)
    checkAnswer(df.orderBy($"id"), expected)
  }

  test("SPARK-21567: Dataset should work with type alias") {
    checkDataset(
      Seq(1).toDS().map(_ => ("", TestForTypeAlias.tupleTypeAlias)),
      ("", (1, 1)))

    checkDataset(
      Seq(1).toDS().map(_ => ("", TestForTypeAlias.nestedTupleTypeAlias)),
      ("", ((1, 1), 2)))

    checkDataset(
      Seq(1).toDS().map(_ => ("", TestForTypeAlias.seqOfTupleTypeAlias)),
      ("", Seq((1, 1), (2, 2))))
  }

  test("SPARK-38042: Dataset should work with a product containing an aliased array type") {
    checkDataset(
      Seq(1).toDS().map(_ => ("", TestForTypeAlias.aliasedArrayInTuple)),
      ("", (1, Array(1))))
  }

  test("Check RelationalGroupedDataset toString: Single data") {
    val kvDataset = (1 to 3).toDF("id").groupBy("id")
    val expected = "RelationalGroupedDataset: [" +
      "grouping expressions: [id: int], value: [id: int], type: GroupBy]"
    val actual = kvDataset.toString
    assert(expected === actual)
  }

  test("Check RelationalGroupedDataset toString: over length schema ") {
    val kvDataset = (1 to 3).map( x => (x, x.toString, x.toLong))
      .toDF("id", "val1", "val2").groupBy("id")
    val expected = "RelationalGroupedDataset:" +
      " [grouping expressions: [id: int]," +
      " value: [id: int, val1: string ... 1 more field]," +
      " type: GroupBy]"
    val actual = kvDataset.toString
    assert(expected === actual)
  }


  test("Check KeyValueGroupedDataset toString: Single data") {
    val kvDataset = (1 to 3).toDF("id").as[SingleData].groupByKey(identity)
    val expected = "KeyValueGroupedDataset: [key: [id: int], value: [id: int]]"
    val actual = kvDataset.toString
    assert(expected === actual)
  }

  test("Check KeyValueGroupedDataset toString: Unnamed KV-pair") {
    val kvDataset = (1 to 3).map(x => (x, x.toString))
      .toDF("id", "val1").as[DoubleData].groupByKey(x => (x.id, x.val1))
    val expected = "KeyValueGroupedDataset:" +
      " [key: [_1: int, _2: string]," +
      " value: [id: int, val1: string]]"
    val actual = kvDataset.toString
    assert(expected === actual)
  }

  test("Check KeyValueGroupedDataset toString: Named KV-pair") {
    val kvDataset = (1 to 3).map( x => (x, x.toString))
      .toDF("id", "val1").as[DoubleData].groupByKey(x => DoubleData(x.id, x.val1))
    val expected = "KeyValueGroupedDataset:" +
      " [key: [id: int, val1: string]," +
      " value: [id: int, val1: string]]"
    val actual = kvDataset.toString
    assert(expected === actual)
  }

  test("Check KeyValueGroupedDataset toString: over length schema ") {
    val kvDataset = (1 to 3).map( x => (x, x.toString, x.toLong))
      .toDF("id", "val1", "val2").as[TripleData].groupByKey(identity)
    val expected = "KeyValueGroupedDataset:" +
      " [key: [id: int, val1: string ... 1 more field(s)]," +
      " value: [id: int, val1: string ... 1 more field(s)]]"
    val actual = kvDataset.toString
    assert(expected === actual)
  }

  test("SPARK-22442: Generate correct field names for special characters") {
    withTempPath { dir =>
      val path = dir.getCanonicalPath
      val data = """{"field.1": 1, "field 2": 2}"""
      Seq(data).toDF().repartition(1).write.text(path)
      val ds = spark.read.json(path).as[SpecialCharClass]
      checkDataset(ds, SpecialCharClass("1", "2"))
    }
  }

  test("SPARK-23627: provide isEmpty in DataSet") {
    val ds1 = spark.emptyDataset[Int]
    val ds2 = Seq(1, 2, 3).toDS()

    assert(ds1.isEmpty)
    assert(ds2.isEmpty == false)
  }

  test("SPARK-22472: add null check for top-level primitive values") {
    // If the primitive values are from Option, we need to do runtime null check.
    val ds = Seq(Some(1), None).toDS().as[Int]
    val e1 = intercept[RuntimeException](ds.collect())
    assert(e1.getCause.isInstanceOf[NullPointerException])
    val e2 = intercept[SparkException](ds.map(_ * 2).collect())
    assert(e2.getCause.isInstanceOf[NullPointerException])

    withTempPath { path =>
      Seq(Integer.valueOf(1), null).toDF("i").write.parquet(path.getCanonicalPath)
      // If the primitive values are from files, we need to do runtime null check.
      val ds = spark.read.parquet(path.getCanonicalPath).as[Int]
      val e1 = intercept[RuntimeException](ds.collect())
      assert(e1.getCause.isInstanceOf[NullPointerException])
      val e2 = intercept[SparkException](ds.map(_ * 2).collect())
      assert(e2.getCause.isInstanceOf[NullPointerException])
    }
  }

  test("SPARK-23025: Add support for null type in scala reflection") {
    val data = Seq(("a", null))
    checkDataset(data.toDS(), data: _*)
  }

  test("SPARK-23614: Union produces incorrect results when caching is used") {
    val cached = spark.createDataset(Seq(TestDataUnion(1, 2, 3), TestDataUnion(4, 5, 6))).cache()
    val group1 = cached.groupBy("x").agg(min(col("y")) as "value")
    val group2 = cached.groupBy("x").agg(min(col("z")) as "value")
    checkAnswer(group1.union(group2), Row(4, 5) :: Row(1, 2) :: Row(4, 6) :: Row(1, 3) :: Nil)
  }

  test("SPARK-23835: null primitive data type should throw NullPointerException") {
    val ds = Seq[(Option[Int], Option[Int])]((Some(1), None)).toDS()
    val e = intercept[RuntimeException](ds.as[(Int, Int)].collect())
    assert(e.getCause.isInstanceOf[NullPointerException])
  }

  test("SPARK-24569: Option of primitive types are mistakenly mapped to struct type") {
    withSQLConf(SQLConf.CROSS_JOINS_ENABLED.key -> "true") {
      val a = Seq(Some(1)).toDS()
      val b = Seq(Some(1.2)).toDS()
      val expected = Seq((Some(1), Some(1.2))).toDS()
      val joined = a.joinWith(b, lit(true))
      assert(joined.schema == expected.schema)
      checkDataset(joined, expected.collect(): _*)
    }
  }

  test("SPARK-24548: Dataset with tuple encoders should have correct schema") {
    val encoder = Encoders.tuple(newStringEncoder,
      Encoders.tuple(newStringEncoder, newStringEncoder))

    val data = Seq(("a", ("1", "2")), ("b", ("3", "4")))
    val rdd = sparkContext.parallelize(data)

    val ds1 = spark.createDataset(rdd)
    val ds2 = spark.createDataset(rdd)(encoder)
    assert(ds1.schema == ds2.schema)
    checkDataset(ds1.select("_2._2"), ds2.select("_2._2").collect(): _*)
  }

  test("SPARK-23862: Spark ExpressionEncoder should support Java Enum type from Scala") {
    val saveModeSeq =
      Seq(SaveMode.Append, SaveMode.Overwrite, SaveMode.ErrorIfExists, SaveMode.Ignore, null)
    assert(saveModeSeq.toDS().collect().toSeq === saveModeSeq)
    assert(saveModeSeq.toDS().schema === new StructType().add("value", StringType, nullable = true))

    val saveModeCaseSeq = saveModeSeq.map(SaveModeCase.apply)
    assert(saveModeCaseSeq.toDS().collect().toSet === saveModeCaseSeq.toSet)
    assert(saveModeCaseSeq.toDS().schema ===
      new StructType().add("mode", StringType, nullable = true))

    val saveModeArrayCaseSeq =
      Seq(SaveModeArrayCase(Array()), SaveModeArrayCase(saveModeSeq.toArray))
    val collected = saveModeArrayCaseSeq.toDS().collect()
    assert(collected.length === 2)
    val sortedByLength = collected.sortBy(_.modes.length)
    assert(sortedByLength(0).modes === Array())
    assert(sortedByLength(1).modes === saveModeSeq.toArray)
    assert(saveModeArrayCaseSeq.toDS().schema ===
      new StructType().add("modes", ArrayType(StringType, containsNull = true), nullable = true))

    // Enum is stored as string, so it is possible to convert to/from string
    val stringSeq = saveModeSeq.map(Option.apply).map(_.map(_.toString).orNull)
    assert(stringSeq.toDS().as[SaveMode].collect().toSet === saveModeSeq.toSet)
    assert(saveModeSeq.toDS().as[String].collect().toSet === stringSeq.toSet)
  }

  test("SPARK-24571: filtering of string values by char literal") {
    val df = Seq("Amsterdam", "San Francisco", "X").toDF("city")
    checkAnswer(df.where($"city" === 'X'), Seq(Row("X")))
    checkAnswer(
      df.where($"city".contains(java.lang.Character.valueOf('A'))),
      Seq(Row("Amsterdam")))
  }

  test("SPARK-24762: Enable top-level Option of Product encoders") {
    val data = Seq(Some((1, "a")), Some((2, "b")), None)
    val ds = data.toDS()

    checkDataset(
      ds,
      data: _*)

    val schema = new StructType().add(
      "value",
      new StructType()
        .add("_1", IntegerType, nullable = false)
        .add("_2", StringType, nullable = true),
      nullable = true)

    assert(ds.schema == schema)

    val nestedOptData = Seq(Some((Some((1, "a")), 2.0)), Some((Some((2, "b")), 3.0)))
    val nestedDs = nestedOptData.toDS()

    checkDataset(
      nestedDs,
      nestedOptData: _*)

    val nestedSchema = StructType(Seq(
      StructField("value", StructType(Seq(
        StructField("_1", StructType(Seq(
          StructField("_1", IntegerType, nullable = false),
          StructField("_2", StringType, nullable = true)))),
        StructField("_2", DoubleType, nullable = false)
      )), nullable = true)
    ))
    assert(nestedDs.schema == nestedSchema)
  }

  test("SPARK-24762: Resolving Option[Product] field") {
    val ds = Seq((1, ("a", 1.0)), (2, ("b", 2.0)), (3, null)).toDS()
      .as[(Int, Option[(String, Double)])]
    checkDataset(ds,
      (1, Some(("a", 1.0))), (2, Some(("b", 2.0))), (3, None))
  }

  test("SPARK-24762: select Option[Product] field") {
    val ds = Seq(("a", 1), ("b", 2), ("c", 3)).toDS()
    val ds1 = ds.select(expr("struct(_2, _2 + 1)").as[Option[(Int, Int)]])
    checkDataset(ds1,
      Some((1, 2)), Some((2, 3)), Some((3, 4)))

    val ds2 = ds.select(expr("if(_2 > 2, struct(_2, _2 + 1), null)").as[Option[(Int, Int)]])
    checkDataset(ds2,
      None, None, Some((3, 4)))
  }

  test("SPARK-24762: joinWith on Option[Product]") {
    val ds1 = Seq(Some((1, 2)), Some((2, 3)), None).toDS().as("a")
    val ds2 = Seq(Some((1, 2)), Some((2, 3)), None).toDS().as("b")
    val joined = ds1.joinWith(ds2, $"a.value._1" === $"b.value._2", "inner")
    checkDataset(joined, (Some((2, 3)), Some((1, 2))))
  }

  test("SPARK-24762: typed agg on Option[Product] type") {
    val ds = Seq(Some((1, 2)), Some((2, 3)), Some((1, 3))).toDS()
    assert(ds.groupByKey(_.get._1).count().collect() === Seq((1, 2), (2, 1)))

    assert(ds.groupByKey(x => x).count().collect() ===
      Seq((Some((1, 2)), 1), (Some((2, 3)), 1), (Some((1, 3)), 1)))
  }

  test("SPARK-25942: typed aggregation on primitive type") {
    val ds = Seq(1, 2, 3).toDS()

    val agg = ds.groupByKey(_ >= 2)
      .agg(sum("value").as[Long], sum($"value" + 1).as[Long])
    checkDatasetUnorderly(agg, (false, 1L, 2L), (true, 5L, 7L))
  }

  test("SPARK-25942: typed aggregation on product type") {
    val ds = Seq((1, 2), (2, 3), (3, 4)).toDS()
    val agg = ds.groupByKey(x => x).agg(sum("_1").as[Long], sum($"_2" + 1).as[Long])
    checkDatasetUnorderly(agg, ((1, 2), 1L, 3L), ((2, 3), 2L, 4L), ((3, 4), 3L, 5L))
  }

  test("SPARK-26085: fix key attribute name for atomic type for typed aggregation") {
    val ds = Seq(1, 2, 3).toDS()
    assert(ds.groupByKey(x => x).count().schema.head.name == "key")

    // Enable legacy flag to follow previous Spark behavior
    withSQLConf(SQLConf.NAME_NON_STRUCT_GROUPING_KEY_AS_VALUE.key -> "true") {
      assert(ds.groupByKey(x => x).count().schema.head.name == "value")
    }
  }

  test("SPARK-8288: class with only a companion object constructor") {
    val data = Seq(ScroogeLikeExample(1), ScroogeLikeExample(2))
    val ds = data.toDS()
    checkDataset(ds, data: _*)
    checkAnswer(ds.select("x"), Seq(Row(1), Row(2)))
  }

  test("SPARK-26233: serializer should enforce decimal precision and scale") {
    val s = StructType(Seq(StructField("a", StringType), StructField("b", DecimalType(38, 8))))
    val encoder = ExpressionEncoder(s)
    implicit val uEnc = encoder
    val df = spark.range(2).map(l => Row(l.toString, BigDecimal.valueOf(l + 0.1111)))
    checkAnswer(df.groupBy(col("a")).agg(first(col("b"))),
      Seq(Row("0", BigDecimal.valueOf(0.1111)), Row("1", BigDecimal.valueOf(1.1111))))
  }

  test("SPARK-26366: return nulls which are not filtered in except") {
    val inputDF = sqlContext.createDataFrame(
      sparkContext.parallelize(Seq(Row("0", "a"), Row("1", null))),
      StructType(Seq(
        StructField("a", StringType, nullable = true),
        StructField("b", StringType, nullable = true))))

    val exceptDF = inputDF.filter(col("a").isin("0") or col("b") > "c")
    checkAnswer(inputDF.except(exceptDF), Seq(Row("1", null)))
  }

  test("SPARK-26706: Fix Cast.mayTruncate for bytes") {
    val thrownException = intercept[AnalysisException] {
      spark.range(Long.MaxValue - 10, Long.MaxValue).as[Byte]
        .map(b => b - 1)
        .collect()
    }
    assert(thrownException.message.contains("""Cannot up cast id from "BIGINT" to "TINYINT""""))
  }

  test("SPARK-26690: checkpoints should be executed with an execution id") {
    def assertExecutionId: UserDefinedFunction = udf(AssertExecutionId.apply _)
    spark.range(10).select(assertExecutionId($"id")).localCheckpoint(true)
  }

  test("implicit encoder for LocalDate and Instant") {
    val localDate = java.time.LocalDate.of(2019, 3, 30)
    assert(spark.range(1).map { _ => localDate }.head() === localDate)

    val instant = java.time.Instant.parse("2019-03-30T09:54:00Z")
    assert(spark.range(1).map { _ => instant }.head() === instant)
  }

  val dotColumnTestModes = Table(
    ("caseSensitive", "colName"),
    ("true", "field.1"),
    ("false", "Field.1")
  )

  test("SPARK-25153: Improve error messages for columns with dots/periods") {
    forAll(dotColumnTestModes) { (caseSensitive, colName) =>
      val ds = Seq(SpecialCharClass("1", "2")).toDS()
      withSQLConf(SQLConf.CASE_SENSITIVE.key -> caseSensitive) {
        val colName = if (caseSensitive == "true") "`Field`.`1`" else "`field`.`1`"
        checkError(
          exception = intercept[AnalysisException] {
            ds(colName)
          },
          errorClass = "UNRESOLVED_COLUMN.WITH_SUGGESTION",
          parameters = Map("objectName" -> colName, "proposal" -> "`field`.`1`, `field 2`")
        )
      }
    }
  }

  test("SPARK-39783: Fix error messages for columns with dots/periods") {
    forAll(dotColumnTestModes) { (caseSensitive, colName) =>
      val ds = Seq(SpecialCharClass("1", "2")).toDS()
      withSQLConf(SQLConf.CASE_SENSITIVE.key -> caseSensitive) {
        checkError(
          exception = intercept[AnalysisException] {
            // Note: ds(colName) "SPARK-25153: Improve error messages for columns with dots/periods"
            // has different semantics than ds.select(colName)
            ds.select(colName)
          },
          errorClass = "UNRESOLVED_COLUMN.WITH_SUGGESTION",
          sqlState = None,
          parameters = Map(
            "objectName" -> s"`${colName.replace(".", "`.`")}`",
            "proposal" -> "`field.1`, `field 2`"),
          context = ExpectedContext(fragment = "select", getCurrentClassCallSitePattern))
      }
    }
  }

  test("SPARK-39783: backticks in error message for candidate column with dots") {
    checkError(
      exception = intercept[AnalysisException] {
        Seq(0).toDF("the.id").select("the.id")
      },
      errorClass = "UNRESOLVED_COLUMN.WITH_SUGGESTION",
      sqlState = None,
      parameters = Map(
        "objectName" -> "`the`.`id`",
        "proposal" -> "`the.id`"),
      context = ExpectedContext(fragment = "select", getCurrentClassCallSitePattern))
  }

  test("SPARK-39783: backticks in error message for map candidate key with dots") {
    checkError(
      exception = intercept[AnalysisException] {
        spark.range(1)
          .select(map(lit("key"), lit(1)).as("map"), lit(2).as("other.column"))
          .select($"`map`"($"nonexisting")).show()
      },
      errorClass = "UNRESOLVED_MAP_KEY.WITH_SUGGESTION",
      sqlState = None,
      parameters = Map(
        "objectName" -> "`nonexisting`",
        "proposal" -> "`map`, `other.column`"),
      context = ExpectedContext(fragment = "$", getCurrentClassCallSitePattern))
  }

  test("groupBy.as") {
    val df1 = Seq(DoubleData(1, "one"), DoubleData(2, "two"), DoubleData(3, "three")).toDS()
      .repartition($"id").sortWithinPartitions("id")
    val df2 = Seq(DoubleData(5, "one"), DoubleData(1, "two"), DoubleData(3, "three")).toDS()
      .repartition($"id").sortWithinPartitions("id")

    val df3 = df1.groupBy("id").as[Int, DoubleData]
      .cogroup(df2.groupBy("id").as[Int, DoubleData]) { case (key, data1, data2) =>
        if (key == 1) {
          Iterator(DoubleData(key, (data1 ++ data2).foldLeft("")((cur, next) => cur + next.val1)))
        } else Iterator.empty
      }
    checkDataset(df3, DoubleData(1, "onetwo"))

    // Assert that no extra shuffle introduced by cogroup.
    val exchanges = collect(df3.queryExecution.executedPlan) {
      case h: ShuffleExchangeExec => h
    }
    assert(exchanges.size == 2)
  }

  test("tail with different numbers") {
    Seq(0, 2, 5, 10, 50, 100, 1000).foreach { n =>
      assert(spark.range(n).tail(6) === (math.max(n - 6, 0) until n))
    }
  }

  test("tail should not accept minus value") {
    val e = intercept[AnalysisException](spark.range(1).tail(-1))
    e.getMessage.contains("tail expression must be equal to or greater than 0")
  }

  test("SparkSession.active should be the same instance after dataset operations") {
    val active = SparkSession.getActiveSession.get
    val clone = active.cloneSession()
    val ds = new Dataset(clone, spark.range(10).queryExecution.logical, Encoders.INT)

    ds.queryExecution.analyzed

    assert(active eq SparkSession.getActiveSession.get)
  }

  test("SPARK-30791: sameSemantics and semanticHash work") {
    val df1 = Seq((1, 2), (4, 5)).toDF("col1", "col2")
    val df2 = Seq((1, 2), (4, 5)).toDF("col1", "col2")
    val df3 = Seq((0, 2), (4, 5)).toDF("col1", "col2")
    val df4 = Seq((0, 2), (4, 5)).toDF("col0", "col2")

    assert(df1.sameSemantics(df2) === true)
    assert(df1.sameSemantics(df3) === false)
    assert(df3.sameSemantics(df4) === true)

    assert(df1.semanticHash() === df2.semanticHash())
    assert(df1.semanticHash() !== df3.semanticHash())
    assert(df3.semanticHash() === df4.semanticHash())
  }

  test("SPARK-31854: Invoke in MapElementsExec should not propagate null") {
    Seq("true", "false").foreach { wholeStage =>
      withSQLConf(SQLConf.WHOLESTAGE_CODEGEN_ENABLED.key -> wholeStage) {
        val ds = Seq(1.asInstanceOf[Integer], null.asInstanceOf[Integer]).toDS()
        val expectedAnswer = Seq[(Integer, Integer)]((1, 1), (null, null))
        checkDataset(ds.map(v => (v, v)), expectedAnswer: _*)
      }
    }
  }

  test("SPARK-32585: Support scala enumeration in ScalaReflection") {
    checkDataset(
      Seq(FooClassWithEnum(1, FooEnum.E1), FooClassWithEnum(2, FooEnum.E2)).toDS(),
      Seq(FooClassWithEnum(1, FooEnum.E1), FooClassWithEnum(2, FooEnum.E2)): _*
    )

    // test null
    checkDataset(
      Seq(FooClassWithEnum(1, null), FooClassWithEnum(2, FooEnum.E2)).toDS(),
      Seq(FooClassWithEnum(1, null), FooClassWithEnum(2, FooEnum.E2)): _*
    )
  }

  test("SPARK-33390: Make Literal support char array") {
    val df = Seq("aa", "bb", "cc", "abc").toDF("zoo")
    checkAnswer(df.where($"zoo" === Array('a', 'a')), Seq(Row("aa")))
    checkAnswer(
      df.where($"zoo".contains(Array('a', 'b'))),
      Seq(Row("abc")))
  }

  test("SPARK-33469: Add current_timezone function") {
    val df = Seq(1).toDF("c")
    withSQLConf(SQLConf.SESSION_LOCAL_TIMEZONE.key -> "Asia/Shanghai") {
      val timezone = df.selectExpr("current_timezone()").collect().head.getString(0)
      assert(timezone == "Asia/Shanghai")
    }
  }

  test("SPARK-34002: Fix broken Option input/output in UDF") {
    def f1(bar: Bar): Option[Bar] = {
      None
    }

    def f2(bar: Option[Bar]): Option[Bar] = {
      bar
    }

    val udf1 = udf(f1 _).withName("f1")
    val udf2 = udf(f2 _).withName("f2")

    val df = (1 to 2).map(i => Tuple1(Bar(1))).toDF("c0")
    val withUDF = df
      .withColumn("c1", udf1(col("c0")))
      .withColumn("c2", udf2(col("c1")))

    assert(withUDF.schema == StructType(
      StructField("c0", StructType(StructField("a", IntegerType, false) :: Nil)) ::
        StructField("c1", StructType(StructField("a", IntegerType, false) :: Nil)) ::
        StructField("c2", StructType(StructField("a", IntegerType, false) :: Nil)) :: Nil))

    checkAnswer(withUDF, Row(Row(1), null, null) :: Row(Row(1), null, null) :: Nil)
  }

  test("SPARK-35664: implicit encoder for java.time.LocalDateTime") {
    val localDateTime = java.time.LocalDateTime.parse("2021-06-08T12:31:58.999999")
    assert(Seq(localDateTime).toDS().head() === localDateTime)
  }

  test("SPARK-34605: implicit encoder for java.time.Duration") {
    val duration = java.time.Duration.ofMinutes(10)
    assert(spark.range(1).map { _ => duration }.head() === duration)
  }

  test("SPARK-34615: implicit encoder for java.time.Period") {
    val period = java.time.Period.ofYears(9999).withMonths(11)
    assert(spark.range(1).map { _ => period }.head() === period)
  }

  test("SPARK-35652: joinWith on two table generated from same one performing a cartesian join," +
    " which should be inner join") {
    val df = Seq(1, 2, 3).toDS()

    val joined = df.joinWith(df, df("value") === df("value"), "inner")

    val expectedSchema = StructType(Seq(
      StructField("_1", IntegerType, nullable = false),
      StructField("_2", IntegerType, nullable = false)
    ))

    assert(joined.schema === expectedSchema)

    checkDataset(
      joined,
      (1, 1), (2, 2), (3, 3))
  }

  test("SPARK-36210: withColumns preserve insertion ordering") {
    val df = Seq(1, 2, 3).toDS()

    val colNames = (1 to 10).map(i => s"value${i}")
    val cols = (1 to 10).map(i => col("value") + i)

    val inserted = df.withColumns(colNames, cols)

    assert(inserted.columns === "value" +: colNames)

    checkDataset(
      inserted.as[(Int, Int, Int, Int, Int, Int, Int, Int, Int, Int, Int)],
      (1, 2, 3, 4, 5, 6, 7, 8, 9, 10, 11),
      (2, 3, 4, 5, 6, 7, 8, 9, 10, 11, 12),
      (3, 4, 5, 6, 7, 8, 9, 10, 11, 12, 13))
  }

  test("SPARK-40407: repartition should not result in severe data skew") {
    val df = spark.range(0, 100, 1, 50).repartition(4)
    val result = df.mapPartitions(iter => Iterator.single(iter.length)).collect()
    assert(result.sorted.toSeq === Seq(23, 25, 25, 27))
  }

  test("SPARK-40660: Switch to XORShiftRandom to distribute elements") {
    withTempDir { dir =>
      spark.range(10).repartition(10).write.mode(SaveMode.Overwrite).parquet(dir.getCanonicalPath)
      val fs = new Path(dir.getAbsolutePath).getFileSystem(spark.sessionState.newHadoopConf())
      val parquetFiles = fs.listStatus(new Path(dir.getAbsolutePath), new PathFilter {
        override def accept(path: Path): Boolean = path.getName.endsWith("parquet")
      })
      assert(parquetFiles.size === 10)
    }
  }

  test("SPARK-37829: DataFrame outer join") {
    // Same as "SPARK-15441: Dataset outer join" but using DataFrames instead of Datasets
    val left = Seq(ClassData("a", 1), ClassData("b", 2)).toDF().as("left")
    val right = Seq(ClassData("x", 2), ClassData("y", 3)).toDF().as("right")
    val joined = left.joinWith(right, $"left.b" === $"right.b", "left")

    val leftFieldSchema = StructType(
      Seq(
        StructField("a", StringType),
        StructField("b", IntegerType, nullable = false)
      )
    )
    val rightFieldSchema = StructType(
      Seq(
        StructField("a", StringType),
        StructField("b", IntegerType, nullable = false)
      )
    )
    val expectedSchema = StructType(
      Seq(
        StructField(
          "_1",
          leftFieldSchema,
          nullable = false
        ),
        // This is a left join, so the right output is nullable:
        StructField(
          "_2",
          rightFieldSchema
        )
      )
    )
    assert(joined.schema === expectedSchema)

    val result = joined.collect().toSet
    val expected = Set(
      new GenericRowWithSchema(Array("a", 1), leftFieldSchema) ->
        null,
      new GenericRowWithSchema(Array("b", 2), leftFieldSchema) ->
        new GenericRowWithSchema(Array("x", 2), rightFieldSchema)
    )
    assert(result == expected)
  }

  test("SPARK-43124: Show does not trigger job execution on CommandResults") {
    withSQLConf(SQLConf.OPTIMIZER_EXCLUDED_RULES.key -> "") {
      withTable("t1") {
        sql("create table t1(c int) using parquet")

        @volatile var jobCounter = 0
        val listener = new SparkListener {
          override def onJobStart(jobStart: SparkListenerJobStart): Unit = {
            jobCounter += 1
          }
        }
        withListener(spark.sparkContext, listener) { _ =>
          sql("show tables").show()
        }
        assert(jobCounter === 0)
      }
    }
  }

  test("SPARK-44311: UDF on value class taking underlying type (backwards compatability)") {
    val f = udf((v: Int) => v > 1)
    val ds = Seq(ValueClassContainer(ValueClass(1)), ValueClassContainer(ValueClass(2))).toDS()

    checkDataset(ds.filter(f(col("v"))), ValueClassContainer(ValueClass(2)))
  }

  test("SPARK-44311: UDF on value class field in product") {
    val f = udf((v: ValueClass) => v.i > 1)
    val ds = Seq(ValueClassContainer(ValueClass(1)), ValueClassContainer(ValueClass(2))).toDS()

    checkDataset(ds.filter(f(col("v"))), ValueClassContainer(ValueClass(2)))
  }

  test("SPARK-44311: UDF on value class this is stored as a struct") {
    val f = udf((v: ValueClass) => v.i > 1)
    val ds = Seq(Tuple1(ValueClass(1)), Tuple1(ValueClass(2))).toDS()

    checkDataset(ds.filter(f(col("_1"))), Tuple1(ValueClass(2)))
  }

  test("CLASS_UNSUPPORTED_BY_MAP_OBJECTS when creating dataset") {
    withSQLConf(
      // Set CODEGEN_FACTORY_MODE to default value to reproduce CLASS_UNSUPPORTED_BY_MAP_OBJECTS
      SQLConf.CODEGEN_FACTORY_MODE.key -> CodegenObjectFactoryMode.NO_CODEGEN.toString) {
      // Create our own encoder to cover the default encoder from spark.implicits._
      implicit val im: ExpressionEncoder[Array[Int]] = ExpressionEncoder(
        AgnosticEncoders.IterableEncoder(
          ClassTag(classOf[Array[Int]]), BoxedIntEncoder, false, false))

      val df = spark.createDataset(Seq(Array(1)))
      val exception = intercept[org.apache.spark.SparkRuntimeException] {
        df.collect()
      }
      val expressions = im.resolveAndBind(df.queryExecution.logical.output,
        spark.sessionState.analyzer)
        .createDeserializer().expressions

      // Expression decoding error
      checkError(
        exception = exception,
        errorClass = "EXPRESSION_DECODING_FAILED",
        parameters = Map(
          "expressions" -> expressions.map(
            _.simpleString(SQLConf.get.maxToStringFields)).mkString("\n"))
      )
      // class unsupported by map objects
      checkError(
        exception = exception.getCause.asInstanceOf[org.apache.spark.SparkRuntimeException],
        errorClass = "CLASS_UNSUPPORTED_BY_MAP_OBJECTS",
        parameters = Map("cls" -> classOf[Array[Int]].getName))
    }
  }

  test("Some(null) is unsupported when creating dataset") {
    // Create our own encoder to avoid multiple encoders with different suffixes
    implicit val enc: ExpressionEncoder[Option[String]] = ExpressionEncoder()
    val exception = intercept[org.apache.spark.SparkRuntimeException] {
      spark.createDataset(Seq(Some(""), None, Some(null)))
    }
    checkError(
      exception = exception,
      errorClass = "EXPRESSION_ENCODING_FAILED",
      parameters = Map(
        "expressions" -> enc.serializer.map(
          _.simpleString(SQLConf.get.maxToStringFields)).mkString("\n"))
    )
  }

  test("SPARK-45386: persist with StorageLevel.NONE should give correct count") {
    val ds = Seq(1, 2).toDS().persist(StorageLevel.NONE)
    assert(ds.count() == 2)
  }

<<<<<<< HEAD
  test("SPARK-45022: exact DatasetQueryContext call site") {
    withSQLConf(SQLConf.ANSI_ENABLED.key -> "true") {
      val df = Seq(1).toDS()
      var callSitePattern: String = null
      checkError(
        exception = intercept[AnalysisException] {
          callSitePattern = getNextLineCallSitePattern()
          val c = col("a")
          df.select(c)
        },
        errorClass = "UNRESOLVED_COLUMN.WITH_SUGGESTION",
        sqlState = "42703",
        parameters = Map("objectName" -> "`a`", "proposal" -> "`value`"),
        context = ExpectedContext(fragment = "col", callSitePattern = callSitePattern))
    }
  }
=======
  test("SPARK-45592: Coaleasced shuffle read is not compatible with hash partitioning") {
    val ee = spark.range(0, 1000000, 1, 5).map(l => (l, l)).toDF()
      .persist(org.apache.spark.storage.StorageLevel.MEMORY_AND_DISK)
    ee.count()

    val minNbrs1 = ee
      .groupBy("_1").agg(min(col("_2")).as("min_number"))
      .persist(org.apache.spark.storage.StorageLevel.MEMORY_AND_DISK)

    val join = ee.join(minNbrs1, "_1")
    assert(join.count() == 1000000)
  }

>>>>>>> 76d9a709
}

class DatasetLargeResultCollectingSuite extends QueryTest
  with SharedSparkSession {

  override protected def sparkConf: SparkConf = super.sparkConf.set(MAX_RESULT_SIZE.key, "4g")
  // SPARK-41193: Ignore this suite because it cannot run successfully with Spark
  // default Java Options, if user need do local test, please make the following changes:
  // - Maven test: change `-Xmx4g` of `scalatest-maven-plugin` in `sql/core/pom.xml` to `-Xmx10g`
  // - SBT test: change `-Xmx4g` of `Test / javaOptions` in `SparkBuild.scala` to `-Xmx10g`
  ignore("collect data with single partition larger than 2GB bytes array limit") {
    // This test requires large memory and leads to OOM in Github Action so we skip it. Developer
    // should verify it in local build.
    assume(!sys.env.contains("GITHUB_ACTIONS"))
    import org.apache.spark.sql.functions.udf

    val genData = udf((id: Long, bytesSize: Int) => {
      val rand = new Random(id)
      val arr = new Array[Byte](bytesSize)
      rand.nextBytes(arr)
      arr
    })

    spark.udf.register("genData", genData.asNondeterministic())
    // create data of size >2GB in single partition, which exceeds the byte array limit
    // random gen to make sure it's poorly compressed
    val df = spark.range(0, 2100, 1, 1).selectExpr("id", s"genData(id, 1000000) as data")
    val res = df.queryExecution.executedPlan.executeCollect()
  }
}

case class ValueClass(i: Int) extends AnyVal
case class ValueClassContainer(v: ValueClass)

case class Bar(a: Int)

object AssertExecutionId {
  def apply(id: Long): Long = {
    assert(TaskContext.get().getLocalProperty(SQLExecution.EXECUTION_ID_KEY) != null)
    id
  }
}

case class TestDataUnion(x: Int, y: Int, z: Int)

case class SingleData(id: Int)
case class DoubleData(id: Int, val1: String)
case class TripleData(id: Int, val1: String, val2: Long)

case class WithImmutableMap(id: String, map_test: scala.collection.immutable.Map[Long, String])
case class WithMap(id: String, map_test: scala.collection.Map[Long, String])
case class WithMapInOption(m: Option[scala.collection.Map[Int, Int]])

case class Generic[T](id: T, value: Double)

case class OtherTuple(_1: String, _2: Int)

case class TupleClass(data: (Int, String))

class OuterClass extends Serializable {
  case class InnerClass(a: String)
}

object OuterObject {
  case class InnerClass(a: String)
}

case class ClassData(a: String, b: Int)
case class ClassData2(c: String, d: Int)
case class ClassNullableData(a: String, b: Integer)

case class NestedStruct(f: ClassData)
case class DeepNestedStruct(f: NestedStruct)

/**
 * A class used to test serialization using encoders. This class throws exceptions when using
 * Java serialization -- so the only way it can be "serialized" is through our encoders.
 */
case class NonSerializableCaseClass(value: String) extends Externalizable {
  override def readExternal(in: ObjectInput): Unit = {
    throw new UnsupportedOperationException
  }

  override def writeExternal(out: ObjectOutput): Unit = {
    throw new UnsupportedOperationException
  }
}

/** Used to test Kryo encoder. */
class KryoData(val a: Int) {
  override def equals(other: Any): Boolean = {
    a == other.asInstanceOf[KryoData].a
  }
  override def hashCode: Int = a
  override def toString: String = s"KryoData($a)"
}

object KryoData {
  def apply(a: Int): KryoData = new KryoData(a)
}

/** Used to test Java encoder. */
class JavaData(val a: Int) extends Serializable {
  override def equals(other: Any): Boolean = {
    a == other.asInstanceOf[JavaData].a
  }
  override def hashCode: Int = a
  override def toString: String = s"JavaData($a)"
}

object JavaData {
  def apply(a: Int): JavaData = new JavaData(a)
}

/** Used to test importing dataset.spark.implicits._ */
object DatasetTransform {
  def addOne(ds: Dataset[Int]): Dataset[Int] = {
    import ds.sparkSession.implicits._
    ds.map(_ + 1)
  }
}

case class Route(src: String, dest: String, cost: Int)
case class GroupedRoutes(src: String, dest: String, routes: Seq[Route])

case class CircularReferenceClassA(cls: CircularReferenceClassB)
case class CircularReferenceClassB(cls: CircularReferenceClassA)
case class CircularReferenceClassC(ar: Array[CircularReferenceClassC])
case class CircularReferenceClassD(map: Map[String, CircularReferenceClassE])
case class CircularReferenceClassE(id: String, list: List[CircularReferenceClassD])

case class SpecialCharClass(`field.1`: String, `field 2`: String)

/** Used to test Java Enums from Scala code */
case class SaveModeCase(mode: SaveMode)
case class SaveModeArrayCase(modes: Array[SaveMode])

case class K1(a: Long)
case class K2(a: Long, b: Long)<|MERGE_RESOLUTION|>--- conflicted
+++ resolved
@@ -2651,7 +2651,19 @@
     assert(ds.count() == 2)
   }
 
-<<<<<<< HEAD
+  test("SPARK-45592: Coaleasced shuffle read is not compatible with hash partitioning") {
+    val ee = spark.range(0, 1000000, 1, 5).map(l => (l, l)).toDF()
+      .persist(org.apache.spark.storage.StorageLevel.MEMORY_AND_DISK)
+    ee.count()
+
+    val minNbrs1 = ee
+      .groupBy("_1").agg(min(col("_2")).as("min_number"))
+      .persist(org.apache.spark.storage.StorageLevel.MEMORY_AND_DISK)
+
+    val join = ee.join(minNbrs1, "_1")
+    assert(join.count() == 1000000)
+  }
+
   test("SPARK-45022: exact DatasetQueryContext call site") {
     withSQLConf(SQLConf.ANSI_ENABLED.key -> "true") {
       val df = Seq(1).toDS()
@@ -2668,21 +2680,6 @@
         context = ExpectedContext(fragment = "col", callSitePattern = callSitePattern))
     }
   }
-=======
-  test("SPARK-45592: Coaleasced shuffle read is not compatible with hash partitioning") {
-    val ee = spark.range(0, 1000000, 1, 5).map(l => (l, l)).toDF()
-      .persist(org.apache.spark.storage.StorageLevel.MEMORY_AND_DISK)
-    ee.count()
-
-    val minNbrs1 = ee
-      .groupBy("_1").agg(min(col("_2")).as("min_number"))
-      .persist(org.apache.spark.storage.StorageLevel.MEMORY_AND_DISK)
-
-    val join = ee.join(minNbrs1, "_1")
-    assert(join.count() == 1000000)
-  }
-
->>>>>>> 76d9a709
 }
 
 class DatasetLargeResultCollectingSuite extends QueryTest
