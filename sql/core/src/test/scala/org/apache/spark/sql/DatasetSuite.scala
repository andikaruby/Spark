/*
 * Licensed to the Apache Software Foundation (ASF) under one or more
 * contributor license agreements.  See the NOTICE file distributed with
 * this work for additional information regarding copyright ownership.
 * The ASF licenses this file to You under the Apache License, Version 2.0
 * (the "License"); you may not use this file except in compliance with
 * the License.  You may obtain a copy of the License at
 *
 *    http://www.apache.org/licenses/LICENSE-2.0
 *
 * Unless required by applicable law or agreed to in writing, software
 * distributed under the License is distributed on an "AS IS" BASIS,
 * WITHOUT WARRANTIES OR CONDITIONS OF ANY KIND, either express or implied.
 * See the License for the specific language governing permissions and
 * limitations under the License.
 */

package org.apache.spark.sql

import java.io.{Externalizable, ObjectInput, ObjectOutput}
import java.sql.{Date, Timestamp}

import org.apache.spark.sql.catalyst.encoders.{OuterScopes, RowEncoder}
import org.apache.spark.sql.catalyst.util.sideBySide
import org.apache.spark.sql.execution.{LogicalRDD, RDDScanExec, SortExec}
import org.apache.spark.sql.execution.exchange.{BroadcastExchangeExec, ShuffleExchange}
import org.apache.spark.sql.execution.streaming.MemoryStream
import org.apache.spark.sql.functions._
import org.apache.spark.sql.internal.SQLConf
import org.apache.spark.sql.test.SharedSQLContext
import org.apache.spark.sql.types.{IntegerType, StringType, StructField, StructType}

class DatasetSuite extends QueryTest with SharedSQLContext {
  import testImplicits._

  private implicit val ordering = Ordering.by((c: ClassData) => c.a -> c.b)

  test("checkAnswer should compare map correctly") {
    val data = Seq((1, "2", Map(1 -> 2, 2 -> 1)))
    checkAnswer(
      data.toDF(),
      Seq(Row(1, "2", Map(2 -> 1, 1 -> 2))))
  }

  test("toDS") {
    val data = Seq(("a", 1), ("b", 2), ("c", 3))
    checkDataset(
      data.toDS(),
      data: _*)
  }

  test("toDS with RDD") {
    val ds = sparkContext.makeRDD(Seq("a", "b", "c"), 3).toDS()
    checkDataset(
      ds.mapPartitions(_ => Iterator(1)),
      1, 1, 1)
  }

  test("emptyDataset") {
    val ds = spark.emptyDataset[Int]
    assert(ds.count() == 0L)
    assert(ds.collect() sameElements Array.empty[Int])
  }

  test("range") {
    assert(spark.range(10).map(_ + 1).reduce(_ + _) == 55)
    assert(spark.range(10).map{ case i: java.lang.Long => i + 1 }.reduce(_ + _) == 55)
    assert(spark.range(0, 10).map(_ + 1).reduce(_ + _) == 55)
    assert(spark.range(0, 10).map{ case i: java.lang.Long => i + 1 }.reduce(_ + _) == 55)
    assert(spark.range(0, 10, 1, 2).map(_ + 1).reduce(_ + _) == 55)
    assert(spark.range(0, 10, 1, 2).map{ case i: java.lang.Long => i + 1 }.reduce(_ + _) == 55)
  }

  test("SPARK-12404: Datatype Helper Serializability") {
    val ds = sparkContext.parallelize((
      new Timestamp(0),
      new Date(0),
      java.math.BigDecimal.valueOf(1),
      scala.math.BigDecimal(1)) :: Nil).toDS()

    ds.collect()
  }

  test("collect, first, and take should use encoders for serialization") {
    val item = NonSerializableCaseClass("abcd")
    val ds = Seq(item).toDS()
    assert(ds.collect().head == item)
    assert(ds.collectAsList().get(0) == item)
    assert(ds.first() == item)
    assert(ds.take(1).head == item)
    assert(ds.takeAsList(1).get(0) == item)
    assert(ds.toLocalIterator().next() === item)
  }

  test("coalesce, repartition") {
    val data = (1 to 100).map(i => ClassData(i.toString, i))
    val ds = data.toDS()

    intercept[IllegalArgumentException] {
      ds.coalesce(0)
    }

    intercept[IllegalArgumentException] {
      ds.repartition(0)
    }

    assert(ds.repartition(10).rdd.partitions.length == 10)
    checkDatasetUnorderly(
      ds.repartition(10),
      data: _*)

    assert(ds.coalesce(1).rdd.partitions.length == 1)
    checkDatasetUnorderly(
      ds.coalesce(1),
      data: _*)
  }

  test("as tuple") {
    val data = Seq(("a", 1), ("b", 2)).toDF("a", "b")
    checkDataset(
      data.as[(String, Int)],
      ("a", 1), ("b", 2))
  }

  test("as case class / collect") {
    val ds = Seq(("a", 1), ("b", 2), ("c", 3)).toDF("a", "b").as[ClassData]
    checkDataset(
      ds,
      ClassData("a", 1), ClassData("b", 2), ClassData("c", 3))
    assert(ds.collect().head == ClassData("a", 1))
  }

  test("as case class - reordered fields by name") {
    val ds = Seq((1, "a"), (2, "b"), (3, "c")).toDF("b", "a").as[ClassData]
    assert(ds.collect() === Array(ClassData("a", 1), ClassData("b", 2), ClassData("c", 3)))
  }

  test("as case class - take") {
    val ds = Seq((1, "a"), (2, "b"), (3, "c")).toDF("b", "a").as[ClassData]
    assert(ds.take(2) === Array(ClassData("a", 1), ClassData("b", 2)))
  }

  test("map") {
    val ds = Seq(("a", 1), ("b", 2), ("c", 3)).toDS()
    checkDataset(
      ds.map(v => (v._1, v._2 + 1)),
      ("a", 2), ("b", 3), ("c", 4))
  }

  test("map with type change with the exact matched number of attributes") {
    val ds = Seq(("a", 1), ("b", 2), ("c", 3)).toDS()

    checkDataset(
      ds.map(identity[(String, Int)])
        .as[OtherTuple]
        .map(identity[OtherTuple]),
      OtherTuple("a", 1), OtherTuple("b", 2), OtherTuple("c", 3))
  }

  test("map with type change with less attributes") {
    val ds = Seq(("a", 1, 3), ("b", 2, 4), ("c", 3, 5)).toDS()

    checkDataset(
      ds.as[OtherTuple]
        .map(identity[OtherTuple]),
      OtherTuple("a", 1), OtherTuple("b", 2), OtherTuple("c", 3))
  }

  test("map and group by with class data") {
    // We inject a group by here to make sure this test case is future proof
    // when we implement better pipelining and local execution mode.
    val ds: Dataset[(ClassData, Long)] = Seq(ClassData("one", 1), ClassData("two", 2)).toDS()
        .map(c => ClassData(c.a, c.b + 1))
        .groupByKey(p => p).count()

    checkDatasetUnorderly(
      ds,
      (ClassData("one", 2), 1L), (ClassData("two", 3), 1L))
  }

  test("select") {
    val ds = Seq(("a", 1), ("b", 2), ("c", 3)).toDS()
    checkDataset(
      ds.select(expr("_2 + 1").as[Int]),
      2, 3, 4)
  }

  test("SPARK-16853: select, case class and tuple") {
    val ds = Seq(("a", 1), ("b", 2), ("c", 3)).toDS()
    checkDataset(
      ds.select(expr("struct(_2, _2)").as[(Int, Int)]): Dataset[(Int, Int)],
      (1, 1), (2, 2), (3, 3))

    checkDataset(
      ds.select(expr("named_struct('a', _1, 'b', _2)").as[ClassData]): Dataset[ClassData],
      ClassData("a", 1), ClassData("b", 2), ClassData("c", 3))
  }

  test("select 2") {
    val ds = Seq(("a", 1), ("b", 2), ("c", 3)).toDS()
    checkDataset(
      ds.select(
        expr("_1").as[String],
        expr("_2").as[Int]) : Dataset[(String, Int)],
      ("a", 1), ("b", 2), ("c", 3))
  }

  test("select 2, primitive and tuple") {
    val ds = Seq(("a", 1), ("b", 2), ("c", 3)).toDS()
    checkDataset(
      ds.select(
        expr("_1").as[String],
        expr("struct(_2, _2)").as[(Int, Int)]),
      ("a", (1, 1)), ("b", (2, 2)), ("c", (3, 3)))
  }

  test("select 2, primitive and class") {
    val ds = Seq(("a", 1), ("b", 2), ("c", 3)).toDS()
    checkDataset(
      ds.select(
        expr("_1").as[String],
        expr("named_struct('a', _1, 'b', _2)").as[ClassData]),
      ("a", ClassData("a", 1)), ("b", ClassData("b", 2)), ("c", ClassData("c", 3)))
  }

  test("select 2, primitive and class, fields reordered") {
    val ds = Seq(("a", 1), ("b", 2), ("c", 3)).toDS()
    checkDataset(
      ds.select(
        expr("_1").as[String],
        expr("named_struct('b', _2, 'a', _1)").as[ClassData]),
      ("a", ClassData("a", 1)), ("b", ClassData("b", 2)), ("c", ClassData("c", 3)))
  }

  test("filter") {
    val ds = Seq(("a", 1), ("b", 2), ("c", 3)).toDS()
    checkDataset(
      ds.filter(_._1 == "b"),
      ("b", 2))
  }

  test("filter and then select") {
    val ds = Seq(("a", 1), ("b", 2), ("c", 3)).toDS()
    checkDataset(
      ds.filter(_._1 == "b").select(expr("_1").as[String]),
      "b")
  }

  test("SPARK-15632: typed filter should preserve the underlying logical schema") {
    val ds = spark.range(10)
    val ds2 = ds.filter(_ > 3)
    assert(ds.schema.equals(ds2.schema))
  }

  test("foreach") {
    val ds = Seq(("a", 1), ("b", 2), ("c", 3)).toDS()
    val acc = sparkContext.longAccumulator
    ds.foreach(v => acc.add(v._2))
    assert(acc.value == 6)
  }

  test("foreachPartition") {
    val ds = Seq(("a", 1), ("b", 2), ("c", 3)).toDS()
    val acc = sparkContext.longAccumulator
    ds.foreachPartition(_.foreach(v => acc.add(v._2)))
    assert(acc.value == 6)
  }

  test("reduce") {
    val ds = Seq(("a", 1), ("b", 2), ("c", 3)).toDS()
    assert(ds.reduce((a, b) => ("sum", a._2 + b._2)) == ("sum", 6))
  }

  test("joinWith, flat schema") {
    val ds1 = Seq(1, 2, 3).toDS().as("a")
    val ds2 = Seq(1, 2).toDS().as("b")

    checkDataset(
      ds1.joinWith(ds2, $"a.value" === $"b.value", "inner"),
      (1, 1), (2, 2))
  }

  test("joinWith tuple with primitive, expression") {
    val ds1 = Seq(1, 1, 2).toDS()
    val ds2 = Seq(("a", 1), ("b", 2)).toDS()

    checkDataset(
      ds1.joinWith(ds2, $"value" === $"_2"),
      (1, ("a", 1)), (1, ("a", 1)), (2, ("b", 2)))
  }

  test("joinWith class with primitive, toDF") {
    val ds1 = Seq(1, 1, 2).toDS()
    val ds2 = Seq(ClassData("a", 1), ClassData("b", 2)).toDS()

    checkAnswer(
      ds1.joinWith(ds2, $"value" === $"b").toDF().select($"_1", $"_2.a", $"_2.b"),
      Row(1, "a", 1) :: Row(1, "a", 1) :: Row(2, "b", 2) :: Nil)
  }

  test("multi-level joinWith") {
    val ds1 = Seq(("a", 1), ("b", 2)).toDS().as("a")
    val ds2 = Seq(("a", 1), ("b", 2)).toDS().as("b")
    val ds3 = Seq(("a", 1), ("b", 2)).toDS().as("c")

    checkDataset(
      ds1.joinWith(ds2, $"a._2" === $"b._2").as("ab").joinWith(ds3, $"ab._1._2" === $"c._2"),
      ((("a", 1), ("a", 1)), ("a", 1)),
      ((("b", 2), ("b", 2)), ("b", 2)))
  }

  test("groupBy function, keys") {
    val ds = Seq(("a", 1), ("b", 1)).toDS()
    val grouped = ds.groupByKey(v => (1, v._2))
    checkDatasetUnorderly(
      grouped.keys,
      (1, 1))
  }

  test("groupBy function, map") {
    val ds = Seq(("a", 10), ("a", 20), ("b", 1), ("b", 2), ("c", 1)).toDS()
    val grouped = ds.groupByKey(v => (v._1, "word"))
    val agged = grouped.mapGroups { case (g, iter) => (g._1, iter.map(_._2).sum) }

    checkDatasetUnorderly(
      agged,
      ("a", 30), ("b", 3), ("c", 1))
  }

  test("groupBy function, flatMap") {
    val ds = Seq(("a", 10), ("a", 20), ("b", 1), ("b", 2), ("c", 1)).toDS()
    val grouped = ds.groupByKey(v => (v._1, "word"))
    val agged = grouped.flatMapGroups { case (g, iter) =>
      Iterator(g._1, iter.map(_._2).sum.toString)
    }

    checkDatasetUnorderly(
      agged,
      "a", "30", "b", "3", "c", "1")
  }

  test("groupBy function, mapValues, flatMap") {
    val ds = Seq(("a", 10), ("a", 20), ("b", 1), ("b", 2), ("c", 1)).toDS()
    val keyValue = ds.groupByKey(_._1).mapValues(_._2)
    val agged = keyValue.mapGroups { case (g, iter) => (g, iter.sum) }
    checkDataset(agged, ("a", 30), ("b", 3), ("c", 1))

    val keyValue1 = ds.groupByKey(t => (t._1, "key")).mapValues(t => (t._2, "value"))
    val agged1 = keyValue1.mapGroups { case (g, iter) => (g._1, iter.map(_._1).sum) }
    checkDataset(agged, ("a", 30), ("b", 3), ("c", 1))
  }

  test("groupBy function, reduce") {
    val ds = Seq("abc", "xyz", "hello").toDS()
    val agged = ds.groupByKey(_.length).reduceGroups(_ + _)

    checkDatasetUnorderly(
      agged,
      3 -> "abcxyz", 5 -> "hello")
  }

  test("groupBy single field class, count") {
    val ds = Seq("abc", "xyz", "hello").toDS()
    val count = ds.groupByKey(s => Tuple1(s.length)).count()

    checkDataset(
      count,
      (Tuple1(3), 2L), (Tuple1(5), 1L)
    )
  }

  test("typed aggregation: expr") {
    val ds = Seq(("a", 10), ("a", 20), ("b", 1), ("b", 2), ("c", 1)).toDS()

    checkDatasetUnorderly(
      ds.groupByKey(_._1).agg(sum("_2").as[Long]),
      ("a", 30L), ("b", 3L), ("c", 1L))
  }

  test("typed aggregation: expr, expr") {
    val ds = Seq(("a", 10), ("a", 20), ("b", 1), ("b", 2), ("c", 1)).toDS()

    checkDatasetUnorderly(
      ds.groupByKey(_._1).agg(sum("_2").as[Long], sum($"_2" + 1).as[Long]),
      ("a", 30L, 32L), ("b", 3L, 5L), ("c", 1L, 2L))
  }

  test("typed aggregation: expr, expr, expr") {
    val ds = Seq(("a", 10), ("a", 20), ("b", 1), ("b", 2), ("c", 1)).toDS()

    checkDatasetUnorderly(
      ds.groupByKey(_._1).agg(sum("_2").as[Long], sum($"_2" + 1).as[Long], count("*")),
      ("a", 30L, 32L, 2L), ("b", 3L, 5L, 2L), ("c", 1L, 2L, 1L))
  }

  test("typed aggregation: expr, expr, expr, expr") {
    val ds = Seq(("a", 10), ("a", 20), ("b", 1), ("b", 2), ("c", 1)).toDS()

    checkDatasetUnorderly(
      ds.groupByKey(_._1).agg(
        sum("_2").as[Long],
        sum($"_2" + 1).as[Long],
        count("*").as[Long],
        avg("_2").as[Double]),
      ("a", 30L, 32L, 2L, 15.0), ("b", 3L, 5L, 2L, 1.5), ("c", 1L, 2L, 1L, 1.0))
  }

  test("cogroup") {
    val ds1 = Seq(1 -> "a", 3 -> "abc", 5 -> "hello", 3 -> "foo").toDS()
    val ds2 = Seq(2 -> "q", 3 -> "w", 5 -> "e", 5 -> "r").toDS()
    val cogrouped = ds1.groupByKey(_._1).cogroup(ds2.groupByKey(_._1)) { case (key, data1, data2) =>
      Iterator(key -> (data1.map(_._2).mkString + "#" + data2.map(_._2).mkString))
    }

    checkDatasetUnorderly(
      cogrouped,
      1 -> "a#", 2 -> "#q", 3 -> "abcfoo#w", 5 -> "hello#er")
  }

  test("cogroup with complex data") {
    val ds1 = Seq(1 -> ClassData("a", 1), 2 -> ClassData("b", 2)).toDS()
    val ds2 = Seq(2 -> ClassData("c", 3), 3 -> ClassData("d", 4)).toDS()
    val cogrouped = ds1.groupByKey(_._1).cogroup(ds2.groupByKey(_._1)) { case (key, data1, data2) =>
      Iterator(key -> (data1.map(_._2.a).mkString + data2.map(_._2.a).mkString))
    }

    checkDatasetUnorderly(
      cogrouped,
      1 -> "a", 2 -> "bc", 3 -> "d")
  }

  test("sample with replacement") {
    val n = 100
    val data = sparkContext.parallelize(1 to n, 2).toDS()
    checkDataset(
      data.sample(withReplacement = true, 0.05, seed = 13),
      5, 10, 52, 73)
  }

  test("sample without replacement") {
    val n = 100
    val data = sparkContext.parallelize(1 to n, 2).toDS()
    checkDataset(
      data.sample(withReplacement = false, 0.05, seed = 13),
      3, 17, 27, 58, 62)
  }

  test("SPARK-16686: Dataset.sample with seed results shouldn't depend on downstream usage") {
    val simpleUdf = udf((n: Int) => {
      require(n != 1, "simpleUdf shouldn't see id=1!")
      1
    })

    val df = Seq(
      (0, "string0"),
      (1, "string1"),
      (2, "string2"),
      (3, "string3"),
      (4, "string4"),
      (5, "string5"),
      (6, "string6"),
      (7, "string7"),
      (8, "string8"),
      (9, "string9")
    ).toDF("id", "stringData")
    val sampleDF = df.sample(false, 0.7, 50)
    // After sampling, sampleDF doesn't contain id=1.
    assert(!sampleDF.select("id").collect.contains(1))
    // simpleUdf should not encounter id=1.
    checkAnswer(sampleDF.select(simpleUdf($"id")), List.fill(sampleDF.count.toInt)(Row(1)))
  }

  test("SPARK-11436: we should rebind right encoder when join 2 datasets") {
    val ds1 = Seq("1", "2").toDS().as("a")
    val ds2 = Seq(2, 3).toDS().as("b")

    val joined = ds1.joinWith(ds2, $"a.value" === $"b.value")
    checkDataset(joined, ("2", 2))
  }

  test("self join") {
    val ds = Seq("1", "2").toDS().as("a")
    val joined = ds.joinWith(ds, lit(true), "cross")
    checkDataset(joined, ("1", "1"), ("1", "2"), ("2", "1"), ("2", "2"))
  }

  test("toString") {
    val ds = Seq((1, 2)).toDS()
    assert(ds.toString == "[_1: int, _2: int]")
  }

  test("Kryo encoder") {
    implicit val kryoEncoder = Encoders.kryo[KryoData]
    val ds = Seq(KryoData(1), KryoData(2)).toDS()

    assert(ds.groupByKey(p => p).count().collect().toSet ==
      Set((KryoData(1), 1L), (KryoData(2), 1L)))
  }

  test("Kryo encoder self join") {
    implicit val kryoEncoder = Encoders.kryo[KryoData]
    val ds = Seq(KryoData(1), KryoData(2)).toDS()
    assert(ds.joinWith(ds, lit(true), "cross").collect().toSet ==
      Set(
        (KryoData(1), KryoData(1)),
        (KryoData(1), KryoData(2)),
        (KryoData(2), KryoData(1)),
        (KryoData(2), KryoData(2))))
  }

  test("Kryo encoder: check the schema mismatch when converting DataFrame to Dataset") {
    implicit val kryoEncoder = Encoders.kryo[KryoData]
    val df = Seq((1)).toDF("a")
    val e = intercept[AnalysisException] {
      df.as[KryoData]
    }.message
    assert(e.contains("cannot cast IntegerType to BinaryType"))
  }

  test("Java encoder") {
    implicit val kryoEncoder = Encoders.javaSerialization[JavaData]
    val ds = Seq(JavaData(1), JavaData(2)).toDS()

    assert(ds.groupByKey(p => p).count().collect().toSet ==
      Set((JavaData(1), 1L), (JavaData(2), 1L)))
  }

  test("Java encoder self join") {
    implicit val kryoEncoder = Encoders.javaSerialization[JavaData]
    val ds = Seq(JavaData(1), JavaData(2)).toDS()
    assert(ds.joinWith(ds, lit(true), "cross").collect().toSet ==
      Set(
        (JavaData(1), JavaData(1)),
        (JavaData(1), JavaData(2)),
        (JavaData(2), JavaData(1)),
        (JavaData(2), JavaData(2))))
  }

  test("SPARK-14696: implicit encoders for boxed types") {
    assert(spark.range(1).map { i => i : java.lang.Long }.head == 0L)
  }

  test("SPARK-11894: Incorrect results are returned when using null") {
    val nullInt = null.asInstanceOf[java.lang.Integer]
    val ds1 = Seq((nullInt, "1"), (new java.lang.Integer(22), "2")).toDS()
    val ds2 = Seq((nullInt, "1"), (new java.lang.Integer(22), "2")).toDS()

    checkDataset(
      ds1.joinWith(ds2, lit(true), "cross"),
      ((nullInt, "1"), (nullInt, "1")),
      ((nullInt, "1"), (new java.lang.Integer(22), "2")),
      ((new java.lang.Integer(22), "2"), (nullInt, "1")),
      ((new java.lang.Integer(22), "2"), (new java.lang.Integer(22), "2")))
  }

  test("change encoder with compatible schema") {
    val ds = Seq(2 -> 2.toByte, 3 -> 3.toByte).toDF("a", "b").as[ClassData]
    assert(ds.collect().toSeq == Seq(ClassData("2", 2), ClassData("3", 3)))
  }

  test("verify mismatching field names fail with a good error") {
    val ds = Seq(ClassData("a", 1)).toDS()
    val e = intercept[AnalysisException] {
      ds.as[ClassData2]
    }
    assert(e.getMessage.contains("cannot resolve '`c`' given input columns: [a, b]"), e.getMessage)
  }

  test("runtime nullability check") {
    val schema = StructType(Seq(
      StructField("f", StructType(Seq(
        StructField("a", StringType, nullable = true),
        StructField("b", IntegerType, nullable = true)
      )), nullable = true)
    ))

    def buildDataset(rows: Row*): Dataset[NestedStruct] = {
      val rowRDD = spark.sparkContext.parallelize(rows)
      spark.createDataFrame(rowRDD, schema).as[NestedStruct]
    }

    checkDataset(
      buildDataset(Row(Row("hello", 1))),
      NestedStruct(ClassData("hello", 1))
    )

    // Shouldn't throw runtime exception when parent object (`ClassData`) is null
    assert(buildDataset(Row(null)).collect() === Array(NestedStruct(null)))

    val message = intercept[RuntimeException] {
      buildDataset(Row(Row("hello", null))).collect()
    }.getMessage

    assert(message.contains("Null value appeared in non-nullable field"))
  }

  test("SPARK-12478: top level null field") {
    val ds0 = Seq(NestedStruct(null)).toDS()
    checkDataset(ds0, NestedStruct(null))
    checkAnswer(ds0.toDF(), Row(null))

    val ds1 = Seq(DeepNestedStruct(NestedStruct(null))).toDS()
    checkDataset(ds1, DeepNestedStruct(NestedStruct(null)))
    checkAnswer(ds1.toDF(), Row(Row(null)))
  }

  test("support inner class in Dataset") {
    val outer = new OuterClass
    OuterScopes.addOuterScope(outer)
    val ds = Seq(outer.InnerClass("1"), outer.InnerClass("2")).toDS()
    checkDataset(ds.map(_.a), "1", "2")
  }

  test("grouping key and grouped value has field with same name") {
    val ds = Seq(ClassData("a", 1), ClassData("a", 2)).toDS()
    val agged = ds.groupByKey(d => ClassNullableData(d.a, null)).mapGroups {
      case (key, values) => key.a + values.map(_.b).sum
    }

    checkDataset(agged, "a3")
  }

  test("cogroup's left and right side has field with same name") {
    val left = Seq(ClassData("a", 1), ClassData("b", 2)).toDS()
    val right = Seq(ClassNullableData("a", 3), ClassNullableData("b", 4)).toDS()
    val cogrouped = left.groupByKey(_.a).cogroup(right.groupByKey(_.a)) {
      case (key, lData, rData) => Iterator(key + lData.map(_.b).sum + rData.map(_.b.toInt).sum)
    }

    checkDataset(cogrouped, "a13", "b24")
  }

  test("give nice error message when the real number of fields doesn't match encoder schema") {
    val ds = Seq(ClassData("a", 1), ClassData("b", 2)).toDS()

    val message = intercept[AnalysisException] {
      ds.as[(String, Int, Long)]
    }.message
    assert(message ==
      "Try to map struct<a:string,b:int> to Tuple3, " +
        "but failed as the number of fields does not line up.")

    val message2 = intercept[AnalysisException] {
      ds.as[Tuple1[String]]
    }.message
    assert(message2 ==
      "Try to map struct<a:string,b:int> to Tuple1, " +
        "but failed as the number of fields does not line up.")
  }

  test("SPARK-13440: Resolving option fields") {
    val df = Seq(1, 2, 3).toDS()
    val ds = df.as[Option[Int]]
    checkDataset(
      ds.filter(_ => true),
      Some(1), Some(2), Some(3))
  }

  test("SPARK-13540 Dataset of nested class defined in Scala object") {
    checkDataset(
      Seq(OuterObject.InnerClass("foo")).toDS(),
      OuterObject.InnerClass("foo"))
  }

  test("SPARK-14000: case class with tuple type field") {
    checkDataset(
      Seq(TupleClass((1, "a"))).toDS(),
      TupleClass(1, "a")
    )
  }

  test("isStreaming returns false for static Dataset") {
    val data = Seq(("a", 1), ("b", 2), ("c", 3)).toDS()
    assert(!data.isStreaming, "static Dataset returned true for 'isStreaming'.")
  }

  test("isStreaming returns true for streaming Dataset") {
    val data = MemoryStream[Int].toDS()
    assert(data.isStreaming, "streaming Dataset returned false for 'isStreaming'.")
  }

  test("isStreaming returns true after static and streaming Dataset join") {
    val static = Seq(("a", 1), ("b", 2), ("c", 3)).toDF("a", "b")
    val streaming = MemoryStream[Int].toDS().toDF("b")
    val df = streaming.join(static, Seq("b"))
    assert(df.isStreaming, "streaming Dataset returned false for 'isStreaming'.")
  }

  test("SPARK-14554: Dataset.map may generate wrong java code for wide table") {
    val wideDF = spark.range(10).select(Seq.tabulate(1000) {i => ('id + i).as(s"c$i")} : _*)
    // Make sure the generated code for this plan can compile and execute.
    checkDataset(wideDF.map(_.getLong(0)), 0L until 10 : _*)
  }

  test("SPARK-14838: estimating sizeInBytes in operators with ObjectProducer shouldn't fail") {
    val dataset = Seq(
      (0, 3, 54f),
      (0, 4, 44f),
      (0, 5, 42f),
      (1, 3, 39f),
      (1, 5, 33f),
      (1, 4, 26f),
      (2, 3, 51f),
      (2, 5, 45f),
      (2, 4, 30f)
    ).toDF("user", "item", "rating")

    val actual = dataset
      .select("user", "item")
      .as[(Int, Int)]
      .groupByKey(_._1)
      .mapGroups { case (src, ids) => (src, ids.map(_._2).toArray) }
      .toDF("id", "actual")

    dataset.join(actual, dataset("user") === actual("id")).collect()
  }

  test("SPARK-15097: implicits on dataset's spark can be imported") {
    val dataset = Seq(1, 2, 3).toDS()
    checkDataset(DatasetTransform.addOne(dataset), 2, 3, 4)
  }

  test("dataset.rdd with generic case class") {
    val ds = Seq(Generic(1, 1.0), Generic(2, 2.0)).toDS()
    val ds2 = ds.map(g => Generic(g.id, g.value))
    assert(ds.rdd.map(r => r.id).count === 2)
    assert(ds2.rdd.map(r => r.id).count === 2)

    val ds3 = ds.map(g => new java.lang.Long(g.id))
    assert(ds3.rdd.map(r => r).count === 2)
  }

  test("runtime null check for RowEncoder") {
    val schema = new StructType().add("i", IntegerType, nullable = false)
    val df = spark.range(10).map(l => {
      if (l % 5 == 0) {
        Row(null)
      } else {
        Row(l)
      }
    })(RowEncoder(schema))

    val message = intercept[Exception] {
      df.collect()
    }.getMessage
    assert(message.contains("The 0th field 'i' of input row cannot be null"))
  }

  test("row nullability mismatch") {
    val schema = new StructType().add("a", StringType, true).add("b", StringType, false)
    val rdd = spark.sparkContext.parallelize(Row(null, "123") :: Row("234", null) :: Nil)
    val message = intercept[Exception] {
      spark.createDataFrame(rdd, schema).collect()
    }.getMessage
    assert(message.contains("The 1th field 'b' of input row cannot be null"))
  }

  test("createTempView") {
    val dataset = Seq(1, 2, 3).toDS()
    dataset.createOrReplaceTempView("tempView")

    // Overrides the existing temporary view with same name
    // No exception should be thrown here.
    dataset.createOrReplaceTempView("tempView")

    // Throws AnalysisException if temp view with same name already exists
    val e = intercept[AnalysisException](
      dataset.createTempView("tempView"))
    intercept[AnalysisException](dataset.createTempView("tempView"))
    assert(e.message.contains("already exists"))
    dataset.sparkSession.catalog.dropTempView("tempView")
  }

  test("SPARK-15381: physical object operator should define `reference` correctly") {
    val df = Seq(1 -> 2).toDF("a", "b")
    checkAnswer(df.map(row => row)(RowEncoder(df.schema)).select("b", "a"), Row(2, 1))
  }

  private def checkShowString[T](ds: Dataset[T], expected: String): Unit = {
    val numRows = expected.split("\n").length - 4
    val actual = ds.showString(numRows, truncate = 20)

    if (expected != actual) {
      fail(
        "Dataset.showString() gives wrong result:\n\n" + sideBySide(
          "== Expected ==\n" + expected,
          "== Actual ==\n" + actual
        ).mkString("\n")
      )
    }
  }

  test("SPARK-15550 Dataset.show() should show contents of the underlying logical plan") {
    val df = Seq((1, "foo", "extra"), (2, "bar", "extra")).toDF("b", "a", "c")
    val ds = df.as[ClassData]
    val expected =
      """+---+---+-----+
        ||  b|  a|    c|
        |+---+---+-----+
        ||  1|foo|extra|
        ||  2|bar|extra|
        |+---+---+-----+
        |""".stripMargin

    checkShowString(ds, expected)
  }

  test("SPARK-15550 Dataset.show() should show inner nested products as rows") {
    val ds = Seq(
      NestedStruct(ClassData("foo", 1)),
      NestedStruct(ClassData("bar", 2))
    ).toDS()

    val expected =
      """+-------+
        ||      f|
        |+-------+
        ||[foo,1]|
        ||[bar,2]|
        |+-------+
        |""".stripMargin

    checkShowString(ds, expected)
  }

  test(
    "SPARK-15112: EmbedDeserializerInFilter should not optimize plan fragment that changes schema"
  ) {
    val ds = Seq(1 -> "foo", 2 -> "bar").toDF("b", "a").as[ClassData]

    assertResult(Seq(ClassData("foo", 1), ClassData("bar", 2))) {
      ds.collect().toSeq
    }

    assertResult(Seq(ClassData("bar", 2))) {
      ds.filter(_.b > 1).collect().toSeq
    }
  }

  test("mapped dataset should resolve duplicated attributes for self join") {
    val ds = Seq(1, 2, 3).toDS().map(_ + 1)
    val ds1 = ds.as("d1")
    val ds2 = ds.as("d2")

    checkDatasetUnorderly(ds1.joinWith(ds2, $"d1.value" === $"d2.value"), (2, 2), (3, 3), (4, 4))
    checkDatasetUnorderly(ds1.intersect(ds2), 2, 3, 4)
    checkDatasetUnorderly(ds1.except(ds1))
  }

  test("SPARK-15441: Dataset outer join") {
    val left = Seq(ClassData("a", 1), ClassData("b", 2)).toDS().as("left")
    val right = Seq(ClassData("x", 2), ClassData("y", 3)).toDS().as("right")
    val joined = left.joinWith(right, $"left.b" === $"right.b", "left")
    val result = joined.collect().toSet
    assert(result == Set(ClassData("a", 1) -> null, ClassData("b", 2) -> ClassData("x", 2)))
  }

  test("better error message when use java reserved keyword as field name") {
    val e = intercept[UnsupportedOperationException] {
      Seq(InvalidInJava(1)).toDS()
    }
    assert(e.getMessage.contains(
      "`abstract` is a reserved keyword and cannot be used as field name"))
  }

  test("Dataset should support flat input object to be null") {
    checkDataset(Seq("a", null).toDS(), "a", null)
  }

  test("Dataset should throw RuntimeException if non-flat input object is null") {
    val e = intercept[RuntimeException](Seq(ClassData("a", 1), null).toDS())
    assert(e.getMessage.contains("Null value appeared in non-nullable field"))
    assert(e.getMessage.contains("top level non-flat input object"))
  }

  test("dropDuplicates") {
    val ds = Seq(("a", 1), ("a", 2), ("b", 1), ("a", 1)).toDS()
    checkDataset(
      ds.dropDuplicates("_1"),
      ("a", 1), ("b", 1))
    checkDataset(
      ds.dropDuplicates("_2"),
      ("a", 1), ("a", 2))
    checkDataset(
      ds.dropDuplicates("_1", "_2"),
      ("a", 1), ("a", 2), ("b", 1))
  }

  test("dropDuplicates: columns with same column name") {
    val ds1 = Seq(("a", 1), ("a", 2), ("b", 1), ("a", 1)).toDS()
    val ds2 = Seq(("a", 1), ("a", 2), ("b", 1), ("a", 1)).toDS()
    // The dataset joined has two columns of the same name "_2".
    val joined = ds1.join(ds2, "_1").select(ds1("_2").as[Int], ds2("_2").as[Int])
    checkDataset(
      joined.dropDuplicates(),
      (1, 2), (1, 1), (2, 1), (2, 2))
  }

  test("dropDuplicates should not change child plan output") {
    val ds = Seq(("a", 1), ("a", 2), ("b", 1), ("a", 1)).toDS()
    checkDataset(
      ds.dropDuplicates("_1").select(ds("_1").as[String], ds("_2").as[Int]),
      ("a", 1), ("b", 1))
  }

  test("SPARK-16097: Encoders.tuple should handle null object correctly") {
    val enc = Encoders.tuple(Encoders.tuple(Encoders.STRING, Encoders.STRING), Encoders.STRING)
    val data = Seq((("a", "b"), "c"), (null, "d"))
    val ds = spark.createDataset(data)(enc)
    checkDataset(ds, (("a", "b"), "c"), (null, "d"))
  }

  test("SPARK-16995: flat mapping on Dataset containing a column created with lit/expr") {
    val df = Seq("1").toDF("a")

    import df.sparkSession.implicits._

    checkDataset(
      df.withColumn("b", lit(0)).as[ClassData]
        .groupByKey(_.a).flatMapGroups { case (x, iter) => List[Int]() })
    checkDataset(
      df.withColumn("b", expr("0")).as[ClassData]
        .groupByKey(_.a).flatMapGroups { case (x, iter) => List[Int]() })
  }

<<<<<<< HEAD
  test("SPARK-18125: Spark generated code causes CompileException") {
    val data = Array(
      Route("a", "b", 1),
      Route("a", "b", 2),
      Route("a", "c", 2),
      Route("a", "d", 10),
      Route("b", "a", 1),
      Route("b", "a", 5),
      Route("b", "c", 6))
    val ds = sparkContext.parallelize(data).toDF.as[Route]

    val grped = ds.map(r => GroupedRoutes(r.src, r.dest, Seq(r)))
      .groupByKey(r => (r.src, r.dest))
      .reduceGroups { (g1: GroupedRoutes, g2: GroupedRoutes) =>
        GroupedRoutes(g1.src, g1.dest, g1.routes ++ g2.routes)
      }.map(_._2)

    val expected = Seq(
      GroupedRoutes("a", "d", Seq(Route("a", "d", 10))),
      GroupedRoutes("b", "c", Seq(Route("b", "c", 6))),
      GroupedRoutes("a", "b", Seq(Route("a", "b", 1), Route("a", "b", 2))),
      GroupedRoutes("b", "a", Seq(Route("b", "a", 1), Route("b", "a", 5))),
      GroupedRoutes("a", "c", Seq(Route("a", "c", 2)))
    )

    implicit def ordering[GroupedRoutes]: Ordering[GroupedRoutes] = new Ordering[GroupedRoutes] {
      override def compare(x: GroupedRoutes, y: GroupedRoutes): Int = {
        x.toString.compareTo(y.toString)
      }
    }

    checkDatasetUnorderly(grped, expected: _*)
=======
  test("SPARK-18189: Fix serialization issue in KeyValueGroupedDataset") {
    val resultValue = 12345
    val keyValueGrouped = Seq((1, 2), (3, 4)).toDS().groupByKey(_._1)
    val mapGroups = keyValueGrouped.mapGroups((k, v) => (k, 1))
    val broadcasted = spark.sparkContext.broadcast(resultValue)

    // Using broadcast triggers serialization issue in KeyValueGroupedDataset
    val dataset = mapGroups.map(_ => broadcasted.value)

    assert(dataset.collect() sameElements Array(resultValue, resultValue))
>>>>>>> 9db06c44
  }

  Seq(true, false).foreach { eager =>
    def testCheckpointing(testName: String)(f: => Unit): Unit = {
      test(s"Dataset.checkpoint() - $testName (eager = $eager)") {
        withTempDir { dir =>
          val originalCheckpointDir = spark.sparkContext.checkpointDir

          try {
            spark.sparkContext.setCheckpointDir(dir.getCanonicalPath)
            f
          } finally {
            // Since the original checkpointDir can be None, we need
            // to set the variable directly.
            spark.sparkContext.checkpointDir = originalCheckpointDir
          }
        }
      }
    }

    testCheckpointing("basic") {
      val ds = spark.range(10).repartition('id % 2).filter('id > 5).orderBy('id.desc)
      val cp = ds.checkpoint(eager)

      val logicalRDD = cp.logicalPlan match {
        case plan: LogicalRDD => plan
        case _ =>
          val treeString = cp.logicalPlan.treeString(verbose = true)
          fail(s"Expecting a LogicalRDD, but got\n$treeString")
      }

      val dsPhysicalPlan = ds.queryExecution.executedPlan
      val cpPhysicalPlan = cp.queryExecution.executedPlan

      assertResult(dsPhysicalPlan.outputPartitioning) { logicalRDD.outputPartitioning }
      assertResult(dsPhysicalPlan.outputOrdering) { logicalRDD.outputOrdering }

      assertResult(dsPhysicalPlan.outputPartitioning) { cpPhysicalPlan.outputPartitioning }
      assertResult(dsPhysicalPlan.outputOrdering) { cpPhysicalPlan.outputOrdering }

      // For a lazy checkpoint() call, the first check also materializes the checkpoint.
      checkDataset(cp, (9L to 6L by -1L).map(java.lang.Long.valueOf): _*)

      // Reads back from checkpointed data and check again.
      checkDataset(cp, (9L to 6L by -1L).map(java.lang.Long.valueOf): _*)
    }

    testCheckpointing("should preserve partitioning information") {
      val ds = spark.range(10).repartition('id % 2)
      val cp = ds.checkpoint(eager)

      val agg = cp.groupBy('id % 2).agg(count('id))

      agg.queryExecution.executedPlan.collectFirst {
        case ShuffleExchange(_, _: RDDScanExec, _) =>
        case BroadcastExchangeExec(_, _: RDDScanExec) =>
      }.foreach { _ =>
        fail(
          "No Exchange should be inserted above RDDScanExec since the checkpointed Dataset " +
            "preserves partitioning information:\n\n" + agg.queryExecution
        )
      }

      checkAnswer(agg, ds.groupBy('id % 2).agg(count('id)))
    }
  }
}

case class Generic[T](id: T, value: Double)

case class OtherTuple(_1: String, _2: Int)

case class TupleClass(data: (Int, String))

class OuterClass extends Serializable {
  case class InnerClass(a: String)
}

object OuterObject {
  case class InnerClass(a: String)
}

case class ClassData(a: String, b: Int)
case class ClassData2(c: String, d: Int)
case class ClassNullableData(a: String, b: Integer)

case class NestedStruct(f: ClassData)
case class DeepNestedStruct(f: NestedStruct)

case class InvalidInJava(`abstract`: Int)

/**
 * A class used to test serialization using encoders. This class throws exceptions when using
 * Java serialization -- so the only way it can be "serialized" is through our encoders.
 */
case class NonSerializableCaseClass(value: String) extends Externalizable {
  override def readExternal(in: ObjectInput): Unit = {
    throw new UnsupportedOperationException
  }

  override def writeExternal(out: ObjectOutput): Unit = {
    throw new UnsupportedOperationException
  }
}

/** Used to test Kryo encoder. */
class KryoData(val a: Int) {
  override def equals(other: Any): Boolean = {
    a == other.asInstanceOf[KryoData].a
  }
  override def hashCode: Int = a
  override def toString: String = s"KryoData($a)"
}

object KryoData {
  def apply(a: Int): KryoData = new KryoData(a)
}

/** Used to test Java encoder. */
class JavaData(val a: Int) extends Serializable {
  override def equals(other: Any): Boolean = {
    a == other.asInstanceOf[JavaData].a
  }
  override def hashCode: Int = a
  override def toString: String = s"JavaData($a)"
}

object JavaData {
  def apply(a: Int): JavaData = new JavaData(a)
}

/** Used to test importing dataset.spark.implicits._ */
object DatasetTransform {
  def addOne(ds: Dataset[Int]): Dataset[Int] = {
    import ds.sparkSession.implicits._
    ds.map(_ + 1)
  }
}

case class Route(src: String, dest: String, cost: Int)
case class GroupedRoutes(src: String, dest: String, routes: Seq[Route])<|MERGE_RESOLUTION|>--- conflicted
+++ resolved
@@ -923,7 +923,6 @@
         .groupByKey(_.a).flatMapGroups { case (x, iter) => List[Int]() })
   }
 
-<<<<<<< HEAD
   test("SPARK-18125: Spark generated code causes CompileException") {
     val data = Array(
       Route("a", "b", 1),
@@ -956,7 +955,8 @@
     }
 
     checkDatasetUnorderly(grped, expected: _*)
-=======
+  }
+
   test("SPARK-18189: Fix serialization issue in KeyValueGroupedDataset") {
     val resultValue = 12345
     val keyValueGrouped = Seq((1, 2), (3, 4)).toDS().groupByKey(_._1)
@@ -967,7 +967,6 @@
     val dataset = mapGroups.map(_ => broadcasted.value)
 
     assert(dataset.collect() sameElements Array(resultValue, resultValue))
->>>>>>> 9db06c44
   }
 
   Seq(true, false).foreach { eager =>
