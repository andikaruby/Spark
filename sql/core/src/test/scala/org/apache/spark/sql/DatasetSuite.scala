/*
 * Licensed to the Apache Software Foundation (ASF) under one or more
 * contributor license agreements.  See the NOTICE file distributed with
 * this work for additional information regarding copyright ownership.
 * The ASF licenses this file to You under the Apache License, Version 2.0
 * (the "License"); you may not use this file except in compliance with
 * the License.  You may obtain a copy of the License at
 *
 *    http://www.apache.org/licenses/LICENSE-2.0
 *
 * Unless required by applicable law or agreed to in writing, software
 * distributed under the License is distributed on an "AS IS" BASIS,
 * WITHOUT WARRANTIES OR CONDITIONS OF ANY KIND, either express or implied.
 * See the License for the specific language governing permissions and
 * limitations under the License.
 */

package org.apache.spark.sql

import java.io.{Externalizable, ObjectInput, ObjectOutput}
import java.sql.{Date, Timestamp}

import org.scalatest.Assertions._
import org.scalatest.exceptions.TestFailedException
import org.scalatest.prop.TableDrivenPropertyChecks._

import org.apache.spark.{SparkException, TaskContext}
import org.apache.spark.sql.catalyst.{FooClassWithEnum, FooEnum, ScroogeLikeExample}
import org.apache.spark.sql.catalyst.encoders.{OuterScopes, RowEncoder}
import org.apache.spark.sql.catalyst.plans.{LeftAnti, LeftSemi}
import org.apache.spark.sql.catalyst.util.sideBySide
import org.apache.spark.sql.execution.{LogicalRDD, RDDScanExec, SQLExecution}
import org.apache.spark.sql.execution.adaptive.AdaptiveSparkPlanHelper
import org.apache.spark.sql.execution.exchange.{BroadcastExchangeExec, ShuffleExchangeExec}
import org.apache.spark.sql.execution.streaming.MemoryStream
import org.apache.spark.sql.expressions.UserDefinedFunction
import org.apache.spark.sql.functions._
import org.apache.spark.sql.internal.SQLConf
import org.apache.spark.sql.test.SharedSparkSession
import org.apache.spark.sql.types._

case class TestDataPoint(x: Int, y: Double, s: String, t: TestDataPoint2)
case class TestDataPoint2(x: Int, s: String)

object TestForTypeAlias {
  type TwoInt = (Int, Int)
  type ThreeInt = (TwoInt, Int)
  type SeqOfTwoInt = Seq[TwoInt]

  def tupleTypeAlias: TwoInt = (1, 1)
  def nestedTupleTypeAlias: ThreeInt = ((1, 1), 2)
  def seqOfTupleTypeAlias: SeqOfTwoInt = Seq((1, 1), (2, 2))
}

class DatasetSuite extends QueryTest
  with SharedSparkSession
  with AdaptiveSparkPlanHelper {
  import testImplicits._

  private implicit val ordering = Ordering.by((c: ClassData) => c.a -> c.b)

  test("checkAnswer should compare map correctly") {
    val data = Seq((1, "2", Map(1 -> 2, 2 -> 1)))
    checkAnswer(
      data.toDF(),
      Seq(Row(1, "2", Map(2 -> 1, 1 -> 2))))
  }

  test("toDS") {
    val data = Seq(("a", 1), ("b", 2), ("c", 3))
    checkDataset(
      data.toDS(),
      data: _*)
  }

  test("toDS should compare map with byte array keys correctly") {
    // Choose the order of arrays in such way, that sorting keys of different maps by _.toString
    // will not incidentally put equal keys together.
    val arrays = (1 to 5).map(_ => Array[Byte](0.toByte, 0.toByte)).sortBy(_.toString).toArray
    arrays(0)(1) = 1.toByte
    arrays(1)(1) = 2.toByte
    arrays(2)(1) = 2.toByte
    arrays(3)(1) = 1.toByte

    val mapA = Map(arrays(0) -> "one", arrays(2) -> "two")
    val subsetOfA = Map(arrays(0) -> "one")
    val equalToA = Map(arrays(1) -> "two", arrays(3) -> "one")
    val notEqualToA1 = Map(arrays(1) -> "two", arrays(3) -> "not one")
    val notEqualToA2 = Map(arrays(1) -> "two", arrays(4) -> "one")

    // Comparing map with itself
    checkDataset(Seq(mapA).toDS(), mapA)

    // Comparing map with equivalent map
    checkDataset(Seq(equalToA).toDS(), mapA)
    checkDataset(Seq(mapA).toDS(), equalToA)

    // Comparing map with it's subset
    intercept[TestFailedException](checkDataset(Seq(subsetOfA).toDS(), mapA))
    intercept[TestFailedException](checkDataset(Seq(mapA).toDS(), subsetOfA))

    // Comparing map with another map differing by single value
    intercept[TestFailedException](checkDataset(Seq(notEqualToA1).toDS(), mapA))
    intercept[TestFailedException](checkDataset(Seq(mapA).toDS(), notEqualToA1))

    // Comparing map with another map differing by single key
    intercept[TestFailedException](checkDataset(Seq(notEqualToA2).toDS(), mapA))
    intercept[TestFailedException](checkDataset(Seq(mapA).toDS(), notEqualToA2))
  }

  test("toDS with RDD") {
    val ds = sparkContext.makeRDD(Seq("a", "b", "c"), 3).toDS()
    checkDataset(
      ds.mapPartitions(_ => Iterator(1)),
      1, 1, 1)
  }

  test("emptyDataset") {
    val ds = spark.emptyDataset[Int]
    assert(ds.count() == 0L)
    assert(ds.collect() sameElements Array.empty[Int])
  }

  test("range") {
    assert(spark.range(10).map(_ + 1).reduce(_ + _) == 55)
    assert(spark.range(10).map{ case i: java.lang.Long => i + 1 }.reduce(_ + _) == 55)
    assert(spark.range(0, 10).map(_ + 1).reduce(_ + _) == 55)
    assert(spark.range(0, 10).map{ case i: java.lang.Long => i + 1 }.reduce(_ + _) == 55)
    assert(spark.range(0, 10, 1, 2).map(_ + 1).reduce(_ + _) == 55)
    assert(spark.range(0, 10, 1, 2).map{ case i: java.lang.Long => i + 1 }.reduce(_ + _) == 55)
  }

  test("SPARK-12404: Datatype Helper Serializability") {
    val ds = sparkContext.parallelize((
      new Timestamp(0),
      new Date(0),
      java.math.BigDecimal.valueOf(1),
      scala.math.BigDecimal(1)) :: Nil).toDS()

    ds.collect()
  }

  test("collect, first, and take should use encoders for serialization") {
    val item = NonSerializableCaseClass("abcd")
    val ds = Seq(item).toDS()
    assert(ds.collect().head == item)
    assert(ds.collectAsList().get(0) == item)
    assert(ds.first() == item)
    assert(ds.take(1).head == item)
    assert(ds.takeAsList(1).get(0) == item)
    assert(ds.toLocalIterator().next() === item)
  }

  test("coalesce, repartition") {
    val data = (1 to 100).map(i => ClassData(i.toString, i))
    val ds = data.toDS()

    intercept[IllegalArgumentException] {
      ds.coalesce(0)
    }

    intercept[IllegalArgumentException] {
      ds.repartition(0)
    }

    assert(ds.repartition(10).rdd.partitions.length == 10)
    checkDatasetUnorderly(
      ds.repartition(10),
      data: _*)

    assert(ds.coalesce(1).rdd.partitions.length == 1)
    checkDatasetUnorderly(
      ds.coalesce(1),
      data: _*)
  }

  test("as tuple") {
    val data = Seq(("a", 1), ("b", 2)).toDF("a", "b")
    checkDataset(
      data.as[(String, Int)],
      ("a", 1), ("b", 2))
  }

  test("as case class / collect") {
    val ds = Seq(("a", 1), ("b", 2), ("c", 3)).toDF("a", "b").as[ClassData]
    checkDataset(
      ds,
      ClassData("a", 1), ClassData("b", 2), ClassData("c", 3))
    assert(ds.collect().head == ClassData("a", 1))
  }

  test("as case class - reordered fields by name") {
    val ds = Seq((1, "a"), (2, "b"), (3, "c")).toDF("b", "a").as[ClassData]
    assert(ds.collect() === Array(ClassData("a", 1), ClassData("b", 2), ClassData("c", 3)))
  }

  test("as case class - take") {
    val ds = Seq((1, "a"), (2, "b"), (3, "c")).toDF("b", "a").as[ClassData]
    assert(ds.take(2) === Array(ClassData("a", 1), ClassData("b", 2)))
  }

  test("as case class - tail") {
    val ds = Seq((1, "a"), (2, "b"), (3, "c")).toDF("b", "a").as[ClassData]
    assert(ds.tail(2) === Array(ClassData("b", 2), ClassData("c", 3)))
  }

  test("as seq of case class - reorder fields by name") {
    val df = spark.range(3).select(array(struct($"id".cast("int").as("b"), lit("a").as("a"))))
    val ds = df.as[Seq[ClassData]]
    assert(ds.collect() === Array(
      Seq(ClassData("a", 0)),
      Seq(ClassData("a", 1)),
      Seq(ClassData("a", 2))))
  }

  test("as map of case class - reorder fields by name") {
    val df = spark.range(3).select(map(lit(1), struct($"id".cast("int").as("b"), lit("a").as("a"))))
    val ds = df.as[Map[Int, ClassData]]
    assert(ds.collect() === Array(
      Map(1 -> ClassData("a", 0)),
      Map(1 -> ClassData("a", 1)),
      Map(1 -> ClassData("a", 2))))
  }

  test("map") {
    val ds = Seq(("a", 1), ("b", 2), ("c", 3)).toDS()
    checkDataset(
      ds.map(v => (v._1, v._2 + 1)),
      ("a", 2), ("b", 3), ("c", 4))
  }

  test("map with type change with the exact matched number of attributes") {
    val ds = Seq(("a", 1), ("b", 2), ("c", 3)).toDS()

    checkDataset(
      ds.map(identity[(String, Int)])
        .as[OtherTuple]
        .map(identity[OtherTuple]),
      OtherTuple("a", 1), OtherTuple("b", 2), OtherTuple("c", 3))
  }

  test("map with type change with less attributes") {
    val ds = Seq(("a", 1, 3), ("b", 2, 4), ("c", 3, 5)).toDS()

    checkDataset(
      ds.as[OtherTuple]
        .map(identity[OtherTuple]),
      OtherTuple("a", 1), OtherTuple("b", 2), OtherTuple("c", 3))
  }

  test("map and group by with class data") {
    // We inject a group by here to make sure this test case is future proof
    // when we implement better pipelining and local execution mode.
    val ds: Dataset[(ClassData, Long)] = Seq(ClassData("one", 1), ClassData("two", 2)).toDS()
        .map(c => ClassData(c.a, c.b + 1))
        .groupByKey(p => p).count()

    checkDatasetUnorderly(
      ds,
      (ClassData("one", 2), 1L), (ClassData("two", 3), 1L))
  }

  test("select") {
    val ds = Seq(("a", 1), ("b", 2), ("c", 3)).toDS()
    checkDataset(
      ds.select(expr("_2 + 1").as[Int]),
      2, 3, 4)
  }

  test("SPARK-16853: select, case class and tuple") {
    val ds = Seq(("a", 1), ("b", 2), ("c", 3)).toDS()
    checkDataset(
      ds.select(expr("struct(_2, _2)").as[(Int, Int)]): Dataset[(Int, Int)],
      (1, 1), (2, 2), (3, 3))

    checkDataset(
      ds.select(expr("named_struct('a', _1, 'b', _2)").as[ClassData]): Dataset[ClassData],
      ClassData("a", 1), ClassData("b", 2), ClassData("c", 3))
  }

  test("select 2") {
    val ds = Seq(("a", 1), ("b", 2), ("c", 3)).toDS()
    checkDataset(
      ds.select(
        expr("_1").as[String],
        expr("_2").as[Int]) : Dataset[(String, Int)],
      ("a", 1), ("b", 2), ("c", 3))
  }

  test("select 2, primitive and tuple") {
    val ds = Seq(("a", 1), ("b", 2), ("c", 3)).toDS()
    checkDataset(
      ds.select(
        expr("_1").as[String],
        expr("struct(_2, _2)").as[(Int, Int)]),
      ("a", (1, 1)), ("b", (2, 2)), ("c", (3, 3)))
  }

  test("select 2, primitive and class") {
    val ds = Seq(("a", 1), ("b", 2), ("c", 3)).toDS()
    checkDataset(
      ds.select(
        expr("_1").as[String],
        expr("named_struct('a', _1, 'b', _2)").as[ClassData]),
      ("a", ClassData("a", 1)), ("b", ClassData("b", 2)), ("c", ClassData("c", 3)))
  }

  test("select 2, primitive and class, fields reordered") {
    val ds = Seq(("a", 1), ("b", 2), ("c", 3)).toDS()
    checkDataset(
      ds.select(
        expr("_1").as[String],
        expr("named_struct('b', _2, 'a', _1)").as[ClassData]),
      ("a", ClassData("a", 1)), ("b", ClassData("b", 2)), ("c", ClassData("c", 3)))
  }

  test("REGEX column specification") {
    val ds = Seq(("a", 1), ("b", 2), ("c", 3)).toDS()

    withSQLConf(SQLConf.SUPPORT_QUOTED_REGEX_COLUMN_NAME.key -> "false") {
      var e = intercept[AnalysisException] {
        ds.select(expr("`(_1)?+.+`").as[Int])
      }.getMessage
      assert(e.contains("cannot resolve '`(_1)?+.+`'"))

      e = intercept[AnalysisException] {
        ds.select(expr("`(_1|_2)`").as[Int])
      }.getMessage
      assert(e.contains("cannot resolve '`(_1|_2)`'"))

      e = intercept[AnalysisException] {
        ds.select(ds("`(_1)?+.+`"))
      }.getMessage
      assert(e.contains("Cannot resolve column name \"`(_1)?+.+`\""))

      e = intercept[AnalysisException] {
        ds.select(ds("`(_1|_2)`"))
      }.getMessage
      assert(e.contains("Cannot resolve column name \"`(_1|_2)`\""))
    }

    withSQLConf(SQLConf.SUPPORT_QUOTED_REGEX_COLUMN_NAME.key -> "true") {
      checkDataset(
        ds.select(ds.col("_2")).as[Int],
        1, 2, 3)

      checkDataset(
        ds.select(ds.colRegex("`(_1)?+.+`")).as[Int],
        1, 2, 3)

      checkDataset(
        ds.select(ds("`(_1|_2)`"))
          .select(expr("named_struct('a', _1, 'b', _2)").as[ClassData]),
        ClassData("a", 1), ClassData("b", 2), ClassData("c", 3))

      checkDataset(
        ds.alias("g")
          .select(ds("g.`(_1|_2)`"))
          .select(expr("named_struct('a', _1, 'b', _2)").as[ClassData]),
        ClassData("a", 1), ClassData("b", 2), ClassData("c", 3))

      checkDataset(
        ds.select(ds("`(_1)?+.+`"))
          .select(expr("_2").as[Int]),
        1, 2, 3)

      checkDataset(
        ds.alias("g")
          .select(ds("g.`(_1)?+.+`"))
          .select(expr("_2").as[Int]),
        1, 2, 3)

      checkDataset(
        ds.select(expr("`(_1)?+.+`").as[Int]),
        1, 2, 3)
      val m = ds.select(expr("`(_1|_2)`"))

      checkDataset(
        ds.select(expr("`(_1|_2)`"))
          .select(expr("named_struct('a', _1, 'b', _2)").as[ClassData]),
        ClassData("a", 1), ClassData("b", 2), ClassData("c", 3))

      checkDataset(
        ds.alias("g")
          .select(expr("g.`(_1)?+.+`").as[Int]),
        1, 2, 3)

      checkDataset(
        ds.alias("g")
          .select(expr("g.`(_1|_2)`"))
          .select(expr("named_struct('a', _1, 'b', _2)").as[ClassData]),
        ClassData("a", 1), ClassData("b", 2), ClassData("c", 3))
    }
  }

  test("filter") {
    val ds = Seq(("a", 1), ("b", 2), ("c", 3)).toDS()
    checkDataset(
      ds.filter(_._1 == "b"),
      ("b", 2))
  }

  test("filter and then select") {
    val ds = Seq(("a", 1), ("b", 2), ("c", 3)).toDS()
    checkDataset(
      ds.filter(_._1 == "b").select(expr("_1").as[String]),
      "b")
  }

  test("SPARK-15632: typed filter should preserve the underlying logical schema") {
    val ds = spark.range(10)
    val ds2 = ds.filter(_ > 3)
    assert(ds.schema.equals(ds2.schema))
  }

  test("foreach") {
    val ds = Seq(("a", 1), ("b", 2), ("c", 3)).toDS()
    val acc = sparkContext.longAccumulator
    ds.foreach(v => acc.add(v._2))
    assert(acc.value == 6)
  }

  test("foreachPartition") {
    val ds = Seq(("a", 1), ("b", 2), ("c", 3)).toDS()
    val acc = sparkContext.longAccumulator
    ds.foreachPartition((it: Iterator[(String, Int)]) => it.foreach(v => acc.add(v._2)))
    assert(acc.value == 6)
  }

  test("reduce") {
    val ds = Seq(("a", 1), ("b", 2), ("c", 3)).toDS()
    assert(ds.reduce((a, b) => ("sum", a._2 + b._2)) == (("sum", 6)))
  }

  test("joinWith, flat schema") {
    val ds1 = Seq(1, 2, 3).toDS().as("a")
    val ds2 = Seq(1, 2).toDS().as("b")

    val joined = ds1.joinWith(ds2, $"a.value" === $"b.value", "inner")

    val expectedSchema = StructType(Seq(
      StructField("_1", IntegerType, nullable = false),
      StructField("_2", IntegerType, nullable = false)
    ))

    assert(joined.schema === expectedSchema)

    checkDataset(
      joined,
      (1, 1), (2, 2))
  }

  test("joinWith tuple with primitive, expression") {
    val ds1 = Seq(1, 1, 2).toDS()
    val ds2 = Seq(("a", 1), ("b", 2)).toDS()

    val joined = ds1.joinWith(ds2, $"value" === $"_2")

    // This is an inner join, so both outputs fields are non-nullable
    val expectedSchema = StructType(Seq(
      StructField("_1", IntegerType, nullable = false),
      StructField("_2",
        StructType(Seq(
          StructField("_1", StringType),
          StructField("_2", IntegerType, nullable = false)
        )), nullable = false)
    ))
    assert(joined.schema === expectedSchema)

    checkDataset(
      joined,
      (1, ("a", 1)), (1, ("a", 1)), (2, ("b", 2)))
  }

  test("joinWith class with primitive, toDF") {
    val ds1 = Seq(1, 1, 2).toDS()
    val ds2 = Seq(ClassData("a", 1), ClassData("b", 2)).toDS()

    checkAnswer(
      ds1.joinWith(ds2, $"value" === $"b").toDF().select($"_1", $"_2.a", $"_2.b"),
      Row(1, "a", 1) :: Row(1, "a", 1) :: Row(2, "b", 2) :: Nil)
  }

  test("multi-level joinWith") {
    val ds1 = Seq(("a", 1), ("b", 2)).toDS().as("a")
    val ds2 = Seq(("a", 1), ("b", 2)).toDS().as("b")
    val ds3 = Seq(("a", 1), ("b", 2)).toDS().as("c")

    checkDataset(
      ds1.joinWith(ds2, $"a._2" === $"b._2").as("ab").joinWith(ds3, $"ab._1._2" === $"c._2"),
      ((("a", 1), ("a", 1)), ("a", 1)),
      ((("b", 2), ("b", 2)), ("b", 2)))
  }

  test("joinWith join types") {
    val ds1 = Seq(1, 2, 3).toDS().as("a")
    val ds2 = Seq(1, 2).toDS().as("b")

    val e1 = intercept[AnalysisException] {
      ds1.joinWith(ds2, $"a.value" === $"b.value", "left_semi")
    }.getMessage
    assert(e1.contains("Invalid join type in joinWith: " + LeftSemi.sql))

    val e2 = intercept[AnalysisException] {
      ds1.joinWith(ds2, $"a.value" === $"b.value", "semi")
    }.getMessage
    assert(e2.contains("Invalid join type in joinWith: " + LeftSemi.sql))

    val e3 = intercept[AnalysisException] {
      ds1.joinWith(ds2, $"a.value" === $"b.value", "left_anti")
    }.getMessage
    assert(e3.contains("Invalid join type in joinWith: " + LeftAnti.sql))

    val e4 = intercept[AnalysisException] {
      ds1.joinWith(ds2, $"a.value" === $"b.value", "anti")
    }.getMessage
    assert(e4.contains("Invalid join type in joinWith: " + LeftAnti.sql))
  }

  test("groupBy function, keys") {
    val ds = Seq(("a", 1), ("b", 1)).toDS()
    val grouped = ds.groupByKey(v => (1, v._2))
    checkDatasetUnorderly(
      grouped.keys,
      (1, 1))
  }

  test("groupBy function, map") {
    val ds = Seq(("a", 10), ("a", 20), ("b", 1), ("b", 2), ("c", 1)).toDS()
    val grouped = ds.groupByKey(v => (v._1, "word"))
    val aggregated = grouped.mapGroups { (g, iter) => (g._1, iter.map(_._2).sum) }

    checkDatasetUnorderly(
      aggregated,
      ("a", 30), ("b", 3), ("c", 1))
  }

  test("groupBy function, flatMap") {
    val ds = Seq(("a", 10), ("a", 20), ("b", 1), ("b", 2), ("c", 1)).toDS()
    val grouped = ds.groupByKey(v => (v._1, "word"))
    val aggregated = grouped.flatMapGroups { (g, iter) =>
      Iterator(g._1, iter.map(_._2).sum.toString)
    }

    checkDatasetUnorderly(
      aggregated,
      "a", "30", "b", "3", "c", "1")
  }

  test("groupBy function, mapValues, flatMap") {
    val ds = Seq(("a", 10), ("a", 20), ("b", 1), ("b", 2), ("c", 1)).toDS()
    val keyValue = ds.groupByKey(_._1).mapValues(_._2)
    val aggregated = keyValue.mapGroups { (g, iter) => (g, iter.sum) }
    checkDataset(aggregated, ("a", 30), ("b", 3), ("c", 1))

    val keyValue1 = ds.groupByKey(t => (t._1, "key")).mapValues(t => (t._2, "value"))
    val aggregated1 = keyValue1.mapGroups { (g, iter) => (g._1, iter.map(_._1).sum) }
    checkDataset(aggregated1, ("a", 30), ("b", 3), ("c", 1))
  }

  test("groupBy function, reduce") {
    val ds = Seq("abc", "xyz", "hello").toDS()
    val aggregated = ds.groupByKey(_.length).reduceGroups(_ + _)

    checkDatasetUnorderly(
      aggregated,
      3 -> "abcxyz", 5 -> "hello")
  }

  test("groupBy single field class, count") {
    val ds = Seq("abc", "xyz", "hello").toDS()
    val count = ds.groupByKey(s => Tuple1(s.length)).count()

    checkDataset(
      count,
      (Tuple1(3), 2L), (Tuple1(5), 1L)
    )
  }

  test("typed aggregation: expr") {
    val ds = Seq(("a", 10), ("a", 20), ("b", 1), ("b", 2), ("c", 1)).toDS()

    checkDatasetUnorderly(
      ds.groupByKey(_._1).agg(sum("_2").as[Long]),
      ("a", 30L), ("b", 3L), ("c", 1L))
  }

  test("typed aggregation: expr, expr") {
    val ds = Seq(("a", 10), ("a", 20), ("b", 1), ("b", 2), ("c", 1)).toDS()

    checkDatasetUnorderly(
      ds.groupByKey(_._1).agg(sum("_2").as[Long], sum($"_2" + 1).as[Long]),
      ("a", 30L, 32L), ("b", 3L, 5L), ("c", 1L, 2L))
  }

  test("typed aggregation: expr, expr, expr") {
    val ds = Seq(("a", 10), ("a", 20), ("b", 1), ("b", 2), ("c", 1)).toDS()

    checkDatasetUnorderly(
      ds.groupByKey(_._1).agg(sum("_2").as[Long], sum($"_2" + 1).as[Long], count("*")),
      ("a", 30L, 32L, 2L), ("b", 3L, 5L, 2L), ("c", 1L, 2L, 1L))
  }

  test("typed aggregation: expr, expr, expr, expr") {
    val ds = Seq(("a", 10), ("a", 20), ("b", 1), ("b", 2), ("c", 1)).toDS()

    checkDatasetUnorderly(
      ds.groupByKey(_._1).agg(
        sum("_2").as[Long],
        sum($"_2" + 1).as[Long],
        count("*").as[Long],
        avg("_2").as[Double]),
      ("a", 30L, 32L, 2L, 15.0), ("b", 3L, 5L, 2L, 1.5), ("c", 1L, 2L, 1L, 1.0))
  }

  test("typed aggregation: expr, expr, expr, expr, expr") {
    val ds = Seq(("a", 10), ("a", 20), ("b", 1), ("b", 2), ("c", 1)).toDS()

    checkDatasetUnorderly(
      ds.groupByKey(_._1).agg(
        sum("_2").as[Long],
        sum($"_2" + 1).as[Long],
        count("*").as[Long],
        avg("_2").as[Double],
        countDistinct("*").as[Long]),
      ("a", 30L, 32L, 2L, 15.0, 2L), ("b", 3L, 5L, 2L, 1.5, 2L), ("c", 1L, 2L, 1L, 1.0, 1L))
  }

  test("typed aggregation: expr, expr, expr, expr, expr, expr") {
    val ds = Seq(("a", 10), ("a", 20), ("b", 1), ("b", 2), ("c", 1)).toDS()

    checkDatasetUnorderly(
      ds.groupByKey(_._1).agg(
        sum("_2").as[Long],
        sum($"_2" + 1).as[Long],
        count("*").as[Long],
        avg("_2").as[Double],
        countDistinct("*").as[Long],
        max("_2").as[Long]),
      ("a", 30L, 32L, 2L, 15.0, 2L, 20L),
      ("b", 3L, 5L, 2L, 1.5, 2L, 2L),
      ("c", 1L, 2L, 1L, 1.0, 1L, 1L))
  }

  test("typed aggregation: expr, expr, expr, expr, expr, expr, expr") {
    val ds = Seq(("a", 10), ("a", 20), ("b", 1), ("b", 2), ("c", 1)).toDS()

    checkDatasetUnorderly(
      ds.groupByKey(_._1).agg(
        sum("_2").as[Long],
        sum($"_2" + 1).as[Long],
        count("*").as[Long],
        avg("_2").as[Double],
        countDistinct("*").as[Long],
        max("_2").as[Long],
        min("_2").as[Long]),
      ("a", 30L, 32L, 2L, 15.0, 2L, 20L, 10L),
      ("b", 3L, 5L, 2L, 1.5, 2L, 2L, 1L),
      ("c", 1L, 2L, 1L, 1.0, 1L, 1L, 1L))
  }

  test("typed aggregation: expr, expr, expr, expr, expr, expr, expr, expr") {
    val ds = Seq(("a", 10), ("a", 20), ("b", 1), ("b", 2), ("c", 1)).toDS()

    checkDatasetUnorderly(
      ds.groupByKey(_._1).agg(
        sum("_2").as[Long],
        sum($"_2" + 1).as[Long],
        count("*").as[Long],
        avg("_2").as[Double],
        countDistinct("*").as[Long],
        max("_2").as[Long],
        min("_2").as[Long],
        mean("_2").as[Double]),
      ("a", 30L, 32L, 2L, 15.0, 2L, 20L, 10L, 15.0),
      ("b", 3L, 5L, 2L, 1.5, 2L, 2L, 1L, 1.5),
      ("c", 1L, 2L, 1L, 1.0, 1L, 1L, 1L, 1.0))
  }

  test("cogroup") {
    val ds1 = Seq(1 -> "a", 3 -> "abc", 5 -> "hello", 3 -> "foo").toDS()
    val ds2 = Seq(2 -> "q", 3 -> "w", 5 -> "e", 5 -> "r").toDS()
    val cogrouped = ds1.groupByKey(_._1).cogroup(ds2.groupByKey(_._1)) { case (key, data1, data2) =>
      Iterator(key -> (data1.map(_._2).mkString + "#" + data2.map(_._2).mkString))
    }

    checkDatasetUnorderly(
      cogrouped,
      1 -> "a#", 2 -> "#q", 3 -> "abcfoo#w", 5 -> "hello#er")
  }

  test("cogroup with complex data") {
    val ds1 = Seq(1 -> ClassData("a", 1), 2 -> ClassData("b", 2)).toDS()
    val ds2 = Seq(2 -> ClassData("c", 3), 3 -> ClassData("d", 4)).toDS()
    val cogrouped = ds1.groupByKey(_._1).cogroup(ds2.groupByKey(_._1)) { case (key, data1, data2) =>
      Iterator(key -> (data1.map(_._2.a).mkString + data2.map(_._2.a).mkString))
    }

    checkDatasetUnorderly(
      cogrouped,
      1 -> "a", 2 -> "bc", 3 -> "d")
  }

  test("sample with replacement") {
    val n = 100
    val data = sparkContext.parallelize(1 to n, 2).toDS()
    checkDataset(
      data.sample(withReplacement = true, 0.05, seed = 13),
      5, 10, 52, 73)
  }

  test("sample without replacement") {
    val n = 100
    val data = sparkContext.parallelize(1 to n, 2).toDS()
    checkDataset(
      data.sample(withReplacement = false, 0.05, seed = 13),
      8, 37, 90)
  }

  test("sample fraction should not be negative with replacement") {
    val data = sparkContext.parallelize(1 to 2, 1).toDS()
    val errMsg = intercept[IllegalArgumentException] {
      data.sample(withReplacement = true, -0.1, 0)
    }.getMessage
    assert(errMsg.contains("Sampling fraction (-0.1) must be nonnegative with replacement"))

    // Sampling fraction can be greater than 1 with replacement.
    checkDataset(
      data.sample(withReplacement = true, 1.05, seed = 13),
      1, 2)
  }

  test("sample fraction should be on interval [0, 1] without replacement") {
    val data = sparkContext.parallelize(1 to 2, 1).toDS()
    val errMsg1 = intercept[IllegalArgumentException] {
      data.sample(withReplacement = false, -0.1, 0)
    }.getMessage()
    assert(errMsg1.contains(
      "Sampling fraction (-0.1) must be on interval [0, 1] without replacement"))

    val errMsg2 = intercept[IllegalArgumentException] {
      data.sample(withReplacement = false, 1.1, 0)
    }.getMessage()
    assert(errMsg2.contains(
      "Sampling fraction (1.1) must be on interval [0, 1] without replacement"))
  }

  test("SPARK-16686: Dataset.sample with seed results shouldn't depend on downstream usage") {
    val a = 7
    val simpleUdf = udf((n: Int) => {
      require(n != a, s"simpleUdf shouldn't see id=$a!")
      a
    })

    val df = Seq(
      (0, "string0"),
      (1, "string1"),
      (2, "string2"),
      (3, "string3"),
      (4, "string4"),
      (5, "string5"),
      (6, "string6"),
      (7, "string7"),
      (8, "string8"),
      (9, "string9")
    ).toDF("id", "stringData")
    val sampleDF = df.sample(false, 0.7, 50)
    // After sampling, sampleDF doesn't contain id=a.
    assert(!sampleDF.select("id").as[Int].collect.contains(a))
    // simpleUdf should not encounter id=a.
    checkAnswer(sampleDF.select(simpleUdf($"id")), List.fill(sampleDF.count.toInt)(Row(a)))
  }

  test("SPARK-11436: we should rebind right encoder when join 2 datasets") {
    val ds1 = Seq("1", "2").toDS().as("a")
    val ds2 = Seq(2, 3).toDS().as("b")

    val joined = ds1.joinWith(ds2, $"a.value" === $"b.value")
    checkDataset(joined, ("2", 2))
  }

  test("self join") {
    val ds = Seq("1", "2").toDS().as("a")
    val joined = ds.joinWith(ds, lit(true), "cross")
    checkDataset(joined, ("1", "1"), ("1", "2"), ("2", "1"), ("2", "2"))
  }

  test("toString") {
    val ds = Seq((1, 2)).toDS()
    assert(ds.toString == "[_1: int, _2: int]")
  }

  test("Kryo encoder") {
    implicit val kryoEncoder = Encoders.kryo[KryoData]
    val ds = Seq(KryoData(1), KryoData(2)).toDS()

    assert(ds.groupByKey(p => p).count().collect().toSet ==
      Set((KryoData(1), 1L), (KryoData(2), 1L)))
  }

  test("Kryo encoder self join") {
    implicit val kryoEncoder = Encoders.kryo[KryoData]
    val ds = Seq(KryoData(1), KryoData(2)).toDS()
    assert(ds.joinWith(ds, lit(true), "cross").collect().toSet ==
      Set(
        (KryoData(1), KryoData(1)),
        (KryoData(1), KryoData(2)),
        (KryoData(2), KryoData(1)),
        (KryoData(2), KryoData(2))))
  }

  test("Kryo encoder: check the schema mismatch when converting DataFrame to Dataset") {
    implicit val kryoEncoder = Encoders.kryo[KryoData]
    val df = Seq((1.0)).toDF("a")
    val e = intercept[AnalysisException] {
      df.as[KryoData]
    }.message
    assert(e.contains("cannot cast double to binary"))
  }

  test("Java encoder") {
    implicit val kryoEncoder = Encoders.javaSerialization[JavaData]
    val ds = Seq(JavaData(1), JavaData(2)).toDS()

    assert(ds.groupByKey(p => p).count().collect().toSet ==
      Set((JavaData(1), 1L), (JavaData(2), 1L)))
  }

  test("Java encoder self join") {
    implicit val kryoEncoder = Encoders.javaSerialization[JavaData]
    val ds = Seq(JavaData(1), JavaData(2)).toDS()
    assert(ds.joinWith(ds, lit(true), "cross").collect().toSet ==
      Set(
        (JavaData(1), JavaData(1)),
        (JavaData(1), JavaData(2)),
        (JavaData(2), JavaData(1)),
        (JavaData(2), JavaData(2))))
  }

  test("SPARK-14696: implicit encoders for boxed types") {
    assert(spark.range(1).map { i => i : java.lang.Long }.head == 0L)
  }

  test("SPARK-11894: Incorrect results are returned when using null") {
    val nullInt = null.asInstanceOf[java.lang.Integer]
    val ds1 = Seq((nullInt, "1"), (java.lang.Integer.valueOf(22), "2")).toDS()
    val ds2 = Seq((nullInt, "1"), (java.lang.Integer.valueOf(22), "2")).toDS()

    checkDataset(
      ds1.joinWith(ds2, lit(true), "cross"),
      ((nullInt, "1"), (nullInt, "1")),
      ((nullInt, "1"), (java.lang.Integer.valueOf(22), "2")),
      ((java.lang.Integer.valueOf(22), "2"), (nullInt, "1")),
      ((java.lang.Integer.valueOf(22), "2"), (java.lang.Integer.valueOf(22), "2")))
  }

  test("change encoder with compatible schema") {
    val ds = Seq(2 -> 2.toByte, 3 -> 3.toByte).toDF("a", "b").as[ClassData]
    assert(ds.collect().toSeq == Seq(ClassData("2", 2), ClassData("3", 3)))
  }

  test("verify mismatching field names fail with a good error") {
    val ds = Seq(ClassData("a", 1)).toDS()
    val e = intercept[AnalysisException] {
      ds.as[ClassData2]
    }
    assert(e.getMessage.contains("cannot resolve '`c`' given input columns: [a, b]"), e.getMessage)
  }

  test("runtime nullability check") {
    val schema = StructType(Seq(
      StructField("f", StructType(Seq(
        StructField("a", StringType, nullable = true),
        StructField("b", IntegerType, nullable = true)
      )), nullable = true)
    ))

    def buildDataset(rows: Row*): Dataset[NestedStruct] = {
      val rowRDD = spark.sparkContext.parallelize(rows)
      spark.createDataFrame(rowRDD, schema).as[NestedStruct]
    }

    checkDataset(
      buildDataset(Row(Row("hello", 1))),
      NestedStruct(ClassData("hello", 1))
    )

    // Shouldn't throw runtime exception when parent object (`ClassData`) is null
    assert(buildDataset(Row(null)).collect() === Array(NestedStruct(null)))

    val message = intercept[RuntimeException] {
      buildDataset(Row(Row("hello", null))).collect()
    }.getMessage

    assert(message.contains("Null value appeared in non-nullable field"))
  }

  test("SPARK-12478: top level null field") {
    val ds0 = Seq(NestedStruct(null)).toDS()
    checkDataset(ds0, NestedStruct(null))
    checkAnswer(ds0.toDF(), Row(null))

    val ds1 = Seq(DeepNestedStruct(NestedStruct(null))).toDS()
    checkDataset(ds1, DeepNestedStruct(NestedStruct(null)))
    checkAnswer(ds1.toDF(), Row(Row(null)))
  }

  test("support inner class in Dataset") {
    val outer = new OuterClass
    OuterScopes.addOuterScope(outer)
    val ds = Seq(outer.InnerClass("1"), outer.InnerClass("2")).toDS()
    checkDataset(ds.map(_.a), "1", "2")
  }

  test("grouping key and grouped value has field with same name") {
    val ds = Seq(ClassData("a", 1), ClassData("a", 2)).toDS()
    val aggregated = ds.groupByKey(d => ClassNullableData(d.a, null)).mapGroups {
      (key, values) => key.a + values.map(_.b).sum
    }

    checkDataset(aggregated, "a3")
  }

  test("cogroup's left and right side has field with same name") {
    val left = Seq(ClassData("a", 1), ClassData("b", 2)).toDS()
    val right = Seq(ClassNullableData("a", 3), ClassNullableData("b", 4)).toDS()
    val cogrouped = left.groupByKey(_.a).cogroup(right.groupByKey(_.a)) {
      case (key, lData, rData) => Iterator(key + lData.map(_.b).sum + rData.map(_.b.toInt).sum)
    }

    checkDataset(cogrouped, "a13", "b24")
  }

  test("give nice error message when the real number of fields doesn't match encoder schema") {
    val ds = Seq(ClassData("a", 1), ClassData("b", 2)).toDS()

    val message = intercept[AnalysisException] {
      ds.as[(String, Int, Long)]
    }.message
    assert(message ==
      "Try to map struct<a:string,b:int> to Tuple3, " +
        "but failed as the number of fields does not line up.")

    val message2 = intercept[AnalysisException] {
      ds.as[Tuple1[String]]
    }.message
    assert(message2 ==
      "Try to map struct<a:string,b:int> to Tuple1, " +
        "but failed as the number of fields does not line up.")
  }

  test("SPARK-13440: Resolving option fields") {
    val df = Seq(1, 2, 3).toDS()
    val ds = df.as[Option[Int]]
    checkDataset(
      ds.filter(_ => true),
      Some(1), Some(2), Some(3))
  }

  test("SPARK-13540 Dataset of nested class defined in Scala object") {
    checkDataset(
      Seq(OuterObject.InnerClass("foo")).toDS(),
      OuterObject.InnerClass("foo"))
  }

  test("SPARK-14000: case class with tuple type field") {
    checkDataset(
      Seq(TupleClass((1, "a"))).toDS(),
      TupleClass((1, "a"))
    )
  }

  test("isStreaming returns false for static Dataset") {
    val data = Seq(("a", 1), ("b", 2), ("c", 3)).toDS()
    assert(!data.isStreaming, "static Dataset returned true for 'isStreaming'.")
  }

  test("isStreaming returns true for streaming Dataset") {
    val data = MemoryStream[Int].toDS()
    assert(data.isStreaming, "streaming Dataset returned false for 'isStreaming'.")
  }

  test("isStreaming returns true after static and streaming Dataset join") {
    val static = Seq(("a", 1), ("b", 2), ("c", 3)).toDF("a", "b")
    val streaming = MemoryStream[Int].toDS().toDF("b")
    val df = streaming.join(static, Seq("b"))
    assert(df.isStreaming, "streaming Dataset returned false for 'isStreaming'.")
  }

  test("SPARK-14554: Dataset.map may generate wrong java code for wide table") {
    val wideDF = spark.range(10).select(Seq.tabulate(1000) {i => ($"id" + i).as(s"c$i")} : _*)
    // Make sure the generated code for this plan can compile and execute.
    checkDataset(wideDF.map(_.getLong(0)), 0L until 10 : _*)
  }

  test("SPARK-14838: estimating sizeInBytes in operators with ObjectProducer shouldn't fail") {
    val dataset = Seq(
      (0, 3, 54f),
      (0, 4, 44f),
      (0, 5, 42f),
      (1, 3, 39f),
      (1, 5, 33f),
      (1, 4, 26f),
      (2, 3, 51f),
      (2, 5, 45f),
      (2, 4, 30f)
    ).toDF("user", "item", "rating")

    val actual = dataset
      .select("user", "item")
      .as[(Int, Int)]
      .groupByKey(_._1)
      .mapGroups { (src, ids) => (src, ids.map(_._2).toArray) }
      .toDF("id", "actual")

    dataset.join(actual, dataset("user") === actual("id")).collect()
  }

  test("SPARK-15097: implicits on dataset's spark can be imported") {
    val dataset = Seq(1, 2, 3).toDS()
    checkDataset(DatasetTransform.addOne(dataset), 2, 3, 4)
  }

  test("dataset.rdd with generic case class") {
    val ds = Seq(Generic(1, 1.0), Generic(2, 2.0)).toDS()
    val ds2 = ds.map(g => Generic(g.id, g.value))
    assert(ds.rdd.map(r => r.id).count === 2)
    assert(ds2.rdd.map(r => r.id).count === 2)

    val ds3 = ds.map(g => java.lang.Long.valueOf(g.id))
    assert(ds3.rdd.map(r => r).count === 2)
  }

  test("runtime null check for RowEncoder") {
    val schema = new StructType().add("i", IntegerType, nullable = false)
    val df = spark.range(10).map(l => {
      if (l % 5 == 0) {
        Row(null)
      } else {
        Row(l)
      }
    })(RowEncoder(schema))

    val message = intercept[Exception] {
      df.collect()
    }.getMessage
    assert(message.contains("The 0th field 'i' of input row cannot be null"))
  }

  test("row nullability mismatch") {
    val schema = new StructType().add("a", StringType, true).add("b", StringType, false)
    val rdd = spark.sparkContext.parallelize(Row(null, "123") :: Row("234", null) :: Nil)
    val message = intercept[Exception] {
      spark.createDataFrame(rdd, schema).collect()
    }.getMessage
    assert(message.contains("The 1th field 'b' of input row cannot be null"))
  }

  test("createTempView") {
    val dataset = Seq(1, 2, 3).toDS()
    dataset.createOrReplaceTempView("tempView")

    // Overrides the existing temporary view with same name
    // No exception should be thrown here.
    dataset.createOrReplaceTempView("tempView")

    // Throws AnalysisException if temp view with same name already exists
    val e = intercept[AnalysisException](
      dataset.createTempView("tempView"))
    intercept[AnalysisException](dataset.createTempView("tempView"))
    assert(e.message.contains("already exists"))
    dataset.sparkSession.catalog.dropTempView("tempView")
  }

  test("SPARK-15381: physical object operator should define `reference` correctly") {
    val df = Seq(1 -> 2).toDF("a", "b")
    checkAnswer(df.map(row => row)(RowEncoder(df.schema)).select("b", "a"), Row(2, 1))
  }

  private def checkShowString[T](ds: Dataset[T], expected: String): Unit = {
    val numRows = expected.split("\n").length - 4
    val actual = ds.showString(numRows, truncate = 20)

    if (expected != actual) {
      fail(
        "Dataset.showString() gives wrong result:\n\n" + sideBySide(
          "== Expected ==\n" + expected,
          "== Actual ==\n" + actual
        ).mkString("\n")
      )
    }
  }

  test("SPARK-15550 Dataset.show() should show contents of the underlying logical plan") {
    val df = Seq((1, "foo", "extra"), (2, "bar", "extra")).toDF("b", "a", "c")
    val ds = df.as[ClassData]
    val expected =
      """+---+---+-----+
        ||  b|  a|    c|
        |+---+---+-----+
        ||  1|foo|extra|
        ||  2|bar|extra|
        |+---+---+-----+
        |""".stripMargin

    checkShowString(ds, expected)
  }

  test("SPARK-15550 Dataset.show() should show inner nested products as rows") {
    val ds = Seq(
      NestedStruct(ClassData("foo", 1)),
      NestedStruct(ClassData("bar", 2))
    ).toDS()

    val expected =
      """+--------+
        ||       f|
        |+--------+
        ||{foo, 1}|
        ||{bar, 2}|
        |+--------+
        |""".stripMargin

    checkShowString(ds, expected)
  }

  test("SPARK-25108 Fix the show method to display the full width character alignment problem") {
    // scalastyle:off nonascii
    val df = Seq(
      (0, null, 1),
      (0, "", 1),
      (0, "ab c", 1),
      (0, "1098", 1),
      (0, "mø", 1),
      (0, "γύρ", 1),
      (0, "pê", 1),
      (0, "ー", 1),
      (0, "测", 1),
      (0, "か", 1),
      (0, "걸", 1),
      (0, "à", 1),
      (0, "焼", 1),
      (0, "羍む", 1),
      (0, "뺭ᾘ", 1),
      (0, "\u0967\u0968\u0969", 1)
    ).toDF("b", "a", "c")
    // scalastyle:on nonascii
    val ds = df.as[ClassData]
    val expected =
      // scalastyle:off nonascii
      """+---+----+---+
        ||  b|   a|  c|
        |+---+----+---+
        ||  0|null|  1|
        ||  0|    |  1|
        ||  0|ab c|  1|
        ||  0|1098|  1|
        ||  0|  mø|  1|
        ||  0| γύρ|  1|
        ||  0|  pê|  1|
        ||  0|  ー|  1|
        ||  0|  测|  1|
        ||  0|  か|  1|
        ||  0|  걸|  1|
        ||  0|   à|  1|
        ||  0|  焼|  1|
        ||  0|羍む|  1|
        ||  0| 뺭ᾘ|  1|
        ||  0| १२३|  1|
        |+---+----+---+
        |""".stripMargin
    // scalastyle:on nonascii
    checkShowString(ds, expected)
  }

  test(
    "SPARK-15112: EmbedDeserializerInFilter should not optimize plan fragment that changes schema"
  ) {
    val ds = Seq(1 -> "foo", 2 -> "bar").toDF("b", "a").as[ClassData]

    assertResult(Seq(ClassData("foo", 1), ClassData("bar", 2))) {
      ds.collect().toSeq
    }

    assertResult(Seq(ClassData("bar", 2))) {
      ds.filter(_.b > 1).collect().toSeq
    }
  }

  test("mapped dataset should resolve duplicated attributes for self join") {
    val ds = Seq(1, 2, 3).toDS().map(_ + 1)
    val ds1 = ds.as("d1")
    val ds2 = ds.as("d2")

    checkDatasetUnorderly(ds1.joinWith(ds2, $"d1.value" === $"d2.value"), (2, 2), (3, 3), (4, 4))
    checkDatasetUnorderly(ds1.intersect(ds2), 2, 3, 4)
    checkDatasetUnorderly(ds1.except(ds1))
  }

  test("SPARK-15441: Dataset outer join") {
    val left = Seq(ClassData("a", 1), ClassData("b", 2)).toDS().as("left")
    val right = Seq(ClassData("x", 2), ClassData("y", 3)).toDS().as("right")
    val joined = left.joinWith(right, $"left.b" === $"right.b", "left")

    val expectedSchema = StructType(Seq(
      StructField("_1",
        StructType(Seq(
          StructField("a", StringType),
          StructField("b", IntegerType, nullable = false)
        )),
        nullable = false),
      // This is a left join, so the right output is nullable:
      StructField("_2",
        StructType(Seq(
          StructField("a", StringType),
          StructField("b", IntegerType, nullable = false)
        )))
    ))
    assert(joined.schema === expectedSchema)

    val result = joined.collect().toSet
    assert(result == Set(ClassData("a", 1) -> null, ClassData("b", 2) -> ClassData("x", 2)))
  }

  test("Dataset should support flat input object to be null") {
    checkDataset(Seq("a", null).toDS(), "a", null)
  }

  test("Dataset should throw RuntimeException if top-level product input object is null") {
    val e = intercept[RuntimeException](Seq(ClassData("a", 1), null).toDS())
    assert(e.getMessage.contains("Null value appeared in non-nullable field"))
    assert(e.getMessage.contains("top level Product or row object"))
  }

  test("dropDuplicates") {
    val ds = Seq(("a", 1), ("a", 2), ("b", 1), ("a", 1)).toDS()
    checkDataset(
      ds.dropDuplicates("_1"),
      ("a", 1), ("b", 1))
    checkDataset(
      ds.dropDuplicates("_2"),
      ("a", 1), ("a", 2))
    checkDataset(
      ds.dropDuplicates("_1", "_2"),
      ("a", 1), ("a", 2), ("b", 1))
  }

  test("dropDuplicates: columns with same column name") {
    val ds1 = Seq(("a", 1), ("a", 2), ("b", 1), ("a", 1)).toDS()
    val ds2 = Seq(("a", 1), ("a", 2), ("b", 1), ("a", 1)).toDS()
    // The dataset joined has two columns of the same name "_2".
    val joined = ds1.join(ds2, "_1").select(ds1("_2").as[Int], ds2("_2").as[Int])
    checkDataset(
      joined.dropDuplicates(),
      (1, 2), (1, 1), (2, 1), (2, 2))
  }

  test("SPARK-16097: Encoders.tuple should handle null object correctly") {
    val enc = Encoders.tuple(Encoders.tuple(Encoders.STRING, Encoders.STRING), Encoders.STRING)
    val data = Seq((("a", "b"), "c"), (null, "d"))
    val ds = spark.createDataset(data)(enc)
    checkDataset(ds, (("a", "b"), "c"), (null, "d"))
  }

  test("SPARK-16995: flat mapping on Dataset containing a column created with lit/expr") {
    val df = Seq("1").toDF("a")

    import df.sparkSession.implicits._

    checkDataset(
      df.withColumn("b", lit(0)).as[ClassData]
        .groupByKey(_.a).flatMapGroups { (_, _) => List[Int]() })
    checkDataset(
      df.withColumn("b", expr("0")).as[ClassData]
        .groupByKey(_.a).flatMapGroups { (_, _) => List[Int]() })
  }

  test("SPARK-18125: Spark generated code causes CompileException") {
    val data = Array(
      Route("a", "b", 1),
      Route("a", "b", 2),
      Route("a", "c", 2),
      Route("a", "d", 10),
      Route("b", "a", 1),
      Route("b", "a", 5),
      Route("b", "c", 6))
    val ds = sparkContext.parallelize(data).toDF.as[Route]

    val grouped = ds.map(r => GroupedRoutes(r.src, r.dest, Seq(r)))
      .groupByKey(r => (r.src, r.dest))
      .reduceGroups { (g1: GroupedRoutes, g2: GroupedRoutes) =>
        GroupedRoutes(g1.src, g1.dest, g1.routes ++ g2.routes)
      }.map(_._2)

    val expected = Seq(
      GroupedRoutes("a", "d", Seq(Route("a", "d", 10))),
      GroupedRoutes("b", "c", Seq(Route("b", "c", 6))),
      GroupedRoutes("a", "b", Seq(Route("a", "b", 1), Route("a", "b", 2))),
      GroupedRoutes("b", "a", Seq(Route("b", "a", 1), Route("b", "a", 5))),
      GroupedRoutes("a", "c", Seq(Route("a", "c", 2)))
    )

    implicit def ordering[GroupedRoutes]: Ordering[GroupedRoutes] =
      (x: GroupedRoutes, y: GroupedRoutes) => x.toString.compareTo(y.toString)

    checkDatasetUnorderly(grouped, expected: _*)
  }

  test("SPARK-18189: Fix serialization issue in KeyValueGroupedDataset") {
    val resultValue = 12345
    val keyValueGrouped = Seq((1, 2), (3, 4)).toDS().groupByKey(_._1)
    val mapGroups = keyValueGrouped.mapGroups((k, v) => (k, 1))
    val broadcasted = spark.sparkContext.broadcast(resultValue)

    // Using broadcast triggers serialization issue in KeyValueGroupedDataset
    val dataset = mapGroups.map(_ => broadcasted.value)

    assert(dataset.collect() sameElements Array(resultValue, resultValue))
  }

  test("SPARK-18284: Serializer should have correct nullable value") {
    val df1 = Seq(1, 2, 3, 4).toDF
    assert(df1.schema(0).nullable == false)
    val df2 = Seq(Integer.valueOf(1), Integer.valueOf(2)).toDF
    assert(df2.schema(0).nullable)

    val df3 = Seq(Seq(1, 2), Seq(3, 4)).toDF
    assert(df3.schema(0).nullable)
    assert(df3.schema(0).dataType.asInstanceOf[ArrayType].containsNull == false)
    val df4 = Seq(Seq("a", "b"), Seq("c", "d")).toDF
    assert(df4.schema(0).nullable)
    assert(df4.schema(0).dataType.asInstanceOf[ArrayType].containsNull)

    val df5 = Seq((0, 1.0), (2, 2.0)).toDF("id", "v")
    assert(df5.schema(0).nullable == false)
    assert(df5.schema(1).nullable == false)
    val df6 = Seq((0, 1.0, "a"), (2, 2.0, "b")).toDF("id", "v1", "v2")
    assert(df6.schema(0).nullable == false)
    assert(df6.schema(1).nullable == false)
    assert(df6.schema(2).nullable)

    val df7 = (Tuple1(Array(1, 2, 3)) :: Nil).toDF("a")
    assert(df7.schema(0).nullable)
    assert(df7.schema(0).dataType.asInstanceOf[ArrayType].containsNull == false)

    val df8 = (Tuple1(Array((null: Integer), (null: Integer))) :: Nil).toDF("a")
    assert(df8.schema(0).nullable)
    assert(df8.schema(0).dataType.asInstanceOf[ArrayType].containsNull)

    val df9 = (Tuple1(Map(2 -> 3)) :: Nil).toDF("m")
    assert(df9.schema(0).nullable)
    assert(df9.schema(0).dataType.asInstanceOf[MapType].valueContainsNull == false)

    val df10 = (Tuple1(Map(1 -> (null: Integer))) :: Nil).toDF("m")
    assert(df10.schema(0).nullable)
    assert(df10.schema(0).dataType.asInstanceOf[MapType].valueContainsNull)

    val df11 = Seq(TestDataPoint(1, 2.2, "a", null),
                   TestDataPoint(3, 4.4, "null", (TestDataPoint2(33, "b")))).toDF
    assert(df11.schema(0).nullable == false)
    assert(df11.schema(1).nullable == false)
    assert(df11.schema(2).nullable)
    assert(df11.schema(3).nullable)
    assert(df11.schema(3).dataType.asInstanceOf[StructType].fields(0).nullable == false)
    assert(df11.schema(3).dataType.asInstanceOf[StructType].fields(1).nullable)
  }

  Seq(true, false).foreach { eager =>
    Seq(true, false).foreach { reliable =>
      def testCheckpointing(testName: String)(f: => Unit): Unit = {
        test(s"Dataset.checkpoint() - $testName (eager = $eager, reliable = $reliable)") {
          if (reliable) {
            withTempDir { dir =>
              val originalCheckpointDir = spark.sparkContext.checkpointDir

              try {
                spark.sparkContext.setCheckpointDir(dir.getCanonicalPath)
                f
              } finally {
                // Since the original checkpointDir can be None, we need
                // to set the variable directly.
                spark.sparkContext.checkpointDir = originalCheckpointDir
              }
            }
          } else {
            // Local checkpoints don't require checkpoint_dir
            f
          }
        }
      }

      testCheckpointing("basic") {
        val ds = spark.range(10).repartition($"id" % 2).filter($"id" > 5).orderBy($"id".desc)
        val cp = if (reliable) ds.checkpoint(eager) else ds.localCheckpoint(eager)

        val logicalRDD = cp.logicalPlan match {
          case plan: LogicalRDD => plan
          case _ =>
            val treeString = cp.logicalPlan.treeString(verbose = true)
            fail(s"Expecting a LogicalRDD, but got\n$treeString")
        }

        val dsPhysicalPlan = ds.queryExecution.executedPlan
        val cpPhysicalPlan = cp.queryExecution.executedPlan

        assertResult(dsPhysicalPlan.outputPartitioning) {
          logicalRDD.outputPartitioning
        }
        assertResult(dsPhysicalPlan.outputOrdering) {
          logicalRDD.outputOrdering
        }

        assertResult(dsPhysicalPlan.outputPartitioning) {
          cpPhysicalPlan.outputPartitioning
        }
        assertResult(dsPhysicalPlan.outputOrdering) {
          cpPhysicalPlan.outputOrdering
        }

        // For a lazy checkpoint() call, the first check also materializes the checkpoint.
        checkDataset(cp, (9L to 6L by -1L).map(java.lang.Long.valueOf): _*)

        // Reads back from checkpointed data and check again.
        checkDataset(cp, (9L to 6L by -1L).map(java.lang.Long.valueOf): _*)
      }

      testCheckpointing("should preserve partitioning information") {
        val ds = spark.range(10).repartition($"id" % 2)
        val cp = if (reliable) ds.checkpoint(eager) else ds.localCheckpoint(eager)

        val agg = cp.groupBy($"id" % 2).agg(count($"id"))

        agg.queryExecution.executedPlan.collectFirst {
          case ShuffleExchangeExec(_, _: RDDScanExec, _) =>
          case BroadcastExchangeExec(_, _: RDDScanExec) =>
        }.foreach { _ =>
          fail(
            "No Exchange should be inserted above RDDScanExec since the checkpointed Dataset " +
              "preserves partitioning information:\n\n" + agg.queryExecution
          )
        }

        checkAnswer(agg, ds.groupBy($"id" % 2).agg(count($"id")))
      }
    }
  }

  test("identity map for primitive arrays") {
    val arrayByte = Array(1.toByte, 2.toByte, 3.toByte)
    val arrayInt = Array(1, 2, 3)
    val arrayLong = Array(1.toLong, 2.toLong, 3.toLong)
    val arrayDouble = Array(1.1, 2.2, 3.3)
    val arrayString = Array("a", "b", "c")
    val dsByte = sparkContext.parallelize(Seq(arrayByte), 1).toDS.map(e => e)
    val dsInt = sparkContext.parallelize(Seq(arrayInt), 1).toDS.map(e => e)
    val dsLong = sparkContext.parallelize(Seq(arrayLong), 1).toDS.map(e => e)
    val dsDouble = sparkContext.parallelize(Seq(arrayDouble), 1).toDS.map(e => e)
    val dsString = sparkContext.parallelize(Seq(arrayString), 1).toDS.map(e => e)
    checkDataset(dsByte, arrayByte)
    checkDataset(dsInt, arrayInt)
    checkDataset(dsLong, arrayLong)
    checkDataset(dsDouble, arrayDouble)
    checkDataset(dsString, arrayString)
  }

  test ("SPARK-17460: the sizeInBytes in Statistics shouldn't overflow to a negative number") {
    // Since the sizeInBytes in Statistics could exceed the limit of an Int, we should use BigInt
    // instead of Int for avoiding possible overflow.
    val ds = (0 to 10000).map( i =>
      (i, Seq((i, Seq((i, "This is really not that long of a string")))))).toDS()
    val sizeInBytes = ds.logicalPlan.stats.sizeInBytes
    // sizeInBytes is 2404280404, before the fix, it overflows to a negative number
    assert(sizeInBytes > 0)
  }

  test("SPARK-18717: code generation works for both scala.collection.Map" +
    " and scala.collection.immutable.Map") {
    val ds = Seq(WithImmutableMap("hi", Map(42L -> "foo"))).toDS
    checkDataset(ds.map(t => t), WithImmutableMap("hi", Map(42L -> "foo")))

    val ds2 = Seq(WithMap("hi", Map(42L -> "foo"))).toDS
    checkDataset(ds2.map(t => t), WithMap("hi", Map(42L -> "foo")))
  }

  test("SPARK-18746: add implicit encoder for BigDecimal, date, timestamp") {
    // For this implicit encoder, 18 is the default scale
    assert(spark.range(1).map { x => new java.math.BigDecimal(1) }.head ==
      new java.math.BigDecimal(1).setScale(18))

    assert(spark.range(1).map { x => scala.math.BigDecimal(1, 18) }.head ==
      scala.math.BigDecimal(1, 18))

    assert(spark.range(1).map { x => java.sql.Date.valueOf("2016-12-12") }.head ==
      java.sql.Date.valueOf("2016-12-12"))

    assert(spark.range(1).map { x => new java.sql.Timestamp(100000) }.head ==
      new java.sql.Timestamp(100000))
  }

  test("SPARK-19896: cannot have circular references in case class") {
    val errMsg1 = intercept[UnsupportedOperationException] {
      Seq(CircularReferenceClassA(null)).toDS
    }
    assert(errMsg1.getMessage.startsWith("cannot have circular references in class, but got the " +
      "circular reference of class"))
    val errMsg2 = intercept[UnsupportedOperationException] {
      Seq(CircularReferenceClassC(null)).toDS
    }
    assert(errMsg2.getMessage.startsWith("cannot have circular references in class, but got the " +
      "circular reference of class"))
    val errMsg3 = intercept[UnsupportedOperationException] {
      Seq(CircularReferenceClassD(null)).toDS
    }
    assert(errMsg3.getMessage.startsWith("cannot have circular references in class, but got the " +
      "circular reference of class"))
  }

  test("SPARK-20125: option of map") {
    val ds = Seq(WithMapInOption(Some(Map(1 -> 1)))).toDS()
    checkDataset(ds, WithMapInOption(Some(Map(1 -> 1))))
  }

  test("SPARK-20399: do not unescaped regex pattern when ESCAPED_STRING_LITERALS is enabled") {
    withSQLConf(SQLConf.ESCAPED_STRING_LITERALS.key -> "true") {
      val data = Seq("\u0020\u0021\u0023", "abc")
      val df = data.toDF()
      val rlike1 = df.filter("value rlike '^\\x20[\\x20-\\x23]+$'")
      val rlike2 = df.filter($"value".rlike("^\\x20[\\x20-\\x23]+$"))
      val rlike3 = df.filter("value rlike '^\\\\x20[\\\\x20-\\\\x23]+$'")
      checkAnswer(rlike1, rlike2)
      assert(rlike3.count() == 0)
    }
  }

  test("SPARK-21538: Attribute resolution inconsistency in Dataset API") {
    val df = spark.range(3).withColumnRenamed("id", "x")
    val expected = Row(0) :: Row(1) :: Row (2) :: Nil
    checkAnswer(df.sort("id"), expected)
    checkAnswer(df.sort(col("id")), expected)
    checkAnswer(df.sort($"id"), expected)
    checkAnswer(df.orderBy("id"), expected)
    checkAnswer(df.orderBy(col("id")), expected)
    checkAnswer(df.orderBy($"id"), expected)
  }

  test("SPARK-21567: Dataset should work with type alias") {
    checkDataset(
      Seq(1).toDS().map(_ => ("", TestForTypeAlias.tupleTypeAlias)),
      ("", (1, 1)))

    checkDataset(
      Seq(1).toDS().map(_ => ("", TestForTypeAlias.nestedTupleTypeAlias)),
      ("", ((1, 1), 2)))

    checkDataset(
      Seq(1).toDS().map(_ => ("", TestForTypeAlias.seqOfTupleTypeAlias)),
      ("", Seq((1, 1), (2, 2))))
  }

  test("Check RelationalGroupedDataset toString: Single data") {
    val kvDataset = (1 to 3).toDF("id").groupBy("id")
    val expected = "RelationalGroupedDataset: [" +
      "grouping expressions: [id: int], value: [id: int], type: GroupBy]"
    val actual = kvDataset.toString
    assert(expected === actual)
  }

  test("Check RelationalGroupedDataset toString: over length schema ") {
    val kvDataset = (1 to 3).map( x => (x, x.toString, x.toLong))
      .toDF("id", "val1", "val2").groupBy("id")
    val expected = "RelationalGroupedDataset:" +
      " [grouping expressions: [id: int]," +
      " value: [id: int, val1: string ... 1 more field]," +
      " type: GroupBy]"
    val actual = kvDataset.toString
    assert(expected === actual)
  }


  test("Check KeyValueGroupedDataset toString: Single data") {
    val kvDataset = (1 to 3).toDF("id").as[SingleData].groupByKey(identity)
    val expected = "KeyValueGroupedDataset: [key: [id: int], value: [id: int]]"
    val actual = kvDataset.toString
    assert(expected === actual)
  }

  test("Check KeyValueGroupedDataset toString: Unnamed KV-pair") {
    val kvDataset = (1 to 3).map(x => (x, x.toString))
      .toDF("id", "val1").as[DoubleData].groupByKey(x => (x.id, x.val1))
    val expected = "KeyValueGroupedDataset:" +
      " [key: [_1: int, _2: string]," +
      " value: [id: int, val1: string]]"
    val actual = kvDataset.toString
    assert(expected === actual)
  }

  test("Check KeyValueGroupedDataset toString: Named KV-pair") {
    val kvDataset = (1 to 3).map( x => (x, x.toString))
      .toDF("id", "val1").as[DoubleData].groupByKey(x => DoubleData(x.id, x.val1))
    val expected = "KeyValueGroupedDataset:" +
      " [key: [id: int, val1: string]," +
      " value: [id: int, val1: string]]"
    val actual = kvDataset.toString
    assert(expected === actual)
  }

  test("Check KeyValueGroupedDataset toString: over length schema ") {
    val kvDataset = (1 to 3).map( x => (x, x.toString, x.toLong))
      .toDF("id", "val1", "val2").as[TripleData].groupByKey(identity)
    val expected = "KeyValueGroupedDataset:" +
      " [key: [id: int, val1: string ... 1 more field(s)]," +
      " value: [id: int, val1: string ... 1 more field(s)]]"
    val actual = kvDataset.toString
    assert(expected === actual)
  }

  test("SPARK-22442: Generate correct field names for special characters") {
    withTempPath { dir =>
      val path = dir.getCanonicalPath
      val data = """{"field.1": 1, "field 2": 2}"""
      Seq(data).toDF().repartition(1).write.text(path)
      val ds = spark.read.json(path).as[SpecialCharClass]
      checkDataset(ds, SpecialCharClass("1", "2"))
    }
  }

  test("SPARK-23627: provide isEmpty in DataSet") {
    val ds1 = spark.emptyDataset[Int]
    val ds2 = Seq(1, 2, 3).toDS()

    assert(ds1.isEmpty)
    assert(ds2.isEmpty == false)
  }

  test("SPARK-22472: add null check for top-level primitive values") {
    // If the primitive values are from Option, we need to do runtime null check.
    val ds = Seq(Some(1), None).toDS().as[Int]
    val e1 = intercept[RuntimeException](ds.collect())
    assert(e1.getCause.isInstanceOf[NullPointerException])
    val e2 = intercept[SparkException](ds.map(_ * 2).collect())
    assert(e2.getCause.isInstanceOf[NullPointerException])

    withTempPath { path =>
      Seq(Integer.valueOf(1), null).toDF("i").write.parquet(path.getCanonicalPath)
      // If the primitive values are from files, we need to do runtime null check.
      val ds = spark.read.parquet(path.getCanonicalPath).as[Int]
      val e1 = intercept[RuntimeException](ds.collect())
      assert(e1.getCause.isInstanceOf[NullPointerException])
      val e2 = intercept[SparkException](ds.map(_ * 2).collect())
      assert(e2.getCause.isInstanceOf[NullPointerException])
    }
  }

  test("SPARK-23025: Add support for null type in scala reflection") {
    val data = Seq(("a", null))
    checkDataset(data.toDS(), data: _*)
  }

  test("SPARK-23614: Union produces incorrect results when caching is used") {
    val cached = spark.createDataset(Seq(TestDataUnion(1, 2, 3), TestDataUnion(4, 5, 6))).cache()
    val group1 = cached.groupBy("x").agg(min(col("y")) as "value")
    val group2 = cached.groupBy("x").agg(min(col("z")) as "value")
    checkAnswer(group1.union(group2), Row(4, 5) :: Row(1, 2) :: Row(4, 6) :: Row(1, 3) :: Nil)
  }

  test("SPARK-23835: null primitive data type should throw NullPointerException") {
    val ds = Seq[(Option[Int], Option[Int])]((Some(1), None)).toDS()
    val e = intercept[RuntimeException](ds.as[(Int, Int)].collect())
    assert(e.getCause.isInstanceOf[NullPointerException])
  }

  test("SPARK-24569: Option of primitive types are mistakenly mapped to struct type") {
    withSQLConf(SQLConf.CROSS_JOINS_ENABLED.key -> "true") {
      val a = Seq(Some(1)).toDS
      val b = Seq(Some(1.2)).toDS
      val expected = Seq((Some(1), Some(1.2))).toDS
      val joined = a.joinWith(b, lit(true))
      assert(joined.schema == expected.schema)
      checkDataset(joined, expected.collect: _*)
    }
  }

  test("SPARK-24548: Dataset with tuple encoders should have correct schema") {
    val encoder = Encoders.tuple(newStringEncoder,
      Encoders.tuple(newStringEncoder, newStringEncoder))

    val data = Seq(("a", ("1", "2")), ("b", ("3", "4")))
    val rdd = sparkContext.parallelize(data)

    val ds1 = spark.createDataset(rdd)
    val ds2 = spark.createDataset(rdd)(encoder)
    assert(ds1.schema == ds2.schema)
    checkDataset(ds1.select("_2._2"), ds2.select("_2._2").collect(): _*)
  }

  test("SPARK-23862: Spark ExpressionEncoder should support Java Enum type from Scala") {
    val saveModeSeq =
      Seq(SaveMode.Append, SaveMode.Overwrite, SaveMode.ErrorIfExists, SaveMode.Ignore, null)
    assert(saveModeSeq.toDS().collect().toSeq === saveModeSeq)
    assert(saveModeSeq.toDS().schema === new StructType().add("value", StringType, nullable = true))

    val saveModeCaseSeq = saveModeSeq.map(SaveModeCase.apply)
    assert(saveModeCaseSeq.toDS().collect().toSet === saveModeCaseSeq.toSet)
    assert(saveModeCaseSeq.toDS().schema ===
      new StructType().add("mode", StringType, nullable = true))

    val saveModeArrayCaseSeq =
      Seq(SaveModeArrayCase(Array()), SaveModeArrayCase(saveModeSeq.toArray))
    val collected = saveModeArrayCaseSeq.toDS().collect()
    assert(collected.length === 2)
    val sortedByLength = collected.sortBy(_.modes.length)
    assert(sortedByLength(0).modes === Array())
    assert(sortedByLength(1).modes === saveModeSeq.toArray)
    assert(saveModeArrayCaseSeq.toDS().schema ===
      new StructType().add("modes", ArrayType(StringType, containsNull = true), nullable = true))

    // Enum is stored as string, so it is possible to convert to/from string
    val stringSeq = saveModeSeq.map(Option.apply).map(_.map(_.toString).orNull)
    assert(stringSeq.toDS().as[SaveMode].collect().toSet === saveModeSeq.toSet)
    assert(saveModeSeq.toDS().as[String].collect().toSet === stringSeq.toSet)
  }

  test("SPARK-24571: filtering of string values by char literal") {
    val df = Seq("Amsterdam", "San Francisco", "X").toDF("city")
    checkAnswer(df.where($"city" === 'X'), Seq(Row("X")))
    checkAnswer(
      df.where($"city".contains(java.lang.Character.valueOf('A'))),
      Seq(Row("Amsterdam")))
  }

  test("SPARK-24762: Enable top-level Option of Product encoders") {
    val data = Seq(Some((1, "a")), Some((2, "b")), None)
    val ds = data.toDS()

    checkDataset(
      ds,
      data: _*)

    val schema = new StructType().add(
      "value",
      new StructType()
        .add("_1", IntegerType, nullable = false)
        .add("_2", StringType, nullable = true),
      nullable = true)

    assert(ds.schema == schema)

    val nestedOptData = Seq(Some((Some((1, "a")), 2.0)), Some((Some((2, "b")), 3.0)))
    val nestedDs = nestedOptData.toDS()

    checkDataset(
      nestedDs,
      nestedOptData: _*)

    val nestedSchema = StructType(Seq(
      StructField("value", StructType(Seq(
        StructField("_1", StructType(Seq(
          StructField("_1", IntegerType, nullable = false),
          StructField("_2", StringType, nullable = true)))),
        StructField("_2", DoubleType, nullable = false)
      )), nullable = true)
    ))
    assert(nestedDs.schema == nestedSchema)
  }

  test("SPARK-24762: Resolving Option[Product] field") {
    val ds = Seq((1, ("a", 1.0)), (2, ("b", 2.0)), (3, null)).toDS()
      .as[(Int, Option[(String, Double)])]
    checkDataset(ds,
      (1, Some(("a", 1.0))), (2, Some(("b", 2.0))), (3, None))
  }

  test("SPARK-24762: select Option[Product] field") {
    val ds = Seq(("a", 1), ("b", 2), ("c", 3)).toDS()
    val ds1 = ds.select(expr("struct(_2, _2 + 1)").as[Option[(Int, Int)]])
    checkDataset(ds1,
      Some((1, 2)), Some((2, 3)), Some((3, 4)))

    val ds2 = ds.select(expr("if(_2 > 2, struct(_2, _2 + 1), null)").as[Option[(Int, Int)]])
    checkDataset(ds2,
      None, None, Some((3, 4)))
  }

  test("SPARK-24762: joinWith on Option[Product]") {
    val ds1 = Seq(Some((1, 2)), Some((2, 3)), None).toDS().as("a")
    val ds2 = Seq(Some((1, 2)), Some((2, 3)), None).toDS().as("b")
    val joined = ds1.joinWith(ds2, $"a.value._1" === $"b.value._2", "inner")
    checkDataset(joined, (Some((2, 3)), Some((1, 2))))
  }

  test("SPARK-24762: typed agg on Option[Product] type") {
    val ds = Seq(Some((1, 2)), Some((2, 3)), Some((1, 3))).toDS()
    assert(ds.groupByKey(_.get._1).count().collect() === Seq((1, 2), (2, 1)))

    assert(ds.groupByKey(x => x).count().collect() ===
      Seq((Some((1, 2)), 1), (Some((2, 3)), 1), (Some((1, 3)), 1)))
  }

  test("SPARK-25942: typed aggregation on primitive type") {
    val ds = Seq(1, 2, 3).toDS()

    val agg = ds.groupByKey(_ >= 2)
      .agg(sum("value").as[Long], sum($"value" + 1).as[Long])
    checkDatasetUnorderly(agg, (false, 1L, 2L), (true, 5L, 7L))
  }

  test("SPARK-25942: typed aggregation on product type") {
    val ds = Seq((1, 2), (2, 3), (3, 4)).toDS()
    val agg = ds.groupByKey(x => x).agg(sum("_1").as[Long], sum($"_2" + 1).as[Long])
    checkDatasetUnorderly(agg, ((1, 2), 1L, 3L), ((2, 3), 2L, 4L), ((3, 4), 3L, 5L))
  }

  test("SPARK-26085: fix key attribute name for atomic type for typed aggregation") {
    val ds = Seq(1, 2, 3).toDS()
    assert(ds.groupByKey(x => x).count().schema.head.name == "key")

    // Enable legacy flag to follow previous Spark behavior
    withSQLConf(SQLConf.NAME_NON_STRUCT_GROUPING_KEY_AS_VALUE.key -> "true") {
      assert(ds.groupByKey(x => x).count().schema.head.name == "value")
    }
  }

  test("SPARK-8288: class with only a companion object constructor") {
    val data = Seq(ScroogeLikeExample(1), ScroogeLikeExample(2))
    val ds = data.toDS
    checkDataset(ds, data: _*)
    checkAnswer(ds.select("x"), Seq(Row(1), Row(2)))
  }

  test("SPARK-26233: serializer should enforce decimal precision and scale") {
    val s = StructType(Seq(StructField("a", StringType), StructField("b", DecimalType(38, 8))))
    val encoder = RowEncoder(s)
    implicit val uEnc = encoder
    val df = spark.range(2).map(l => Row(l.toString, BigDecimal.valueOf(l + 0.1111)))
    checkAnswer(df.groupBy(col("a")).agg(first(col("b"))),
      Seq(Row("0", BigDecimal.valueOf(0.1111)), Row("1", BigDecimal.valueOf(1.1111))))
  }

  test("SPARK-26366: return nulls which are not filtered in except") {
    val inputDF = sqlContext.createDataFrame(
      sparkContext.parallelize(Seq(Row("0", "a"), Row("1", null))),
      StructType(Seq(
        StructField("a", StringType, nullable = true),
        StructField("b", StringType, nullable = true))))

    val exceptDF = inputDF.filter(col("a").isin("0") or col("b") > "c")
    checkAnswer(inputDF.except(exceptDF), Seq(Row("1", null)))
  }

  test("SPARK-26706: Fix Cast.mayTruncate for bytes") {
    val thrownException = intercept[AnalysisException] {
      spark.range(Long.MaxValue - 10, Long.MaxValue).as[Byte]
        .map(b => b - 1)
        .collect()
    }
    assert(thrownException.message.contains("Cannot up cast `id` from bigint to tinyint"))
  }

  test("SPARK-26690: checkpoints should be executed with an execution id") {
    def assertExecutionId: UserDefinedFunction = udf(AssertExecutionId.apply _)
    spark.range(10).select(assertExecutionId($"id")).localCheckpoint(true)
  }

  test("implicit encoder for LocalDate and Instant") {
    val localDate = java.time.LocalDate.of(2019, 3, 30)
    assert(spark.range(1).map { _ => localDate }.head === localDate)

    val instant = java.time.Instant.parse("2019-03-30T09:54:00Z")
    assert(spark.range(1).map { _ => instant }.head === instant)
  }

  val dotColumnTestModes = Table(
    ("caseSensitive", "colName"),
    ("true", "field.1"),
    ("false", "Field.1")
  )

  test("SPARK-25153: Improve error messages for columns with dots/periods") {
    forAll(dotColumnTestModes) { (caseSensitive, colName) =>
      val ds = Seq(SpecialCharClass("1", "2")).toDS
      withSQLConf(SQLConf.CASE_SENSITIVE.key -> caseSensitive) {
        val errorMsg = intercept[AnalysisException] {
          ds(colName)
        }
        assert(errorMsg.getMessage.contains(s"did you mean to quote the `$colName` column?"))
      }
    }
  }

  test("groupBy.as") {
    val df1 = Seq(DoubleData(1, "one"), DoubleData(2, "two"), DoubleData(3, "three")).toDS()
      .repartition($"id").sortWithinPartitions("id")
    val df2 = Seq(DoubleData(5, "one"), DoubleData(1, "two"), DoubleData(3, "three")).toDS()
      .repartition($"id").sortWithinPartitions("id")

    val df3 = df1.groupBy("id").as[Int, DoubleData]
      .cogroup(df2.groupBy("id").as[Int, DoubleData]) { case (key, data1, data2) =>
        if (key == 1) {
          Iterator(DoubleData(key, (data1 ++ data2).foldLeft("")((cur, next) => cur + next.val1)))
        } else Iterator.empty
      }
    checkDataset(df3, DoubleData(1, "onetwo"))

    // Assert that no extra shuffle introduced by cogroup.
    val exchanges = collect(df3.queryExecution.executedPlan) {
      case h: ShuffleExchangeExec => h
    }
    assert(exchanges.size == 2)
  }

  test("tail with different numbers") {
    Seq(0, 2, 5, 10, 50, 100, 1000).foreach { n =>
      assert(spark.range(n).tail(6) === (math.max(n - 6, 0) until n))
    }
  }

  test("tail should not accept minus value") {
    val e = intercept[AnalysisException](spark.range(1).tail(-1))
    e.getMessage.contains("tail expression must be equal to or greater than 0")
  }

  test("SparkSession.active should be the same instance after dataset operations") {
    val active = SparkSession.getActiveSession.get
    val clone = active.cloneSession()
    val ds = new Dataset(clone, spark.range(10).queryExecution.logical, Encoders.INT)

    ds.queryExecution.analyzed

    assert(active eq SparkSession.getActiveSession.get)
  }

  test("SPARK-30791: sameSemantics and semanticHash work") {
    val df1 = Seq((1, 2), (4, 5)).toDF("col1", "col2")
    val df2 = Seq((1, 2), (4, 5)).toDF("col1", "col2")
    val df3 = Seq((0, 2), (4, 5)).toDF("col1", "col2")
    val df4 = Seq((0, 2), (4, 5)).toDF("col0", "col2")

    assert(df1.sameSemantics(df2) === true)
    assert(df1.sameSemantics(df3) === false)
    assert(df3.sameSemantics(df4) === true)

    assert(df1.semanticHash === df2.semanticHash)
    assert(df1.semanticHash !== df3.semanticHash)
    assert(df3.semanticHash === df4.semanticHash)
  }

  test("SPARK-31854: Invoke in MapElementsExec should not propagate null") {
    Seq("true", "false").foreach { wholeStage =>
      withSQLConf(SQLConf.WHOLESTAGE_CODEGEN_ENABLED.key -> wholeStage) {
        val ds = Seq(1.asInstanceOf[Integer], null.asInstanceOf[Integer]).toDS()
        val expectedAnswer = Seq[(Integer, Integer)]((1, 1), (null, null))
        checkDataset(ds.map(v => (v, v)), expectedAnswer: _*)
      }
    }
  }

  test("SPARK-32585: Support scala enumeration in ScalaReflection") {
    checkDataset(
      Seq(FooClassWithEnum(1, FooEnum.E1), FooClassWithEnum(2, FooEnum.E2)).toDS(),
      Seq(FooClassWithEnum(1, FooEnum.E1), FooClassWithEnum(2, FooEnum.E2)): _*
    )

    // test null
    checkDataset(
      Seq(FooClassWithEnum(1, null), FooClassWithEnum(2, FooEnum.E2)).toDS(),
      Seq(FooClassWithEnum(1, null), FooClassWithEnum(2, FooEnum.E2)): _*
    )
  }

  test("SPARK-33390: Make Literal support char array") {
    val df = Seq("aa", "bb", "cc", "abc").toDF("zoo")
    checkAnswer(df.where($"zoo" === Array('a', 'a')), Seq(Row("aa")))
    checkAnswer(
      df.where($"zoo".contains(Array('a', 'b'))),
      Seq(Row("abc")))
  }

  test("SPARK-33469: Add current_timezone function") {
    val df = Seq(1).toDF("c")
    withSQLConf(SQLConf.SESSION_LOCAL_TIMEZONE.key -> "Asia/Shanghai") {
      val timezone = df.selectExpr("current_timezone()").collect().head.getString(0)
      assert(timezone == "Asia/Shanghai")
    }
  }

<<<<<<< HEAD
  test("SPARK-34072: Fix empty array failed in functions.lit()") {
    checkAnswer(
      spark.range(1).select(lit(Array())),
      Row(Array())
    )
=======
  test("SPARK-34002: Fix broken Option input/output in UDF") {
    def f1(bar: Bar): Option[Bar] = {
      None
    }

    def f2(bar: Option[Bar]): Option[Bar] = {
      bar
    }

    val udf1 = udf(f1 _).withName("f1")
    val udf2 = udf(f2 _).withName("f2")

    val df = (1 to 2).map(i => Tuple1(Bar(1))).toDF("c0")
    val withUDF = df
      .withColumn("c1", udf1(col("c0")))
      .withColumn("c2", udf2(col("c1")))

    assert(withUDF.schema == StructType(
      StructField("c0", StructType(StructField("a", IntegerType, false) :: Nil)) ::
        StructField("c1", StructType(StructField("a", IntegerType, false) :: Nil)) ::
        StructField("c2", StructType(StructField("a", IntegerType, false) :: Nil)) :: Nil))

    checkAnswer(withUDF, Row(Row(1), null, null) :: Row(Row(1), null, null) :: Nil)
>>>>>>> ad8e40e2
  }
}

case class Bar(a: Int)

object AssertExecutionId {
  def apply(id: Long): Long = {
    assert(TaskContext.get().getLocalProperty(SQLExecution.EXECUTION_ID_KEY) != null)
    id
  }
}

case class TestDataUnion(x: Int, y: Int, z: Int)

case class SingleData(id: Int)
case class DoubleData(id: Int, val1: String)
case class TripleData(id: Int, val1: String, val2: Long)

case class WithImmutableMap(id: String, map_test: scala.collection.immutable.Map[Long, String])
case class WithMap(id: String, map_test: scala.collection.Map[Long, String])
case class WithMapInOption(m: Option[scala.collection.Map[Int, Int]])

case class Generic[T](id: T, value: Double)

case class OtherTuple(_1: String, _2: Int)

case class TupleClass(data: (Int, String))

class OuterClass extends Serializable {
  case class InnerClass(a: String)
}

object OuterObject {
  case class InnerClass(a: String)
}

case class ClassData(a: String, b: Int)
case class ClassData2(c: String, d: Int)
case class ClassNullableData(a: String, b: Integer)

case class NestedStruct(f: ClassData)
case class DeepNestedStruct(f: NestedStruct)

/**
 * A class used to test serialization using encoders. This class throws exceptions when using
 * Java serialization -- so the only way it can be "serialized" is through our encoders.
 */
case class NonSerializableCaseClass(value: String) extends Externalizable {
  override def readExternal(in: ObjectInput): Unit = {
    throw new UnsupportedOperationException
  }

  override def writeExternal(out: ObjectOutput): Unit = {
    throw new UnsupportedOperationException
  }
}

/** Used to test Kryo encoder. */
class KryoData(val a: Int) {
  override def equals(other: Any): Boolean = {
    a == other.asInstanceOf[KryoData].a
  }
  override def hashCode: Int = a
  override def toString: String = s"KryoData($a)"
}

object KryoData {
  def apply(a: Int): KryoData = new KryoData(a)
}

/** Used to test Java encoder. */
class JavaData(val a: Int) extends Serializable {
  override def equals(other: Any): Boolean = {
    a == other.asInstanceOf[JavaData].a
  }
  override def hashCode: Int = a
  override def toString: String = s"JavaData($a)"
}

object JavaData {
  def apply(a: Int): JavaData = new JavaData(a)
}

/** Used to test importing dataset.spark.implicits._ */
object DatasetTransform {
  def addOne(ds: Dataset[Int]): Dataset[Int] = {
    import ds.sparkSession.implicits._
    ds.map(_ + 1)
  }
}

case class Route(src: String, dest: String, cost: Int)
case class GroupedRoutes(src: String, dest: String, routes: Seq[Route])

case class CircularReferenceClassA(cls: CircularReferenceClassB)
case class CircularReferenceClassB(cls: CircularReferenceClassA)
case class CircularReferenceClassC(ar: Array[CircularReferenceClassC])
case class CircularReferenceClassD(map: Map[String, CircularReferenceClassE])
case class CircularReferenceClassE(id: String, list: List[CircularReferenceClassD])

case class SpecialCharClass(`field.1`: String, `field 2`: String)

/** Used to test Java Enums from Scala code */
case class SaveModeCase(mode: SaveMode)
case class SaveModeArrayCase(modes: Array[SaveMode])<|MERGE_RESOLUTION|>--- conflicted
+++ resolved
@@ -1983,13 +1983,13 @@
     }
   }
 
-<<<<<<< HEAD
   test("SPARK-34072: Fix empty array failed in functions.lit()") {
     checkAnswer(
       spark.range(1).select(lit(Array())),
       Row(Array())
     )
-=======
+  }
+
   test("SPARK-34002: Fix broken Option input/output in UDF") {
     def f1(bar: Bar): Option[Bar] = {
       None
@@ -2013,7 +2013,6 @@
         StructField("c2", StructType(StructField("a", IntegerType, false) :: Nil)) :: Nil))
 
     checkAnswer(withUDF, Row(Row(1), null, null) :: Row(Row(1), null, null) :: Nil)
->>>>>>> ad8e40e2
   }
 }
 
