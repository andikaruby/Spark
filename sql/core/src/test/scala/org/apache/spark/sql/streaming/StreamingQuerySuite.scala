--- conflicted
+++ resolved
@@ -26,22 +26,14 @@
 import org.scalatest.concurrent.PatienceConfiguration.Timeout
 
 import org.apache.spark.internal.Logging
-<<<<<<< HEAD
-import org.apache.spark.sql.DataFrame
-=======
 import org.apache.spark.sql.{DataFrame, Dataset}
->>>>>>> 0ef1421a
 import org.apache.spark.sql.types.StructType
 import org.apache.spark.SparkException
 import org.apache.spark.sql.execution.streaming._
 import org.apache.spark.sql.functions._
-<<<<<<< HEAD
-import org.apache.spark.util.{ManualClock, Utils}
-=======
 import org.apache.spark.sql.internal.SQLConf
 import org.apache.spark.sql.streaming.util.BlockingSource
 import org.apache.spark.util.ManualClock
->>>>>>> 0ef1421a
 
 
 class StreamingQuerySuite extends StreamTest with BeforeAndAfter with Logging {
@@ -155,16 +147,6 @@
       TestAwaitTermination(ExpectException[SparkException]),
       TestAwaitTermination(ExpectException[SparkException], timeoutMs = 2000),
       TestAwaitTermination(ExpectException[SparkException], timeoutMs = 10),
-<<<<<<< HEAD
-      AssertOnQuery(
-        q => q.exception.get.startOffset.get.offsets ===
-          q.committedOffsets.toOffsetSeq(Seq(inputData), "{}").offsets,
-        "incorrect start offset on exception")
-    )
-  }
-
-  testQuietly("status, lastProgress, and recentProgresses") {
-=======
       AssertOnQuery(q => {
         q.exception.get.startOffset ===
           q.committedOffsets.toOffsetSeq(Seq(inputData), OffsetSeqMetadata()).toString &&
@@ -175,7 +157,6 @@
   }
 
   testQuietly("status, lastProgress, and recentProgress") {
->>>>>>> 0ef1421a
     import StreamingQuerySuite._
     clock = new StreamManualClock
 
@@ -196,7 +177,6 @@
         super.getBatch(start, end)
       }
     }
-<<<<<<< HEAD
 
     // This is to make sure thatquery waits for manual clock to be 600 first time there is data
     val mapped = inputData.toDS().as[Long].map { x =>
@@ -219,41 +199,13 @@
 
     var lastProgressBeforeStop: StreamingQueryProgress = null
 
-=======
-
-    // This is to make sure thatquery waits for manual clock to be 600 first time there is data
-    val mapped = inputData.toDS().as[Long].map { x =>
-      clock.waitTillTime(1100)
-      10 / x
-    }.agg(count("*")).as[Long]
-
-    case class AssertStreamExecThreadToWaitForClock()
-      extends AssertOnQuery(q => {
-        eventually(Timeout(streamingTimeout)) {
-          if (q.exception.isEmpty) {
-            assert(clock.asInstanceOf[StreamManualClock].isStreamWaitingAt(clock.getTimeMillis))
-          }
-        }
-        if (q.exception.isDefined) {
-          throw q.exception.get
-        }
-        true
-      }, "")
-
-    var lastProgressBeforeStop: StreamingQueryProgress = null
-
->>>>>>> 0ef1421a
     testStream(mapped, OutputMode.Complete)(
       StartStream(ProcessingTime(100), triggerClock = clock),
       AssertStreamExecThreadToWaitForClock(),
       AssertOnQuery(_.status.isDataAvailable === false),
       AssertOnQuery(_.status.isTriggerActive === false),
       AssertOnQuery(_.status.message === "Waiting for next trigger"),
-<<<<<<< HEAD
-      AssertOnQuery(_.recentProgresses.count(_.numInputRows > 0) === 0),
-=======
       AssertOnQuery(_.recentProgress.count(_.numInputRows > 0) === 0),
->>>>>>> 0ef1421a
 
       // Test status and progress while offset is being fetched
       AddData(inputData, 1, 2),
@@ -262,11 +214,7 @@
       AssertOnQuery(_.status.isDataAvailable === false),
       AssertOnQuery(_.status.isTriggerActive === true),
       AssertOnQuery(_.status.message.startsWith("Getting offsets from")),
-<<<<<<< HEAD
-      AssertOnQuery(_.recentProgresses.count(_.numInputRows > 0) === 0),
-=======
       AssertOnQuery(_.recentProgress.count(_.numInputRows > 0) === 0),
->>>>>>> 0ef1421a
 
       // Test status and progress while batch is being fetched
       AdvanceManualClock(200), // time = 300 to unblock getOffset, will block on getBatch
@@ -274,22 +222,14 @@
       AssertOnQuery(_.status.isDataAvailable === true),
       AssertOnQuery(_.status.isTriggerActive === true),
       AssertOnQuery(_.status.message === "Processing new data"),
-<<<<<<< HEAD
-      AssertOnQuery(_.recentProgresses.count(_.numInputRows > 0) === 0),
-=======
       AssertOnQuery(_.recentProgress.count(_.numInputRows > 0) === 0),
->>>>>>> 0ef1421a
 
       // Test status and progress while batch is being processed
       AdvanceManualClock(300), // time = 600 to unblock getBatch, will block in Spark job
       AssertOnQuery(_.status.isDataAvailable === true),
       AssertOnQuery(_.status.isTriggerActive === true),
       AssertOnQuery(_.status.message === "Processing new data"),
-<<<<<<< HEAD
-      AssertOnQuery(_.recentProgresses.count(_.numInputRows > 0) === 0),
-=======
       AssertOnQuery(_.recentProgress.count(_.numInputRows > 0) === 0),
->>>>>>> 0ef1421a
 
       // Test status and progress while batch processing has completed
       AdvanceManualClock(500), // time = 1100 to unblock job
@@ -300,23 +240,14 @@
       AssertOnQuery(_.status.message === "Waiting for next trigger"),
       AssertOnQuery { query =>
         assert(query.lastProgress != null)
-<<<<<<< HEAD
-        assert(query.recentProgresses.exists(_.numInputRows > 0))
-        assert(query.recentProgresses.last.eq(query.lastProgress))
-=======
         assert(query.recentProgress.exists(_.numInputRows > 0))
         assert(query.recentProgress.last.eq(query.lastProgress))
->>>>>>> 0ef1421a
 
         val progress = query.lastProgress
         assert(progress.id === query.id)
         assert(progress.name === query.name)
         assert(progress.batchId === 0)
-<<<<<<< HEAD
-        assert(progress.timestamp === 100)
-=======
         assert(progress.timestamp === "1970-01-01T00:00:00.100Z") // 100 ms in UTC
->>>>>>> 0ef1421a
         assert(progress.numInputRows === 2)
         assert(progress.processedRowsPerSecond === 2.0)
 
@@ -347,11 +278,7 @@
       AssertOnQuery(_.status.isTriggerActive === false),
       AssertOnQuery(_.status.message === "Waiting for next trigger"),
       AssertOnQuery { query =>
-<<<<<<< HEAD
-        assert(query.recentProgresses.last.eq(query.lastProgress))
-=======
         assert(query.recentProgress.last.eq(query.lastProgress))
->>>>>>> 0ef1421a
         assert(query.lastProgress.batchId === 1)
         assert(query.lastProgress.sources(0).inputRowsPerSecond === 1.818)
         true
@@ -379,11 +306,7 @@
       StartStream(ProcessingTime(100), triggerClock = clock),
       AddData(inputData, 0),
       AdvanceManualClock(100),
-<<<<<<< HEAD
-      ExpectFailure[SparkException],
-=======
       ExpectFailure[SparkException](),
->>>>>>> 0ef1421a
       AssertOnQuery(_.status.isDataAvailable === false),
       AssertOnQuery(_.status.isTriggerActive === false),
       AssertOnQuery(_.status.message.startsWith("Terminated with exception"))
@@ -413,11 +336,7 @@
 
     /** Whether metrics of a query is registered for reporting */
     def isMetricsRegistered(query: StreamingQuery): Boolean = {
-<<<<<<< HEAD
-      val sourceName = s"spark.streaming.${query.name}"
-=======
       val sourceName = s"spark.streaming.${query.id}"
->>>>>>> 0ef1421a
       val sources = spark.sparkContext.env.metricsSystem.getSourcesByName(sourceName)
       require(sources.size <= 1)
       sources.nonEmpty
@@ -580,11 +499,7 @@
     try {
       val q = streamingDF.writeStream.format("memory").queryName("test").start()
       q.processAllAvailable()
-<<<<<<< HEAD
-      q.recentProgresses.head
-=======
       q.recentProgress.head
->>>>>>> 0ef1421a
     } finally {
       spark.streams.active.map(_.stop())
     }
