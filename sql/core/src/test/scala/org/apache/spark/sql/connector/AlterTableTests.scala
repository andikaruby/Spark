--- conflicted
+++ resolved
@@ -146,15 +146,9 @@
         .add("point", new StructType().add("x", IntegerType))
         .add("b", StringType))
 
-<<<<<<< HEAD
-      val e1 = intercept[SparkException](
-        sql(s"ALTER TABLE $t ADD COLUMN c string AFTER non_exist"))
-      assert(e1.getMessage().contains("AFTER column not found"))
-=======
       val e1 = intercept[AnalysisException](
         sql(s"ALTER TABLE $t ADD COLUMN c string AFTER non_exist"))
       assert(e1.getMessage().contains("Couldn't find the reference column"))
->>>>>>> 2d4b5eae
 
       sql(s"ALTER TABLE $t ADD COLUMN point.y int FIRST")
       assert(getTableMetadata(t).schema == new StructType()
@@ -173,15 +167,9 @@
           .add("z", IntegerType))
         .add("b", StringType))
 
-<<<<<<< HEAD
-      val e2 = intercept[SparkException](
-        sql(s"ALTER TABLE $t ADD COLUMN point.x2 int AFTER non_exist"))
-      assert(e2.getMessage().contains("AFTER column not found"))
-=======
       val e2 = intercept[AnalysisException](
         sql(s"ALTER TABLE $t ADD COLUMN point.x2 int AFTER non_exist"))
       assert(e2.getMessage().contains("Couldn't find the reference column"))
->>>>>>> 2d4b5eae
     }
   }
 
@@ -631,15 +619,9 @@
           .add("z", IntegerType))
         .add("b", IntegerType))
 
-<<<<<<< HEAD
-      val e1 = intercept[SparkException](
-        sql(s"ALTER TABLE $t ALTER COLUMN b AFTER non_exist"))
-      assert(e1.getMessage.contains("AFTER column not found"))
-=======
       val e1 = intercept[AnalysisException](
         sql(s"ALTER TABLE $t ALTER COLUMN b AFTER non_exist"))
       assert(e1.getMessage.contains("Couldn't resolve positional argument"))
->>>>>>> 2d4b5eae
 
       sql(s"ALTER TABLE $t ALTER COLUMN point.y FIRST")
       assert(getTableMetadata(t).schema == new StructType()
@@ -659,15 +641,9 @@
           .add("y", IntegerType))
         .add("b", IntegerType))
 
-<<<<<<< HEAD
-      val e2 = intercept[SparkException](
-        sql(s"ALTER TABLE $t ALTER COLUMN point.y AFTER non_exist"))
-      assert(e2.getMessage.contains("AFTER column not found"))
-=======
       val e2 = intercept[AnalysisException](
         sql(s"ALTER TABLE $t ALTER COLUMN point.y AFTER non_exist"))
       assert(e2.getMessage.contains("Couldn't resolve positional argument"))
->>>>>>> 2d4b5eae
 
       // `AlterTable.resolved` checks column existence.
       intercept[AnalysisException](
