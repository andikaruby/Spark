/*
 * Licensed to the Apache Software Foundation (ASF) under one or more
 * contributor license agreements.  See the NOTICE file distributed with
 * this work for additional information regarding copyright ownership.
 * The ASF licenses this file to You under the Apache License, Version 2.0
 * (the "License"); you may not use this file except in compliance with
 * the License.  You may obtain a copy of the License at
 *
 *    http://www.apache.org/licenses/LICENSE-2.0
 *
 * Unless required by applicable law or agreed to in writing, software
 * distributed under the License is distributed on an "AS IS" BASIS,
 * WITHOUT WARRANTIES OR CONDITIONS OF ANY KIND, either express or implied.
 * See the License for the specific language governing permissions and
 * limitations under the License.
 */

package org.apache.spark.sql

import java.sql.{Date, Timestamp}
import java.time.{Duration, Instant, LocalDate, LocalDateTime, Period}
import java.time.temporal.ChronoUnit
import java.util.Locale

import org.apache.hadoop.io.{LongWritable, Text}
import org.apache.hadoop.mapreduce.lib.input.{TextInputFormat => NewTextInputFormat}
import org.scalatest.matchers.should.Matchers._

import org.apache.spark.{SparkException, SparkThrowable}
import org.apache.spark.sql.UpdateFieldsBenchmark._
import org.apache.spark.sql.catalyst.expressions.{InSet, Literal, NamedExpression}
import org.apache.spark.sql.catalyst.util.DateTimeTestUtils.{outstandingTimezonesIds, outstandingZoneIds}
import org.apache.spark.sql.catalyst.util.DateTimeUtils
import org.apache.spark.sql.execution.ProjectExec
import org.apache.spark.sql.functions._
import org.apache.spark.sql.internal.SQLConf
import org.apache.spark.sql.test.SharedSparkSession
import org.apache.spark.sql.types._
import org.apache.spark.sql.types.DayTimeIntervalType.DAY
import org.apache.spark.unsafe.types.UTF8String

class ColumnExpressionSuite extends QueryTest with SharedSparkSession {
  import testImplicits._

  private lazy val booleanData = {
    spark.createDataFrame(sparkContext.parallelize(
      Row(false, false) ::
      Row(false, true) ::
      Row(true, false) ::
      Row(true, true) :: Nil),
      StructType(Seq(StructField("a", BooleanType), StructField("b", BooleanType))))
  }

  private lazy val nullData = Seq(
    (Some(1), Some(1)), (Some(1), Some(2)), (Some(1), None), (None, None)).toDF("a", "b")

  test("column names with space") {
    val df = Seq((1, "a")).toDF("name with space", "name.with.dot")

    checkAnswer(
      df.select(df("name with space")),
      Row(1) :: Nil)

    checkAnswer(
      df.select($"name with space"),
      Row(1) :: Nil)

    checkAnswer(
      df.select(col("name with space")),
      Row(1) :: Nil)

    checkAnswer(
      df.select("name with space"),
      Row(1) :: Nil)

    checkAnswer(
      df.select(expr("`name with space`")),
      Row(1) :: Nil)
  }

  test("column names with dot") {
    val df = Seq((1, "a")).toDF("name with space", "name.with.dot").as("a")

    checkAnswer(
      df.select(df("`name.with.dot`")),
      Row("a") :: Nil)

    checkAnswer(
      df.select($"`name.with.dot`"),
      Row("a") :: Nil)

    checkAnswer(
      df.select(col("`name.with.dot`")),
      Row("a") :: Nil)

    checkAnswer(
      df.select("`name.with.dot`"),
      Row("a") :: Nil)

    checkAnswer(
      df.select(expr("`name.with.dot`")),
      Row("a") :: Nil)

    checkAnswer(
      df.select(df("a.`name.with.dot`")),
      Row("a") :: Nil)

    checkAnswer(
      df.select($"a.`name.with.dot`"),
      Row("a") :: Nil)

    checkAnswer(
      df.select(col("a.`name.with.dot`")),
      Row("a") :: Nil)

    checkAnswer(
      df.select("a.`name.with.dot`"),
      Row("a") :: Nil)

    checkAnswer(
      df.select(expr("a.`name.with.dot`")),
      Row("a") :: Nil)
  }

  test("alias and name") {
    val df = Seq((1, Seq(1, 2, 3))).toDF("a", "intList")
    assert(df.select(df("a").as("b")).columns.head === "b")
    assert(df.select(df("a").alias("b")).columns.head === "b")
    assert(df.select(df("a").name("b")).columns.head === "b")
  }

  test("as propagates metadata") {
    val metadata = new MetadataBuilder
    metadata.putString("key", "value")
    val origCol = $"a".as("b", metadata.build())
    val newCol = origCol.as("c")
    assert(newCol.expr.asInstanceOf[NamedExpression].metadata.getString("key") === "value")
  }

  test("SPARK-34805: as propagates metadata from nested column") {
    val metadata = new MetadataBuilder
    metadata.putString("key", "value")
    val df = spark.createDataFrame(sparkContext.emptyRDD[Row],
      StructType(Seq(
        StructField("parent", StructType(Seq(
          StructField("child", StringType, metadata = metadata.build())
        ))))
      ))
    val newCol = df("parent.child")
    assert(newCol.expr.asInstanceOf[NamedExpression].metadata.getString("key") === "value")
  }

  test("collect on column produced by a binary operator") {
    val df = Seq((1, 2, 3)).toDF("a", "b", "c")
    checkAnswer(df.select(df("a") + df("b")), Seq(Row(3)))
    checkAnswer(df.select(df("a") + df("b").as("c")), Seq(Row(3)))
  }

  test("star") {
    checkAnswer(testData.select($"*"), testData.collect().toSeq)
  }

  test("star qualified by data frame object") {
    val df = testData.toDF
    val goldAnswer = df.collect().toSeq
    checkAnswer(df.select(df("*")), goldAnswer)

    val df1 = df.select(df("*"), lit("abcd").as("litCol"))
    checkAnswer(df1.select(df("*")), goldAnswer)
  }

  test("star qualified by table name") {
    checkAnswer(testData.as("testData").select($"testData.*"), testData.collect().toSeq)
  }

  test("SPARK-34199: star can be qualified by table name inside a non-count function") {
    checkAnswer(
      testData.as("testData").selectExpr("hash(testData.*)"),
      testData.as("testData").selectExpr("hash(testData.key, testData.value)")
    )
  }

  test("SPARK-34199: star cannot be qualified by table name inside a count function") {
    val e = intercept[AnalysisException] {
      testData.as("testData").selectExpr("count(testData.*)").collect()
    }
    assert(e.getMessage.contains(
      "count(testData.*) is not allowed. Please use count(*) or expand the columns manually"))
  }

  test("SPARK-34199: table star can be qualified inside a count function with multiple arguments") {
    checkAnswer(
      testData.as("testData").selectExpr("count(testData.*, testData.key)"),
      testData.as("testData").selectExpr("count(testData.key, testData.value, testData.key)")
    )
  }

  test("+") {
    checkAnswer(
      testData2.select($"a" + 1),
      testData2.collect().toSeq.map(r => Row(r.getInt(0) + 1)))

    checkAnswer(
      testData2.select($"a" + $"b" + 2),
      testData2.collect().toSeq.map(r => Row(r.getInt(0) + r.getInt(1) + 2)))
  }

  test("-") {
    checkAnswer(
      testData2.select($"a" - 1),
      testData2.collect().toSeq.map(r => Row(r.getInt(0) - 1)))

    checkAnswer(
      testData2.select($"a" - $"b" - 2),
      testData2.collect().toSeq.map(r => Row(r.getInt(0) - r.getInt(1) - 2)))
  }

  test("*") {
    checkAnswer(
      testData2.select($"a" * 10),
      testData2.collect().toSeq.map(r => Row(r.getInt(0) * 10)))

    checkAnswer(
      testData2.select($"a" * $"b"),
      testData2.collect().toSeq.map(r => Row(r.getInt(0) * r.getInt(1))))
  }

  test("/") {
    checkAnswer(
      testData2.select($"a" / 2),
      testData2.collect().toSeq.map(r => Row(r.getInt(0).toDouble / 2)))

    checkAnswer(
      testData2.select($"a" / $"b"),
      testData2.collect().toSeq.map(r => Row(r.getInt(0).toDouble / r.getInt(1))))
  }


  test("%") {
    checkAnswer(
      testData2.select($"a" % 2),
      testData2.collect().toSeq.map(r => Row(r.getInt(0) % 2)))

    checkAnswer(
      testData2.select($"a" % $"b"),
      testData2.collect().toSeq.map(r => Row(r.getInt(0) % r.getInt(1))))
  }

  test("unary -") {
    checkAnswer(
      testData2.select(-$"a"),
      testData2.collect().toSeq.map(r => Row(-r.getInt(0))))
  }

  test("unary !") {
    checkAnswer(
      complexData.select(!$"b"),
      complexData.collect().toSeq.map(r => Row(!r.getBoolean(3))))
  }

  test("isNull") {
    checkAnswer(
      nullStrings.toDF.where($"s".isNull),
      nullStrings.collect().toSeq.filter(r => r.getString(1) eq null))

    checkAnswer(
      sql("select isnull(null), isnull(1)"),
      Row(true, false))
  }

  test("isNotNull") {
    checkAnswer(
      nullStrings.toDF.where($"s".isNotNull),
      nullStrings.collect().toSeq.filter(r => r.getString(1) ne null))

    checkAnswer(
      sql("select isnotnull(null), isnotnull('a')"),
      Row(false, true))
  }

  test("isNaN") {
    val testData = spark.createDataFrame(sparkContext.parallelize(
      Row(Double.NaN, Float.NaN) ::
      Row(math.log(-1), math.log(-3).toFloat) ::
      Row(null, null) ::
      Row(Double.MaxValue, Float.MinValue):: Nil),
      StructType(Seq(StructField("a", DoubleType), StructField("b", FloatType))))

    checkAnswer(
      testData.select($"a".isNaN, $"b".isNaN),
      Row(true, true) :: Row(true, true) :: Row(false, false) :: Row(false, false) :: Nil)

    checkAnswer(
      testData.select(isnan($"a"), isnan($"b")),
      Row(true, true) :: Row(true, true) :: Row(false, false) :: Row(false, false) :: Nil)

    if (!conf.ansiEnabled) {
      checkAnswer(
        sql("select isnan(15), isnan('invalid')"),
        Row(false, false))
    }
  }

  test("nanvl") {
    withTempView("t") {
      val testData = spark.createDataFrame(sparkContext.parallelize(
        Row(null, 3.0, Double.NaN, Double.PositiveInfinity, 1.0f, 4) :: Nil),
        StructType(Seq(StructField("a", DoubleType), StructField("b", DoubleType),
          StructField("c", DoubleType), StructField("d", DoubleType),
          StructField("e", FloatType), StructField("f", IntegerType))))

      checkAnswer(
        testData.select(
          nanvl($"a", lit(5)), nanvl($"b", lit(10)), nanvl(lit(10), $"b"),
          nanvl($"c", lit(null).cast(DoubleType)), nanvl($"d", lit(10)),
          nanvl($"b", $"e"), nanvl($"e", $"f")),
        Row(null, 3.0, 10.0, null, Double.PositiveInfinity, 3.0, 1.0)
      )
      testData.createOrReplaceTempView("t")
      checkAnswer(
        sql(
          "select nanvl(a, 5), nanvl(b, 10), nanvl(10, b), nanvl(c, null), nanvl(d, 10), " +
            " nanvl(b, e), nanvl(e, f) from t"),
        Row(null, 3.0, 10.0, null, Double.PositiveInfinity, 3.0, 1.0)
      )
    }
  }

  test("===") {
    checkAnswer(
      testData2.filter($"a" === 1),
      testData2.collect().toSeq.filter(r => r.getInt(0) == 1))

    checkAnswer(
      testData2.filter($"a" === $"b"),
      testData2.collect().toSeq.filter(r => r.getInt(0) == r.getInt(1)))
  }

  test("<=>") {
    checkAnswer(
      nullData.filter($"b" <=> 1),
      Row(1, 1) :: Nil)

    checkAnswer(
      nullData.filter($"b" <=> null),
      Row(1, null) :: Row(null, null) :: Nil)

    checkAnswer(
      nullData.filter($"a" <=> $"b"),
      Row(1, 1) :: Row(null, null) :: Nil)

    val nullData2 = spark.createDataFrame(sparkContext.parallelize(
        Row("abc") ::
        Row(null)  ::
        Row("xyz") :: Nil),
        StructType(Seq(StructField("a", StringType, true))))

    checkAnswer(
      nullData2.filter($"a" <=> null),
      Row(null) :: Nil)
  }

  test("=!=") {
    checkAnswer(
      nullData.filter($"b" =!= 1),
      Row(1, 2) :: Nil)

    checkAnswer(nullData.filter($"b" =!= null), Nil)

    checkAnswer(
      nullData.filter($"a" =!= $"b"),
      Row(1, 2) :: Nil)
  }

  test(">") {
    checkAnswer(
      testData2.filter($"a" > 1),
      testData2.collect().toSeq.filter(r => r.getInt(0) > 1))

    checkAnswer(
      testData2.filter($"a" > $"b"),
      testData2.collect().toSeq.filter(r => r.getInt(0) > r.getInt(1)))
  }

  test(">=") {
    checkAnswer(
      testData2.filter($"a" >= 1),
      testData2.collect().toSeq.filter(r => r.getInt(0) >= 1))

    checkAnswer(
      testData2.filter($"a" >= $"b"),
      testData2.collect().toSeq.filter(r => r.getInt(0) >= r.getInt(1)))
  }

  test("<") {
    checkAnswer(
      testData2.filter($"a" < 2),
      testData2.collect().toSeq.filter(r => r.getInt(0) < 2))

    checkAnswer(
      testData2.filter($"a" < $"b"),
      testData2.collect().toSeq.filter(r => r.getInt(0) < r.getInt(1)))
  }

  test("<=") {
    checkAnswer(
      testData2.filter($"a" <= 2),
      testData2.collect().toSeq.filter(r => r.getInt(0) <= 2))

    checkAnswer(
      testData2.filter($"a" <= $"b"),
      testData2.collect().toSeq.filter(r => r.getInt(0) <= r.getInt(1)))
  }

  test("between") {
    val testData = sparkContext.parallelize(
      (0, 1, 2) ::
      (1, 2, 3) ::
      (2, 1, 0) ::
      (2, 2, 4) ::
      (3, 1, 6) ::
      (3, 2, 0) :: Nil).toDF("a", "b", "c")
    val expectAnswer = testData.collect().toSeq.
      filter(r => r.getInt(0) >= r.getInt(1) && r.getInt(0) <= r.getInt(2))

    checkAnswer(testData.filter($"a".between($"b", $"c")), expectAnswer)
  }

  test("in") {
    val df = Seq((1, "x"), (2, "y"), (3, "z")).toDF("a", "b")
    checkAnswer(df.filter($"a".isin(1, 2)),
      df.collect().toSeq.filter(r => r.getInt(0) == 1 || r.getInt(0) == 2))
    checkAnswer(df.filter($"a".isin(3, 2)),
      df.collect().toSeq.filter(r => r.getInt(0) == 3 || r.getInt(0) == 2))
    checkAnswer(df.filter($"a".isin(3, 1)),
      df.collect().toSeq.filter(r => r.getInt(0) == 3 || r.getInt(0) == 1))
    checkAnswer(df.filter($"b".isin("y", "x")),
      df.collect().toSeq.filter(r => r.getString(1) == "y" || r.getString(1) == "x"))
    checkAnswer(df.filter($"b".isin("z", "x")),
      df.collect().toSeq.filter(r => r.getString(1) == "z" || r.getString(1) == "x"))
    checkAnswer(df.filter($"b".isin("z", "y")),
      df.collect().toSeq.filter(r => r.getString(1) == "z" || r.getString(1) == "y"))

    // Auto casting should work with mixture of different types in collections
    checkAnswer(df.filter($"a".isin(1.toShort, "2")),
      df.collect().toSeq.filter(r => r.getInt(0) == 1 || r.getInt(0) == 2))
    checkAnswer(df.filter($"a".isin("3", 2.toLong)),
      df.collect().toSeq.filter(r => r.getInt(0) == 3 || r.getInt(0) == 2))
    checkAnswer(df.filter($"a".isin(3, "1")),
      df.collect().toSeq.filter(r => r.getInt(0) == 3 || r.getInt(0) == 1))

    val df2 = Seq((1, Seq(1)), (2, Seq(2)), (3, Seq(3))).toDF("a", "b")
    checkError(
      exception = intercept[AnalysisException] {
        df2.filter($"a".isin($"b"))
      },
      errorClass = "DATATYPE_MISMATCH.DATA_DIFF_TYPES",
      parameters = Map(
        "functionName" -> "`in`",
        "dataType" -> "[\"INT\", \"ARRAY<INT>\"]",
        "sqlExpr" -> "\"(a IN (b))\"")
    )
  }

  test("IN/INSET with bytes, shorts, ints, dates") {
    def check(): Unit = {
      val values = Seq(
        (Byte.MinValue, Some(Short.MinValue), Int.MinValue, Date.valueOf("2017-01-01")),
        (Byte.MaxValue, None, Int.MaxValue, null))
      val df = values.toDF("b", "s", "i", "d")
      checkAnswer(df.select($"b".isin(Byte.MinValue, Byte.MaxValue)), Seq(Row(true), Row(true)))
      checkAnswer(df.select($"b".isin(-1.toByte, 2.toByte)), Seq(Row(false), Row(false)))
      checkAnswer(df.select($"s".isin(Short.MinValue, 1.toShort)), Seq(Row(true), Row(null)))
      checkAnswer(df.select($"s".isin(0.toShort, null)), Seq(Row(null), Row(null)))
      checkAnswer(df.select($"i".isin(0, Int.MinValue)), Seq(Row(true), Row(false)))
      checkAnswer(df.select($"i".isin(null, Int.MinValue)), Seq(Row(true), Row(null)))
      checkAnswer(
        df.select($"d".isin(Date.valueOf("1950-01-01"), Date.valueOf("2017-01-01"))),
        Seq(Row(true), Row(null)))
      checkAnswer(
        df.select($"d".isin(Date.valueOf("1950-01-01"), null)),
        Seq(Row(null), Row(null)))
    }

    withSQLConf(SQLConf.OPTIMIZER_INSET_CONVERSION_THRESHOLD.key -> "10") {
      check()
    }

    withSQLConf(
      SQLConf.OPTIMIZER_INSET_CONVERSION_THRESHOLD.key -> "0",
      SQLConf.OPTIMIZER_INSET_SWITCH_THRESHOLD.key -> "0") {
      check()
    }

    withSQLConf(
      SQLConf.OPTIMIZER_INSET_CONVERSION_THRESHOLD.key -> "0",
      SQLConf.OPTIMIZER_INSET_SWITCH_THRESHOLD.key -> "20") {
      check()
    }
  }

  test("isInCollection: Scala Collection") {
    Seq(0, 1, 10).foreach { optThreshold =>
      Seq(0, 1, 10).foreach { switchThreshold =>
        withSQLConf(
          SQLConf.OPTIMIZER_INSET_CONVERSION_THRESHOLD.key -> optThreshold.toString,
          SQLConf.OPTIMIZER_INSET_SWITCH_THRESHOLD.key -> switchThreshold.toString) {
          val df = Seq((1, "x"), (2, "y"), (3, "z")).toDF("a", "b")
          // Test with different types of collections
          checkAnswer(df.filter($"a".isInCollection(Seq(3, 1))),
            df.collect().toSeq.filter(r => r.getInt(0) == 3 || r.getInt(0) == 1))
          checkAnswer(df.filter($"a".isInCollection(Seq(1, 2).toSet)),
            df.collect().toSeq.filter(r => r.getInt(0) == 1 || r.getInt(0) == 2))
          checkAnswer(df.filter($"a".isInCollection(Seq(3, 2).toArray)),
            df.collect().toSeq.filter(r => r.getInt(0) == 3 || r.getInt(0) == 2))
          checkAnswer(df.filter($"a".isInCollection(Seq(3, 1).toList)),
            df.collect().toSeq.filter(r => r.getInt(0) == 3 || r.getInt(0) == 1))

          val df2 = Seq((1, Seq(1)), (2, Seq(2)), (3, Seq(3))).toDF("a", "b")
          checkError(
            exception = intercept[AnalysisException] {
              df2.filter($"a".isInCollection(Seq($"b")))
            },
            errorClass = "DATATYPE_MISMATCH.DATA_DIFF_TYPES",
            parameters = Map(
              "functionName" -> "`in`",
              "dataType" -> "[\"INT\", \"ARRAY<INT>\"]",
              "sqlExpr" -> "\"(a IN (b))\"")
          )
        }
      }
    }
  }

  test("SPARK-31553: isInCollection - collection element types") {
    val expected = Seq(Row(true), Row(false))
    Seq(0, 1, 10).foreach { optThreshold =>
      Seq(0, 1, 10).foreach { switchThreshold =>
        withSQLConf(
          SQLConf.OPTIMIZER_INSET_CONVERSION_THRESHOLD.key -> optThreshold.toString,
          SQLConf.OPTIMIZER_INSET_SWITCH_THRESHOLD.key -> switchThreshold.toString) {
          checkAnswer(Seq(0).toDS.select($"value".isInCollection(Seq(null))), Seq(Row(null)))
          checkAnswer(
            Seq(true).toDS.select($"value".isInCollection(Seq(true, false))),
            Seq(Row(true)))
          checkAnswer(
            Seq(0.toByte, 1.toByte).toDS.select($"value".isInCollection(Seq(0.toByte, 2.toByte))),
            expected)
          checkAnswer(
            Seq(0.toShort, 1.toShort).toDS
              .select($"value".isInCollection(Seq(0.toShort, 2.toShort))),
            expected)
          checkAnswer(Seq(0, 1).toDS.select($"value".isInCollection(Seq(0, 2))), expected)
          checkAnswer(Seq(0L, 1L).toDS.select($"value".isInCollection(Seq(0L, 2L))), expected)
          checkAnswer(Seq(0.0f, 1.0f).toDS
            .select($"value".isInCollection(Seq(0.0f, 2.0f))), expected)
          checkAnswer(Seq(0.0D, 1.0D).toDS
            .select($"value".isInCollection(Seq(0.0D, 2.0D))), expected)
          checkAnswer(
            Seq(BigDecimal(0), BigDecimal(2)).toDS
              .select($"value".isInCollection(Seq(BigDecimal(0), BigDecimal(1)))),
            expected)
          checkAnswer(
            Seq("abc", "def").toDS.select($"value".isInCollection(Seq("abc", "xyz"))),
            expected)
          checkAnswer(
            Seq(Date.valueOf("2020-04-29"), Date.valueOf("2020-05-01")).toDS
              .select($"value".isInCollection(
                Seq(Date.valueOf("2020-04-29"), Date.valueOf("2020-04-30")))),
            expected)
          checkAnswer(
            Seq(new Timestamp(0), new Timestamp(2)).toDS
              .select($"value".isInCollection(Seq(new Timestamp(0), new Timestamp(1)))),
            expected)
          checkAnswer(
            Seq(Array("a", "b"), Array("c", "d")).toDS
              .select($"value".isInCollection(Seq(Array("a", "b"), Array("x", "z")))),
            expected)
        }
      }
    }
  }

  test("&&") {
    checkAnswer(
      booleanData.filter($"a" && true),
      Row(true, false) :: Row(true, true) :: Nil)

    checkAnswer(
      booleanData.filter($"a" && false),
      Nil)

    checkAnswer(
      booleanData.filter($"a" && $"b"),
      Row(true, true) :: Nil)
  }

  test("||") {
    checkAnswer(
      booleanData.filter($"a" || true),
      booleanData.collect())

    checkAnswer(
      booleanData.filter($"a" || false),
      Row(true, false) :: Row(true, true) :: Nil)

    checkAnswer(
      booleanData.filter($"a" || $"b"),
      Row(false, true) :: Row(true, false) :: Row(true, true) :: Nil)
  }

  test("SPARK-7321 when conditional statements") {
    val testData = (1 to 3).map(i => (i, i.toString)).toDF("key", "value")

    checkAnswer(
      testData.select(when($"key" === 1, -1).when($"key" === 2, -2).otherwise(0)),
      Seq(Row(-1), Row(-2), Row(0))
    )

    // Without the ending otherwise, return null for unmatched conditions.
    // Also test putting a non-literal value in the expression.
    checkAnswer(
      testData.select(when($"key" === 1, lit(0) - $"key").when($"key" === 2, -2)),
      Seq(Row(-1), Row(-2), Row(null))
    )

    // Test error handling for invalid expressions.
    intercept[IllegalArgumentException] { $"key".when($"key" === 1, -1) }
    intercept[IllegalArgumentException] { $"key".otherwise(-1) }
    intercept[IllegalArgumentException] { when($"key" === 1, -1).otherwise(-1).otherwise(-1) }
  }

  test("sqrt") {
    checkAnswer(
      testData.select(sqrt($"key")).orderBy($"key".asc),
      (1 to 100).map(n => Row(math.sqrt(n)))
    )

    checkAnswer(
      testData.select(sqrt($"value"), $"key").orderBy($"key".asc, $"value".asc),
      (1 to 100).map(n => Row(math.sqrt(n), n))
    )

    checkAnswer(
      testData.select(sqrt(lit(null))),
      (1 to 100).map(_ => Row(null))
    )
  }

  test("upper") {
    checkAnswer(
      lowerCaseData.select(upper($"l")),
      ('a' to 'd').map(c => Row(c.toString.toUpperCase(Locale.ROOT)))
    )

    checkAnswer(
      testData.select(upper($"value"), $"key"),
      (1 to 100).map(n => Row(n.toString, n))
    )

    checkAnswer(
      testData.select(upper(lit(null))),
      (1 to 100).map(n => Row(null))
    )

    checkAnswer(
      sql("SELECT upper('aB'), ucase('cDe')"),
      Row("AB", "CDE"))
  }

  test("lower") {
    checkAnswer(
      upperCaseData.select(lower($"L")),
      ('A' to 'F').map(c => Row(c.toString.toLowerCase(Locale.ROOT)))
    )

    checkAnswer(
      testData.select(lower($"value"), $"key"),
      (1 to 100).map(n => Row(n.toString, n))
    )

    checkAnswer(
      testData.select(lower(lit(null))),
      (1 to 100).map(n => Row(null))
    )

    checkAnswer(
      sql("SELECT lower('aB'), lcase('cDe')"),
      Row("ab", "cde"))
  }

  test("monotonically_increasing_id") {
    // Make sure we have 2 partitions, each with 2 records.
    val df = sparkContext.parallelize(Seq[Int](), 2).mapPartitions { _ =>
      Iterator(Tuple1(1), Tuple1(2))
    }.toDF("a")
    checkAnswer(
      df.select(monotonically_increasing_id(), expr("monotonically_increasing_id()")),
      Row(0L, 0L) ::
        Row(1L, 1L) ::
        Row((1L << 33) + 0L, (1L << 33) + 0L) ::
        Row((1L << 33) + 1L, (1L << 33) + 1L) :: Nil
    )
  }

  test("spark_partition_id") {
    // Make sure we have 2 partitions, each with 2 records.
    val df = sparkContext.parallelize(Seq[Int](), 2).mapPartitions { _ =>
      Iterator(Tuple1(1), Tuple1(2))
    }.toDF("a")
    checkAnswer(
      df.select(spark_partition_id()),
      Row(0) :: Row(0) :: Row(1) :: Row(1) :: Nil
    )
  }

  test("input_file_name, input_file_block_start, input_file_block_length - more than one source") {
    withTempView("tempView1") {
      withTable("tab1", "tab2") {
        val data = sparkContext.parallelize(0 to 9).toDF("id")
        data.write.saveAsTable("tab1")
        data.write.saveAsTable("tab2")
        data.createOrReplaceTempView("tempView1")
        Seq(
          ("input_file_name", 26),
          ("input_file_block_start", 33),
          ("input_file_block_length", 34)).foreach { case (f, e) =>
          checkError(
            exception = intercept[AnalysisException] {
              sql(s"SELECT *, $f() FROM tab1 JOIN tab2 ON tab1.id = tab2.id")
            },
            errorClass = "MULTI_SOURCES_UNSUPPORTED_FOR_EXPRESSION",
            parameters = Map("expr" -> s""""$f()""""),
            context = ExpectedContext(
              fragment = s"$f()",
              start = 10,
              stop = e)
          )
        }

        def checkResult(
            fromClause: String,
            exceptionExpected: Boolean,
            numExpectedRows: Int = 0): Unit = {
          val stmt = s"SELECT *, input_file_name() FROM ($fromClause)"
          if (exceptionExpected) {
            checkError(
              exception = intercept[AnalysisException] {
                sql(stmt)
              },
              errorClass = "MULTI_SOURCES_UNSUPPORTED_FOR_EXPRESSION",
              parameters = Map("expr" -> """"input_file_name()""""),
              context = ExpectedContext(
                fragment = s"input_file_name()",
                start = 10,
                stop = 26)
            )
          } else {
            assert(sql(stmt).count() == numExpectedRows)
          }
        }

        checkResult(
          "SELECT * FROM tab1 UNION ALL SELECT * FROM tab2 UNION ALL SELECT * FROM tab2",
          exceptionExpected = false,
          numExpectedRows = 30)

        checkResult(
          "(SELECT * FROM tempView1 NATURAL JOIN tab2) UNION ALL SELECT * FROM tab2",
          exceptionExpected = false,
          numExpectedRows = 20)

        checkResult(
          "(SELECT * FROM tab1 UNION ALL SELECT * FROM tab2) NATURAL JOIN tempView1",
          exceptionExpected = false,
          numExpectedRows = 20)

        checkResult(
          "(SELECT * FROM tempView1 UNION ALL SELECT * FROM tab2) NATURAL JOIN tab2",
          exceptionExpected = true)

        checkResult(
          "(SELECT * FROM tab1 NATURAL JOIN tab2) UNION ALL SELECT * FROM tab2",
          exceptionExpected = true)

        checkResult(
          "(SELECT * FROM tab1 UNION ALL SELECT * FROM tab2) NATURAL JOIN tab2",
          exceptionExpected = true)
      }
    }
  }

  test("input_file_name, input_file_block_start, input_file_block_length - FileScanRDD") {
    withTempPath { dir =>
      val data = sparkContext.parallelize(0 to 10).toDF("id")
      data.write.parquet(dir.getCanonicalPath)

      // Test the 3 expressions when reading from files
      val q = spark.read.parquet(dir.getCanonicalPath).select(
        input_file_name(), expr("input_file_block_start()"), expr("input_file_block_length()"))
      val firstRow = q.head()
      assert(firstRow.getString(0).contains(dir.toURI.getPath))
      assert(firstRow.getLong(1) == 0)
      assert(firstRow.getLong(2) > 0)

      // Now read directly from the original RDD without going through any files to make sure
      // we are returning empty string, -1, and -1.
      checkAnswer(
        data.select(
          input_file_name(), expr("input_file_block_start()"), expr("input_file_block_length()")
        ).limit(1),
        Row("", -1L, -1L))
    }
  }

  test("input_file_name, input_file_block_start, input_file_block_length - HadoopRDD") {
    withTempPath { dir =>
      val data = sparkContext.parallelize((0 to 10).map(_.toString)).toDF()
      data.write.text(dir.getCanonicalPath)
      val df = spark.sparkContext.textFile(dir.getCanonicalPath).toDF()

      // Test the 3 expressions when reading from files
      val q = df.select(
        input_file_name(), expr("input_file_block_start()"), expr("input_file_block_length()"))
      val firstRow = q.head()
      assert(firstRow.getString(0).contains(dir.toURI.getPath))
      assert(firstRow.getLong(1) == 0)
      assert(firstRow.getLong(2) > 0)

      // Now read directly from the original RDD without going through any files to make sure
      // we are returning empty string, -1, and -1.
      checkAnswer(
        data.select(
          input_file_name(), expr("input_file_block_start()"), expr("input_file_block_length()")
        ).limit(1),
        Row("", -1L, -1L))
    }
  }

  test("input_file_name, input_file_block_start, input_file_block_length - NewHadoopRDD") {
    withTempPath { dir =>
      val data = sparkContext.parallelize((0 to 10).map(_.toString)).toDF()
      data.write.text(dir.getCanonicalPath)
      val rdd = spark.sparkContext.newAPIHadoopFile(
        dir.getCanonicalPath,
        classOf[NewTextInputFormat],
        classOf[LongWritable],
        classOf[Text])
      val df = rdd.map(pair => pair._2.toString).toDF()

      // Test the 3 expressions when reading from files
      val q = df.select(
        input_file_name(), expr("input_file_block_start()"), expr("input_file_block_length()"))
      val firstRow = q.head()
      assert(firstRow.getString(0).contains(dir.toURI.getPath))
      assert(firstRow.getLong(1) == 0)
      assert(firstRow.getLong(2) > 0)

      // Now read directly from the original RDD without going through any files to make sure
      // we are returning empty string, -1, and -1.
      checkAnswer(
        data.select(
          input_file_name(), expr("input_file_block_start()"), expr("input_file_block_length()")
        ).limit(1),
        Row("", -1L, -1L))
    }
  }

  test("columns can be compared") {
    assert($"key".desc == $"key".desc)
    assert($"key".desc != $"key".asc)
  }

  test("alias with metadata") {
    val metadata = new MetadataBuilder()
      .putString("originName", "value")
      .build()
    val schema = testData
      .select($"*", col("value").as("abc", metadata))
      .schema
    assert(schema("value").metadata === Metadata.empty)
    assert(schema("abc").metadata === metadata)
  }

  test("rand") {
    val randCol = testData.select($"key", rand(5L).as("rand"))
    randCol.columns.length should be (2)
    val rows = randCol.collect()
    rows.foreach { row =>
      assert(row.getDouble(1) <= 1.0)
      assert(row.getDouble(1) >= 0.0)
    }

    def checkNumProjects(df: DataFrame, expectedNumProjects: Int): Unit = {
      val projects = df.queryExecution.sparkPlan.collect {
        case tungstenProject: ProjectExec => tungstenProject
      }
      assert(projects.size === expectedNumProjects)
    }

    // We first create a plan with two Projects.
    // Project [rand + 1 AS rand1, rand - 1 AS rand2]
    //   Project [key, (Rand 5 + 1) AS rand]
    //     LogicalRDD [key, value]
    // Because Rand function is not deterministic, the column rand is not deterministic.
    // So, in the optimizer, we will not collapse Project [rand + 1 AS rand1, rand - 1 AS rand2]
    // and Project [key, Rand 5 AS rand]. The final plan still has two Projects.
    val dfWithTwoProjects =
      testData
        .select($"key", (rand(5L) + 1).as("rand"))
        .select(($"rand" + 1).as("rand1"), ($"rand" - 1).as("rand2"))
    checkNumProjects(dfWithTwoProjects, 2)

    // Now, we add one more project rand1 - rand2 on top of the query plan.
    // Since rand1 and rand2 are deterministic (they basically apply +/- to the generated
    // rand value), we can collapse rand1 - rand2 to the Project generating rand1 and rand2.
    // So, the plan will be optimized from ...
    // Project [(rand1 - rand2) AS (rand1 - rand2)]
    //   Project [rand + 1 AS rand1, rand - 1 AS rand2]
    //     Project [key, (Rand 5 + 1) AS rand]
    //       LogicalRDD [key, value]
    // to ...
    // Project [((rand + 1 AS rand1) - (rand - 1 AS rand2)) AS (rand1 - rand2)]
    //   Project [key, Rand 5 AS rand]
    //     LogicalRDD [key, value]
    val dfWithThreeProjects = dfWithTwoProjects.select($"rand1" - $"rand2")
    checkNumProjects(dfWithThreeProjects, 2)
    dfWithThreeProjects.collect().foreach { row =>
      assert(row.getDouble(0) === 2.0 +- 0.0001)
    }
  }

  test("randn") {
    val randCol = testData.select($"key", randn(5L).as("rand"))
    randCol.columns.length should be (2)
    val rows = randCol.collect()
    rows.foreach { row =>
      assert(row.getDouble(1) <= 4.0)
      assert(row.getDouble(1) >= -4.0)
    }
  }

  test("bitwiseAND") {
    checkAnswer(
      testData2.select($"a".bitwiseAND(75)),
      testData2.collect().toSeq.map(r => Row(r.getInt(0) & 75)))

    checkAnswer(
      testData2.select($"a".bitwiseAND($"b").bitwiseAND(22)),
      testData2.collect().toSeq.map(r => Row(r.getInt(0) & r.getInt(1) & 22)))
  }

  test("bitwiseOR") {
    checkAnswer(
      testData2.select($"a".bitwiseOR(170)),
      testData2.collect().toSeq.map(r => Row(r.getInt(0) | 170)))

    checkAnswer(
      testData2.select($"a".bitwiseOR($"b").bitwiseOR(42)),
      testData2.collect().toSeq.map(r => Row(r.getInt(0) | r.getInt(1) | 42)))
  }

  test("bitwiseXOR") {
    checkAnswer(
      testData2.select($"a".bitwiseXOR(112)),
      testData2.collect().toSeq.map(r => Row(r.getInt(0) ^ 112)))

    checkAnswer(
      testData2.select($"a".bitwiseXOR($"b").bitwiseXOR(39)),
      testData2.collect().toSeq.map(r => Row(r.getInt(0) ^ r.getInt(1) ^ 39)))
  }

  test("SPARK-37646: lit") {
    assert(lit($"foo") == $"foo")
    assert(lit($"foo") == $"foo")
    assert(lit(1) == Column(Literal(1)))
    assert(lit(null) == Column(Literal(null, NullType)))
  }

  test("typedLit") {
    assert(typedLit($"foo") == $"foo")
    assert(typedLit($"foo") == $"foo")
    assert(typedLit(1) == Column(Literal(1)))
    assert(typedLit[String](null) == Column(Literal(null, StringType)))

    val df = Seq(Tuple1(0)).toDF("a")
    // Only check the types `lit` cannot handle
    checkAnswer(
      df.select(typedLit(Seq(1, 2, 3))),
      Row(Seq(1, 2, 3)) :: Nil)
    checkAnswer(
      df.select(typedLit(Map("a" -> 1, "b" -> 2))),
      Row(Map("a" -> 1, "b" -> 2)) :: Nil)
    checkAnswer(
      df.select(typedLit(("a", 2, 1.0))),
      Row(Row("a", 2, 1.0)) :: Nil)
  }

  test("SPARK-31563: sql of InSet for UTF8String collection") {
    val inSet = InSet(Literal("a"), Set("a", "b").map(UTF8String.fromString))
    assert(inSet.sql === "('a' IN ('a', 'b'))")
  }

  def checkAnswer(
      df: => DataFrame,
      expectedAnswer: Seq[Row],
      expectedSchema: StructType): Unit = {
    checkAnswer(df, expectedAnswer)
    assert(df.schema == expectedSchema)
  }

  private lazy val structType = StructType(Seq(
    StructField("a", IntegerType, nullable = false),
    StructField("b", IntegerType, nullable = true),
    StructField("c", IntegerType, nullable = false)))

  private lazy val structLevel1: DataFrame = spark.createDataFrame(
    sparkContext.parallelize(Row(Row(1, null, 3)) :: Nil),
    StructType(Seq(StructField("a", structType, nullable = false))))

  private lazy val nullableStructLevel1: DataFrame = spark.createDataFrame(
    sparkContext.parallelize(Row(null) :: Row(Row(1, null, 3)) :: Nil),
    StructType(Seq(StructField("a", structType, nullable = true))))

  private lazy val structLevel2: DataFrame = spark.createDataFrame(
    sparkContext.parallelize(Row(Row(Row(1, null, 3))) :: Nil),
    StructType(Seq(
      StructField("a", StructType(Seq(
        StructField("a", structType, nullable = false))),
        nullable = false))))

  private lazy val nullableStructLevel2: DataFrame = spark.createDataFrame(
    sparkContext.parallelize(Row(null) :: Row(Row(null)) :: Row(Row(Row(1, null, 3))) :: Nil),
    StructType(Seq(
      StructField("a", StructType(Seq(
        StructField("a", structType, nullable = true))),
        nullable = true))))

  private lazy val structLevel3: DataFrame = spark.createDataFrame(
    sparkContext.parallelize(Row(Row(Row(Row(1, null, 3)))) :: Nil),
    StructType(Seq(
      StructField("a", StructType(Seq(
        StructField("a", StructType(Seq(
          StructField("a", structType, nullable = false))),
          nullable = false))),
        nullable = false))))

  test("withField should throw an exception if called on a non-StructType column") {
    checkError(
      exception = intercept[AnalysisException] {
        testData.withColumn("key", $"key".withField("a", lit(2)))
      },
      errorClass = "DATATYPE_MISMATCH.UNEXPECTED_INPUT_TYPE",
      parameters = Map(
        "sqlExpr" -> "\"update_fields(key, WithField(2))\"",
        "paramIndex" -> "1",
        "inputSql" -> "\"key\"",
        "inputType" -> "\"INT\"",
        "requiredType" -> "\"STRUCT\"")
    )
  }

  test("withField should throw an exception if either fieldName or col argument are null") {
    intercept[IllegalArgumentException] {
      structLevel1.withColumn("a", $"a".withField(null, lit(2)))
    }.getMessage should include("fieldName cannot be null")

    intercept[IllegalArgumentException] {
      structLevel1.withColumn("a", $"a".withField("b", null))
    }.getMessage should include("col cannot be null")

    intercept[IllegalArgumentException] {
      structLevel1.withColumn("a", $"a".withField(null, null))
    }.getMessage should include("fieldName cannot be null")
  }

  test("withField should throw an exception if any intermediate structs don't exist") {
    checkError(
      exception = intercept[AnalysisException] {
        structLevel2.withColumn("a", $"a".withField("x.b", lit(2)))
      },
      errorClass = "FIELD_NOT_FOUND",
      parameters = Map("fieldName" -> "`x`", "fields" -> "`a`"))

    checkError(
      exception = intercept[AnalysisException] {
        structLevel3.withColumn("a", $"a".withField("a.x.b", lit(2)))
      },
      errorClass = "FIELD_NOT_FOUND",
      parameters = Map("fieldName" -> "`x`", "fields" -> "`a`"))
  }

  test("withField should throw an exception if intermediate field is not a struct") {
    checkError(
      exception = intercept[AnalysisException] {
        structLevel1.withColumn("a", $"a".withField("b.a", lit(2)))
      },
      errorClass = "DATATYPE_MISMATCH.UNEXPECTED_INPUT_TYPE",
      parameters = Map(
        "sqlExpr" -> "\"update_fields(a.b, WithField(2))\"",
        "paramIndex" -> "1",
        "inputSql" -> "\"a.b\"",
        "inputType" -> "\"INT\"",
        "requiredType" -> "\"STRUCT\"")
    )
  }

  test("withField should throw an exception if intermediate field reference is ambiguous") {
    checkError(
      exception = intercept[AnalysisException] {
        val structLevel2: DataFrame = spark.createDataFrame(
          sparkContext.parallelize(Row(Row(Row(1, null, 3), 4)) :: Nil),
          StructType(Seq(
            StructField("a", StructType(Seq(
              StructField("a", structType, nullable = false),
              StructField("a", structType, nullable = false))),
              nullable = false))))

        structLevel2.withColumn("a", $"a".withField("a.b", lit(2)))
      },
      errorClass = "AMBIGUOUS_REFERENCE_TO_FIELDS",
      sqlState = "42000",
      parameters = Map("field" -> "`a`", "count" -> "2")
    )
  }

  test("withField should add field with no name") {
    checkAnswer(
      structLevel1.withColumn("a", $"a".withField("", lit(4))),
      Row(Row(1, null, 3, 4)) :: Nil,
      StructType(Seq(
        StructField("a", StructType(Seq(
          StructField("a", IntegerType, nullable = false),
          StructField("b", IntegerType, nullable = true),
          StructField("c", IntegerType, nullable = false),
          StructField("", IntegerType, nullable = false))),
          nullable = false))))
  }

  test("withField should add field to struct") {
    checkAnswer(
      structLevel1.withColumn("a", $"a".withField("d", lit(4))),
      Row(Row(1, null, 3, 4)) :: Nil,
      StructType(Seq(
        StructField("a", StructType(Seq(
          StructField("a", IntegerType, nullable = false),
          StructField("b", IntegerType, nullable = true),
          StructField("c", IntegerType, nullable = false),
          StructField("d", IntegerType, nullable = false))),
          nullable = false))))
  }

  test("withField should add field to nullable struct") {
    checkAnswer(
      nullableStructLevel1.withColumn("a", $"a".withField("d", lit(4))),
      Row(null) :: Row(Row(1, null, 3, 4)) :: Nil,
      StructType(Seq(
        StructField("a", StructType(Seq(
          StructField("a", IntegerType, nullable = false),
          StructField("b", IntegerType, nullable = true),
          StructField("c", IntegerType, nullable = false),
          StructField("d", IntegerType, nullable = false))),
          nullable = true))))
  }

  test("withField should add field to nested nullable struct") {
    checkAnswer(
      nullableStructLevel2.withColumn("a", $"a".withField("a.d", lit(4))),
      Row(null) :: Row(Row(null)) :: Row(Row(Row(1, null, 3, 4))) :: Nil,
      StructType(
        Seq(StructField("a", StructType(Seq(
          StructField("a", StructType(Seq(
            StructField("a", IntegerType, nullable = false),
            StructField("b", IntegerType, nullable = true),
            StructField("c", IntegerType, nullable = false),
            StructField("d", IntegerType, nullable = false))),
            nullable = true))),
          nullable = true))))
  }

  test("withField should add null field to struct") {
    checkAnswer(
      structLevel1.withColumn("a", $"a".withField("d", lit(null).cast(IntegerType))),
      Row(Row(1, null, 3, null)) :: Nil,
      StructType(Seq(
        StructField("a", StructType(Seq(
          StructField("a", IntegerType, nullable = false),
          StructField("b", IntegerType, nullable = true),
          StructField("c", IntegerType, nullable = false),
          StructField("d", IntegerType, nullable = true))),
          nullable = false))))
  }

  test("withField should add multiple fields to struct") {
    checkAnswer(
      structLevel1.withColumn("a", $"a".withField("d", lit(4)).withField("e", lit(5))),
      Row(Row(1, null, 3, 4, 5)) :: Nil,
      StructType(Seq(
        StructField("a", StructType(Seq(
          StructField("a", IntegerType, nullable = false),
          StructField("b", IntegerType, nullable = true),
          StructField("c", IntegerType, nullable = false),
          StructField("d", IntegerType, nullable = false),
          StructField("e", IntegerType, nullable = false))),
          nullable = false))))
  }

  test("withField should add multiple fields to nullable struct") {
    checkAnswer(
      nullableStructLevel1.withColumn("a", $"a"
        .withField("d", lit(4)).withField("e", lit(5))),
      Row(null) :: Row(Row(1, null, 3, 4, 5)) :: Nil,
      StructType(Seq(
        StructField("a", StructType(Seq(
          StructField("a", IntegerType, nullable = false),
          StructField("b", IntegerType, nullable = true),
          StructField("c", IntegerType, nullable = false),
          StructField("d", IntegerType, nullable = false),
          StructField("e", IntegerType, nullable = false))),
          nullable = true))))
  }

  test("withField should add field to nested struct") {
    Seq(
      structLevel2.withColumn("a", $"a".withField("a.d", lit(4))),
      structLevel2.withColumn("a", $"a".withField("a", $"a.a".withField("d", lit(4))))
    ).foreach { df =>
      checkAnswer(
        df,
        Row(Row(Row(1, null, 3, 4))) :: Nil,
        StructType(
          Seq(StructField("a", StructType(Seq(
            StructField("a", StructType(Seq(
              StructField("a", IntegerType, nullable = false),
              StructField("b", IntegerType, nullable = true),
              StructField("c", IntegerType, nullable = false),
              StructField("d", IntegerType, nullable = false))),
              nullable = false))),
            nullable = false))))
    }
  }

  test("withField should add multiple fields to nested struct") {
    Seq(
      col("a").withField("a", $"a.a".withField("d", lit(4)).withField("e", lit(5))),
      col("a").withField("a.d", lit(4)).withField("a.e", lit(5))
    ).foreach { column =>
      checkAnswer(
        structLevel2.select(column.as("a")),
        Row(Row(Row(1, null, 3, 4, 5))) :: Nil,
        StructType(Seq(
          StructField("a", StructType(Seq(
            StructField("a", StructType(Seq(
              StructField("a", IntegerType, nullable = false),
              StructField("b", IntegerType, nullable = true),
              StructField("c", IntegerType, nullable = false),
              StructField("d", IntegerType, nullable = false),
              StructField("e", IntegerType, nullable = false))),
              nullable = false))),
            nullable = false))))
    }
  }

  test("withField should add multiple fields to nested nullable struct") {
    Seq(
      col("a").withField("a", $"a.a".withField("d", lit(4)).withField("e", lit(5))),
      col("a").withField("a.d", lit(4)).withField("a.e", lit(5))
    ).foreach { column =>
      checkAnswer(
        nullableStructLevel2.select(column.as("a")),
        Row(null) :: Row(Row(null)) :: Row(Row(Row(1, null, 3, 4, 5))) :: Nil,
        StructType(Seq(
          StructField("a", StructType(Seq(
            StructField("a", StructType(Seq(
              StructField("a", IntegerType, nullable = false),
              StructField("b", IntegerType, nullable = true),
              StructField("c", IntegerType, nullable = false),
              StructField("d", IntegerType, nullable = false),
              StructField("e", IntegerType, nullable = false))),
              nullable = true))),
            nullable = true))))
    }
  }

  test("withField should add field to deeply nested struct") {
    checkAnswer(
      structLevel3.withColumn("a", $"a".withField("a.a.d", lit(4))),
      Row(Row(Row(Row(1, null, 3, 4)))) :: Nil,
      StructType(Seq(
        StructField("a", StructType(Seq(
          StructField("a", StructType(Seq(
            StructField("a", StructType(Seq(
              StructField("a", IntegerType, nullable = false),
              StructField("b", IntegerType, nullable = true),
              StructField("c", IntegerType, nullable = false),
              StructField("d", IntegerType, nullable = false))),
              nullable = false))),
            nullable = false))),
          nullable = false))))
  }

  test("withField should replace field in struct") {
    checkAnswer(
      structLevel1.withColumn("a", $"a".withField("b", lit(2))),
      Row(Row(1, 2, 3)) :: Nil,
      StructType(Seq(
        StructField("a", StructType(Seq(
          StructField("a", IntegerType, nullable = false),
          StructField("b", IntegerType, nullable = false),
          StructField("c", IntegerType, nullable = false))),
          nullable = false))))
  }

  test("withField should replace field in nullable struct") {
    checkAnswer(
      nullableStructLevel1.withColumn("a", $"a".withField("b", lit("foo"))),
      Row(null) :: Row(Row(1, "foo", 3)) ::  Nil,
      StructType(Seq(
        StructField("a", StructType(Seq(
          StructField("a", IntegerType, nullable = false),
          StructField("b", StringType, nullable = false),
          StructField("c", IntegerType, nullable = false))),
          nullable = true))))
  }

  test("withField should replace field in nested nullable struct") {
    checkAnswer(
      nullableStructLevel2.withColumn("a", $"a".withField("a.b", lit("foo"))),
      Row(null) :: Row(Row(null)) :: Row(Row(Row(1, "foo", 3))) :: Nil,
      StructType(
        Seq(StructField("a", StructType(Seq(
          StructField("a", StructType(Seq(
            StructField("a", IntegerType, nullable = false),
            StructField("b", StringType, nullable = false),
            StructField("c", IntegerType, nullable = false))),
            nullable = true))),
          nullable = true))))
  }

  test("withField should replace field with null value in struct") {
    checkAnswer(
      structLevel1.withColumn("a", $"a".withField("c", lit(null).cast(IntegerType))),
      Row(Row(1, null, null)) :: Nil,
      StructType(Seq(
        StructField("a", StructType(Seq(
          StructField("a", IntegerType, nullable = false),
          StructField("b", IntegerType, nullable = true),
          StructField("c", IntegerType, nullable = true))),
          nullable = false))))
  }

  test("withField should replace multiple fields in struct") {
    checkAnswer(
      structLevel1.withColumn("a", $"a".withField("a", lit(10)).withField("b", lit(20))),
      Row(Row(10, 20, 3)) :: Nil,
      StructType(Seq(
        StructField("a", StructType(Seq(
          StructField("a", IntegerType, nullable = false),
          StructField("b", IntegerType, nullable = false),
          StructField("c", IntegerType, nullable = false))),
          nullable = false))))
  }

  test("withField should replace multiple fields in nullable struct") {
    checkAnswer(
      nullableStructLevel1.withColumn("a", $"a".withField("a", lit(10))
        .withField("b", lit(20))),
      Row(null) :: Row(Row(10, 20, 3)) :: Nil,
      StructType(Seq(
        StructField("a", StructType(Seq(
          StructField("a", IntegerType, nullable = false),
          StructField("b", IntegerType, nullable = false),
          StructField("c", IntegerType, nullable = false))),
          nullable = true))))
  }

  test("withField should replace field in nested struct") {
    Seq(
      structLevel2.withColumn("a", $"a".withField("a.b", lit(2))),
      structLevel2.withColumn("a", $"a".withField("a", $"a.a".withField("b", lit(2))))
    ).foreach { df =>
      checkAnswer(
        df,
        Row(Row(Row(1, 2, 3))) :: Nil,
        StructType(Seq(
          StructField("a", StructType(Seq(
            StructField("a", StructType(Seq(
              StructField("a", IntegerType, nullable = false),
              StructField("b", IntegerType, nullable = false),
              StructField("c", IntegerType, nullable = false))),
              nullable = false))),
            nullable = false))))
    }
  }

  test("withField should replace multiple fields in nested struct") {
    Seq(
      col("a").withField("a", $"a.a".withField("a", lit(10)).withField("b", lit(20))),
      col("a").withField("a.a", lit(10)).withField("a.b", lit(20))
    ).foreach { column =>
      checkAnswer(
        structLevel2.select(column.as("a")),
        Row(Row(Row(10, 20, 3))) :: Nil,
        StructType(Seq(
          StructField("a", StructType(Seq(
            StructField("a", StructType(Seq(
              StructField("a", IntegerType, nullable = false),
              StructField("b", IntegerType, nullable = false),
              StructField("c", IntegerType, nullable = false))),
              nullable = false))),
            nullable = false))))
    }
  }

  test("withField should replace multiple fields in nested nullable struct") {
    Seq(
      col("a").withField("a", $"a.a".withField("a", lit(10)).withField("b", lit(20))),
      col("a").withField("a.a", lit(10)).withField("a.b", lit(20))
    ).foreach { column =>
      checkAnswer(
        nullableStructLevel2.select(column.as("a")),
        Row(null) :: Row(Row(null)) :: Row(Row(Row(10, 20, 3))) :: Nil,
        StructType(Seq(
          StructField("a", StructType(Seq(
            StructField("a", StructType(Seq(
              StructField("a", IntegerType, nullable = false),
              StructField("b", IntegerType, nullable = false),
              StructField("c", IntegerType, nullable = false))),
              nullable = true))),
            nullable = true))))
    }
  }

  test("withField should replace field in deeply nested struct") {
    checkAnswer(
      structLevel3.withColumn("a", $"a".withField("a.a.b", lit(2))),
      Row(Row(Row(Row(1, 2, 3)))) :: Nil,
      StructType(Seq(
        StructField("a", StructType(Seq(
          StructField("a", StructType(Seq(
            StructField("a", StructType(Seq(
              StructField("a", IntegerType, nullable = false),
              StructField("b", IntegerType, nullable = false),
              StructField("c", IntegerType, nullable = false))),
              nullable = false))),
            nullable = false))),
          nullable = false))))
  }

  test("withField should replace all fields with given name in struct") {
    val structLevel1 = spark.createDataFrame(
      sparkContext.parallelize(Row(Row(1, 2, 3)) :: Nil),
      StructType(Seq(
        StructField("a", StructType(Seq(
          StructField("a", IntegerType, nullable = false),
          StructField("b", IntegerType, nullable = false),
          StructField("b", IntegerType, nullable = false))),
          nullable = false))))

    checkAnswer(
      structLevel1.withColumn("a", $"a".withField("b", lit(100))),
      Row(Row(1, 100, 100)) :: Nil,
      StructType(Seq(
        StructField("a", StructType(Seq(
          StructField("a", IntegerType, nullable = false),
          StructField("b", IntegerType, nullable = false),
          StructField("b", IntegerType, nullable = false))),
          nullable = false))))
  }

  test("withField should replace fields in struct in given order") {
    checkAnswer(
      structLevel1.withColumn("a", $"a".withField("b", lit(2)).withField("b", lit(20))),
      Row(Row(1, 20, 3)) :: Nil,
      StructType(Seq(
        StructField("a", StructType(Seq(
          StructField("a", IntegerType, nullable = false),
          StructField("b", IntegerType, nullable = false),
          StructField("c", IntegerType, nullable = false))),
          nullable = false))))
  }

  test("withField should add field and then replace same field in struct") {
    checkAnswer(
      structLevel1.withColumn("a", $"a".withField("d", lit(4)).withField("d", lit(5))),
      Row(Row(1, null, 3, 5)) :: Nil,
      StructType(Seq(
        StructField("a", StructType(Seq(
          StructField("a", IntegerType, nullable = false),
          StructField("b", IntegerType, nullable = true),
          StructField("c", IntegerType, nullable = false),
          StructField("d", IntegerType, nullable = false))),
          nullable = false))))
  }

  test("withField should handle fields with dots in their name if correctly quoted") {
    val df: DataFrame = spark.createDataFrame(
      sparkContext.parallelize(Row(Row(Row(1, null, 3))) :: Nil),
      StructType(Seq(
        StructField("a", StructType(Seq(
          StructField("a.b", StructType(Seq(
            StructField("c.d", IntegerType, nullable = false),
            StructField("e.f", IntegerType, nullable = true),
            StructField("g.h", IntegerType, nullable = false))),
            nullable = false))),
          nullable = false))))

    checkAnswer(
      df.withColumn("a", $"a".withField("`a.b`.`e.f`", lit(2))),
      Row(Row(Row(1, 2, 3))) :: Nil,
      StructType(Seq(
        StructField("a", StructType(Seq(
          StructField("a.b", StructType(Seq(
            StructField("c.d", IntegerType, nullable = false),
            StructField("e.f", IntegerType, nullable = false),
            StructField("g.h", IntegerType, nullable = false))),
            nullable = false))),
          nullable = false))))

    checkError(
      exception = intercept[AnalysisException] {
        df.withColumn("a", $"a".withField("a.b.e.f", lit(2)))
      },
      errorClass = "FIELD_NOT_FOUND",
      parameters = Map("fieldName" -> "`a`", "fields" -> "`a`.`b`"))
  }

  private lazy val mixedCaseStructLevel1: DataFrame = spark.createDataFrame(
    sparkContext.parallelize(Row(Row(1, 1)) :: Nil),
    StructType(Seq(
      StructField("a", StructType(Seq(
        StructField("a", IntegerType, nullable = false),
        StructField("B", IntegerType, nullable = false))),
        nullable = false))))

  test("withField should replace field in struct even if casing is different") {
    withSQLConf(SQLConf.CASE_SENSITIVE.key -> "false") {
      checkAnswer(
        mixedCaseStructLevel1.withColumn("a", $"a".withField("A", lit(2))),
        Row(Row(2, 1)) :: Nil,
        StructType(Seq(
          StructField("a", StructType(Seq(
            StructField("A", IntegerType, nullable = false),
            StructField("B", IntegerType, nullable = false))),
            nullable = false))))

      checkAnswer(
        mixedCaseStructLevel1.withColumn("a", $"a".withField("b", lit(2))),
        Row(Row(1, 2)) :: Nil,
        StructType(Seq(
          StructField("a", StructType(Seq(
            StructField("a", IntegerType, nullable = false),
            StructField("b", IntegerType, nullable = false))),
            nullable = false))))
    }
  }

  test("withField should add field to struct because casing is different") {
    withSQLConf(SQLConf.CASE_SENSITIVE.key -> "true") {
      checkAnswer(
        mixedCaseStructLevel1.withColumn("a", $"a".withField("A", lit(2))),
        Row(Row(1, 1, 2)) :: Nil,
        StructType(Seq(
          StructField("a", StructType(Seq(
            StructField("a", IntegerType, nullable = false),
            StructField("B", IntegerType, nullable = false),
            StructField("A", IntegerType, nullable = false))),
            nullable = false))))

      checkAnswer(
        mixedCaseStructLevel1.withColumn("a", $"a".withField("b", lit(2))),
        Row(Row(1, 1, 2)) :: Nil,
        StructType(Seq(
          StructField("a", StructType(Seq(
            StructField("a", IntegerType, nullable = false),
            StructField("B", IntegerType, nullable = false),
            StructField("b", IntegerType, nullable = false))),
            nullable = false))))
    }
  }

  private lazy val mixedCaseStructLevel2: DataFrame = spark.createDataFrame(
    sparkContext.parallelize(Row(Row(Row(1, 1), Row(1, 1))) :: Nil),
    StructType(Seq(
      StructField("a", StructType(Seq(
        StructField("a", StructType(Seq(
          StructField("a", IntegerType, nullable = false),
          StructField("b", IntegerType, nullable = false))),
          nullable = false),
        StructField("B", StructType(Seq(
          StructField("a", IntegerType, nullable = false),
          StructField("b", IntegerType, nullable = false))),
          nullable = false))),
        nullable = false))))

  test("withField should replace nested field in struct even if casing is different") {
    withSQLConf(SQLConf.CASE_SENSITIVE.key -> "false") {
      checkAnswer(
        mixedCaseStructLevel2.withColumn("a", $"a".withField("A.a", lit(2))),
        Row(Row(Row(2, 1), Row(1, 1))) :: Nil,
        StructType(Seq(
          StructField("a", StructType(Seq(
            StructField("A", StructType(Seq(
              StructField("a", IntegerType, nullable = false),
              StructField("b", IntegerType, nullable = false))),
              nullable = false),
            StructField("B", StructType(Seq(
              StructField("a", IntegerType, nullable = false),
              StructField("b", IntegerType, nullable = false))),
              nullable = false))),
            nullable = false))))

      checkAnswer(
        mixedCaseStructLevel2.withColumn("a", $"a".withField("b.a", lit(2))),
        Row(Row(Row(1, 1), Row(2, 1))) :: Nil,
        StructType(Seq(
          StructField("a", StructType(Seq(
            StructField("a", StructType(Seq(
              StructField("a", IntegerType, nullable = false),
              StructField("b", IntegerType, nullable = false))),
              nullable = false),
            StructField("b", StructType(Seq(
              StructField("a", IntegerType, nullable = false),
              StructField("b", IntegerType, nullable = false))),
              nullable = false))),
            nullable = false))))
    }
  }

  test("withField should throw an exception because casing is different") {
    withSQLConf(SQLConf.CASE_SENSITIVE.key -> "true") {
      checkError(
        exception = intercept[AnalysisException] {
          mixedCaseStructLevel2.withColumn("a", $"a".withField("A.a", lit(2)))
        },
        errorClass = "FIELD_NOT_FOUND",
        parameters = Map("fieldName" -> "`A`", "fields" -> "`a`, `B`"))

      checkError(
        exception = intercept[AnalysisException] {
          mixedCaseStructLevel2.withColumn("a", $"a".withField("b.a", lit(2)))
        },
        errorClass = "FIELD_NOT_FOUND",
        parameters = Map("fieldName" -> "`b`", "fields" -> "`a`, `B`"))
    }
  }

  test("withField user-facing examples") {
    checkAnswer(
      sql("SELECT named_struct('a', 1, 'b', 2) struct_col")
        .select($"struct_col".withField("c", lit(3))),
      Row(Row(1, 2, 3)))

    checkAnswer(
      sql("SELECT named_struct('a', 1, 'b', 2) struct_col")
        .select($"struct_col".withField("b", lit(3))),
      Row(Row(1, 3)))

    checkAnswer(
      sql("SELECT CAST(NULL AS struct<a:int,b:int>) struct_col")
        .select($"struct_col".withField("c", lit(3))),
      Row(null))

    checkAnswer(
      sql("SELECT named_struct('a', 1, 'b', 2, 'b', 3) struct_col")
        .select($"struct_col".withField("b", lit(100))),
      Row(Row(1, 100, 100)))

    checkAnswer(
      sql("SELECT named_struct('a', named_struct('a', 1, 'b', 2)) struct_col")
        .select($"struct_col".withField("a.c", lit(3))),
      Row(Row(Row(1, 2, 3))))

    checkError(
      exception = intercept[AnalysisException] {
        sql("SELECT named_struct('a', named_struct('b', 1), 'a', named_struct('c', 2)) struct_col")
          .select($"struct_col".withField("a.c", lit(3)))
      },
      errorClass = "AMBIGUOUS_REFERENCE_TO_FIELDS",
      sqlState = "42000",
      parameters = Map("field" -> "`a`", "count" -> "2")
    )

    checkAnswer(
      sql("SELECT named_struct('a', named_struct('a', 1, 'b', 2)) struct_col")
        .select($"struct_col".withField("a.c", lit(3)).withField("a.d", lit(4))),
      Row(Row(Row(1, 2, 3, 4))))

    checkAnswer(
      sql("SELECT named_struct('a', named_struct('a', 1, 'b', 2)) struct_col")
        .select($"struct_col".withField("a",
          $"struct_col.a".withField("c", lit(3)).withField("d", lit(4)))),
      Row(Row(Row(1, 2, 3, 4))))
  }

  test("SPARK-32641: extracting field from non-null struct column after withField should return " +
    "field value") {
    // extract newly added field
    checkAnswer(
      structLevel1.withColumn("a", $"a".withField("d", lit(4)).getField("d")),
      Row(4) :: Nil,
      StructType(Seq(StructField("a", IntegerType, nullable = false))))

    // extract newly replaced field
    checkAnswer(
      structLevel1.withColumn("a", $"a".withField("a", lit(4)).getField("a")),
      Row(4) :: Nil,
      StructType(Seq(StructField("a", IntegerType, nullable = false))))

    // add new field, extract another field from original struct
    checkAnswer(
      structLevel1.withColumn("a", $"a".withField("d", lit(4)).getField("c")),
      Row(3):: Nil,
      StructType(Seq(StructField("a", IntegerType, nullable = false))))

    // replace field, extract another field from original struct
    checkAnswer(
      structLevel1.withColumn("a", $"a".withField("a", lit(4)).getField("c")),
      Row(3):: Nil,
      StructType(Seq(StructField("a", IntegerType, nullable = false))))
  }

  test("SPARK-32641: extracting field from null struct column after withField should return " +
    "null if the original struct was null") {
    val nullStructLevel1 = spark.createDataFrame(
      sparkContext.parallelize(Row(null) :: Nil),
      StructType(Seq(StructField("a", structType, nullable = true))))

    // extract newly added field
    checkAnswer(
      nullStructLevel1.withColumn("a", $"a".withField("d", lit(4)).getField("d")),
      Row(null) :: Nil,
      StructType(Seq(StructField("a", IntegerType, nullable = true))))

    // extract newly replaced field
    checkAnswer(
      nullStructLevel1.withColumn("a", $"a".withField("a", lit(4)).getField("a")),
      Row(null):: Nil,
      StructType(Seq(StructField("a", IntegerType, nullable = true))))

    // add new field, extract another field from original struct
    checkAnswer(
      nullStructLevel1.withColumn("a", $"a".withField("d", lit(4)).getField("c")),
      Row(null):: Nil,
      StructType(Seq(StructField("a", IntegerType, nullable = true))))

    // replace field, extract another field from original struct
    checkAnswer(
      nullStructLevel1.withColumn("a", $"a".withField("a", lit(4)).getField("c")),
      Row(null):: Nil,
      StructType(Seq(StructField("a", IntegerType, nullable = true))))
  }

  test("SPARK-32641: extracting field from nullable struct column which contains both null and " +
    "non-null values after withField should return null if the original struct was null") {
    val df = spark.createDataFrame(
      sparkContext.parallelize(Row(Row(1, null, 3)) :: Row(null) :: Nil),
      StructType(Seq(StructField("a", structType, nullable = true))))

    // extract newly added field
    checkAnswer(
      df.withColumn("a", $"a".withField("d", lit(4)).getField("d")),
      Row(4) :: Row(null) :: Nil,
      StructType(Seq(StructField("a", IntegerType, nullable = true))))

    // extract newly replaced field
    checkAnswer(
      df.withColumn("a", $"a".withField("a", lit(4)).getField("a")),
      Row(4) :: Row(null):: Nil,
      StructType(Seq(StructField("a", IntegerType, nullable = true))))

    // add new field, extract another field from original struct
    checkAnswer(
      df.withColumn("a", $"a".withField("d", lit(4)).getField("c")),
      Row(3) :: Row(null):: Nil,
      StructType(Seq(StructField("a", IntegerType, nullable = true))))

    // replace field, extract another field from original struct
    checkAnswer(
      df.withColumn("a", $"a".withField("a", lit(4)).getField("c")),
      Row(3) :: Row(null):: Nil,
      StructType(Seq(StructField("a", IntegerType, nullable = true))))
  }

  test("SPARK-35213: chained withField operations should have correct schema for new columns") {
    val df = spark.createDataFrame(
      sparkContext.parallelize(Row(null) :: Nil),
      StructType(Seq(StructField("data", NullType))))

    checkAnswer(
      df.withColumn("data", struct()
        .withField("a", struct())
        .withField("b", struct())
        .withField("a.aa", lit("aa1"))
        .withField("b.ba", lit("ba1"))
        .withField("a.ab", lit("ab1"))),
        Row(Row(Row("aa1", "ab1"), Row("ba1"))) :: Nil,
        StructType(Seq(
          StructField("data", StructType(Seq(
            StructField("a", StructType(Seq(
              StructField("aa", StringType, nullable = false),
              StructField("ab", StringType, nullable = false)
            )), nullable = false),
            StructField("b", StructType(Seq(
              StructField("ba", StringType, nullable = false)
            )), nullable = false)
          )), nullable = false)
        ))
    )
  }

  test("SPARK-35213: optimized withField operations should maintain correct nested struct " +
    "ordering") {
    val df = spark.createDataFrame(
      sparkContext.parallelize(Row(null) :: Nil),
      StructType(Seq(StructField("data", NullType))))

    checkAnswer(
      df.withColumn("data", struct()
          .withField("a", struct().withField("aa", lit("aa1")))
          .withField("b", struct().withField("ba", lit("ba1")))
        )
        .withColumn("data", col("data").withField("b.bb", lit("bb1")))
        .withColumn("data", col("data").withField("a.ab", lit("ab1"))),
        Row(Row(Row("aa1", "ab1"), Row("ba1", "bb1"))) :: Nil,
        StructType(Seq(
          StructField("data", StructType(Seq(
            StructField("a", StructType(Seq(
              StructField("aa", StringType, nullable = false),
              StructField("ab", StringType, nullable = false)
            )), nullable = false),
            StructField("b", StructType(Seq(
              StructField("ba", StringType, nullable = false),
              StructField("bb", StringType, nullable = false)
            )), nullable = false)
          )), nullable = false)
        ))
    )
  }

  test("dropFields should throw an exception if called on a non-StructType column") {
    checkError(
      exception = intercept[AnalysisException] {
        testData.withColumn("key", $"key".dropFields("a"))
      },
      errorClass = "DATATYPE_MISMATCH.UNEXPECTED_INPUT_TYPE",
      parameters = Map(
        "sqlExpr" -> "\"update_fields(key, dropfield())\"",
        "paramIndex" -> "1",
        "inputSql" -> "\"key\"",
        "inputType" -> "\"INT\"",
        "requiredType" -> "\"STRUCT\"")
    )
  }

  test("dropFields should throw an exception if fieldName argument is null") {
    intercept[IllegalArgumentException] {
      structLevel1.withColumn("a", $"a".dropFields(null))
    }.getMessage should include("fieldName cannot be null")
  }

  test("dropFields should throw an exception if any intermediate structs don't exist") {
    checkError(
      exception = intercept[AnalysisException] {
        structLevel2.withColumn("a", $"a".dropFields("x.b"))
      },
      errorClass = "FIELD_NOT_FOUND",
      parameters = Map("fieldName" -> "`x`", "fields" -> "`a`"))

    checkError(
      exception = intercept[AnalysisException] {
        structLevel3.withColumn("a", $"a".dropFields("a.x.b"))
      },
      errorClass = "FIELD_NOT_FOUND",
      parameters = Map("fieldName" -> "`x`", "fields" -> "`a`"))
  }

  test("dropFields should throw an exception if intermediate field is not a struct") {
    checkError(
      exception = intercept[AnalysisException] {
        structLevel1.withColumn("a", $"a".dropFields("b.a"))
      },
      errorClass = "DATATYPE_MISMATCH.UNEXPECTED_INPUT_TYPE",
      parameters = Map(
        "sqlExpr" -> "\"update_fields(a.b, dropfield())\"",
        "paramIndex" -> "1",
        "inputSql" -> "\"a.b\"",
        "inputType" -> "\"INT\"",
        "requiredType" -> "\"STRUCT\"")
    )
  }

  test("dropFields should throw an exception if intermediate field reference is ambiguous") {
    checkError(
      exception = intercept[AnalysisException] {
        val structLevel2: DataFrame = spark.createDataFrame(
          sparkContext.parallelize(Row(Row(Row(1, null, 3), 4)) :: Nil),
          StructType(Seq(
            StructField("a", StructType(Seq(
              StructField("a", structType, nullable = false),
              StructField("a", structType, nullable = false))),
              nullable = false))))

        structLevel2.withColumn("a", $"a".dropFields("a.b"))
      },
      errorClass = "AMBIGUOUS_REFERENCE_TO_FIELDS",
      sqlState = "42000",
      parameters = Map("field" -> "`a`", "count" -> "2")
    )
  }

  test("dropFields should drop field in struct") {
    checkAnswer(
      structLevel1.withColumn("a", $"a".dropFields("b")),
      Row(Row(1, 3)) :: Nil,
      StructType(Seq(
        StructField("a", StructType(Seq(
          StructField("a", IntegerType, nullable = false),
          StructField("c", IntegerType, nullable = false))),
          nullable = false))))
  }

  test("dropFields should drop field in nullable struct") {
    checkAnswer(
      nullableStructLevel1.withColumn("a", $"a".dropFields("b")),
      Row(null) :: Row(Row(1, 3)) :: Nil,
      StructType(Seq(
        StructField("a", StructType(Seq(
          StructField("a", IntegerType, nullable = false),
          StructField("c", IntegerType, nullable = false))),
          nullable = true))))
  }

  test("dropFields should drop multiple fields in struct") {
    Seq(
      structLevel1.withColumn("a", $"a".dropFields("b", "c")),
      structLevel1.withColumn("a", $"a".dropFields("b").dropFields("c"))
    ).foreach { df =>
      checkAnswer(
        df,
        Row(Row(1)) :: Nil,
        StructType(Seq(
          StructField("a", StructType(Seq(
            StructField("a", IntegerType, nullable = false))),
            nullable = false))))
    }
  }

  test("dropFields should throw an exception if no fields will be left in struct") {
    checkError(
      exception = intercept[AnalysisException] {
        structLevel1.withColumn("a", $"a".dropFields("a", "b", "c"))
      },
      errorClass = "DATATYPE_MISMATCH.CANNOT_DROP_ALL_FIELDS",
      parameters = Map("sqlExpr" -> "\"update_fields(a, dropfield(), dropfield(), dropfield())\"")
    )
  }

  test("dropFields should drop field with no name in struct") {
    val structType = StructType(Seq(
      StructField("a", IntegerType, nullable = false),
      StructField("", IntegerType, nullable = false)))

    val structLevel1: DataFrame = spark.createDataFrame(
      sparkContext.parallelize(Row(Row(1, 2)) :: Nil),
      StructType(Seq(StructField("a", structType, nullable = false))))

    checkAnswer(
      structLevel1.withColumn("a", $"a".dropFields("")),
      Row(Row(1)) :: Nil,
      StructType(Seq(
        StructField("a", StructType(Seq(
          StructField("a", IntegerType, nullable = false))),
          nullable = false))))
  }

  test("dropFields should drop field in nested struct") {
    checkAnswer(
      structLevel2.withColumn("a", $"a".dropFields("a.b")),
      Row(Row(Row(1, 3))) :: Nil,
      StructType(
        Seq(StructField("a", StructType(Seq(
          StructField("a", StructType(Seq(
            StructField("a", IntegerType, nullable = false),
            StructField("c", IntegerType, nullable = false))),
            nullable = false))),
          nullable = false))))
  }

  test("dropFields should drop multiple fields in nested struct") {
    checkAnswer(
      structLevel2.withColumn("a", $"a".dropFields("a.b", "a.c")),
      Row(Row(Row(1))) :: Nil,
      StructType(
        Seq(StructField("a", StructType(Seq(
          StructField("a", StructType(Seq(
            StructField("a", IntegerType, nullable = false))),
            nullable = false))),
          nullable = false))))
  }

  test("dropFields should drop field in nested nullable struct") {
    checkAnswer(
      nullableStructLevel2.withColumn("a", $"a".dropFields("a.b")),
      Row(null) :: Row(Row(null)) :: Row(Row(Row(1, 3))) :: Nil,
      StructType(
        Seq(StructField("a", StructType(Seq(
          StructField("a", StructType(Seq(
            StructField("a", IntegerType, nullable = false),
            StructField("c", IntegerType, nullable = false))),
            nullable = true))),
          nullable = true))))
  }

  test("dropFields should drop multiple fields in nested nullable struct") {
    checkAnswer(
      nullableStructLevel2.withColumn("a", $"a".dropFields("a.b", "a.c")),
      Row(null) :: Row(Row(null)) :: Row(Row(Row(1))) :: Nil,
      StructType(
        Seq(StructField("a", StructType(Seq(
          StructField("a", StructType(Seq(
            StructField("a", IntegerType, nullable = false))),
            nullable = true))),
          nullable = true))))
  }

  test("dropFields should drop field in deeply nested struct") {
    checkAnswer(
      structLevel3.withColumn("a", $"a".dropFields("a.a.b")),
      Row(Row(Row(Row(1, 3)))) :: Nil,
      StructType(Seq(
        StructField("a", StructType(Seq(
          StructField("a", StructType(Seq(
            StructField("a", StructType(Seq(
              StructField("a", IntegerType, nullable = false),
              StructField("c", IntegerType, nullable = false))),
              nullable = false))),
            nullable = false))),
          nullable = false))))
  }

  test("dropFields should drop all fields with given name in struct") {
    val structLevel1 = spark.createDataFrame(
      sparkContext.parallelize(Row(Row(1, 2, 3)) :: Nil),
      StructType(Seq(
        StructField("a", StructType(Seq(
          StructField("a", IntegerType, nullable = false),
          StructField("b", IntegerType, nullable = false),
          StructField("b", IntegerType, nullable = false))),
          nullable = false))))

    checkAnswer(
      structLevel1.withColumn("a", $"a".dropFields("b")),
      Row(Row(1)) :: Nil,
      StructType(Seq(
        StructField("a", StructType(Seq(
          StructField("a", IntegerType, nullable = false))),
          nullable = false))))
  }

  test("dropFields should drop field in struct even if casing is different") {
    withSQLConf(SQLConf.CASE_SENSITIVE.key -> "false") {
      checkAnswer(
        mixedCaseStructLevel1.withColumn("a", $"a".dropFields("A")),
        Row(Row(1)) :: Nil,
        StructType(Seq(
          StructField("a", StructType(Seq(
            StructField("B", IntegerType, nullable = false))),
            nullable = false))))

      checkAnswer(
        mixedCaseStructLevel1.withColumn("a", $"a".dropFields("b")),
        Row(Row(1)) :: Nil,
        StructType(Seq(
          StructField("a", StructType(Seq(
            StructField("a", IntegerType, nullable = false))),
            nullable = false))))
    }
  }

  test("dropFields should not drop field in struct because casing is different") {
    withSQLConf(SQLConf.CASE_SENSITIVE.key -> "true") {
      checkAnswer(
        mixedCaseStructLevel1.withColumn("a", $"a".dropFields("A")),
        Row(Row(1, 1)) :: Nil,
        StructType(Seq(
          StructField("a", StructType(Seq(
            StructField("a", IntegerType, nullable = false),
            StructField("B", IntegerType, nullable = false))),
            nullable = false))))

      checkAnswer(
        mixedCaseStructLevel1.withColumn("a", $"a".dropFields("b")),
        Row(Row(1, 1)) :: Nil,
        StructType(Seq(
          StructField("a", StructType(Seq(
            StructField("a", IntegerType, nullable = false),
            StructField("B", IntegerType, nullable = false))),
            nullable = false))))
    }
  }

  test("dropFields should drop nested field in struct even if casing is different") {
    withSQLConf(SQLConf.CASE_SENSITIVE.key -> "false") {
      checkAnswer(
        mixedCaseStructLevel2.withColumn("a", $"a".dropFields("A.a")),
        Row(Row(Row(1), Row(1, 1))) :: Nil,
        StructType(Seq(
          StructField("a", StructType(Seq(
            StructField("A", StructType(Seq(
              StructField("b", IntegerType, nullable = false))),
              nullable = false),
            StructField("B", StructType(Seq(
              StructField("a", IntegerType, nullable = false),
              StructField("b", IntegerType, nullable = false))),
              nullable = false))),
            nullable = false))))

      checkAnswer(
        mixedCaseStructLevel2.withColumn("a", $"a".dropFields("b.a")),
        Row(Row(Row(1, 1), Row(1))) :: Nil,
        StructType(Seq(
          StructField("a", StructType(Seq(
            StructField("a", StructType(Seq(
              StructField("a", IntegerType, nullable = false),
              StructField("b", IntegerType, nullable = false))),
              nullable = false),
            StructField("b", StructType(Seq(
              StructField("b", IntegerType, nullable = false))),
              nullable = false))),
            nullable = false))))
    }
  }

  test("dropFields should throw an exception because casing is different") {
    withSQLConf(SQLConf.CASE_SENSITIVE.key -> "true") {
      checkError(
        exception = intercept[AnalysisException] {
          mixedCaseStructLevel2.withColumn("a", $"a".dropFields("A.a"))
        },
        errorClass = "FIELD_NOT_FOUND",
        parameters = Map("fieldName" -> "`A`", "fields" -> "`a`, `B`"))

      checkError(
        exception = intercept[AnalysisException] {
          mixedCaseStructLevel2.withColumn("a", $"a".dropFields("b.a"))
        },
        errorClass = "FIELD_NOT_FOUND",
        parameters = Map("fieldName" -> "`b`", "fields" -> "`a`, `B`"))
    }
  }

  test("dropFields should drop only fields that exist") {
    checkAnswer(
      structLevel1.withColumn("a", $"a".dropFields("d")),
      Row(Row(1, null, 3)) :: Nil,
      StructType(Seq(
        StructField("a", StructType(Seq(
          StructField("a", IntegerType, nullable = false),
          StructField("b", IntegerType, nullable = true),
          StructField("c", IntegerType, nullable = false))),
          nullable = false))))

    checkAnswer(
      structLevel1.withColumn("a", $"a".dropFields("b", "d")),
      Row(Row(1, 3)) :: Nil,
      StructType(Seq(
        StructField("a", StructType(Seq(
          StructField("a", IntegerType, nullable = false),
          StructField("c", IntegerType, nullable = false))),
          nullable = false))))

    checkAnswer(
      structLevel2.withColumn("a", $"a".dropFields("a.b", "a.d")),
      Row(Row(Row(1, 3))) :: Nil,
      StructType(
        Seq(StructField("a", StructType(Seq(
          StructField("a", StructType(Seq(
            StructField("a", IntegerType, nullable = false),
            StructField("c", IntegerType, nullable = false))),
            nullable = false))),
          nullable = false))))
  }

  test("dropFields should drop multiple fields at arbitrary levels of nesting in a single call") {
    val df: DataFrame = spark.createDataFrame(
      sparkContext.parallelize(Row(Row(Row(1, null, 3), 4)) :: Nil),
      StructType(Seq(
        StructField("a", StructType(Seq(
          StructField("a", structType, nullable = false),
          StructField("b", IntegerType, nullable = false))),
          nullable = false))))

    checkAnswer(
      df.withColumn("a", $"a".dropFields("a.b", "b")),
      Row(Row(Row(1, 3))) :: Nil,
      StructType(Seq(
        StructField("a", StructType(Seq(
          StructField("a", StructType(Seq(
            StructField("a", IntegerType, nullable = false),
            StructField("c", IntegerType, nullable = false))), nullable = false))),
          nullable = false))))
  }

  test("dropFields user-facing examples") {
    checkAnswer(
      sql("SELECT named_struct('a', 1, 'b', 2) struct_col")
        .select($"struct_col".dropFields("b")),
      Row(Row(1)))

    checkAnswer(
      sql("SELECT named_struct('a', 1, 'b', 2) struct_col")
        .select($"struct_col".dropFields("c")),
      Row(Row(1, 2)))

    checkAnswer(
      sql("SELECT named_struct('a', 1, 'b', 2, 'c', 3) struct_col")
        .select($"struct_col".dropFields("b", "c")),
      Row(Row(1)))

    checkError(
      exception = intercept[AnalysisException] {
        sql("SELECT named_struct('a', 1, 'b', 2) struct_col")
          .select($"struct_col".dropFields("a", "b"))
      },
      errorClass = "DATATYPE_MISMATCH.CANNOT_DROP_ALL_FIELDS",
      parameters = Map("sqlExpr" -> "\"update_fields(struct_col, dropfield(), dropfield())\"")
    )

    checkAnswer(
      sql("SELECT CAST(NULL AS struct<a:int,b:int>) struct_col")
        .select($"struct_col".dropFields("b")),
      Row(null))

    checkAnswer(
      sql("SELECT named_struct('a', 1, 'b', 2, 'b', 3) struct_col")
        .select($"struct_col".dropFields("b")),
      Row(Row(1)))

    checkAnswer(
      sql("SELECT named_struct('a', named_struct('a', 1, 'b', 2)) struct_col")
        .select($"struct_col".dropFields("a.b")),
      Row(Row(Row(1))))

    checkError(
      exception = intercept[AnalysisException] {
        sql("SELECT named_struct('a', named_struct('b', 1), 'a', named_struct('c', 2)) struct_col")
          .select($"struct_col".dropFields("a.c"))
      },
      errorClass = "AMBIGUOUS_REFERENCE_TO_FIELDS",
      sqlState = "42000",
      parameters = Map("field" -> "`a`", "count" -> "2")
    )

    checkAnswer(
      sql("SELECT named_struct('a', named_struct('a', 1, 'b', 2, 'c', 3)) struct_col")
        .select($"struct_col".dropFields("a.b", "a.c")),
      Row(Row(Row(1))))

    checkAnswer(
      sql("SELECT named_struct('a', named_struct('a', 1, 'b', 2, 'c', 3)) struct_col")
        .select($"struct_col".withField("a", $"struct_col.a".dropFields("b", "c"))),
      Row(Row(Row(1))))
  }

  test("should correctly handle different dropField + withField + getField combinations") {
    val structType = StructType(Seq(
      StructField("a", IntegerType, nullable = false),
      StructField("b", IntegerType, nullable = false)))

    val structLevel1: DataFrame = spark.createDataFrame(
      sparkContext.parallelize(Row(Row(1, 2)) :: Nil),
      StructType(Seq(StructField("a", structType, nullable = false))))

    val nullStructLevel1: DataFrame = spark.createDataFrame(
      sparkContext.parallelize(Row(null) :: Nil),
      StructType(Seq(StructField("a", structType, nullable = true))))

    val nullableStructLevel1: DataFrame = spark.createDataFrame(
      sparkContext.parallelize(Row(Row(1, 2)) :: Row(null) :: Nil),
      StructType(Seq(StructField("a", structType, nullable = true))))

    def check(
      fieldOps: Column => Column,
      getFieldName: String,
      expectedValue: Option[Int]): Unit = {

      def query(df: DataFrame): DataFrame =
        df.select(fieldOps(col("a")).getField(getFieldName).as("res"))

      checkAnswer(
        query(structLevel1),
        Row(expectedValue.orNull) :: Nil,
        StructType(Seq(StructField("res", IntegerType, nullable = expectedValue.isEmpty))))

      checkAnswer(
        query(nullStructLevel1),
        Row(null) :: Nil,
        StructType(Seq(StructField("res", IntegerType, nullable = true))))

      checkAnswer(
        query(nullableStructLevel1),
        Row(expectedValue.orNull) :: Row(null) :: Nil,
        StructType(Seq(StructField("res", IntegerType, nullable = true))))
    }

    // add attribute, extract an attribute from the original struct
    check(_.withField("c", lit(3)), "a", Some(1))
    check(_.withField("c", lit(3)), "b", Some(2))

    // add attribute, extract added attribute
    check(_.withField("c", lit(3)), "c", Some(3))
    check(_.withField("c", col("a.a")), "c", Some(1))
    check(_.withField("c", col("a.b")), "c", Some(2))
    check(_.withField("c", lit(null).cast(IntegerType)), "c", None)

    // replace attribute, extract an attribute from the original struct
    check(_.withField("b", lit(3)), "a", Some(1))
    check(_.withField("a", lit(3)), "b", Some(2))

    // replace attribute, extract replaced attribute
    check(_.withField("b", lit(3)), "b", Some(3))
    check(_.withField("b", lit(null).cast(IntegerType)), "b", None)
    check(_.withField("a", lit(3)), "a", Some(3))
    check(_.withField("a", lit(null).cast(IntegerType)), "a", None)

    // drop attribute, extract an attribute from the original struct
    check(_.dropFields("b"), "a", Some(1))
    check(_.dropFields("a"), "b", Some(2))

    // drop attribute, add attribute, extract an attribute from the original struct
    check(_.dropFields("b").withField("c", lit(3)), "a", Some(1))
    check(_.dropFields("a").withField("c", lit(3)), "b", Some(2))

    // drop attribute, add another attribute, extract added attribute
    check(_.dropFields("a").withField("c", lit(3)), "c", Some(3))
    check(_.dropFields("b").withField("c", lit(3)), "c", Some(3))

    // add attribute, drop attribute, extract an attribute from the original struct
    check(_.withField("c", lit(3)).dropFields("a"), "b", Some(2))
    check(_.withField("c", lit(3)).dropFields("b"), "a", Some(1))

    // add attribute, drop another attribute, extract added attribute
    check(_.withField("c", lit(3)).dropFields("a"), "c", Some(3))
    check(_.withField("c", lit(3)).dropFields("b"), "c", Some(3))

    // replace attribute, drop same attribute, extract an attribute from the original struct
    check(_.withField("b", lit(3)).dropFields("b"), "a", Some(1))
    check(_.withField("a", lit(3)).dropFields("a"), "b", Some(2))

    // add attribute, drop same attribute, extract an attribute from the original struct
    check(_.withField("c", lit(3)).dropFields("c"), "a", Some(1))
    check(_.withField("c", lit(3)).dropFields("c"), "b", Some(2))

    // add attribute, drop another attribute, extract added attribute
    check(_.withField("b", lit(3)).dropFields("a"), "b", Some(3))
    check(_.withField("a", lit(3)).dropFields("b"), "a", Some(3))
    check(_.withField("b", lit(null).cast(IntegerType)).dropFields("a"), "b", None)
    check(_.withField("a", lit(null).cast(IntegerType)).dropFields("b"), "a", None)

    // drop attribute, add same attribute, extract added attribute
    check(_.dropFields("b").withField("b", lit(3)), "b", Some(3))
    check(_.dropFields("a").withField("a", lit(3)), "a", Some(3))
    check(_.dropFields("b").withField("b", lit(null).cast(IntegerType)), "b", None)
    check(_.dropFields("a").withField("a", lit(null).cast(IntegerType)), "a", None)
    check(_.dropFields("c").withField("c", lit(3)), "c", Some(3))

    // add attribute, drop same attribute, add same attribute again, extract added attribute
    check(_.withField("c", lit(3)).dropFields("c").withField("c", lit(4)), "c", Some(4))
  }

  test("should move field up one level of nesting") {
    // move a field up one level
    checkAnswer(
      nullableStructLevel2.select(
        col("a").withField("c", col("a.a.c")).dropFields("a.c").as("res")),
      Row(null) :: Row(Row(null, null)) ::  Row(Row(Row(1, null), 3)) :: Nil,
      StructType(Seq(
        StructField("res", StructType(Seq(
          StructField("a", StructType(Seq(
            StructField("a", IntegerType, nullable = false),
            StructField("b", IntegerType, nullable = true))),
            nullable = true),
          StructField("c", IntegerType, nullable = true))),
          nullable = true))))

    // move a field up one level and then extract it
    checkAnswer(
      nullableStructLevel2.select(
        col("a").withField("c", col("a.a.c")).dropFields("a.c").getField("c").as("res")),
      Row(null) :: Row(null) :: Row(3) :: Nil,
      StructType(Seq(StructField("res", IntegerType, nullable = true))))
  }

  test("should be able to refer to newly added nested column") {
    checkError(
      exception = intercept[AnalysisException] {
        structLevel1.select($"a".withField("d", lit(4)).withField("e", $"a.d" + 1).as("a"))
      },
      errorClass = "FIELD_NOT_FOUND",
      parameters = Map("fieldName" -> "`d`", "fields" -> "`a`, `b`, `c`"))

    checkAnswer(
      structLevel1
        .select($"a".withField("d", lit(4)).as("a"))
        .select($"a".withField("e", $"a.d" + 1).as("a")),
      Row(Row(1, null, 3, 4, 5)) :: Nil,
      StructType(Seq(
        StructField("a", StructType(Seq(
          StructField("a", IntegerType, nullable = false),
          StructField("b", IntegerType, nullable = true),
          StructField("c", IntegerType, nullable = false),
          StructField("d", IntegerType, nullable = false),
          StructField("e", IntegerType, nullable = false))),
          nullable = false))))
  }

  test("should be able to drop newly added nested column") {
    Seq(
      structLevel1.select($"a".withField("d", lit(4)).dropFields("d").as("a")),
      structLevel1
        .select($"a".withField("d", lit(4)).as("a"))
        .select($"a".dropFields("d").as("a"))
    ).foreach { query =>
      checkAnswer(
        query,
        Row(Row(1, null, 3)) :: Nil,
        StructType(Seq(
          StructField("a", structType, nullable = false))))
    }
  }

  test("should still be able to refer to dropped column within the same select statement") {
    // we can still access the nested column even after dropping it within the same select statement
    checkAnswer(
      structLevel1.select($"a".dropFields("c").withField("z", $"a.c").as("a")),
      Row(Row(1, null, 3)) :: Nil,
      StructType(Seq(
        StructField("a", StructType(Seq(
          StructField("a", IntegerType, nullable = false),
          StructField("b", IntegerType, nullable = true),
          StructField("z", IntegerType, nullable = false))),
          nullable = false))))

    // we can't access the nested column in subsequent select statement after dropping it in a
    // previous select statement
    checkError(
      exception = intercept[AnalysisException]{
        structLevel1
          .select($"a".dropFields("c").as("a"))
          .select($"a".withField("z", $"a.c")).as("a")
      },
      errorClass = "FIELD_NOT_FOUND",
      parameters = Map("fieldName" -> "`c`", "fields" -> "`a`, `b`"))
  }

  test("nestedDf should generate nested DataFrames") {
    checkAnswer(
      emptyNestedDf(1, 1, nullable = false),
      Seq.empty[Row],
      StructType(Seq(StructField("nested0Col0", StructType(Seq(
        StructField("nested1Col0", IntegerType, nullable = false))),
        nullable = false))))

    checkAnswer(
      emptyNestedDf(1, 2, nullable = false),
      Seq.empty[Row],
      StructType(Seq(StructField("nested0Col0", StructType(Seq(
        StructField("nested1Col0", IntegerType, nullable = false),
        StructField("nested1Col1", IntegerType, nullable = false))),
        nullable = false))))

    checkAnswer(
      emptyNestedDf(2, 1, nullable = false),
      Seq.empty[Row],
      StructType(Seq(StructField("nested0Col0", StructType(Seq(
        StructField("nested1Col0", StructType(Seq(
          StructField("nested2Col0", IntegerType, nullable = false))),
          nullable = false))),
        nullable = false))))

    checkAnswer(
      emptyNestedDf(2, 2, nullable = false),
      Seq.empty[Row],
      StructType(Seq(StructField("nested0Col0", StructType(Seq(
        StructField("nested1Col0", StructType(Seq(
          StructField("nested2Col0", IntegerType, nullable = false),
          StructField("nested2Col1", IntegerType, nullable = false))),
          nullable = false),
        StructField("nested1Col1", IntegerType, nullable = false))),
        nullable = false))))

    checkAnswer(
      emptyNestedDf(2, 2, nullable = true),
      Seq.empty[Row],
      StructType(Seq(StructField("nested0Col0", StructType(Seq(
        StructField("nested1Col0", StructType(Seq(
          StructField("nested2Col0", IntegerType, nullable = false),
          StructField("nested2Col1", IntegerType, nullable = false))),
          nullable = true),
        StructField("nested1Col1", IntegerType, nullable = false))),
        nullable = true))))
  }

  Seq(Performant, NonPerformant).foreach { method =>
    Seq(false, true).foreach { nullable =>
      test(s"should add and drop 1 column at each depth of nesting using ${method.name} method, " +
        s"nullable = $nullable") {
        val maxDepth = 3

        // dataframe with nested*Col0 to nested*Col2 at each depth
        val inputDf = emptyNestedDf(maxDepth, 3, nullable)

        // add nested*Col3 and drop nested*Col2
        val modifiedColumn = method(
          column = col(nestedColName(0, 0)),
          numsToAdd = Seq(3),
          numsToDrop = Seq(2),
          maxDepth = maxDepth
        ).as(nestedColName(0, 0))
        val resultDf = inputDf.select(modifiedColumn)

        // dataframe with nested*Col0, nested*Col1, nested*Col3 at each depth
        val expectedDf = {
          val colNums = Seq(0, 1, 3)
          val nestedColumnDataType = nestedStructType(colNums, nullable, maxDepth)

          spark.createDataFrame(
            spark.sparkContext.emptyRDD[Row],
            StructType(Seq(StructField(nestedColName(0, 0), nestedColumnDataType, nullable))))
        }

        checkAnswer(resultDf, expectedDf.collect(), expectedDf.schema)
      }
    }
  }

  test("assert_true") {
    // assert_true(condition, errMsgCol)
    val booleanDf = Seq((true), (false)).toDF("cond")
    checkAnswer(
      booleanDf.filter("cond = true").select(assert_true($"cond")),
      Row(null) :: Nil
    )
    val e1 = intercept[SparkException] {
      booleanDf.select(assert_true($"cond", lit(null.asInstanceOf[String]))).collect()
    }
    checkError(e1.getCause.asInstanceOf[SparkThrowable],
      errorClass = "USER_RAISED_EXCEPTION",
      parameters = Map("errorMessage" -> "null"))

    val nullDf = Seq(("first row", None), ("second row", Some(true))).toDF("n", "cond")
    checkAnswer(
      nullDf.filter("cond = true").select(assert_true($"cond", $"cond")),
      Row(null) :: Nil
    )
    val e2 = intercept[SparkException] {
      nullDf.select(assert_true($"cond", $"n")).collect()
    }
    checkError(e2.getCause.asInstanceOf[SparkThrowable],
      errorClass = "USER_RAISED_EXCEPTION",
      parameters = Map("errorMessage" -> "first row"))

    // assert_true(condition)
    val intDf = Seq((0, 1)).toDF("a", "b")
    checkAnswer(intDf.select(assert_true($"a" < $"b")), Row(null) :: Nil)
    val e3 = intercept[SparkException] {
      intDf.select(assert_true($"a" > $"b")).collect()
    }
<<<<<<< HEAD
    checkError(e3.getCause.asInstanceOf[SparkThrowable],
      errorClass = "USER_RAISED_EXCEPTION",
      parameters = Map("errorMessage" -> "'('a > 'b)' is not true!"))
=======
    assert(e3.getCause.isInstanceOf[RuntimeException])
    assert(e3.getCause.getMessage.matches("'\\(a#\\d+ > b#\\d+\\)' is not true!"))
>>>>>>> 4d435637
  }

  test("raise_error") {
    val strDf = Seq(("hello")).toDF("a")

    val e1 = intercept[SparkException] {
      strDf.select(raise_error(lit(null.asInstanceOf[String]))).collect()
    }
    checkError(e1.getCause.asInstanceOf[SparkThrowable],
      errorClass = "USER_RAISED_EXCEPTION",
      parameters = Map("errorMessage" -> "null"))

    val e2 = intercept[SparkException] {
      strDf.select(raise_error($"a")).collect()
    }
    checkError(e2.getCause.asInstanceOf[SparkThrowable],
      errorClass = "USER_RAISED_EXCEPTION",
      parameters = Map("errorMessage" -> "hello"))
  }

  test("SPARK-34677: negate/add/subtract year-month and day-time intervals") {
    import testImplicits._
    val df = Seq((Period.ofMonths(10), Duration.ofDays(10), Period.ofMonths(1), Duration.ofDays(1)))
      .toDF("year-month-A", "day-time-A", "year-month-B", "day-time-B")
    val negatedDF = df.select(-$"year-month-A", -$"day-time-A")
    checkAnswer(negatedDF, Row(Period.ofMonths(-10), Duration.ofDays(-10)))
    val addDF = df.select($"year-month-A" + $"year-month-B", $"day-time-A" + $"day-time-B")
    checkAnswer(addDF, Row(Period.ofMonths(11), Duration.ofDays(11)))
    val subDF = df.select($"year-month-A" - $"year-month-B", $"day-time-A" - $"day-time-B")
    checkAnswer(subDF, Row(Period.ofMonths(9), Duration.ofDays(9)))
  }

  test("SPARK-34721: add a year-month interval to a date") {
    withSQLConf(SQLConf.DATETIME_JAVA8API_ENABLED.key -> "true") {
      outstandingTimezonesIds.foreach { zid =>
        withSQLConf(SQLConf.SESSION_LOCAL_TIMEZONE.key -> zid) {
          Seq(
            (LocalDate.of(1900, 10, 1), Period.ofMonths(0)) -> LocalDate.of(1900, 10, 1),
            (LocalDate.of(1970, 1, 1), Period.ofMonths(-1)) -> LocalDate.of(1969, 12, 1),
            (LocalDate.of(2021, 3, 11), Period.ofMonths(1)) -> LocalDate.of(2021, 4, 11),
            (LocalDate.of(2020, 12, 31), Period.ofMonths(2)) -> LocalDate.of(2021, 2, 28),
            (LocalDate.of(2021, 5, 31), Period.ofMonths(-3)) -> LocalDate.of(2021, 2, 28),
            (LocalDate.of(2020, 2, 29), Period.ofYears(1)) -> LocalDate.of(2021, 2, 28),
            (LocalDate.of(1, 1, 1), Period.ofYears(2020)) -> LocalDate.of(2021, 1, 1)
          ).foreach { case ((date, period), result) =>
            val df = Seq((date, period)).toDF("date", "interval")
            checkAnswer(
              df.select($"date" + $"interval", $"interval" + $"date"),
              Row(result, result))
          }
        }
      }

      val e = intercept[SparkException] {
        Seq((LocalDate.of(2021, 3, 11), Period.ofMonths(Int.MaxValue)))
          .toDF("date", "interval")
          .select($"date" + $"interval")
          .collect()
      }.getCause
      assert(e.isInstanceOf[ArithmeticException])
      assert(e.getMessage.contains("integer overflow"))
    }
  }

  test("SPARK-34721: subtract a year-month interval from a date") {
    withSQLConf(SQLConf.DATETIME_JAVA8API_ENABLED.key -> "true") {
      outstandingTimezonesIds.foreach { zid =>
        withSQLConf(SQLConf.SESSION_LOCAL_TIMEZONE.key -> zid) {
          Seq(
            (LocalDate.of(1582, 10, 4), Period.ofMonths(0)) -> LocalDate.of(1582, 10, 4),
            (LocalDate.of(1582, 10, 15), Period.ofMonths(1)) -> LocalDate.of(1582, 9, 15),
            (LocalDate.of(1, 1, 1), Period.ofMonths(-1)) -> LocalDate.of(1, 2, 1),
            (LocalDate.of(9999, 10, 31), Period.ofMonths(-2)) -> LocalDate.of(9999, 12, 31),
            (LocalDate.of(2021, 5, 31), Period.ofMonths(3)) -> LocalDate.of(2021, 2, 28),
            (LocalDate.of(2021, 2, 28), Period.ofYears(1)) -> LocalDate.of(2020, 2, 28),
            (LocalDate.of(2020, 2, 29), Period.ofYears(4)) -> LocalDate.of(2016, 2, 29)
          ).foreach { case ((date, period), result) =>
            val df = Seq((date, period)).toDF("date", "interval")
            checkAnswer(df.select($"date" - $"interval"), Row(result))
          }
        }
      }

      val e = intercept[SparkException] {
        Seq((LocalDate.of(2021, 3, 11), Period.ofMonths(Int.MaxValue)))
          .toDF("date", "interval")
          .select($"date" - $"interval")
          .collect()
      }.getCause
      assert(e.isInstanceOf[ArithmeticException])
      assert(e.getMessage.contains("integer overflow"))
    }
  }

  test("SPARK-34739: add a year-month interval to a timestamp") {
    withSQLConf(SQLConf.DATETIME_JAVA8API_ENABLED.key -> "true") {
      outstandingZoneIds.foreach { zid =>
        withSQLConf(SQLConf.SESSION_LOCAL_TIMEZONE.key -> zid.getId) {
          Seq(
            (LocalDateTime.of(1900, 1, 1, 0, 0, 0, 123456000), Period.ofMonths(0)) ->
              LocalDateTime.of(1900, 1, 1, 0, 0, 0, 123456000),
            (LocalDateTime.of(1970, 1, 1, 0, 0, 0, 1000), Period.ofMonths(-1)) ->
              LocalDateTime.of(1969, 12, 1, 0, 0, 0, 1000),
            (LocalDateTime.of(2021, 3, 14, 1, 2, 3, 0), Period.ofMonths(1)) ->
              LocalDateTime.of(2021, 4, 14, 1, 2, 3, 0),
            (LocalDateTime.of(2020, 12, 31, 23, 59, 59, 999999000), Period.ofMonths(2)) ->
              LocalDateTime.of(2021, 2, 28, 23, 59, 59, 999999000),
            (LocalDateTime.of(2021, 5, 31, 0, 0, 1, 0), Period.ofMonths(-3)) ->
              LocalDateTime.of(2021, 2, 28, 0, 0, 1, 0),
            (LocalDateTime.of(2020, 2, 29, 12, 13, 14), Period.ofYears(1)) ->
              LocalDateTime.of(2021, 2, 28, 12, 13, 14),
            (LocalDateTime.of(1, 1, 1, 1, 1, 1, 1000), Period.ofYears(2020)) ->
              LocalDateTime.of(2021, 1, 1, 1, 1, 1, 1000)
          ).foreach { case ((ldt, period), expected) =>
            val df = Seq((ldt.atZone(zid).toInstant, period)).toDF("ts", "interval")
            val result = expected.atZone(zid).toInstant
            checkAnswer(df.select($"ts" + $"interval", $"interval" + $"ts"), Row(result, result))
          }
        }
      }

      val e = intercept[SparkException] {
        Seq((Instant.parse("2021-03-14T18:55:00Z"), Period.ofMonths(Int.MaxValue)))
          .toDF("ts", "interval")
          .select($"ts" + $"interval")
          .collect()
      }.getCause
      assert(e.isInstanceOf[ArithmeticException])
      assert(e.getMessage.contains("long overflow"))
    }
  }

  test("SPARK-34739: subtract a year-month interval from a timestamp") {
    withSQLConf(SQLConf.DATETIME_JAVA8API_ENABLED.key -> "true") {
      outstandingZoneIds.foreach { zid =>
        withSQLConf(SQLConf.SESSION_LOCAL_TIMEZONE.key -> zid.getId) {
          Seq(
            (LocalDateTime.of(1582, 10, 4, 0, 0, 0), Period.ofMonths(0)) ->
              LocalDateTime.of(1582, 10, 4, 0, 0, 0),
            (LocalDateTime.of(1582, 10, 15, 23, 59, 59, 999999000), Period.ofMonths(1)) ->
              LocalDateTime.of(1582, 9, 15, 23, 59, 59, 999999000),
            (LocalDateTime.of(1, 1, 1, 1, 1, 1, 1000), Period.ofMonths(-1)) ->
              LocalDateTime.of(1, 2, 1, 1, 1, 1, 1000),
            (LocalDateTime.of(9999, 10, 31, 23, 59, 59, 999000000), Period.ofMonths(-2)) ->
              LocalDateTime.of(9999, 12, 31, 23, 59, 59, 999000000),
            (LocalDateTime.of(2021, 5, 31, 0, 0, 0, 1000), Period.ofMonths(3)) ->
              LocalDateTime.of(2021, 2, 28, 0, 0, 0, 1000),
            (LocalDateTime.of(2021, 2, 28, 11, 12, 13, 123456000), Period.ofYears(1)) ->
              LocalDateTime.of(2020, 2, 28, 11, 12, 13, 123456000),
            (LocalDateTime.of(2020, 2, 29, 1, 2, 3, 5000), Period.ofYears(4)) ->
              LocalDateTime.of(2016, 2, 29, 1, 2, 3, 5000)
          ).foreach { case ((ldt, period), expected) =>
            val df = Seq((ldt.atZone(zid).toInstant, period)).toDF("ts", "interval")
            checkAnswer(df.select($"ts" - $"interval"), Row(expected.atZone(zid).toInstant))
          }
        }
      }

      val e = intercept[SparkException] {
        Seq((Instant.parse("2021-03-14T18:55:00Z"), Period.ofMonths(Int.MaxValue)))
          .toDF("ts", "interval")
          .select($"ts" - $"interval")
          .collect()
      }.getCause
      assert(e.isInstanceOf[ArithmeticException])
      assert(e.getMessage.contains("long overflow"))
    }
  }

  test("SPARK-34761, SPARK-34903: add/subtract a day-time interval to/from a timestamp") {
    withSQLConf(SQLConf.DATETIME_JAVA8API_ENABLED.key -> "true") {
      outstandingZoneIds.foreach { zid =>
        withSQLConf(SQLConf.SESSION_LOCAL_TIMEZONE.key -> zid.getId) {
          Seq(
            (LocalDateTime.of(1900, 1, 1, 0, 0, 0, 123456000), Duration.ofDays(0)) ->
              LocalDateTime.of(1900, 1, 1, 0, 0, 0, 123456000),
            (LocalDateTime.of(1970, 1, 1, 0, 0, 0, 100000000), Duration.ofDays(-1)) ->
              LocalDateTime.of(1969, 12, 31, 0, 0, 0, 100000000),
            (LocalDateTime.of(2021, 3, 14, 1, 2, 3), Duration.ofDays(1)) ->
              LocalDateTime.of(2021, 3, 15, 1, 2, 3),
            (LocalDateTime.of(2020, 12, 31, 23, 59, 59, 999000000),
              Duration.ofDays(2 * 30).plusMillis(1)) -> LocalDateTime.of(2021, 3, 2, 0, 0, 0),
            (LocalDateTime.of(2020, 3, 16, 0, 0, 0, 1000), Duration.of(-1, ChronoUnit.MICROS)) ->
              LocalDateTime.of(2020, 3, 16, 0, 0, 0),
            (LocalDateTime.of(2020, 2, 29, 12, 13, 14), Duration.ofDays(365)) ->
              LocalDateTime.of(2021, 2, 28, 12, 13, 14),
            (LocalDateTime.of(1582, 10, 4, 1, 2, 3, 40000000),
              Duration.ofDays(10).plusMillis(60)) ->
              LocalDateTime.of(1582, 10, 14, 1, 2, 3, 100000000)
          ).foreach { case ((ldt, duration), expected) =>
            val ts = ldt.atZone(zid).toInstant
            val result = expected.atZone(zid).toInstant
            val df = Seq((ts, duration, result)).toDF("ts", "interval", "result")
            checkAnswer(
              df.select($"ts" + $"interval", $"interval" + $"ts", $"result" - $"interval",
                $"result" - $"ts"),
              Row(result, result, ts, duration))
          }
        }
      }

      Seq(
        "2021-03-16T18:56:00Z" -> "ts + i",
        "1900-03-16T18:56:00Z" -> "ts - i").foreach { case (instant, op) =>
        val e = intercept[SparkException] {
          Seq(
            (Instant.parse(instant), Duration.of(Long.MaxValue, ChronoUnit.MICROS)))
            .toDF("ts", "i")
            .selectExpr(op)
            .collect()
        }.getCause
        assert(e.isInstanceOf[ArithmeticException])
        assert(e.getMessage.contains("long overflow"))
      }
    }
  }

  test("SPARK-34824: multiply year-month interval by numeric") {
    checkAnswer(
      Seq((Period.ofYears(0), 0)).toDF("i", "n").select($"i" * $"n"),
      Row(Period.ofYears(0)))
    checkAnswer(
      Seq((Period.ofMonths(0), 10.toByte)).toDF("i", "n").select($"i" * $"n"),
      Row(Period.ofMonths(0)))
    checkAnswer(
      Seq((Period.ofMonths(5), 3.toShort)).toDF("i", "n").select($"n" * $"i"),
      Row(Period.ofYears(1).plusMonths(3)))
    checkAnswer(
      Seq((Period.ofYears(1000), "2")).toDF("i", "n").select($"i" * $"n"),
      Row(Period.ofYears(2000)))
    checkAnswer(
      Seq((Period.ofMonths(1), 12L)).toDF("i", "n").select($"n" * $"i"),
      Row(Period.ofYears(1)))
    checkAnswer(
      Seq((Period.ofYears(100).plusMonths(11), Short.MaxValue)).toDF("i", "n").select($"n" * $"i"),
      Row(Period.ofYears(100).plusMonths(11).multipliedBy(Short.MaxValue).normalized()))
    checkAnswer(
      Seq((Period.ofMonths(-1), 0.499f)).toDF("i", "n").select($"i" * $"n"),
      Row(Period.ofMonths(0)))
    checkAnswer(
      Seq((Period.ofMonths(10000000), 0.0000001d)).toDF("i", "n").select($"i" * $"n"),
      Row(Period.ofMonths(1)))
    checkAnswer(
      Seq((Period.ofMonths(-10000000), BigDecimal(0.0000001d))).toDF("i", "n").select($"i" * $"n"),
      Row(Period.ofMonths(-1)))
    checkAnswer(
      Seq((Period.ofMonths(-1), BigDecimal(0.5))).toDF("i", "n").select($"i" * $"n"),
      Row(Period.ofMonths(-1)))

    val e = intercept[SparkException] {
      Seq((Period.ofYears(9999), Long.MinValue)).toDF("i", "n").select($"n" * $"i").collect()
    }.getCause
    assert(e.isInstanceOf[ArithmeticException])
    assert(e.getMessage.contains("overflow"))
  }

  test("SPARK-34850: multiply day-time interval by numeric") {
    checkAnswer(
      Seq((Duration.ofDays(0), 0)).toDF("i", "n").select($"i" * $"n"),
      Row(Duration.ofDays(0)))
    checkAnswer(
      Seq((Duration.ofDays(0), 10.toByte)).toDF("i", "n").select($"i" * $"n"),
      Row(Duration.ofDays(0)))
    checkAnswer(
      Seq((Duration.ofHours(12), 3.toShort)).toDF("i", "n").select($"n" * $"i"),
      Row(Duration.ofDays(1).plusHours(12)))
    checkAnswer(
      Seq((Duration.ofMinutes(1000), "2")).toDF("i", "n").select($"i" * $"n"),
      Row(Duration.ofMinutes(2000)))
    checkAnswer(
      Seq((Duration.ofSeconds(1), 60L)).toDF("i", "n").select($"n" * $"i"),
      Row(Duration.ofMinutes(1)))
    checkAnswer(
      Seq((Duration.of(-1, ChronoUnit.MICROS), 0.499f)).toDF("i", "n").select($"i" * $"n"),
      Row(Duration.of(0, ChronoUnit.MICROS)))
    checkAnswer(
      Seq((Duration.of(-1, ChronoUnit.MICROS), 0.51d)).toDF("i", "n").select($"i" * $"n"),
      Row(Duration.of(-1, ChronoUnit.MICROS)))
    checkAnswer(
      Seq((Duration.of(-10000000, ChronoUnit.MICROS), BigDecimal(0.0000001d)))
        .toDF("i", "n").select($"i" * $"n"),
      Row(Duration.of(-1, ChronoUnit.MICROS)))

    val e = intercept[SparkException] {
      Seq((Duration.ofDays(9999), Long.MinValue)).toDF("i", "n").select($"n" * $"i").collect()
    }.getCause
    assert(e.isInstanceOf[ArithmeticException])
    assert(e.getMessage.contains("overflow"))
  }

  test("SPARK-34868: divide year-month interval by numeric") {
    checkAnswer(
      Seq((Period.ofYears(0), 10.toByte)).toDF("i", "n").select($"i" / $"n"),
      Row(Period.ofYears(0)))
    checkAnswer(
      Seq((Period.ofYears(10), 3.toShort)).toDF("i", "n").select($"i" / $"n"),
      Row(Period.ofYears(3).plusMonths(4)))
    checkAnswer(
      Seq((Period.ofYears(1000), "2")).toDF("i", "n").select($"i" / $"n"),
      Row(Period.ofYears(500)))
    checkAnswer(
      Seq((Period.ofMonths(1).multipliedBy(Int.MaxValue), Int.MaxValue))
        .toDF("i", "n").select($"i" / $"n"),
      Row(Period.ofMonths(1)))
    checkAnswer(
      Seq((Period.ofYears(-1), 12L)).toDF("i", "n").select($"i" / $"n"),
      Row(Period.ofMonths(-1)))
    checkAnswer(
      Seq((Period.ofMonths(-1), 0.499f)).toDF("i", "n").select($"i" / $"n"),
      Row(Period.ofMonths(-2)))
    checkAnswer(
      Seq((Period.ofMonths(10000000), 10000000d)).toDF("i", "n").select($"i" / $"n"),
      Row(Period.ofMonths(1)))
    checkAnswer(
      Seq((Period.ofMonths(-1), BigDecimal(0.5))).toDF("i", "n").select($"i" / $"n"),
      Row(Period.ofMonths(-2)))

    val e = intercept[SparkException] {
      Seq((Period.ofYears(9999), 0)).toDF("i", "n").select($"i" / $"n").collect()
    }.getCause
    assert(e.isInstanceOf[ArithmeticException])
    assert(e.getMessage.contains("Division by zero"))

    val e2 = intercept[SparkException] {
      Seq((Period.ofYears(9999), 0d)).toDF("i", "n").select($"i" / $"n").collect()
    }.getCause
    assert(e2.isInstanceOf[ArithmeticException])
    assert(e2.getMessage.contains("Division by zero"))

    val e3 = intercept[SparkException] {
      Seq((Period.ofYears(9999), BigDecimal(0))).toDF("i", "n").select($"i" / $"n").collect()
    }.getCause
    assert(e3.isInstanceOf[ArithmeticException])
    assert(e3.getMessage.contains("Division by zero"))
  }

  test("SPARK-34875: divide day-time interval by numeric") {
    checkAnswer(
      Seq((Duration.ZERO, 10.toByte)).toDF("i", "n").select($"i" / $"n"),
      Row(Duration.ZERO))
    checkAnswer(
      Seq((Duration.ofDays(10), 3.toShort)).toDF("i", "n").select($"i" / $"n"),
      Row(Duration.ofDays(10).dividedBy(3)))
    checkAnswer(
      Seq((Duration.ofHours(1000), "2")).toDF("i", "n").select($"i" / $"n"),
      Row(Duration.ofHours(500)))
    checkAnswer(
      Seq((Duration.of(1, ChronoUnit.MICROS).multipliedBy(Long.MaxValue), Long.MaxValue))
        .toDF("i", "n").select($"i" / $"n"),
      Row(Duration.of(1, ChronoUnit.MICROS)))
    checkAnswer(
      Seq((Duration.ofMinutes(-1), 60L)).toDF("i", "n").select($"i" / $"n"),
      Row(Duration.ofSeconds(-1)))
    checkAnswer(
      Seq((Duration.ofDays(-1), 0.5f)).toDF("i", "n").select($"i" / $"n"),
      Row(Duration.ofDays(-2)))
    checkAnswer(
      Seq((Duration.ofMillis(10000000), 10000000d)).toDF("i", "n").select($"i" / $"n"),
      Row(Duration.ofMillis(1)))
    checkAnswer(
      Seq((Duration.of(-1, ChronoUnit.MICROS), BigDecimal(10000.0001)))
        .toDF("i", "n").select($"i" / $"n"),
      Row(Duration.of(-1, ChronoUnit.MICROS).multipliedBy(10000).dividedBy(100000001)))

    val e = intercept[SparkException] {
      Seq((Duration.ofDays(9999), 0)).toDF("i", "n").select($"i" / $"n").collect()
    }.getCause
    assert(e.isInstanceOf[ArithmeticException])
    assert(e.getMessage.contains("Division by zero"))

    val e2 = intercept[SparkException] {
      Seq((Duration.ofDays(9999), 0d)).toDF("i", "n").select($"i" / $"n").collect()
    }.getCause
    assert(e2.isInstanceOf[ArithmeticException])
    assert(e2.getMessage.contains("Division by zero"))

    val e3 = intercept[SparkException] {
      Seq((Duration.ofDays(9999), BigDecimal(0))).toDF("i", "n").select($"i" / $"n").collect()
    }.getCause
    assert(e3.isInstanceOf[ArithmeticException])
    assert(e3.getMessage.contains("Division by zero"))
  }

  test("SPARK-34896: return day-time interval from dates subtraction") {
    withSQLConf(
      SQLConf.DATETIME_JAVA8API_ENABLED.key -> "true",
      SQLConf.LEGACY_INTERVAL_ENABLED.key -> "false") {
      outstandingTimezonesIds.foreach { zid =>
        withSQLConf(SQLConf.SESSION_LOCAL_TIMEZONE.key -> zid) {
          Seq(
            (LocalDate.of(1582, 10, 15), LocalDate.of(1582, 10, 4)),
            (LocalDate.of(1900, 10, 1), LocalDate.of(1900, 10, 1)),
            (LocalDate.of(1969, 12, 1), LocalDate.of(1970, 1, 1)),
            (LocalDate.of(2021, 3, 1), LocalDate.of(2020, 2, 29)),
            (LocalDate.of(2021, 3, 15), LocalDate.of(2021, 3, 14)),
            (LocalDate.of(1, 1, 1), LocalDate.of(2021, 3, 29))
          ).foreach { case (end, start) =>
            val df = Seq((end, start)).toDF("end", "start")
            val daysBetween = Duration.ofDays(ChronoUnit.DAYS.between(start, end))
            val r = df.select($"end" - $"start").toDF("diff")
            checkAnswer(r, Row(daysBetween))
            assert(r.schema === new StructType().add("diff", DayTimeIntervalType(DAY)))
          }
        }
      }

      val e = intercept[SparkException] {
        Seq((LocalDate.ofEpochDay(0), LocalDate.of(500000, 1, 1)))
          .toDF("start", "end")
          .select($"end" - $"start")
          .collect()
      }.getCause
      assert(e.isInstanceOf[ArithmeticException])
      assert(e.getMessage.contains("long overflow"))
    }
  }

  test("SPARK-34903: Return day-time interval from timestamps subtraction") {
    outstandingTimezonesIds.foreach { tz =>
      withSQLConf(SQLConf.SESSION_LOCAL_TIMEZONE.key -> tz) {
        checkAnswer(
          sql("select timestamp '2021-03-31 19:11:10' - timestamp '2021-03-01 19:11:10'"),
          Row(Duration.ofDays(30)))
        checkAnswer(
          Seq((Instant.parse("2021-03-31T00:01:02Z"), Instant.parse("2021-04-01T00:00:00Z")))
            .toDF("start", "end").select($"end" - $"start" < Duration.ofDays(1)),
          Row(true))
        checkAnswer(
          Seq((Instant.parse("2021-03-31T00:01:02.777Z"), Duration.ofMillis(333)))
            .toDF("ts", "i")
            .select(($"ts" + $"i") - $"ts"),
          Row(Duration.ofMillis(333)))
        checkAnswer(
          Seq((LocalDateTime.of(2021, 3, 31, 10, 0, 0)
              .atZone(DateTimeUtils.getZoneId(tz)).toInstant, LocalDate.of(2020, 3, 31)))
            .toDF("ts", "d")
          .select($"ts" - $"d"),
          Row(Duration.ofDays(365).plusHours(10)))
      }
    }
  }

  test("SPARK-35051: add/subtract a day-time interval to/from a date") {
    withSQLConf(SQLConf.DATETIME_JAVA8API_ENABLED.key -> "true") {
      outstandingZoneIds.foreach { zid =>
        withSQLConf(SQLConf.SESSION_LOCAL_TIMEZONE.key -> zid.getId) {
          Seq(
            (LocalDate.of(1, 1, 1), Duration.ofDays(31)) -> LocalDateTime.of(1, 2, 1, 0, 0, 0),
            (LocalDate.of(1582, 9, 15), Duration.ofDays(30).plus(1, ChronoUnit.MICROS)) ->
              LocalDateTime.of(1582, 10, 15, 0, 0, 0, 1000),
            (LocalDate.of(1900, 1, 1), Duration.ofDays(0).plusHours(1)) ->
              LocalDateTime.of(1900, 1, 1, 1, 0, 0),
            (LocalDate.of(1970, 1, 1), Duration.ofDays(-1).minusMinutes(1)) ->
              LocalDateTime.of(1969, 12, 30, 23, 59, 0),
            (LocalDate.of(2021, 3, 14), Duration.ofDays(1)) ->
              LocalDateTime.of(2021, 3, 15, 0, 0, 0),
            (LocalDate.of(2020, 12, 31), Duration.ofDays(4 * 30).plusMinutes(30)) ->
              LocalDateTime.of(2021, 4, 30, 0, 30, 0),
            (LocalDate.of(2020, 2, 29), Duration.ofDays(365).plusSeconds(59)) ->
              LocalDateTime.of(2021, 2, 28, 0, 0, 59),
            (LocalDate.of(10000, 1, 1), Duration.ofDays(-2)) ->
              LocalDateTime.of(9999, 12, 30, 0, 0, 0)
          ).foreach { case ((date, duration), expected) =>
            val result = expected.atZone(zid).toInstant
            val ts = date.atStartOfDay(zid).toInstant
            val df = Seq((date, duration, result)).toDF("date", "interval", "result")
            checkAnswer(
              df.select($"date" + $"interval", $"interval" + $"date", $"result" - $"interval",
                $"result" - $"date"),
              Row(result, result, ts, duration))
          }
        }
      }

      Seq(
        "2021-04-14" -> "date + i",
        "1900-04-14" -> "date - i").foreach { case (date, op) =>
        val e = intercept[SparkException] {
          Seq(
            (LocalDate.parse(date), Duration.of(Long.MaxValue, ChronoUnit.MICROS)))
            .toDF("date", "i")
            .selectExpr(op)
            .collect()
        }.getCause
        assert(e.isInstanceOf[ArithmeticException])
        assert(e.getMessage.contains("long overflow"))
      }
    }
  }

  test("SPARK-35852: add/subtract a interval day to/from a date") {
    withSQLConf(SQLConf.DATETIME_JAVA8API_ENABLED.key -> "true") {
      Seq(
        (LocalDate.of(1, 1, 1), Duration.ofDays(31)),
        (LocalDate.of(1582, 9, 15), Duration.ofDays(30)),
        (LocalDate.of(1900, 1, 1), Duration.ofDays(0)),
        (LocalDate.of(1970, 1, 1), Duration.ofDays(-1)),
        (LocalDate.of(2021, 3, 14), Duration.ofDays(1)),
        (LocalDate.of(2020, 12, 31), Duration.ofDays(4 * 30)),
        (LocalDate.of(2020, 2, 29), Duration.ofDays(365)),
        (LocalDate.of(10000, 1, 1), Duration.ofDays(-2))
      ).foreach { case (date, duration) =>
        val days = duration.toDays
        val add = date.plusDays(days)
        val sub = date.minusDays(days)
        val df = Seq((date, duration)).toDF("start", "diff")
          .select($"start", $"diff" cast DayTimeIntervalType(DAY) as "diff")
          .select($"start" + $"diff", $"diff" + $"start", $"start" - $"diff")
        checkAnswer(df, Row(add, add, sub))
      }
    }
  }

  test("SPARK-36778: add ilike API for scala") {
    // scalastyle:off
    // non ascii characters are not allowed in the code, so we disable the scalastyle here.
    // null handling
    val nullDf = Seq("a", null).toDF("src")
    checkAnswer(nullDf.filter($"src".ilike("A")), Row("a"))
    checkAnswer(nullDf.filter($"src".ilike(null)), spark.emptyDataFrame)
    // simple pattern
    val simpleDf = Seq("a", "A", "abdef", "a_%b", "addb", "abC", "a\nb").toDF("src")
    checkAnswer(simpleDf.filter($"src".ilike("a")), Seq("a", "A").toDF())
    checkAnswer(simpleDf.filter($"src".ilike("A")), Seq("a", "A").toDF())
    checkAnswer(simpleDf.filter($"src".ilike("b")), spark.emptyDataFrame)
    checkAnswer(simpleDf.filter($"src".ilike("aBdef")), Seq("abdef").toDF())
    checkAnswer(simpleDf.filter($"src".ilike("a\\__b")), Seq("a_%b").toDF())
    checkAnswer(simpleDf.filter($"src".ilike("A_%b")), Seq("a_%b", "addb", "a\nb").toDF())
    checkAnswer(simpleDf.filter($"src".ilike("a%")), simpleDf)
    checkAnswer(simpleDf.filter($"src".ilike("a_b")), Seq("a\nb").toDF())
    // double-escaping backslash
    val dEscDf = Seq("""\__""", """\\__""").toDF("src")
    checkAnswer(dEscDf.filter($"src".ilike("""\\\__""")), Seq("""\__""").toDF())
    checkAnswer(dEscDf.filter($"src".ilike("""%\\%\%""")), spark.emptyDataFrame)
    // unicode
    val uncDf = Seq("a\u20ACA", "A€a", "a€AA", "a\u20ACaz", "ЀЁЂѺΏỀ").toDF("src")
    checkAnswer(uncDf.filter($"src".ilike("_\u20AC_")), Seq("a\u20ACA", "A€a").toDF())
    checkAnswer(uncDf.filter($"src".ilike("_€_")), Seq("a\u20ACA", "A€a").toDF())
    checkAnswer(uncDf.filter($"src".ilike("_\u20AC_a")), Seq("a€AA").toDF())
    checkAnswer(uncDf.filter($"src".ilike("_€_Z")), Seq("a\u20ACaz").toDF())
    checkAnswer(uncDf.filter($"src".ilike("ѐёђѻώề")), Seq("ЀЁЂѺΏỀ").toDF())
    // scalastyle:on
  }

  test("SPARK-39093: divide period by integral expression") {
    val df = Seq(((Period.ofMonths(10)), 2)).toDF("pd", "num")
    checkAnswer(df.select($"pd" / ($"num" + 3)),
      Seq((Period.ofMonths(2))).toDF)
  }

  test("SPARK-39093: divide duration by integral expression") {
    val df = Seq(((Duration.ofDays(10)), 2)).toDF("dd", "num")
    checkAnswer(df.select($"dd" / ($"num" + 3)),
      Seq((Duration.ofDays(2))).toDF)
  }
}<|MERGE_RESOLUTION|>--- conflicted
+++ resolved
@@ -2567,14 +2567,9 @@
     val e3 = intercept[SparkException] {
       intDf.select(assert_true($"a" > $"b")).collect()
     }
-<<<<<<< HEAD
-    checkError(e3.getCause.asInstanceOf[SparkThrowable],
-      errorClass = "USER_RAISED_EXCEPTION",
-      parameters = Map("errorMessage" -> "'('a > 'b)' is not true!"))
-=======
+
     assert(e3.getCause.isInstanceOf[RuntimeException])
-    assert(e3.getCause.getMessage.matches("'\\(a#\\d+ > b#\\d+\\)' is not true!"))
->>>>>>> 4d435637
+    assert(e3.getCause.getMessage.matches("[USER_RAISED_EXCEPTION] '\\(a#\\d+ > b#\\d+\\)' is not true!"))
   }
 
   test("raise_error") {
