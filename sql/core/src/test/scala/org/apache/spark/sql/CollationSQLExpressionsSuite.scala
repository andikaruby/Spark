--- conflicted
+++ resolved
@@ -331,7 +331,135 @@
     })
   }
 
-<<<<<<< HEAD
+  test("Support StringSpace expression with collation") {
+    case class StringSpaceTestCase(
+      input: Int,
+      collationName: String,
+      result: String
+    )
+
+    val testCases = Seq(
+      StringSpaceTestCase(1, "UTF8_BINARY", " "),
+      StringSpaceTestCase(2, "UTF8_BINARY_LCASE", "  "),
+      StringSpaceTestCase(3, "UNICODE", "   "),
+      StringSpaceTestCase(4, "UNICODE_CI", "    ")
+    )
+
+    // Supported collations
+    testCases.foreach(t => {
+      val query =
+        s"""
+           |select space(${t.input})
+           |""".stripMargin
+      // Result & data type
+      withSQLConf(SqlApiConf.DEFAULT_COLLATION -> t.collationName) {
+        val testQuery = sql(query)
+        checkAnswer(testQuery, Row(t.result))
+        val dataType = StringType(t.collationName)
+        assert(testQuery.schema.fields.head.dataType.sameType(dataType))
+      }
+    })
+  }
+
+  test("Support ToNumber & TryToNumber expressions with collation") {
+    case class ToNumberTestCase(
+      input: String,
+      collationName: String,
+      format: String,
+      result: Any,
+      resultType: DataType
+    )
+
+    val testCases = Seq(
+      ToNumberTestCase("123", "UTF8_BINARY", "999", 123, DecimalType(3, 0)),
+      ToNumberTestCase("1", "UTF8_BINARY_LCASE", "0.00", 1.00, DecimalType(3, 2)),
+      ToNumberTestCase("99,999", "UNICODE", "99,999", 99999, DecimalType(5, 0)),
+      ToNumberTestCase("$14.99", "UNICODE_CI", "$99.99", 14.99, DecimalType(4, 2))
+    )
+
+    // Supported collations (ToNumber)
+    testCases.foreach(t => {
+      val query =
+        s"""
+           |select to_number('${t.input}', '${t.format}')
+           |""".stripMargin
+      // Result & data type
+      withSQLConf(SqlApiConf.DEFAULT_COLLATION -> t.collationName) {
+        val testQuery = sql(query)
+        checkAnswer(testQuery, Row(t.result))
+        assert(testQuery.schema.fields.head.dataType.sameType(t.resultType))
+      }
+    })
+
+    // Supported collations (TryToNumber)
+    testCases.foreach(t => {
+      val query =
+        s"""
+           |select try_to_number('${t.input}', '${t.format}')
+           |""".stripMargin
+      // Result & data type
+      withSQLConf(SqlApiConf.DEFAULT_COLLATION -> t.collationName) {
+        val testQuery = sql(query)
+        checkAnswer(testQuery, Row(t.result))
+        assert(testQuery.schema.fields.head.dataType.sameType(t.resultType))
+      }
+    })
+  }
+
+  test("Handle invalid number for ToNumber variant expression with collation") {
+    // to_number should throw an exception if the conversion fails
+    val number = "xx"
+    val query = s"SELECT to_number('$number', '999');"
+    withSQLConf(SqlApiConf.DEFAULT_COLLATION -> "UNICODE") {
+      val e = intercept[SparkIllegalArgumentException] {
+        val testQuery = sql(query)
+        testQuery.collect()
+      }
+      assert(e.getErrorClass === "INVALID_FORMAT.MISMATCH_INPUT")
+    }
+  }
+
+  test("Handle invalid number for TryToNumber variant expression with collation") {
+    // try_to_number shouldn't throw an exception if the conversion fails
+    val number = "xx"
+    val query = s"SELECT try_to_number('$number', '999');"
+    withSQLConf(SqlApiConf.DEFAULT_COLLATION -> "UNICODE") {
+      val testQuery = sql(query)
+      checkAnswer(testQuery, Row(null))
+    }
+  }
+
+  test("Support ToChar expression with collation") {
+    case class ToCharTestCase(
+      input: Int,
+      collationName: String,
+      format: String,
+      result: String
+    )
+
+    val testCases = Seq(
+      ToCharTestCase(12, "UTF8_BINARY", "999", " 12"),
+      ToCharTestCase(34, "UTF8_BINARY_LCASE", "000D00", "034.00"),
+      ToCharTestCase(56, "UNICODE", "$99.99", "$56.00"),
+      ToCharTestCase(78, "UNICODE_CI", "99D9S", "78.0+")
+    )
+
+    // Supported collations
+    testCases.foreach(t => {
+      val query =
+        s"""
+           |select to_char(${t.input}, '${t.format}')
+           |""".stripMargin
+      // Result & data type
+      withSQLConf(SqlApiConf.DEFAULT_COLLATION -> t.collationName) {
+        val testQuery = sql(query)
+        checkAnswer(testQuery, Row(t.result))
+        val dataType = StringType(t.collationName)
+        assert(testQuery.schema.fields.head.dataType.sameType(dataType))
+      }
+    })
+  }
+
   test("Support SchemaOfJson json expression with collation") {
     case class SchemaOfJsonTestCase(
      input: String,
@@ -348,139 +476,18 @@
         "UNICODE", Row("ARRAY<STRING>")),
       SchemaOfJsonTestCase("''",
         "UNICODE_CI", Row("STRING"))
-=======
-  test("Support StringSpace expression with collation") {
-    case class StringSpaceTestCase(
-      input: Int,
-      collationName: String,
-      result: String
-    )
-
-    val testCases = Seq(
-      StringSpaceTestCase(1, "UTF8_BINARY", " "),
-      StringSpaceTestCase(2, "UTF8_BINARY_LCASE", "  "),
-      StringSpaceTestCase(3, "UNICODE", "   "),
-      StringSpaceTestCase(4, "UNICODE_CI", "    ")
->>>>>>> 52a7f634
-    )
-
-    // Supported collations
-    testCases.foreach(t => {
-      val query =
-        s"""
-<<<<<<< HEAD
+    )
+
+    // Supported collations
+    testCases.foreach(t => {
+      val query =
+        s"""
            |SELECT schema_of_json(${t.input})
-=======
-           |select space(${t.input})
->>>>>>> 52a7f634
-           |""".stripMargin
-      // Result & data type
-      withSQLConf(SqlApiConf.DEFAULT_COLLATION -> t.collationName) {
-        val testQuery = sql(query)
-<<<<<<< HEAD
+           |""".stripMargin
+      // Result & data type
+      withSQLConf(SqlApiConf.DEFAULT_COLLATION -> t.collationName) {
+        val testQuery = sql(query)
         checkAnswer(testQuery, t.result)
-=======
-        checkAnswer(testQuery, Row(t.result))
-        val dataType = StringType(t.collationName)
-        assert(testQuery.schema.fields.head.dataType.sameType(dataType))
-      }
-    })
-  }
-
-  test("Support ToNumber & TryToNumber expressions with collation") {
-    case class ToNumberTestCase(
-      input: String,
-      collationName: String,
-      format: String,
-      result: Any,
-      resultType: DataType
-    )
-
-    val testCases = Seq(
-      ToNumberTestCase("123", "UTF8_BINARY", "999", 123, DecimalType(3, 0)),
-      ToNumberTestCase("1", "UTF8_BINARY_LCASE", "0.00", 1.00, DecimalType(3, 2)),
-      ToNumberTestCase("99,999", "UNICODE", "99,999", 99999, DecimalType(5, 0)),
-      ToNumberTestCase("$14.99", "UNICODE_CI", "$99.99", 14.99, DecimalType(4, 2))
-    )
-
-    // Supported collations (ToNumber)
-    testCases.foreach(t => {
-      val query =
-        s"""
-           |select to_number('${t.input}', '${t.format}')
-           |""".stripMargin
-      // Result & data type
-      withSQLConf(SqlApiConf.DEFAULT_COLLATION -> t.collationName) {
-        val testQuery = sql(query)
-        checkAnswer(testQuery, Row(t.result))
-        assert(testQuery.schema.fields.head.dataType.sameType(t.resultType))
-      }
-    })
-
-    // Supported collations (TryToNumber)
-    testCases.foreach(t => {
-      val query =
-        s"""
-           |select try_to_number('${t.input}', '${t.format}')
-           |""".stripMargin
-      // Result & data type
-      withSQLConf(SqlApiConf.DEFAULT_COLLATION -> t.collationName) {
-        val testQuery = sql(query)
-        checkAnswer(testQuery, Row(t.result))
-        assert(testQuery.schema.fields.head.dataType.sameType(t.resultType))
-      }
-    })
-  }
-
-  test("Handle invalid number for ToNumber variant expression with collation") {
-    // to_number should throw an exception if the conversion fails
-    val number = "xx"
-    val query = s"SELECT to_number('$number', '999');"
-    withSQLConf(SqlApiConf.DEFAULT_COLLATION -> "UNICODE") {
-      val e = intercept[SparkIllegalArgumentException] {
-        val testQuery = sql(query)
-        testQuery.collect()
-      }
-      assert(e.getErrorClass === "INVALID_FORMAT.MISMATCH_INPUT")
-    }
-  }
-
-  test("Handle invalid number for TryToNumber variant expression with collation") {
-    // try_to_number shouldn't throw an exception if the conversion fails
-    val number = "xx"
-    val query = s"SELECT try_to_number('$number', '999');"
-    withSQLConf(SqlApiConf.DEFAULT_COLLATION -> "UNICODE") {
-      val testQuery = sql(query)
-      checkAnswer(testQuery, Row(null))
-    }
-  }
-
-  test("Support ToChar expression with collation") {
-    case class ToCharTestCase(
-      input: Int,
-      collationName: String,
-      format: String,
-      result: String
-    )
-
-    val testCases = Seq(
-      ToCharTestCase(12, "UTF8_BINARY", "999", " 12"),
-      ToCharTestCase(34, "UTF8_BINARY_LCASE", "000D00", "034.00"),
-      ToCharTestCase(56, "UNICODE", "$99.99", "$56.00"),
-      ToCharTestCase(78, "UNICODE_CI", "99D9S", "78.0+")
-    )
-
-    // Supported collations
-    testCases.foreach(t => {
-      val query =
-        s"""
-           |select to_char(${t.input}, '${t.format}')
-           |""".stripMargin
-      // Result & data type
-      withSQLConf(SqlApiConf.DEFAULT_COLLATION -> t.collationName) {
-        val testQuery = sql(query)
-        checkAnswer(testQuery, Row(t.result))
->>>>>>> 52a7f634
         val dataType = StringType(t.collationName)
         assert(testQuery.schema.fields.head.dataType.sameType(dataType))
       }
