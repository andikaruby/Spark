/*
 * Licensed to the Apache Software Foundation (ASF) under one or more
 * contributor license agreements.  See the NOTICE file distributed with
 * this work for additional information regarding copyright ownership.
 * The ASF licenses this file to You under the Apache License, Version 2.0
 * (the "License"); you may not use this file except in compliance with
 * the License.  You may obtain a copy of the License at
 *
 *    http://www.apache.org/licenses/LICENSE-2.0
 *
 * Unless required by applicable law or agreed to in writing, software
 * distributed under the License is distributed on an "AS IS" BASIS,
 * WITHOUT WARRANTIES OR CONDITIONS OF ANY KIND, either express or implied.
 * See the License for the specific language governing permissions and
 * limitations under the License.
 */

package org.apache.spark.sql

import java.sql.{Date, Timestamp}
import java.text.SimpleDateFormat

import scala.collection.immutable.Seq

import org.apache.spark.{SparkConf, SparkException, SparkIllegalArgumentException, SparkRuntimeException}
import org.apache.spark.sql.catalyst.{ExtendedAnalysisException, InternalRow}
import org.apache.spark.sql.catalyst.expressions._
import org.apache.spark.sql.catalyst.expressions.aggregate.Mode
import org.apache.spark.sql.internal.{SqlApiConf, SQLConf}
import org.apache.spark.sql.test.SharedSparkSession
import org.apache.spark.sql.types._
import org.apache.spark.unsafe.types.UTF8String
import org.apache.spark.util.collection.OpenHashMap

// scalastyle:off nonascii
class CollationSQLExpressionsSuite
    extends QueryTest
    with SharedSparkSession
    with ExpressionEvalHelper {

  private val testSuppCollations =
    Seq(
      "UTF8_BINARY",
      "UTF8_BINARY_RTRIM",
      "UTF8_LCASE",
      "UTF8_LCASE_RTRIM",
      "UNICODE",
      "UNICODE_RTRIM",
      "UNICODE_CI",
      "UNICODE_CI_RTRIM")
  private val testAdditionalCollations = Seq("UNICODE",
    "SR", "SR_RTRIM", "SR_CI", "SR_AI", "SR_CI_AI")

  test("Support Md5 hash expression with collation") {
    case class Md5TestCase(
      input: String,
      collationName: String,
      result: String
    )

    val testCases = Seq(
      Md5TestCase("Spark", "UTF8_BINARY", "8cde774d6f7333752ed72cacddb05126"),
      Md5TestCase("Spark", "UTF8_BINARY_RTRIM", "8cde774d6f7333752ed72cacddb05126"),
      Md5TestCase("Spark", "UTF8_LCASE", "8cde774d6f7333752ed72cacddb05126"),
      Md5TestCase("Spark", "UTF8_LCASE_RTRIM", "8cde774d6f7333752ed72cacddb05126"),
      Md5TestCase("SQL", "UNICODE", "9778840a0100cb30c982876741b0b5a2"),
      Md5TestCase("SQL", "UNICODE_RTRIM", "9778840a0100cb30c982876741b0b5a2"),
      Md5TestCase("SQL", "UNICODE_CI", "9778840a0100cb30c982876741b0b5a2"),
      Md5TestCase("SQL", "UNICODE_CI_RTRIM", "9778840a0100cb30c982876741b0b5a2"),
      Md5TestCase("SQL", "SR_CI_AI", "9778840a0100cb30c982876741b0b5a2")
    )

    // Supported collations
    testCases.foreach(t => {
      val query =
        s"""
           |select md5('${t.input}')
           |""".stripMargin
      // Result & data type
      withSQLConf(SqlApiConf.DEFAULT_COLLATION -> t.collationName) {
        val testQuery = sql(query)
        checkAnswer(testQuery, Row(t.result))
        val dataType = StringType(t.collationName)
        assert(testQuery.schema.fields.head.dataType.sameType(dataType))
      }
    })
  }

  test("Support Sha2 hash expression with collation") {
    case class Sha2TestCase(
      input: String,
      collationName: String,
      bitLength: Int,
      result: String
    )

    val testCases = Seq(
      Sha2TestCase("Spark", "UTF8_BINARY", 256,
        "529bc3b07127ecb7e53a4dcf1991d9152c24537d919178022b2c42657f79a26b"),
      Sha2TestCase("Spark", "UTF8_BINARY_RTRIM", 256,
        "529bc3b07127ecb7e53a4dcf1991d9152c24537d919178022b2c42657f79a26b"),
      Sha2TestCase("Spark", "UTF8_LCASE", 256,
        "529bc3b07127ecb7e53a4dcf1991d9152c24537d919178022b2c42657f79a26b"),
      Sha2TestCase("Spark", "UTF8_LCASE_RTRIM", 256,
        "529bc3b07127ecb7e53a4dcf1991d9152c24537d919178022b2c42657f79a26b"),
      Sha2TestCase("SQL", "UNICODE", 256,
        "a7056a455639d1c7deec82ee787db24a0c1878e2792b4597709f0facf7cc7b35"),
      Sha2TestCase("SQL", "UNICODE_RTRIM", 256,
        "a7056a455639d1c7deec82ee787db24a0c1878e2792b4597709f0facf7cc7b35"),
      Sha2TestCase("SQL", "UNICODE_CI", 256,
        "a7056a455639d1c7deec82ee787db24a0c1878e2792b4597709f0facf7cc7b35"),
      Sha2TestCase("SQL", "UNICODE_CI_RTRIM", 256,
        "a7056a455639d1c7deec82ee787db24a0c1878e2792b4597709f0facf7cc7b35"),
      Sha2TestCase("SQL", "SR_AI", 256,
        "a7056a455639d1c7deec82ee787db24a0c1878e2792b4597709f0facf7cc7b35")
    )

    // Supported collations
    testCases.foreach(t => {
      val query =
        s"""
           |select sha2('${t.input}', ${t.bitLength})
           |""".stripMargin
      // Result & data type
      withSQLConf(SqlApiConf.DEFAULT_COLLATION -> t.collationName) {
        val testQuery = sql(query)
        checkAnswer(testQuery, Row(t.result))
        val dataType = StringType(t.collationName)
        assert(testQuery.schema.fields.head.dataType.sameType(dataType))
      }
    })
  }

  test("Support Sha1 hash expression with collation") {
    case class Sha1TestCase(
      input: String,
      collationName: String,
      result: String
    )

    val testCases = Seq(
      Sha1TestCase("Spark", "UTF8_BINARY", "85f5955f4b27a9a4c2aab6ffe5d7189fc298b92c"),
      Sha1TestCase("Spark", "UTF8_BINARY_RTRIM", "85f5955f4b27a9a4c2aab6ffe5d7189fc298b92c"),
      Sha1TestCase("Spark", "UTF8_LCASE", "85f5955f4b27a9a4c2aab6ffe5d7189fc298b92c"),
      Sha1TestCase("Spark", "UTF8_LCASE_RTRIM", "85f5955f4b27a9a4c2aab6ffe5d7189fc298b92c"),
      Sha1TestCase("SQL", "UNICODE", "2064cb643caa8d9e1de12eea7f3e143ca9f8680d"),
      Sha1TestCase("SQL", "UNICODE_RTRIM", "2064cb643caa8d9e1de12eea7f3e143ca9f8680d"),
      Sha1TestCase("SQL", "UNICODE_CI", "2064cb643caa8d9e1de12eea7f3e143ca9f8680d"),
      Sha1TestCase("SQL", "UNICODE_CI_RTRIM", "2064cb643caa8d9e1de12eea7f3e143ca9f8680d"),
      Sha1TestCase("Spark", "SR_CI", "85f5955f4b27a9a4c2aab6ffe5d7189fc298b92c")
    )

    // Supported collations
    testCases.foreach(t => {
      val query =
        s"""
           |select sha1('${t.input}')
           |""".stripMargin
      // Result & data type
      withSQLConf(SqlApiConf.DEFAULT_COLLATION -> t.collationName) {
        val testQuery = sql(query)
        checkAnswer(testQuery, Row(t.result))
        val dataType = StringType(t.collationName)
        assert(testQuery.schema.fields.head.dataType.sameType(dataType))
      }
    })
  }

  test("Support Crc32 hash expression with collation") {
    case class Crc321TestCase(
     input: String,
     collationName: String,
     result: Int
    )

    val testCases = Seq(
      Crc321TestCase("Spark", "UTF8_BINARY", 1557323817),
      Crc321TestCase("Spark", "UTF8_BINARY_RTRIM", 1557323817),
      Crc321TestCase("Spark", "UTF8_LCASE", 1557323817),
      Crc321TestCase("Spark", "UTF8_LCASE_RTRIM", 1557323817),
      Crc321TestCase("SQL", "UNICODE", 1299261525),
      Crc321TestCase("SQL", "UNICODE_RTRIM", 1299261525),
      Crc321TestCase("SQL", "UNICODE_CI", 1299261525),
      Crc321TestCase("SQL", "UNICODE_CI_RTRIM", 1299261525)
    )

    // Supported collations
    testCases.foreach(t => {
      val query =
        s"""
           |select crc32('${t.input}')
           |""".stripMargin
      // Result
      withSQLConf(SqlApiConf.DEFAULT_COLLATION -> t.collationName) {
        val testQuery = sql(query)
        checkAnswer(testQuery, Row(t.result))
      }
    })
  }

  test("Support Murmur3Hash hash expression with collation") {
    case class Murmur3HashTestCase(
     input: String,
     collationName: String,
     result: Int
    )

    val testCases = Seq(
      Murmur3HashTestCase("Spark", "UTF8_BINARY", 228093765),
      Murmur3HashTestCase("Spark  ", "UTF8_BINARY_RTRIM", 1779328737),
      Murmur3HashTestCase("Spark", "UTF8_LCASE", -1928694360),
      Murmur3HashTestCase("Spark  ", "UTF8_LCASE_RTRIM", -1928694360),
      Murmur3HashTestCase("SQL", "UNICODE", 1483684981),
      Murmur3HashTestCase("SQL ", "UNICODE_RTRIM", 1483684981),
      Murmur3HashTestCase("SQL", "UNICODE_CI", 279787709),
      Murmur3HashTestCase("SQL ", "UNICODE_CI_RTRIM", 279787709)
    )

    // Supported collations
    testCases.foreach(t => {
      val query =
        s"""
           |select hash('${t.input}')
           |""".stripMargin
      // Result
      withSQLConf(SqlApiConf.DEFAULT_COLLATION -> t.collationName) {
        val testQuery = sql(query)
        checkAnswer(testQuery, Row(t.result))
      }
    })
  }

  test("Support XxHash64 hash expression with collation") {
    case class XxHash64TestCase(
      input: String,
      collationName: String,
      result: Long
    )

    val testCases = Seq(
      XxHash64TestCase("Spark", "UTF8_BINARY", -4294468057691064905L),
      XxHash64TestCase("Spark ", "UTF8_BINARY_RTRIM", 6480371823304753502L),
      XxHash64TestCase("Spark", "UTF8_LCASE", -3142112654825786434L),
      XxHash64TestCase("Spark ", "UTF8_LCASE_RTRIM", -3142112654825786434L),
      XxHash64TestCase("SQL", "UNICODE", 7549349329256749019L),
      XxHash64TestCase("SQL ", "UNICODE_RTRIM", 7549349329256749019L),
      XxHash64TestCase("SQL", "UNICODE_CI", -3010409544364398863L),
      XxHash64TestCase("SQL ", "UNICODE_CI_RTRIM", -3010409544364398863L)
    )

    // Supported collations
    testCases.foreach(t => {
      val query =
        s"""
           |select xxhash64('${t.input}')
           |""".stripMargin
      // Result
      withSQLConf(SqlApiConf.DEFAULT_COLLATION -> t.collationName) {
        val testQuery = sql(query)
        checkAnswer(testQuery, Row(t.result))
      }
    })
  }

  test("Support UrlEncode hash expression with collation") {
    case class UrlEncodeTestCase(
     input: String,
     collationName: String,
     result: String
    )

    val testCases = Seq(
      UrlEncodeTestCase("https://spark.apache.org", "UTF8_BINARY",
        "https%3A%2F%2Fspark.apache.org"),
      UrlEncodeTestCase("https://spark.apache.org", "UTF8_BINARY_RTRIM",
        "https%3A%2F%2Fspark.apache.org"),
      UrlEncodeTestCase("https://spark.apache.org", "UTF8_LCASE",
        "https%3A%2F%2Fspark.apache.org"),
      UrlEncodeTestCase("https://spark.apache.org", "UTF8_LCASE_RTRIM",
        "https%3A%2F%2Fspark.apache.org"),
      UrlEncodeTestCase("https://spark.apache.org", "UNICODE",
        "https%3A%2F%2Fspark.apache.org"),
      UrlEncodeTestCase("https://spark.apache.org", "UNICODE_RTRIM",
        "https%3A%2F%2Fspark.apache.org"),
      UrlEncodeTestCase("https://spark.apache.org", "UNICODE_CI",
        "https%3A%2F%2Fspark.apache.org"),
      UrlEncodeTestCase("https://spark.apache.org", "UNICODE_CI_RTRIM",
        "https%3A%2F%2Fspark.apache.org")
    )

    // Supported collations
    testCases.foreach(t => {
      val query =
        s"""
           |select url_encode('${t.input}')
           |""".stripMargin
      // Result
      withSQLConf(SqlApiConf.DEFAULT_COLLATION -> t.collationName) {
        val testQuery = sql(query)
        checkAnswer(testQuery, Row(t.result))
        val dataType = StringType(t.collationName)
        assert(testQuery.schema.fields.head.dataType.sameType(dataType))
      }
    })
  }

  test("Support UrlDecode hash expression with collation") {
    case class UrlDecodeTestCase(
      input: String,
      collationName: String,
      result: String
    )

    val testCases = Seq(
      UrlDecodeTestCase("https%3A%2F%2Fspark.apache.org", "UTF8_BINARY",
        "https://spark.apache.org"),
      UrlDecodeTestCase("https%3A%2F%2Fspark.apache.org", "UTF8_BINARY_RTRIM",
        "https://spark.apache.org"),
      UrlDecodeTestCase("https%3A%2F%2Fspark.apache.org", "UTF8_LCASE",
        "https://spark.apache.org"),
      UrlDecodeTestCase("https%3A%2F%2Fspark.apache.org", "UTF8_LCASE_RTRIM",
        "https://spark.apache.org"),
      UrlDecodeTestCase("https%3A%2F%2Fspark.apache.org", "UNICODE",
        "https://spark.apache.org"),
      UrlDecodeTestCase("https%3A%2F%2Fspark.apache.org", "UNICODE_RTRIM",
        "https://spark.apache.org"),
      UrlDecodeTestCase("https%3A%2F%2Fspark.apache.org", "UNICODE_CI",
        "https://spark.apache.org"),
      UrlDecodeTestCase("https%3A%2F%2Fspark.apache.org", "UNICODE_CI_RTRIM",
        "https://spark.apache.org")
    )

    // Supported collations
    testCases.foreach(t => {
      val query =
        s"""
           |select url_decode('${t.input}')
           |""".stripMargin
      // Result
      withSQLConf(SqlApiConf.DEFAULT_COLLATION -> t.collationName) {
        val testQuery = sql(query)
        checkAnswer(testQuery, Row(t.result))
        val dataType = StringType(t.collationName)
        assert(testQuery.schema.fields.head.dataType.sameType(dataType))
      }
    })
  }

  test("Support ParseUrl hash expression with collation") {
    case class ParseUrlTestCase(
      input: String,
      collationName: String,
      path: String,
      result: String
    )

    val testCases = Seq(
      ParseUrlTestCase("http://spark.apache.org/path?query=1", "UTF8_BINARY", "HOST",
        "spark.apache.org"),
      ParseUrlTestCase("http://spark.apache.org/path?query=1", "UTF8_BINARY_RTRIM", "HOST",
        "spark.apache.org"),
      ParseUrlTestCase("http://spark.apache.org/path?query=2", "UTF8_LCASE", "PATH",
        "/path"),
      ParseUrlTestCase("http://spark.apache.org/path?query=2", "UTF8_LCASE_RTRIM", "PATH",
        "/path"),
      ParseUrlTestCase("http://spark.apache.org/path?query=3", "UNICODE", "QUERY",
        "query=3"),
      ParseUrlTestCase("http://spark.apache.org/path?query=3", "UNICODE_RTRIM", "QUERY",
        "query=3"),
      ParseUrlTestCase("http://spark.apache.org/path?query=4", "UNICODE_CI", "PROTOCOL",
        "http"),
      ParseUrlTestCase("http://spark.apache.org/path?query=4", "UNICODE_CI_RTRIM", "PROTOCOL",
        "http")
    )

    // Supported collations
    testCases.foreach(t => {
      val query =
        s"""
           |select parse_url('${t.input}', '${t.path}')
           |""".stripMargin
      // Result
      withSQLConf(SqlApiConf.DEFAULT_COLLATION -> t.collationName) {
        val testQuery = sql(query)
        checkAnswer(testQuery, Row(t.result))
        val dataType = StringType(t.collationName)
        assert(testQuery.schema.fields.head.dataType.sameType(dataType))
      }
    })
  }

  test("Support CsvToStructs csv expression with collation") {
    case class CsvToStructsTestCase(
     input: String,
     collationName: String,
     schema: String,
     options: String,
     result: Row,
     structFields: Seq[StructField]
    )

    val testCases = Seq(
      CsvToStructsTestCase("1", "UTF8_BINARY", "'a INT'", "",
        Row(1), Seq(
          StructField("a", IntegerType, nullable = true)
        )),
      CsvToStructsTestCase("1", "UTF8_BINARY_RTRIM", "'a INT'", "",
        Row(1), Seq(
          StructField("a", IntegerType, nullable = true)
        )),
      CsvToStructsTestCase("true, 0.8", "UTF8_LCASE", "'A BOOLEAN, B DOUBLE'", "",
        Row(true, 0.8), Seq(
          StructField("A", BooleanType, nullable = true),
          StructField("B", DoubleType, nullable = true)
        )),
      CsvToStructsTestCase("true, 0.8", "UTF8_LCASE_RTRIM", "'A BOOLEAN, B DOUBLE'", "",
        Row(true, 0.8), Seq(
          StructField("A", BooleanType, nullable = true),
          StructField("B", DoubleType, nullable = true)
        )),
      CsvToStructsTestCase("\"Spark\"", "UNICODE", "'a STRING'", "",
        Row("Spark"), Seq(
          StructField("a", StringType("UNICODE"), nullable = true)
        )),
      CsvToStructsTestCase("\"Spark\"", "UNICODE_RTRIM", "'a STRING'", "",
        Row("Spark"), Seq(
          StructField("a", StringType("UNICODE_RTRIM"), nullable = true)
        )),
      CsvToStructsTestCase("26/08/2015", "UTF8_BINARY", "'time Timestamp'",
        ", map('timestampFormat', 'dd/MM/yyyy')", Row(
          new SimpleDateFormat("yyyy-MM-dd HH:mm:ss.S").parse("2015-08-26 00:00:00.0")
        ), Seq(
          StructField("time", TimestampType, nullable = true)
        ))
    )

    // Supported collations
    testCases.foreach(t => {
      val query =
        s"""
           |select from_csv('${t.input}', ${t.schema} ${t.options})
           |""".stripMargin
      // Result
      withSQLConf(SqlApiConf.DEFAULT_COLLATION -> t.collationName) {
        val testQuery = sql(query)
        val queryResult = testQuery.collect().head
        checkAnswer(testQuery, Row(t.result))
        val dataType = StructType(t.structFields)
        assert(testQuery.schema.fields.head.dataType.sameType(dataType))
      }
    })
  }

  test("Support SchemaOfCsv csv expression with collation") {
    case class SchemaOfCsvTestCase(
      input: String,
      collationName: String,
      result: String
    )

    val testCases = Seq(
      SchemaOfCsvTestCase("1", "UTF8_BINARY", "STRUCT<_c0: INT>"),
      SchemaOfCsvTestCase("1", "UTF8_BINARY_RTRIM", "STRUCT<_c0: INT>"),
      SchemaOfCsvTestCase("true,0.8", "UTF8_LCASE",
        "STRUCT<_c0: BOOLEAN, _c1: DOUBLE>"),
      SchemaOfCsvTestCase("true,0.8", "UTF8_LCASE_RTRIM",
        "STRUCT<_c0: BOOLEAN, _c1: DOUBLE>"),
      SchemaOfCsvTestCase("2015-08-26", "UNICODE", "STRUCT<_c0: DATE>"),
      SchemaOfCsvTestCase("2015-08-26", "UNICODE_RTRIM", "STRUCT<_c0: DATE>"),
      SchemaOfCsvTestCase("abc", "UNICODE_CI",
        "STRUCT<_c0: STRING>"),
      SchemaOfCsvTestCase("abc", "UNICODE_CI_RTRIM",
        "STRUCT<_c0: STRING>")
    )

    // Supported collations
    testCases.foreach(t => {
      val query =
        s"""
           |select schema_of_csv('${t.input}')
           |""".stripMargin
      // Result
      withSQLConf(SqlApiConf.DEFAULT_COLLATION -> t.collationName) {
        val testQuery = sql(query)
        checkAnswer(testQuery, Row(t.result))
        val dataType = StringType(t.collationName)
        assert(testQuery.schema.fields.head.dataType.sameType(dataType))
      }
    })
  }

  test("Support StructsToCsv csv expression with collation") {
    case class StructsToCsvTestCase(
     input: String,
     collationName: String,
     result: String
    )

    val testCases = Seq(
      StructsToCsvTestCase("named_struct('a', 1, 'b', 2)", "UTF8_BINARY", "1,2"),
      StructsToCsvTestCase("named_struct('a', 1, 'b', 2)", "UTF8_BINARY_RTRIM", "1,2"),
      StructsToCsvTestCase("named_struct('A', true, 'B', 2.0)", "UTF8_LCASE", "true,2.0"),
      StructsToCsvTestCase("named_struct('A', true, 'B', 2.0)", "UTF8_LCASE_RTRIM", "true,2.0"),
      StructsToCsvTestCase("named_struct()", "UNICODE", null),
      StructsToCsvTestCase("named_struct()", "UNICODE_RTRIM", null),
      StructsToCsvTestCase("named_struct('time', to_timestamp('2015-08-26'))", "UNICODE_CI",
        "2015-08-26T00:00:00.000-07:00"),
      StructsToCsvTestCase("named_struct('time', to_timestamp('2015-08-26'))", "UNICODE_CI_RTRIM",
        "2015-08-26T00:00:00.000-07:00")
    )

    // Supported collations
    testCases.foreach(t => {
      val query =
        s"""
           |select to_csv(${t.input})
           |""".stripMargin
      // Result
      withSQLConf(SqlApiConf.DEFAULT_COLLATION -> t.collationName) {
        val testQuery = sql(query)
        checkAnswer(testQuery, Row(t.result))
        val dataType = StringType(t.collationName)
        assert(testQuery.schema.fields.head.dataType.sameType(dataType))
      }
    })
  }

  test("Conv expression with collation") {
    // Supported collations
    case class ConvTestCase(
        num: String,
        from_base: String,
        to_base: String,
        collationName: String,
        result: String)

    val testCases = Seq(
      ConvTestCase("100", "2", "10", "UTF8_BINARY", "4"),
      ConvTestCase("100", "2", "10", "UTF8_BINARY_RTRIM", "4"),
      ConvTestCase("100", "2", "10", "UTF8_LCASE", "4"),
      ConvTestCase("100", "2", "10", "UTF8_LCASE_RTRIM", "4"),
      ConvTestCase("100", "2", "10", "UNICODE", "4"),
      ConvTestCase("100", "2", "10", "UNICODE_RTRIM", "4"),
      ConvTestCase("100", "2", "10", "UNICODE_CI", "4"),
      ConvTestCase("100", "2", "10", "UNICODE_CI_RTRIM", "4")
    )
    testCases.foreach(t => {
      val query =
        s"""
           |select conv(collate('${t.num}', '${t.collationName}'), ${t.from_base}, ${t.to_base})
           |""".stripMargin
      // Result & data type
      checkAnswer(sql(query), Row(t.result))
      assert(sql(query).schema.fields.head.dataType.sameType(StringType(t.collationName)))
    })
  }

  test("Bin expression with collation") {
    // Supported collations
    case class BinTestCase(
        num: String,
        collationName: String,
        result: String)

    val testCases = Seq(
      BinTestCase("13", "UTF8_BINARY", "1101"),
      BinTestCase("13", "UTF8_BINARY_RTRIM", "1101"),
      BinTestCase("13", "UTF8_LCASE", "1101"),
      BinTestCase("13", "UTF8_LCASE_RTRIM", "1101"),
      BinTestCase("13", "UNICODE", "1101"),
      BinTestCase("13", "UNICODE_RTRIM", "1101"),
      BinTestCase("13", "UNICODE_CI", "1101"),
      BinTestCase("13", "UNICODE_CI_RTRIM", "1101")
    )
    testCases.foreach(t => {
      val query =
        s"""
           |select bin(${t.num})
           |""".stripMargin
      // Result & data type
      withSQLConf(SqlApiConf.DEFAULT_COLLATION -> t.collationName) {
        checkAnswer(sql(query), Row(t.result))
        assert(sql(query).schema.fields.head.dataType.sameType(StringType(t.collationName)))
      }
    })
  }

  test("Hex with non-string input expression with collation") {
    case class HexTestCase(
        num: String,
        collationName: String,
        result: String)

    val testCases = Seq(
      HexTestCase("13", "UTF8_BINARY", "D"),
      HexTestCase("13", "UTF8_BINARY_RTRIM", "D"),
      HexTestCase("13", "UTF8_LCASE", "D"),
      HexTestCase("13", "UTF8_LCASE_RTRIM", "D"),
      HexTestCase("13", "UNICODE", "D"),
      HexTestCase("13", "UNICODE_RTRIM", "D"),
      HexTestCase("13", "UNICODE_CI", "D"),
      HexTestCase("13", "UNICODE_CI_RTRIM", "D")
    )
    testCases.foreach(t => {
      val query =
        s"""
           |select hex(${t.num})
           |""".stripMargin
      // Result & data type
      withSQLConf(SqlApiConf.DEFAULT_COLLATION -> t.collationName) {
        checkAnswer(sql(query), Row(t.result))
        assert(sql(query).schema.fields.head.dataType.sameType(StringType(t.collationName)))
      }
    })
  }

  test("Hex with string input expression with collation") {
    case class HexTestCase(
        num: String,
        collationName: String,
        result: String)

    val testCases = Seq(
      HexTestCase("Spark SQL", "UTF8_BINARY", "537061726B2053514C"),
      HexTestCase("Spark SQL", "UTF8_BINARY_RTRIM", "537061726B2053514C"),
      HexTestCase("Spark SQL", "UTF8_LCASE", "537061726B2053514C"),
      HexTestCase("Spark SQL", "UTF8_LCASE_RTRIM", "537061726B2053514C"),
      HexTestCase("Spark SQL", "UNICODE", "537061726B2053514C"),
      HexTestCase("Spark SQL", "UNICODE_RTRIM", "537061726B2053514C"),
      HexTestCase("Spark SQL", "UNICODE_CI", "537061726B2053514C"),
      HexTestCase("Spark SQL", "UNICODE_CI_RTRIM", "537061726B2053514C"),
      HexTestCase("Spark SQL", "DE_CI_AI", "537061726B2053514C"),
      HexTestCase("Spark SQL", "DE_CI_AI_RTRIM", "537061726B2053514C")
    )
    testCases.foreach(t => {
      val query =
        s"""
           |select hex(collate('${t.num}', '${t.collationName}'))
           |""".stripMargin
      // Result & data type
      checkAnswer(sql(query), Row(t.result))
      assert(sql(query).schema.fields.head.dataType.sameType(StringType(t.collationName)))
    })
  }

  test("UnHex expression with collation") {
    case class UnHexTestCase(
        num: String,
        collationName: String,
        result: String)

    val testCases = Seq(
      UnHexTestCase("537061726B2053514C", "UTF8_BINARY", "Spark SQL"),
      UnHexTestCase("537061726B2053514C", "UTF8_BINARY_RTRIM", "Spark SQL"),
      UnHexTestCase("537061726B2053514C", "UTF8_LCASE", "Spark SQL"),
      UnHexTestCase("537061726B2053514C", "UTF8_LCASE_RTRIM", "Spark SQL"),
      UnHexTestCase("537061726B2053514C", "UNICODE", "Spark SQL"),
      UnHexTestCase("537061726B2053514C", "UNICODE_RTRIM", "Spark SQL"),
      UnHexTestCase("537061726B2053514C", "UNICODE_CI", "Spark SQL"),
      UnHexTestCase("537061726B2053514C", "UNICODE_CI_RTRIM", "Spark SQL"),
      UnHexTestCase("537061726B2053514C", "DE", "Spark SQL")
    )
    testCases.foreach(t => {
      val query =
        s"""
           |select decode(unhex(collate('${t.num}', '${t.collationName}')), 'UTF-8')
           |""".stripMargin
      // Result & data type
      checkAnswer(sql(query), Row(t.result))
      assert(sql(query).schema.fields.head.dataType.sameType(StringType("UTF8_BINARY")))
    })
  }

  test("Support XPath expressions with collation") {
    case class XPathTestCase(
      xml: String,
      xpath: String,
      functionName: String,
      collationName: String,
      result: Any,
      resultType: DataType
    )

    val testCases = Seq(
      XPathTestCase("<a><b>1</b></a>", "a/b",
        "xpath_boolean", "UTF8_BINARY", true, BooleanType),
      XPathTestCase("<A><B>1</B><B>2</B></A>", "sum(A/B)",
        "xpath_short", "UTF8_BINARY", 3, ShortType),
      XPathTestCase("<a><b>1</b></a>", "a/b",
        "xpath_boolean", "UTF8_BINARY_RTRIM", true, BooleanType),
      XPathTestCase("<A><B>1</B><B>2</B></A>", "sum(A/B)",
        "xpath_short", "UTF8_BINARY_RTRIM", 3, ShortType),
      XPathTestCase("<a><b>3</b><b>4</b></a>", "sum(a/b)",
        "xpath_int", "UTF8_LCASE", 7, IntegerType),
      XPathTestCase("<A><B>5</B><B>6</B></A>", "sum(A/B)",
        "xpath_long", "UTF8_LCASE", 11, LongType),
      XPathTestCase("<a><b>3</b><b>4</b></a>", "sum(a/b)",
        "xpath_int", "UTF8_LCASE_RTRIM", 7, IntegerType),
      XPathTestCase("<A><B>5</B><B>6</B></A>", "sum(A/B)",
        "xpath_long", "UTF8_LCASE_RTRIM", 11, LongType),
      XPathTestCase("<a><b>7</b><b>8</b></a>", "sum(a/b)",
        "xpath_float", "UNICODE", 15.0, FloatType),
      XPathTestCase("<A><B>9</B><B>0</B></A>", "sum(A/B)",
        "xpath_double", "UNICODE", 9.0, DoubleType),
      XPathTestCase("<a><b>7</b><b>8</b></a>", "sum(a/b)",
        "xpath_float", "UNICODE_RTRIM", 15.0, FloatType),
      XPathTestCase("<A><B>9</B><B>0</B></A>", "sum(A/B)",
        "xpath_double", "UNICODE_RTRIM", 9.0, DoubleType),
      XPathTestCase("<a><b>b</b><c>cc</c></a>", "a/c",
        "xpath_string", "UNICODE_CI", "cc", StringType("UNICODE_CI")),
      XPathTestCase("<a><b>b</b><c>cc </c></a>", "a/c",
        "xpath_string", "UNICODE_CI_RTRIM", "cc ", StringType("UNICODE_CI_RTRIM")),
      XPathTestCase("<a><b>b1</b><b>b2</b><b>b3</b><c>c1</c><c>c2</c></a>", "a/b/text()",
        "xpath", "UNICODE_CI", Array("b1", "b2", "b3"), ArrayType(StringType("UNICODE_CI")))
    )

    // Supported collations
    testCases.foreach(t => {
      val query =
        s"""
           |select ${t.functionName}('${t.xml}', '${t.xpath}')
           |""".stripMargin
      // Result & data type
      withSQLConf(SqlApiConf.DEFAULT_COLLATION -> t.collationName) {
        val testQuery = sql(query)
        checkAnswer(testQuery, Row(t.result))
        assert(testQuery.schema.fields.head.dataType.sameType(t.resultType))
      }
    })
  }

  test("Support StringSpace expression with collation") {
    case class StringSpaceTestCase(
      input: Int,
      collationName: String,
      result: String
    )

    val testCases = Seq(
      StringSpaceTestCase(1, "UTF8_BINARY", " "),
      StringSpaceTestCase(1, "UTF8_BINARY_RTRIM", " "),
      StringSpaceTestCase(2, "UTF8_LCASE", "  "),
      StringSpaceTestCase(2, "UTF8_LCASE_RTRIM", "  "),
      StringSpaceTestCase(3, "UNICODE", "   "),
      StringSpaceTestCase(3, "UNICODE_RTRIM", "   "),
      StringSpaceTestCase(4, "UNICODE_CI", "    "),
      StringSpaceTestCase(4, "UNICODE_CI_RTRIM", "    "),
      StringSpaceTestCase(5, "AF_CI_AI", "     "),
      StringSpaceTestCase(5, "AF_CI_AI_RTRIM", "     ")
    )

    // Supported collations
    testCases.foreach(t => {
      val query =
        s"""
           |select space(${t.input})
           |""".stripMargin
      // Result & data type
      withSQLConf(SqlApiConf.DEFAULT_COLLATION -> t.collationName) {
        val testQuery = sql(query)
        checkAnswer(testQuery, Row(t.result))
        val dataType = StringType(t.collationName)
        assert(testQuery.schema.fields.head.dataType.sameType(dataType))
      }
    })
  }

  test("Support ToNumber & TryToNumber expressions with collation") {
    case class ToNumberTestCase(
      input: String,
      collationName: String,
      format: String,
      result: Any,
      resultType: DataType
    )

    val testCases = Seq(
      ToNumberTestCase("123", "UTF8_BINARY", "999", 123, DecimalType(3, 0)),
      ToNumberTestCase("123", "UTF8_BINARY_RTRIM", "999", 123, DecimalType(3, 0)),
      ToNumberTestCase("1", "UTF8_LCASE", "0.00", 1.00, DecimalType(3, 2)),
      ToNumberTestCase("1", "UTF8_LCASE_RTRIM", "0.00", 1.00, DecimalType(3, 2)),
      ToNumberTestCase("99,999", "UNICODE", "99,999", 99999, DecimalType(5, 0)),
      ToNumberTestCase("99,999", "UNICODE_RTRIM", "99,999", 99999, DecimalType(5, 0)),
      ToNumberTestCase("$14.99", "UNICODE_CI", "$99.99", 14.99, DecimalType(4, 2)),
      ToNumberTestCase("$14.99", "UNICODE_CI_RTRIM", "$99.99", 14.99, DecimalType(4, 2))
    )

    // Supported collations (ToNumber)
    testCases.foreach(t => {
      val query =
        s"""
           |select to_number('${t.input}', '${t.format}')
           |""".stripMargin
      // Result & data type
      withSQLConf(SqlApiConf.DEFAULT_COLLATION -> t.collationName) {
        val testQuery = sql(query)
        checkAnswer(testQuery, Row(t.result))
        assert(testQuery.schema.fields.head.dataType.sameType(t.resultType))
      }
    })

    // Supported collations (TryToNumber)
    testCases.foreach(t => {
      val query =
        s"""
           |select try_to_number('${t.input}', '${t.format}')
           |""".stripMargin
      // Result & data type
      withSQLConf(SqlApiConf.DEFAULT_COLLATION -> t.collationName) {
        val testQuery = sql(query)
        checkAnswer(testQuery, Row(t.result))
        assert(testQuery.schema.fields.head.dataType.sameType(t.resultType))
      }
    })
  }

  test("Handle invalid number for ToNumber variant expression with collation") {
    // to_number should throw an exception if the conversion fails
    val number = "xx"
    val query = s"SELECT to_number('$number', '999');"
    withSQLConf(SqlApiConf.DEFAULT_COLLATION -> "UNICODE") {
      checkError(
        exception = intercept[SparkIllegalArgumentException] {
          val testQuery = sql(query)
          testQuery.collect()
        },
        condition = "INVALID_FORMAT.MISMATCH_INPUT",
        parameters = Map("inputType" -> "\"STRING\"", "input" -> "xx", "format" -> "999")
      )
    }
  }

  test("Handle invalid number for TryToNumber variant expression with collation") {
    // try_to_number shouldn't throw an exception if the conversion fails
    val number = "xx"
    val query = s"SELECT try_to_number('$number', '999');"
    withSQLConf(SqlApiConf.DEFAULT_COLLATION -> "UNICODE") {
      val testQuery = sql(query)
      checkAnswer(testQuery, Row(null))
    }
  }

  test("Support ToChar expression with collation") {
    case class ToCharTestCase(
      input: Int,
      collationName: String,
      format: String,
      result: String
    )

    val testCases = Seq(
      ToCharTestCase(12, "UTF8_BINARY", "999", " 12"),
      ToCharTestCase(12, "UTF8_BINARY_RTRIM", "999", " 12"),
      ToCharTestCase(34, "UTF8_LCASE", "000D00", "034.00"),
      ToCharTestCase(34, "UTF8_LCASE_RTRIM", "000D00", "034.00"),
      ToCharTestCase(56, "UNICODE", "$99.99", "$56.00"),
      ToCharTestCase(56, "UNICODE_RTRIM", "$99.99", "$56.00"),
      ToCharTestCase(78, "UNICODE_CI", "99D9S", "78.0+"),
      ToCharTestCase(78, "UNICODE_CI_RTRIM", "99D9S", "78.0+")
    )

    // Supported collations
    testCases.foreach(t => {
      val query =
        s"""
           |select to_char(${t.input}, '${t.format}')
           |""".stripMargin
      // Result & data type
      withSQLConf(SqlApiConf.DEFAULT_COLLATION -> t.collationName) {
        val testQuery = sql(query)
        checkAnswer(testQuery, Row(t.result))
        val dataType = StringType(t.collationName)
        assert(testQuery.schema.fields.head.dataType.sameType(dataType))
      }
    })
  }

  test("Support GetJsonObject json expression with collation") {
    case class GetJsonObjectTestCase(
      input: String,
      path: String,
      collationName: String,
      result: String
    )

    val testCases = Seq(
      GetJsonObjectTestCase("{\"a\":\"b\"}", "$.a", "UTF8_BINARY", "b"),
      GetJsonObjectTestCase("{\"a\":\"b\"}", "$.a", "UTF8_BINARY_RTRIM", "b"),
      GetJsonObjectTestCase("{\"A\":\"1\"}", "$.A", "UTF8_LCASE", "1"),
      GetJsonObjectTestCase("{\"A\":\"1\"}", "$.A", "UTF8_LCASE_RTRIM", "1"),
      GetJsonObjectTestCase("{\"x\":true}", "$.x", "UNICODE", "true"),
      GetJsonObjectTestCase("{\"x\":true}", "$.x", "UNICODE_RTRIM", "true"),
      GetJsonObjectTestCase("{\"X\":1}", "$.X", "UNICODE_CI", "1"),
      GetJsonObjectTestCase("{\"X\":1}", "$.X", "UNICODE_CI_RTRIM", "1")
    )

    // Supported collations
    testCases.foreach(t => {
      val query =
        s"""
           |SELECT get_json_object('${t.input}', '${t.path}')
           |""".stripMargin
      // Result & data type
      withSQLConf(SqlApiConf.DEFAULT_COLLATION -> t.collationName) {
        val testQuery = sql(query)
        checkAnswer(testQuery, Row(t.result))
        val dataType = StringType(t.collationName)
        assert(testQuery.schema.fields.head.dataType.sameType(dataType))
      }
    })
  }

  test("Support JsonTuple json expression with collation") {
    case class JsonTupleTestCase(
      input: String,
      names: String,
      collationName: String,
      result: Row
    )

    val testCases = Seq(
      JsonTupleTestCase("{\"a\":1, \"b\":2}", "'a', 'b'", "UTF8_BINARY",
        Row("1", "2")),
      JsonTupleTestCase("{\"a\":1, \"b\":2}", "'a', 'b'", "UTF8_BINARY_RTRIM",
        Row("1", "2")),
      JsonTupleTestCase("{\"A\":\"3\", \"B\":\"4\"}", "'A', 'B'", "UTF8_LCASE",
        Row("3", "4")),
      JsonTupleTestCase("{\"A\":\"3\", \"B\":\"4\"}", "'A', 'B'", "UTF8_LCASE_RTRIM",
        Row("3", "4")),
      JsonTupleTestCase("{\"x\":true, \"y\":false}", "'x', 'y'", "UNICODE",
        Row("true", "false")),
      JsonTupleTestCase("{\"x\":true, \"y\":false}", "'x', 'y'", "UNICODE_RTRIM",
        Row("true", "false")),
      JsonTupleTestCase("{\"X\":null, \"Y\":null}", "'X', 'Y'", "UNICODE_CI",
        Row(null, null))
    )

    // Supported collations
    testCases.foreach(t => {
      val query =
        s"""
           |SELECT json_tuple('${t.input}', ${t.names})
           |""".stripMargin
      // Result & data type
      withSQLConf(SqlApiConf.DEFAULT_COLLATION -> t.collationName) {
        val testQuery = sql(query)
        checkAnswer(testQuery, t.result)
        val dataType = StringType(t.collationName)
        assert(testQuery.schema.fields.head.dataType.sameType(dataType))
      }
    })
  }

  test("Support JsonToStructs json expression with collation") {
    case class JsonToStructsTestCase(
      input: String,
      schema: String,
      collationName: String,
      result: Row
    )

    val testCases = Seq(
      JsonToStructsTestCase("{\"a\":1, \"b\":2.0}", "a INT, b DOUBLE",
        "UTF8_BINARY", Row(Row(1, 2.0))),
      JsonToStructsTestCase("{\"a\":1, \"b\":2.0}", "a INT, b DOUBLE",
        "UTF8_BINARY_RTRIM", Row(Row(1, 2.0))),
      JsonToStructsTestCase("{\"A\":\"3\", \"B\":4}", "A STRING COLLATE UTF8_LCASE, B INT",
        "UTF8_LCASE", Row(Row("3", 4))),
      JsonToStructsTestCase("{\"A\":\"3\", \"B\":4}", "A STRING COLLATE UTF8_LCASE, B INT",
        "UTF8_LCASE_RTRIM", Row(Row("3", 4))),
      JsonToStructsTestCase("{\"x\":true, \"y\":null}", "x BOOLEAN, y VOID",
        "UNICODE", Row(Row(true, null))),
      JsonToStructsTestCase("{\"x\":true, \"y\":null}", "x BOOLEAN, y VOID",
        "UNICODE_RTRIM", Row(Row(true, null))),
      JsonToStructsTestCase("{\"X\":null, \"Y\":false}", "X VOID, Y BOOLEAN",
        "UNICODE_CI", Row(Row(null, false))),
      JsonToStructsTestCase("{\"X\":null, \"Y\":false}", "X VOID, Y BOOLEAN",
        "UNICODE_CI_RTRIM", Row(Row(null, false)))
    )

    // Supported collations
    testCases.foreach(t => {
      val query =
        s"""
           |SELECT from_json('${t.input}', '${t.schema}')
           |""".stripMargin
      // Result & data type
      withSQLConf(SqlApiConf.DEFAULT_COLLATION -> t.collationName) {
        val testQuery = sql(query)
        checkAnswer(testQuery, t.result)
        val dataType = StructType.fromDDL(t.schema)
        assert(testQuery.schema.fields.head.dataType.sameType(dataType))
      }
    })
  }

  test("Support StructsToJson json expression with collation") {
    case class StructsToJsonTestCase(
      struct: String,
      collationName: String,
      result: Row
    )

    val testCases = Seq(
      StructsToJsonTestCase("named_struct('a', 1, 'b', 2)",
        "UTF8_BINARY", Row("{\"a\":1,\"b\":2}")),
      StructsToJsonTestCase("named_struct('a', 1, 'b', 2)",
        "UTF8_BINARY_RTRIM", Row("{\"a\":1,\"b\":2}")),
      StructsToJsonTestCase("array(named_struct('a', 1, 'b', 2))",
        "UTF8_LCASE", Row("[{\"a\":1,\"b\":2}]")),
      StructsToJsonTestCase("array(named_struct('a', 1, 'b', 2))",
        "UTF8_LCASE_RTRIM", Row("[{\"a\":1,\"b\":2}]")),
      StructsToJsonTestCase("map('a', named_struct('b', 1))",
        "UNICODE", Row("{\"a\":{\"b\":1}}")),
      StructsToJsonTestCase("map('a', named_struct('b', 1))",
        "UNICODE_RTRIM", Row("{\"a\":{\"b\":1}}")),
      StructsToJsonTestCase("array(map('a', 1))",
        "UNICODE_CI", Row("[{\"a\":1}]")),
      StructsToJsonTestCase("array(map('a', 1))",
        "UNICODE_CI_RTRIM", Row("[{\"a\":1}]"))
    )

    // Supported collations
    testCases.foreach(t => {
      val query =
        s"""
           |SELECT to_json(${t.struct})
           |""".stripMargin
      // Result & data type
      withSQLConf(SqlApiConf.DEFAULT_COLLATION -> t.collationName) {
        val testQuery = sql(query)
        checkAnswer(testQuery, t.result)
        val dataType = StringType(t.collationName)
        assert(testQuery.schema.fields.head.dataType.sameType(dataType))
      }
    })
  }

  test("Support LengthOfJsonArray json expression with collation") {
    case class LengthOfJsonArrayTestCase(
      input: String,
      collationName: String,
      result: Row
    )

    val testCases = Seq(
      LengthOfJsonArrayTestCase("'[1,2,3,4]'", "UTF8_BINARY", Row(4)),
      LengthOfJsonArrayTestCase("'[1,2,3,4]'", "UTF8_BINARY_RTRIM", Row(4)),
      LengthOfJsonArrayTestCase("'[1,2,3,{\"f1\":1,\"f2\":[5,6]},4]'", "UTF8_LCASE", Row(5)),
      LengthOfJsonArrayTestCase("'[1,2,3,{\"f1\":1,\"f2\":[5,6]},4]'", "UTF8_LCASE_RTRIM", Row(5)),
      LengthOfJsonArrayTestCase("'[1,2'", "UNICODE", Row(null)),
      LengthOfJsonArrayTestCase("'[1,2'", "UNICODE_RTRIM", Row(null)),
      LengthOfJsonArrayTestCase("'['", "UNICODE_CI", Row(null)),
      LengthOfJsonArrayTestCase("'['", "UNICODE_CI_RTRIM", Row(null))
    )

    // Supported collations
    testCases.foreach(t => {
      val query =
        s"""
           |SELECT json_array_length(${t.input})
           |""".stripMargin
      // Result & data type
      withSQLConf(SqlApiConf.DEFAULT_COLLATION -> t.collationName) {
        val testQuery = sql(query)
        checkAnswer(testQuery, t.result)
        assert(testQuery.schema.fields.head.dataType.sameType(IntegerType))
      }
    })
  }

  test("Support JsonObjectKeys json expression with collation") {
    case class JsonObjectKeysJsonArrayTestCase(
      input: String,
      collationName: String,
      result: Row
    )

    val testCases = Seq(
      JsonObjectKeysJsonArrayTestCase("{}", "UTF8_BINARY",
        Row(Seq())),
      JsonObjectKeysJsonArrayTestCase("{}", "UTF8_BINARY_RTRIM",
        Row(Seq())),
      JsonObjectKeysJsonArrayTestCase("{\"k\":", "UTF8_LCASE",
        Row(null)),
      JsonObjectKeysJsonArrayTestCase("{\"k\":", "UTF8_LCASE_RTRIM",
        Row(null)),
      JsonObjectKeysJsonArrayTestCase("{\"k1\": \"v1\"}", "UNICODE",
        Row(Seq("k1"))),
      JsonObjectKeysJsonArrayTestCase("{\"k1\": \"v1\"}", "UNICODE_RTRIM",
        Row(Seq("k1"))),
      JsonObjectKeysJsonArrayTestCase("{\"k1\":1,\"k2\":{\"k3\":3, \"k4\":4}}", "UNICODE_CI",
        Row(Seq("k1", "k2"))),
      JsonObjectKeysJsonArrayTestCase("{\"k1\":1,\"k2\":{\"k3\":3, \"k4\":4}}", "UNICODE_CI_RTRIM",
        Row(Seq("k1", "k2")))
    )

    // Supported collations
    testCases.foreach(t => {
      val query =
        s"""
           |SELECT json_object_keys('${t.input}')
           |""".stripMargin
      // Result & data type
      withSQLConf(SqlApiConf.DEFAULT_COLLATION -> t.collationName) {
        val testQuery = sql(query)
        checkAnswer(testQuery, t.result)
        val dataType = ArrayType(StringType(t.collationName))
        assert(testQuery.schema.fields.head.dataType.sameType(dataType))
      }
    })
  }

  test("Support SchemaOfJson json expression with collation") {
    case class SchemaOfJsonTestCase(
     input: String,
     collationName: String,
     result: Row
    )

    val testCases = Seq(
      SchemaOfJsonTestCase("'[{\"col\":0}]'",
        "UTF8_BINARY", Row("ARRAY<STRUCT<col: BIGINT>>")),
      SchemaOfJsonTestCase("'[{\"col\":0}]'",
        "UTF8_BINARY_RTRIM", Row("ARRAY<STRUCT<col: BIGINT>>")),
      SchemaOfJsonTestCase("'[{\"col\":01}]', map('allowNumericLeadingZeros', 'true')",
        "UTF8_LCASE", Row("ARRAY<STRUCT<col: BIGINT>>")),
      SchemaOfJsonTestCase("'[{\"col\":01}]', map('allowNumericLeadingZeros', 'true')",
        "UTF8_LCASE_RTRIM", Row("ARRAY<STRUCT<col: BIGINT>>")),
      SchemaOfJsonTestCase("'[]'",
        "UNICODE", Row("ARRAY<STRING>")),
      SchemaOfJsonTestCase("'[]'",
        "UNICODE_RTRIM", Row("ARRAY<STRING>")),
      SchemaOfJsonTestCase("''",
        "UNICODE_CI", Row("STRING")),
      SchemaOfJsonTestCase("''",
        "UNICODE_CI_RTRIM", Row("STRING"))
    )

    // Supported collations
    testCases.foreach(t => {
      val query =
        s"""
           |SELECT schema_of_json(${t.input})
           |""".stripMargin
      // Result & data type
      withSQLConf(SqlApiConf.DEFAULT_COLLATION -> t.collationName) {
        val testQuery = sql(query)
        checkAnswer(testQuery, t.result)
        val dataType = StringType(t.collationName)
        assert(testQuery.schema.fields.head.dataType.sameType(dataType))
      }
    })
  }

  test("Support `StringToMap` expression with collation") {
    case class StringToMapTestCase[R](
        text: String,
        pairDelim: String,
        keyValueDelim: String,
        collation: String,
        result: R)
    val testCases = Seq(
      StringToMapTestCase("a:1,b:2,c:3", ",", ":", "UTF8_BINARY",
        Map("a" -> "1", "b" -> "2", "c" -> "3")),
      StringToMapTestCase("a:1,b:2,c:3", ",", ":", "UTF8_BINARY_RTRIM",
        Map("a" -> "1", "b" -> "2", "c" -> "3")),
      StringToMapTestCase("A-1xB-2xC-3", "X", "-", "UTF8_LCASE",
        Map("A" -> "1", "B" -> "2", "C" -> "3")),
      StringToMapTestCase("A-1xB-2xC-3", "X", "-", "UTF8_LCASE_RTRIM",
        Map("A" -> "1", "B" -> "2", "C" -> "3")),
      StringToMapTestCase("1:ax2:bx3:c", "x", ":", "UNICODE",
        Map("1" -> "a", "2" -> "b", "3" -> "c")),
      StringToMapTestCase("1:ax2:bx3:c", "x", ":", "UNICODE_RTRIM",
        Map("1" -> "a", "2" -> "b", "3" -> "c")),
      StringToMapTestCase("1/AX2/BX3/C", "x", "/", "UNICODE_CI",
        Map("1" -> "A", "2" -> "B", "3" -> "C")),
      StringToMapTestCase("1:cx2:čx3:ć", "x", ":", "SR_CI_AI",
        Map("1" -> "c", "2" -> "č", "3" -> "ć")),
      StringToMapTestCase("c:1,č:2,ć:3", ",", ":", "SR_CI",
        Map("c" -> "1", "č" -> "2", "ć" -> "3"))
    )
    val unsupportedTestCases = Seq(
      StringToMapTestCase("a:1,b:2,c:3", "?", "?", "UNICODE_AI", null))
    testCases.foreach(t => {
      // Unit test.
      val text = Literal.create(t.text, StringType(t.collation))
      val pairDelim = Literal.create(t.pairDelim, StringType(t.collation))
      val keyValueDelim = Literal.create(t.keyValueDelim, StringType(t.collation))
      checkEvaluation(StringToMap(text, pairDelim, keyValueDelim), t.result)
      // E2E SQL test.
      withSQLConf(SQLConf.DEFAULT_COLLATION.key -> t.collation) {
        val query = s"SELECT str_to_map('${t.text}', '${t.pairDelim}', '${t.keyValueDelim}')"
        checkAnswer(sql(query), Row(t.result))
        val dataType = MapType(StringType(t.collation), StringType(t.collation), true)
        assert(sql(query).schema.fields.head.dataType.sameType(dataType))
      }
    })
    // Test unsupported collation.
    unsupportedTestCases.foreach(t => {
      withSQLConf(SQLConf.DEFAULT_COLLATION.key -> t.collation) {
        val query =
          s"select str_to_map('${t.text}', '${t.pairDelim}', " +
            s"'${t.keyValueDelim}')"
        checkError(
          exception = intercept[AnalysisException] {
            sql(query).collect()
          },
          condition = "DATATYPE_MISMATCH.UNEXPECTED_INPUT_TYPE",
          sqlState = Some("42K09"),
          parameters = Map(
            "sqlExpr" -> ("\"str_to_map('a:1,b:2,c:3' collate " + s"${t.collation}, " +
              "'?' collate " + s"${t.collation}, '?' collate ${t.collation})" + "\""),
            "paramIndex" -> "first",
            "inputSql" -> ("\"'a:1,b:2,c:3' collate " + s"${t.collation}" + "\""),
            "inputType" -> ("\"STRING COLLATE " + s"${t.collation}" + "\""),
            "requiredType" -> "\"STRING\""),
          context = ExpectedContext(
            fragment = "str_to_map('a:1,b:2,c:3', '?', '?')",
            start = 7,
            stop = 41))
      }
    })
  }

  test("Support RaiseError misc expression with collation") {
    // Supported collations
    case class RaiseErrorTestCase(errorMessage: String, collationName: String)
    val testCases = Seq(
      RaiseErrorTestCase("custom error message 1", "UTF8_BINARY"),
      RaiseErrorTestCase("custom error message 1", "UTF8_BINARY_RTRIM"),
      RaiseErrorTestCase("custom error message 2", "UTF8_LCASE"),
      RaiseErrorTestCase("custom error message 2", "UTF8_LCASE_RTRIM"),
      RaiseErrorTestCase("custom error message 3", "UNICODE"),
      RaiseErrorTestCase("custom error message 3", "UNICODE_RTRIM"),
      RaiseErrorTestCase("custom error message 4", "UNICODE_CI"),
      RaiseErrorTestCase("custom error message 4", "UNICODE_CI_RTRIM")
    )
    testCases.foreach(t => {
      withSQLConf(SqlApiConf.DEFAULT_COLLATION -> t.collationName) {
        val query = s"SELECT raise_error('${t.errorMessage}')"
        // Result & data type
        checkError(
          exception = intercept[SparkRuntimeException] {
            sql(query).collect()
          },
          condition = "USER_RAISED_EXCEPTION",
          parameters = Map("errorMessage" -> t.errorMessage)
        )
      }
    })
  }

  test("Support CurrentDatabase/Catalog/User expressions with collation") {
    // Supported collations
    Seq(
      "UTF8_LCASE",
      "UTF8_LCASE_RTRIM",
      "UNICODE",
      "UNICODE_RTRIM",
      "UNICODE_CI",
      "SR_CI_AI").foreach(collationName =>
      withSQLConf(SqlApiConf.DEFAULT_COLLATION -> collationName) {
        val queryDatabase = sql("SELECT current_schema()")
        val queryCatalog = sql("SELECT current_catalog()")
        val queryUser = sql("SELECT current_user()")
        // Data type
        val dataType = StringType(collationName)
        assert(queryDatabase.schema.fields.head.dataType.sameType(dataType))
        assert(queryCatalog.schema.fields.head.dataType.sameType(dataType))
        assert(queryUser.schema.fields.head.dataType.sameType(dataType))
      }
    )
  }

  test("Support Uuid misc expression with collation") {
    // Supported collations
    Seq(
      "UTF8_LCASE",
      "UTF8_LCASE_RTRIM",
      "UNICODE",
      "UNICODE_RTRIM",
      "UNICODE_CI",
      "UNICODE_CI_RTRIM",
      "NO_CI_AI").foreach(collationName =>
      withSQLConf(SqlApiConf.DEFAULT_COLLATION -> collationName) {
        val query = s"SELECT uuid()"
        // Result & data type
        val testQuery = sql(query)
        val queryResult = testQuery.collect().head.getString(0)
        val uuidFormat = "^[0-9a-f]{8}-[0-9a-f]{4}-[0-9a-f]{4}-[0-9a-f]{4}-[0-9a-f]{12}$"
        assert(queryResult.matches(uuidFormat))
        val dataType = StringType(collationName)
        assert(testQuery.schema.fields.head.dataType.sameType(dataType))
      }
    )
  }

  test("Support SparkVersion misc expression with collation") {
    // Supported collations
    Seq("UTF8_BINARY", "UTF8_LCASE", "UNICODE", "UNICODE_CI", "DE").foreach(collationName =>
      withSQLConf(SqlApiConf.DEFAULT_COLLATION -> collationName) {
        val query = s"SELECT version()"
        // Result & data type
        val testQuery = sql(query)
        val queryResult = testQuery.collect().head.getString(0)
        val versionFormat = "^[0-9]\\.[0-9]\\.[0-9] [0-9a-f]{40}$"
        assert(queryResult.matches(versionFormat))
        val dataType = StringType(collationName)
        assert(testQuery.schema.fields.head.dataType.sameType(dataType))
      }
    )
  }

  test("Support TypeOf misc expression with collation") {
    // Supported collations
    case class TypeOfTestCase(input: String, collationName: String, result: String)
    val testCases = Seq(
      TypeOfTestCase("1", "UTF8_BINARY", "int"),
      TypeOfTestCase("\"A\"", "UTF8_LCASE", "string collate UTF8_LCASE"),
      TypeOfTestCase("array(1)", "UNICODE", "array<int>"),
      TypeOfTestCase("null", "UNICODE_CI", "void")
    )
    testCases.foreach(t => {
      withSQLConf(SqlApiConf.DEFAULT_COLLATION -> t.collationName) {
        val query = s"SELECT typeof(${t.input})"
        // Result & data type
        val testQuery = sql(query)
        checkAnswer(testQuery, Row(t.result))
        val dataType = StringType(t.collationName)
        assert(testQuery.schema.fields.head.dataType.sameType(dataType))
      }
    })
  }

  test("Support AesEncrypt misc expression with collation") {
    // Supported collations
    case class AesEncryptTestCase(
     input: String,
     collationName: String,
     params: String,
     result: String
    )
    val testCases = Seq(
      AesEncryptTestCase("Spark", "UTF8_BINARY", "'1234567890abcdef', 'ECB'",
        "8DE7DB79A23F3E8ED530994DDEA98913"),
      AesEncryptTestCase("Spark", "UTF8_LCASE", "'1234567890abcdef', 'ECB', 'DEFAULT', ''",
        "8DE7DB79A23F3E8ED530994DDEA98913"),
      AesEncryptTestCase("Spark", "UNICODE", "'1234567890abcdef', 'GCM', 'DEFAULT', " +
        "unhex('000000000000000000000000')",
        "00000000000000000000000046596B2DE09C729FE48A0F81A00A4E7101DABEB61D"),
      AesEncryptTestCase("Spark", "UNICODE_CI", "'1234567890abcdef', 'CBC', 'DEFAULT', " +
        "unhex('00000000000000000000000000000000')",
        "000000000000000000000000000000008DE7DB79A23F3E8ED530994DDEA98913")
    )
    testCases.foreach(t => {
      withSQLConf(SqlApiConf.DEFAULT_COLLATION -> t.collationName) {
        val query = s"SELECT hex(aes_encrypt('${t.input}', ${t.params}))"
        // Result & data type
        val testQuery = sql(query)
        checkAnswer(testQuery, Row(t.result))
        val dataType = StringType(t.collationName)
        assert(testQuery.schema.fields.head.dataType.sameType(dataType))
      }
    })
  }

  test("Support AesDecrypt misc expression with collation") {
    // Supported collations
    case class AesDecryptTestCase(
     input: String,
     collationName: String,
     params: String,
     result: String
    )
    val testCases = Seq(
      AesDecryptTestCase("8DE7DB79A23F3E8ED530994DDEA98913",
        "UTF8_BINARY", "'1234567890abcdef', 'ECB'", "Spark"),
      AesDecryptTestCase("8DE7DB79A23F3E8ED530994DDEA98913",
        "UTF8_LCASE", "'1234567890abcdef', 'ECB', 'DEFAULT', ''", "Spark"),
      AesDecryptTestCase("00000000000000000000000046596B2DE09C729FE48A0F81A00A4E7101DABEB61D",
        "UNICODE", "'1234567890abcdef', 'GCM', 'DEFAULT'", "Spark"),
      AesDecryptTestCase("000000000000000000000000000000008DE7DB79A23F3E8ED530994DDEA98913",
        "UNICODE_CI", "'1234567890abcdef', 'CBC', 'DEFAULT'", "Spark")
    )
    testCases.foreach(t => {
      withSQLConf(SqlApiConf.DEFAULT_COLLATION -> t.collationName) {
        val query = s"SELECT aes_decrypt(unhex('${t.input}'), ${t.params})"
        // Result & data type
        val testQuery = sql(query)
        checkAnswer(testQuery, sql(s"SELECT to_binary('${t.result}', 'utf-8')"))
        assert(testQuery.schema.fields.head.dataType.sameType(BinaryType))
      }
    })
  }

  test("Support Mask expression with collation") {
    // Supported collations
    case class MaskTestCase[R](i: String, u: String, l: String, d: String, o: String, c: String,
      result: R)
    val testCases = Seq(
      MaskTestCase("ab-CD-12-@$", null, null, null, null, "UTF8_BINARY", "ab-CD-12-@$"),
      MaskTestCase("ab-CD-12-@$", "X", null, null, null, "UTF8_LCASE", "ab-XX-12-@$"),
      MaskTestCase("ab-CD-12-@$", "X", "x", null, null, "UNICODE", "xx-XX-12-@$"),
      MaskTestCase("ab-CD-12-@$", "X", "x", "0", "#", "UNICODE_CI", "xx#XX#00###")
    )
    testCases.foreach(t => {
      def col(s: String): String = if (s == null) "null" else s"collate('$s', '${t.c}')"
      val query = s"SELECT mask(${col(t.i)}, ${col(t.u)}, ${col(t.l)}, ${col(t.d)}, ${col(t.o)})"
      // Result & data type
      var result = sql(query)
      checkAnswer(result, Row(t.result))
      assert(result.schema.fields.head.dataType.sameType(StringType(t.c)))
    })
    // Implicit casting
    val testCasting = Seq(
      MaskTestCase("ab-CD-12-@$", "X", "x", "0", "#", "UNICODE_CI", "xx#XX#00###")
    )
    testCasting.foreach(t => {
      def col(s: String): String = if (s == null) "null" else s"collate('$s', '${t.c}')"
      def str(s: String): String = if (s == null) "null" else s"'$s'"
      val query1 = s"SELECT mask(${col(t.i)}, ${str(t.u)}, ${str(t.l)}, ${str(t.d)}, ${str(t.o)})"
      val query2 = s"SELECT mask(${str(t.i)}, ${col(t.u)}, ${str(t.l)}, ${str(t.d)}, ${str(t.o)})"
      val query3 = s"SELECT mask(${str(t.i)}, ${str(t.u)}, ${col(t.l)}, ${str(t.d)}, ${str(t.o)})"
      val query4 = s"SELECT mask(${str(t.i)}, ${str(t.u)}, ${str(t.l)}, ${col(t.d)}, ${str(t.o)})"
      val query5 = s"SELECT mask(${str(t.i)}, ${str(t.u)}, ${str(t.l)}, ${str(t.d)}, ${col(t.o)})"
      for (q <- Seq(query1, query2, query3, query4, query5)) {
        val result = sql(q)
        checkAnswer(result, Row(t.result))
        assert(result.schema.fields.head.dataType.sameType(StringType(t.c)))
      }
    })
    // Collation mismatch
    checkError(
      exception = intercept[AnalysisException] {
        sql("SELECT mask(collate('ab-CD-12-@$','UNICODE'),collate('X','UNICODE_CI'),'x','0','#')")
      },
      condition = "COLLATION_MISMATCH.EXPLICIT",
      parameters = Map(
        "explicitTypes" -> """"STRING COLLATE UNICODE", "STRING COLLATE UNICODE_CI""""
      )
    )
  }
  
  test("Support XmlToStructs xml expression with collation") {
    case class XmlToStructsTestCase(
     input: String,
     collationName: String,
     schema: String,
     options: String,
     result: Row,
     structFields: Seq[StructField]
    )

    val testCases = Seq(
      XmlToStructsTestCase("<p><a>1</a></p>", "UTF8_BINARY", "'a INT'", "",
        Row(1), Seq(
          StructField("a", IntegerType, nullable = true)
        )),
      XmlToStructsTestCase("<p><a>1</a></p>", "UTF8_BINARY_RTRIM", "'a INT'", "",
        Row(1), Seq(
          StructField("a", IntegerType, nullable = true)
        )),
      XmlToStructsTestCase("<p><A>true</A><B>0.8</B></p>", "UTF8_LCASE",
        "'A BOOLEAN, B DOUBLE'", "", Row(true, 0.8), Seq(
          StructField("A", BooleanType, nullable = true),
          StructField("B", DoubleType, nullable = true)
        )),
      XmlToStructsTestCase("<p><A>true</A><B>0.8</B></p>", "UTF8_LCASE_RTRIM",
        "'A BOOLEAN, B DOUBLE'", "", Row(true, 0.8), Seq(
          StructField("A", BooleanType, nullable = true),
          StructField("B", DoubleType, nullable = true)
        )),
      XmlToStructsTestCase("<p><s>Spark</s></p>", "UNICODE", "'s STRING'", "",
        Row("Spark"), Seq(
          StructField("s", StringType("UNICODE"), nullable = true)
        )),
      XmlToStructsTestCase("<p><s>Spark</s></p>", "UNICODE_RTRIM", "'s STRING'", "",
        Row("Spark"), Seq(
          StructField("s", StringType("UNICODE_RTRIM"), nullable = true)
        )),
      XmlToStructsTestCase("<p><time>26/08/2015</time></p>", "UNICODE_CI", "'time Timestamp'",
        ", map('timestampFormat', 'dd/MM/yyyy')", Row(
          new SimpleDateFormat("yyyy-MM-dd HH:mm:ss.S").parse("2015-08-26 00:00:00.0")
        ), Seq(
          StructField("time", TimestampType, nullable = true)
        ))
    )

    // Supported collations
    testCases.foreach(t => {
      val query =
        s"""
           |select from_xml('${t.input}', ${t.schema} ${t.options})
           |""".stripMargin
      // Result
      withSQLConf(SqlApiConf.DEFAULT_COLLATION -> t.collationName) {
        val testQuery = sql(query)
        checkAnswer(testQuery, Row(t.result))
        val dataType = StructType(t.structFields)
        assert(testQuery.schema.fields.head.dataType.sameType(dataType))
      }
    })
  }

  test("Support SchemaOfXml xml expression with collation") {
    case class SchemaOfXmlTestCase(
     input: String,
     collationName: String,
     result: String
    )

    val testCases = Seq(
      SchemaOfXmlTestCase("<p><a>1</a></p>", "UTF8_BINARY", "STRUCT<a: BIGINT>"),
      SchemaOfXmlTestCase("<p><a>1</a></p>", "UTF8_BINARY_RTRIM", "STRUCT<a: BIGINT>"),
      SchemaOfXmlTestCase("<p><A>true</A><B>0.8</B></p>", "UTF8_LCASE",
        "STRUCT<A: BOOLEAN, B: DOUBLE>"),
      SchemaOfXmlTestCase("<p><A>true</A><B>0.8</B></p>", "UTF8_LCASE_RTRIM",
        "STRUCT<A: BOOLEAN, B: DOUBLE>"),
      SchemaOfXmlTestCase("<p></p>", "UNICODE", "STRUCT<>"),
      SchemaOfXmlTestCase("<p></p>", "UNICODE_RTRIM", "STRUCT<>"),
      SchemaOfXmlTestCase("<p><A>1</A><A>2</A><A>3</A></p>", "UNICODE_CI",
        "STRUCT<A: ARRAY<BIGINT>>"),
      SchemaOfXmlTestCase("<p><A>1</A><A>2</A><A>3</A></p>", "UNICODE_CI_RTRIM",
        "STRUCT<A: ARRAY<BIGINT>>")
    )

    // Supported collations
    testCases.foreach(t => {
      val query =
        s"""
           |select schema_of_xml('${t.input}')
           |""".stripMargin
      // Result
      withSQLConf(SqlApiConf.DEFAULT_COLLATION -> t.collationName) {
        val testQuery = sql(query)
        checkAnswer(testQuery, Row(t.result))
        val dataType = StringType(t.collationName)
        assert(testQuery.schema.fields.head.dataType.sameType(dataType))
      }
    })
  }

  test("Support StructsToXml xml expression with collation") {
    case class StructsToXmlTestCase(
      input: String,
      collationName: String,
      result: String
    )

    val testCases = Seq(
      StructsToXmlTestCase("named_struct('a', 1, 'b', 2)", "UTF8_BINARY",
        s"""<ROW>
           |    <a>1</a>
           |    <b>2</b>
           |</ROW>""".stripMargin),
      StructsToXmlTestCase("named_struct('a', 1, 'b', 2)", "UTF8_BINARY_RTRIM",
        s"""<ROW>
           |    <a>1</a>
           |    <b>2</b>
           |</ROW>""".stripMargin),
      StructsToXmlTestCase("named_struct('A', true, 'B', 2.0)", "UTF8_LCASE",
        s"""<ROW>
           |    <A>true</A>
           |    <B>2.0</B>
           |</ROW>""".stripMargin),
      StructsToXmlTestCase("named_struct('A', 'aa', 'B', 'bb')", "UTF8_LCASE",
        s"""<ROW>
           |    <A>aa</A>
           |    <B>bb</B>
           |</ROW>""".stripMargin),
      StructsToXmlTestCase("named_struct('A', 'aa', 'B', 'bb')", "UTF8_LCASE_RTRIM",
        s"""<ROW>
           |    <A>aa</A>
           |    <B>bb</B>
           |</ROW>""".stripMargin),
      StructsToXmlTestCase("named_struct('A', 'aa', 'B', 'bb')", "UTF8_BINARY",
        s"""<ROW>
           |    <A>aa</A>
           |    <B>bb</B>
           |</ROW>""".stripMargin),
      StructsToXmlTestCase("named_struct()", "UNICODE",
        "<ROW/>"),
      StructsToXmlTestCase("named_struct()", "UNICODE_RTRIM",
        "<ROW/>"),
      StructsToXmlTestCase("named_struct('time', to_timestamp('2015-08-26'))", "UNICODE_CI",
        s"""<ROW>
           |    <time>2015-08-26T00:00:00.000-07:00</time>
           |</ROW>""".stripMargin)
    )

    // Supported collations
    testCases.foreach(t => {
      val query =
        s"""
           |select to_xml(${t.input})
           |""".stripMargin
      // Result
      withSQLConf(SqlApiConf.DEFAULT_COLLATION -> t.collationName) {
        val testQuery = sql(query)
        checkAnswer(testQuery, Row(t.result))
        val dataType = StringType(t.collationName)
        assert(testQuery.schema.fields.head.dataType.sameType(dataType))
      }
    })
  }

  test("Support ParseJson & TryParseJson variant expressions with collation") {
    case class ParseJsonTestCase(
      input: String,
      collationName: String,
      result: String
    )

    val testCases = Seq(
      ParseJsonTestCase("{\"a\":1,\"b\":2}", "UTF8_BINARY", "{\"a\":1,\"b\":2}"),
      ParseJsonTestCase("{\"a\":1,\"b\":2}", "UTF8_BINARY_RTRIM", "{\"a\":1,\"b\":2}"),
      ParseJsonTestCase("{\"A\":3,\"B\":4}", "UTF8_LCASE", "{\"A\":3,\"B\":4}"),
      ParseJsonTestCase("{\"A\":3,\"B\":4}", "UTF8_LCASE_RTRIM", "{\"A\":3,\"B\":4}"),
      ParseJsonTestCase("{\"c\":5,\"d\":6}", "UNICODE", "{\"c\":5,\"d\":6}"),
      ParseJsonTestCase("{\"c\":5,\"d\":6}", "UNICODE_RTRIM", "{\"c\":5,\"d\":6}"),
      ParseJsonTestCase("{\"C\":7,\"D\":8}", "UNICODE_CI", "{\"C\":7,\"D\":8}"),
      ParseJsonTestCase("{\"C\":7,\"D\":8}", "UNICODE_CI_RTRIM", "{\"C\":7,\"D\":8}")
    )

    // Supported collations (ParseJson)
    testCases.foreach(t => {
      val query =
        s"""
           |SELECT parse_json('${t.input}')
           |""".stripMargin
      // Result & data type
      withSQLConf(SqlApiConf.DEFAULT_COLLATION -> t.collationName) {
        val testQuery = sql(query)
        val testResult = testQuery.collect().map(_.toString()).mkString("")
        assert(testResult === "[" + t.result + "]") // can't use checkAnswer for Variant
        assert(testQuery.schema.fields.head.dataType.sameType(VariantType))
      }
    })

    // Supported collations (TryParseJson)
    testCases.foreach(t => {
      val query =
        s"""
           |SELECT try_parse_json('${t.input}')
           |""".stripMargin
      // Result & data type
      withSQLConf(SqlApiConf.DEFAULT_COLLATION -> t.collationName) {
        val testQuery = sql(query)
        val testResult = testQuery.collect().map(_.toString()).mkString("")
        assert(testResult === "[" + t.result + "]") // can't use checkAnswer for Variant
        assert(testQuery.schema.fields.head.dataType.sameType(VariantType))
      }
    })
  }

  test("Handle invalid JSON for ParseJson variant expression with collation") {
    // parse_json should throw an exception when the string is not valid JSON value
    val json = "{\"a\":1,"
    val query = s"SELECT parse_json('$json');"
    withSQLConf(SqlApiConf.DEFAULT_COLLATION -> "UNICODE") {
      checkError(
        exception = intercept[SparkException] {
          val testQuery = sql(query)
          testQuery.collect()
        },
        condition = "MALFORMED_RECORD_IN_PARSING.WITHOUT_SUGGESTION",
        parameters = Map("badRecord" -> "{\"a\":1,", "failFastMode" -> "FAILFAST")
      )
    }
  }

  test("Handle invalid JSON for TryParseJson variant expression with collation") {
    // try_parse_json shouldn't throw an exception when the string is not valid JSON value
    val json = "{\"a\":1,]"
    val query = s"SELECT try_parse_json('$json');"
    withSQLConf(SqlApiConf.DEFAULT_COLLATION -> "UNICODE") {
      val testQuery = sql(query)
      val testResult = testQuery.collect().map(_.toString()).mkString("")
      assert(testResult === s"[null]")
    }
  }

  test("Support IsVariantNull variant expressions with collation") {
    case class IsVariantNullTestCase(
      input: String,
      collationName: String,
      result: Boolean
    )

    val testCases = Seq(
      IsVariantNullTestCase("'null'", "UTF8_BINARY", result = true),
      IsVariantNullTestCase("'null'", "UTF8_BINARY_RTRIM", result = true),
      IsVariantNullTestCase("'\"null\"'", "UTF8_LCASE", result = false),
      IsVariantNullTestCase("'\"null\"'", "UTF8_LCASE_RTRIM", result = false),
      IsVariantNullTestCase("'13'", "UNICODE", result = false),
      IsVariantNullTestCase("'13'", "UNICODE_RTRIM", result = false),
      IsVariantNullTestCase("null", "UNICODE_CI", result = false),
      IsVariantNullTestCase("null", "UNICODE_CI_RTRIM", result = false)
    )

    // Supported collations
    testCases.foreach(t => {
      val query =
        s"""
           |SELECT is_variant_null(parse_json(${t.input}))
           |""".stripMargin
      // Result & data type
      withSQLConf(SqlApiConf.DEFAULT_COLLATION -> t.collationName) {
        val testQuery = sql(query)
        checkAnswer(testQuery, Row(t.result))
      }
    })
  }

  test("Support VariantGet & TryVariantGet variant expressions with collation") {
    case class VariantGetTestCase(
      input: String,
      path: String,
      variantType: String,
      collationName: String,
      result: Any,
      resultType: DataType
    )

    val testCases = Seq(
      VariantGetTestCase("{\"a\": 1}", "$.a", "int", "UTF8_BINARY", 1, IntegerType),
      VariantGetTestCase("{\"a\": 1}", "$.a", "int", "UTF8_BINARY_RTRIM", 1, IntegerType),
      VariantGetTestCase("{\"a\": 1}", "$.b", "int", "UTF8_LCASE", null, IntegerType),
      VariantGetTestCase("{\"a\": 1}", "$.b", "int", "UTF8_LCASE_RTRIM", null, IntegerType),
      VariantGetTestCase("[1, \"2\"]", "$[1]", "string", "UNICODE", "2", StringType("UNICODE")),
      VariantGetTestCase("[1, \"2\"]", "$[1]", "string", "UNICODE_RTRIM", "2",
        StringType("UNICODE_RTRIM")),
      VariantGetTestCase("[1, \"2\"]", "$[2]", "string", "UNICODE_CI_RTRIM", null,
        StringType("UNICODE_CI_RTRIM"))
    )

    // Supported collations (VariantGet)
    testCases.foreach(t => {
      val query =
        s"""
           |SELECT variant_get(parse_json('${t.input}'), '${t.path}', '${t.variantType}')
           |""".stripMargin
      // Result & data type
      withSQLConf(SqlApiConf.DEFAULT_COLLATION -> t.collationName) {
        val testQuery = sql(query)
        val testResult = testQuery.collect().map(_.toString()).mkString("")
        assert(testResult === "[" + t.result + "]") // can't use checkAnswer for Variant
        assert(testQuery.schema.fields.head.dataType.sameType(t.resultType))
      }
    })

    // Supported collations (TryVariantGet)
    testCases.foreach(t => {
      val query =
        s"""
           |SELECT try_variant_get(parse_json('${t.input}'), '${t.path}', '${t.variantType}')
           |""".stripMargin
      // Result & data type
      withSQLConf(SqlApiConf.DEFAULT_COLLATION -> t.collationName) {
        val testQuery = sql(query)
        val testResult = testQuery.collect().map(_.toString()).mkString("")
        assert(testResult === "[" + t.result + "]") // can't use checkAnswer for Variant
        assert(testQuery.schema.fields.head.dataType.sameType(t.resultType))
      }
    })
  }

  test("Handle invalid JSON for VariantGet variant expression with collation") {
    // variant_get should throw an exception if the cast fails
    val json = "[1, \"Spark\"]"
    val query = s"SELECT variant_get(parse_json('$json'), '$$[1]', 'int');"
    withSQLConf(SqlApiConf.DEFAULT_COLLATION -> "UNICODE") {
      checkError(
        exception = intercept[SparkRuntimeException] {
          val testQuery = sql(query)
          testQuery.collect()
        },
        condition = "INVALID_VARIANT_CAST",
        parameters = Map("value" -> "\"Spark\"", "dataType" -> "\"INT\"")
      )
    }
  }

  test("Handle invalid JSON for TryVariantGet variant expression with collation") {
    // try_variant_get shouldn't throw an exception if the cast fails
    val json = "[1, \"Spark\"]"
    val query = s"SELECT try_variant_get(parse_json('$json'), '$$[1]', 'int');"
    withSQLConf(SqlApiConf.DEFAULT_COLLATION -> "UNICODE") {
      val testQuery = sql(query)
      val testResult = testQuery.collect().map(_.toString()).mkString("")
      assert(testResult === s"[null]")
    }
  }

  test("Support VariantExplode variant expressions with collation") {
    case class VariantExplodeTestCase(
     input: String,
     collationName: String,
     result: String,
     resultType: Seq[StructField]
    )

    val testCases = Seq(
      VariantExplodeTestCase("[\"hello\", \"world\"]", "UTF8_BINARY",
          Row(0, "null", "\"hello\"").toString() + Row(1, "null", "\"world\"").toString(),
          Seq[StructField](
              StructField("pos", IntegerType, nullable = false),
              StructField("key", StringType("UTF8_BINARY")),
              StructField("value", VariantType, nullable = false)
          )
      ),
      VariantExplodeTestCase("[\"hello\", \"world\"]", "UTF8_BINARY_RTRIM",
        Row(0, "null", "\"hello\"").toString() + Row(1, "null", "\"world\"").toString(),
        Seq[StructField](
          StructField("pos", IntegerType, nullable = false),
          StructField("key", StringType("UTF8_BINARY_RTRIM")),
          StructField("value", VariantType, nullable = false)
        )
      ),
      VariantExplodeTestCase("[\"Spark\", \"SQL\"]", "UTF8_LCASE",
        Row(0, "null", "\"Spark\"").toString() + Row(1, "null", "\"SQL\"").toString(),
        Seq[StructField](
          StructField("pos", IntegerType, nullable = false),
          StructField("key", StringType("UTF8_LCASE")),
          StructField("value", VariantType, nullable = false)
        )
      ),
      VariantExplodeTestCase("[\"Spark\", \"SQL\"]", "UTF8_LCASE_RTRIM",
        Row(0, "null", "\"Spark\"").toString() + Row(1, "null", "\"SQL\"").toString(),
        Seq[StructField](
          StructField("pos", IntegerType, nullable = false),
          StructField("key", StringType("UTF8_LCASE_RTRIM")),
          StructField("value", VariantType, nullable = false)
        )
      ),
      VariantExplodeTestCase("{\"a\": true, \"b\": 3.14}", "UNICODE",
        Row(0, "a", "true").toString() + Row(1, "b", "3.14").toString(),
        Seq[StructField](
          StructField("pos", IntegerType, nullable = false),
          StructField("key", StringType("UNICODE")),
          StructField("value", VariantType, nullable = false)
        )
      ),
      VariantExplodeTestCase("{\"a\": true, \"b\": 3.14}", "UNICODE_RTRIM",
        Row(0, "a", "true").toString() + Row(1, "b", "3.14").toString(),
        Seq[StructField](
          StructField("pos", IntegerType, nullable = false),
          StructField("key", StringType("UNICODE_RTRIM")),
          StructField("value", VariantType, nullable = false)
        )
      ),
      VariantExplodeTestCase("{\"A\": 9.99, \"B\": false}", "UNICODE_CI",
        Row(0, "A", "9.99").toString() + Row(1, "B", "false").toString(),
        Seq[StructField](
          StructField("pos", IntegerType, nullable = false),
          StructField("key", StringType("UNICODE_CI")),
          StructField("value", VariantType, nullable = false)
        )
      )
    )

    // Supported collations
    testCases.foreach(t => {
      val query =
        s"""
           |SELECT * from variant_explode(parse_json('${t.input}'))
           |""".stripMargin
      // Result & data type
      withSQLConf(SqlApiConf.DEFAULT_COLLATION -> t.collationName) {
        val testQuery = sql(query)
        val testResult = testQuery.collect().map(_.toString()).mkString("")
        assert(testResult === t.result) // can't use checkAnswer for Variant
        assert(testQuery.schema.fields.sameElements(t.resultType))
      }
    })
  }

  test("Support SchemaOfVariant variant expressions with collation") {
    case class SchemaOfVariantTestCase(
     input: String,
     collationName: String,
     result: String
    )

    val testCases = Seq(
      SchemaOfVariantTestCase("null", "UTF8_BINARY", "VOID"),
      SchemaOfVariantTestCase("null", "UTF8_BINARY_RTRIM", "VOID"),
      SchemaOfVariantTestCase("[]", "UTF8_LCASE", "ARRAY<VOID>"),
      SchemaOfVariantTestCase("[]", "UTF8_LCASE_RTRIM", "ARRAY<VOID>"),
      SchemaOfVariantTestCase("[{\"a\":true,\"b\":0}]", "UNICODE",
        "ARRAY<OBJECT<a: BOOLEAN, b: BIGINT>>"),
      SchemaOfVariantTestCase("[{\"a\":true,\"b\":0}]", "UNICODE_RTRIM",
        "ARRAY<OBJECT<a: BOOLEAN, b: BIGINT>>"),
      SchemaOfVariantTestCase("[{\"A\":\"x\",\"B\":-1.00}]", "UNICODE_CI",
        "ARRAY<OBJECT<A: STRING COLLATE UNICODE_CI, B: DECIMAL(1,0)>>"),
      SchemaOfVariantTestCase("[{\"A\":\"x\",\"B\":-1.00}]", "UNICODE_CI_RTRIM",
        "ARRAY<OBJECT<A: STRING COLLATE UNICODE_CI_RTRIM, B: DECIMAL(1,0)>>")
    )

    // Supported collations
    testCases.foreach(t => {
      val query =
        s"""
           |SELECT schema_of_variant(parse_json('${t.input}'))
           |""".stripMargin
      // Result & data type
      withSQLConf(SqlApiConf.DEFAULT_COLLATION -> t.collationName) {
        val testQuery = sql(query)
        checkAnswer(testQuery, Row(t.result))
        assert(testQuery.schema.fields.head.dataType.sameType(StringType(t.collationName)))
      }
    })
  }

  test("Support SchemaOfVariantAgg variant expressions with collation") {
    case class SchemaOfVariantAggTestCase(
      input: String,
      collationName: String,
      result: String
    )

    val testCases = Seq(
      SchemaOfVariantAggTestCase("('1'), ('2'), ('3')", "UTF8_BINARY", "BIGINT"),
      SchemaOfVariantAggTestCase("('1'), ('2'), ('3')", "UTF8_BINARY_RTRIM", "BIGINT"),
      SchemaOfVariantAggTestCase("('true'), ('false'), ('true')", "UTF8_LCASE", "BOOLEAN"),
      SchemaOfVariantAggTestCase("('true'), ('false'), ('true')", "UTF8_LCASE_RTRIM", "BOOLEAN"),
      SchemaOfVariantAggTestCase("('{\"a\": 1}'), ('{\"b\": true}'), ('{\"c\": 1.23}')",
        "UNICODE", "OBJECT<a: BIGINT, b: BOOLEAN, c: DECIMAL(3,2)>"),
      SchemaOfVariantAggTestCase("('{\"a\": 1}'), ('{\"b\": true}'), ('{\"c\": 1.23}')",
        "UNICODE_RTRIM", "OBJECT<a: BIGINT, b: BOOLEAN, c: DECIMAL(3,2)>"),
      SchemaOfVariantAggTestCase("('{\"A\": \"x\"}'), ('{\"B\": 9.99}'), ('{\"C\": 0}')",
        "UNICODE_CI", "OBJECT<A: STRING COLLATE UNICODE_CI, B: DECIMAL(3,2), C: BIGINT>"),
      SchemaOfVariantAggTestCase("('{\"A\": \"x\"}'), ('{\"B\": 9.99}'), ('{\"C\": 0}')",
        "UNICODE_CI_RTRIM", "OBJECT<A: STRING COLLATE UNICODE_CI_RTRIM, B: DECIMAL(3,2), C: BIGINT>"
      )
    )

    // Supported collations
    testCases.foreach(t => {
      val query =
        s"""
           |SELECT schema_of_variant_agg(parse_json(j)) FROM VALUES ${t.input} AS tab(j)
           |""".stripMargin
      // Result & data type
      withSQLConf(SqlApiConf.DEFAULT_COLLATION -> t.collationName) {
        val testQuery = sql(query)
        checkAnswer(testQuery, Row(t.result))
        assert(testQuery.schema.fields.head.dataType.sameType(StringType(t.collationName)))
      }
    })
  }

  test("Support InputFileName expression with collation") {
    // Supported collations
    Seq(
      "UTF8_BINARY",
      "UTF8_BINARY_RTRIM",
      "UTF8_LCASE",
      "UTF8_LCASE_RTRIM",
      "UNICODE",
      "UNICODE_RTRIM",
      "UNICODE_CI",
      "UNICODE_CI_RTRIM",
      "MT_CI_AI").foreach(collationName => {
      val query =
        s"""
           |select input_file_name()
           |""".stripMargin
      // Result
      withSQLConf(SqlApiConf.DEFAULT_COLLATION -> collationName) {
        val testQuery = sql(query)
        checkAnswer(testQuery, Row(""))
        val dataType = StringType(collationName)
        assert(testQuery.schema.fields.head.dataType.sameType(dataType))
      }
    })
  }

  test("DateFormat expression with collation") {
    case class DateFormatTestCase[R](date: String, format: String, collation: String, result: R)
    val testCases = Seq(
      DateFormatTestCase("2021-01-01", "yyyy-MM-dd", "UTF8_BINARY", "2021-01-01"),
      DateFormatTestCase("2021-01-01", "yyyy-MM-dd", "UTF8_BINARY_RTRIM", "2021-01-01"),
      DateFormatTestCase("2021-01-01", "yyyy-dd", "UTF8_LCASE", "2021-01"),
      DateFormatTestCase("2021-01-01", "yyyy-dd", "UTF8_LCASE_RTRIM", "2021-01"),
      DateFormatTestCase("2021-01-01", "yyyy-MM-dd", "UNICODE", "2021-01-01"),
      DateFormatTestCase("2021-01-01", "yyyy-MM-dd", "UNICODE_RTRIM", "2021-01-01"),
      DateFormatTestCase("2021-01-01", "yyyy", "UNICODE_CI", "2021"),
      DateFormatTestCase("2021-01-01", "yyyy", "UNICODE_CI_RTRIM", "2021")
    )

    for {
      collateDate <- Seq(true, false)
      collateFormat <- Seq(true, false)
    } {
      testCases.foreach(t => {
        val dateArg = if (collateDate) s"collate('${t.date}', '${t.collation}')" else s"'${t.date}'"
        val formatArg =
          if (collateFormat) {
            s"collate('${t.format}', '${t.collation}')"
          } else {
            s"'${t.format}'"
          }

        withSQLConf(SqlApiConf.DEFAULT_COLLATION -> t.collation) {
          val query = s"SELECT date_format(${dateArg}, ${formatArg})"
          // Result & data type
          checkAnswer(sql(query), Row(t.result))
          assert(sql(query).schema.fields.head.dataType.sameType(StringType(t.collation)))
        }
      })
    }
  }

  test("Support mode for string expression with collation - Basic Test") {
    Seq(
      "utf8_binary",
      "utf8_binary_rtrim",
      "UTF8_LCASE",
      "UTF8_LCASE_RTRIM",
      "unicode_ci",
      "unicode_ci_rtrim",
      "unicode",
      "unicode_rtrim",
      "NL_AI").foreach { collationId =>
      val query = s"SELECT mode(collate('abc', '${collationId}'))"
      checkAnswer(sql(query), Row("abc"))
      assert(sql(query).schema.fields.head.dataType.sameType(StringType(collationId)))
    }
  }

  test("Support mode for string expression with collation - Advanced Test") {
    case class ModeTestCase[R](collationId: String, bufferValues: Map[String, Long], result: R)
    val testCases = Seq(
      ModeTestCase("utf8_binary", Map("a" -> 3L, "b" -> 2L, "B" -> 2L), "a"),
      ModeTestCase("utf8_binary_rtrim", Map("a" -> 3L, "b" -> 2L, "B" -> 2L), "a"),
      ModeTestCase("UTF8_LCASE", Map("a" -> 3L, "b" -> 2L, "B" -> 2L), "b"),
      ModeTestCase("UTF8_LCASE_RTRIM", Map("a" -> 3L, "b" -> 2L, "B" -> 2L), "b"),
      ModeTestCase("unicode_ci", Map("a" -> 3L, "b" -> 2L, "B" -> 2L), "b"),
      ModeTestCase("unicode_ci_rtrim", Map("a" -> 3L, "b" -> 2L, "B" -> 2L), "b"),
      ModeTestCase("unicode", Map("a" -> 3L, "b" -> 2L, "B" -> 2L), "a"),
      ModeTestCase("unicode_rtrim", Map("a" -> 3L, "b" -> 2L, "B" -> 2L), "a"),
      ModeTestCase("SR", Map("c" -> 3L, "č" -> 2L, "Č" -> 2L), "c")
    )
    testCases.foreach(t => {
      val valuesToAdd = t.bufferValues.map { case (elt, numRepeats) =>
        (0L to numRepeats).map(_ => s"('$elt')").mkString(",")
      }.mkString(",")

      val tableName = s"t_${t.collationId}_mode"
      withTable(s"${tableName}") {
        sql(s"CREATE TABLE ${tableName}(i STRING) USING parquet")
        sql(s"INSERT INTO ${tableName} VALUES " + valuesToAdd)
        val query = s"SELECT mode(collate(i, '${t.collationId}')) FROM ${tableName}"
        checkAnswer(sql(query), Row(t.result))
        assert(sql(query).schema.fields.head.dataType.sameType(StringType(t.collationId)))

      }
    })
  }

  test("Support Mode.eval(buffer)") {
    case class UTF8StringModeTestCase[R](
        collationId: String,
        bufferValues: Map[UTF8String, Long],
        result: R)

    val bufferValuesUTF8String = Map(
      UTF8String.fromString("a") -> 5L,
      UTF8String.fromString("b") -> 4L,
      UTF8String.fromString("B") -> 3L,
      UTF8String.fromString("d") -> 2L,
      UTF8String.fromString("e") -> 1L)

    val testCasesUTF8String = Seq(
      UTF8StringModeTestCase("utf8_binary", bufferValuesUTF8String, "a"),
      UTF8StringModeTestCase("utf8_binary_rtrim", bufferValuesUTF8String, "a"),
      UTF8StringModeTestCase("UTF8_LCASE", bufferValuesUTF8String, "b"),
      UTF8StringModeTestCase("UTF8_LCASE_RTRIM", bufferValuesUTF8String, "b"),
      UTF8StringModeTestCase("unicode_ci", bufferValuesUTF8String, "b"),
      UTF8StringModeTestCase("unicode_ci_rtrim", bufferValuesUTF8String, "b"),
      UTF8StringModeTestCase("unicode", bufferValuesUTF8String, "a"),
      UTF8StringModeTestCase("unicode_rtrim", bufferValuesUTF8String, "a")
    )

    testCasesUTF8String.foreach ( t => {
      val buffer = new OpenHashMap[AnyRef, Long](5)
      val myMode = Mode(child = Literal.create("some_column_name", StringType(t.collationId)))
      t.bufferValues.foreach { case (k, v) => buffer.update(k, v) }
      assert(myMode.eval(buffer).toString.toLowerCase() == t.result.toLowerCase())
    })
  }

  test("Support Mode.eval(buffer) with complex types") {
    case class UTF8StringModeTestCase[R](
        collationId: String,
        bufferValues: Map[InternalRow, Long],
        result: R)

    val bufferValuesUTF8String: Map[Any, Long] = Map(
      UTF8String.fromString("a") -> 5L,
      UTF8String.fromString("b") -> 4L,
      UTF8String.fromString("B") -> 3L,
      UTF8String.fromString("d") -> 2L,
      UTF8String.fromString("e") -> 1L)

    val bufferValuesComplex = bufferValuesUTF8String.map{
      case (k, v) => (InternalRow.fromSeq(Seq(k, k, k)), v)
    }
    val testCasesUTF8String = Seq(
      UTF8StringModeTestCase("utf8_binary", bufferValuesComplex, "[a,a,a]"),
      UTF8StringModeTestCase("utf8_binary_rtrim", bufferValuesComplex, "[a,a,a]"),
      UTF8StringModeTestCase("UTF8_LCASE", bufferValuesComplex, "[b,b,b]"),
      UTF8StringModeTestCase("UTF8_LCASE_rtrim", bufferValuesComplex, "[b,b,b]"),
      UTF8StringModeTestCase("unicode_ci", bufferValuesComplex, "[b,b,b]"),
      UTF8StringModeTestCase("unicode_ci_rtrim", bufferValuesComplex, "[b,b,b]"),
      UTF8StringModeTestCase("unicode", bufferValuesComplex, "[a,a,a]"),
      UTF8StringModeTestCase("unicode_rtrim", bufferValuesComplex, "[a,a,a]"))

    testCasesUTF8String.foreach { t =>
      val buffer = new OpenHashMap[AnyRef, Long](5)
      val myMode = Mode(child = Literal.create(null, StructType(Seq(
        StructField("f1", StringType(t.collationId), true),
        StructField("f2", StringType(t.collationId), true),
        StructField("f3", StringType(t.collationId), true)
      ))))
      t.bufferValues.foreach { case (k, v) => buffer.update(k, v) }
      assert(myMode.eval(buffer).toString.toLowerCase() == t.result.toLowerCase())
    }
  }

  test("Support mode for string expression with collated strings in struct") {
    case class ModeTestCase[R](collationId: String, bufferValues: Map[String, Long], result: R)
    val testCases = Seq(
      ModeTestCase("utf8_binary", Map("a" -> 3L, "b" -> 2L, "B" -> 2L), "a"),
      ModeTestCase("utf8_binary_rtrim", Map("a" -> 3L, "b" -> 2L, "B" -> 2L), "a"),
      ModeTestCase("UTF8_LCASE", Map("a" -> 3L, "b" -> 2L, "B" -> 2L), "b"),
      ModeTestCase("UTF8_LCASE_RTRIM", Map("a" -> 3L, "b" -> 2L, "B" -> 2L), "b"),
      ModeTestCase("unicode", Map("a" -> 3L, "b" -> 2L, "B" -> 2L), "a"),
      ModeTestCase("unicode_rtrim", Map("a" -> 3L, "b" -> 2L, "B" -> 2L), "a"),
      ModeTestCase("unicode_ci", Map("a" -> 3L, "b" -> 2L, "B" -> 2L), "b"),
      ModeTestCase("unicode_ci_rtrim", Map("a" -> 3L, "b" -> 2L, "B" -> 2L), "b")
    )
    testCases.foreach(t => {
      val valuesToAdd = t.bufferValues.map { case (elt, numRepeats) =>
        (0L to numRepeats).map(_ => s"named_struct('f1'," +
          s" collate('$elt', '${t.collationId}'), 'f2', 1)").mkString(",")
      }.mkString(",")

      val tableName = s"t_${t.collationId}_mode_struct"
      withTable(tableName) {
        sql(s"CREATE TABLE ${tableName}(i STRUCT<f1: STRING COLLATE " +
          t.collationId + ", f2: INT>) USING parquet")
        sql(s"INSERT INTO ${tableName} VALUES " + valuesToAdd)
        val query = s"SELECT lower(mode(i).f1) FROM ${tableName}"
        checkAnswer(sql(query), Row(t.result))
      }
    })
  }

  test("Support mode for string expression with collated strings in recursively nested struct") {
    case class ModeTestCase[R](collationId: String, bufferValues: Map[String, Long], result: R)
    val testCases = Seq(
      ModeTestCase("utf8_binary", Map("a" -> 3L, "b" -> 2L, "B" -> 2L), "a"),
      ModeTestCase("utf8_binary_rtrim", Map("a" -> 3L, "b" -> 2L, "B" -> 2L), "a"),
      ModeTestCase("UTF8_LCASE", Map("a" -> 3L, "b" -> 2L, "B" -> 2L), "b"),
      ModeTestCase("UTF8_LCASE_rtrim", Map("a" -> 3L, "b" -> 2L, "B" -> 2L), "b"),
      ModeTestCase("unicode", Map("a" -> 3L, "b" -> 2L, "B" -> 2L), "a"),
      ModeTestCase("unicode_rtrim", Map("a" -> 3L, "b" -> 2L, "B" -> 2L), "a"),
      ModeTestCase("unicode_ci", Map("a" -> 3L, "b" -> 2L, "B" -> 2L), "b"),
      ModeTestCase("unicode_ci_rtrim", Map("a" -> 3L, "b" -> 2L, "B" -> 2L), "b")
    )
    testCases.foreach { t =>
      val valuesToAdd = t.bufferValues.map { case (elt, numRepeats) =>
        (0L to numRepeats).map(_ => s"named_struct('f1', " +
          s"named_struct('f2', collate('$elt', '${t.collationId}')), 'f3', 1)").mkString(",")
      }.mkString(",")

      val tableName = s"t_${t.collationId}_mode_nested_struct1"
      withTable(tableName) {
        sql(s"CREATE TABLE ${tableName}(i STRUCT<f1: STRUCT<f2: STRING COLLATE " +
          t.collationId + ">, f3: INT>) USING parquet")
        sql(s"INSERT INTO ${tableName} VALUES " + valuesToAdd)
        val query = s"SELECT lower(mode(i).f1.f2) FROM ${tableName}"
        checkAnswer(sql(query), Row(t.result))
      }
    }
  }

  test("Support mode for string expression with collated strings in array complex type") {
    case class ModeTestCase[R](collationId: String, bufferValues: Map[String, Long], result: R)
    val testCases = Seq(
      ModeTestCase("utf8_binary", Map("a" -> 3L, "b" -> 2L, "B" -> 2L), "a"),
      ModeTestCase("utf8_binary_rtrim", Map("a" -> 3L, "b" -> 2L, "B" -> 2L), "a"),
      ModeTestCase("UTF8_LCASE", Map("a" -> 3L, "b" -> 2L, "B" -> 2L), "b"),
      ModeTestCase("UTF8_LCASE_rtrim", Map("a" -> 3L, "b" -> 2L, "B" -> 2L), "b"),
      ModeTestCase("unicode", Map("a" -> 3L, "b" -> 2L, "B" -> 2L), "a"),
      ModeTestCase("unicode_rtrim", Map("a" -> 3L, "b" -> 2L, "B" -> 2L), "a"),
      ModeTestCase("unicode_ci", Map("a" -> 3L, "b" -> 2L, "B" -> 2L), "b"),
      ModeTestCase("unicode_ci_rtrim", Map("a" -> 3L, "b" -> 2L, "B" -> 2L), "b")
    )
    testCases.foreach { t =>
      val valuesToAdd = t.bufferValues.map { case (elt, numRepeats) =>
        (0L to numRepeats).map(_ => s"array(named_struct('f2', " +
          s"collate('$elt', '${t.collationId}'), 'f3', 1))").mkString(",")
      }.mkString(",")

      val tableName = s"t_${t.collationId}_mode_nested_struct2"
      withTable(tableName) {
        sql(s"CREATE TABLE ${tableName}(" +
          s"i ARRAY< STRUCT<f2: STRING COLLATE ${t.collationId}, f3: INT>>)" +
          s" USING parquet")
        sql(s"INSERT INTO ${tableName} VALUES " + valuesToAdd)
        val query = s"SELECT lower(element_at(mode(i).f2, 1)) FROM ${tableName}"
        checkAnswer(sql(query), Row(t.result))
      }
    }
  }

  test("Support mode for string expression with collated strings in 3D array type") {
    case class ModeTestCase[R](collationId: String, bufferValues: Map[String, Long], result: R)
    val testCases = Seq(
      ModeTestCase("utf8_binary", Map("a" -> 3L, "b" -> 2L, "B" -> 2L), "a"),
      ModeTestCase("utf8_binary_rtrim", Map("a" -> 3L, "b" -> 2L, "B" -> 2L), "a"),
      ModeTestCase("UTF8_LCASE", Map("a" -> 3L, "b" -> 2L, "B" -> 2L), "b"),
      ModeTestCase("UTF8_LCASE_rtrim", Map("a" -> 3L, "b" -> 2L, "B" -> 2L), "b"),
      ModeTestCase("unicode", Map("a" -> 3L, "b" -> 2L, "B" -> 2L), "a"),
      ModeTestCase("unicode_rtrim", Map("a" -> 3L, "b" -> 2L, "B" -> 2L), "a"),
      ModeTestCase("unicode_ci", Map("a" -> 3L, "b" -> 2L, "B" -> 2L), "b"),
      ModeTestCase("unicode_ci_rtrim", Map("a" -> 3L, "b" -> 2L, "B" -> 2L), "b")
    )
    testCases.foreach { t =>
      val valuesToAdd = t.bufferValues.map { case (elt, numRepeats) =>
        (0L to numRepeats).map(_ =>
          s"array(array(array(collate('$elt', '${t.collationId}'))))").mkString(",")
      }.mkString(",")

      val tableName = s"t_${t.collationId}_mode_nested_3d_array"
      withTable(tableName) {
        sql(s"CREATE TABLE ${tableName}(i ARRAY<ARRAY<ARRAY" +
          s"<STRING COLLATE ${t.collationId}>>>) USING parquet")
        sql(s"INSERT INTO ${tableName} VALUES " + valuesToAdd)
        val query = s"SELECT lower(" +
          s"element_at(element_at(element_at(mode(i),1),1),1)) FROM ${tableName}"
        checkAnswer(sql(query), Row(t.result))
      }
    }
  }

  test("Support mode for string expression with collated complex type - Highly nested") {
    case class ModeTestCase[R](collationId: String, bufferValues: Map[String, Long], result: R)
    val testCases = Seq(
      ModeTestCase("utf8_binary", Map("a" -> 3L, "b" -> 2L, "B" -> 2L), "a"),
      ModeTestCase("utf8_binary_rtrim", Map("a" -> 3L, "b" -> 2L, "B" -> 2L), "a"),
      ModeTestCase("UTF8_LCASE", Map("a" -> 3L, "b" -> 2L, "B" -> 2L), "b"),
      ModeTestCase("UTF8_LCASE_rtrim", Map("a" -> 3L, "b" -> 2L, "B" -> 2L), "b"),
      ModeTestCase("unicode", Map("a" -> 3L, "b" -> 2L, "B" -> 2L), "a"),
      ModeTestCase("unicode_rtrim", Map("a" -> 3L, "b" -> 2L, "B" -> 2L), "a"),
      ModeTestCase("unicode_ci", Map("a" -> 3L, "b" -> 2L, "B" -> 2L), "b"),
      ModeTestCase("unicode_ci_rtrim", Map("a" -> 3L, "b" -> 2L, "B" -> 2L), "b")
    )
    testCases.foreach { t =>
      val valuesToAdd = t.bufferValues.map { case (elt, numRepeats) =>
        (0L to numRepeats).map(_ => s"array(named_struct('s1', named_struct('a2', " +
          s"array(collate('$elt', '${t.collationId}'))), 'f3', 1))").mkString(",")
      }.mkString(",")

      val tableName = s"t_${t.collationId}_mode_highly_nested_struct"
      withTable(tableName) {
        sql(s"CREATE TABLE ${tableName}(" +
          s"i ARRAY<STRUCT<s1: STRUCT<a2: ARRAY<STRING COLLATE ${t.collationId}>>, f3: INT>>)" +
          s" USING parquet")
        sql(s"INSERT INTO ${tableName} VALUES " + valuesToAdd)
        val query = s"SELECT lower(element_at(element_at(mode(i), 1).s1.a2, 1)) FROM ${tableName}"

          checkAnswer(sql(query), Row(t.result))
      }
    }
  }

  test("Support mode for string expression with collated complex type - nested map") {
    case class ModeTestCase(collationId: String, bufferValues: Map[String, Long], result: String)
    Seq(
      ModeTestCase("utf8_binary", Map("a" -> 3L, "b" -> 2L, "B" -> 2L), "{a -> 1}"),
      ModeTestCase("utf8_binary_rtrim", Map("a" -> 3L, "b" -> 2L, "B" -> 2L), "{a -> 1}"),
      ModeTestCase("unicode", Map("a" -> 3L, "b" -> 2L, "B" -> 2L), "{a -> 1}"),
      ModeTestCase("unicode_rtrim", Map("a" -> 3L, "b" -> 2L, "B" -> 2L), "{a -> 1}"),
      ModeTestCase("utf8_lcase", Map("a" -> 3L, "b" -> 2L, "B" -> 2L), "{b -> 1}"),
      ModeTestCase("utf8_lcase_rtrim", Map("a" -> 3L, "b" -> 2L, "B" -> 2L), "{b -> 1}"),
      ModeTestCase("unicode_ci", Map("a" -> 3L, "b" -> 2L, "B" -> 2L), "{b -> 1}")
    ).foreach { t1 =>
      def getValuesToAdd(t: ModeTestCase): String = {
        val valuesToAdd = t.bufferValues.map {
          case (elt, numRepeats) =>
            (0L to numRepeats).map(i =>
              s"named_struct('m1', map(collate('$elt', '${t.collationId}'), 1))"
            ).mkString(",")
        }.mkString(",")
        valuesToAdd
      }
      val tableName = s"t_${t1.collationId}_mode_nested_map_struct1"
      withTable(tableName) {
        sql(s"CREATE TABLE ${tableName}(" +
          s"i STRUCT<m1: MAP<STRING COLLATE ${t1.collationId}, INT>>) USING parquet")
        sql(s"INSERT INTO ${tableName} VALUES ${getValuesToAdd(t1)}")
        val query = "SELECT lower(cast(mode(i).m1 as string))" +
          s" FROM ${tableName}"
        val queryResult = sql(query)
        checkAnswer(queryResult, Row(t1.result))
      }
    }
  }

  test("SPARK-48430: Map value extraction with collations") {
    for {
      collateKey <- Seq(true, false)
      collateVal <- Seq(true, false)
      defaultCollation <- Seq(
        "UTF8_BINARY",
        "UTF8_BINARY_RTRIM",
        "UTF8_LCASE",
        "UTF8_LCASE_RTRIM",
        "UNICODE")
    } {
      val mapKey = if (collateKey) "'a' collate utf8_lcase" else "'a'"
      val mapVal = if (collateVal) "'b' collate utf8_lcase" else "'b'"
      val collation = if (collateVal) "UTF8_LCASE" else "UTF8_BINARY"
      val queryExtractor = s"select collation(map($mapKey, $mapVal)[$mapKey])"
      val queryElementAt = s"select collation(element_at(map($mapKey, $mapVal), $mapKey))"

      checkAnswer(sql(queryExtractor), Row(collation))
      checkAnswer(sql(queryElementAt), Row(collation))

      withSQLConf(SqlApiConf.DEFAULT_COLLATION -> defaultCollation) {
        val res = if (collateVal) "UTF8_LCASE" else defaultCollation
        checkAnswer(sql(queryExtractor), Row(res))
        checkAnswer(sql(queryElementAt), Row(res))
      }
    }
  }

  test("CurrentTimeZone expression with collation") {
    // Supported collations
    testSuppCollations.foreach(collationName => {
      val query = "select current_timezone()"
      // Data type check
      withSQLConf(SqlApiConf.DEFAULT_COLLATION -> collationName) {
        val testQuery = sql(query)
        val dataType = StringType(collationName)
        assert(testQuery.schema.fields.head.dataType.sameType(dataType))
      }
    })
  }

  test("DayName expression with collation") {
    // Supported collations
    testSuppCollations.foreach(collationName => {
      val query = "select dayname(current_date())"
      // Data type check
      withSQLConf(SqlApiConf.DEFAULT_COLLATION -> collationName) {
        val testQuery = sql(query)
        val dataType = StringType(collationName)
        assert(testQuery.schema.fields.head.dataType.sameType(dataType))
      }
    })
  }

  test("ToUnixTimestamp expression with collation") {
    // Supported collations
    testSuppCollations.foreach(collationName => {
      val query =
        s"""
          |select to_unix_timestamp(collate('2021-01-01 00:00:00', '${collationName}'),
          |collate('yyyy-MM-dd HH:mm:ss', '${collationName}'))
          |""".stripMargin
      // Result & data type check
      val testQuery = sql(query)
      val dataType = LongType
      val expectedResult = 1609488000L
      assert(testQuery.schema.fields.head.dataType.sameType(dataType))
      checkAnswer(testQuery, Row(expectedResult))
    })
  }

  test("FromUnixTime expression with collation") {
    // Supported collations
    testSuppCollations.foreach(collationName => {
      val query =
        s"""
          |select from_unixtime(1609488000, collate('yyyy-MM-dd HH:mm:ss', '${collationName}'))
          |""".stripMargin
      // Result & data type check
      withSQLConf(SqlApiConf.DEFAULT_COLLATION -> collationName) {
        val testQuery = sql(query)
        val dataType = StringType(collationName)
        val expectedResult = "2021-01-01 00:00:00"
        assert(testQuery.schema.fields.head.dataType.sameType(dataType))
        checkAnswer(testQuery, Row(expectedResult))
      }
    })
  }

  test("NextDay expression with collation") {
    // Supported collations
    testSuppCollations.foreach(collationName => {
      val query =
        s"""
          |select next_day('2015-01-14', collate('TU', '${collationName}'))
          |""".stripMargin
      // Result & data type check
      withSQLConf(SqlApiConf.DEFAULT_COLLATION -> collationName) {
        val testQuery = sql(query)
        val dataType = DateType
        val expectedResult = "2015-01-20"
        assert(testQuery.schema.fields.head.dataType.sameType(dataType))
        checkAnswer(testQuery, Row(Date.valueOf(expectedResult)))
      }
    })
  }

  test("FromUTCTimestamp expression with collation") {
    // Supported collations
    testSuppCollations.foreach(collationName => {
      val query =
        s"""
          |select from_utc_timestamp(collate('2016-08-31', '${collationName}'),
          |collate('Asia/Seoul', '${collationName}'))
          |""".stripMargin
      // Result & data type check
      val testQuery = sql(query)
      val dataType = TimestampType
      val expectedResult = "2016-08-31 09:00:00.0"
      assert(testQuery.schema.fields.head.dataType.sameType(dataType))
      checkAnswer(testQuery, Row(Timestamp.valueOf(expectedResult)))
    })
  }

  test("ToUTCTimestamp expression with collation") {
    // Supported collations
    testSuppCollations.foreach(collationName => {
      val query =
        s"""
          |select to_utc_timestamp(collate('2016-08-31 09:00:00', '${collationName}'),
          |collate('Asia/Seoul', '${collationName}'))
          |""".stripMargin
      // Result & data type check
      val testQuery = sql(query)
      val dataType = TimestampType
      val expectedResult = "2016-08-31 00:00:00.0"
      assert(testQuery.schema.fields.head.dataType.sameType(dataType))
      checkAnswer(testQuery, Row(Timestamp.valueOf(expectedResult)))
    })
  }

  test("ParseToDate expression with collation") {
    // Supported collations
    testSuppCollations.foreach(collationName => {
      val query =
        s"""
          |select to_date(collate('2016-12-31', '${collationName}'),
          |collate('yyyy-MM-dd', '${collationName}'))
          |""".stripMargin
      // Result & data type check
      val testQuery = sql(query)
      val dataType = DateType
      val expectedResult = "2016-12-31"
      assert(testQuery.schema.fields.head.dataType.sameType(dataType))
      checkAnswer(testQuery, Row(Date.valueOf(expectedResult)))
    })
  }

  test("ParseToTimestamp expression with collation") {
    // Supported collations
    testSuppCollations.foreach(collationName => {
      val query =
        s"""
          |select to_timestamp(collate('2016-12-31 23:59:59', '${collationName}'),
          |collate('yyyy-MM-dd HH:mm:ss', '${collationName}'))
          |""".stripMargin
      // Result & data type check
      val testQuery = sql(query)
      val dataType = TimestampType
      val expectedResult = "2016-12-31 23:59:59.0"
      assert(testQuery.schema.fields.head.dataType.sameType(dataType))
      checkAnswer(testQuery, Row(Timestamp.valueOf(expectedResult)))
    })
  }

  test("TruncDate expression with collation") {
    // Supported collations
    testSuppCollations.foreach(collationName => {
      val query =
        s"""
          |select trunc(collate('2016-12-31 23:59:59', '${collationName}'), 'MM')
          |""".stripMargin
      // Result & data type check
      val testQuery = sql(query)
      val dataType = DateType
      val expectedResult = "2016-12-01"
      assert(testQuery.schema.fields.head.dataType.sameType(dataType))
      checkAnswer(testQuery, Row(Date.valueOf(expectedResult)))
    })
  }

  test("TruncTimestamp expression with collation") {
    // Supported collations
    testSuppCollations.foreach(collationName => {
      val query =
        s"""
          |select date_trunc(collate('HOUR', '${collationName}'),
          |collate('2015-03-05T09:32:05.359', '${collationName}'))
          |""".stripMargin
      // Result & data type check
      val testQuery = sql(query)
      val dataType = TimestampType
      val expectedResult = "2015-03-05 09:00:00.0"
      assert(testQuery.schema.fields.head.dataType.sameType(dataType))
      checkAnswer(testQuery, Row(Timestamp.valueOf(expectedResult)))
    })
  }

  test("MakeTimestamp expression with collation") {
    // Supported collations
    testSuppCollations.foreach(collationName => {
      val query =
        s"""
          |select make_timestamp(2014, 12, 28, 6, 30, 45.887, collate('CET', '${collationName}'))
          |""".stripMargin
      // Result & data type check
      val testQuery = sql(query)
      val dataType = TimestampType
      val expectedResult = "2014-12-27 21:30:45.887"
      assert(testQuery.schema.fields.head.dataType.sameType(dataType))
      checkAnswer(testQuery, Row(Timestamp.valueOf(expectedResult)))
    })
  }

  test("ExtractValue expression with collation") {
    // Supported collations
    testSuppCollations.foreach(collationName => {
      withSQLConf(SqlApiConf.DEFAULT_COLLATION -> collationName) {
        val query =
          s"""
             |select col['Field1']
             |from values (named_struct('Field1', 'Spark', 'Field2', 5)) as tab(col);
             |""".stripMargin
        // Result & data type check
        val testQuery = sql(query)
        val dataType = StringType(collationName)
        val expectedResult = "Spark"
        assert(testQuery.schema.fields.head.dataType.sameType(dataType))
        checkAnswer(testQuery, Row(expectedResult))
      }
    })
  }

  test("Lag expression with collation") {
    // Supported collations
    testSuppCollations.foreach(collationName => {
      val query =
        s"""
           |SELECT lag(a, -1, 'default' collate $collationName) OVER (PARTITION BY b ORDER BY a)
           |FROM VALUES ('A1', 2), ('A2', 1), ('A2', 3), ('A1', 1) tab(a, b);
           |""".stripMargin
      // Result & data type check
      val testQuery = sql(query)
      val dataType = StringType(collationName)
      val expectedResult = Seq("A2", "default", "default", "default")
      assert(testQuery.schema.fields.head.dataType.sameType(dataType))
      checkAnswer(testQuery, expectedResult.map(Row(_)))
    })
  }

  test("Lead expression with collation") {
    // Supported collations
    testSuppCollations.foreach(collationName => {
      val query =
        s"""
           |SELECT lead(a, -1, 'default' collate $collationName) OVER (PARTITION BY b ORDER BY a)
           |FROM VALUES ('A1', 2), ('A2', 1), ('A2', 3), ('A1', 1) tab(a, b);
           |""".stripMargin
      // Result & data type check
      val testQuery = sql(query)
      val dataType = StringType(collationName)
      val expectedResult = Seq("A1", "default", "default", "default")
      assert(testQuery.schema.fields.head.dataType.sameType(dataType))
      checkAnswer(testQuery, expectedResult.map(Row(_)))
    })
  }

  test("DatePart expression with collation") {
    // Supported collations
    testSuppCollations.foreach(collationName => {
      val query =
        s"""
          |select date_part(collate('Week', '${collationName}'),
          |collate('2019-08-12 01:00:00.123456', '${collationName}'))
          |""".stripMargin
      // Result & data type check
      val testQuery = sql(query)
      val dataType = IntegerType
      val expectedResult = 33
      assert(testQuery.schema.fields.head.dataType.sameType(dataType))
      checkAnswer(testQuery, Row(expectedResult))
    })
  }

  test("DateAdd expression with collation") {
    // Supported collations
    testSuppCollations.foreach(collationName => {
      val query = s"""select date_add(collate('2016-07-30', '${collationName}'), 1)"""
      // Result & data type check
      val testQuery = sql(query)
      val dataType = DateType
      val expectedResult = "2016-07-31"
      assert(testQuery.schema.fields.head.dataType.sameType(dataType))
      checkAnswer(testQuery, Row(Date.valueOf(expectedResult)))
    })
  }

  test("DateSub expression with collation") {
    // Supported collations
    testSuppCollations.foreach(collationName => {
      val query = s"""select date_sub(collate('2016-07-30', '${collationName}'), 1)"""
      // Result & data type check
      val testQuery = sql(query)
      val dataType = DateType
      val expectedResult = "2016-07-29"
      assert(testQuery.schema.fields.head.dataType.sameType(dataType))
      checkAnswer(testQuery, Row(Date.valueOf(expectedResult)))
    })
  }

  test("WindowTime and TimeWindow expressions with collation") {
    // Supported collations
    testSuppCollations.foreach(collationName => {
      withSQLConf(SqlApiConf.DEFAULT_COLLATION -> collationName) {
        val query =
          s"""SELECT window_time(window)
             | FROM (SELECT a, window, count(*) as cnt FROM VALUES
             |('A1', '2021-01-01 00:00:00'),
             |('A1', '2021-01-01 00:04:30'),
             |('A1', '2021-01-01 00:06:00'),
             |('A2', '2021-01-01 00:01:00') AS tab(a, b)
             |GROUP by a, window(b, '5 minutes') ORDER BY a, window.start);
             |""".stripMargin
        // Result & data type check
        val testQuery = sql(query)
        val dataType = TimestampType
        val expectedResults =
          Seq("2021-01-01 00:04:59.999999",
            "2021-01-01 00:09:59.999999",
            "2021-01-01 00:04:59.999999")
        assert(testQuery.schema.fields.head.dataType.sameType(dataType))
        checkAnswer(testQuery, expectedResults.map(ts => Row(Timestamp.valueOf(ts))))
      }
    })
  }

  test("SessionWindow expressions with collation") {
    // Supported collations
    testSuppCollations.foreach(collationName => {
      withSQLConf(SqlApiConf.DEFAULT_COLLATION -> collationName) {
        val query =
          s"""SELECT count(*) as cnt
             | FROM VALUES
             |('A1', '2021-01-01 00:00:00'),
             |('A1', '2021-01-01 00:04:30'),
             |('A1', '2021-01-01 00:10:00'),
             |('A2', '2021-01-01 00:01:00'),
             |('A2', '2021-01-01 00:04:30') AS tab(a, b)
             |GROUP BY a,
             |session_window(b, CASE WHEN a = 'A1' THEN '5 minutes'  ELSE '1 minutes' END)
             |ORDER BY a, session_window.start;
             |""".stripMargin
        // Result & data type check
        val testQuery = sql(query)
        val dataType = LongType
        val expectedResults = Seq(2, 1, 1, 1)
        assert(testQuery.schema.fields.head.dataType.sameType(dataType))
        checkAnswer(testQuery, expectedResults.map(Row(_)))
      }
    })
  }

  test("ConvertTimezone expression with collation") {
    // Supported collations
    testSuppCollations.foreach(collationName => {
      val query =
        s"""
          |select date_format(convert_timezone(collate('America/Los_Angeles', '${collationName}'),
          |collate('UTC', '${collationName}'), collate('2021-12-06 00:00:00', '${collationName}')),
          |'yyyy-MM-dd HH:mm:ss.S')
          |""".stripMargin
      // Result & data type check
      val testQuery = sql(query)
      val dataType = StringType
      val expectedResult = "2021-12-06 08:00:00.0"
      assert(testQuery.schema.fields.head.dataType.sameType(dataType))
      checkAnswer(testQuery, Row(expectedResult))
    })
  }

  test("Reflect expressions with collated strings") {
    // be aware that output of java.util.UUID.fromString is always lowercase

    case class ReflectExpressions(
      left: String,
      leftCollation: String,
      right: String,
      rightCollation: String,
      result: Boolean
    )

    val testCases = Seq(
      ReflectExpressions("a5cf6c42-0c85-418f-af6c-3e4e5b1328f2", "utf8_binary",
        "a5cf6c42-0c85-418f-af6c-3e4e5b1328f2", "utf8_binary", true),
      ReflectExpressions("a5cf6c42-0c85-418f-af6c-3e4e5b1328f2", "utf8_binary",
        "A5Cf6c42-0c85-418f-af6c-3e4e5b1328f2", "utf8_binary", false),

      ReflectExpressions("A5cf6C42-0C85-418f-af6c-3E4E5b1328f2", "utf8_binary",
        "a5cf6c42-0c85-418f-af6c-3e4e5b1328f2", "utf8_lcase", true),
      ReflectExpressions("A5cf6C42-0C85-418f-af6c-3E4E5b1328f2", "utf8_binary",
        "A5Cf6c42-0c85-418f-af6c-3e4e5b1328f2", "utf8_lcase", true)
    )
    testCases.foreach(testCase => {
      val query =
        s"""
           |SELECT REFLECT('java.util.UUID', 'fromString',
           |collate('${testCase.left}', '${testCase.leftCollation}'))=
           |collate('${testCase.right}', '${testCase.rightCollation}');
           |""".stripMargin
      val testQuery = sql(query)
      checkAnswer(testQuery, Row(testCase.result))
    })

    val queryPass =
      s"""
         |SELECT REFLECT('java.lang.Integer', 'toHexString',2);
         |""".stripMargin
    val testQueryPass = sql(queryPass)
    checkAnswer(testQueryPass, Row("2"))

    val queryFail =
      s"""
         |SELECT REFLECT('java.lang.Integer', 'toHexString',"2");
         |""".stripMargin
    checkError(
      exception = intercept[ExtendedAnalysisException] {
        sql(queryFail).collect()
      },
      condition = "DATATYPE_MISMATCH.UNEXPECTED_STATIC_METHOD",
      parameters = Map(
        "methodName" -> "toHexString",
        "className" -> "java.lang.Integer",
        "sqlExpr" -> "\"reflect(java.lang.Integer, toHexString, 2)\""),
      context = ExpectedContext(
        fragment = """REFLECT('java.lang.Integer', 'toHexString',"2")""",
        start = 8,
        stop = 54)
    )
  }

  // common method for subsequent tests verifying various SQL expressions with collations
  private def testCollationSqlExpressionCommon(
      query: String,
      collation: String,
      result: Row,
      expectedType: DataType): Unit = {
    testCollationSqlExpressionCommon(query, collation, Seq(result), Seq(expectedType))
  }

  // common method for subsequent tests verifying various SQL expressions with collations
  private def testCollationSqlExpressionCommon(
      query: String,
      collation: String,
      result: Seq[Row],
      expectedTypes: Seq[DataType]): Unit = {
    withSQLConf(SqlApiConf.DEFAULT_COLLATION -> collation) {
      // check result correctness
      checkAnswer(sql(query), result)
      // check result rows data types
      for (i <- 0 until expectedTypes.length)
        assert(sql(query).schema(i).dataType == expectedTypes(i))
    }
  }

  test("min_by supports collation") {
    testAdditionalCollations.foreach { collation =>
      testCollationSqlExpressionCommon(
        query = "SELECT min_by(x, y) FROM VALUES ('a', 10), ('b', 50), ('c', 20) AS tab(x, y)",
        collation,
        result = Row("a"),
        expectedType = StringType(collation)
      )
    }
  }

  test("max_by supports collation") {
    testAdditionalCollations.foreach { collation =>
      testCollationSqlExpressionCommon(
        query = "SELECT max_by(x, y) FROM VALUES ('a', 10), ('b', 50), ('c', 20) AS tab(x, y)",
        collation,
        result = Row("b"),
        expectedType = StringType(collation)
      )
    }
  }

  test("array supports collation") {
    testAdditionalCollations.foreach { collation =>
      testCollationSqlExpressionCommon(
        query = "SELECT array('a', 'b', 'c')",
        collation,
        result = Row(Seq("a", "b", "c")),
        expectedType = ArrayType(StringType(collation), false)
      )
    }
  }

  test("array_agg supports collation") {
    testAdditionalCollations.foreach { collation =>
      testCollationSqlExpressionCommon(
        query = "SELECT array_agg(col) FROM VALUES ('a'), ('b'), ('c') AS tab(col)",
        collation,
        result = Row(Seq("a", "b", "c")),
        expectedType = ArrayType(StringType(collation), false)
      )
    }
  }

  test("array_contains supports collation") {
    testAdditionalCollations.foreach { collation =>
      testCollationSqlExpressionCommon(
        query = "SELECT array_contains(array('a', 'b', 'c'), 'b')",
        collation,
        result = Row(true),
        expectedType = BooleanType
      )
    }
  }

  test("arrays_overlap supports collation") {
    testAdditionalCollations.foreach { collation =>
      testCollationSqlExpressionCommon(
        query = "SELECT arrays_overlap(array('a', 'b', 'c'), array('c', 'd', 'e'))",
        collation,
        result = Row(true),
        expectedType = BooleanType
      )
    }
  }

  test("array_insert supports collation") {
    testAdditionalCollations.foreach { collation =>
      testCollationSqlExpressionCommon(
        query = "SELECT array_insert(array('a', 'b', 'c', 'd'), 5, 'e')",
        collation,
        result = Row(Seq("a", "b", "c", "d", "e")),
        expectedType = ArrayType(StringType(collation), true)
      )
    }
  }

  test("array_intersect supports collation") {
    testAdditionalCollations.foreach { collation =>
      testCollationSqlExpressionCommon(
        query = "SELECT array_intersect(array('a', 'b', 'c'), array('b', 'c', 'd'))",
        collation,
        result = Row(Seq("b", "c")),
        expectedType = ArrayType(StringType(collation), false)
      )
    }
  }

  test("array_join supports collation") {
    testAdditionalCollations.foreach { collation =>
      testCollationSqlExpressionCommon(
        query = "SELECT array_join(array('hello', 'world'), ' ')",
        collation,
        result = Row("hello world"),
        expectedType = StringType(collation)
      )
    }
  }

  test("array_position supports collation") {
    testAdditionalCollations.foreach { collation =>
      testCollationSqlExpressionCommon(
        query = "SELECT array_position(array('a', 'b', 'c', 'c'), 'c')",
        collation,
        result = Row(3),
        expectedType = LongType
      )
    }
  }

  test("array_size supports collation") {
    testAdditionalCollations.foreach { collation =>
      testCollationSqlExpressionCommon(
        query = "SELECT array_size(array('a', 'b', 'c', 'c'))",
        collation,
        result = Row(4),
        expectedType = IntegerType
      )
    }
  }

  test("array_sort supports collation") {
    testAdditionalCollations.foreach { collation =>
      testCollationSqlExpressionCommon(
        query = "SELECT array_sort(array('b', null, 'A'))",
        collation,
        result = Row(Seq("A", "b", null)),
        expectedType = ArrayType(StringType(collation), true)
      )
    }
  }

  test("array_except supports collation") {
    testAdditionalCollations.foreach { collation =>
      testCollationSqlExpressionCommon(
        query = "SELECT array_except(array('a', 'b', 'c'), array('c', 'd', 'e'))",
        collation,
        result = Row(Seq("a", "b")),
        expectedType = ArrayType(StringType(collation), false)
      )
    }
  }

  test("array_union supports collation") {
    testAdditionalCollations.foreach { collation =>
      testCollationSqlExpressionCommon(
        query = "SELECT array_union(array('a', 'b', 'c'), array('a', 'c', 'd'))",
        collation,
        result = Row(Seq("a", "b", "c", "d")),
        expectedType = ArrayType(StringType(collation), false)
      )
    }
  }

  test("array_compact supports collation") {
    testAdditionalCollations.foreach { collation =>
      testCollationSqlExpressionCommon(
        query = "SELECT array_compact(array('a', 'b', null, 'c'))",
        collation,
        result = Row(Seq("a", "b", "c")),
        expectedType = ArrayType(StringType(collation), false)
      )
    }
  }

  test("arrays_zip supports collation") {
    testAdditionalCollations.foreach { collation =>
      testCollationSqlExpressionCommon(
        query = "SELECT arrays_zip(array('a', 'b', 'c'), array(1, 2, 3))",
        collation,
        result = Row(Seq(Row("a", 1), Row("b", 2), Row("c", 3))),
        expectedType = ArrayType(StructType(
          StructField("0", StringType(collation), true) ::
            StructField("1", IntegerType, true) :: Nil
        ), false)
      )
    }
  }

  test("array_min supports collation") {
    testAdditionalCollations.foreach { collation =>
      testCollationSqlExpressionCommon(
        query = "SELECT array_min(array('a', 'b', null, 'c'))",
        collation,
        result = Row("a"),
        expectedType = StringType(collation)
      )
    }
  }

  test("array_max supports collation") {
    testAdditionalCollations.foreach { collation =>
      testCollationSqlExpressionCommon(
        query = "SELECT array_max(array('a', 'b', null, 'c'))",
        collation,
        result = Row("c"),
        expectedType = StringType(collation)
      )
    }
  }

  test("array_append supports collation") {
    testAdditionalCollations.foreach { collation =>
      testCollationSqlExpressionCommon(
        query = "SELECT array_append(array('b', 'd', 'c', 'a'), 'e')",
        collation,
        result = Row(Seq("b", "d", "c", "a", "e")),
        expectedType = ArrayType(StringType(collation), true)
      )
    }
  }

  test("array_repeat supports collation") {
    testAdditionalCollations.foreach { collation =>
      testCollationSqlExpressionCommon(
        query = "SELECT array_repeat('abc', 2)",
        collation,
        result = Row(Seq("abc", "abc")),
        expectedType = ArrayType(StringType(collation), false)
      )
    }
  }

  test("array_remove supports collation") {
    testAdditionalCollations.foreach { collation =>
      testCollationSqlExpressionCommon(
        query = "SELECT array_remove(array('a', 'b', null, 'c'), 'b')",
        collation,
        result = Row(Seq("a", null, "c")),
        expectedType = ArrayType(StringType(collation), true)
      )
    }
  }

  test("array_prepend supports collation") {
    testAdditionalCollations.foreach { collation =>
      testCollationSqlExpressionCommon(
        query = "SELECT array_prepend(array('b', 'd', 'c', 'a'), 'd')",
        collation,
        result = Row(Seq("d", "b", "d", "c", "a")),
        expectedType = ArrayType(StringType(collation), true)
      )
    }
  }

  test("array_distinct supports collation") {
    testAdditionalCollations.foreach { collation =>
      testCollationSqlExpressionCommon(
        query = "SELECT array_distinct(array('a', 'b', 'c', null, 'c'))",
        collation,
        result = Row(Seq("a", "b", "c", null)),
        expectedType = ArrayType(StringType(collation), true)
      )
    }
  }

  test("collect_list supports collation") {
    testAdditionalCollations.foreach { collation =>
      testCollationSqlExpressionCommon(
        query = "SELECT collect_list(col) FROM VALUES ('a'), ('b'), ('c') AS tab(col)",
        collation,
        result = Row(Seq("a", "b", "c")),
        expectedType = ArrayType(StringType(collation), false)
      )
    }
  }

  test("collect_set does not support collation") {
    testAdditionalCollations.foreach { collation =>
      val query = "SELECT collect_set(col) FROM VALUES ('a'), ('b'), ('a') AS tab(col);"
      withSQLConf(SqlApiConf.DEFAULT_COLLATION -> collation) {
        checkError(
          exception = intercept[AnalysisException] {
            sql(query)
          },
          condition = "DATATYPE_MISMATCH.UNSUPPORTED_INPUT_TYPE",
          sqlState = Some("42K09"),
          parameters = Map(
            "functionName" -> "`collect_set`",
            "dataType" -> "\"MAP\" or \"COLLATED STRING\"",
            "sqlExpr" -> "\"collect_set(col)\""),
          context = ExpectedContext(
            fragment = "collect_set(col)",
            start = 7,
            stop = 22))
      }
    }
  }

  test("element_at supports collation") {
    testAdditionalCollations.foreach { collation =>
      testCollationSqlExpressionCommon(
        query = "SELECT element_at(array('a', 'b', 'c'), 2)",
        collation,
        result = Row("b"),
        expectedType = StringType(collation)
      )
    }
  }

  test("aggregate supports collation") {
    testAdditionalCollations.foreach { collation =>
      testCollationSqlExpressionCommon(
        query = "SELECT aggregate(array('a', 'b', 'c'), '', (acc, x) -> concat(acc, x))",
        collation,
        result = Row("abc"),
        expectedType = StringType(collation)
      )
    }
  }

  test("explode supports collation") {
    testAdditionalCollations.foreach { collation =>
      testCollationSqlExpressionCommon(
        query = "SELECT explode(array('a', 'b'))",
        collation,
        result = Seq(
          Row("a"),
          Row("b")
        ),
        expectedTypes = Seq(
          StringType(collation)
        )
      )
    }
  }

  test("posexplode supports collation") {
    testAdditionalCollations.foreach { collation =>
      testCollationSqlExpressionCommon(
        query = "SELECT posexplode(array('a', 'b'))",
        collation,
        result = Seq(
          Row(0, "a"),
          Row(1, "b")
        ),
        expectedTypes = Seq(
          IntegerType,
          StringType(collation)
        )
      )
    }
  }

  test("filter supports collation") {
    testAdditionalCollations.foreach { collation =>
      testCollationSqlExpressionCommon(
        query = "SELECT filter(array('a', 'b', 'c'), x -> x < 'b')",
        collation,
        result = Row(Seq("a")),
        expectedType = ArrayType(StringType(collation), false)
      )
    }
  }

  test("flatten supports collation") {
    testAdditionalCollations.foreach { collation =>
      testCollationSqlExpressionCommon(
        query = "SELECT flatten(array(array('a', 'b'), array('c', 'd')))",
        collation,
        result = Row(Seq("a", "b", "c", "d")),
        expectedType = ArrayType(StringType(collation), false)
      )
    }
  }

  test("inline supports collation") {
    testAdditionalCollations.foreach { collation =>
      testCollationSqlExpressionCommon(
        query = "SELECT inline(array(struct(1, 'a'), struct(2, 'b')))",
        collation,
        Seq(
          Row(1, "a"),
          Row(2, "b")
        ),
        expectedTypes = Seq(
          IntegerType,
          StringType(collation)
        )
      )
    }
  }

  test("shuffle supports collation") {
    testAdditionalCollations.foreach { collation =>
      val query = "SELECT shuffle(array('a', 'b', 'c', 'd'));"
      withSQLConf(SqlApiConf.DEFAULT_COLLATION -> collation) {
        // check result row data type
        val dataType = ArrayType(StringType(collation), false)
        assert(sql(query).schema.head.dataType == dataType)
      }
    }
  }

  test("slice supports collation") {
    testAdditionalCollations.foreach { collation =>
      testCollationSqlExpressionCommon(
        query = "SELECT slice(array('a', 'b', 'c', 'd'), 2, 2)",
        collation,
        result = Row(Seq("b", "c")),
        expectedType = ArrayType(StringType(collation), false)
      )
    }
  }

  test("sort_array supports collation") {
    testAdditionalCollations.foreach { collation =>
      testCollationSqlExpressionCommon(
        query = "SELECT sort_array(array('b', 'd', null, 'c', 'a'), true)",
        collation,
        result = Row(Seq(null, "a", "b", "c", "d")),
        expectedType = ArrayType(StringType(collation), true)
      )
    }
  }

  test("zip_with supports collation") {
    testAdditionalCollations.foreach { collation =>
      testCollationSqlExpressionCommon(
        query = "SELECT zip_with(array('a', 'b'), array('x', 'y'), (x, y) -> concat(x, y))",
        collation,
        result = Row(Seq("ax", "by")),
        expectedType = ArrayType(
          StringType(collation),
          containsNull = true
        )
      )
    }
  }

  test("map_contains_key supports collation") {
    testAdditionalCollations.foreach { collation =>
      testCollationSqlExpressionCommon(
        query = "SELECT map_contains_key(map('a', 1, 'b', 2), 'a')",
        collation,
        result = Row(true),
        expectedType = BooleanType
      )
    }
  }

  test("map_from_arrays supports collation") {
    testAdditionalCollations.foreach { collation =>
      testCollationSqlExpressionCommon(
        query = "SELECT map_from_arrays(array('a','b','c'), array(1,2,3))",
        collation,
        result = Row(Map("a" -> 1, "b" -> 2, "c" -> 3)),
        expectedType = MapType(
          StringType(collation),
          IntegerType, false
        )
      )
    }
  }

  test("map_keys supports collation") {
    testAdditionalCollations.foreach { collation =>
      testCollationSqlExpressionCommon(
        query = "SELECT map_keys(map('a', 1, 'b', 2))",
        collation,
        result = Row(Seq("a", "b")),
        expectedType = ArrayType(StringType(collation), true)
      )
    }
  }

  test("map_values supports collation") {
    testAdditionalCollations.foreach { collation =>
      testCollationSqlExpressionCommon(
        query = "SELECT map_values(map(1, 'a', 2, 'b'))",
        collation,
        result = Row(Seq("a", "b")),
        expectedType = ArrayType(StringType(collation), true)
      )
    }
  }

  test("map_entries supports collation") {
    testAdditionalCollations.foreach { collation =>
      testCollationSqlExpressionCommon(
        query = "SELECT map_entries(map('a', 1, 'b', 2))",
        collation,
        result = Row(Seq(Row("a", 1), Row("b", 2))),
        expectedType = ArrayType(StructType(
          StructField("key", StringType(collation), false) ::
            StructField("value", IntegerType, false) :: Nil
        ), false)
      )
    }
  }

  test("map_from_entries supports collation") {
    testAdditionalCollations.foreach { collation =>
      testCollationSqlExpressionCommon(
        query = "SELECT map_from_entries(array(struct(1, 'a'), struct(2, 'b')))",
        collation,
        result = Row(Map(1 -> "a", 2 -> "b")),
        expectedType = MapType(
          IntegerType,
          StringType(collation),
          valueContainsNull = false
        )
      )
    }
  }

  test("map_concat supports collation") {
    testAdditionalCollations.foreach { collation =>
      testCollationSqlExpressionCommon(
        query = "SELECT map_concat(map(1, 'a'), map(2, 'b'))",
        collation,
        result = Row(Map(1 -> "a", 2 -> "b")),
        expectedType = MapType(
          IntegerType,
          StringType(collation),
          valueContainsNull = false
        )
      )
    }
  }

  test("map_filter supports collation") {
    testAdditionalCollations.foreach { collation =>
      testCollationSqlExpressionCommon(
        query = "SELECT map_filter(map('a', 1, 'b', 2, 'c', 3), (k, v) -> k < 'c')",
        collation,
        result = Row(Map("a" -> 1, "b" -> 2)),
        expectedType = MapType(
          StringType(collation),
          IntegerType,
          valueContainsNull = false
        )
      )
    }
  }

  test("map_zip_with supports collation") {
    testAdditionalCollations.foreach { collation =>
      testCollationSqlExpressionCommon(
        query = "SELECT map_zip_with(map(1, 'a'), map(1, 'x'), (k, v1, v2) -> concat(v1, v2))",
        collation,
        result = Row(Map(1 -> "ax")),
        expectedType = MapType(
          IntegerType,
          StringType(collation),
          valueContainsNull = true
        )
      )
    }
  }

  test("transform supports collation") {
    testAdditionalCollations.foreach { collation =>
      testCollationSqlExpressionCommon(
        query = "SELECT transform(array('aa', 'bb', 'cc'), x -> substring(x, 2))",
        collation,
        result = Row(Seq("a", "b", "c")),
        expectedType = ArrayType(StringType(collation), false)
      )
    }
  }

  test("transform_values supports collation") {
    testAdditionalCollations.foreach { collation =>
      testCollationSqlExpressionCommon(
        query = "SELECT transform_values(map_from_arrays(array(1, 2, 3)," +
          "array('aa', 'bb', 'cc')), (k, v) -> substring(v, 2))",
        collation,
        result = Row(Map(1 -> "a", 2 -> "b", 3 -> "c")),
        expectedType = MapType(
          IntegerType,
          StringType(collation),
          false
        )
      )
    }
  }

  test("transform_keys supports collation") {
    testAdditionalCollations.foreach { collation =>
      testCollationSqlExpressionCommon(
        query = "SELECT transform_keys(map_from_arrays(array('aa', 'bb', 'cc')," +
          "array(1, 2, 3)), (k, v) -> substring(k, 2))",
        collation,
        result = Row(Map("a" -> 1, "b" -> 2, "c" -> 3)),
        expectedType = MapType(
          StringType(collation),
          IntegerType,
          false
        )
      )
    }
  }

  test("stack supports collation") {
    testAdditionalCollations.foreach { collation =>
      testCollationSqlExpressionCommon(
        query = "SELECT stack(2, 'a', 'b', 'c')",
        collation,
        result = Seq(
          Row("a", "b"),
          Row("c", null)
        ),
        expectedTypes = Seq(
          StringType(collation)
        )
      )
    }
  }

  test("SPARK-50060: set operators with conflicting collations") {
    val setOperators = Seq[(String, Int, Int)](
      ("UNION", 64, 45),
      ("INTERSECT", 68, 49),
      ("EXCEPT", 65, 46))

    for {
      ansiEnabled <- Seq(true, false)
      (operator, stopExplicit, stopDefault) <- setOperators
    } {
      withSQLConf(SQLConf.ANSI_ENABLED.key -> ansiEnabled.toString,
        SqlApiConf.DEFAULT_COLLATION -> "UNICODE_CI") {
        val explicitConflictQuery =
          s"SELECT 'a' COLLATE UTF8_LCASE $operator SELECT 'A' COLLATE UNICODE_CI"
        checkError(
          exception = intercept[AnalysisException] {
            sql(explicitConflictQuery)
          },
          condition = "INCOMPATIBLE_COLUMN_TYPE",
          parameters = Map(
            "columnOrdinalNumber" -> "first",
            "tableOrdinalNumber" -> "second",
            "dataType1" -> "\"STRING COLLATE UNICODE_CI\"",
            "dataType2" -> "\"STRING COLLATE UTF8_LCASE\"",
            "operator" -> operator,
            "hint" -> ""),
          context = ExpectedContext(
            fragment = explicitConflictQuery,
            start = 0,
            stop = stopExplicit))

        val defaultConflictQuery =
          s"SELECT 'a' COLLATE UTF8_LCASE $operator SELECT 'A'"
        checkError(
          exception = intercept[AnalysisException] {
            sql(defaultConflictQuery)
          },
          condition = "INCOMPATIBLE_COLUMN_TYPE",
          parameters = Map(
            "columnOrdinalNumber" -> "first",
            "tableOrdinalNumber" -> "second",
            "dataType1" -> "\"STRING COLLATE UNICODE_CI\"",
            "dataType2" -> "\"STRING COLLATE UTF8_LCASE\"",
            "operator" -> operator,
            "hint" -> ""),
          context = ExpectedContext(
            fragment = defaultConflictQuery,
            start = 0,
            stop = stopDefault))
      }
    }
  }

  test("Support HyperLogLogPlusPlus expression with collation") {
    case class HyperLogLogPlusPlusTestCase(
      collation: String,
      input: Seq[String],
      output: Seq[Row]
    )

    val testCases = Seq(
      HyperLogLogPlusPlusTestCase("utf8_binary", Seq("a", "a", "A", "z", "zz", "ZZ", "w", "AA",
        "aA", "Aa", "aa"), Seq(Row(10))),
      HyperLogLogPlusPlusTestCase("utf8_binary_rtrim", Seq("a", "a", "A", "z", "zz", "ZZ", "w",
        "AA", "aA", "Aa", "aa"), Seq(Row(10))),
      HyperLogLogPlusPlusTestCase("utf8_lcase", Seq("a", "a", "A", "z", "zz", "ZZ", "w", "AA",
        "aA", "Aa", "aa"), Seq(Row(5))),
      HyperLogLogPlusPlusTestCase("utf8_lcase_rtrim", Seq("a", "a", "A", "z", "zz", "ZZ", "w", "AA",
        "aA", "Aa", "aa"), Seq(Row(5))),
      HyperLogLogPlusPlusTestCase("UNICODE", Seq("a", "a", "A", "z", "zz", "ZZ", "w", "AA",
<<<<<<< HEAD
        "aA", "Aa", "aa"), Seq(Row(10))),
      HyperLogLogPlusPlusTestCase("UNICODE_RTRIM", Seq("a", "a", "A", "z", "zz", "ZZ", "w", "AA",
        "aA", "Aa", "aa"), Seq(Row(10))),
=======
        "aA", "Aa", "aa"), Seq(Row(9))),
>>>>>>> 281a8e18
      HyperLogLogPlusPlusTestCase("UNICODE_CI", Seq("a", "a", "A", "z", "zz", "ZZ", "w", "AA",
        "aA", "Aa", "aa"), Seq(Row(5))),
      HyperLogLogPlusPlusTestCase("UNICODE_CI_RTRIM", Seq("a", "a", "A", "z", "zz", "ZZ", "w", "AA",
        "aA", "Aa", "aa"), Seq(Row(5)))
    )

    testCases.foreach( t => {
      // Using explicit collate clause
      val query =
        s"""
           |SELECT approx_count_distinct(col) FROM VALUES
           |${t.input.map(s => s"('${s}' collate ${t.collation})").mkString(", ") } tab(col)
           |""".stripMargin
      checkAnswer(sql(query), t.output)

      // Using default collation
      withSQLConf(SqlApiConf.DEFAULT_COLLATION -> t.collation) {
        val query =
          s"""
             |SELECT approx_count_distinct(col) FROM VALUES
             |${t.input.map(s => s"('${s}')").mkString(", ") } tab(col)
             |""".stripMargin
        checkAnswer(sql(query), t.output)
      }
    })
  }

  // TODO: Add more tests for other SQL expressions

}
// scalastyle:on nonascii

class CollationSQLExpressionsANSIOffSuite extends CollationSQLExpressionsSuite {
  override protected def sparkConf: SparkConf =
    super.sparkConf.set(SQLConf.ANSI_ENABLED, false)

}<|MERGE_RESOLUTION|>--- conflicted
+++ resolved
@@ -3466,13 +3466,9 @@
       HyperLogLogPlusPlusTestCase("utf8_lcase_rtrim", Seq("a", "a", "A", "z", "zz", "ZZ", "w", "AA",
         "aA", "Aa", "aa"), Seq(Row(5))),
       HyperLogLogPlusPlusTestCase("UNICODE", Seq("a", "a", "A", "z", "zz", "ZZ", "w", "AA",
-<<<<<<< HEAD
         "aA", "Aa", "aa"), Seq(Row(10))),
       HyperLogLogPlusPlusTestCase("UNICODE_RTRIM", Seq("a", "a", "A", "z", "zz", "ZZ", "w", "AA",
         "aA", "Aa", "aa"), Seq(Row(10))),
-=======
-        "aA", "Aa", "aa"), Seq(Row(9))),
->>>>>>> 281a8e18
       HyperLogLogPlusPlusTestCase("UNICODE_CI", Seq("a", "a", "A", "z", "zz", "ZZ", "w", "AA",
         "aA", "Aa", "aa"), Seq(Row(5))),
       HyperLogLogPlusPlusTestCase("UNICODE_CI_RTRIM", Seq("a", "a", "A", "z", "zz", "ZZ", "w", "AA",
