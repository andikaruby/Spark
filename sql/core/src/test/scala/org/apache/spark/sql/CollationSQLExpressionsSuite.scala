--- conflicted
+++ resolved
@@ -1729,14 +1729,6 @@
       VariantGetTestCase("{\"a\": 1}", "$.a", "int", "UTF8_BINARY", 1, IntegerType),
       VariantGetTestCase("{\"a\": 1}", "$.a", "int", "UTF8_BINARY_RTRIM", 1, IntegerType),
       VariantGetTestCase("{\"a\": 1}", "$.b", "int", "UTF8_LCASE", null, IntegerType),
-<<<<<<< HEAD
-      VariantGetTestCase("{\"a\": 1}", "$.b", "int", "UTF8_LCASE_RTRIM", null, IntegerType),
-      VariantGetTestCase("[1, \"2\"]", "$[1]", "string", "UNICODE", "2", StringType("UNICODE")),
-      VariantGetTestCase("[1, \"2\"]", "$[1]", "string", "UNICODE_RTRIM", "2",
-        StringType("UNICODE_RTRIM")),
-      VariantGetTestCase("[1, \"2\"]", "$[2]", "string", "UNICODE_CI_RTRIM", null,
-        StringType("UNICODE_CI_RTRIM"))
-=======
       VariantGetTestCase("[1, \"2\"]", "$[1]", "string", "UNICODE", "2",
         StringType),
       VariantGetTestCase("[1, \"2\"]", "$[1]", "string collate unicode", "UTF8_BINARY", "2",
@@ -1745,7 +1737,6 @@
         StringType),
       VariantGetTestCase("[1, \"2\"]", "$[2]", "string collate unicode_CI", "UTF8_BINARY", null,
         StringType("UNICODE_CI"))
->>>>>>> 54766100
     )
 
     // Supported collations (VariantGet)
