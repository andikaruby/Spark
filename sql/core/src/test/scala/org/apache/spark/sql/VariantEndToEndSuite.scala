--- conflicted
+++ resolved
@@ -16,12 +16,9 @@
  */
 package org.apache.spark.sql
 
-<<<<<<< HEAD
 import java.io.File
 
-=======
 import org.apache.spark.SparkThrowable
->>>>>>> 3b5c1d6b
 import org.apache.spark.sql.QueryTest.sameRows
 import org.apache.spark.sql.catalyst.InternalRow
 import org.apache.spark.sql.catalyst.expressions.{Cast, Literal}
@@ -349,7 +346,6 @@
     }
   }
 
-<<<<<<< HEAD
   test("json scan metrics") {
     withTempDir { dir =>
       val fileTemp = new File(dir, "file.json.gz")
@@ -610,7 +606,60 @@
         _.isInstanceOf[FileSourceScanExec]
       ).get
       assert(!node.metrics.contains("variantBuilderTopLevelNumVariants"))
-=======
+    }
+  }
+
+  test("non-variant schemas don't generate variant metrics") {
+    withTempDir { dir =>
+      val fileTemp = new File(dir, "file.json.gz")
+      val file = fileTemp.getAbsolutePath
+      val input = Seq(
+        Row(
+          """[{"a": 1, "g": 432, "b": {"c": "d", "e": [891, 43]}}""" +
+            """,{"a": {"h":52}, "g": 971, "b": {"c": "d", """ +
+            """"e": [8]}}]"""
+        ),
+        Row(
+          """{"a": 3, "g": 121, "b": {"c": "d", "e": [-323, """ +
+            """456, 43]}}"""
+        )
+      )
+      spark
+        .createDataFrame(spark.sparkContext.parallelize(input, 1), StructType.fromDDL("j string"))
+        .repartition(2)
+        .write
+        .option("compression", "gzip")
+        .text(file)
+
+      val multipleColumnDf =
+        spark.read
+          .format("json")
+          .schema("a int, g int, b struct<c:string,e:array<int>>")
+          .load(file)
+      multipleColumnDf.collect()
+      val multipleColumnJsonScanNode = findNode(multipleColumnDf.queryExecution.executedPlan)(
+        _.isInstanceOf[FileSourceScanExec]
+      ).get
+
+      // Make sure that multiple tasks are used and each worker reads at least one row.
+      assert(multipleColumnDf.rdd.getNumPartitions == 2)
+      multipleColumnDf.rdd.mapPartitionsWithIndex((index, iter) => Iterator((index, iter.size)))
+        .collect()
+        .foreach { case (_, size) => assert(size > 0) }
+
+      assert(!multipleColumnJsonScanNode.metrics.contains("variantBuilderTopLevelNumVariants"))
+      assert(!multipleColumnJsonScanNode.metrics.contains("variantBuilderNestedNumVariants"))
+      assert(!multipleColumnJsonScanNode.metrics.contains("variantBuilderTopLevelMaxDepth"))
+      assert(!multipleColumnJsonScanNode.metrics.contains("variantBuilderNestedMaxDepth"))
+      assert(!multipleColumnJsonScanNode.metrics.contains("variantBuilderTopLevelByteSizeBound"))
+      assert(!multipleColumnJsonScanNode.metrics.contains("variantBuilderNestedByteSizeBound"))
+      assert(!multipleColumnJsonScanNode.metrics.contains("variantBuilderTopLevelNumScalars"))
+      assert(!multipleColumnJsonScanNode.metrics.contains("variantBuilderNestedNumScalars"))
+      assert(!multipleColumnJsonScanNode.metrics.contains("variantBuilderTopLevelNumPaths"))
+      assert(!multipleColumnJsonScanNode.metrics.contains("variantBuilderNestedNumPaths"))
+    }
+  }
+
   test("from_json(_, 'variant') with duplicate keys") {
     val json: String = """{"a": 1, "b": 2, "c": "3", "a": 4}"""
     withSQLConf(SQLConf.VARIANT_ALLOW_DUPLICATE_KEYS.key -> "true") {
@@ -636,7 +685,6 @@
         condition = "MALFORMED_RECORD_IN_PARSING.WITHOUT_SUGGESTION",
         parameters = Map("badRecord" -> json, "failFastMode" -> "FAILFAST")
       )
->>>>>>> 3b5c1d6b
     }
   }
 }