/*
 * Licensed to the Apache Software Foundation (ASF) under one or more
 * contributor license agreements.  See the NOTICE file distributed with
 * this work for additional information regarding copyright ownership.
 * The ASF licenses this file to You under the Apache License, Version 2.0
 * (the "License"); you may not use this file except in compliance with
 * the License.  You may obtain a copy of the License at
 *
 *    http://www.apache.org/licenses/LICENSE-2.0
 *
 * Unless required by applicable law or agreed to in writing, software
 * distributed under the License is distributed on an "AS IS" BASIS,
 * WITHOUT WARRANTIES OR CONDITIONS OF ANY KIND, either express or implied.
 * See the License for the specific language governing permissions and
 * limitations under the License.
 */
package org.apache.spark.sql.execution.python

import java.io.DataOutputStream
import java.net.ServerSocket

import scala.collection.mutable

import com.google.protobuf.ByteString
import org.mockito.ArgumentMatchers.{any, argThat}
import org.mockito.Mockito.{mock, times, verify, when}
import org.scalatest.BeforeAndAfterEach

import org.apache.spark.SparkFunSuite
import org.apache.spark.sql.{Encoder, Row}
import org.apache.spark.sql.catalyst.encoders.ExpressionEncoder
import org.apache.spark.sql.catalyst.expressions.GenericRowWithSchema
import org.apache.spark.sql.execution.streaming.{StatefulProcessorHandleImpl, StatefulProcessorHandleState}
import org.apache.spark.sql.execution.streaming.state.StateMessage
import org.apache.spark.sql.execution.streaming.state.StateMessage.{AppendList, AppendValue, Clear, Exists, Get, HandleState, ListStateCall, ListStateGet, ListStatePut, SetHandleState, StateCallCommand, StatefulProcessorCall, ValueStateCall, ValueStateUpdate}
import org.apache.spark.sql.streaming.{ListState, TTLConfig, ValueState}
import org.apache.spark.sql.types.{IntegerType, StructField, StructType}

class TransformWithStateInPandasStateServerSuite extends SparkFunSuite with BeforeAndAfterEach {
  val stateName = "test"
  val iteratorId = "testId"
  val serverSocket: ServerSocket = mock(classOf[ServerSocket])
  val groupingKeySchema: StructType = StructType(Seq())
  val stateSchema: StructType = StructType(Array(StructField("value", IntegerType)))
  // Below byte array is a serialized row with a single integer value 1.
  val byteArray: Array[Byte] = Array(0x80.toByte, 0x05.toByte, 0x95.toByte, 0x05.toByte,
    0x00.toByte, 0x00.toByte, 0x00.toByte, 0x00.toByte, 0x00.toByte, 0x00.toByte, 0x00.toByte,
    'K'.toByte, 0x01.toByte, 0x85.toByte, 0x94.toByte, '.'.toByte
  )

  var statefulProcessorHandle: StatefulProcessorHandleImpl =
    mock(classOf[StatefulProcessorHandleImpl])
  var outputStream: DataOutputStream = _
  var valueState: ValueState[Row] = _
  var listState: ListState[Row] = _
  var stateServer: TransformWithStateInPandasStateServer = _
  var stateDeserializer: ExpressionEncoder.Deserializer[Row] = _
  var stateSerializer: ExpressionEncoder.Serializer[Row] = _
  var transformWithStateInPandasDeserializer: TransformWithStateInPandasDeserializer = _
  var arrowStreamWriter: BaseStreamingArrowWriter = _
  var valueStateMap: mutable.HashMap[String, ValueStateInfo] = mutable.HashMap()
  var listStateMap: mutable.HashMap[String, ListStateInfo] = mutable.HashMap()

  override def beforeEach(): Unit = {
    statefulProcessorHandle = mock(classOf[StatefulProcessorHandleImpl])
    outputStream = mock(classOf[DataOutputStream])
    valueState = mock(classOf[ValueState[Row]])
    listState = mock(classOf[ListState[Row]])
    stateDeserializer = ExpressionEncoder(stateSchema).resolveAndBind().createDeserializer()
    stateSerializer = ExpressionEncoder(stateSchema).resolveAndBind().createSerializer()
    valueStateMap = mutable.HashMap[String, ValueStateInfo](stateName ->
      ValueStateInfo(valueState, stateSchema, stateDeserializer))
    listStateMap = mutable.HashMap[String, ListStateInfo](stateName ->
      ListStateInfo(listState, stateSchema, stateDeserializer, stateSerializer))
<<<<<<< HEAD
=======
    // Iterator map for list state. Please note that `handleImplicitGroupingKeyRequest` would
    // reset the iterator map to empty so be careful to call it if you want to access the iterator
    // map later.
>>>>>>> 80d6651c
    val listStateIteratorMap = mutable.HashMap[String, Iterator[Row]](iteratorId ->
      Iterator(new GenericRowWithSchema(Array(1), stateSchema)))
    transformWithStateInPandasDeserializer = mock(classOf[TransformWithStateInPandasDeserializer])
    arrowStreamWriter = mock(classOf[BaseStreamingArrowWriter])
    stateServer = new TransformWithStateInPandasStateServer(serverSocket,
      statefulProcessorHandle, groupingKeySchema, "", false, false, 2,
      outputStream, valueStateMap, transformWithStateInPandasDeserializer, arrowStreamWriter,
      listStateMap, listStateIteratorMap)
    when(transformWithStateInPandasDeserializer.readArrowBatches(any))
      .thenReturn(Seq(new GenericRowWithSchema(Array(1), stateSchema)))
  }

  test("set handle state") {
    val message = StatefulProcessorCall.newBuilder().setSetHandleState(
      SetHandleState.newBuilder().setState(HandleState.CREATED).build()).build()
    stateServer.handleStatefulProcessorCall(message)
    verify(statefulProcessorHandle).setHandleState(StatefulProcessorHandleState.CREATED)
    verify(outputStream).writeInt(0)
  }

  Seq(true, false).foreach { useTTL =>
    test(s"get value state, useTTL=$useTTL") {
      val stateCallCommandBuilder = StateCallCommand.newBuilder()
        .setStateName("newName")
        .setSchema("StructType(List(StructField(value,IntegerType,true)))")
      if (useTTL) {
        stateCallCommandBuilder.setTtl(StateMessage.TTLConfig.newBuilder().setDurationMs(1000))
      }
      val message = StatefulProcessorCall
        .newBuilder()
        .setGetValueState(stateCallCommandBuilder.build())
        .build()
      stateServer.handleStatefulProcessorCall(message)
      if (useTTL) {
        verify(statefulProcessorHandle)
          .getValueState[Row](any[String], any[Encoder[Row]], any[TTLConfig])
      } else {
        verify(statefulProcessorHandle).getValueState[Row](any[String], any[Encoder[Row]])
      }
      verify(outputStream).writeInt(0)
    }
  }

  test("value state exists") {
    val message = ValueStateCall.newBuilder().setStateName(stateName)
      .setExists(Exists.newBuilder().build()).build()
    stateServer.handleValueStateRequest(message)
    verify(valueState).exists()
  }

  test("value state get") {
    val message = ValueStateCall.newBuilder().setStateName(stateName)
      .setGet(Get.newBuilder().build()).build()
    val schema = new StructType().add("value", "int")
    when(valueState.getOption()).thenReturn(Some(new GenericRowWithSchema(Array(1), schema)))
    stateServer.handleValueStateRequest(message)
    verify(valueState).getOption()
    verify(outputStream).writeInt(argThat((x: Int) => x > 0))
  }

  test("value state get - not exist") {
    val message = ValueStateCall.newBuilder().setStateName(stateName)
      .setGet(Get.newBuilder().build()).build()
    when(valueState.getOption()).thenReturn(None)
    stateServer.handleValueStateRequest(message)
    verify(valueState).getOption()
    // We don't throw exception when value doesn't exist.
    verify(outputStream).writeInt(0)
  }

  test("value state get - not initialized") {
    val nonExistMessage = ValueStateCall.newBuilder().setStateName("nonExist")
      .setGet(Get.newBuilder().build()).build()
    stateServer.handleValueStateRequest(nonExistMessage)
    verify(valueState, times(0)).getOption()
    verify(outputStream).writeInt(argThat((x: Int) => x > 0))
  }

  test("value state clear") {
    val message = ValueStateCall.newBuilder().setStateName(stateName)
      .setClear(Clear.newBuilder().build()).build()
    stateServer.handleValueStateRequest(message)
    verify(valueState).clear()
    verify(outputStream).writeInt(0)
  }

  test("value state update") {
    val byteString: ByteString = ByteString.copyFrom(byteArray)
    val message = ValueStateCall.newBuilder().setStateName(stateName)
      .setValueStateUpdate(ValueStateUpdate.newBuilder().setValue(byteString).build()).build()
    stateServer.handleValueStateRequest(message)
    verify(valueState).update(any[Row])
    verify(outputStream).writeInt(0)
  }

  test("list state exists") {
    val message = ListStateCall.newBuilder().setStateName(stateName)
      .setExists(Exists.newBuilder().build()).build()
    stateServer.handleListStateRequest(message)
    verify(listState).exists()
  }

  test("list state get - iterator in map") {
    val message = ListStateCall.newBuilder().setStateName(stateName)
      .setListStateGet(ListStateGet.newBuilder().setIteratorId(iteratorId).build()).build()
    stateServer.handleListStateRequest(message)
    verify(listState, times(0)).get()
    verify(arrowStreamWriter).writeRow(any)
    verify(arrowStreamWriter).finalizeCurrentArrowBatch()
  }

<<<<<<< HEAD
=======
  test("list state get - iterator in map with multiple batches") {
    val maxRecordsPerBatch = 2
    val message = ListStateCall.newBuilder().setStateName(stateName)
      .setListStateGet(ListStateGet.newBuilder().setIteratorId(iteratorId).build()).build()
    val iteratorMap = mutable.HashMap[String, Iterator[Row]](iteratorId ->
      Iterator(new GenericRowWithSchema(Array(1), stateSchema),
        new GenericRowWithSchema(Array(2), stateSchema),
        new GenericRowWithSchema(Array(3), stateSchema),
        new GenericRowWithSchema(Array(4), stateSchema)))
    stateServer = new TransformWithStateInPandasStateServer(serverSocket,
      statefulProcessorHandle, groupingKeySchema, "", false, false,
      maxRecordsPerBatch, outputStream, valueStateMap,
      transformWithStateInPandasDeserializer, arrowStreamWriter, listStateMap, iteratorMap)
    // First call should send 2 records.
    stateServer.handleListStateRequest(message)
    verify(listState, times(0)).get()
    verify(arrowStreamWriter, times(maxRecordsPerBatch)).writeRow(any)
    verify(arrowStreamWriter).finalizeCurrentArrowBatch()
    // Second call should send the remaining 2 records.
    stateServer.handleListStateRequest(message)
    verify(listState, times(0)).get()
    // Since Mockito's verify counts the total number of calls, the expected number of writeRow call
    // should be 2 * maxRecordsPerBatch.
    verify(arrowStreamWriter, times(2 * maxRecordsPerBatch)).writeRow(any)
    verify(arrowStreamWriter, times(2)).finalizeCurrentArrowBatch()
  }

>>>>>>> 80d6651c
  test("list state get - iterator not in map") {
    val maxRecordsPerBatch = 2
    val message = ListStateCall.newBuilder().setStateName(stateName)
      .setListStateGet(ListStateGet.newBuilder().setIteratorId(iteratorId).build()).build()
    val iteratorMap: mutable.HashMap[String, Iterator[Row]] = mutable.HashMap()
    stateServer = new TransformWithStateInPandasStateServer(serverSocket,
      statefulProcessorHandle, groupingKeySchema, "", false, false,
      maxRecordsPerBatch, outputStream, valueStateMap,
      transformWithStateInPandasDeserializer, arrowStreamWriter, listStateMap, iteratorMap)
    when(listState.get()).thenReturn(Iterator(new GenericRowWithSchema(Array(1), stateSchema),
      new GenericRowWithSchema(Array(2), stateSchema),
      new GenericRowWithSchema(Array(3), stateSchema)))
    stateServer.handleListStateRequest(message)
    verify(listState).get()
    // Verify that only maxRecordsPerBatch (2) rows are written to the output stream while still
    // having 1 row left in the iterator.
    verify(arrowStreamWriter, times(maxRecordsPerBatch)).writeRow(any)
    verify(arrowStreamWriter).finalizeCurrentArrowBatch()
  }

  test("list state put") {
    val message = ListStateCall.newBuilder().setStateName(stateName)
      .setListStatePut(ListStatePut.newBuilder().build()).build()
    stateServer.handleListStateRequest(message)
    verify(transformWithStateInPandasDeserializer).readArrowBatches(any)
    verify(listState).put(any)
  }

  test("list state append value") {
    val byteString: ByteString = ByteString.copyFrom(byteArray)
    val message = ListStateCall.newBuilder().setStateName(stateName)
      .setAppendValue(AppendValue.newBuilder().setValue(byteString).build()).build()
    stateServer.handleListStateRequest(message)
    verify(listState).appendValue(any[Row])
  }

  test("list state append list") {
    val message = ListStateCall.newBuilder().setStateName(stateName)
      .setAppendList(AppendList.newBuilder().build()).build()
    stateServer.handleListStateRequest(message)
    verify(transformWithStateInPandasDeserializer).readArrowBatches(any)
    verify(listState).appendList(any)
  }
}<|MERGE_RESOLUTION|>--- conflicted
+++ resolved
@@ -33,7 +33,7 @@
 import org.apache.spark.sql.execution.streaming.{StatefulProcessorHandleImpl, StatefulProcessorHandleState}
 import org.apache.spark.sql.execution.streaming.state.StateMessage
 import org.apache.spark.sql.execution.streaming.state.StateMessage.{AppendList, AppendValue, Clear, Exists, Get, HandleState, ListStateCall, ListStateGet, ListStatePut, SetHandleState, StateCallCommand, StatefulProcessorCall, ValueStateCall, ValueStateUpdate}
-import org.apache.spark.sql.streaming.{ListState, TTLConfig, ValueState}
+import org.apache.spark.sql.streaming.{ListState, MapState, TTLConfig, ValueState}
 import org.apache.spark.sql.types.{IntegerType, StructField, StructType}
 
 class TransformWithStateInPandasStateServerSuite extends SparkFunSuite with BeforeAndAfterEach {
@@ -53,6 +53,7 @@
   var outputStream: DataOutputStream = _
   var valueState: ValueState[Row] = _
   var listState: ListState[Row] = _
+  var mapState: MapState[Row, Row] = _
   var stateServer: TransformWithStateInPandasStateServer = _
   var stateDeserializer: ExpressionEncoder.Deserializer[Row] = _
   var stateSerializer: ExpressionEncoder.Serializer[Row] = _
@@ -60,32 +61,37 @@
   var arrowStreamWriter: BaseStreamingArrowWriter = _
   var valueStateMap: mutable.HashMap[String, ValueStateInfo] = mutable.HashMap()
   var listStateMap: mutable.HashMap[String, ListStateInfo] = mutable.HashMap()
+  var mapStateMap: mutable.HashMap[String, MapStateInfo] = mutable.HashMap()
 
   override def beforeEach(): Unit = {
     statefulProcessorHandle = mock(classOf[StatefulProcessorHandleImpl])
     outputStream = mock(classOf[DataOutputStream])
     valueState = mock(classOf[ValueState[Row]])
     listState = mock(classOf[ListState[Row]])
+    mapState = mock(classOf[MapState[Row, Row]])
     stateDeserializer = ExpressionEncoder(stateSchema).resolveAndBind().createDeserializer()
     stateSerializer = ExpressionEncoder(stateSchema).resolveAndBind().createSerializer()
     valueStateMap = mutable.HashMap[String, ValueStateInfo](stateName ->
       ValueStateInfo(valueState, stateSchema, stateDeserializer))
     listStateMap = mutable.HashMap[String, ListStateInfo](stateName ->
       ListStateInfo(listState, stateSchema, stateDeserializer, stateSerializer))
-<<<<<<< HEAD
-=======
-    // Iterator map for list state. Please note that `handleImplicitGroupingKeyRequest` would
+    mapStateMap = mutable.HashMap[String, MapStateInfo](stateName ->
+      MapStateInfo(mapState, stateSchema, stateSchema, stateDeserializer,
+        stateSerializer, stateDeserializer, stateSerializer))
+
+    // Iterator map for list/map state. Please note that `handleImplicitGroupingKeyRequest` would
     // reset the iterator map to empty so be careful to call it if you want to access the iterator
     // map later.
->>>>>>> 80d6651c
-    val listStateIteratorMap = mutable.HashMap[String, Iterator[Row]](iteratorId ->
-      Iterator(new GenericRowWithSchema(Array(1), stateSchema)))
+    val testRow = new GenericRowWithSchema(Array(1), stateSchema)
+    val iteratorMap = mutable.HashMap[String, Iterator[Row]](iteratorId -> Iterator(testRow))
+    val keyValueIteratorMap = mutable.HashMap[String, Iterator[(Row, Row)]](iteratorId ->
+      Iterator((testRow, testRow)))
     transformWithStateInPandasDeserializer = mock(classOf[TransformWithStateInPandasDeserializer])
     arrowStreamWriter = mock(classOf[BaseStreamingArrowWriter])
     stateServer = new TransformWithStateInPandasStateServer(serverSocket,
       statefulProcessorHandle, groupingKeySchema, "", false, false, 2,
       outputStream, valueStateMap, transformWithStateInPandasDeserializer, arrowStreamWriter,
-      listStateMap, listStateIteratorMap)
+      listStateMap, iteratorMap, mapStateMap, keyValueIteratorMap)
     when(transformWithStateInPandasDeserializer.readArrowBatches(any))
       .thenReturn(Seq(new GenericRowWithSchema(Array(1), stateSchema)))
   }
@@ -189,8 +195,6 @@
     verify(arrowStreamWriter).finalizeCurrentArrowBatch()
   }
 
-<<<<<<< HEAD
-=======
   test("list state get - iterator in map with multiple batches") {
     val maxRecordsPerBatch = 2
     val message = ListStateCall.newBuilder().setStateName(stateName)
@@ -218,7 +222,6 @@
     verify(arrowStreamWriter, times(2)).finalizeCurrentArrowBatch()
   }
 
->>>>>>> 80d6651c
   test("list state get - iterator not in map") {
     val maxRecordsPerBatch = 2
     val message = ListStateCall.newBuilder().setStateName(stateName)
