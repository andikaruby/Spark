--- conflicted
+++ resolved
@@ -489,7 +489,7 @@
         // upload snapshot 3.zip
         db.doMaintenance()
         // Roll back to version 1 and start to process data.
-        for (version <- 1 to 3) {
+        for (version <- 1 to 3) { // TODO: should rollback using the same uniqueIds?
           db.load(version)
           db.put(version.toString, version.toString)
           db.commit()
@@ -926,6 +926,60 @@
     }
   }
 
+  testWithChangelogCheckpointingEnabled(
+    "RocksDBFileManager: read and write changelog with V2 format") {
+    val dfsRootDir = new File(Utils.createTempDir().getAbsolutePath + "/state/1/1")
+    val fileManager = new RocksDBFileManager(
+      dfsRootDir.getAbsolutePath, Utils.createTempDir(), new Configuration)
+    val uuid = UUID.randomUUID().toString
+    val changelogWriter = fileManager.getChangeLogWriter(1, checkpointUniqueId = Some(uuid))
+    changelogWriter.writeLineage(Array((1, uuid)))
+    assert(changelogWriter.version === 1)
+
+    (1 to 5).foreach(i => changelogWriter.put(i.toString, i.toString))
+    (2 to 4).foreach(j => changelogWriter.delete(j.toString))
+
+    changelogWriter.commit()
+    val changelogReader = fileManager.getChangelogReader(1, checkpointUniqueId = Some(uuid))
+    assert(changelogReader.version === 1)
+    val entries = changelogReader.toSeq
+    val expectedEntries = (1 to 5).map { i =>
+      (RecordType.PUT_RECORD, i.toString.getBytes,
+        i.toString.getBytes, StateStore.DEFAULT_COL_FAMILY_NAME)
+    } ++ (2 to 4).map { j =>
+      (RecordType.DELETE_RECORD, j.toString.getBytes,
+        null, StateStore.DEFAULT_COL_FAMILY_NAME)
+    }
+
+    assert(entries.size == expectedEntries.size)
+    entries.zip(expectedEntries).map{
+      case (e1, e2) => assert(e1._1 === e2._1 && e1._2 === e2._2 && e1._3 === e2._3)
+    }
+  }
+
+  testWithChangelogCheckpointingEnabled(
+    "RocksDBFileManager: changelog reader / writer with V2 format should not be able to" +
+      " load a V1 changelog") {
+    val dfsRootDir = new File(Utils.createTempDir().getAbsolutePath + "/state/1/1")
+    val fileManager = new RocksDBFileManager(
+      dfsRootDir.getAbsolutePath, Utils.createTempDir(), new Configuration)
+    // First write with V2
+    val changelogWriterV1 = fileManager.getChangeLogWriter(1)
+    assert(changelogWriterV1.version === 1)
+
+    (1 to 5).foreach(i => changelogWriterV1.put(i.toString, i.toString))
+    (2 to 4).foreach(j => changelogWriterV1.delete(j.toString))
+
+    changelogWriterV1.commit()
+    val fileManagerV2 = new RocksDBFileManager(
+      dfsRootDir.getAbsolutePath, Utils.createTempDir(), new Configuration)
+    val uuid = UUID.randomUUID().toString
+    val e = intercept[SparkException] {
+      fileManagerV2.getChangelogReader(1, checkpointUniqueId = Some(uuid))
+    }
+    assert(e.getErrorClass == "CANNOT_LOAD_STATE_STORE.CANNOT_READ_STREAMING_STATE_FILE")
+  }
+
   testWithColumnFamilies("RocksDBFileManager: create init dfs directory with " +
     s"unknown number of keys",
     TestWithBothChangelogCheckpointingEnabledAndDisabled) { colFamiliesEnabled =>
@@ -938,12 +992,10 @@
       val cpFiles = Seq()
       generateFiles(verificationDir, cpFiles)
       assert(!dfsRootDir.exists())
-      val fileMapping = new RocksDBFileMapping
-      saveCheckpointFiles(fileManager, cpFiles, version = 1,
-        numKeys = -1, fileMapping)
+      saveCheckpointFiles(fileManager, cpFiles, version = 1, numKeys = -1)
       // The dfs root dir is created even with unknown number of keys
       assert(dfsRootDir.exists())
-      loadAndVerifyCheckpointFiles(fileManager, verificationDir, version = 1, Nil, -1, fileMapping)
+      loadAndVerifyCheckpointFiles(fileManager, verificationDir, version = 1, Nil, -1)
     } finally {
       Utils.deleteRecursively(dfsRootDir)
     }
@@ -1035,7 +1087,6 @@
       // that checkpoint the same version of state
       val fileManager = new RocksDBFileManager(
         dfsRootDir, Utils.createTempDir(), new Configuration)
-      val rocksDBFileMapping = new RocksDBFileMapping()
       val fileManager_ = new RocksDBFileManager(
         dfsRootDir, Utils.createTempDir(), new Configuration)
       val sstDir = s"$dfsRootDir/SSTs"
@@ -1052,19 +1103,12 @@
         "archive/00001.log" -> 1000,
         "archive/00002.log" -> 2000
       )
-<<<<<<< HEAD
       val uuid = enableStateStoreCheckpointIds match {
         case false => None
         case true => Some(UUID.randomUUID().toString)
       }
       saveCheckpointFiles(
         fileManager, cpFiles1, version = 1, numKeys = 101, checkpointUniqueId = uuid)
-=======
-
-      rocksDBFileMapping.currentVersion = 1
-      saveCheckpointFiles(fileManager, cpFiles1, version = 1,
-        numKeys = 101, rocksDBFileMapping)
->>>>>>> 9d0e31dd
       assert(fileManager.getLatestVersion() === 1)
       assert(numRemoteSSTFiles == 2) // 2 sst files copied
       assert(numRemoteLogFiles == 2)
@@ -1078,13 +1122,8 @@
         "archive/00002.log" -> 1000,
         "archive/00003.log" -> 2000
       )
-<<<<<<< HEAD
       saveCheckpointFiles(
         fileManager_, cpFiles1_, version = 1, numKeys = 101, checkpointUniqueId = uuid)
-=======
-      saveCheckpointFiles(fileManager_, cpFiles1_, version = 1,
-        numKeys = 101, new RocksDBFileMapping())
->>>>>>> 9d0e31dd
       assert(fileManager_.getLatestVersion() === 1)
       assert(numRemoteSSTFiles == 4)
       assert(numRemoteLogFiles == 4)
@@ -1103,13 +1142,8 @@
         "archive/00004.log" -> 1000,
         "archive/00005.log" -> 2000
       )
-<<<<<<< HEAD
       saveCheckpointFiles(
         fileManager_, cpFiles2, version = 2, numKeys = 121, checkpointUniqueId = uuid)
-=======
-      saveCheckpointFiles(fileManager_, cpFiles2,
-        version = 2, numKeys = 121, new RocksDBFileMapping())
->>>>>>> 9d0e31dd
       fileManager_.deleteOldVersions(1)
       assert(numRemoteSSTFiles <= 4) // delete files recorded in 1.zip
       assert(numRemoteLogFiles <= 5) // delete files recorded in 1.zip and orphan 00001.log
@@ -1123,13 +1157,8 @@
         "archive/00006.log" -> 1000,
         "archive/00007.log" -> 2000
       )
-<<<<<<< HEAD
       saveCheckpointFiles(
         fileManager_, cpFiles3, version = 3, numKeys = 131, checkpointUniqueId = uuid)
-=======
-      saveCheckpointFiles(fileManager_, cpFiles3,
-        version = 3, numKeys = 131, new RocksDBFileMapping())
->>>>>>> 9d0e31dd
       assert(fileManager_.getLatestVersion() === 3)
       fileManager_.deleteOldVersions(1)
       assert(numRemoteSSTFiles == 1)
@@ -1226,6 +1255,187 @@
       }
   }
 
+  testWithChangelogCheckpointingEnabled("RocksDB Fault Tolerance: correctly handle when there " +
+    "are multiple snapshot files for the same version") {
+    val enableStateStoreCheckpointIds = true
+    val useColumnFamily = true
+    val remoteDir = Utils.createTempDir().toString
+    new File(remoteDir).delete() // to make sure that the directory gets created
+    val enableChangelogCheckpointingConf =
+      dbConf.copy(enableChangelogCheckpointing = true, minVersionsToRetain = 20,
+        minDeltasForSnapshot = 3)
+
+    // Simulate when there are multiple snapshot files for the same version
+    // The first DB writes to version 0 with uniqueId
+    val versionToUniqueId1 = new mutable.HashMap[Long, String]()
+    withDB(remoteDir, conf = enableChangelogCheckpointingConf,
+      useColumnFamilies = useColumnFamily,
+      enableStateStoreCheckpointIds = enableStateStoreCheckpointIds,
+      versionToUniqueId = versionToUniqueId1) { db =>
+      db.load(0)
+      db.put("a", "1")
+      db.commit()
+
+      // Add some change log files after the snapshot
+      for (version <- 2 to 5) {
+        db.load(version - 1)
+        db.put(version.toString, version.toString) // update "1" -> "1", "2" -> "2", ...
+        db.commit()
+      }
+
+      // doMaintenance uploads the snapshot
+      db.doMaintenance()
+
+      for (version <- 6 to 10) {
+        db.load(version - 1)
+        db.put(version.toString, version.toString)
+        db.commit()
+      }
+    }
+
+    // The second DB writes to version 0 with another uniqueId
+    val versionToUniqueId2 = new mutable.HashMap[Long, String]()
+    withDB(remoteDir, conf = enableChangelogCheckpointingConf,
+      useColumnFamilies = useColumnFamily,
+      enableStateStoreCheckpointIds = enableStateStoreCheckpointIds,
+      versionToUniqueId = versionToUniqueId2) { db =>
+      db.load(0)
+      db.put("b", "2")
+      db.commit()
+      // Add some change log files after the snapshot
+      for (version <- 2 to 5) {
+        db.load(version - 1)
+        db.put(version.toString, (version + 1).toString) // update "1" -> "1", "2" -> "2", ...
+        db.commit()
+      }
+
+      // doMaintenance uploads the snapshot
+      db.doMaintenance()
+
+      for (version <- 6 to 10) {
+        db.load(version - 1)
+        db.put(version.toString, (version + 1).toString)
+        db.commit()
+      }
+    }
+
+    // During a load() with linage from the first rocksDB,
+    // the DB should load with data in the first db
+    withDB(remoteDir, conf = enableChangelogCheckpointingConf,
+      useColumnFamilies = useColumnFamily,
+      enableStateStoreCheckpointIds = enableStateStoreCheckpointIds,
+      versionToUniqueId = versionToUniqueId1) { db =>
+      db.load(10)
+      assert(toStr(db.get("a")) === "1")
+      for (version <- 2 to 10) {
+        // "1" -> "1", "2" -> "2", ...
+        assert(toStr(db.get(version.toString)) === version.toString)
+      }
+    }
+  }
+
+  testWithChangelogCheckpointingEnabled("RocksDB Fault Tolerance: correctly handle when loading " +
+    "from version v with v.changelog in checkpoint format v2") {
+    var enableStateStoreCheckpointIds = false
+    val useColumnFamily = true
+    val remoteDir = Utils.createTempDir().toString
+    new File(remoteDir).delete() // to make sure that the directory gets created
+    val enableChangelogCheckpointingConf =
+      dbConf.copy(enableChangelogCheckpointing = true, minVersionsToRetain = 20,
+        minDeltasForSnapshot = 3)
+
+    // The first DB has enableStateStoreCheckpointIds = false
+    withDB(remoteDir, conf = enableChangelogCheckpointingConf,
+      useColumnFamilies = useColumnFamily,
+      enableStateStoreCheckpointIds = enableStateStoreCheckpointIds) { db =>
+      db.load(0)
+      db.put("a", "1")
+      db.commit()
+
+      // Add some change log files after the snapshot
+      for (version <- 2 to 5) {
+        db.load(version - 1)
+        db.put(version.toString, version.toString) // update "1" -> "1", "2" -> "2", ...
+        db.commit()
+      }
+
+      // doMaintenance uploads the snapshot
+      db.doMaintenance()
+
+      for (version <- 6 to 10) {
+        db.load(version - 1)
+        db.put(version.toString, version.toString)
+        db.commit()
+      }
+    }
+
+    // The second DB writes to version 0 with another uniqueId
+    val versionToUniqueId = new mutable.HashMap[Long, String]()
+    enableStateStoreCheckpointIds = true
+
+    // During a load() with linage from the first rocksDB,
+    // the DB should load with data in the first db
+    withDB(remoteDir, conf = enableChangelogCheckpointingConf,
+      useColumnFamilies = useColumnFamily,
+      enableStateStoreCheckpointIds = enableStateStoreCheckpointIds,
+      versionToUniqueId = versionToUniqueId) { db =>
+      db.load(10, None) // When reloading, the first checkpointUniqueId is None
+      assert(toStr(db.get("a")) === "1")
+      for (version <- 2 to 10) {
+        // "1" -> "1", "2" -> "2", ...
+        assert(toStr(db.get(version.toString)) === version.toString)
+      }
+    }
+  }
+
+  testWithChangelogCheckpointingEnabled("RocksDB Fault Tolerance: correctly handle when loading " +
+    "from version v with v.zip in checkpoint format v2") {
+    var enableStateStoreCheckpointIds = false
+    val useColumnFamily = true
+    val remoteDir = Utils.createTempDir().toString
+    new File(remoteDir).delete() // to make sure that the directory gets created
+    val enableChangelogCheckpointingConf =
+      dbConf.copy(enableChangelogCheckpointing = true, minVersionsToRetain = 20,
+        minDeltasForSnapshot = 3)
+
+    // The first DB has enableStateStoreCheckpointIds = false
+    withDB(remoteDir, conf = enableChangelogCheckpointingConf,
+      useColumnFamilies = useColumnFamily,
+      enableStateStoreCheckpointIds = enableStateStoreCheckpointIds) { db =>
+      db.load(0)
+      db.put("a", "1")
+      db.commit()
+
+      // Add some change log files after the snapshot
+      for (version <- 2 to 10) {
+        db.load(version - 1)
+        db.put(version.toString, version.toString) // update "1" -> "1", "2" -> "2", ...
+        db.commit()
+      }
+
+      // doMaintenance uploads the snapshot 10.zip
+      db.doMaintenance()
+    }
+
+    // The second DB writes to version 0 with another uniqueId
+    val versionToUniqueId = new mutable.HashMap[Long, String]()
+    enableStateStoreCheckpointIds = true
+
+    // During a load() with linage from the first rocksDB,
+    // the DB should load with data in the first db
+    withDB(remoteDir, conf = enableChangelogCheckpointingConf,
+      useColumnFamilies = useColumnFamily,
+      enableStateStoreCheckpointIds = enableStateStoreCheckpointIds,
+      versionToUniqueId = versionToUniqueId) { db =>
+      db.load(10, None)
+      assert(toStr(db.get("a")) === "1")
+      for (version <- 2 to 10) {
+        // "1" -> "1", "2" -> "2", ...
+        assert(toStr(db.get(version.toString)) === version.toString)
+      }
+    }
+  }
+
   testWithStateStoreCheckpointIdsAndColumnFamilies("RocksDBFileManager: don't delete " +
     s"orphan files when there is only 1 version",
     TestWithBothChangelogCheckpointingEnabledAndDisabled) {
@@ -1256,7 +1466,6 @@
         "archive/00001.log" -> 1000,
         "archive/00002.log" -> 2000
       )
-<<<<<<< HEAD
 
       val uuid = if (enableStateStoreCheckpointIds) {
         Some(UUID.randomUUID().toString)
@@ -1266,11 +1475,6 @@
 
       saveCheckpointFiles(
         fileManager, cpFiles1, version = 1, numKeys = 101, checkpointUniqueId = uuid)
-=======
-      val rocksDBFileMapping = new RocksDBFileMapping()
-      saveCheckpointFiles(fileManager, cpFiles1,
-        version = 1, numKeys = 101, rocksDBFileMapping)
->>>>>>> 9d0e31dd
       fileManager.deleteOldVersions(1)
       // Should not delete orphan files even when they are older than all existing files
       // when there is only 1 version.
@@ -1287,13 +1491,8 @@
         "archive/00003.log" -> 1000,
         "archive/00004.log" -> 2000
       )
-<<<<<<< HEAD
       saveCheckpointFiles(
         fileManager, cpFiles2, version = 2, numKeys = 101, checkpointUniqueId = uuid)
-=======
-      saveCheckpointFiles(fileManager, cpFiles2,
-        version = 2, numKeys = 101, rocksDBFileMapping)
->>>>>>> 9d0e31dd
       assert(numRemoteSSTFiles == 5)
       assert(numRemoteLogFiles == 5)
       fileManager.deleteOldVersions(1)
@@ -1303,7 +1502,6 @@
     }
   }
 
-<<<<<<< HEAD
   testWithStateStoreCheckpointIdsAndColumnFamilies("RocksDBFileManager: upload only " +
     "new immutable files",
     TestWithBothChangelogCheckpointingEnabledAndDisabled) {
@@ -1411,119 +1609,6 @@
         loadAndVerifyCheckpointFiles(
           fileManager, verificationDir, version = 0, Nil, 0, checkpointUniqueId = uuid)
       }
-=======
-  testWithColumnFamilies("RocksDBFileManager: upload only new immutable files",
-    TestWithBothChangelogCheckpointingEnabledAndDisabled) { colFamiliesEnabled =>
-    withTempDir { dir =>
-      val dfsRootDir = dir.getAbsolutePath
-      val verificationDir = Utils.createTempDir().getAbsolutePath // local dir to load checkpoints
-      val fileManager = new RocksDBFileManager(
-        dfsRootDir, Utils.createTempDir(), new Configuration)
-      val sstDir = s"$dfsRootDir/SSTs"
-      def numRemoteSSTFiles: Int = listFiles(sstDir).length
-      val logDir = s"$dfsRootDir/logs"
-      def numRemoteLogFiles: Int = listFiles(logDir).length
-      val fileMapping = new RocksDBFileMapping
-
-      // Verify behavior before any saved checkpoints
-      assert(fileManager.getLatestVersion() === 0)
-
-      // Try to load incorrect versions
-      intercept[FileNotFoundException] {
-        fileManager.loadCheckpointFromDfs(1, Utils.createTempDir(), fileMapping)
-      }
-
-      // Save a version of checkpoint files
-      val cpFiles1 = Seq(
-        "sst-file1.sst" -> 10,
-        "sst-file2.sst" -> 20,
-        "other-file1" -> 100,
-        "other-file2" -> 200,
-        "archive/00001.log" -> 1000,
-        "archive/00002.log" -> 2000
-      )
-      saveCheckpointFiles(fileManager, cpFiles1,
-        version = 1, numKeys = 101, fileMapping)
-      assert(fileManager.getLatestVersion() === 1)
-      assert(numRemoteSSTFiles == 2) // 2 sst files copied
-      assert(numRemoteLogFiles == 2) // 2 log files copied
-
-      // Load back the checkpoint files into another local dir with existing files and verify
-      generateFiles(verificationDir, Seq(
-        "sst-file1.sst" -> 11, // files with same name but different sizes, should get overwritten
-        "other-file1" -> 101,
-        "archive/00001.log" -> 1001,
-        "random-sst-file.sst" -> 100, // unnecessary files, should get deleted
-        "random-other-file" -> 9,
-        "00005.log" -> 101,
-        "archive/00007.log" -> 101
-      ))
-
-      // as we are loading version 1 again, the previously committed 1,zip and
-      // SST files would not be reused.
-      loadAndVerifyCheckpointFiles(fileManager, verificationDir,
-        version = 1, cpFiles1, 101, fileMapping)
-
-      // Save SAME version again with different checkpoint files and load back again to verify
-      // whether files were overwritten.
-      val cpFiles1_ = Seq(
-        "sst-file1.sst" -> 10, // same SST file as before, but will be uploaded again
-        "sst-file2.sst" -> 25, // new SST file with same name as before, but different length
-        "sst-file3.sst" -> 30, // new SST file
-        "other-file1" -> 100, // same non-SST file as before, should not get copied
-        "other-file2" -> 210, // new non-SST file with same name as before, but different length
-        "other-file3" -> 300, // new non-SST file
-        "archive/00001.log" -> 1000, // same log file as before, this should get reused
-        "archive/00002.log" -> 2500, // new log file with same name as before, but different length
-        "archive/00003.log" -> 3000 // new log file
-      )
-
-      // upload version 1 again, new checkpoint will be created and SST files from
-      // previously committed version 1 will not be reused.
-      saveCheckpointFiles(fileManager, cpFiles1_,
-        version = 1, numKeys = 1001, fileMapping)
-      assert(numRemoteSSTFiles === 5, "shouldn't reuse old version 1 SST files" +
-        " while uploading version 1 again") // 2 old + 3 new SST files
-      assert(numRemoteLogFiles === 5, "shouldn't reuse old version 1 log files" +
-        " while uploading version 1 again") // 2 old + 3 new log files
-
-      // verify checkpoint state is correct
-      loadAndVerifyCheckpointFiles(fileManager, verificationDir,
-        version = 1, cpFiles1_, 1001, fileMapping)
-
-      // Save another version and verify
-      val cpFiles2 = Seq(
-        "sst-file1.sst" -> 10, // same SST file as version 1, should be reused
-        "sst-file2.sst" -> 25, // same SST file as version 1, should be reused
-        "sst-file3.sst" -> 30, // same SST file as version 1, should be reused
-        "sst-file4.sst" -> 40, // new sst file, should be uploaded
-        "other-file4" -> 400,
-        "archive/00004.log" -> 4000
-      )
-
-      saveCheckpointFiles(fileManager, cpFiles2,
-        version = 2, numKeys = 1501, fileMapping)
-      assert(numRemoteSSTFiles === 6) // 1 new file over earlier 5 files
-      assert(numRemoteLogFiles === 6) // 1 new file over earlier 6 files
-      loadAndVerifyCheckpointFiles(fileManager, verificationDir,
-        version = 2, cpFiles2, 1501, fileMapping)
-
-      // Loading an older version should work
-      loadAndVerifyCheckpointFiles(fileManager, verificationDir,
-        version = 1, cpFiles1_, 1001, fileMapping)
-
-      // Loading incorrect version should fail
-      intercept[FileNotFoundException] {
-        loadAndVerifyCheckpointFiles(fileManager, verificationDir,
-          version = 3, Nil, 1001, fileMapping)
-      }
-
-      // Loading 0 should delete all files
-      require(verificationDir.list().length > 0)
-      loadAndVerifyCheckpointFiles(fileManager, verificationDir,
-        version = 0, Nil, 0, fileMapping)
-    }
->>>>>>> 9d0e31dd
   }
 
   testWithStateStoreCheckpointIdsAndColumnFamilies("RocksDBFileManager: error writing " +
@@ -1545,13 +1630,8 @@
         None
       }
       intercept[IOException] {
-<<<<<<< HEAD
         saveCheckpointFiles(
           fileManager, cpFiles, version = 1, numKeys = 101, checkpointUniqueId = uuid)
-=======
-        saveCheckpointFiles(fileManager, cpFiles,
-          version = 1, numKeys = 101, new RocksDBFileMapping())
->>>>>>> 9d0e31dd
       }
       assert(CreateAtomicTestManager.cancelCalledInCreateAtomic)
     }
@@ -1650,6 +1730,7 @@
     }
   }
 
+  // TODO: this
   testWithColumnFamilies("checkpoint metadata serde roundtrip",
     TestWithBothChangelogCheckpointingEnabledAndDisabled) { colFamiliesEnabled =>
     // expect read metadata error when metadata uses unsupported version
@@ -2016,6 +2097,7 @@
   }
 
 
+  // TODO: this
   testWithColumnFamilies("SPARK-37224: flipping option 'trackTotalNumberOfRows' during restart",
     TestWithBothChangelogCheckpointingEnabledAndDisabled) { colFamiliesEnabled =>
     withTempDir { dir =>
@@ -2229,7 +2311,6 @@
     "RocksDB load when metadata file is not overwritten") { enableStateStoreCheckpointIds =>
     val fmClass = "org.apache.spark.sql.execution.streaming.state." +
       "NoOverwriteFileSystemBasedCheckpointFileManager"
-<<<<<<< HEAD
     withTempDir { dir =>
       val conf = dbConf.copy(minDeltasForSnapshot = 0) // create snapshot every commit
       val hadoopConf = new Configuration()
@@ -2243,41 +2324,27 @@
         db.load(0)
         db.put("a", "1")
         db.commit()
-=======
-    Seq(Some(fmClass), None).foreach { fm =>
-      withTempDir { dir =>
-        val conf = dbConf.copy(minDeltasForSnapshot = 0) // create snapshot every commit
-        val hadoopConf = new Configuration()
-        fm.foreach(value =>
-          hadoopConf.set(STREAMING_CHECKPOINT_FILE_MANAGER_CLASS.parent.key, value))
-        val remoteDir = dir.getCanonicalPath
-        withDB(remoteDir, conf = conf, hadoopConf = hadoopConf) { db =>
-          db.load(0)
-          db.put("a", "1")
-          db.commit()
->>>>>>> 9d0e31dd
-
-          // load previous version, will recreate snapshot on commit
-          db.load(0)
-          db.put("a", "1")
-
-          // upload version 1 snapshot created previously
-          db.doMaintenance()
-          assert(snapshotVersionsPresent(remoteDir) == Seq(1))
-
-          db.commit() // create snapshot again
-
-          // load version 1 - should succeed
-          withDB(remoteDir, version = 1, conf = conf, hadoopConf = hadoopConf) { db =>
-          }
-
-          // upload recently created snapshot
-          db.doMaintenance()
-          assert(snapshotVersionsPresent(remoteDir) == Seq(1))
-
-          // load version 1 again - should succeed
-          withDB(remoteDir, version = 1, conf = conf, hadoopConf = hadoopConf) { db =>
-          }
+
+        // load previous version, and recreate the snapshot
+        db.load(0)
+        db.put("a", "1")
+
+        // do not upload version 1 snapshot created previously
+        db.doMaintenance()
+        assert(snapshotVersionsPresent(remoteDir) == Seq.empty)
+
+        db.commit() // create snapshot again
+
+        // load version 1 - should succeed
+        withDB(remoteDir, version = 1, conf = conf, hadoopConf = hadoopConf) { db =>
+        }
+
+        // upload recently created snapshot
+        db.doMaintenance()
+        assert(snapshotVersionsPresent(remoteDir) == Seq(1))
+
+        // load version 1 again - should succeed
+        withDB(remoteDir, version = 1, conf = conf, hadoopConf = hadoopConf) { db =>
         }
       }
     }
@@ -2792,28 +2859,15 @@
       fileToLengths: Seq[(String, Int)],
       version: Int,
       numKeys: Int,
-<<<<<<< HEAD
       checkpointUniqueId: Option[String] = None): Unit = {
-=======
-      fileMapping: RocksDBFileMapping): Unit = {
->>>>>>> 9d0e31dd
     val checkpointDir = Utils.createTempDir().getAbsolutePath // local dir to create checkpoints
     generateFiles(checkpointDir, fileToLengths)
-    fileMapping.currentVersion = version - 1
-    val (dfsFileSuffix, immutableFileMapping) = fileMapping.createSnapshotFileMapping(
-      fileManager, checkpointDir, version)
     fileManager.saveCheckpointToDfs(
       checkpointDir,
       version,
       numKeys,
-<<<<<<< HEAD
       fileManager.captureFileMapReference(),
       checkpointUniqueId = checkpointUniqueId)
-=======
-      immutableFileMapping)
-    val snapshotInfo = RocksDBVersionSnapshotInfo(version, dfsFileSuffix)
-    fileMapping.snapshotsPendingUpload.remove(snapshotInfo)
->>>>>>> 9d0e31dd
   }
 
   def loadAndVerifyCheckpointFiles(
@@ -2822,14 +2876,8 @@
       version: Int,
       expectedFiles: Seq[(String, Int)],
       expectedNumKeys: Int,
-<<<<<<< HEAD
       checkpointUniqueId: Option[String] = None): Unit = {
     val metadata = fileManager.loadCheckpointFromDfs(version, verificationDir, checkpointUniqueId)
-=======
-      fileMapping: RocksDBFileMapping): Unit = {
-    val metadata = fileManager.loadCheckpointFromDfs(version,
-      verificationDir, fileMapping)
->>>>>>> 9d0e31dd
     val filesAndLengths =
       listFiles(verificationDir).map(f => f.getName -> f.length).toSet ++
       listFiles(verificationDir + "/archive").map(f => s"archive/${f.getName}" -> f.length()).toSet
