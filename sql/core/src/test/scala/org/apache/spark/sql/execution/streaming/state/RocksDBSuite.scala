--- conflicted
+++ resolved
@@ -489,7 +489,7 @@
         // upload snapshot 3.zip
         db.doMaintenance()
         // Roll back to version 1 and start to process data.
-        for (version <- 1 to 3) { // TODO: should rollback using the same uniqueIds?
+        for (version <- 1 to 3) {
           db.load(version)
           db.put(version.toString, version.toString)
           db.commit()
@@ -1051,16 +1051,12 @@
         "archive/00001.log" -> 1000,
         "archive/00002.log" -> 2000
       )
-<<<<<<< HEAD
       val uuid = enableStateStoreCheckpointIds match {
         case false => None
         case true => Some(UUID.randomUUID().toString)
       }
       val rocksDBFileMapping = new RocksDBFileMapping()
       rocksDBFileMapping.currentVersion = 1
-=======
-
->>>>>>> 6fd77b1e
       saveCheckpointFiles(fileManager, cpFiles1, version = 1,
         numKeys = 101, rocksDBFileMapping, uuid)
       assert(fileManager.getLatestVersion() === 1)
@@ -1426,7 +1422,6 @@
     }
   }
 
-  // TODO: this
   testWithColumnFamilies("checkpoint metadata serde roundtrip",
     TestWithBothChangelogCheckpointingEnabledAndDisabled) { colFamiliesEnabled =>
     // expect read metadata error when metadata uses unsupported version
@@ -1792,8 +1787,6 @@
     }
   }
 
-
-  // TODO: this
   testWithColumnFamilies("SPARK-37224: flipping option 'trackTotalNumberOfRows' during restart",
     TestWithBothChangelogCheckpointingEnabledAndDisabled) { colFamiliesEnabled =>
     withTempDir { dir =>
@@ -2749,6 +2742,7 @@
       checkpointUniqueId: Option[String] = None): Unit = {
     val checkpointDir = Utils.createTempDir().getAbsolutePath // local dir to create checkpoints
     generateFiles(checkpointDir, fileToLengths)
+    fileMapping.currentVersion = version - 1
     val (dfsFileSuffix, immutableFileMapping) = fileMapping.createSnapshotFileMapping(
       fileManager, checkpointDir, version)
     fileManager.saveCheckpointToDfs(
