/*
 * Licensed to the Apache Software Foundation (ASF) under one or more
 * contributor license agreements.  See the NOTICE file distributed with
 * this work for additional information regarding copyright ownership.
 * The ASF licenses this file to You under the Apache License, Version 2.0
 * (the "License"); you may not use this file except in compliance with
 * the License.  You may obtain a copy of the License at
 *
 *    http://www.apache.org/licenses/LICENSE-2.0
 *
 * Unless required by applicable law or agreed to in writing, software
 * distributed under the License is distributed on an "AS IS" BASIS,
 * WITHOUT WARRANTIES OR CONDITIONS OF ANY KIND, either express or implied.
 * See the License for the specific language governing permissions and
 * limitations under the License.
 */

package org.apache.spark.sql.execution.streaming.state

import java.io._
import java.nio.charset.Charset

import scala.collection.mutable
import scala.language.implicitConversions

import org.apache.commons.io.FileUtils
import org.apache.hadoop.conf.Configuration
import org.apache.hadoop.fs.Path
import org.rocksdb.CompressionType
import org.scalactic.source.Position
import org.scalatest.Tag

import org.apache.spark.{SparkException, SparkUnsupportedOperationException}
import org.apache.spark.sql.catalyst.util.quietly
import org.apache.spark.sql.execution.streaming.{CreateAtomicTestManager, FileSystemBasedCheckpointFileManager}
import org.apache.spark.sql.execution.streaming.CheckpointFileManager.{CancellableFSDataOutputStream, RenameBasedFSDataOutputStream}
import org.apache.spark.sql.internal.SQLConf
import org.apache.spark.sql.internal.SQLConf.STREAMING_CHECKPOINT_FILE_MANAGER_CLASS
import org.apache.spark.sql.test.{SharedSparkSession, SQLTestUtils}
import org.apache.spark.tags.SlowSQLTest
import org.apache.spark.util.{ThreadUtils, Utils}
import org.apache.spark.util.ArrayImplicits._

class NoOverwriteFileSystemBasedCheckpointFileManager(path: Path, hadoopConf: Configuration)
  extends FileSystemBasedCheckpointFileManager(path, hadoopConf) {

  override def createAtomic(path: Path,
                            overwriteIfPossible: Boolean): CancellableFSDataOutputStream = {
    new RenameBasedFSDataOutputStream(this, path, overwriteIfPossible)
  }

  override def renameTempFile(srcPath: Path, dstPath: Path,
                              overwriteIfPossible: Boolean): Unit = {
    if (!fs.exists(dstPath)) {
      // only write if a file does not exist at this location
      super.renameTempFile(srcPath, dstPath, overwriteIfPossible)
    }
  }
}

trait RocksDBStateStoreChangelogCheckpointingTestUtil {
  val rocksdbChangelogCheckpointingConfKey: String = RocksDBConf.ROCKSDB_SQL_CONF_NAME_PREFIX +
    ".changelogCheckpointing.enabled"

  def isChangelogCheckpointingEnabled: Boolean =
    SQLConf.get.getConfString(rocksdbChangelogCheckpointingConfKey) == "true"

  def snapshotVersionsPresent(dir: File): Seq[Long] = {
    dir.listFiles.filter(_.getName.endsWith(".zip"))
      .map(_.getName.stripSuffix(".zip"))
      .map(_.toLong)
      .sorted
      .toImmutableArraySeq
  }

  def changelogVersionsPresent(dir: File): Seq[Long] = {
    dir.listFiles.filter(_.getName.endsWith(".changelog"))
      .map(_.getName.stripSuffix(".changelog"))
      .map(_.toLong)
      .sorted
      .toImmutableArraySeq
  }
}

trait AlsoTestWithChangelogCheckpointingEnabled
  extends SQLTestUtils with RocksDBStateStoreChangelogCheckpointingTestUtil {

  sealed trait TestMode
  case object TestWithChangelogCheckpointingEnabled extends TestMode
  case object TestWithChangelogCheckpointingDisabled extends TestMode
  case object TestWithBothChangelogCheckpointingEnabledAndDisabled extends TestMode

  override protected def test(testName: String, testTags: Tag*)(testBody: => Any)
                             (implicit pos: Position): Unit = {
    testWithChangelogCheckpointingEnabled(testName, testTags: _*)(testBody)
    testWithChangelogCheckpointingDisabled(testName, testTags: _*)(testBody)
  }

  def testWithChangelogCheckpointingEnabled(testName: String, testTags: Tag*)
                                        (testBody: => Any): Unit = {
    super.test(testName + " (with changelog checkpointing)", testTags: _*) {
      // in case tests have any code that needs to execute before every test
      super.beforeEach()
      withSQLConf(rocksdbChangelogCheckpointingConfKey -> "true",
        SQLConf.STATE_STORE_PROVIDER_CLASS.key -> classOf[RocksDBStateStoreProvider].getName) {
        testBody
      }
      // in case tests have any code that needs to execute after every test
      super.afterEach()
    }
  }

  def testWithChangelogCheckpointingDisabled(testName: String, testTags: Tag*)
                                           (testBody: => Any): Unit = {
    super.test(testName + " (without changelog checkpointing)", testTags: _*) {
      // in case tests have any code that needs to execute before every test
      super.beforeEach()
      withSQLConf(rocksdbChangelogCheckpointingConfKey -> "false",
        SQLConf.STATE_STORE_PROVIDER_CLASS.key -> classOf[RocksDBStateStoreProvider].getName) {
        testBody
      }
      // in case tests have any code that needs to execute after every test
      super.afterEach()
    }
  }

  def testWithColumnFamilies(
      testName: String,
      testMode: TestMode,
      testTags: Tag*)
      (testBody: Boolean => Any): Unit = {
    Seq(true, false).foreach { colFamiliesEnabled =>
      testMode match {
        case TestWithChangelogCheckpointingEnabled =>
          testWithChangelogCheckpointingEnabled(s"$testName - " +
            s"with colFamiliesEnabled=$colFamiliesEnabled", testTags: _*) {
            testBody(colFamiliesEnabled)
          }

        case TestWithChangelogCheckpointingDisabled =>
          testWithChangelogCheckpointingDisabled(s"$testName - " +
            s"with colFamiliesEnabled=$colFamiliesEnabled", testTags: _*) {
            testBody(colFamiliesEnabled)
          }

        case TestWithBothChangelogCheckpointingEnabledAndDisabled =>
          testWithChangelogCheckpointingEnabled(s"$testName - " +
            s"with colFamiliesEnabled=$colFamiliesEnabled", testTags: _*) {
            testBody(colFamiliesEnabled)
          }
          testWithChangelogCheckpointingDisabled(s"$testName - " +
            s"with colFamiliesEnabled=$colFamiliesEnabled", testTags: _*) {
            testBody(colFamiliesEnabled)
          }

        case _ =>
          throw new IllegalArgumentException(s"Unknown test mode: $testMode")
      }
    }
  }
}

@SlowSQLTest
class RocksDBSuite extends AlsoTestWithChangelogCheckpointingEnabled with SharedSparkSession {

  sqlConf.setConf(SQLConf.STATE_STORE_PROVIDER_CLASS, classOf[RocksDBStateStoreProvider].getName)

  testWithColumnFamilies(
    "RocksDB: check changelog and snapshot version",
    TestWithChangelogCheckpointingEnabled) { colFamiliesEnabled =>
    val remoteDir = Utils.createTempDir().toString
    val conf = dbConf.copy(minDeltasForSnapshot = 1)
    new File(remoteDir).delete() // to make sure that the directory gets created
    for (version <- 0 to 49) {
      withDB(remoteDir, version = version, conf = conf,
        useColumnFamilies = colFamiliesEnabled) { db =>
        db.put(version.toString, version.toString)
        db.commit()
        if ((version + 1) % 5 == 0) db.doMaintenance()
      }
    }

    if (isChangelogCheckpointingEnabled) {
      assert(changelogVersionsPresent(remoteDir) === (1 to 50))
      assert(snapshotVersionsPresent(remoteDir) === Range.inclusive(5, 50, 5))
    } else {
      assert(changelogVersionsPresent(remoteDir) === Seq.empty)
      assert(snapshotVersionsPresent(remoteDir) === (1 to 50))
    }
  }

  testWithColumnFamilies(s"RocksDB: load version that doesn't exist",
    TestWithBothChangelogCheckpointingEnabledAndDisabled) {
    colFamiliesEnabled =>
    val provider = new RocksDBStateStoreProvider()
    var ex = intercept[SparkException] {
      provider.getStore(-1)
    }
    checkError(
      ex,
      errorClass = "CANNOT_LOAD_STATE_STORE.UNCATEGORIZED",
      parameters = Map.empty
    )
    ex = intercept[SparkException] {
      provider.getReadStore(-1)
    }
    checkError(
      ex,
      errorClass = "CANNOT_LOAD_STATE_STORE.UNCATEGORIZED",
      parameters = Map.empty
    )

    val remoteDir = Utils.createTempDir().toString
    new File(remoteDir).delete() // to make sure that the directory gets created
    withDB(remoteDir, useColumnFamilies = colFamiliesEnabled) { db =>
      ex = intercept[SparkException] {
        db.load(1)
      }
      checkError(
        ex,
        errorClass = "CANNOT_LOAD_STATE_STORE.CANNOT_READ_STREAMING_STATE_FILE",
        parameters = Map(
          "fileToRead" -> s"$remoteDir/1.changelog"
        )
      )
    }
  }

  testWithColumnFamilies(
    "RocksDB: purge changelog and snapshots",
    TestWithChangelogCheckpointingEnabled) { colFamiliesEnabled =>
    val remoteDir = Utils.createTempDir().toString
    new File(remoteDir).delete() // to make sure that the directory gets created
    val conf = dbConf.copy(enableChangelogCheckpointing = true,
      minVersionsToRetain = 3, minDeltasForSnapshot = 1)
    withDB(remoteDir, conf = conf, useColumnFamilies = colFamiliesEnabled) { db =>
      db.load(0)
      db.commit()
      for (version <- 1 to 2) {
        db.load(version)
        db.commit()
        db.doMaintenance()
      }
      assert(snapshotVersionsPresent(remoteDir) === Seq(2, 3))
      assert(changelogVersionsPresent(remoteDir) == Seq(1, 2, 3))

      for (version <- 3 to 4) {
        db.load(version)
        db.commit()
      }
      assert(snapshotVersionsPresent(remoteDir) === Seq(2, 3))
      assert(changelogVersionsPresent(remoteDir) == (1 to 5))
      db.doMaintenance()
      // 3 is the latest snapshot <= maxSnapshotVersionPresent - minVersionsToRetain + 1
      assert(snapshotVersionsPresent(remoteDir) === Seq(3, 5))
      assert(changelogVersionsPresent(remoteDir) == (3 to 5))

      for (version <- 5 to 7) {
        db.load(version)
        db.commit()
      }
      assert(snapshotVersionsPresent(remoteDir) === Seq(3, 5))
      assert(changelogVersionsPresent(remoteDir) == (3 to 8))
      db.doMaintenance()
      // 5 is the latest snapshot <= maxSnapshotVersionPresent - minVersionsToRetain + 1
      assert(snapshotVersionsPresent(remoteDir) === Seq(5, 8))
      assert(changelogVersionsPresent(remoteDir) == (5 to 8))
    }
  }

  testWithColumnFamilies(
    "RocksDB: minDeltasForSnapshot",
    TestWithChangelogCheckpointingEnabled) { colFamiliesEnabled =>
    val remoteDir = Utils.createTempDir().toString
    new File(remoteDir).delete() // to make sure that the directory gets created
    val conf = dbConf.copy(enableChangelogCheckpointing = true, minDeltasForSnapshot = 3)
    withDB(remoteDir, conf = conf, useColumnFamilies = colFamiliesEnabled) { db =>
      for (version <- 0 to 1) {
        db.load(version)
        db.commit()
        db.doMaintenance()
      }
      // Snapshot should not be created because minDeltasForSnapshot = 3
      assert(snapshotVersionsPresent(remoteDir) === Seq.empty)
      assert(changelogVersionsPresent(remoteDir) == Seq(1, 2))
      db.load(2)
      db.commit()
      db.doMaintenance()
      assert(snapshotVersionsPresent(remoteDir) === Seq(3))
      db.load(3)
      for (i <- 1 to 10001) {
        db.put(i.toString, i.toString)
      }
      db.commit()
      db.doMaintenance()
      // Snapshot should be created this time because the size of the change log > 1000
      assert(snapshotVersionsPresent(remoteDir) === Seq(3, 4))
      for (version <- 4 to 7) {
        db.load(version)
        db.commit()
        db.doMaintenance()
      }
      assert(snapshotVersionsPresent(remoteDir) === Seq(3, 4, 7))
      for (version <- 8 to 20) {
        db.load(version)
        db.commit()
      }
      db.doMaintenance()
      assert(snapshotVersionsPresent(remoteDir) === Seq(3, 4, 7, 19))
    }
  }

  testWithColumnFamilies("SPARK-45419: Do not reuse SST files" +
    " in different RocksDB instances",
    TestWithChangelogCheckpointingEnabled) { colFamiliesEnabled =>
    val remoteDir = Utils.createTempDir().toString
    val conf = dbConf.copy(minDeltasForSnapshot = 0, compactOnCommit = false)
    new File(remoteDir).delete() // to make sure that the directory gets created
    withDB(remoteDir, conf = conf, useColumnFamilies = colFamiliesEnabled) { db =>
      for (version <- 0 to 2) {
        db.load(version)
        db.put(version.toString, version.toString)
        db.commit()
      }
      // upload snapshot 3.zip
      db.doMaintenance()
      // Roll back to version 1 and start to process data.
      for (version <- 1 to 3) {
        db.load(version)
        db.put(version.toString, version.toString)
        db.commit()
      }
      // Upload snapshot 4.zip, should not reuse the SST files in 3.zip
      db.doMaintenance()
    }

    withDB(remoteDir, conf = conf, useColumnFamilies = colFamiliesEnabled) { db =>
      // Open the db to verify that the state in 4.zip is no corrupted.
      db.load(4)
    }
  }

  // A rocksdb instance with changelog checkpointing enabled should be able to load
  // an existing checkpoint without changelog.
  testWithColumnFamilies(
    "RocksDB: changelog checkpointing backward compatibility",
    TestWithChangelogCheckpointingEnabled) { colFamiliesEnabled =>
    val remoteDir = Utils.createTempDir().toString
    new File(remoteDir).delete() // to make sure that the directory gets created
    val disableChangelogCheckpointingConf =
      dbConf.copy(enableChangelogCheckpointing = false, minVersionsToRetain = 30)
    withDB(remoteDir, conf = disableChangelogCheckpointingConf,
      useColumnFamilies = colFamiliesEnabled) { db =>
      for (version <- 1 to 30) {
        db.load(version - 1)
        db.put(version.toString, version.toString)
        db.remove((version - 1).toString)
        db.commit()
      }
      assert(snapshotVersionsPresent(remoteDir) === (1 to 30))
    }

    // Now enable changelog checkpointing in a checkpoint created by a state store
    // that disable changelog checkpointing.
    val enableChangelogCheckpointingConf =
      dbConf.copy(enableChangelogCheckpointing = true, minVersionsToRetain = 30,
        minDeltasForSnapshot = 1)
    withDB(remoteDir, conf = enableChangelogCheckpointingConf,
      useColumnFamilies = colFamiliesEnabled) { db =>
      for (version <- 1 to 30) {
        db.load(version)
        assert(db.iterator().map(toStr).toSet === Set((version.toString, version.toString)))
      }
      for (version <- 30 to 60) {
        db.load(version - 1)
        db.put(version.toString, version.toString)
        db.remove((version - 1).toString)
        db.commit()
      }
      assert(snapshotVersionsPresent(remoteDir) === (1 to 30))
      assert(changelogVersionsPresent(remoteDir) === (30 to 60))
      for (version <- 1 to 60) {
        db.load(version, readOnly = true)
        assert(db.iterator().map(toStr).toSet === Set((version.toString, version.toString)))
      }
      // Check that snapshots and changelogs get purged correctly.
      db.doMaintenance()
      assert(snapshotVersionsPresent(remoteDir) === Seq(30, 60))
      assert(changelogVersionsPresent(remoteDir) === (30 to 60))
      // Verify the content of retained versions.
      for (version <- 30 to 60) {
        db.load(version, readOnly = true)
        assert(db.iterator().map(toStr).toSet === Set((version.toString, version.toString)))
      }
    }
  }

  // A rocksdb instance with changelog checkpointing disabled should be able to load
  // an existing checkpoint with changelog.
  testWithColumnFamilies(
    "RocksDB: changelog checkpointing forward compatibility",
    TestWithChangelogCheckpointingEnabled) { colFamiliesEnabled =>
    val remoteDir = Utils.createTempDir().toString
    new File(remoteDir).delete() // to make sure that the directory gets created
    val enableChangelogCheckpointingConf =
      dbConf.copy(enableChangelogCheckpointing = true, minVersionsToRetain = 20,
        minDeltasForSnapshot = 3)
    withDB(remoteDir, conf = enableChangelogCheckpointingConf,
      useColumnFamilies = colFamiliesEnabled) { db =>
      for (version <- 1 to 30) {
        db.load(version - 1)
        db.put(version.toString, version.toString)
        db.remove((version - 1).toString)
        db.commit()
      }
    }

    // Now disable changelog checkpointing in a checkpoint created by a state store
    // that enable changelog checkpointing.
    val disableChangelogCheckpointingConf =
    dbConf.copy(enableChangelogCheckpointing = false, minVersionsToRetain = 20,
      minDeltasForSnapshot = 1)
    withDB(remoteDir, conf = disableChangelogCheckpointingConf,
      useColumnFamilies = colFamiliesEnabled) { db =>
      for (version <- 1 to 30) {
        db.load(version)
        assert(db.iterator().map(toStr).toSet === Set((version.toString, version.toString)))
      }
      for (version <- 31 to 60) {
        db.load(version - 1)
        db.put(version.toString, version.toString)
        db.remove((version - 1).toString)
        db.commit()
      }
      assert(changelogVersionsPresent(remoteDir) === (1 to 30))
      assert(snapshotVersionsPresent(remoteDir) === (31 to 60))
      for (version <- 1 to 60) {
        db.load(version, readOnly = true)
        assert(db.iterator().map(toStr).toSet === Set((version.toString, version.toString)))
      }
      // Check that snapshots and changelogs get purged correctly.
      db.doMaintenance()
      assert(snapshotVersionsPresent(remoteDir) === (41 to 60))
      assert(changelogVersionsPresent(remoteDir) === Seq.empty)
      // Verify the content of retained versions.
      for (version <- 41 to 60) {
        db.load(version, readOnly = true)
        assert(db.iterator().map(toStr).toSet === Set((version.toString, version.toString)))
      }
    }
  }

  testWithColumnFamilies(s"RocksDB: compression conf",
    TestWithBothChangelogCheckpointingEnabledAndDisabled) { colFamiliesEnabled =>
    val remoteDir = Utils.createTempDir().toString
    new File(remoteDir).delete() // to make sure that the directory gets created

    val conf = RocksDBConf().copy(compression = "zstd")
    withDB(remoteDir, conf = conf, useColumnFamilies = colFamiliesEnabled) { db =>
      assert(db.columnFamilyOptions.compressionType() == CompressionType.ZSTD_COMPRESSION)
    }

    // Test the default is LZ4
    withDB(remoteDir, conf = RocksDBConf().copy(), useColumnFamilies = colFamiliesEnabled) { db =>
      assert(db.columnFamilyOptions.compressionType() == CompressionType.LZ4_COMPRESSION)
    }
  }

  testWithColumnFamilies(s"RocksDB: get, put, iterator, commit, load",
    TestWithBothChangelogCheckpointingEnabledAndDisabled) { colFamiliesEnabled =>
    def testOps(compactOnCommit: Boolean): Unit = {
      val remoteDir = Utils.createTempDir().toString
      new File(remoteDir).delete() // to make sure that the directory gets created

      val conf = RocksDBConf().copy(compactOnCommit = compactOnCommit)
      withDB(remoteDir, conf = conf, useColumnFamilies = colFamiliesEnabled) { db =>
        assert(db.get("a") === null)
        assert(iterator(db).isEmpty)

        db.put("a", "1")
        assert(toStr(db.get("a")) === "1")
        db.commit()
      }

      withDB(remoteDir, conf = conf, version = 0, useColumnFamilies = colFamiliesEnabled) { db =>
        // version 0 can be loaded again
        assert(toStr(db.get("a")) === null)
        assert(iterator(db).isEmpty)
      }

      withDB(remoteDir, conf = conf, version = 1, useColumnFamilies = colFamiliesEnabled) { db =>
        // version 1 data recovered correctly
        assert(toStr(db.get("a")) === "1")
        assert(db.iterator().map(toStr).toSet === Set(("a", "1")))

        // make changes but do not commit version 2
        db.put("b", "2")
        assert(toStr(db.get("b")) === "2")
        assert(db.iterator().map(toStr).toSet === Set(("a", "1"), ("b", "2")))
      }

      withDB(remoteDir, conf = conf, version = 1, useColumnFamilies = colFamiliesEnabled) { db =>
        // version 1 data not changed
        assert(toStr(db.get("a")) === "1")
        assert(db.get("b") === null)
        assert(db.iterator().map(toStr).toSet === Set(("a", "1")))

        // commit version 2
        db.put("b", "2")
        assert(toStr(db.get("b")) === "2")
        db.commit()
        assert(db.iterator().map(toStr).toSet === Set(("a", "1"), ("b", "2")))
      }

      withDB(remoteDir, conf = conf, version = 1, useColumnFamilies = colFamiliesEnabled) { db =>
        // version 1 data not changed
        assert(toStr(db.get("a")) === "1")
        assert(db.get("b") === null)
      }

      withDB(remoteDir, conf = conf, version = 2, useColumnFamilies = colFamiliesEnabled) { db =>
        // version 2 can be loaded again
        assert(toStr(db.get("b")) === "2")
        assert(db.iterator().map(toStr).toSet === Set(("a", "1"), ("b", "2")))

        db.load(1)
        assert(toStr(db.get("b")) === null)
        assert(db.iterator().map(toStr).toSet === Set(("a", "1")))
      }
    }

    for (compactOnCommit <- Seq(false, true)) {
      withClue(s"compactOnCommit = $compactOnCommit") {
        testOps(compactOnCommit)
      }
    }
  }

  testWithColumnFamilies(s"RocksDB: column family creation with invalid names",
    TestWithBothChangelogCheckpointingEnabledAndDisabled) { colFamiliesEnabled =>
    val remoteDir = Utils.createTempDir().toString
    new File(remoteDir).delete() // to make sure that the directory gets created

    val conf = RocksDBConf().copy()
    withDB(remoteDir, conf = conf, useColumnFamilies = colFamiliesEnabled) { db =>
      Seq("default", "", " ", "    ", " default", " default ").foreach { colFamilyName =>
<<<<<<< HEAD
        val ex = intercept[Exception] {
          db.createColFamilyIfAbsent(colFamilyName)
        }
        ex.getCause.isInstanceOf[UnsupportedOperationException]
=======
        val ex = intercept[SparkUnsupportedOperationException] {
          db.createColFamilyIfAbsent(colFamilyName)
        }

        if (!colFamiliesEnabled) {
          checkError(
            ex,
            errorClass = "STATE_STORE_UNSUPPORTED_OPERATION",
            parameters = Map(
              "operationType" -> "create_col_family",
              "entity" -> "multiple column families disabled in RocksDBStateStoreProvider"
            ),
            matchPVals = true
          )
        } else {
          checkError(
            ex,
            errorClass = "STATE_STORE_CANNOT_USE_COLUMN_FAMILY_WITH_INVALID_NAME",
            parameters = Map(
              "operationName" -> "create_col_family",
              "colFamilyName" -> colFamilyName
            ),
            matchPVals = true
          )
        }
      }
    }
  }

  private def verifyStoreOperationUnsupported(
      operationName: String,
      colFamiliesEnabled: Boolean,
      colFamilyName: String)
      (testFn: => Unit): Unit = {
    val ex = intercept[SparkUnsupportedOperationException] {
      testFn
    }

    if (!colFamiliesEnabled) {
      checkError(
        ex,
        errorClass = "STATE_STORE_UNSUPPORTED_OPERATION",
        parameters = Map(
          "operationType" -> operationName,
          "entity" -> "multiple column families disabled in RocksDBStateStoreProvider"
        ),
        matchPVals = true
      )
    } else {
      checkError(
        ex,
        errorClass = "STATE_STORE_UNSUPPORTED_OPERATION_ON_MISSING_COLUMN_FAMILY",
        parameters = Map(
          "operationType" -> operationName,
          "colFamilyName" -> colFamilyName
        ),
        matchPVals = true
      )
    }
  }

  testWithColumnFamilies(s"RocksDB: operations on absent column family",
    TestWithBothChangelogCheckpointingEnabledAndDisabled) { colFamiliesEnabled =>
    val remoteDir = Utils.createTempDir().toString
    new File(remoteDir).delete() // to make sure that the directory gets created

    val conf = RocksDBConf().copy()
    withDB(remoteDir, conf = conf, useColumnFamilies = colFamiliesEnabled) { db =>
      db.load(0)
      val colFamilyName = "test"
      verifyStoreOperationUnsupported("put", colFamiliesEnabled, colFamilyName) {
        db.put("a", "1", colFamilyName)
      }

      verifyStoreOperationUnsupported("remove", colFamiliesEnabled, colFamilyName) {
        db.remove("a", colFamilyName)
      }

      verifyStoreOperationUnsupported("get", colFamiliesEnabled, colFamilyName) {
        db.get("a", colFamilyName)
      }

      verifyStoreOperationUnsupported("iterator", colFamiliesEnabled, colFamilyName) {
        db.iterator(colFamilyName)
      }

      verifyStoreOperationUnsupported("merge", colFamiliesEnabled, colFamilyName) {
        db.merge("a", "1", colFamilyName)
      }

      verifyStoreOperationUnsupported("prefixScan", colFamiliesEnabled, colFamilyName) {
        db.prefixScan("a", colFamilyName)
>>>>>>> e778ce68
      }
    }
  }

  testWithColumnFamilies(s"RocksDB: get, put, iterator, commit, load " +
    s"with multiple column families",
    TestWithBothChangelogCheckpointingEnabledAndDisabled) { colFamiliesEnabled =>
    val remoteDir = Utils.createTempDir().toString
    new File(remoteDir).delete() // to make sure that the directory gets created
    val colFamily1: String = "abc"
    val colFamily2: String = "xyz"

    val conf = RocksDBConf().copy()
    withDB(remoteDir, conf = conf, useColumnFamilies = true) { db =>
      db.createColFamilyIfAbsent(colFamily1)
      db.createColFamilyIfAbsent(colFamily2)

      assert(db.get("a", colFamily1) === null)
      assert(iterator(db, colFamily1).isEmpty)

      db.put("a", "1", colFamily1)
      assert(toStr(db.get("a", colFamily1)) === "1")

      assert(db.get("a", colFamily2) === null)
      assert(iterator(db, colFamily2).isEmpty)

      db.put("a", "1", colFamily2)
      assert(toStr(db.get("a", colFamily2)) === "1")

      db.commit()
    }

    withDB(remoteDir, conf = conf, version = 0, useColumnFamilies = true) { db =>
      val ex = intercept[SparkUnsupportedOperationException] {
        // version 0 can be loaded again
        assert(toStr(db.get("a", colFamily1)) === null)
        assert(iterator(db, colFamily1).isEmpty)

        // version 0 can be loaded again
        assert(toStr(db.get("a", colFamily2)) === null)
        assert(iterator(db, colFamily2).isEmpty)
      }
      checkError(
        ex,
        errorClass = "STATE_STORE_UNSUPPORTED_OPERATION_ON_MISSING_COLUMN_FAMILY",
        parameters = Map(
          "operationType" -> "get",
          "colFamilyName" -> colFamily1
        ),
        matchPVals = true
      )
    }

    withDB(remoteDir, conf = conf, version = 1, useColumnFamilies = true) { db =>
      // version 1 data recovered correctly
      assert(toStr(db.get("a", colFamily1)) === "1")
      assert(db.iterator(colFamily1).map(toStr).toSet === Set(("a", "1")))

      // make changes but do not commit version 2
      db.put("b", "2", colFamily1)
      assert(toStr(db.get("b", colFamily1)) === "2")
      assert(db.iterator(colFamily1).map(toStr).toSet === Set(("a", "1"), ("b", "2")))

      // version 1 data recovered correctly
      assert(toStr(db.get("a", colFamily2)) === "1")
      assert(db.iterator(colFamily2).map(toStr).toSet === Set(("a", "1")))

      // make changes but do not commit version 2
      db.put("b", "2", colFamily2)
      assert(toStr(db.get("b", colFamily2)) === "2")
      assert(db.iterator(colFamily2).map(toStr).toSet === Set(("a", "1"), ("b", "2")))
    }

    withDB(remoteDir, conf = conf, version = 1, useColumnFamilies = true) { db =>
      // version 1 data not changed
      assert(toStr(db.get("a", colFamily1)) === "1")
      assert(db.get("b", colFamily1) === null)
      assert(db.iterator(colFamily1).map(toStr).toSet === Set(("a", "1")))

      assert(toStr(db.get("a", colFamily2)) === "1")
      assert(db.get("b", colFamily2) === null)
      assert(db.iterator(colFamily2).map(toStr).toSet === Set(("a", "1")))

      // commit version 2
      db.put("b", "2", colFamily1)
      assert(toStr(db.get("b", colFamily1)) === "2")
      assert(db.iterator(colFamily1).map(toStr).toSet === Set(("a", "1"), ("b", "2")))

      db.put("b", "2", colFamily2)
      assert(toStr(db.get("b", colFamily2)) === "2")
      db.commit()
      assert(db.iterator(colFamily2).map(toStr).toSet === Set(("a", "1"), ("b", "2")))
    }

    withDB(remoteDir, conf = conf, version = 1, useColumnFamilies = true) { db =>
      // version 1 data not changed
      assert(toStr(db.get("a", colFamily1)) === "1")
      assert(db.get("b", colFamily1) === null)

      assert(toStr(db.get("a", colFamily2)) === "1")
      assert(db.get("b", colFamily2) === null)
    }

    withDB(remoteDir, conf = conf, version = 2, useColumnFamilies = true) { db =>
      // version 2 can be loaded again
      assert(toStr(db.get("b", colFamily1)) === "2")
      assert(db.iterator(colFamily1).map(toStr).toSet === Set(("a", "1"), ("b", "2")))

      assert(toStr(db.get("b", colFamily2)) === "2")
      assert(db.iterator(colFamily2).map(toStr).toSet === Set(("a", "1"), ("b", "2")))

      db.load(1)
      assert(toStr(db.get("b", colFamily1)) === null)
      assert(db.iterator(colFamily1).map(toStr).toSet === Set(("a", "1")))

      db.load(1)
      assert(toStr(db.get("b", colFamily2)) === null)
      assert(db.iterator(colFamily2).map(toStr).toSet === Set(("a", "1")))
    }
  }

  testWithColumnFamilies(s"RocksDB: handle commit failures and aborts",
    TestWithBothChangelogCheckpointingEnabledAndDisabled) { colFamiliesEnabled =>
    val hadoopConf = new Configuration()
    hadoopConf.set(
      SQLConf.STREAMING_CHECKPOINT_FILE_MANAGER_CLASS.parent.key,
      classOf[CreateAtomicTestManager].getName)
    val remoteDir = Utils.createTempDir().getAbsolutePath
    withDB(remoteDir, hadoopConf = hadoopConf, useColumnFamilies = colFamiliesEnabled) { db =>
      // Disable failure of output stream and generate versions
      CreateAtomicTestManager.shouldFailInCreateAtomic = false
      for (version <- 1 to 10) {
        db.load(version - 1)
        db.put(version.toString, version.toString) // update "1" -> "1", "2" -> "2", ...
        db.commit()
      }
      val version10Data = (1L to 10).map(_.toString).map(x => x -> x).toSet

      // Fail commit for next version and verify that reloading resets the files
      CreateAtomicTestManager.shouldFailInCreateAtomic = true
      db.load(10)
      db.put("11", "11")
      intercept[IOException] {
        quietly {
          db.commit()
        }
      }
      assert(db.load(10, readOnly = true).iterator().map(toStr).toSet === version10Data)
      CreateAtomicTestManager.shouldFailInCreateAtomic = false

      // Abort commit for next version and verify that reloading resets the files
      db.load(10)
      db.put("11", "11")
      db.rollback()
      assert(db.load(10, readOnly = true).iterator().map(toStr).toSet === version10Data)
    }
  }

  testWithChangelogCheckpointingEnabled("RocksDB: Unsupported Operations" +
    " with Changelog Checkpointing") {
    val dfsRootDir = new File(Utils.createTempDir().getAbsolutePath + "/state/1/1")
    val fileManager = new RocksDBFileManager(
      dfsRootDir.getAbsolutePath, Utils.createTempDir(), new Configuration)
    val changelogWriter = fileManager.getChangeLogWriter(1)

    val ex1 = intercept[SparkUnsupportedOperationException] {
      changelogWriter.put("a", "1", "testColFamily")
    }

    checkError(
      ex1,
      errorClass = "STATE_STORE_UNSUPPORTED_OPERATION",
      parameters = Map(
        "operationType" -> "Put",
        "entity" -> "changelog writer v1"
      ),
      matchPVals = true
    )
    val ex2 = intercept[SparkUnsupportedOperationException] {
      changelogWriter.delete("a", "testColFamily")
    }

    checkError(
      ex2,
      errorClass = "STATE_STORE_UNSUPPORTED_OPERATION",
      parameters = Map(
        "operationType" -> "Delete",
        "entity" -> "changelog writer v1"
      ),
      matchPVals = true
    )
  }

  testWithChangelogCheckpointingEnabled("RocksDBFileManager: read and write changelog") {
    val dfsRootDir = new File(Utils.createTempDir().getAbsolutePath + "/state/1/1")
    val fileManager = new RocksDBFileManager(
      dfsRootDir.getAbsolutePath, Utils.createTempDir(), new Configuration)
    val changelogWriter = fileManager.getChangeLogWriter(1)

    (1 to 5).foreach(i => changelogWriter.put(i.toString, i.toString))
    (2 to 4).foreach(j => changelogWriter.delete(j.toString))

    changelogWriter.commit()
    val changelogReader = fileManager.getChangelogReader(1)
    val entries = changelogReader.toSeq
    val expectedEntries = (1 to 5).map { i =>
      (RecordType.PUT_RECORD, i.toString.getBytes,
        i.toString.getBytes, StateStore.DEFAULT_COL_FAMILY_NAME)
    } ++ (2 to 4).map { j =>
      (RecordType.DELETE_RECORD, j.toString.getBytes,
        null, StateStore.DEFAULT_COL_FAMILY_NAME)
    }

    assert(entries.size == expectedEntries.size)
    entries.zip(expectedEntries).map{
      case (e1, e2) => assert(e1._1 === e2._1 && e1._2 === e2._2 &&
        e1._3 === e2._3 && e1._4 === e2._4)
    }
  }

  testWithChangelogCheckpointingEnabled(
    "RocksDBFileManager: read and write v2 changelog with default col family") {
    val dfsRootDir = new File(Utils.createTempDir().getAbsolutePath + "/state/1/1")
    val fileManager = new RocksDBFileManager(
      dfsRootDir.getAbsolutePath, Utils.createTempDir(), new Configuration)
    val changelogWriter = fileManager.getChangeLogWriter(1, true)
    (1 to 5).foreach { i =>
      changelogWriter.put(i.toString, i.toString, StateStore.DEFAULT_COL_FAMILY_NAME)
    }
    (1 to 5).foreach { i =>
      changelogWriter.merge(i.toString, i.toString, StateStore.DEFAULT_COL_FAMILY_NAME)
    }

    (2 to 4).foreach { j =>
      changelogWriter.delete(j.toString, StateStore.DEFAULT_COL_FAMILY_NAME)
    }

    changelogWriter.commit()
    val changelogReader = fileManager.getChangelogReader(1, true)
    val entries = changelogReader.toSeq
    val expectedEntries = (1 to 5).map { i =>
      (RecordType.PUT_RECORD, i.toString.getBytes,
        i.toString.getBytes, StateStore.DEFAULT_COL_FAMILY_NAME)
    } ++ (1 to 5).map { i =>
      (RecordType.MERGE_RECORD, i.toString.getBytes,
        i.toString.getBytes, StateStore.DEFAULT_COL_FAMILY_NAME)
    } ++ (2 to 4).map { j =>
      (RecordType.DELETE_RECORD, j.toString.getBytes,
        null, StateStore.DEFAULT_COL_FAMILY_NAME)
    }

    assert(entries.size == expectedEntries.size)
    entries.zip(expectedEntries).map{
      case (e1, e2) => assert(e1._1 === e2._1 && e1._2 === e2._2 &&
        e1._3 === e2._3 && e1._4 === e2._4)
    }
  }

  testWithChangelogCheckpointingEnabled(
    "RocksDBFileManager: read and write v2 changelog with multiple col families") {
    val dfsRootDir = new File(Utils.createTempDir().getAbsolutePath + "/state/1/1")
    val testColFamily1: String = "testColFamily1"
    val testColFamily2: String = "testColFamily2"
    val fileManager = new RocksDBFileManager(
      dfsRootDir.getAbsolutePath, Utils.createTempDir(), new Configuration)
    val changelogWriter = fileManager.getChangeLogWriter(1, true)
    (1 to 5).foreach(i => changelogWriter.put(i.toString, i.toString, testColFamily1))
    (1 to 5).foreach(i => changelogWriter.merge(i.toString, i.toString, testColFamily1))
    (2 to 4).foreach(j => changelogWriter.delete(j.toString, testColFamily1))

    (1 to 5).foreach(i => changelogWriter.put(i.toString, i.toString, testColFamily2))
    (1 to 5).foreach(i => changelogWriter.merge(i.toString, i.toString, testColFamily2))
    (2 to 4).foreach(j => changelogWriter.delete(j.toString, testColFamily2))

    changelogWriter.commit()
    val changelogReader = fileManager.getChangelogReader(1, true)
    val entries = changelogReader.toSeq
    val expectedEntriesForColFamily1 = (1 to 5).map { i =>
      (RecordType.PUT_RECORD, i.toString.getBytes,
        i.toString.getBytes, testColFamily1)
    } ++ (1 to 5).map { i =>
      (RecordType.MERGE_RECORD, i.toString.getBytes,
        i.toString.getBytes, testColFamily1)
    } ++ (2 to 4).map { j =>
      (RecordType.DELETE_RECORD, j.toString.getBytes,
        null, testColFamily1)
    }

    val expectedEntriesForColFamily2 = (1 to 5).map { i =>
      (RecordType.PUT_RECORD, i.toString.getBytes,
        i.toString.getBytes, testColFamily2)
    } ++ (1 to 5).map { i =>
      (RecordType.MERGE_RECORD, i.toString.getBytes,
        i.toString.getBytes, testColFamily2)
    } ++ (2 to 4).map { j =>
      (RecordType.DELETE_RECORD, j.toString.getBytes,
        null, testColFamily2)
    }

    val expectedEntries = expectedEntriesForColFamily1 ++ expectedEntriesForColFamily2
    assert(entries.size == expectedEntries.size)
    entries.zip(expectedEntries).map{
      case (e1, e2) => assert(e1._1 === e2._1 && e1._2 === e2._2 &&
        e1._3 === e2._3 && e1._4 === e2._4)
    }
  }

  testWithColumnFamilies("RocksDBFileManager: create init dfs directory with " +
    s"unknown number of keys",
    TestWithBothChangelogCheckpointingEnabledAndDisabled) { colFamiliesEnabled =>
    val dfsRootDir = new File(Utils.createTempDir().getAbsolutePath + "/state/1/1")
    try {
      val verificationDir = Utils.createTempDir().getAbsolutePath
      val fileManager = new RocksDBFileManager(
        dfsRootDir.getAbsolutePath, Utils.createTempDir(), new Configuration)
      // Save a version of empty checkpoint files
      val cpFiles = Seq()
      generateFiles(verificationDir, cpFiles)
      assert(!dfsRootDir.exists())
      saveCheckpointFiles(fileManager, cpFiles, version = 1, numKeys = -1)
      // The dfs root dir is created even with unknown number of keys
      assert(dfsRootDir.exists())
      loadAndVerifyCheckpointFiles(fileManager, verificationDir, version = 1, Nil, -1)
    } finally {
      Utils.deleteRecursively(dfsRootDir)
    }
  }

  test("ensure merge operation is not supported if column families is not enabled") {
    withTempDir { dir =>
      val remoteDir = Utils.createTempDir().toString
      val conf = dbConf.copy(minDeltasForSnapshot = 5, compactOnCommit = false)
      new File(remoteDir).delete() // to make sure that the directory gets created
      withDB(remoteDir, conf = conf, useColumnFamilies = false) { db =>
        db.load(0)
        db.put("a", "1")
        intercept[RuntimeException](
          db.merge("a", "2")
        )
      }
    }
  }

  test("RocksDB: ensure merge operation correctness") {
    withTempDir { dir =>
      val remoteDir = Utils.createTempDir().toString
      // minDeltasForSnapshot being 5 ensures that only changelog files are created
      // for the 3 commits below
      val conf = dbConf.copy(minDeltasForSnapshot = 5, compactOnCommit = false)
      new File(remoteDir).delete() // to make sure that the directory gets created
      withDB(remoteDir, conf = conf, useColumnFamilies = true) { db =>
        db.load(0)
        db.createColFamilyIfAbsent("cf1")
        db.createColFamilyIfAbsent("cf2")
        db.put("a", "1", "cf1")
        db.merge("a", "2", "cf1")
        db.put("a", "3", "cf2")
        db.commit()

        db.load(1)
        db.put("a", "2")
        db.merge("a", "3", "cf1")
        db.merge("a", "4", "cf2")
        db.commit()

        db.load(2)
        db.remove("a", "cf1")
        db.merge("a", "5")
        db.merge("a", "6", "cf2")
        db.commit()

        db.load(1)
        assert(new String(db.get("a", "cf1")) === "1,2")
        assert(new String(db.get("a", "cf2")) === "3")
        assert(db.get("a") === null)
        assert(db.iterator("cf1").map(toStr).toSet === Set(("a", "1,2")))
        assert(db.iterator("cf2").map(toStr).toSet === Set(("a", "3")))
        assert(db.iterator().isEmpty)

        db.load(2)
        assert(new String(db.get("a", "cf1")) === "1,2,3")
        assert(new String(db.get("a", "cf2")) === "3,4")
        assert(new String(db.get("a")) === "2")
        assert(db.iterator("cf1").map(toStr).toSet === Set(("a", "1,2,3")))
        assert(db.iterator("cf2").map(toStr).toSet === Set(("a", "3,4")))
        assert(db.iterator().map(toStr).toSet === Set(("a", "2")))

        db.load(3)
        assert(db.get("a", "cf1") === null)
        assert(new String(db.get("a", "cf2")) === "3,4,6")
        assert(new String(db.get("a")) === "2,5")
        assert(db.iterator("cf1").isEmpty)
        assert(db.iterator("cf2").map(toStr).toSet === Set(("a", "3,4,6")))
        assert(db.iterator().map(toStr).toSet === Set(("a", "2,5")))
      }
    }
  }

  testWithColumnFamilies("RocksDBFileManager: delete orphan files",
    TestWithBothChangelogCheckpointingEnabledAndDisabled) { colFamiliesEnabled =>
    withTempDir { dir =>
      val dfsRootDir = dir.getAbsolutePath
      // Use 2 file managers here to emulate concurrent execution
      // that checkpoint the same version of state
      val fileManager = new RocksDBFileManager(
        dfsRootDir, Utils.createTempDir(), new Configuration)
      val fileManager_ = new RocksDBFileManager(
        dfsRootDir, Utils.createTempDir(), new Configuration)
      val sstDir = s"$dfsRootDir/SSTs"
      def numRemoteSSTFiles: Int = listFiles(sstDir).length
      val logDir = s"$dfsRootDir/logs"
      def numRemoteLogFiles: Int = listFiles(logDir).length

      // Save a version of checkpoint files
      val cpFiles1 = Seq(
        "001.sst" -> 10,
        "002.sst" -> 20,
        "other-file1" -> 100,
        "other-file2" -> 200,
        "archive/00001.log" -> 1000,
        "archive/00002.log" -> 2000
      )
      saveCheckpointFiles(fileManager, cpFiles1, version = 1, numKeys = 101)
      assert(fileManager.getLatestVersion() === 1)
      assert(numRemoteSSTFiles == 2) // 2 sst files copied
      assert(numRemoteLogFiles == 2)

      // Overwrite version 1, previous sst and log files will become orphan
      val cpFiles1_ = Seq(
        "001.sst" -> 10,
        "002.sst" -> 20,
        "other-file1" -> 100,
        "other-file2" -> 200,
        "archive/00002.log" -> 1000,
        "archive/00003.log" -> 2000
      )
      saveCheckpointFiles(fileManager_, cpFiles1_, version = 1, numKeys = 101)
      assert(fileManager_.getLatestVersion() === 1)
      assert(numRemoteSSTFiles == 4)
      assert(numRemoteLogFiles == 4)

      // For orphan files cleanup test, add a sleep between 2 checkpoints.
      // We use file modification timestamp to find orphan files older than
      // any tracked files. Some file systems has timestamps in second precision.
      // Sleeping for 1.5s makes sure files from different versions has different timestamps.
      Thread.sleep(1500)
      // Save a version of checkpoint files
      val cpFiles2 = Seq(
        "003.sst" -> 10,
        "004.sst" -> 20,
        "other-file1" -> 100,
        "other-file2" -> 200,
        "archive/00004.log" -> 1000,
        "archive/00005.log" -> 2000
      )
      saveCheckpointFiles(fileManager_, cpFiles2, version = 2, numKeys = 121)
      fileManager_.deleteOldVersions(1)
      assert(numRemoteSSTFiles <= 4) // delete files recorded in 1.zip
      assert(numRemoteLogFiles <= 5) // delete files recorded in 1.zip and orphan 00001.log

      Thread.sleep(1500)
      // Save a version of checkpoint files
      val cpFiles3 = Seq(
        "005.sst" -> 10,
        "other-file1" -> 100,
        "other-file2" -> 200,
        "archive/00006.log" -> 1000,
        "archive/00007.log" -> 2000
      )
      saveCheckpointFiles(fileManager_, cpFiles3, version = 3, numKeys = 131)
      assert(fileManager_.getLatestVersion() === 3)
      fileManager_.deleteOldVersions(1)
      assert(numRemoteSSTFiles == 1)
      assert(numRemoteLogFiles == 2)
    }
  }

  testWithColumnFamilies("RocksDBFileManager: don't delete orphan files " +
    s"when there is only 1 version",
    TestWithBothChangelogCheckpointingEnabledAndDisabled) { colFamiliesEnabled =>
    withTempDir { dir =>
      val dfsRootDir = dir.getAbsolutePath
      val fileManager = new RocksDBFileManager(
        dfsRootDir, Utils.createTempDir(), new Configuration)
      (new File(dfsRootDir, "SSTs")).mkdir()
      (new File(dfsRootDir, "logs")).mkdir()

      val sstDir = s"$dfsRootDir/SSTs"
      def numRemoteSSTFiles: Int = listFiles(sstDir).length

      val logDir = s"$dfsRootDir/logs"
      def numRemoteLogFiles: Int = listFiles(logDir).length

      new File(sstDir, "orphan.sst").createNewFile()
      new File(logDir, "orphan.log").createNewFile()

      Thread.sleep(1500)
      // Save a version of checkpoint files
      val cpFiles1 = Seq(
        "001.sst" -> 10,
        "002.sst" -> 20,
        "other-file1" -> 100,
        "other-file2" -> 200,
        "archive/00001.log" -> 1000,
        "archive/00002.log" -> 2000
      )
      saveCheckpointFiles(fileManager, cpFiles1, version = 1, numKeys = 101)
      fileManager.deleteOldVersions(1)
      // Should not delete orphan files even when they are older than all existing files
      // when there is only 1 version.
      assert(numRemoteSSTFiles == 3)
      assert(numRemoteLogFiles == 3)

      Thread.sleep(1500)
      // Save a version of checkpoint files
      val cpFiles2 = Seq(
        "003.sst" -> 10,
        "004.sst" -> 20,
        "other-file1" -> 100,
        "other-file2" -> 200,
        "archive/00003.log" -> 1000,
        "archive/00004.log" -> 2000
      )
      saveCheckpointFiles(fileManager, cpFiles2, version = 2, numKeys = 101)
      assert(numRemoteSSTFiles == 5)
      assert(numRemoteLogFiles == 5)
      fileManager.deleteOldVersions(1)
      // Orphan files should be deleted now.
      assert(numRemoteSSTFiles == 2)
      assert(numRemoteLogFiles == 2)
    }
  }

  testWithColumnFamilies("RocksDBFileManager: upload only new immutable files",
    TestWithBothChangelogCheckpointingEnabledAndDisabled) { colFamiliesEnabled =>
    withTempDir { dir =>
      val dfsRootDir = dir.getAbsolutePath
      val verificationDir = Utils.createTempDir().getAbsolutePath // local dir to load checkpoints
      val fileManager = new RocksDBFileManager(
        dfsRootDir, Utils.createTempDir(), new Configuration)
      val sstDir = s"$dfsRootDir/SSTs"
      def numRemoteSSTFiles: Int = listFiles(sstDir).length
      val logDir = s"$dfsRootDir/logs"
      def numRemoteLogFiles: Int = listFiles(logDir).length

      // Verify behavior before any saved checkpoints
      assert(fileManager.getLatestVersion() === 0)

      // Try to load incorrect versions
      intercept[FileNotFoundException] {
        fileManager.loadCheckpointFromDfs(1, Utils.createTempDir())
      }

      // Save a version of checkpoint files
      val cpFiles1 = Seq(
        "sst-file1.sst" -> 10,
        "sst-file2.sst" -> 20,
        "other-file1" -> 100,
        "other-file2" -> 200,
        "archive/00001.log" -> 1000,
        "archive/00002.log" -> 2000
      )
      saveCheckpointFiles(fileManager, cpFiles1, version = 1, numKeys = 101)
      assert(fileManager.getLatestVersion() === 1)
      assert(numRemoteSSTFiles == 2) // 2 sst files copied
      assert(numRemoteLogFiles == 2) // 2 log files copied

      // Load back the checkpoint files into another local dir with existing files and verify
      generateFiles(verificationDir, Seq(
        "sst-file1.sst" -> 11, // files with same name but different sizes, should get overwritten
        "other-file1" -> 101,
        "archive/00001.log" -> 1001,
        "random-sst-file.sst" -> 100, // unnecessary files, should get deleted
        "random-other-file" -> 9,
        "00005.log" -> 101,
        "archive/00007.log" -> 101
      ))
      loadAndVerifyCheckpointFiles(fileManager, verificationDir, version = 1, cpFiles1, 101)

      // Save SAME version again with different checkpoint files and load back again to verify
      // whether files were overwritten.
      val cpFiles1_ = Seq(
        "sst-file1.sst" -> 10, // same SST file as before, this should get reused
        "sst-file2.sst" -> 25, // new SST file with same name as before, but different length
        "sst-file3.sst" -> 30, // new SST file
        "other-file1" -> 100, // same non-SST file as before, should not get copied
        "other-file2" -> 210, // new non-SST file with same name as before, but different length
        "other-file3" -> 300, // new non-SST file
        "archive/00001.log" -> 1000, // same log file as before, this should get reused
        "archive/00002.log" -> 2500, // new log file with same name as before, but different length
        "archive/00003.log" -> 3000 // new log file
      )
      saveCheckpointFiles(fileManager, cpFiles1_, version = 1, numKeys = 1001)
      assert(numRemoteSSTFiles === 4, "shouldn't copy same files again") // 2 old + 2 new SST files
      assert(numRemoteLogFiles === 4, "shouldn't copy same files again") // 2 old + 2 new log files
      loadAndVerifyCheckpointFiles(fileManager, verificationDir, version = 1, cpFiles1_, 1001)

      // Save another version and verify
      val cpFiles2 = Seq(
        "sst-file4.sst" -> 40,
        "other-file4" -> 400,
        "archive/00004.log" -> 4000
      )
      saveCheckpointFiles(fileManager, cpFiles2, version = 2, numKeys = 1501)
      assert(numRemoteSSTFiles === 5) // 1 new file over earlier 4 files
      assert(numRemoteLogFiles === 5) // 1 new file over earlier 4 files
      loadAndVerifyCheckpointFiles(fileManager, verificationDir, version = 2, cpFiles2, 1501)

      // Loading an older version should work
      loadAndVerifyCheckpointFiles(fileManager, verificationDir, version = 1, cpFiles1_, 1001)

      // Loading incorrect version should fail
      intercept[FileNotFoundException] {
        loadAndVerifyCheckpointFiles(fileManager, verificationDir, version = 3, Nil, 1001)
      }

      // Loading 0 should delete all files
      require(verificationDir.list().length > 0)
      loadAndVerifyCheckpointFiles(fileManager, verificationDir, version = 0, Nil, 0)
    }
  }

  testWithColumnFamilies("RocksDBFileManager: error writing [version].zip " +
    s"cancels the output stream",
    TestWithBothChangelogCheckpointingEnabledAndDisabled) { colFamiliesEnabled =>
    quietly {
      val hadoopConf = new Configuration()
      hadoopConf.set(
        SQLConf.STREAMING_CHECKPOINT_FILE_MANAGER_CLASS.parent.key,
        classOf[CreateAtomicTestManager].getName)
      val dfsRootDir = Utils.createTempDir().getAbsolutePath
      val fileManager = new RocksDBFileManager(dfsRootDir, Utils.createTempDir(), hadoopConf)
      val cpFiles = Seq("sst-file1.sst" -> 10, "sst-file2.sst" -> 20, "other-file1" -> 100)
      CreateAtomicTestManager.shouldFailInCreateAtomic = true
      intercept[IOException] {
        saveCheckpointFiles(fileManager, cpFiles, version = 1, numKeys = 101)
      }
      assert(CreateAtomicTestManager.cancelCalledInCreateAtomic)
    }
  }

  testWithColumnFamilies("disallow concurrent updates to the same RocksDB instance",
    TestWithBothChangelogCheckpointingEnabledAndDisabled) { colFamiliesEnabled =>
    quietly {
      withDB(
        Utils.createTempDir().toString,
        conf = dbConf.copy(lockAcquireTimeoutMs = 20),
        useColumnFamilies = colFamiliesEnabled) { db =>
        // DB has been loaded so current thread has already
        // acquired the lock on the RocksDB instance

        db.load(0) // Current thread should be able to load again

        // Another thread should not be able to load while current thread is using it
        var ex = intercept[SparkException] {
          ThreadUtils.runInNewThread("concurrent-test-thread-1") {
            db.load(0)
          }
        }
        checkError(
          ex,
          errorClass = "CANNOT_LOAD_STATE_STORE.UNRELEASED_THREAD_ERROR",
          parameters = Map(
            "loggingId" -> "\\[Thread-\\d+\\]",
            "newAcquiredThreadInfo" -> "\\[ThreadId: Some\\(\\d+\\)\\]",
            "acquiredThreadInfo" -> "\\[ThreadId: Some\\(\\d+\\)\\]",
            "timeWaitedMs" -> "\\d+",
            "stackTraceOutput" -> "(?s).*"
          ),
          matchPVals = true
        )

        // Commit should release the instance allowing other threads to load new version
        db.commit()
        ThreadUtils.runInNewThread("concurrent-test-thread-2") {
          db.load(1)
          db.commit()
        }

        // Another thread should not be able to load while current thread is using it
        db.load(2)
        ex = intercept[SparkException] {
          ThreadUtils.runInNewThread("concurrent-test-thread-2") {
            db.load(2)
          }
        }
        checkError(
          ex,
          errorClass = "CANNOT_LOAD_STATE_STORE.UNRELEASED_THREAD_ERROR",
          parameters = Map(
            "loggingId" -> "\\[Thread-\\d+\\]",
            "newAcquiredThreadInfo" -> "\\[ThreadId: Some\\(\\d+\\)\\]",
            "acquiredThreadInfo" -> "\\[ThreadId: Some\\(\\d+\\)\\]",
            "timeWaitedMs" -> "\\d+",
            "stackTraceOutput" -> "(?s).*"
          ),
          matchPVals = true
        )

        // Rollback should release the instance allowing other threads to load new version
        db.rollback()
        ThreadUtils.runInNewThread("concurrent-test-thread-3") {
          db.load(1)
          db.commit()
        }
      }
    }
  }

  testWithColumnFamilies("ensure concurrent access lock is released after Spark task completes",
    TestWithBothChangelogCheckpointingEnabledAndDisabled) { colFamiliesEnabled =>
    RocksDBSuite.withSingletonDB {
      // Load a RocksDB instance, that is, get a lock inside a task and then fail
      quietly {
        intercept[Exception] {
          sparkContext.makeRDD[Int](1 to 1, 1).map { i =>
            RocksDBSuite.singleton.load(0)
            throw new Exception("fail this task to test lock release")
          }.count()
        }
      }

      // Test whether you can load again, that is, will it successfully lock again
      RocksDBSuite.singleton.load(0)
    }
  }

  testWithColumnFamilies("checkpoint metadata serde roundtrip",
    TestWithBothChangelogCheckpointingEnabledAndDisabled) { colFamiliesEnabled =>
    // expect read metadata error when metadata uses unsupported version
    withTempDir { dir =>
      val file2 = new File(dir, "json")
      val json2 = """{"sstFiles":[],"numKeys":0}"""
      FileUtils.write(file2, s"v2\n$json2", Charset.defaultCharset)
      val e = intercept[SparkException] {
        RocksDBCheckpointMetadata.readFromFile(file2)
      }
      checkError(
        e,
        errorClass = "CANNOT_LOAD_STATE_STORE.CANNOT_READ_CHECKPOINT",
        parameters = Map(
          "expectedVersion" -> "v2",
          "actualVersion" -> "v1"
        )
      )
    }

    def checkJsonRoundtrip(metadata: RocksDBCheckpointMetadata, json: String): Unit = {
      assert(metadata.json == json)
      withTempDir { dir =>
        val file = new File(dir, "json")
        FileUtils.write(file, s"v1\n$json", Charset.defaultCharset)
        assert(metadata == RocksDBCheckpointMetadata.readFromFile(file))
      }
    }
    val sstFiles = Seq(RocksDBSstFile("00001.sst", "00001-uuid.sst", 12345678901234L))
    val logFiles = Seq(RocksDBLogFile("00001.log", "00001-uuid.log", 12345678901234L))

    // scalastyle:off line.size.limit
    // should always include sstFiles and numKeys
    checkJsonRoundtrip(
      RocksDBCheckpointMetadata(Seq.empty, 0L),
      """{"sstFiles":[],"numKeys":0}"""
    )
    // shouldn't include the "logFiles" field in json when it's empty
    checkJsonRoundtrip(
      RocksDBCheckpointMetadata(sstFiles, 12345678901234L),
      """{"sstFiles":[{"localFileName":"00001.sst","dfsSstFileName":"00001-uuid.sst","sizeBytes":12345678901234}],"numKeys":12345678901234}"""
    )
    checkJsonRoundtrip(
      RocksDBCheckpointMetadata(sstFiles, logFiles, 12345678901234L),
      """{"sstFiles":[{"localFileName":"00001.sst","dfsSstFileName":"00001-uuid.sst","sizeBytes":12345678901234}],"logFiles":[{"localFileName":"00001.log","dfsLogFileName":"00001-uuid.log","sizeBytes":12345678901234}],"numKeys":12345678901234}""")
    // scalastyle:on line.size.limit
  }

  testWithColumnFamilies("SPARK-36236: reset RocksDB metrics whenever a new version is loaded",
    TestWithBothChangelogCheckpointingEnabledAndDisabled) { colFamiliesEnabled =>
    def verifyMetrics(putCount: Long, getCount: Long, iterCountPositive: Boolean = false,
                      metrics: RocksDBMetrics): Unit = {
      assert(metrics.nativeOpsHistograms("put").count === putCount, "invalid put count")
      assert(metrics.nativeOpsHistograms("get").count === getCount, "invalid get count")
      if (iterCountPositive) {
        assert(metrics.nativeOpsMetrics("totalBytesReadThroughIterator") > 0)
      } else {
        assert(metrics.nativeOpsMetrics("totalBytesReadThroughIterator") === 0)
      }

      // most of the time get reads from WriteBatch which is not counted in this metric
      assert(metrics.nativeOpsMetrics("totalBytesRead") >= 0)
      assert(metrics.nativeOpsMetrics("totalBytesWritten") >= putCount * 1)

      assert(metrics.nativeOpsHistograms("compaction") != null)
      assert(metrics.nativeOpsMetrics("readBlockCacheMissCount") >= 0)
      assert(metrics.nativeOpsMetrics("readBlockCacheHitCount") >= 0)

      assert(metrics.nativeOpsMetrics("writerStallDuration") >= 0)
      assert(metrics.nativeOpsMetrics("totalBytesReadByCompaction") >= 0)
      assert(metrics.nativeOpsMetrics("totalBytesWrittenByCompaction") >=0)

      assert(metrics.nativeOpsMetrics("totalBytesWrittenByFlush") >= 0)
    }

    withTempDir { dir =>
      val remoteDir = dir.getCanonicalPath
      withDB(remoteDir, useColumnFamilies = colFamiliesEnabled) { db =>
        db.load(0)
        db.put("a", "1") // put also triggers a db get
        db.get("a") // this is found in-memory writebatch - no get triggered in db
        db.get("b") // key doesn't exists - triggers db get
        db.commit()
        verifyMetrics(putCount = 1, getCount = 3, metrics = db.metricsOpt.get)

        db.load(1)
        db.put("b", "2") // put also triggers a db get
        db.get("a") // not found in-memory writebatch, so triggers a db get
        db.get("c") // key doesn't exists - triggers db get
        assert(iterator(db).toSet === Set(("a", "1"), ("b", "2")))
        db.commit()
        verifyMetrics(putCount = 1, getCount = 3, iterCountPositive = true, db.metricsOpt.get)
      }
    }

    // disable resetting stats
    withTempDir { dir =>
      val remoteDir = dir.getCanonicalPath
      withDB(remoteDir,
        conf = dbConf.copy(resetStatsOnLoad = false),
        useColumnFamilies = colFamiliesEnabled) { db =>
        db.load(0)
        db.put("a", "1") // put also triggers a db get
        db.commit()
        // put and get counts are cumulative
        verifyMetrics(putCount = 1, getCount = 1, metrics = db.metricsOpt.get)

        db.load(1)
        db.put("b", "2") // put also triggers a db get
        db.get("a")
        db.commit()
        // put and get counts are cumulative: existing get=1, put=1: new get=2, put=1
        verifyMetrics(putCount = 2, getCount = 3, metrics = db.metricsOpt.get)
      }
    }

    // force compaction and check the compaction metrics
    withTempDir { dir =>
      val remoteDir = dir.getCanonicalPath
      withDB(remoteDir,
        conf = RocksDBConf().copy(compactOnCommit = true),
        useColumnFamilies = colFamiliesEnabled) { db =>
        db.load(0)
        db.put("a", "5")
        db.put("b", "5")
        db.commit()

        db.load(1)
        db.put("a", "10")
        db.put("b", "25")
        db.commit()

        val metrics = db.metricsOpt.get
        assert(metrics.nativeOpsHistograms("compaction").count > 0)
        assert(metrics.nativeOpsMetrics("totalBytesReadByCompaction") > 0)
        assert(metrics.nativeOpsMetrics("totalBytesWrittenByCompaction") > 0)
        assert(metrics.pinnedBlocksMemUsage >= 0)
      }
    }
  }

  // Add tests to check valid and invalid values for max_open_files passed to the underlying
  // RocksDB instance.
  Seq("-1", "100", "1000").foreach { maxOpenFiles =>
    testWithColumnFamilies(s"SPARK-39781: adding valid max_open_files=$maxOpenFiles " +
      "config property for RocksDB state store instance should succeed",
      TestWithBothChangelogCheckpointingEnabledAndDisabled) { colFamiliesEnabled =>
      withTempDir { dir =>
        val sqlConf = SQLConf.get.clone()
        sqlConf.setConfString("spark.sql.streaming.stateStore.rocksdb.maxOpenFiles", maxOpenFiles)
        val dbConf = RocksDBConf(StateStoreConf(sqlConf))
        assert(dbConf.maxOpenFiles === maxOpenFiles.toInt)

        val remoteDir = dir.getCanonicalPath
        withDB(remoteDir, conf = dbConf,
          useColumnFamilies = colFamiliesEnabled) { db =>
          // Do some DB ops
          db.load(0)
          db.put("a", "1")
          db.commit()
          assert(toStr(db.get("a")) === "1")
        }
      }
    }
  }

  Seq("test", "true").foreach { maxOpenFiles =>
    testWithColumnFamilies(s"SPARK-39781: adding invalid max_open_files=$maxOpenFiles config " +
      "property for RocksDB state store instance should fail",
      TestWithBothChangelogCheckpointingEnabledAndDisabled) { colFamiliesEnabled =>
      withTempDir { dir =>
        val ex = intercept[IllegalArgumentException] {
          val sqlConf = SQLConf.get.clone()
          sqlConf.setConfString("spark.sql.streaming.stateStore.rocksdb.maxOpenFiles",
            maxOpenFiles)
          val dbConf = RocksDBConf(StateStoreConf(sqlConf))
          assert(dbConf.maxOpenFiles === maxOpenFiles.toInt)

          val remoteDir = dir.getCanonicalPath
          withDB(remoteDir, conf = dbConf, useColumnFamilies = colFamiliesEnabled) { db =>
            // Do some DB ops
            db.load(0)
            db.put("a", "1")
            db.commit()
            assert(toStr(db.get("a")) === "1")
          }
        }
        assert(ex.getMessage.contains("Invalid value for"))
        assert(ex.getMessage.contains("must be an integer"))
      }
    }
  }

  Seq("1", "2", "3").foreach { maxWriteBufferNumber =>
    Seq("16", "32", "64").foreach {writeBufferSizeMB =>
      testWithColumnFamilies(s"SPARK-42819: configure memtable memory usage with " +
        s"maxWriteBufferNumber=$maxWriteBufferNumber and writeBufferSize=$writeBufferSizeMB",
        TestWithBothChangelogCheckpointingEnabledAndDisabled) { colFamiliesEnabled =>
        withTempDir { dir =>
          val sqlConf = new SQLConf
          sqlConf.setConfString("spark.sql.streaming.stateStore.rocksdb.maxWriteBufferNumber",
            maxWriteBufferNumber)
          sqlConf.setConfString("spark.sql.streaming.stateStore.rocksdb.writeBufferSizeMB",
            writeBufferSizeMB)
          val dbConf = RocksDBConf(StateStoreConf(sqlConf))
          assert(dbConf.maxWriteBufferNumber === maxWriteBufferNumber.toInt)
          assert(dbConf.writeBufferSizeMB === writeBufferSizeMB.toInt)

          val remoteDir = dir.getCanonicalPath
          withDB(remoteDir, conf = dbConf, useColumnFamilies = colFamiliesEnabled) { db =>
            // Do some DB ops
            db.load(0)
            db.put("a", "1")
            db.commit()
            assert(toStr(db.get("a")) === "1")
          }
        }
      }
    }
  }

  testWithColumnFamilies("Verify that fallocate is allowed by default",
    TestWithBothChangelogCheckpointingEnabledAndDisabled) { colFamiliesEnabled =>
     val sqlConf = new SQLConf
     val dbConf = RocksDBConf(StateStoreConf(sqlConf))
     assert(dbConf.allowFAllocate == true)
  }

 /** RocksDB memory management tests for bounded memory usage */
  testWithColumnFamilies("Memory mgmt - invalid config",
    TestWithBothChangelogCheckpointingEnabledAndDisabled) { colFamiliesEnabled =>
    withTempDir { dir =>
      try {
        RocksDBMemoryManager.resetWriteBufferManagerAndCache
        val sqlConf = new SQLConf
        sqlConf.setConfString(RocksDBConf.ROCKSDB_SQL_CONF_NAME_PREFIX + "."
          + RocksDBConf.BOUNDED_MEMORY_USAGE_CONF_KEY, "true")
        sqlConf.setConfString(RocksDBConf.ROCKSDB_SQL_CONF_NAME_PREFIX + "."
          + RocksDBConf.MAX_MEMORY_USAGE_MB_CONF_KEY, "100")
        sqlConf.setConfString(RocksDBConf.ROCKSDB_SQL_CONF_NAME_PREFIX + "."
          + RocksDBConf.WRITE_BUFFER_CACHE_RATIO_CONF_KEY, "0.7")
        sqlConf.setConfString(RocksDBConf.ROCKSDB_SQL_CONF_NAME_PREFIX + "."
          + RocksDBConf.HIGH_PRIORITY_POOL_RATIO_CONF_KEY, "0.6")

        val dbConf = RocksDBConf(StateStoreConf(sqlConf))
        assert(dbConf.boundedMemoryUsage === true)
        assert(dbConf.totalMemoryUsageMB === 100)
        assert(dbConf.writeBufferCacheRatio === 0.7)
        assert(dbConf.highPriorityPoolRatio === 0.6)

        val ex = intercept[Exception] {
          val remoteDir = dir.getCanonicalPath
          withDB(remoteDir, conf = dbConf, useColumnFamilies = colFamiliesEnabled) { db =>
            db.load(0)
            db.put("a", "1")
            db.commit()
          }
        }
        assert(ex.isInstanceOf[IllegalArgumentException])
        assert(ex.getMessage.contains("should be less than 1.0"))
      } finally {
        RocksDBMemoryManager.resetWriteBufferManagerAndCache
      }
    }
  }

  Seq("true", "false").foreach { boundedMemoryUsage =>
    testWithColumnFamilies(s"Memory mgmt - Cache reuse for RocksDB " +
      s"with boundedMemoryUsage=$boundedMemoryUsage",
      TestWithBothChangelogCheckpointingEnabledAndDisabled) { colFamiliesEnabled =>
      withTempDir { dir1 =>
        withTempDir { dir2 =>
          try {
            val sqlConf = new SQLConf
            sqlConf.setConfString(RocksDBConf.ROCKSDB_SQL_CONF_NAME_PREFIX + "."
              + RocksDBConf.BOUNDED_MEMORY_USAGE_CONF_KEY, boundedMemoryUsage)

            val dbConf = RocksDBConf(StateStoreConf(sqlConf))
            assert(dbConf.boundedMemoryUsage === boundedMemoryUsage.toBoolean)

            val remoteDir1 = dir1.getCanonicalPath
            val (writeManager1, cache1) = withDB(remoteDir1,
              conf = dbConf,
              useColumnFamilies = colFamiliesEnabled) { db =>
              db.load(0)
              db.put("a", "1")
              db.commit()
              db.getWriteBufferManagerAndCache()
            }

            val remoteDir2 = dir2.getCanonicalPath
            val (writeManager2, cache2) = withDB(remoteDir2,
              conf = dbConf,
              useColumnFamilies = colFamiliesEnabled) { db =>
              db.load(0)
              db.put("a", "1")
              db.commit()
              db.getWriteBufferManagerAndCache()
            }

            if (boundedMemoryUsage == "true") {
              assert(writeManager1 === writeManager2)
              assert(cache1 === cache2)
            } else {
              assert(writeManager1 === null)
              assert(writeManager2 === null)
              assert(cache1 != cache2)
            }
          } finally {
            RocksDBMemoryManager.resetWriteBufferManagerAndCache
          }
        }
      }
    }
  }

  Seq("100", "1000", "100000").foreach { totalMemorySizeMB =>
    testWithColumnFamilies(s"Memory mgmt - valid config " +
      s"with totalMemorySizeMB=$totalMemorySizeMB",
      TestWithBothChangelogCheckpointingEnabledAndDisabled) { colFamiliesEnabled =>
      withTempDir { dir =>
        try {
          val sqlConf = new SQLConf
          sqlConf.setConfString(RocksDBConf.ROCKSDB_SQL_CONF_NAME_PREFIX + "."
            + RocksDBConf.BOUNDED_MEMORY_USAGE_CONF_KEY, "true")
          sqlConf.setConfString(RocksDBConf.ROCKSDB_SQL_CONF_NAME_PREFIX + "."
            + RocksDBConf.MAX_MEMORY_USAGE_MB_CONF_KEY, totalMemorySizeMB)
          sqlConf.setConfString(RocksDBConf.ROCKSDB_SQL_CONF_NAME_PREFIX + "."
            + RocksDBConf.WRITE_BUFFER_CACHE_RATIO_CONF_KEY, "0.4")
          sqlConf.setConfString(RocksDBConf.ROCKSDB_SQL_CONF_NAME_PREFIX + "."
            + RocksDBConf.HIGH_PRIORITY_POOL_RATIO_CONF_KEY, "0.1")

          val dbConf = RocksDBConf(StateStoreConf(sqlConf))
          assert(dbConf.boundedMemoryUsage === true)
          assert(dbConf.totalMemoryUsageMB === totalMemorySizeMB.toLong)
          assert(dbConf.writeBufferCacheRatio === 0.4)
          assert(dbConf.highPriorityPoolRatio === 0.1)

          val remoteDir = dir.getCanonicalPath
          withDB(remoteDir, conf = dbConf, useColumnFamilies = colFamiliesEnabled) { db =>
            db.load(0)
            db.put("a", "1")
            db.put("b", "2")
            db.remove("a")
            db.put("c", "3")
            db.commit()
          }
        } finally {
          RocksDBMemoryManager.resetWriteBufferManagerAndCache
        }
      }
    }
  }

  testWithColumnFamilies("SPARK-37224: flipping option 'trackTotalNumberOfRows' during restart",
    TestWithBothChangelogCheckpointingEnabledAndDisabled) { colFamiliesEnabled =>
    withTempDir { dir =>
      val remoteDir = dir.getCanonicalPath

      var curVersion: Long = 0
      // starting with the config "trackTotalNumberOfRows = true"
      // this should track the number of rows correctly
      withDB(remoteDir,
        conf = dbConf.copy(trackTotalNumberOfRows = true),
        useColumnFamilies = colFamiliesEnabled) { db =>
        db.load(curVersion)
        db.put("a", "5")
        db.put("b", "5")

        curVersion = db.commit()

        assert(db.metricsOpt.get.numUncommittedKeys === 2)
        assert(db.metricsOpt.get.numCommittedKeys === 2)
      }

      // restart with config "trackTotalNumberOfRows = false"
      // this should reset the number of keys as -1, and keep the number as -1
      withDB(remoteDir,
        conf = dbConf.copy(trackTotalNumberOfRows = false),
        useColumnFamilies = colFamiliesEnabled) { db =>
        db.load(curVersion)

        db.put("b", "7")
        db.put("c", "7")

        curVersion = db.commit()

        assert(db.metricsOpt.get.numUncommittedKeys === -1)
        assert(db.metricsOpt.get.numCommittedKeys === -1)
      }

      // restart with config "trackTotalNumberOfRows = true" again
      // this should count the number of keys at the load phase, and continue tracking the number
      withDB(remoteDir,
        conf = dbConf.copy(trackTotalNumberOfRows = true),
        useColumnFamilies = colFamiliesEnabled) { db =>
        db.load(curVersion)

        db.put("c", "8")
        db.put("d", "8")

        curVersion = db.commit()

        assert(db.metricsOpt.get.numUncommittedKeys === 4)
        assert(db.metricsOpt.get.numCommittedKeys === 4)
      }
    }
  }

  test("time travel - validate successful RocksDB load") {
    val remoteDir = Utils.createTempDir().toString
    val conf = dbConf.copy(minDeltasForSnapshot = 1, compactOnCommit = false)
    new File(remoteDir).delete() // to make sure that the directory gets created
    withDB(remoteDir, conf = conf) { db =>
      for (version <- 0 to 1) {
        db.load(version)
        db.put(version.toString, version.toString)
        db.commit()
      }
      // upload snapshot 2.zip
      db.doMaintenance()
      for (version <- Seq(2)) {
        db.load(version)
        db.put(version.toString, version.toString)
        db.commit()
      }
      // upload snapshot 3.zip
      db.doMaintenance()
      // simulate db in another executor that override the zip file
      withDB(remoteDir, conf = conf) { db1 =>
        for (version <- 0 to 1) {
          db1.load(version)
          db1.put(version.toString, version.toString)
          db1.commit()
        }
        db1.doMaintenance()
      }
      db.load(2)
      for (version <- Seq(2)) {
        db.load(version)
        db.put(version.toString, version.toString)
        db.commit()
      }
      // upload snapshot 3.zip
      db.doMaintenance()
      // rollback to version 2
      db.load(2)
    }
  }

  test("time travel 2 - validate successful RocksDB load") {
    Seq(1, 2).map(minDeltasForSnapshot => {
      val remoteDir = Utils.createTempDir().toString
      val conf = dbConf.copy(minDeltasForSnapshot = minDeltasForSnapshot,
        compactOnCommit = false)
      new File(remoteDir).delete() // to make sure that the directory gets created
      withDB(remoteDir, conf = conf) { db =>
        for (version <- 0 to 1) {
          db.load(version)
          db.put(version.toString, version.toString)
          db.commit()
        }
        // upload snapshot 2.zip
        db.doMaintenance()
        for (version <- 2 to 3) {
          db.load(version)
          db.put(version.toString, version.toString)
          db.commit()
        }
        db.load(0)
        // simulate db in another executor that override the zip file
        withDB(remoteDir, conf = conf) { db1 =>
          for (version <- 0 to 1) {
            db1.load(version)
            db1.put(version.toString, version.toString)
            db1.commit()
          }
          db1.doMaintenance()
        }
        for (version <- 2 to 3) {
          db.load(version)
          db.put(version.toString, version.toString)
          db.commit()
        }
        // upload snapshot 4.zip
        db.doMaintenance()
      }
      withDB(remoteDir, version = 4, conf = conf) { db =>
      }
    })
  }

  test("time travel 3 - validate successful RocksDB load") {
    val remoteDir = Utils.createTempDir().toString
    val conf = dbConf.copy(minDeltasForSnapshot = 0, compactOnCommit = false)
    new File(remoteDir).delete() // to make sure that the directory gets created
    withDB(remoteDir, conf = conf) { db =>
      for (version <- 0 to 2) {
        db.load(version)
        db.put(version.toString, version.toString)
        db.commit()
      }
      // upload snapshot 2.zip
      db.doMaintenance()
      for (version <- 1 to 3) {
        db.load(version)
        db.put(version.toString, version.toString)
        db.commit()
      }
      // upload snapshot 4.zip
      db.doMaintenance()
    }

    withDB(remoteDir, version = 4, conf = conf) { db =>
    }
  }

  test("validate Rocks DB SST files do not have a VersionIdMismatch" +
    " when metadata file is not overwritten - scenario 1") {
    val fmClass = "org.apache.spark.sql.execution.streaming.state." +
      "NoOverwriteFileSystemBasedCheckpointFileManager"
    withTempDir { dir =>
      val dbConf = RocksDBConf(StateStoreConf(new SQLConf()))
      val hadoopConf = new Configuration()
      hadoopConf.set(STREAMING_CHECKPOINT_FILE_MANAGER_CLASS.parent.key, fmClass)

      val remoteDir = dir.getCanonicalPath
      withDB(remoteDir, conf = dbConf, hadoopConf = hadoopConf) { db1 =>
        withDB(remoteDir, conf = dbConf, hadoopConf = hadoopConf) { db2 =>
          // commit version 1 via db1
          db1.load(0)
          db1.put("a", "1")
          db1.put("b", "1")

          db1.commit()

          // commit version 1 via db2
          db2.load(0)
          db2.put("a", "1")
          db2.put("b", "1")

          db2.commit()

          // commit version 2 via db2
          db2.load(1)
          db2.put("a", "2")
          db2.put("b", "2")

          db2.commit()

          // reload version 1, this should succeed
          db2.load(1)
          db1.load(1)

          // reload version 2, this should succeed
          db2.load(2)
          db1.load(2)
        }
      }
    }
  }

  test("validate Rocks DB SST files do not have a VersionIdMismatch" +
    " when metadata file is overwritten - scenario 1") {
    withTempDir { dir =>
      val dbConf = RocksDBConf(StateStoreConf(new SQLConf()))
      val hadoopConf = new Configuration()
      val remoteDir = dir.getCanonicalPath
      withDB(remoteDir, conf = dbConf, hadoopConf = hadoopConf) { db1 =>
        withDB(remoteDir, conf = dbConf, hadoopConf = hadoopConf) { db2 =>
          // commit version 1 via db1
          db1.load(0)
          db1.put("a", "1")
          db1.put("b", "1")

          db1.commit()

          // commit version 1 via db2
          db2.load(0)
          db2.put("a", "1")
          db2.put("b", "1")

          db2.commit()

          // commit version 2 via db2
          db2.load(1)
          db2.put("a", "2")
          db2.put("b", "2")

          db2.commit()

          // reload version 1, this should succeed
          db2.load(1)
          db1.load(1)

          // reload version 2, this should succeed
          db2.load(2)
          db1.load(2)
        }
      }
    }
  }

  test("validate Rocks DB SST files do not have a VersionIdMismatch" +
    " when metadata file is not overwritten - scenario 2") {
    val fmClass = "org.apache.spark.sql.execution.streaming.state." +
      "NoOverwriteFileSystemBasedCheckpointFileManager"
    withTempDir { dir =>
      val dbConf = RocksDBConf(StateStoreConf(new SQLConf()))
      val hadoopConf = new Configuration()
      hadoopConf.set(STREAMING_CHECKPOINT_FILE_MANAGER_CLASS.parent.key, fmClass)

      val remoteDir = dir.getCanonicalPath
      withDB(remoteDir, conf = dbConf, hadoopConf = hadoopConf) { db1 =>
        withDB(remoteDir, conf = dbConf, hadoopConf = hadoopConf) { db2 =>
          // commit version 1 via db2
          db2.load(0)
          db2.put("a", "1")
          db2.put("b", "1")

          db2.commit()

          // commit version 1 via db1
          db1.load(0)
          db1.put("a", "1")
          db1.put("b", "1")

          db1.commit()

          // commit version 2 via db2
          db2.load(1)
          db2.put("a", "2")
          db2.put("b", "2")

          db2.commit()

          // reload version 1, this should succeed
          db2.load(1)
          db1.load(1)

          // reload version 2, this should succeed
          db2.load(2)
          db1.load(2)
        }
      }
    }
  }

  test("validate Rocks DB SST files do not have a VersionIdMismatch" +
    " when metadata file is overwritten - scenario 2") {
    withTempDir { dir =>
      val dbConf = RocksDBConf(StateStoreConf(new SQLConf()))
      val hadoopConf = new Configuration()
      val remoteDir = dir.getCanonicalPath
      withDB(remoteDir, conf = dbConf, hadoopConf = hadoopConf) { db1 =>
        withDB(remoteDir, conf = dbConf, hadoopConf = hadoopConf) { db2 =>
          // commit version 1 via db2
          db2.load(0)
          db2.put("a", "1")
          db2.put("b", "1")

          db2.commit()

          // commit version 1 via db1
          db1.load(0)
          db1.put("a", "1")
          db1.put("b", "1")

          db1.commit()

          // commit version 2 via db2
          db2.load(1)
          db2.put("a", "2")
          db2.put("b", "2")

          db2.commit()

          // reload version 1, this should succeed
          db2.load(1)
          db1.load(1)

          // reload version 2, this should succeed
          db2.load(2)
          db1.load(2)
        }
      }
    }
  }

  test("ensure local files deleted on filesystem" +
    " are cleaned from dfs file mapping") {
    def getSSTFiles(dir: File): Set[File] = {
      val sstFiles = new mutable.HashSet[File]()
      dir.listFiles().foreach { f =>
        if (f.isDirectory) {
          sstFiles ++= getSSTFiles(f)
        } else {
          if (f.getName.endsWith(".sst")) {
            sstFiles.add(f)
          }
        }
      }
      sstFiles.toSet
    }

    def filterAndDeleteSSTFiles(dir: File, filesToKeep: Set[File]): Unit = {
      dir.listFiles().foreach { f =>
        if (f.isDirectory) {
          filterAndDeleteSSTFiles(f, filesToKeep)
        } else {
          if (!filesToKeep.contains(f) && f.getName.endsWith(".sst")) {
            logInfo(s"deleting ${f.getAbsolutePath} from local directory")
            f.delete()
          }
        }
      }
    }

    withTempDir { dir =>
      withTempDir { localDir =>
        val sqlConf = new SQLConf()
        val dbConf = RocksDBConf(StateStoreConf(sqlConf))
        logInfo(s"config set to ${dbConf.compactOnCommit}")
        val hadoopConf = new Configuration()
        val remoteDir = dir.getCanonicalPath
        withDB(remoteDir = remoteDir,
          conf = dbConf,
          hadoopConf = hadoopConf,
          localDir = localDir) { db =>
          db.load(0)
          db.put("a", "1")
          db.put("b", "1")
          db.commit()
          db.doMaintenance()

          // find all SST files written in version 1
          val sstFiles = getSSTFiles(localDir)

          // make more commits, this would generate more SST files and write
          // them to remoteDir
          for (version <- 1 to 10) {
            db.load(version)
            db.put("c", "1")
            db.put("d", "1")
            db.commit()
            db.doMaintenance()
          }

          // clean the SST files committed after version 1 from local
          // filesystem. This is similar to what a process like compaction
          // where multiple L0 SST files can be merged into a single L1 file
          filterAndDeleteSSTFiles(localDir, sstFiles)

          // reload 2, and overwrite commit for version 3, this should not
          // reuse any locally deleted files as they should be removed from the mapping
          db.load(2)
          db.put("e", "1")
          db.put("f", "1")
          db.commit()
          db.doMaintenance()

          // clean local state
          db.load(0)

          // reload version 3, should be successful
          db.load(3)
        }
      }
    }
  }

  private def sqlConf = SQLConf.get.clone()

  private def dbConf = RocksDBConf(StateStoreConf(sqlConf))

  def withDB[T](
      remoteDir: String,
      version: Int = 0,
      conf: RocksDBConf = dbConf,
      hadoopConf: Configuration = new Configuration(),
      useColumnFamilies: Boolean = false,
      localDir: File = Utils.createTempDir())(
      func: RocksDB => T): T = {
    var db: RocksDB = null
    try {
      db = new RocksDB(
        remoteDir,
        conf = conf,
        localRootDir = localDir,
        hadoopConf = hadoopConf,
        loggingId = s"[Thread-${Thread.currentThread.getId}]",
        useColumnFamilies = useColumnFamilies
        )
      db.load(version)
      func(db)
    } finally {
      if (db != null) {
        db.close()
      }
    }
  }

  def generateFiles(dir: String, fileToLengths: Seq[(String, Int)]): Unit = {
    fileToLengths.foreach { case (fileName, length) =>
      val file = new File(dir, fileName)
      FileUtils.write(file, "a" * length, Charset.defaultCharset)
    }
  }

  def saveCheckpointFiles(
      fileManager: RocksDBFileManager,
      fileToLengths: Seq[(String, Int)],
      version: Int,
      numKeys: Int): Unit = {
    val checkpointDir = Utils.createTempDir().getAbsolutePath // local dir to create checkpoints
    generateFiles(checkpointDir, fileToLengths)
    fileManager.saveCheckpointToDfs(checkpointDir, version, numKeys)
  }

  def loadAndVerifyCheckpointFiles(
      fileManager: RocksDBFileManager,
      verificationDir: String,
      version: Int,
      expectedFiles: Seq[(String, Int)],
      expectedNumKeys: Int): Unit = {
    val metadata = fileManager.loadCheckpointFromDfs(version, verificationDir)
    val filesAndLengths =
      listFiles(verificationDir).map(f => f.getName -> f.length).toSet ++
      listFiles(verificationDir + "/archive").map(f => s"archive/${f.getName}" -> f.length()).toSet
    assert(filesAndLengths === expectedFiles.toSet)
    assert(metadata.numKeys === expectedNumKeys)
  }

  implicit def toFile(path: String): File = new File(path)

  implicit def toArray(str: String): Array[Byte] = if (str != null) str.getBytes else null

  implicit def toStr(bytes: Array[Byte]): String = if (bytes != null) new String(bytes) else null

  def toStr(kv: ByteArrayPair): (String, String) = (toStr(kv.key), toStr(kv.value))

  def iterator(db: RocksDB, colFamilyName: String = "default"):
    Iterator[(String, String)] = db.iterator(colFamilyName).map(toStr)

  def listFiles(file: File): Seq[File] = {
    if (!file.exists()) return Seq.empty
    file.listFiles.filter(file => !file.getName.endsWith("crc") && !file.isDirectory)
      .toImmutableArraySeq
  }

  def listFiles(file: String): Seq[File] = listFiles(new File(file))
}

object RocksDBSuite {
  @volatile var singleton: RocksDB = _

  def withSingletonDB[T](func: => T): T = {
    try {
      singleton = new RocksDB(
        dfsRootDir = Utils.createTempDir().getAbsolutePath,
        conf = RocksDBConf().copy(compactOnCommit = false, minVersionsToRetain = 100),
        hadoopConf = new Configuration(),
        loggingId = s"[Thread-${Thread.currentThread.getId}]")

      func
    } finally {
      if (singleton != null) {
        singleton.close()
        singleton = null
      }
    }
  }
}<|MERGE_RESOLUTION|>--- conflicted
+++ resolved
@@ -544,12 +544,6 @@
     val conf = RocksDBConf().copy()
     withDB(remoteDir, conf = conf, useColumnFamilies = colFamiliesEnabled) { db =>
       Seq("default", "", " ", "    ", " default", " default ").foreach { colFamilyName =>
-<<<<<<< HEAD
-        val ex = intercept[Exception] {
-          db.createColFamilyIfAbsent(colFamilyName)
-        }
-        ex.getCause.isInstanceOf[UnsupportedOperationException]
-=======
         val ex = intercept[SparkUnsupportedOperationException] {
           db.createColFamilyIfAbsent(colFamilyName)
         }
@@ -642,7 +636,6 @@
 
       verifyStoreOperationUnsupported("prefixScan", colFamiliesEnabled, colFamilyName) {
         db.prefixScan("a", colFamilyName)
->>>>>>> e778ce68
       }
     }
   }
