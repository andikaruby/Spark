--- conflicted
+++ resolved
@@ -2672,7 +2672,26 @@
       Date.valueOf(LocalDate.ofEpochDay(12345))))
   }
 
-<<<<<<< HEAD
+  test("exception mode for parsing date/timestamp string") {
+    val ds = Seq("{'t': '2020-01-27T20:06:11.847-0800'}").toDS()
+    val json = spark.read
+      .schema("t timestamp")
+      .option("timestampFormat", "yyyy-MM-dd'T'HH:mm:ss.SSSz")
+      .json(ds)
+    withSQLConf(SQLConf.LEGACY_TIME_PARSER_POLICY.key -> "exception") {
+      val msg = intercept[SparkException] {
+        json.collect()
+      }.getCause.getMessage
+      assert(msg.contains("Fail to parse"))
+    }
+    withSQLConf(SQLConf.LEGACY_TIME_PARSER_POLICY.key -> "legacy") {
+      checkAnswer(json, Row(Timestamp.valueOf("2020-01-27 20:06:11.847")))
+    }
+    withSQLConf(SQLConf.LEGACY_TIME_PARSER_POLICY.key -> "corrected") {
+      checkAnswer(json, Row(null))
+    }
+  }
+
   test("filters push down") {
     withTempPath { path =>
       val t = "2019-12-17 00:01:02"
@@ -2786,25 +2805,6 @@
           }
         }
       }
-=======
-  test("exception mode for parsing date/timestamp string") {
-    val ds = Seq("{'t': '2020-01-27T20:06:11.847-0800'}").toDS()
-    val json = spark.read
-      .schema("t timestamp")
-      .option("timestampFormat", "yyyy-MM-dd'T'HH:mm:ss.SSSz")
-      .json(ds)
-    withSQLConf(SQLConf.LEGACY_TIME_PARSER_POLICY.key -> "exception") {
-      val msg = intercept[SparkException] {
-        json.collect()
-      }.getCause.getMessage
-      assert(msg.contains("Fail to parse"))
-    }
-    withSQLConf(SQLConf.LEGACY_TIME_PARSER_POLICY.key -> "legacy") {
-      checkAnswer(json, Row(Timestamp.valueOf("2020-01-27 20:06:11.847")))
-    }
-    withSQLConf(SQLConf.LEGACY_TIME_PARSER_POLICY.key -> "corrected") {
-      checkAnswer(json, Row(null))
->>>>>>> 0a22f196
     }
   }
 }
