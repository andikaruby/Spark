/*
 * Licensed to the Apache Software Foundation (ASF) under one or more
 * contributor license agreements.  See the NOTICE file distributed with
 * this work for additional information regarding copyright ownership.
 * The ASF licenses this file to You under the Apache License, Version 2.0
 * (the "License"); you may not use this file except in compliance with
 * the License.  You may obtain a copy of the License at
 *
 *    http://www.apache.org/licenses/LICENSE-2.0
 *
 * Unless required by applicable law or agreed to in writing, software
 * distributed under the License is distributed on an "AS IS" BASIS,
 * WITHOUT WARRANTIES OR CONDITIONS OF ANY KIND, either express or implied.
 * See the License for the specific language governing permissions and
 * limitations under the License.
 */

package org.apache.spark.sql.execution.datasources.json

import java.io.{File, FileOutputStream, StringWriter}
import java.nio.charset.StandardCharsets
import java.nio.file.{Files, Paths, StandardOpenOption}
import java.sql.{Date, Timestamp}
import java.util.Locale

import com.fasterxml.jackson.core.JsonFactory
import org.apache.hadoop.fs.{Path, PathFilter}
import org.apache.hadoop.io.SequenceFile.CompressionType
import org.apache.hadoop.io.compress.GzipCodec

import org.apache.spark.{SparkException, TestUtils}
import org.apache.spark.rdd.RDD
import org.apache.spark.sql.{functions => F, _}
import org.apache.spark.sql.catalyst.json.{CreateJacksonParser, JacksonParser, JSONOptions}
import org.apache.spark.sql.catalyst.util.DateTimeUtils
import org.apache.spark.sql.execution.ExternalRDD
import org.apache.spark.sql.execution.datasources.DataSource
import org.apache.spark.sql.execution.datasources.json.JsonInferSchema.compatibleType
import org.apache.spark.sql.internal.SQLConf
import org.apache.spark.sql.test.SharedSQLContext
import org.apache.spark.sql.types._
import org.apache.spark.util.Utils

class TestFileFilter extends PathFilter {
  override def accept(path: Path): Boolean = path.getParent.getName != "p=2"
}

class JsonSuite extends QueryTest with SharedSQLContext with TestJsonData {
  import testImplicits._

  test("Type promotion") {
    def checkTypePromotion(expected: Any, actual: Any) {
      assert(expected.getClass == actual.getClass,
        s"Failed to promote ${actual.getClass} to ${expected.getClass}.")
      assert(expected == actual,
        s"Promoted value ${actual}(${actual.getClass}) does not equal the expected value " +
          s"${expected}(${expected.getClass}).")
    }

    val factory = new JsonFactory()
    def enforceCorrectType(value: Any, dataType: DataType): Any = {
      val writer = new StringWriter()
      Utils.tryWithResource(factory.createGenerator(writer)) { generator =>
        generator.writeObject(value)
        generator.flush()
      }

      val dummyOption = new JSONOptions(Map.empty[String, String], "GMT")
      val dummySchema = StructType(Seq.empty)
      val parser = new JacksonParser(dummySchema, dummyOption)

      Utils.tryWithResource(factory.createParser(writer.toString)) { jsonParser =>
        jsonParser.nextToken()
        val converter = parser.makeConverter(dataType)
        converter.apply(jsonParser)
      }
    }

    val intNumber: Int = 2147483647
    checkTypePromotion(intNumber, enforceCorrectType(intNumber, IntegerType))
    checkTypePromotion(intNumber.toLong, enforceCorrectType(intNumber, LongType))
    checkTypePromotion(intNumber.toDouble, enforceCorrectType(intNumber, DoubleType))
    checkTypePromotion(
      Decimal(intNumber), enforceCorrectType(intNumber, DecimalType.SYSTEM_DEFAULT))

    val longNumber: Long = 9223372036854775807L
    checkTypePromotion(longNumber, enforceCorrectType(longNumber, LongType))
    checkTypePromotion(longNumber.toDouble, enforceCorrectType(longNumber, DoubleType))
    checkTypePromotion(
      Decimal(longNumber), enforceCorrectType(longNumber, DecimalType.SYSTEM_DEFAULT))

    val doubleNumber: Double = 1.7976931348623157E308d
    checkTypePromotion(doubleNumber.toDouble, enforceCorrectType(doubleNumber, DoubleType))

    checkTypePromotion(DateTimeUtils.fromJavaTimestamp(new Timestamp(intNumber * 1000L)),
        enforceCorrectType(intNumber, TimestampType))
    checkTypePromotion(DateTimeUtils.fromJavaTimestamp(new Timestamp(intNumber.toLong * 1000L)),
        enforceCorrectType(intNumber.toLong, TimestampType))
    val strTime = "2014-09-30 12:34:56"
    checkTypePromotion(DateTimeUtils.fromJavaTimestamp(Timestamp.valueOf(strTime)),
        enforceCorrectType(strTime, TimestampType))

    val strDate = "2014-10-15"
    checkTypePromotion(
      DateTimeUtils.fromJavaDate(Date.valueOf(strDate)), enforceCorrectType(strDate, DateType))

    val ISO8601Time1 = "1970-01-01T01:00:01.0Z"
    val ISO8601Time2 = "1970-01-01T02:00:01-01:00"
    checkTypePromotion(DateTimeUtils.fromJavaTimestamp(new Timestamp(3601000)),
        enforceCorrectType(ISO8601Time1, TimestampType))
    checkTypePromotion(DateTimeUtils.fromJavaTimestamp(new Timestamp(10801000)),
        enforceCorrectType(ISO8601Time2, TimestampType))

    val ISO8601Date = "1970-01-01"
    checkTypePromotion(DateTimeUtils.millisToDays(32400000),
      enforceCorrectType(ISO8601Date, DateType))
  }

  test("Get compatible type") {
    def checkDataType(t1: DataType, t2: DataType, expected: DataType) {
      var actual = compatibleType(t1, t2)
      assert(actual == expected,
        s"Expected $expected as the most general data type for $t1 and $t2, found $actual")
      actual = compatibleType(t2, t1)
      assert(actual == expected,
        s"Expected $expected as the most general data type for $t1 and $t2, found $actual")
    }

    // NullType
    checkDataType(NullType, BooleanType, BooleanType)
    checkDataType(NullType, IntegerType, IntegerType)
    checkDataType(NullType, LongType, LongType)
    checkDataType(NullType, DoubleType, DoubleType)
    checkDataType(NullType, DecimalType.SYSTEM_DEFAULT, DecimalType.SYSTEM_DEFAULT)
    checkDataType(NullType, StringType, StringType)
    checkDataType(NullType, ArrayType(IntegerType), ArrayType(IntegerType))
    checkDataType(NullType, StructType(Nil), StructType(Nil))
    checkDataType(NullType, NullType, NullType)

    // BooleanType
    checkDataType(BooleanType, BooleanType, BooleanType)
    checkDataType(BooleanType, IntegerType, StringType)
    checkDataType(BooleanType, LongType, StringType)
    checkDataType(BooleanType, DoubleType, StringType)
    checkDataType(BooleanType, DecimalType.SYSTEM_DEFAULT, StringType)
    checkDataType(BooleanType, StringType, StringType)
    checkDataType(BooleanType, ArrayType(IntegerType), StringType)
    checkDataType(BooleanType, StructType(Nil), StringType)

    // IntegerType
    checkDataType(IntegerType, IntegerType, IntegerType)
    checkDataType(IntegerType, LongType, LongType)
    checkDataType(IntegerType, DoubleType, DoubleType)
    checkDataType(IntegerType, DecimalType.SYSTEM_DEFAULT, DecimalType.SYSTEM_DEFAULT)
    checkDataType(IntegerType, StringType, StringType)
    checkDataType(IntegerType, ArrayType(IntegerType), StringType)
    checkDataType(IntegerType, StructType(Nil), StringType)

    // LongType
    checkDataType(LongType, LongType, LongType)
    checkDataType(LongType, DoubleType, DoubleType)
    checkDataType(LongType, DecimalType.SYSTEM_DEFAULT, DecimalType.SYSTEM_DEFAULT)
    checkDataType(LongType, StringType, StringType)
    checkDataType(LongType, ArrayType(IntegerType), StringType)
    checkDataType(LongType, StructType(Nil), StringType)

    // DoubleType
    checkDataType(DoubleType, DoubleType, DoubleType)
    checkDataType(DoubleType, DecimalType.SYSTEM_DEFAULT, DoubleType)
    checkDataType(DoubleType, StringType, StringType)
    checkDataType(DoubleType, ArrayType(IntegerType), StringType)
    checkDataType(DoubleType, StructType(Nil), StringType)

    // DecimalType
    checkDataType(DecimalType.SYSTEM_DEFAULT, DecimalType.SYSTEM_DEFAULT,
      DecimalType.SYSTEM_DEFAULT)
    checkDataType(DecimalType.SYSTEM_DEFAULT, StringType, StringType)
    checkDataType(DecimalType.SYSTEM_DEFAULT, ArrayType(IntegerType), StringType)
    checkDataType(DecimalType.SYSTEM_DEFAULT, StructType(Nil), StringType)

    // StringType
    checkDataType(StringType, StringType, StringType)
    checkDataType(StringType, ArrayType(IntegerType), StringType)
    checkDataType(StringType, StructType(Nil), StringType)

    // ArrayType
    checkDataType(ArrayType(IntegerType), ArrayType(IntegerType), ArrayType(IntegerType))
    checkDataType(ArrayType(IntegerType), ArrayType(LongType), ArrayType(LongType))
    checkDataType(ArrayType(IntegerType), ArrayType(StringType), ArrayType(StringType))
    checkDataType(ArrayType(IntegerType), StructType(Nil), StringType)
    checkDataType(
      ArrayType(IntegerType, true), ArrayType(IntegerType), ArrayType(IntegerType, true))
    checkDataType(
      ArrayType(IntegerType, true), ArrayType(IntegerType, false), ArrayType(IntegerType, true))
    checkDataType(
      ArrayType(IntegerType, true), ArrayType(IntegerType, true), ArrayType(IntegerType, true))
    checkDataType(
      ArrayType(IntegerType, false), ArrayType(IntegerType), ArrayType(IntegerType, true))
    checkDataType(
      ArrayType(IntegerType, false), ArrayType(IntegerType, false), ArrayType(IntegerType, false))
    checkDataType(
      ArrayType(IntegerType, false), ArrayType(IntegerType, true), ArrayType(IntegerType, true))

    // StructType
    checkDataType(StructType(Nil), StructType(Nil), StructType(Nil))
    checkDataType(
      StructType(StructField("f1", IntegerType, true) :: Nil),
      StructType(StructField("f1", IntegerType, true) :: Nil),
      StructType(StructField("f1", IntegerType, true) :: Nil))
    checkDataType(
      StructType(StructField("f1", IntegerType, true) :: Nil),
      StructType(Nil),
      StructType(StructField("f1", IntegerType, true) :: Nil))
    checkDataType(
      StructType(
        StructField("f1", IntegerType, true) ::
        StructField("f2", IntegerType, true) :: Nil),
      StructType(StructField("f1", LongType, true) :: Nil),
      StructType(
        StructField("f1", LongType, true) ::
        StructField("f2", IntegerType, true) :: Nil))
    checkDataType(
      StructType(
        StructField("f1", IntegerType, true) :: Nil),
      StructType(
        StructField("f2", IntegerType, true) :: Nil),
      StructType(
        StructField("f1", IntegerType, true) ::
        StructField("f2", IntegerType, true) :: Nil))
    checkDataType(
      StructType(
        StructField("f1", IntegerType, true) :: Nil),
      DecimalType.SYSTEM_DEFAULT,
      StringType)
  }

  test("Complex field and type inferring with null in sampling") {
    val jsonDF = spark.read.json(jsonNullStruct)
    val expectedSchema = StructType(
      StructField("headers", StructType(
        StructField("Charset", StringType, true) ::
          StructField("Host", StringType, true) :: Nil)
        , true) ::
        StructField("ip", StringType, true) ::
        StructField("nullstr", StringType, true):: Nil)

    assert(expectedSchema === jsonDF.schema)
    jsonDF.createOrReplaceTempView("jsonTable")

    checkAnswer(
      sql("select nullstr, headers.Host from jsonTable"),
      Seq(Row("", "1.abc.com"), Row("", null), Row("", null), Row(null, null))
    )
  }

  test("Primitive field and type inferring") {
    val jsonDF = spark.read.json(primitiveFieldAndType)

    val expectedSchema = StructType(
      StructField("bigInteger", DecimalType(20, 0), true) ::
      StructField("boolean", BooleanType, true) ::
      StructField("double", DoubleType, true) ::
      StructField("integer", LongType, true) ::
      StructField("long", LongType, true) ::
      StructField("null", StringType, true) ::
      StructField("string", StringType, true) :: Nil)

    assert(expectedSchema === jsonDF.schema)

    jsonDF.createOrReplaceTempView("jsonTable")

    checkAnswer(
      sql("select * from jsonTable"),
      Row(new java.math.BigDecimal("92233720368547758070"),
        true,
        1.7976931348623157E308,
        10,
        21474836470L,
        null,
        "this is a simple string.")
    )
  }

  test("Complex field and type inferring") {
    val jsonDF = spark.read.json(complexFieldAndType1)

    val expectedSchema = StructType(
      StructField("arrayOfArray1", ArrayType(ArrayType(StringType, true), true), true) ::
      StructField("arrayOfArray2", ArrayType(ArrayType(DoubleType, true), true), true) ::
      StructField("arrayOfBigInteger", ArrayType(DecimalType(21, 0), true), true) ::
      StructField("arrayOfBoolean", ArrayType(BooleanType, true), true) ::
      StructField("arrayOfDouble", ArrayType(DoubleType, true), true) ::
      StructField("arrayOfInteger", ArrayType(LongType, true), true) ::
      StructField("arrayOfLong", ArrayType(LongType, true), true) ::
      StructField("arrayOfNull", ArrayType(StringType, true), true) ::
      StructField("arrayOfString", ArrayType(StringType, true), true) ::
      StructField("arrayOfStruct", ArrayType(
        StructType(
          StructField("field1", BooleanType, true) ::
          StructField("field2", StringType, true) ::
          StructField("field3", StringType, true) :: Nil), true), true) ::
      StructField("struct", StructType(
        StructField("field1", BooleanType, true) ::
        StructField("field2", DecimalType(20, 0), true) :: Nil), true) ::
      StructField("structWithArrayFields", StructType(
        StructField("field1", ArrayType(LongType, true), true) ::
        StructField("field2", ArrayType(StringType, true), true) :: Nil), true) :: Nil)

    assert(expectedSchema === jsonDF.schema)

    jsonDF.createOrReplaceTempView("jsonTable")

    // Access elements of a primitive array.
    checkAnswer(
      sql("select arrayOfString[0], arrayOfString[1], arrayOfString[2] from jsonTable"),
      Row("str1", "str2", null)
    )

    // Access an array of null values.
    checkAnswer(
      sql("select arrayOfNull from jsonTable"),
      Row(Seq(null, null, null, null))
    )

    // Access elements of a BigInteger array (we use DecimalType internally).
    checkAnswer(
      sql("select arrayOfBigInteger[0], arrayOfBigInteger[1], arrayOfBigInteger[2] from jsonTable"),
      Row(new java.math.BigDecimal("922337203685477580700"),
        new java.math.BigDecimal("-922337203685477580800"), null)
    )

    // Access elements of an array of arrays.
    checkAnswer(
      sql("select arrayOfArray1[0], arrayOfArray1[1] from jsonTable"),
      Row(Seq("1", "2", "3"), Seq("str1", "str2"))
    )

    // Access elements of an array of arrays.
    checkAnswer(
      sql("select arrayOfArray2[0], arrayOfArray2[1] from jsonTable"),
      Row(Seq(1.0, 2.0, 3.0), Seq(1.1, 2.1, 3.1))
    )

    // Access elements of an array inside a filed with the type of ArrayType(ArrayType).
    checkAnswer(
      sql("select arrayOfArray1[1][1], arrayOfArray2[1][1] from jsonTable"),
      Row("str2", 2.1)
    )

    // Access elements of an array of structs.
    checkAnswer(
      sql("select arrayOfStruct[0], arrayOfStruct[1], arrayOfStruct[2], arrayOfStruct[3] " +
        "from jsonTable"),
      Row(
        Row(true, "str1", null),
        Row(false, null, null),
        Row(null, null, null),
        null)
    )

    // Access a struct and fields inside of it.
    checkAnswer(
      sql("select struct, struct.field1, struct.field2 from jsonTable"),
      Row(
        Row(true, new java.math.BigDecimal("92233720368547758070")),
        true,
        new java.math.BigDecimal("92233720368547758070")) :: Nil
    )

    // Access an array field of a struct.
    checkAnswer(
      sql("select structWithArrayFields.field1, structWithArrayFields.field2 from jsonTable"),
      Row(Seq(4, 5, 6), Seq("str1", "str2"))
    )

    // Access elements of an array field of a struct.
    checkAnswer(
      sql("select structWithArrayFields.field1[1], structWithArrayFields.field2[3] from jsonTable"),
      Row(5, null)
    )
  }

  test("GetField operation on complex data type") {
    val jsonDF = spark.read.json(complexFieldAndType1)
    jsonDF.createOrReplaceTempView("jsonTable")

    checkAnswer(
      sql("select arrayOfStruct[0].field1, arrayOfStruct[0].field2 from jsonTable"),
      Row(true, "str1")
    )

    // Getting all values of a specific field from an array of structs.
    checkAnswer(
      sql("select arrayOfStruct.field1, arrayOfStruct.field2 from jsonTable"),
      Row(Seq(true, false, null), Seq("str1", null, null))
    )
  }

  test("Type conflict in primitive field values") {
    val jsonDF = spark.read.json(primitiveFieldValueTypeConflict)

    val expectedSchema = StructType(
      StructField("num_bool", StringType, true) ::
      StructField("num_num_1", LongType, true) ::
      StructField("num_num_2", DoubleType, true) ::
      StructField("num_num_3", DoubleType, true) ::
      StructField("num_str", StringType, true) ::
      StructField("str_bool", StringType, true) :: Nil)

    assert(expectedSchema === jsonDF.schema)

    jsonDF.createOrReplaceTempView("jsonTable")

    checkAnswer(
      sql("select * from jsonTable"),
      Row("true", 11L, null, 1.1, "13.1", "str1") ::
        Row("12", null, 21474836470.9, null, null, "true") ::
        Row("false", 21474836470L, 92233720368547758070d, 100, "str1", "false") ::
        Row(null, 21474836570L, 1.1, 21474836470L, "92233720368547758070", null) :: Nil
    )

    // Number and Boolean conflict: resolve the type as number in this query.
    checkAnswer(
      sql("select num_bool - 10 from jsonTable where num_bool > 11"),
      Row(2)
    )

    // Widening to LongType
    checkAnswer(
      sql("select num_num_1 - 100 from jsonTable where num_num_1 > 11"),
      Row(21474836370L) :: Row(21474836470L) :: Nil
    )

    checkAnswer(
      sql("select num_num_1 - 100 from jsonTable where num_num_1 > 10"),
      Row(-89) :: Row(21474836370L) :: Row(21474836470L) :: Nil
    )

    // Widening to DecimalType
    checkAnswer(
      sql("select num_num_2 + 1.3 from jsonTable where num_num_2 > 1.1"),
      Row(21474836472.2) ::
        Row(92233720368547758071.3) :: Nil
    )

    // Widening to Double
    checkAnswer(
      sql("select num_num_3 + 1.2 from jsonTable where num_num_3 > 1.1"),
      Row(101.2) :: Row(21474836471.2) :: Nil
    )

    // Number and String conflict: resolve the type as number in this query.
    checkAnswer(
      sql("select num_str + 1.2 from jsonTable where num_str > 14d"),
      Row(92233720368547758071.2)
    )

    // Number and String conflict: resolve the type as number in this query.
    checkAnswer(
      sql("select num_str + 1.2 from jsonTable where num_str >= 92233720368547758060"),
      Row(new java.math.BigDecimal("92233720368547758071.2").doubleValue)
    )

    // String and Boolean conflict: resolve the type as string.
    checkAnswer(
      sql("select * from jsonTable where str_bool = 'str1'"),
      Row("true", 11L, null, 1.1, "13.1", "str1")
    )
  }

  ignore("Type conflict in primitive field values (Ignored)") {
    val jsonDF = spark.read.json(primitiveFieldValueTypeConflict)
    jsonDF.createOrReplaceTempView("jsonTable")

    // Right now, the analyzer does not promote strings in a boolean expression.
    // Number and Boolean conflict: resolve the type as boolean in this query.
    checkAnswer(
      sql("select num_bool from jsonTable where NOT num_bool"),
      Row(false)
    )

    checkAnswer(
      sql("select str_bool from jsonTable where NOT str_bool"),
      Row(false)
    )

    // Right now, the analyzer does not know that num_bool should be treated as a boolean.
    // Number and Boolean conflict: resolve the type as boolean in this query.
    checkAnswer(
      sql("select num_bool from jsonTable where num_bool"),
      Row(true)
    )

    checkAnswer(
      sql("select str_bool from jsonTable where str_bool"),
      Row(false)
    )

    // The plan of the following DSL is
    // Project [(CAST(num_str#65:4, DoubleType) + 1.2) AS num#78]
    //  Filter (CAST(CAST(num_str#65:4, DoubleType), DecimalType) > 92233720368547758060)
    //    ExistingRdd [num_bool#61,num_num_1#62L,num_num_2#63,num_num_3#64,num_str#65,str_bool#66]
    // We should directly cast num_str to DecimalType and also need to do the right type promotion
    // in the Project.
    checkAnswer(
      jsonDF.
        where('num_str >= BigDecimal("92233720368547758060")).
        select(('num_str + 1.2).as("num")),
      Row(new java.math.BigDecimal("92233720368547758071.2").doubleValue())
    )

    // The following test will fail. The type of num_str is StringType.
    // So, to evaluate num_str + 1.2, we first need to use Cast to convert the type.
    // In our test data, one value of num_str is 13.1.
    // The result of (CAST(num_str#65:4, DoubleType) + 1.2) for this value is 14.299999999999999,
    // which is not 14.3.
    // Number and String conflict: resolve the type as number in this query.
    checkAnswer(
      sql("select num_str + 1.2 from jsonTable where num_str > 13"),
      Row(BigDecimal("14.3")) :: Row(BigDecimal("92233720368547758071.2")) :: Nil
    )
  }

  test("Type conflict in complex field values") {
    val jsonDF = spark.read.json(complexFieldValueTypeConflict)

    val expectedSchema = StructType(
      StructField("array", ArrayType(LongType, true), true) ::
      StructField("num_struct", StringType, true) ::
      StructField("str_array", StringType, true) ::
      StructField("struct", StructType(
        StructField("field", StringType, true) :: Nil), true) ::
      StructField("struct_array", StringType, true) :: Nil)

    assert(expectedSchema === jsonDF.schema)

    jsonDF.createOrReplaceTempView("jsonTable")

    checkAnswer(
      sql("select * from jsonTable"),
      Row(Seq(), "11", "[1,2,3]", Row(null), "[]") ::
        Row(null, """{"field":false}""", null, null, "{}") ::
        Row(Seq(4, 5, 6), null, "str", Row(null), "[7,8,9]") ::
        Row(Seq(7), "{}", """["str1","str2",33]""", Row("str"), """{"field":true}""") :: Nil
    )
  }

  test("Type conflict in array elements") {
    val jsonDF = spark.read.json(arrayElementTypeConflict)

    val expectedSchema = StructType(
      StructField("array1", ArrayType(StringType, true), true) ::
      StructField("array2", ArrayType(StructType(
        StructField("field", LongType, true) :: Nil), true), true) ::
      StructField("array3", ArrayType(StringType, true), true) :: Nil)

    assert(expectedSchema === jsonDF.schema)

    jsonDF.createOrReplaceTempView("jsonTable")

    checkAnswer(
      sql("select * from jsonTable"),
      Row(Seq("1", "1.1", "true", null, "[]", "{}", "[2,3,4]",
        """{"field":"str"}"""), Seq(Row(214748364700L), Row(1)), null) ::
      Row(null, null, Seq("""{"field":"str"}""", """{"field":1}""")) ::
      Row(null, null, Seq("1", "2", "3")) :: Nil
    )

    // Treat an element as a number.
    checkAnswer(
      sql("select array1[0] + 1 from jsonTable where array1 is not null"),
      Row(2)
    )
  }

  test("Handling missing fields") {
    val jsonDF = spark.read.json(missingFields)

    val expectedSchema = StructType(
      StructField("a", BooleanType, true) ::
      StructField("b", LongType, true) ::
      StructField("c", ArrayType(LongType, true), true) ::
      StructField("d", StructType(
        StructField("field", BooleanType, true) :: Nil), true) ::
      StructField("e", StringType, true) :: Nil)

    assert(expectedSchema === jsonDF.schema)

    jsonDF.createOrReplaceTempView("jsonTable")
  }

  test("Loading a JSON dataset from a text file") {
    val dir = Utils.createTempDir()
    dir.delete()
    val path = dir.getCanonicalPath
    primitiveFieldAndType.map(record => record.replaceAll("\n", " ")).write.text(path)
    val jsonDF = spark.read.json(path)

    val expectedSchema = StructType(
      StructField("bigInteger", DecimalType(20, 0), true) ::
      StructField("boolean", BooleanType, true) ::
      StructField("double", DoubleType, true) ::
      StructField("integer", LongType, true) ::
      StructField("long", LongType, true) ::
      StructField("null", StringType, true) ::
      StructField("string", StringType, true) :: Nil)

    assert(expectedSchema === jsonDF.schema)

    jsonDF.createOrReplaceTempView("jsonTable")

    checkAnswer(
      sql("select * from jsonTable"),
      Row(new java.math.BigDecimal("92233720368547758070"),
      true,
      1.7976931348623157E308,
      10,
      21474836470L,
      null,
      "this is a simple string.")
    )
  }

  test("Loading a JSON dataset primitivesAsString returns schema with primitive types as strings") {
    val dir = Utils.createTempDir()
    dir.delete()
    val path = dir.getCanonicalPath
    primitiveFieldAndType.map(record => record.replaceAll("\n", " ")).write.text(path)
    val jsonDF = spark.read.option("primitivesAsString", "true").json(path)

    val expectedSchema = StructType(
      StructField("bigInteger", StringType, true) ::
      StructField("boolean", StringType, true) ::
      StructField("double", StringType, true) ::
      StructField("integer", StringType, true) ::
      StructField("long", StringType, true) ::
      StructField("null", StringType, true) ::
      StructField("string", StringType, true) :: Nil)

    assert(expectedSchema === jsonDF.schema)

    jsonDF.createOrReplaceTempView("jsonTable")

    checkAnswer(
      sql("select * from jsonTable"),
      Row("92233720368547758070",
      "true",
      "1.7976931348623157E308",
      "10",
      "21474836470",
      null,
      "this is a simple string.")
    )
  }

  test("Loading a JSON dataset primitivesAsString returns complex fields as strings") {
    val jsonDF = spark.read.option("primitivesAsString", "true").json(complexFieldAndType1)

    val expectedSchema = StructType(
      StructField("arrayOfArray1", ArrayType(ArrayType(StringType, true), true), true) ::
      StructField("arrayOfArray2", ArrayType(ArrayType(StringType, true), true), true) ::
      StructField("arrayOfBigInteger", ArrayType(StringType, true), true) ::
      StructField("arrayOfBoolean", ArrayType(StringType, true), true) ::
      StructField("arrayOfDouble", ArrayType(StringType, true), true) ::
      StructField("arrayOfInteger", ArrayType(StringType, true), true) ::
      StructField("arrayOfLong", ArrayType(StringType, true), true) ::
      StructField("arrayOfNull", ArrayType(StringType, true), true) ::
      StructField("arrayOfString", ArrayType(StringType, true), true) ::
      StructField("arrayOfStruct", ArrayType(
        StructType(
          StructField("field1", StringType, true) ::
          StructField("field2", StringType, true) ::
          StructField("field3", StringType, true) :: Nil), true), true) ::
      StructField("struct", StructType(
        StructField("field1", StringType, true) ::
        StructField("field2", StringType, true) :: Nil), true) ::
      StructField("structWithArrayFields", StructType(
        StructField("field1", ArrayType(StringType, true), true) ::
        StructField("field2", ArrayType(StringType, true), true) :: Nil), true) :: Nil)

    assert(expectedSchema === jsonDF.schema)

    jsonDF.createOrReplaceTempView("jsonTable")

    // Access elements of a primitive array.
    checkAnswer(
      sql("select arrayOfString[0], arrayOfString[1], arrayOfString[2] from jsonTable"),
      Row("str1", "str2", null)
    )

    // Access an array of null values.
    checkAnswer(
      sql("select arrayOfNull from jsonTable"),
      Row(Seq(null, null, null, null))
    )

    // Access elements of a BigInteger array (we use DecimalType internally).
    checkAnswer(
      sql("select arrayOfBigInteger[0], arrayOfBigInteger[1], arrayOfBigInteger[2] from jsonTable"),
      Row("922337203685477580700", "-922337203685477580800", null)
    )

    // Access elements of an array of arrays.
    checkAnswer(
      sql("select arrayOfArray1[0], arrayOfArray1[1] from jsonTable"),
      Row(Seq("1", "2", "3"), Seq("str1", "str2"))
    )

    // Access elements of an array of arrays.
    checkAnswer(
      sql("select arrayOfArray2[0], arrayOfArray2[1] from jsonTable"),
      Row(Seq("1", "2", "3"), Seq("1.1", "2.1", "3.1"))
    )

    // Access elements of an array inside a filed with the type of ArrayType(ArrayType).
    checkAnswer(
      sql("select arrayOfArray1[1][1], arrayOfArray2[1][1] from jsonTable"),
      Row("str2", "2.1")
    )

    // Access elements of an array of structs.
    checkAnswer(
      sql("select arrayOfStruct[0], arrayOfStruct[1], arrayOfStruct[2], arrayOfStruct[3] " +
        "from jsonTable"),
      Row(
        Row("true", "str1", null),
        Row("false", null, null),
        Row(null, null, null),
        null)
    )

    // Access a struct and fields inside of it.
    checkAnswer(
      sql("select struct, struct.field1, struct.field2 from jsonTable"),
      Row(
        Row("true", "92233720368547758070"),
        "true",
        "92233720368547758070") :: Nil
    )

    // Access an array field of a struct.
    checkAnswer(
      sql("select structWithArrayFields.field1, structWithArrayFields.field2 from jsonTable"),
      Row(Seq("4", "5", "6"), Seq("str1", "str2"))
    )

    // Access elements of an array field of a struct.
    checkAnswer(
      sql("select structWithArrayFields.field1[1], structWithArrayFields.field2[3] from jsonTable"),
      Row("5", null)
    )
  }

  test("Loading a JSON dataset prefersDecimal returns schema with float types as BigDecimal") {
    val jsonDF = spark.read.option("prefersDecimal", "true").json(primitiveFieldAndType)

    val expectedSchema = StructType(
      StructField("bigInteger", DecimalType(20, 0), true) ::
        StructField("boolean", BooleanType, true) ::
        StructField("double", DecimalType(17, -292), true) ::
        StructField("integer", LongType, true) ::
        StructField("long", LongType, true) ::
        StructField("null", StringType, true) ::
        StructField("string", StringType, true) :: Nil)

    assert(expectedSchema === jsonDF.schema)

    jsonDF.createOrReplaceTempView("jsonTable")

    checkAnswer(
      sql("select * from jsonTable"),
      Row(BigDecimal("92233720368547758070"),
        true,
        BigDecimal("1.7976931348623157E308"),
        10,
        21474836470L,
        null,
        "this is a simple string.")
    )
  }

  test("Find compatible types even if inferred DecimalType is not capable of other IntegralType") {
    val mixedIntegerAndDoubleRecords = Seq(
      """{"a": 3, "b": 1.1}""",
      s"""{"a": 3.1, "b": 0.${"0" * 38}1}""").toDS()
    val jsonDF = spark.read
      .option("prefersDecimal", "true")
      .json(mixedIntegerAndDoubleRecords)

    // The values in `a` field will be decimals as they fit in decimal. For `b` field,
    // they will be doubles as `1.0E-39D` does not fit.
    val expectedSchema = StructType(
      StructField("a", DecimalType(21, 1), true) ::
      StructField("b", DoubleType, true) :: Nil)

    assert(expectedSchema === jsonDF.schema)
    checkAnswer(
      jsonDF,
      Row(BigDecimal("3"), 1.1D) ::
      Row(BigDecimal("3.1"), 1.0E-39D) :: Nil
    )
  }

  test("Infer big integers correctly even when it does not fit in decimal") {
    val jsonDF = spark.read
      .json(bigIntegerRecords)

    // The value in `a` field will be a double as it does not fit in decimal. For `b` field,
    // it will be a decimal as `92233720368547758070`.
    val expectedSchema = StructType(
      StructField("a", DoubleType, true) ::
      StructField("b", DecimalType(20, 0), true) :: Nil)

    assert(expectedSchema === jsonDF.schema)
    checkAnswer(jsonDF, Row(1.0E38D, BigDecimal("92233720368547758070")))
  }

  test("Infer floating-point values correctly even when it does not fit in decimal") {
    val jsonDF = spark.read
      .option("prefersDecimal", "true")
      .json(floatingValueRecords)

    // The value in `a` field will be a double as it does not fit in decimal. For `b` field,
    // it will be a decimal as `0.01` by having a precision equal to the scale.
    val expectedSchema = StructType(
      StructField("a", DoubleType, true) ::
      StructField("b", DecimalType(2, 2), true):: Nil)

    assert(expectedSchema === jsonDF.schema)
    checkAnswer(jsonDF, Row(1.0E-39D, BigDecimal("0.01")))

    val mergedJsonDF = spark.read
      .option("prefersDecimal", "true")
      .json(floatingValueRecords.union(bigIntegerRecords))

    val expectedMergedSchema = StructType(
      StructField("a", DoubleType, true) ::
      StructField("b", DecimalType(22, 2), true):: Nil)

    assert(expectedMergedSchema === mergedJsonDF.schema)
    checkAnswer(
      mergedJsonDF,
      Row(1.0E-39D, BigDecimal("0.01")) ::
      Row(1.0E38D, BigDecimal("92233720368547758070")) :: Nil
    )
  }

  test("Loading a JSON dataset from a text file with SQL") {
    val dir = Utils.createTempDir()
    dir.delete()
    val path = dir.toURI.toString
    primitiveFieldAndType.map(record => record.replaceAll("\n", " ")).write.text(path)

    sql(
      s"""
        |CREATE TEMPORARY VIEW jsonTableSQL
        |USING org.apache.spark.sql.json
        |OPTIONS (
        |  path '$path'
        |)
      """.stripMargin)

    checkAnswer(
      sql("select * from jsonTableSQL"),
      Row(new java.math.BigDecimal("92233720368547758070"),
        true,
        1.7976931348623157E308,
        10,
        21474836470L,
        null,
        "this is a simple string.")
    )
  }

  test("Applying schemas") {
    val dir = Utils.createTempDir()
    dir.delete()
    val path = dir.getCanonicalPath
    primitiveFieldAndType.map(record => record.replaceAll("\n", " ")).write.text(path)

    val schema = StructType(
      StructField("bigInteger", DecimalType.SYSTEM_DEFAULT, true) ::
      StructField("boolean", BooleanType, true) ::
      StructField("double", DoubleType, true) ::
      StructField("integer", IntegerType, true) ::
      StructField("long", LongType, true) ::
      StructField("null", StringType, true) ::
      StructField("string", StringType, true) :: Nil)

    val jsonDF1 = spark.read.schema(schema).json(path)

    assert(schema === jsonDF1.schema)

    jsonDF1.createOrReplaceTempView("jsonTable1")

    checkAnswer(
      sql("select * from jsonTable1"),
      Row(new java.math.BigDecimal("92233720368547758070"),
      true,
      1.7976931348623157E308,
      10,
      21474836470L,
      null,
      "this is a simple string.")
    )

    val jsonDF2 = spark.read.schema(schema).json(primitiveFieldAndType)

    assert(schema === jsonDF2.schema)

    jsonDF2.createOrReplaceTempView("jsonTable2")

    checkAnswer(
      sql("select * from jsonTable2"),
      Row(new java.math.BigDecimal("92233720368547758070"),
      true,
      1.7976931348623157E308,
      10,
      21474836470L,
      null,
      "this is a simple string.")
    )
  }

  test("Applying schemas with MapType") {
    val schemaWithSimpleMap = StructType(
      StructField("map", MapType(StringType, IntegerType, true), false) :: Nil)
    val jsonWithSimpleMap = spark.read.schema(schemaWithSimpleMap).json(mapType1)

    jsonWithSimpleMap.createOrReplaceTempView("jsonWithSimpleMap")

    checkAnswer(
      sql("select `map` from jsonWithSimpleMap"),
      Row(Map("a" -> 1)) ::
      Row(Map("b" -> 2)) ::
      Row(Map("c" -> 3)) ::
      Row(Map("c" -> 1, "d" -> 4)) ::
      Row(Map("e" -> null)) :: Nil
    )

    withSQLConf(SQLConf.SUPPORT_QUOTED_REGEX_COLUMN_NAME.key -> "false") {
      checkAnswer(
        sql("select `map`['c'] from jsonWithSimpleMap"),
        Row(null) ::
        Row(null) ::
        Row(3) ::
        Row(1) ::
        Row(null) :: Nil
      )
    }

    val innerStruct = StructType(
      StructField("field1", ArrayType(IntegerType, true), true) ::
      StructField("field2", IntegerType, true) :: Nil)
    val schemaWithComplexMap = StructType(
      StructField("map", MapType(StringType, innerStruct, true), false) :: Nil)

    val jsonWithComplexMap = spark.read.schema(schemaWithComplexMap).json(mapType2)

    jsonWithComplexMap.createOrReplaceTempView("jsonWithComplexMap")

    checkAnswer(
      sql("select `map` from jsonWithComplexMap"),
      Row(Map("a" -> Row(Seq(1, 2, 3, null), null))) ::
      Row(Map("b" -> Row(null, 2))) ::
      Row(Map("c" -> Row(Seq(), 4))) ::
      Row(Map("c" -> Row(null, 3), "d" -> Row(Seq(null), null))) ::
      Row(Map("e" -> null)) ::
      Row(Map("f" -> Row(null, null))) :: Nil
    )

    withSQLConf(SQLConf.SUPPORT_QUOTED_REGEX_COLUMN_NAME.key -> "false") {
      checkAnswer(
        sql("select `map`['a'].field1, `map`['c'].field2 from jsonWithComplexMap"),
        Row(Seq(1, 2, 3, null), null) ::
        Row(null, null) ::
        Row(null, 4) ::
        Row(null, 3) ::
        Row(null, null) ::
        Row(null, null) :: Nil
      )
    }
  }

  test("SPARK-2096 Correctly parse dot notations") {
    val jsonDF = spark.read.json(complexFieldAndType2)
    jsonDF.createOrReplaceTempView("jsonTable")

    checkAnswer(
      sql("select arrayOfStruct[0].field1, arrayOfStruct[0].field2 from jsonTable"),
      Row(true, "str1")
    )
    checkAnswer(
      sql(
        """
          |select complexArrayOfStruct[0].field1[1].inner2[0], complexArrayOfStruct[1].field2[0][1]
          |from jsonTable
        """.stripMargin),
      Row("str2", 6)
    )
  }

  test("SPARK-3390 Complex arrays") {
    val jsonDF = spark.read.json(complexFieldAndType2)
    jsonDF.createOrReplaceTempView("jsonTable")

    checkAnswer(
      sql(
        """
          |select arrayOfArray1[0][0][0], arrayOfArray1[1][0][1], arrayOfArray1[1][1][0]
          |from jsonTable
        """.stripMargin),
      Row(5, 7, 8)
    )
    checkAnswer(
      sql(
        """
          |select arrayOfArray2[0][0][0].inner1, arrayOfArray2[1][0],
          |arrayOfArray2[1][1][1].inner2[0], arrayOfArray2[2][0][0].inner3[0][0].inner4
          |from jsonTable
        """.stripMargin),
      Row("str1", Nil, "str4", 2)
    )
  }

  test("SPARK-3308 Read top level JSON arrays") {
    val jsonDF = spark.read.json(jsonArray)
    jsonDF.createOrReplaceTempView("jsonTable")

    checkAnswer(
      sql(
        """
          |select a, b, c
          |from jsonTable
        """.stripMargin),
      Row("str_a_1", null, null) ::
        Row("str_a_2", null, null) ::
        Row(null, "str_b_3", null) ::
        Row("str_a_4", "str_b_4", "str_c_4") :: Nil
    )
  }

  test("Corrupt records: FAILFAST mode") {
    // `FAILFAST` mode should throw an exception for corrupt records.
    val exceptionOne = intercept[SparkException] {
      spark.read
        .option("mode", "FAILFAST")
        .json(corruptRecords)
    }.getMessage
    assert(exceptionOne.contains(
      "Malformed records are detected in schema inference. Parse Mode: FAILFAST."))

    val exceptionTwo = intercept[SparkException] {
      spark.read
        .option("mode", "FAILFAST")
        .schema("a string")
        .json(corruptRecords)
        .collect()
    }.getMessage
    assert(exceptionTwo.contains(
      "Malformed records are detected in record parsing. Parse Mode: FAILFAST."))
  }

  test("Corrupt records: DROPMALFORMED mode") {
    val schemaOne = StructType(
      StructField("a", StringType, true) ::
        StructField("b", StringType, true) ::
        StructField("c", StringType, true) :: Nil)
    val schemaTwo = StructType(
      StructField("a", StringType, true) :: Nil)
    // `DROPMALFORMED` mode should skip corrupt records
    val jsonDFOne = spark.read
      .option("mode", "DROPMALFORMED")
      .json(corruptRecords)
    checkAnswer(
      jsonDFOne,
      Row("str_a_4", "str_b_4", "str_c_4") :: Nil
    )
    assert(jsonDFOne.schema === schemaOne)

    val jsonDFTwo = spark.read
      .option("mode", "DROPMALFORMED")
      .schema(schemaTwo)
      .json(corruptRecords)
    checkAnswer(
      jsonDFTwo,
      Row("str_a_4") :: Nil)
    assert(jsonDFTwo.schema === schemaTwo)
  }

  test("SPARK-19641: Additional corrupt records: DROPMALFORMED mode") {
    val schema = new StructType().add("dummy", StringType)
    // `DROPMALFORMED` mode should skip corrupt records
    val jsonDF = spark.read
      .option("mode", "DROPMALFORMED")
      .json(additionalCorruptRecords)
    checkAnswer(
      jsonDF,
      Row("test"))
    assert(jsonDF.schema === schema)
  }

  test("Corrupt records: PERMISSIVE mode, without designated column for malformed records") {
    val schema = StructType(
      StructField("a", StringType, true) ::
        StructField("b", StringType, true) ::
        StructField("c", StringType, true) :: Nil)

    val jsonDF = spark.read.schema(schema).json(corruptRecords)

    checkAnswer(
      jsonDF.select($"a", $"b", $"c"),
      Seq(
        // Corrupted records are replaced with null
        Row(null, null, null),
        Row(null, null, null),
        Row(null, null, null),
        Row("str_a_4", "str_b_4", "str_c_4"),
        Row(null, null, null))
    )
  }

  test("Corrupt records: PERMISSIVE mode, with designated column for malformed records") {
    // Test if we can query corrupt records.
    withSQLConf(SQLConf.COLUMN_NAME_OF_CORRUPT_RECORD.key -> "_unparsed") {
      val jsonDF = spark.read.json(corruptRecords)
      val schema = StructType(
        StructField("_unparsed", StringType, true) ::
          StructField("a", StringType, true) ::
          StructField("b", StringType, true) ::
          StructField("c", StringType, true) :: Nil)

      assert(schema === jsonDF.schema)

      // In HiveContext, backticks should be used to access columns starting with a underscore.
      checkAnswer(
        jsonDF.select($"a", $"b", $"c", $"_unparsed"),
        Row(null, null, null, "{") ::
          Row(null, null, null, """{"a":1, b:2}""") ::
          Row(null, null, null, """{"a":{, b:3}""") ::
          Row("str_a_4", "str_b_4", "str_c_4", null) ::
          Row(null, null, null, "]") :: Nil
      )

      checkAnswer(
        jsonDF.filter($"_unparsed".isNull).select($"a", $"b", $"c"),
        Row("str_a_4", "str_b_4", "str_c_4")
      )

      checkAnswer(
        jsonDF.filter($"_unparsed".isNotNull).select($"_unparsed"),
        Row("{") ::
          Row("""{"a":1, b:2}""") ::
          Row("""{"a":{, b:3}""") ::
          Row("]") :: Nil
      )
    }
  }

  test("SPARK-13953 Rename the corrupt record field via option") {
    val jsonDF = spark.read
      .option("columnNameOfCorruptRecord", "_malformed")
      .json(corruptRecords)
    val schema = StructType(
      StructField("_malformed", StringType, true) ::
        StructField("a", StringType, true) ::
        StructField("b", StringType, true) ::
        StructField("c", StringType, true) :: Nil)

    assert(schema === jsonDF.schema)
    checkAnswer(
      jsonDF.selectExpr("a", "b", "c", "_malformed"),
      Row(null, null, null, "{") ::
        Row(null, null, null, """{"a":1, b:2}""") ::
        Row(null, null, null, """{"a":{, b:3}""") ::
        Row("str_a_4", "str_b_4", "str_c_4", null) ::
        Row(null, null, null, "]") :: Nil
    )
  }

  test("SPARK-4068: nulls in arrays") {
    val jsonDF = spark.read.json(nullsInArrays)
    jsonDF.createOrReplaceTempView("jsonTable")

    val schema = StructType(
      StructField("field1",
        ArrayType(ArrayType(ArrayType(ArrayType(StringType, true), true), true), true), true) ::
      StructField("field2",
        ArrayType(ArrayType(
          StructType(StructField("Test", LongType, true) :: Nil), true), true), true) ::
      StructField("field3",
        ArrayType(ArrayType(
          StructType(StructField("Test", StringType, true) :: Nil), true), true), true) ::
      StructField("field4",
        ArrayType(ArrayType(ArrayType(LongType, true), true), true), true) :: Nil)

    assert(schema === jsonDF.schema)

    checkAnswer(
      sql(
        """
          |SELECT field1, field2, field3, field4
          |FROM jsonTable
        """.stripMargin),
      Row(Seq(Seq(null), Seq(Seq(Seq("Test")))), null, null, null) ::
        Row(null, Seq(null, Seq(Row(1))), null, null) ::
        Row(null, null, Seq(Seq(null), Seq(Row("2"))), null) ::
        Row(null, null, null, Seq(Seq(null, Seq(1, 2, 3)))) :: Nil
    )
  }

  test("SPARK-4228 DataFrame to JSON") {
    val schema1 = StructType(
      StructField("f1", IntegerType, false) ::
      StructField("f2", StringType, false) ::
      StructField("f3", BooleanType, false) ::
      StructField("f4", ArrayType(StringType), nullable = true) ::
      StructField("f5", IntegerType, true) :: Nil)

    val rowRDD1 = unparsedStrings.map { r =>
      val values = r.split(",").map(_.trim)
      val v5 = try values(3).toInt catch {
        case _: NumberFormatException => null
      }
      Row(values(0).toInt, values(1), values(2).toBoolean, r.split(",").toList, v5)
    }

    val df1 = spark.createDataFrame(rowRDD1, schema1)
    df1.createOrReplaceTempView("applySchema1")
    val df2 = df1.toDF
    val result = df2.toJSON.collect()
    // scalastyle:off
    assert(result(0) === "{\"f1\":1,\"f2\":\"A1\",\"f3\":true,\"f4\":[\"1\",\" A1\",\" true\",\" null\"]}")
    assert(result(3) === "{\"f1\":4,\"f2\":\"D4\",\"f3\":true,\"f4\":[\"4\",\" D4\",\" true\",\" 2147483644\"],\"f5\":2147483644}")
    // scalastyle:on

    val schema2 = StructType(
      StructField("f1", StructType(
        StructField("f11", IntegerType, false) ::
        StructField("f12", BooleanType, false) :: Nil), false) ::
      StructField("f2", MapType(StringType, IntegerType, true), false) :: Nil)

    val rowRDD2 = unparsedStrings.map { r =>
      val values = r.split(",").map(_.trim)
      val v4 = try values(3).toInt catch {
        case _: NumberFormatException => null
      }
      Row(Row(values(0).toInt, values(2).toBoolean), Map(values(1) -> v4))
    }

    val df3 = spark.createDataFrame(rowRDD2, schema2)
    df3.createOrReplaceTempView("applySchema2")
    val df4 = df3.toDF
    val result2 = df4.toJSON.collect()

    assert(result2(1) === "{\"f1\":{\"f11\":2,\"f12\":false},\"f2\":{\"B2\":null}}")
    assert(result2(3) === "{\"f1\":{\"f11\":4,\"f12\":true},\"f2\":{\"D4\":2147483644}}")

    val jsonDF = spark.read.json(primitiveFieldAndType)
    val primTable = spark.read.json(jsonDF.toJSON)
    primTable.createOrReplaceTempView("primitiveTable")
    checkAnswer(
        sql("select * from primitiveTable"),
      Row(new java.math.BigDecimal("92233720368547758070"),
        true,
        1.7976931348623157E308,
        10,
        21474836470L,
        "this is a simple string.")
      )

    val complexJsonDF = spark.read.json(complexFieldAndType1)
    val compTable = spark.read.json(complexJsonDF.toJSON)
    compTable.createOrReplaceTempView("complexTable")
    // Access elements of a primitive array.
    checkAnswer(
      sql("select arrayOfString[0], arrayOfString[1], arrayOfString[2] from complexTable"),
      Row("str1", "str2", null)
    )

    // Access an array of null values.
    checkAnswer(
      sql("select arrayOfNull from complexTable"),
      Row(Seq(null, null, null, null))
    )

    // Access elements of a BigInteger array (we use DecimalType internally).
    checkAnswer(
      sql("select arrayOfBigInteger[0], arrayOfBigInteger[1], arrayOfBigInteger[2] " +
        " from complexTable"),
      Row(new java.math.BigDecimal("922337203685477580700"),
        new java.math.BigDecimal("-922337203685477580800"), null)
    )

    // Access elements of an array of arrays.
    checkAnswer(
      sql("select arrayOfArray1[0], arrayOfArray1[1] from complexTable"),
      Row(Seq("1", "2", "3"), Seq("str1", "str2"))
    )

    // Access elements of an array of arrays.
    checkAnswer(
      sql("select arrayOfArray2[0], arrayOfArray2[1] from complexTable"),
      Row(Seq(1.0, 2.0, 3.0), Seq(1.1, 2.1, 3.1))
    )

    // Access elements of an array inside a filed with the type of ArrayType(ArrayType).
    checkAnswer(
      sql("select arrayOfArray1[1][1], arrayOfArray2[1][1] from complexTable"),
      Row("str2", 2.1)
    )

    // Access a struct and fields inside of it.
    checkAnswer(
      sql("select struct, struct.field1, struct.field2 from complexTable"),
      Row(
        Row(true, new java.math.BigDecimal("92233720368547758070")),
        true,
        new java.math.BigDecimal("92233720368547758070")) :: Nil
    )

    // Access an array field of a struct.
    checkAnswer(
      sql("select structWithArrayFields.field1, structWithArrayFields.field2 from complexTable"),
      Row(Seq(4, 5, 6), Seq("str1", "str2"))
    )

    // Access elements of an array field of a struct.
    checkAnswer(
      sql("select structWithArrayFields.field1[1], structWithArrayFields.field2[3] " +
        "from complexTable"),
      Row(5, null)
    )
  }

  test("Dataset toJSON doesn't construct rdd") {
    val containsRDD = spark.emptyDataFrame.toJSON.queryExecution.logical.find {
      case ExternalRDD(_, _) => true
      case _ => false
    }

    assert(containsRDD.isEmpty, "Expected logical plan of toJSON to not contain an RDD")
  }

  test("JSONRelation equality test") {
    withTempPath(dir => {
      val path = dir.getCanonicalFile.toURI.toString
      sparkContext.parallelize(1 to 100)
        .map(i => s"""{"a": 1, "b": "str$i"}""").saveAsTextFile(path)

      val d1 = DataSource(
        spark,
        userSpecifiedSchema = None,
        partitionColumns = Array.empty[String],
        bucketSpec = None,
        className = classOf[JsonFileFormat].getCanonicalName,
        options = Map("path" -> path)).resolveRelation()

      val d2 = DataSource(
        spark,
        userSpecifiedSchema = None,
        partitionColumns = Array.empty[String],
        bucketSpec = None,
        className = classOf[JsonFileFormat].getCanonicalName,
        options = Map("path" -> path)).resolveRelation()
      assert(d1 === d2)
    })
  }

  test("SPARK-6245 JsonInferSchema.infer on empty RDD") {
    // This is really a test that it doesn't throw an exception
    val emptySchema = JsonInferSchema.infer(
      empty.rdd,
      new JSONOptions(Map.empty[String, String], "GMT"),
      CreateJacksonParser.string)
    assert(StructType(Seq()) === emptySchema)
  }

  test("SPARK-7565 MapType in JsonRDD") {
    withSQLConf(SQLConf.COLUMN_NAME_OF_CORRUPT_RECORD.key -> "_unparsed") {
      withTempDir { dir =>
        val schemaWithSimpleMap = StructType(
          StructField("map", MapType(StringType, IntegerType, true), false) :: Nil)
        val df = spark.read.schema(schemaWithSimpleMap).json(mapType1)

        val path = dir.getAbsolutePath
        df.write.mode("overwrite").parquet(path)
        // order of MapType is not defined
        assert(spark.read.parquet(path).count() == 5)

        val df2 = spark.read.json(corruptRecords)
        df2.write.mode("overwrite").parquet(path)
        checkAnswer(spark.read.parquet(path), df2.collect())
      }
    }
  }

  test("SPARK-8093 Erase empty structs") {
    val emptySchema = JsonInferSchema.infer(
      emptyRecords.rdd,
      new JSONOptions(Map.empty[String, String], "GMT"),
      CreateJacksonParser.string)
    assert(StructType(Seq()) === emptySchema)
  }

  test("JSON with Partition") {
    def makePartition(rdd: RDD[String], parent: File, partName: String, partValue: Any): File = {
      val p = new File(parent, s"$partName=${partValue.toString}")
      rdd.saveAsTextFile(p.getCanonicalPath)
      p
    }

    withTempPath(root => {
      val d1 = new File(root, "d1=1")
      // root/dt=1/col1=abc
      val p1_col1 = makePartition(
        sparkContext.parallelize(2 to 5).map(i => s"""{"a": 1, "b": "str$i"}"""),
        d1,
        "col1",
        "abc")

      // root/dt=1/col1=abd
      val p2 = makePartition(
        sparkContext.parallelize(6 to 10).map(i => s"""{"a": 1, "b": "str$i"}"""),
        d1,
        "col1",
        "abd")

        spark.read.json(root.getAbsolutePath).createOrReplaceTempView("test_myjson_with_part")
        checkAnswer(sql(
          "SELECT count(a) FROM test_myjson_with_part where d1 = 1 and col1='abc'"), Row(4))
        checkAnswer(sql(
          "SELECT count(a) FROM test_myjson_with_part where d1 = 1 and col1='abd'"), Row(5))
        checkAnswer(sql(
          "SELECT count(a) FROM test_myjson_with_part where d1 = 1"), Row(9))
    })
  }

  test("backward compatibility") {
    // This test we make sure our JSON support can read JSON data generated by previous version
    // of Spark generated through toJSON method and JSON data source.
    // The data is generated by the following program.
    // Here are a few notes:
    //  - Spark 1.5.0 cannot save timestamp data. So, we manually added timestamp field (col13)
    //      in the JSON object.
    //  - For Spark before 1.5.1, we do not generate UDTs. So, we manually added the UDT value to
    //      JSON objects generated by those Spark versions (col17).
    //  - If the type is NullType, we do not write data out.

    // Create the schema.
    val struct =
      StructType(
        StructField("f1", FloatType, true) ::
          StructField("f2", ArrayType(BooleanType), true) :: Nil)

    val dataTypes =
      Seq(
        StringType, BinaryType, NullType, BooleanType,
        ByteType, ShortType, IntegerType, LongType,
        FloatType, DoubleType, DecimalType(25, 5), DecimalType(6, 5),
        DateType, TimestampType,
        ArrayType(IntegerType), MapType(StringType, LongType), struct,
        new UDT.MyDenseVectorUDT())
    val fields = dataTypes.zipWithIndex.map { case (dataType, index) =>
      StructField(s"col$index", dataType, nullable = true)
    }
    val schema = StructType(fields)

    val constantValues =
      Seq(
        "a string in binary".getBytes(StandardCharsets.UTF_8),
        null,
        true,
        1.toByte,
        2.toShort,
        3,
        Long.MaxValue,
        0.25.toFloat,
        0.75,
        new java.math.BigDecimal(s"1234.23456"),
        new java.math.BigDecimal(s"1.23456"),
        java.sql.Date.valueOf("2015-01-01"),
        java.sql.Timestamp.valueOf("2015-01-01 23:50:59.123"),
        Seq(2, 3, 4),
        Map("a string" -> 2000L),
        Row(4.75.toFloat, Seq(false, true)),
        new UDT.MyDenseVector(Array(0.25, 2.25, 4.25)))
    val data =
      Row.fromSeq(Seq("Spark " + spark.sparkContext.version) ++ constantValues) :: Nil

    // Data generated by previous versions.
    // scalastyle:off
    val existingJSONData =
      """{"col0":"Spark 1.2.2","col1":"YSBzdHJpbmcgaW4gYmluYXJ5","col3":true,"col4":1,"col5":2,"col6":3,"col7":9223372036854775807,"col8":0.25,"col9":0.75,"col10":1234.23456,"col11":1.23456,"col12":"2015-01-01","col13":"2015-01-01 23:50:59.123","col14":[2,3,4],"col15":{"a string":2000},"col16":{"f1":4.75,"f2":[false,true]},"col17":[0.25,2.25,4.25]}""" ::
      """{"col0":"Spark 1.3.1","col1":"YSBzdHJpbmcgaW4gYmluYXJ5","col3":true,"col4":1,"col5":2,"col6":3,"col7":9223372036854775807,"col8":0.25,"col9":0.75,"col10":1234.23456,"col11":1.23456,"col12":"2015-01-01","col13":"2015-01-01 23:50:59.123","col14":[2,3,4],"col15":{"a string":2000},"col16":{"f1":4.75,"f2":[false,true]},"col17":[0.25,2.25,4.25]}""" ::
      """{"col0":"Spark 1.3.1","col1":"YSBzdHJpbmcgaW4gYmluYXJ5","col3":true,"col4":1,"col5":2,"col6":3,"col7":9223372036854775807,"col8":0.25,"col9":0.75,"col10":1234.23456,"col11":1.23456,"col12":"2015-01-01","col13":"2015-01-01 23:50:59.123","col14":[2,3,4],"col15":{"a string":2000},"col16":{"f1":4.75,"f2":[false,true]},"col17":[0.25,2.25,4.25]}""" ::
      """{"col0":"Spark 1.4.1","col1":"YSBzdHJpbmcgaW4gYmluYXJ5","col3":true,"col4":1,"col5":2,"col6":3,"col7":9223372036854775807,"col8":0.25,"col9":0.75,"col10":1234.23456,"col11":1.23456,"col12":"2015-01-01","col13":"2015-01-01 23:50:59.123","col14":[2,3,4],"col15":{"a string":2000},"col16":{"f1":4.75,"f2":[false,true]},"col17":[0.25,2.25,4.25]}""" ::
      """{"col0":"Spark 1.4.1","col1":"YSBzdHJpbmcgaW4gYmluYXJ5","col3":true,"col4":1,"col5":2,"col6":3,"col7":9223372036854775807,"col8":0.25,"col9":0.75,"col10":1234.23456,"col11":1.23456,"col12":"2015-01-01","col13":"2015-01-01 23:50:59.123","col14":[2,3,4],"col15":{"a string":2000},"col16":{"f1":4.75,"f2":[false,true]},"col17":[0.25,2.25,4.25]}""" ::
      """{"col0":"Spark 1.5.0","col1":"YSBzdHJpbmcgaW4gYmluYXJ5","col3":true,"col4":1,"col5":2,"col6":3,"col7":9223372036854775807,"col8":0.25,"col9":0.75,"col10":1234.23456,"col11":1.23456,"col12":"2015-01-01","col13":"2015-01-01 23:50:59.123","col14":[2,3,4],"col15":{"a string":2000},"col16":{"f1":4.75,"f2":[false,true]},"col17":[0.25,2.25,4.25]}""" ::
      """{"col0":"Spark 1.5.0","col1":"YSBzdHJpbmcgaW4gYmluYXJ5","col3":true,"col4":1,"col5":2,"col6":3,"col7":9223372036854775807,"col8":0.25,"col9":0.75,"col10":1234.23456,"col11":1.23456,"col12":"16436","col13":"2015-01-01 23:50:59.123","col14":[2,3,4],"col15":{"a string":2000},"col16":{"f1":4.75,"f2":[false,true]},"col17":[0.25,2.25,4.25]}""" :: Nil
    // scalastyle:on

    // Generate data for the current version.
    val df = spark.createDataFrame(spark.sparkContext.parallelize(data, 1), schema)
    withTempPath { path =>
      df.write.format("json").mode("overwrite").save(path.getCanonicalPath)

      // df.toJSON will convert internal rows to external rows first and then generate
      // JSON objects. While, df.write.format("json") will write internal rows directly.
      val allJSON =
        existingJSONData ++
          df.toJSON.collect() ++
          sparkContext.textFile(path.getCanonicalPath).collect()

      Utils.deleteRecursively(path)
      sparkContext.parallelize(allJSON, 1).saveAsTextFile(path.getCanonicalPath)

      // Read data back with the schema specified.
      val col0Values =
        Seq(
          "Spark 1.2.2",
          "Spark 1.3.1",
          "Spark 1.3.1",
          "Spark 1.4.1",
          "Spark 1.4.1",
          "Spark 1.5.0",
          "Spark 1.5.0",
          "Spark " + spark.sparkContext.version,
          "Spark " + spark.sparkContext.version)
      val expectedResult = col0Values.map { v =>
        Row.fromSeq(Seq(v) ++ constantValues)
      }
      checkAnswer(
        spark.read.format("json").schema(schema).load(path.getCanonicalPath),
        expectedResult
      )
    }
  }

  test("SPARK-11544 test pathfilter") {
    withTempPath { dir =>
      val path = dir.getCanonicalPath

      val df = spark.range(2)
      df.write.json(path + "/p=1")
      df.write.json(path + "/p=2")
      assert(spark.read.json(path).count() === 4)

      val extraOptions = Map(
        "mapred.input.pathFilter.class" -> classOf[TestFileFilter].getName,
        "mapreduce.input.pathFilter.class" -> classOf[TestFileFilter].getName
      )
      assert(spark.read.options(extraOptions).json(path).count() === 2)
    }
  }

  test("SPARK-12057 additional corrupt records do not throw exceptions") {
    // Test if we can query corrupt records.
    withSQLConf(SQLConf.COLUMN_NAME_OF_CORRUPT_RECORD.key -> "_unparsed") {
      withTempView("jsonTable") {
        val schema = StructType(
          StructField("_unparsed", StringType, true) ::
            StructField("dummy", StringType, true) :: Nil)

        {
          // We need to make sure we can infer the schema.
          val jsonDF = spark.read.json(additionalCorruptRecords)
          assert(jsonDF.schema === schema)
        }

        {
          val jsonDF = spark.read.schema(schema).json(additionalCorruptRecords)
          jsonDF.createOrReplaceTempView("jsonTable")

          // In HiveContext, backticks should be used to access columns starting with a underscore.
          checkAnswer(
            sql(
              """
                |SELECT dummy, _unparsed
                |FROM jsonTable
              """.stripMargin),
            Row("test", null) ::
              Row(null, """[1,2,3]""") ::
              Row(null, """":"test", "a":1}""") ::
              Row(null, """42""") ::
              Row(null, """     ","ian":"test"}""") :: Nil
          )
        }
      }
    }
  }

  test("Parse JSON rows having an array type and a struct type in the same field.") {
    withTempDir { dir =>
      val dir = Utils.createTempDir()
      dir.delete()
      val path = dir.getCanonicalPath
      arrayAndStructRecords.map(record => record.replaceAll("\n", " ")).write.text(path)

      val schema =
        StructType(
          StructField("a", StructType(
            StructField("b", StringType) :: Nil
          )) :: Nil)
      val jsonDF = spark.read.schema(schema).json(path)
      assert(jsonDF.count() == 2)
    }
  }

  test("SPARK-12872 Support to specify the option for compression codec") {
    withTempDir { dir =>
      val dir = Utils.createTempDir()
      dir.delete()
      val path = dir.getCanonicalPath
      primitiveFieldAndType.map(record => record.replaceAll("\n", " ")).write.text(path)

      val jsonDF = spark.read.json(path)
      val jsonDir = new File(dir, "json").getCanonicalPath
      jsonDF.coalesce(1).write
        .format("json")
        .option("compression", "gZiP")
        .save(jsonDir)

      val compressedFiles = new File(jsonDir).listFiles()
      assert(compressedFiles.exists(_.getName.endsWith(".json.gz")))

      val jsonCopy = spark.read
        .format("json")
        .load(jsonDir)

      assert(jsonCopy.count == jsonDF.count)
      val jsonCopySome = jsonCopy.selectExpr("string", "long", "boolean")
      val jsonDFSome = jsonDF.selectExpr("string", "long", "boolean")
      checkAnswer(jsonCopySome, jsonDFSome)
    }
  }

  test("SPARK-13543 Write the output as uncompressed via option()") {
    val extraOptions = Map[String, String](
      "mapreduce.output.fileoutputformat.compress" -> "true",
      "mapreduce.output.fileoutputformat.compress.type" -> CompressionType.BLOCK.toString,
      "mapreduce.output.fileoutputformat.compress.codec" -> classOf[GzipCodec].getName,
      "mapreduce.map.output.compress" -> "true",
      "mapreduce.map.output.compress.codec" -> classOf[GzipCodec].getName
    )
    withTempDir { dir =>
      val dir = Utils.createTempDir()
      dir.delete()

      val path = dir.getCanonicalPath
      primitiveFieldAndType.map(record => record.replaceAll("\n", " ")).write.text(path)

      val jsonDF = spark.read.json(path)
      val jsonDir = new File(dir, "json").getCanonicalPath
      jsonDF.coalesce(1).write
        .format("json")
        .option("compression", "none")
        .options(extraOptions)
        .save(jsonDir)

      val compressedFiles = new File(jsonDir).listFiles()
      assert(compressedFiles.exists(!_.getName.endsWith(".json.gz")))

      val jsonCopy = spark.read
        .format("json")
        .options(extraOptions)
        .load(jsonDir)

      assert(jsonCopy.count == jsonDF.count)
      val jsonCopySome = jsonCopy.selectExpr("string", "long", "boolean")
      val jsonDFSome = jsonDF.selectExpr("string", "long", "boolean")
      checkAnswer(jsonCopySome, jsonDFSome)
    }
  }

  test("Casting long as timestamp") {
    withTempView("jsonTable") {
      val schema = (new StructType).add("ts", TimestampType)
      val jsonDF = spark.read.schema(schema).json(timestampAsLong)

      jsonDF.createOrReplaceTempView("jsonTable")

      checkAnswer(
        sql("select ts from jsonTable"),
        Row(java.sql.Timestamp.valueOf("2016-01-02 03:04:05"))
      )
    }
  }

  test("wide nested json table") {
    val nested = (1 to 100).map { i =>
      s"""
         |"c$i": $i
       """.stripMargin
    }.mkString(", ")
    val json = s"""
       |{"a": [{$nested}], "b": [{$nested}]}
     """.stripMargin
    val df = spark.read.json(Seq(json).toDS())
    assert(df.schema.size === 2)
    df.collect()
  }

  test("Write dates correctly with dateFormat option") {
    val customSchema = new StructType(Array(StructField("date", DateType, true)))
    withTempDir { dir =>
      // With dateFormat option.
      val datesWithFormatPath = s"${dir.getCanonicalPath}/datesWithFormat.json"
      val datesWithFormat = spark.read
        .schema(customSchema)
        .option("dateFormat", "dd/MM/yyyy HH:mm")
        .json(datesRecords)

      datesWithFormat.write
        .format("json")
        .option("dateFormat", "yyyy/MM/dd")
        .save(datesWithFormatPath)

      // This will load back the dates as string.
      val stringSchema = StructType(StructField("date", StringType, true) :: Nil)
      val stringDatesWithFormat = spark.read
        .schema(stringSchema)
        .json(datesWithFormatPath)
      val expectedStringDatesWithFormat = Seq(
        Row("2015/08/26"),
        Row("2014/10/27"),
        Row("2016/01/28"))

      checkAnswer(stringDatesWithFormat, expectedStringDatesWithFormat)
    }
  }

  test("Write timestamps correctly with timestampFormat option") {
    val customSchema = new StructType(Array(StructField("date", TimestampType, true)))
    withTempDir { dir =>
      // With dateFormat option.
      val timestampsWithFormatPath = s"${dir.getCanonicalPath}/timestampsWithFormat.json"
      val timestampsWithFormat = spark.read
        .schema(customSchema)
        .option("timestampFormat", "dd/MM/yyyy HH:mm")
        .json(datesRecords)
      timestampsWithFormat.write
        .format("json")
        .option("timestampFormat", "yyyy/MM/dd HH:mm")
        .save(timestampsWithFormatPath)

      // This will load back the timestamps as string.
      val stringSchema = StructType(StructField("date", StringType, true) :: Nil)
      val stringTimestampsWithFormat = spark.read
        .schema(stringSchema)
        .json(timestampsWithFormatPath)
      val expectedStringDatesWithFormat = Seq(
        Row("2015/08/26 18:00"),
        Row("2014/10/27 18:30"),
        Row("2016/01/28 20:00"))

      checkAnswer(stringTimestampsWithFormat, expectedStringDatesWithFormat)
    }
  }

  test("Write timestamps correctly with timestampFormat option and timeZone option") {
    val customSchema = new StructType(Array(StructField("date", TimestampType, true)))
    withTempDir { dir =>
      // With dateFormat option and timeZone option.
      val timestampsWithFormatPath = s"${dir.getCanonicalPath}/timestampsWithFormat.json"
      val timestampsWithFormat = spark.read
        .schema(customSchema)
        .option("timestampFormat", "dd/MM/yyyy HH:mm")
        .json(datesRecords)
      timestampsWithFormat.write
        .format("json")
        .option("timestampFormat", "yyyy/MM/dd HH:mm")
        .option(DateTimeUtils.TIMEZONE_OPTION, "GMT")
        .save(timestampsWithFormatPath)

      // This will load back the timestamps as string.
      val stringSchema = StructType(StructField("date", StringType, true) :: Nil)
      val stringTimestampsWithFormat = spark.read
        .schema(stringSchema)
        .json(timestampsWithFormatPath)
      val expectedStringDatesWithFormat = Seq(
        Row("2015/08/27 01:00"),
        Row("2014/10/28 01:30"),
        Row("2016/01/29 04:00"))

      checkAnswer(stringTimestampsWithFormat, expectedStringDatesWithFormat)

      val readBack = spark.read
        .schema(customSchema)
        .option("timestampFormat", "yyyy/MM/dd HH:mm")
        .option(DateTimeUtils.TIMEZONE_OPTION, "GMT")
        .json(timestampsWithFormatPath)

      checkAnswer(readBack, timestampsWithFormat)
    }
  }

  test("SPARK-18433: Improve DataSource option keys to be more case-insensitive") {
    val records = Seq("""{"a": 3, "b": 1.1}""", """{"a": 3.1, "b": 0.000001}""").toDS()

    val schema = StructType(
      StructField("a", DecimalType(21, 1), true) ::
      StructField("b", DecimalType(7, 6), true) :: Nil)

    val df1 = spark.read.option("prefersDecimal", "true").json(records)
    assert(df1.schema == schema)
    val df2 = spark.read.option("PREfersdecimaL", "true").json(records)
    assert(df2.schema == schema)
  }

  test("SPARK-18352: Parse normal multi-line JSON files (compressed)") {
    withTempPath { dir =>
      val path = dir.getCanonicalPath
      primitiveFieldAndType
        .toDF("value")
        .write
        .option("compression", "GzIp")
        .text(path)

      assert(new File(path).listFiles().exists(_.getName.endsWith(".gz")))

      val jsonDF = spark.read.option("multiLine", true).json(path)
      val jsonDir = new File(dir, "json").getCanonicalPath
      jsonDF.coalesce(1).write
        .option("compression", "gZiP")
        .json(jsonDir)

      assert(new File(jsonDir).listFiles().exists(_.getName.endsWith(".json.gz")))

      val originalData = spark.read.json(primitiveFieldAndType)
      checkAnswer(jsonDF, originalData)
      checkAnswer(spark.read.schema(originalData.schema).json(jsonDir), originalData)
    }
  }

  test("SPARK-18352: Parse normal multi-line JSON files (uncompressed)") {
    withTempPath { dir =>
      val path = dir.getCanonicalPath
      primitiveFieldAndType
        .toDF("value")
        .write
        .text(path)

      val jsonDF = spark.read.option("multiLine", true).json(path)
      val jsonDir = new File(dir, "json").getCanonicalPath
      jsonDF.coalesce(1).write.json(jsonDir)

      val compressedFiles = new File(jsonDir).listFiles()
      assert(compressedFiles.exists(_.getName.endsWith(".json")))

      val originalData = spark.read.json(primitiveFieldAndType)
      checkAnswer(jsonDF, originalData)
      checkAnswer(spark.read.schema(originalData.schema).json(jsonDir), originalData)
    }
  }

  test("SPARK-18352: Expect one JSON document per file") {
    // the json parser terminates as soon as it sees a matching END_OBJECT or END_ARRAY token.
    // this might not be the optimal behavior but this test verifies that only the first value
    // is parsed and the rest are discarded.

    // alternatively the parser could continue parsing following objects, which may further reduce
    // allocations by skipping the line reader entirely

    withTempPath { dir =>
      val path = dir.getCanonicalPath
      spark
        .createDataFrame(Seq(Tuple1("{}{invalid}")))
        .coalesce(1)
        .write
        .text(path)

      val jsonDF = spark.read.option("multiLine", true).json(path)
      // no corrupt record column should be created
      assert(jsonDF.schema === StructType(Seq()))
      // only the first object should be read
      assert(jsonDF.count() === 1)
    }
  }

  test("SPARK-18352: Handle multi-line corrupt documents (PERMISSIVE)") {
    withTempPath { dir =>
      val path = dir.getCanonicalPath
      val corruptRecordCount = additionalCorruptRecords.count().toInt
      assert(corruptRecordCount === 5)

      additionalCorruptRecords
        .toDF("value")
        // this is the minimum partition count that avoids hash collisions
        .repartition(corruptRecordCount * 4, F.hash($"value"))
        .write
        .text(path)

      val jsonDF = spark.read.option("multiLine", true).option("mode", "PERMISSIVE").json(path)
      assert(jsonDF.count() === corruptRecordCount)
      assert(jsonDF.schema === new StructType()
        .add("_corrupt_record", StringType)
        .add("dummy", StringType))
      val counts = jsonDF
        .join(
          additionalCorruptRecords.toDF("value"),
          F.regexp_replace($"_corrupt_record", "(^\\s+|\\s+$)", "") === F.trim($"value"),
          "outer")
        .agg(
          F.count($"dummy").as("valid"),
          F.count($"_corrupt_record").as("corrupt"),
          F.count("*").as("count"))
      checkAnswer(counts, Row(1, 4, 6))
    }
  }

  test("SPARK-19641: Handle multi-line corrupt documents (DROPMALFORMED)") {
    withTempPath { dir =>
      val path = dir.getCanonicalPath
      val corruptRecordCount = additionalCorruptRecords.count().toInt
      assert(corruptRecordCount === 5)

      additionalCorruptRecords
        .toDF("value")
        // this is the minimum partition count that avoids hash collisions
        .repartition(corruptRecordCount * 4, F.hash($"value"))
        .write
        .text(path)

      val jsonDF = spark.read.option("multiLine", true).option("mode", "DROPMALFORMED").json(path)
      checkAnswer(jsonDF, Seq(Row("test")))
    }
  }

  test("SPARK-18352: Handle multi-line corrupt documents (FAILFAST)") {
    withTempPath { dir =>
      val path = dir.getCanonicalPath
      val corruptRecordCount = additionalCorruptRecords.count().toInt
      assert(corruptRecordCount === 5)

      additionalCorruptRecords
        .toDF("value")
        // this is the minimum partition count that avoids hash collisions
        .repartition(corruptRecordCount * 4, F.hash($"value"))
        .write
        .text(path)

      val schema = new StructType().add("dummy", StringType)

      // `FAILFAST` mode should throw an exception for corrupt records.
      val exceptionOne = intercept[SparkException] {
        spark.read
          .option("multiLine", true)
          .option("mode", "FAILFAST")
          .json(path)
      }
      assert(exceptionOne.getMessage.contains("Malformed records are detected in schema " +
        "inference. Parse Mode: FAILFAST."))

      val exceptionTwo = intercept[SparkException] {
        spark.read
          .option("multiLine", true)
          .option("mode", "FAILFAST")
          .schema(schema)
          .json(path)
          .collect()
      }
      assert(exceptionTwo.getMessage.contains("Malformed records are detected in record " +
        "parsing. Parse Mode: FAILFAST."))
    }
  }

  test("Throw an exception if a `columnNameOfCorruptRecord` field violates requirements") {
    val columnNameOfCorruptRecord = "_unparsed"
    val schema = StructType(
      StructField(columnNameOfCorruptRecord, IntegerType, true) ::
        StructField("a", StringType, true) ::
        StructField("b", StringType, true) ::
        StructField("c", StringType, true) :: Nil)
    val errMsg = intercept[AnalysisException] {
      spark.read
        .option("mode", "Permissive")
        .option("columnNameOfCorruptRecord", columnNameOfCorruptRecord)
        .schema(schema)
        .json(corruptRecords)
    }.getMessage
    assert(errMsg.startsWith("The field for corrupt records must be string type and nullable"))

    // We use `PERMISSIVE` mode by default if invalid string is given.
    withTempPath { dir =>
      val path = dir.getCanonicalPath
      corruptRecords.toDF("value").write.text(path)
      val errMsg = intercept[AnalysisException] {
        spark.read
          .option("mode", "permm")
          .option("columnNameOfCorruptRecord", columnNameOfCorruptRecord)
          .schema(schema)
          .json(path)
          .collect
      }.getMessage
      assert(errMsg.startsWith("The field for corrupt records must be string type and nullable"))
    }
  }

  test("SPARK-18772: Parse special floats correctly") {
    val jsons = Seq(
      """{"a": "NaN"}""",
      """{"a": "Infinity"}""",
      """{"a": "-Infinity"}""")

    // positive cases
    val checks: Seq[Double => Boolean] = Seq(
      _.isNaN,
      _.isPosInfinity,
      _.isNegInfinity)

    Seq(FloatType, DoubleType).foreach { dt =>
      jsons.zip(checks).foreach { case (json, check) =>
        val ds = spark.read
          .schema(StructType(Seq(StructField("a", dt))))
          .json(Seq(json).toDS())
          .select($"a".cast(DoubleType)).as[Double]
        assert(check(ds.first()))
      }
    }

    // negative cases
    Seq(FloatType, DoubleType).foreach { dt =>
      val lowerCasedJsons = jsons.map(_.toLowerCase(Locale.ROOT))
      // The special floats are case-sensitive so these cases below throw exceptions.
      lowerCasedJsons.foreach { lowerCasedJson =>
        val e = intercept[SparkException] {
          spark.read
            .option("mode", "FAILFAST")
            .schema(StructType(Seq(StructField("a", dt))))
            .json(Seq(lowerCasedJson).toDS())
            .collect()
        }
        assert(e.getMessage.contains("Cannot parse"))
      }
    }
  }

  test("SPARK-21610: Corrupt records are not handled properly when creating a dataframe " +
    "from a file") {
    withTempPath { dir =>
      val path = dir.getCanonicalPath
      val data =
        """{"field": 1}
          |{"field": 2}
          |{"field": "3"}""".stripMargin
      Seq(data).toDF().repartition(1).write.text(path)
      val schema = new StructType().add("field", ByteType).add("_corrupt_record", StringType)
      // negative cases
      val msg = intercept[AnalysisException] {
        spark.read.schema(schema).json(path).select("_corrupt_record").collect()
      }.getMessage
      assert(msg.contains("only include the internal corrupt record column"))
      intercept[catalyst.errors.TreeNodeException[_]] {
        spark.read.schema(schema).json(path).filter($"_corrupt_record".isNotNull).count()
      }
      // workaround
      val df = spark.read.schema(schema).json(path).cache()
      assert(df.filter($"_corrupt_record".isNotNull).count() == 1)
      assert(df.filter($"_corrupt_record".isNull).count() == 2)
      checkAnswer(
        df.select("_corrupt_record"),
        Row(null) :: Row(null) :: Row("{\"field\": \"3\"}") :: Nil
      )
    }
  }

  def testLineSeparator(lineSep: String): Unit = {
    test(s"SPARK-21289: Support line separator - lineSep: '$lineSep'") {
      // Read
      val data =
        s"""
          |  {"f":
          |"a", "f0": 1}$lineSep{"f":
          |
          |"c",  "f0": 2}$lineSep{"f": "d",  "f0": 3}
        """.stripMargin
      val dataWithTrailingLineSep = s"$data$lineSep"

      Seq(data, dataWithTrailingLineSep).foreach { lines =>
        withTempPath { path =>
          Files.write(path.toPath, lines.getBytes(StandardCharsets.UTF_8))
          val df = spark.read.option("lineSep", lineSep).json(path.getAbsolutePath)
          val expectedSchema =
            StructType(StructField("f", StringType) :: StructField("f0", LongType) :: Nil)
          checkAnswer(df, Seq(("a", 1), ("c", 2), ("d", 3)).toDF())
          assert(df.schema === expectedSchema)
        }
      }

      // Write
      withTempPath { path =>
        Seq("a", "b", "c").toDF("value").coalesce(1)
          .write.option("lineSep", lineSep).json(path.getAbsolutePath)
        val partFile = TestUtils.recursiveList(path).filter(f => f.getName.startsWith("part-")).head
        val readBack = new String(Files.readAllBytes(partFile.toPath), StandardCharsets.UTF_8)
        assert(
          readBack === s"""{"value":"a"}$lineSep{"value":"b"}$lineSep{"value":"c"}$lineSep""")
      }

      // Roundtrip
      withTempPath { path =>
        val df = Seq("a", "b", "c").toDF()
        df.write.option("lineSep", lineSep).json(path.getAbsolutePath)
        val readBack = spark.read.option("lineSep", lineSep).json(path.getAbsolutePath)
        checkAnswer(df, readBack)
      }
    }
  }

  // scalastyle:off nonascii
  Seq("|", "^", "::", "!!!@3", 0x1E.toChar.toString, "아").foreach { lineSep =>
    testLineSeparator(lineSep)
  }
  // scalastyle:on nonascii

  test("""SPARK-21289: Support line separator - default value \r, \r\n and \n""") {
    val data =
      "{\"f\": \"a\", \"f0\": 1}\r{\"f\": \"c\",  \"f0\": 2}\r\n{\"f\": \"d\",  \"f0\": 3}\n"

    withTempPath { path =>
      Files.write(path.toPath, data.getBytes(StandardCharsets.UTF_8))
      val df = spark.read.json(path.getAbsolutePath)
      val expectedSchema =
        StructType(StructField("f", StringType) :: StructField("f0", LongType) :: Nil)
      checkAnswer(df, Seq(("a", 1), ("c", 2), ("d", 3)).toDF())
      assert(df.schema === expectedSchema)
    }
  }

<<<<<<< HEAD
  def testFile(fileName: String): String = {
    Thread.currentThread().getContextClassLoader.getResource(fileName).toString
  }

  test("SPARK-23723: json in UTF-16 with BOM") {
    val fileName = "json-tests/utf16WithBOM.json"
    val schema = new StructType().add("firstName", StringType).add("lastName", StringType)
    val jsonDF = spark.read.schema(schema)
      .option("multiline", "true")
      .option("encoding", "UTF-16")
      .json(testFile(fileName))

    checkAnswer(jsonDF, Seq(Row("Chris", "Baird"), Row("Doug", "Rood")))
  }

  test("SPARK-23723: multi-line json in UTF-32BE with BOM") {
    val fileName = "json-tests/utf32BEWithBOM.json"
    val schema = new StructType().add("firstName", StringType).add("lastName", StringType)
    val jsonDF = spark.read.schema(schema)
      .option("multiline", "true")
      .json(testFile(fileName))

    checkAnswer(jsonDF, Seq(Row("Chris", "Baird")))
  }

  test("SPARK-23723: Use user's encoding in reading of multi-line json in UTF-16LE") {
    val fileName = "json-tests/utf16LE.json"
    val schema = new StructType().add("firstName", StringType).add("lastName", StringType)
    val jsonDF = spark.read.schema(schema)
      .option("multiline", "true")
      .options(Map("encoding" -> "UTF-16LE"))
      .json(testFile(fileName))

    checkAnswer(jsonDF, Seq(Row("Chris", "Baird")))
  }

  test("SPARK-23723: Unsupported encoding name") {
    val invalidCharset = "UTF-128"
    val exception = intercept[java.io.UnsupportedEncodingException] {
      spark.read
        .options(Map("encoding" -> invalidCharset, "lineSep" -> "\n"))
        .json(testFile("json-tests/utf16LE.json"))
        .count()
    }

    assert(exception.getMessage.contains(invalidCharset))
  }

  test("SPARK-23723: checking that the encoding option is case agnostic") {
    val fileName = "json-tests/utf16LE.json"
    val schema = new StructType().add("firstName", StringType).add("lastName", StringType)
    val jsonDF = spark.read.schema(schema)
      .option("multiline", "true")
      .options(Map("encoding" -> "uTf-16lE"))
      .json(testFile(fileName))

    checkAnswer(jsonDF, Seq(Row("Chris", "Baird")))
  }


  test("SPARK-23723: specified encoding is not matched to actual encoding") {
    val fileName = "json-tests/utf16LE.json"
    val schema = new StructType().add("firstName", StringType).add("lastName", StringType)
    val exception = intercept[SparkException] {
      spark.read.schema(schema)
        .option("mode", "FAILFAST")
        .option("multiline", "true")
        .options(Map("encoding" -> "UTF-16BE"))
        .json(testFile(fileName))
        .count()
    }
    val errMsg = exception.getMessage

    assert(errMsg.contains("Malformed records are detected in record parsing"))
  }

  def checkEncoding(
      expectedEncoding: String,
      pathToJsonFiles: String,
      expectedContent: String): Unit = {
    val jsonFiles = new File(pathToJsonFiles)
      .listFiles()
      .filter(_.isFile)
      .filter(_.getName.endsWith("json"))
    val actualContent = jsonFiles.map { file =>
      new String(Files.readAllBytes(file.toPath), expectedEncoding)
    }.mkString.trim.replaceAll(" ", "")

    assert(actualContent == expectedContent)
  }

  test("SPARK-23723: save json in UTF-32BE") {
    val encoding = "UTF-32BE"
    withTempPath { path =>
      val df = spark.createDataset(Seq(("Dog", 42)))
      df.write
        .options(Map("encoding" -> encoding, "lineSep" -> "\n"))
        .format("json").mode("overwrite")
        .save(path.getCanonicalPath)

      checkEncoding(
        expectedEncoding = encoding,
        pathToJsonFiles = path.getCanonicalPath,
        expectedContent = """{"_1":"Dog","_2":42}""")
    }
  }

  test("SPARK-23723: save json in default encoding - UTF-8") {
    withTempPath { path =>
      val df = spark.createDataset(Seq(("Dog", 42)))
      df.write
        .format("json").mode("overwrite")
        .save(path.getCanonicalPath)

      checkEncoding(
        expectedEncoding = "UTF-8",
        pathToJsonFiles = path.getCanonicalPath,
        expectedContent = """{"_1":"Dog","_2":42}""")
    }
  }

  test("SPARK-23723: wrong output encoding") {
    val encoding = "UTF-128"
    val exception = intercept[java.io.UnsupportedEncodingException] {
      withTempPath { path =>
        val df = spark.createDataset(Seq((0)))
        df.write
          .options(Map("encoding" -> encoding, "lineSep" -> "\n"))
          .format("json").mode("overwrite")
          .save(path.getCanonicalPath)
      }
    }

    assert(exception.getMessage == encoding)
  }

  test("SPARK-23723: read written json in UTF-16LE") {
    val options = Map("encoding" -> "UTF-16LE", "lineSep" -> "\n")
    withTempPath { path =>
      val ds = spark.createDataset(Seq(
        ("a", 1), ("b", 2), ("c", 3))
      ).repartition(2)
      ds.write
        .options(options)
        .format("json").mode("overwrite")
        .save(path.getCanonicalPath)
      val readBack = spark
        .read
        .options(options)
        .json(path.getCanonicalPath)

      checkAnswer(readBack.toDF(), ds.toDF())
    }
  }

  def checkReadJson(lineSep: String, encoding: String, inferSchema: Boolean, id: Int): Unit = {
    test(s"SPARK-23724: checks reading json in ${encoding} #${id}") {
      val lineSepInBytes = {
        if (lineSep.startsWith("x")) {
          lineSep.replaceAll("[^0-9A-Fa-f]", "")
            .sliding(2, 2).toArray.map(Integer.parseInt(_, 16).toByte)
        } else {
          lineSep.getBytes(encoding)
        }
      }
      val schema = new StructType().add("f1", StringType).add("f2", IntegerType)
      withTempPath { path =>
        val records = List(("a", 1), ("b", 2))
        val data = records
          .map(rec => s"""{"f1":"${rec._1}", "f2":${rec._2}}""".getBytes(encoding))
          .reduce((a1, a2) => a1 ++ lineSepInBytes ++ a2)
        val os = new FileOutputStream(path)
        os.write(data)
        os.close()
        val reader = if (inferSchema) {
          spark.read
        } else {
          spark.read.schema(schema)
        }
        val readBack = reader
          .option("encoding", encoding)
          .option("lineSep", lineSep)
          .json(path.getCanonicalPath)
        checkAnswer(readBack, records.map(rec => Row(rec._1, rec._2)))
      }
    }
  }

  // scalastyle:off nonascii
  List(
    (0, "|", "UTF-8", false),
    (1, "^", "UTF-16BE", true),
    (2, "::", "ISO-8859-1", true),
    (3, "!!!@3", "UTF-32LE", false),
    (4, 0x1E.toChar.toString, "UTF-8", true),
    (5, "아", "UTF-32BE", false),
    (6, "куку", "CP1251", true),
    (7, "sep", "utf-8", false),
    (8, "\r\n", "UTF-16LE", false),
    (9, "\r\n", "utf-16be", true),
    (10, "\u000d\u000a", "UTF-32BE", false),
    (11, "\u000a\u000d", "UTF-8", true),
    (12, "===", "US-ASCII", false),
    (13, "$^+", "utf-32le", true)
  ).foreach{case (i, d, c, s) => checkReadJson(d, c, s, i)}
  // scalastyle:on nonascii

  test("SPARK-23724: lineSep should be set if encoding if different from UTF-8") {
    val encoding = "UTF-16LE"
    val exception = intercept[IllegalArgumentException] {
      spark.read
        .options(Map("encoding" -> encoding))
        .json(testFile("json-tests/utf16LE.json"))
        .count()
    }

    assert(exception.getMessage.contains(
      s"""The lineSep option must be specified for the $encoding encoding"""))
  }

  private val badJson = "\u0000\u0000\u0000A\u0001AAA"

  test("SPARK-23094: invalid json with leading nulls - from file (multiLine=true)") {
    import testImplicits._
    withTempDir { tempDir =>
      val path = tempDir.getAbsolutePath
      Seq(badJson + """{"a":1}""").toDS().write.mode("overwrite").text(path)
      val expected = s"""${badJson}{"a":1}\n"""
      val schema = new StructType().add("a", IntegerType).add("_corrupt_record", StringType)
      val df = spark.read.format("json")
        .option("multiLine", true)
        .option("encoding", "UTF-8")
        .schema(schema).load(path)
      checkAnswer(df, Row(null, expected))
    }
  }

  test("SPARK-23094: invalid json with leading nulls - from file (multiLine=false)") {
    import testImplicits._
    withTempDir { tempDir =>
      val path = tempDir.getAbsolutePath
      Seq(badJson, """{"a":1}""").toDS().write.mode("overwrite").text(path)
      val schema = new StructType().add("a", IntegerType).add("_corrupt_record", StringType)
      val df = spark.read.format("json")
        .option("multiLine", false)
        .option("encoding", "UTF-8")
        .schema(schema).load(path)
      checkAnswer(df, Seq(Row(1, null), Row(null, badJson)))
    }
  }

  test("SPARK-23094: invalid json with leading nulls - from dataset") {
    import testImplicits._
    checkAnswer(
      spark.read.option("encoding", "UTF-8").json(Seq(badJson).toDS()),
      Row(badJson))
=======
  test("SPARK-23849: schema inferring touches less data if samplingRation < 1.0") {
    val predefinedSample = Set[Int](2, 8, 15, 27, 30, 34, 35, 37, 44, 46,
      57, 62, 68, 72)
    withTempPath { path =>
      val writer = Files.newBufferedWriter(Paths.get(path.getAbsolutePath),
        StandardCharsets.UTF_8, StandardOpenOption.CREATE_NEW)
      for (i <- 0 until 100) {
        if (predefinedSample.contains(i)) {
          writer.write(s"""{"f1":${i.toString}}""" + "\n")
        } else {
          writer.write(s"""{"f1":${(i.toDouble + 0.1).toString}}""" + "\n")
        }
      }
      writer.close()

      val ds = spark.read.option("samplingRatio", 0.1).json(path.getCanonicalPath)
      assert(ds.schema == new StructType().add("f1", LongType))
    }
  }

  test("SPARK-23849: usage of samplingRation while parsing of dataset of strings") {
    val dstr = spark.sparkContext.parallelize(0 until 100, 1).map { i =>
      val predefinedSample = Set[Int](2, 8, 15, 27, 30, 34, 35, 37, 44, 46,
        57, 62, 68, 72)
      if (predefinedSample.contains(i)) {
        s"""{"f1":${i.toString}}""" + "\n"
      } else {
        s"""{"f1":${(i.toDouble + 0.1).toString}}""" + "\n"
      }
    }.toDS()
    val ds = spark.read.option("samplingRatio", 0.1).json(dstr)

    assert(ds.schema == new StructType().add("f1", LongType))
>>>>>>> 6a734575
  }
}<|MERGE_RESOLUTION|>--- conflicted
+++ resolved
@@ -2128,7 +2128,41 @@
     }
   }
 
-<<<<<<< HEAD
+  test("SPARK-23849: schema inferring touches less data if samplingRation < 1.0") {
+    val predefinedSample = Set[Int](2, 8, 15, 27, 30, 34, 35, 37, 44, 46,
+      57, 62, 68, 72)
+    withTempPath { path =>
+      val writer = Files.newBufferedWriter(Paths.get(path.getAbsolutePath),
+        StandardCharsets.UTF_8, StandardOpenOption.CREATE_NEW)
+      for (i <- 0 until 100) {
+        if (predefinedSample.contains(i)) {
+          writer.write(s"""{"f1":${i.toString}}""" + "\n")
+        } else {
+          writer.write(s"""{"f1":${(i.toDouble + 0.1).toString}}""" + "\n")
+        }
+      }
+      writer.close()
+
+      val ds = spark.read.option("samplingRatio", 0.1).json(path.getCanonicalPath)
+      assert(ds.schema == new StructType().add("f1", LongType))
+    }
+  }
+
+  test("SPARK-23849: usage of samplingRation while parsing of dataset of strings") {
+    val dstr = spark.sparkContext.parallelize(0 until 100, 1).map { i =>
+      val predefinedSample = Set[Int](2, 8, 15, 27, 30, 34, 35, 37, 44, 46,
+        57, 62, 68, 72)
+      if (predefinedSample.contains(i)) {
+        s"""{"f1":${i.toString}}""" + "\n"
+      } else {
+        s"""{"f1":${(i.toDouble + 0.1).toString}}""" + "\n"
+      }
+    }.toDS()
+    val ds = spark.read.option("samplingRatio", 0.1).json(dstr)
+
+    assert(ds.schema == new StructType().add("f1", LongType))
+  }
+
   def testFile(fileName: String): String = {
     Thread.currentThread().getContextClassLoader.getResource(fileName).toString
   }
@@ -2385,40 +2419,5 @@
     checkAnswer(
       spark.read.option("encoding", "UTF-8").json(Seq(badJson).toDS()),
       Row(badJson))
-=======
-  test("SPARK-23849: schema inferring touches less data if samplingRation < 1.0") {
-    val predefinedSample = Set[Int](2, 8, 15, 27, 30, 34, 35, 37, 44, 46,
-      57, 62, 68, 72)
-    withTempPath { path =>
-      val writer = Files.newBufferedWriter(Paths.get(path.getAbsolutePath),
-        StandardCharsets.UTF_8, StandardOpenOption.CREATE_NEW)
-      for (i <- 0 until 100) {
-        if (predefinedSample.contains(i)) {
-          writer.write(s"""{"f1":${i.toString}}""" + "\n")
-        } else {
-          writer.write(s"""{"f1":${(i.toDouble + 0.1).toString}}""" + "\n")
-        }
-      }
-      writer.close()
-
-      val ds = spark.read.option("samplingRatio", 0.1).json(path.getCanonicalPath)
-      assert(ds.schema == new StructType().add("f1", LongType))
-    }
-  }
-
-  test("SPARK-23849: usage of samplingRation while parsing of dataset of strings") {
-    val dstr = spark.sparkContext.parallelize(0 until 100, 1).map { i =>
-      val predefinedSample = Set[Int](2, 8, 15, 27, 30, 34, 35, 37, 44, 46,
-        57, 62, 68, 72)
-      if (predefinedSample.contains(i)) {
-        s"""{"f1":${i.toString}}""" + "\n"
-      } else {
-        s"""{"f1":${(i.toDouble + 0.1).toString}}""" + "\n"
-      }
-    }.toDS()
-    val ds = spark.read.option("samplingRatio", 0.1).json(dstr)
-
-    assert(ds.schema == new StructType().add("f1", LongType))
->>>>>>> 6a734575
   }
 }