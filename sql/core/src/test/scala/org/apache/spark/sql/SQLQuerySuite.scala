--- conflicted
+++ resolved
@@ -3754,7 +3754,45 @@
     }
   }
 
-<<<<<<< HEAD
+  test("limit partition num to 1 when distributing by foldable expressions") {
+    withSQLConf((SQLConf.SHUFFLE_PARTITIONS.key, "5")) {
+      Seq(1, "1, 2", null, "version()").foreach { expr =>
+        val plan = sql(s"select * from values (1), (2), (3) t(a) distribute by $expr")
+          .queryExecution.optimizedPlan
+        val res = plan.collect {
+          case r: RepartitionByExpression if r.numPartitions == 1 => true
+        }
+        assert(res.nonEmpty)
+      }
+    }
+  }
+
+  test("SPARK-33593: Vector reader got incorrect data with binary partition value") {
+    Seq("false", "true").foreach(value => {
+      withSQLConf(SQLConf.PARQUET_VECTORIZED_READER_ENABLED.key -> value) {
+        withTable("t1") {
+          sql(
+            """CREATE TABLE t1(name STRING, id BINARY, part BINARY)
+              |USING PARQUET PARTITIONED BY (part)""".stripMargin)
+          sql("INSERT INTO t1 PARTITION(part = 'Spark SQL') VALUES('a', X'537061726B2053514C')")
+          checkAnswer(sql("SELECT name, cast(id as string), cast(part as string) FROM t1"),
+            Row("a", "Spark SQL", "Spark SQL"))
+        }
+      }
+
+      withSQLConf(SQLConf.ORC_VECTORIZED_READER_ENABLED.key -> value) {
+        withTable("t2") {
+          sql(
+            """CREATE TABLE t2(name STRING, id BINARY, part BINARY)
+              |USING ORC PARTITIONED BY (part)""".stripMargin)
+          sql("INSERT INTO t2 PARTITION(part = 'Spark SQL') VALUES('a', X'537061726B2053514C')")
+          checkAnswer(sql("SELECT name, cast(id as string), cast(part as string) FROM t2"),
+            Row("a", "Spark SQL", "Spark SQL"))
+        }
+      }
+    })
+  }
+
   test("SPARK-33084: Add jar support Ivy URI in SQL -- jar contains udf class") {
     val sumFuncClass = "org.apache.spark.examples.sql.Spark33084"
     val functionName = "test_udf"
@@ -3786,45 +3824,6 @@
       }
     }
     }
-=======
-  test("limit partition num to 1 when distributing by foldable expressions") {
-    withSQLConf((SQLConf.SHUFFLE_PARTITIONS.key, "5")) {
-      Seq(1, "1, 2", null, "version()").foreach { expr =>
-        val plan = sql(s"select * from values (1), (2), (3) t(a) distribute by $expr")
-          .queryExecution.optimizedPlan
-        val res = plan.collect {
-          case r: RepartitionByExpression if r.numPartitions == 1 => true
-        }
-        assert(res.nonEmpty)
-      }
-    }
-  }
-
-  test("SPARK-33593: Vector reader got incorrect data with binary partition value") {
-    Seq("false", "true").foreach(value => {
-      withSQLConf(SQLConf.PARQUET_VECTORIZED_READER_ENABLED.key -> value) {
-        withTable("t1") {
-          sql(
-            """CREATE TABLE t1(name STRING, id BINARY, part BINARY)
-              |USING PARQUET PARTITIONED BY (part)""".stripMargin)
-          sql("INSERT INTO t1 PARTITION(part = 'Spark SQL') VALUES('a', X'537061726B2053514C')")
-          checkAnswer(sql("SELECT name, cast(id as string), cast(part as string) FROM t1"),
-            Row("a", "Spark SQL", "Spark SQL"))
-        }
-      }
-
-      withSQLConf(SQLConf.ORC_VECTORIZED_READER_ENABLED.key -> value) {
-        withTable("t2") {
-          sql(
-            """CREATE TABLE t2(name STRING, id BINARY, part BINARY)
-              |USING ORC PARTITIONED BY (part)""".stripMargin)
-          sql("INSERT INTO t2 PARTITION(part = 'Spark SQL') VALUES('a', X'537061726B2053514C')")
-          checkAnswer(sql("SELECT name, cast(id as string), cast(part as string) FROM t2"),
-            Row("a", "Spark SQL", "Spark SQL"))
-        }
-      }
-    })
->>>>>>> 43a56203
   }
 }
 
