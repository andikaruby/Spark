--- conflicted
+++ resolved
@@ -2474,7 +2474,13 @@
     }
   }
 
-<<<<<<< HEAD
+  test("SPARK-14986: Outer lateral view with empty generate expression") {
+    checkAnswer(
+      sql("select nil from (select 1 as x ) x lateral view outer explode(array()) n as nil"),
+      Row(null) :: Nil
+    )
+  }
+
   test("data source table created in InMemoryCatalog should be able to read/write") {
     withTable("tbl") {
       sql("CREATE TABLE tbl(i INT, j STRING) USING parquet")
@@ -2488,12 +2494,6 @@
         sql("SELECT * FROM tbl"),
         Row(1, "a") :: Row(2, "b") :: Row(3, "c") :: Row(4, "d") :: Nil)
     }
-=======
-  test("SPARK-14986: Outer lateral view with empty generate expression") {
-    checkAnswer(
-      sql("select nil from (select 1 as x ) x lateral view outer explode(array()) n as nil"),
-      Row(null) :: Nil
-    )
->>>>>>> d9ca9fd3
-  }
+  }
+
 }