--- conflicted
+++ resolved
@@ -2481,7 +2481,21 @@
     )
   }
 
-<<<<<<< HEAD
+  test("data source table created in InMemoryCatalog should be able to read/write") {
+    withTable("tbl") {
+      sql("CREATE TABLE tbl(i INT, j STRING) USING parquet")
+      checkAnswer(sql("SELECT i, j FROM tbl"), Nil)
+
+      Seq(1 -> "a", 2 -> "b").toDF("i", "j").write.mode("overwrite").insertInto("tbl")
+      checkAnswer(sql("SELECT i, j FROM tbl"), Row(1, "a") :: Row(2, "b") :: Nil)
+
+      Seq(3 -> "c", 4 -> "d").toDF("i", "j").write.mode("append").saveAsTable("tbl")
+      checkAnswer(
+        sql("SELECT i, j FROM tbl"),
+        Row(1, "a") :: Row(2, "b") :: Row(3, "c") :: Row(4, "d") :: Nil)
+    }
+  }
+
   test("check code injection is prevented") {
     // `\u002A/` is `*/`
     // So, if those characters are in the query, we need to escape them.
@@ -2506,21 +2520,4 @@
       sql(s"SELECT '$literal' AS DUMMY"),
       Row(s"$expected") :: Nil)
   }
-=======
-  test("data source table created in InMemoryCatalog should be able to read/write") {
-    withTable("tbl") {
-      sql("CREATE TABLE tbl(i INT, j STRING) USING parquet")
-      checkAnswer(sql("SELECT i, j FROM tbl"), Nil)
-
-      Seq(1 -> "a", 2 -> "b").toDF("i", "j").write.mode("overwrite").insertInto("tbl")
-      checkAnswer(sql("SELECT i, j FROM tbl"), Row(1, "a") :: Row(2, "b") :: Nil)
-
-      Seq(3 -> "c", 4 -> "d").toDF("i", "j").write.mode("append").saveAsTable("tbl")
-      checkAnswer(
-        sql("SELECT i, j FROM tbl"),
-        Row(1, "a") :: Row(2, "b") :: Row(3, "c") :: Row(4, "d") :: Nil)
-    }
-  }
-
->>>>>>> 5207a005
 }