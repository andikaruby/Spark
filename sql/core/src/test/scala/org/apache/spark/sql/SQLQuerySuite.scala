/*
 * Licensed to the Apache Software Foundation (ASF) under one or more
 * contributor license agreements.  See the NOTICE file distributed with
 * this work for additional information regarding copyright ownership.
 * The ASF licenses this file to You under the Apache License, Version 2.0
 * (the "License"); you may not use this file except in compliance with
 * the License.  You may obtain a copy of the License at
 *
 *    http://www.apache.org/licenses/LICENSE-2.0
 *
 * Unless required by applicable law or agreed to in writing, software
 * distributed under the License is distributed on an "AS IS" BASIS,
 * WITHOUT WARRANTIES OR CONDITIONS OF ANY KIND, either express or implied.
 * See the License for the specific language governing permissions and
 * limitations under the License.
 */

package org.apache.spark.sql

import java.io.File
import java.net.{MalformedURLException, URL}
import java.sql.{Date, Timestamp}
import java.util.concurrent.atomic.AtomicBoolean

import org.apache.spark.{AccumulatorSuite, SparkException}
import org.apache.spark.scheduler.{SparkListener, SparkListenerJobStart}
import org.apache.spark.sql.catalyst.expressions.GenericRow
import org.apache.spark.sql.catalyst.expressions.aggregate.{Complete, Partial}
import org.apache.spark.sql.catalyst.optimizer.{ConvertToLocalRelation, NestedColumnAliasingSuite}
import org.apache.spark.sql.catalyst.plans.logical.{Project, RepartitionByExpression}
import org.apache.spark.sql.catalyst.util.StringUtils
import org.apache.spark.sql.execution.adaptive.AdaptiveSparkPlanHelper
import org.apache.spark.sql.execution.aggregate.{HashAggregateExec, ObjectHashAggregateExec, SortAggregateExec}
import org.apache.spark.sql.execution.columnar.InMemoryTableScanExec
import org.apache.spark.sql.execution.command.FunctionsCommand
import org.apache.spark.sql.execution.datasources.v2.BatchScanExec
import org.apache.spark.sql.execution.datasources.v2.orc.OrcScan
import org.apache.spark.sql.execution.datasources.v2.parquet.ParquetScan
import org.apache.spark.sql.execution.joins.{BroadcastHashJoinExec, CartesianProductExec, SortMergeJoinExec}
import org.apache.spark.sql.functions._
import org.apache.spark.sql.internal.SQLConf
import org.apache.spark.sql.test.{SharedSparkSession, TestSQLContext}
import org.apache.spark.sql.test.SQLTestData._
import org.apache.spark.sql.types._
import org.apache.spark.unsafe.types.CalendarInterval

class SQLQuerySuite extends QueryTest with SharedSparkSession with AdaptiveSparkPlanHelper {
  import testImplicits._

  setupTestData()

  test("SPARK-8010: promote numeric to string") {
    withTempView("src") {
      val df = Seq((1, 1)).toDF("key", "value")
      df.createOrReplaceTempView("src")
      val queryCaseWhen = sql("select case when true then 1.0 else '1' end from src ")
      val queryCoalesce = sql("select coalesce(null, 1, '1') from src ")

      checkAnswer(queryCaseWhen, Row("1.0") :: Nil)
      checkAnswer(queryCoalesce, Row("1") :: Nil)
    }
  }

  test("show functions") {
    def getFunctions(pattern: String): Seq[Row] = {
      StringUtils.filterPattern(
        spark.sessionState.catalog.listFunctions("default").map(_._1.funcName)
        ++ FunctionsCommand.virtualOperators, pattern)
        .map(Row(_))
    }

    def createFunction(names: Seq[String]): Unit = {
      names.foreach { name =>
        spark.udf.register(name, (arg1: Int, arg2: String) => arg2 + arg1)
      }
    }

    def dropFunction(names: Seq[String]): Unit = {
      names.foreach { name =>
        spark.sessionState.catalog.dropTempFunction(name, false)
      }
    }

    val functions = Array("ilog", "logi", "logii", "logiii", "crc32i", "cubei", "cume_disti",
      "isize", "ispace", "to_datei", "date_addi", "current_datei")

    createFunction(functions)

    checkAnswer(sql("SHOW functions"), getFunctions("*"))
    assert(sql("SHOW functions").collect().size > 200)

    Seq("^c*", "*e$", "log*", "*date*").foreach { pattern =>
      // For the pattern part, only '*' and '|' are allowed as wildcards.
      // For '*', we need to replace it to '.*'.
      checkAnswer(sql(s"SHOW FUNCTIONS '$pattern'"), getFunctions(pattern))
    }
    dropFunction(functions)
  }

  test("describe functions") {
    checkKeywordsExist(sql("describe function extended upper"),
      "Function: upper",
      "Class: org.apache.spark.sql.catalyst.expressions.Upper",
      "Usage: upper(str) - Returns `str` with all characters changed to uppercase",
      "Extended Usage:",
      "Examples:",
      "> SELECT upper('SparkSql');",
      "SPARKSQL")

    checkKeywordsExist(sql("describe functioN Upper"),
      "Function: upper",
      "Class: org.apache.spark.sql.catalyst.expressions.Upper",
      "Usage: upper(str) - Returns `str` with all characters changed to uppercase")

    checkKeywordsNotExist(sql("describe functioN Upper"), "Extended Usage")

    checkKeywordsExist(sql("describe functioN abcadf"), "Function: abcadf not found.")
  }

  test("SPARK-14415: All functions should have own descriptions") {
    for (f <- spark.sessionState.functionRegistry.listFunction()) {
      if (!Seq("cube", "grouping", "grouping_id", "rollup", "window").contains(f.unquotedString)) {
        checkKeywordsNotExist(sql(s"describe function `$f`"), "N/A.")
      }
    }
  }

  test("SPARK-6743: no columns from cache") {
    withTempView("cachedData") {
      Seq(
        (83, 0, 38),
        (26, 0, 79),
        (43, 81, 24)
      ).toDF("a", "b", "c").createOrReplaceTempView("cachedData")

      spark.catalog.cacheTable("cachedData")
      withSQLConf(SQLConf.CROSS_JOINS_ENABLED.key -> "true") {
        checkAnswer(
          sql("SELECT t1.b FROM cachedData, cachedData t1 GROUP BY t1.b"),
          Row(0) :: Row(81) :: Nil)
      }
    }
  }

  test("self join with aliases") {
    withTempView("df") {
      Seq(1, 2, 3).map(i => (i, i.toString)).toDF("int", "str").createOrReplaceTempView("df")

      checkAnswer(
        sql(
          """
            |SELECT x.str, COUNT(*)
            |FROM df x JOIN df y ON x.str = y.str
            |GROUP BY x.str
        """.stripMargin),
        Row("1", 1) :: Row("2", 1) :: Row("3", 1) :: Nil)
    }
  }

  test("support table.star") {
    checkAnswer(
      sql(
        """
          |SELECT r.*
          |FROM testData l join testData2 r on (l.key = r.a)
        """.stripMargin),
      Row(1, 1) :: Row(1, 2) :: Row(2, 1) :: Row(2, 2) :: Row(3, 1) :: Row(3, 2) :: Nil)
  }

  test("self join with alias in agg") {
    withTempView("df") {
      Seq(1, 2, 3)
        .map(i => (i, i.toString))
        .toDF("int", "str")
        .groupBy("str")
        .agg($"str", count("str").as("strCount"))
        .createOrReplaceTempView("df")

      checkAnswer(
        sql(
          """
            |SELECT x.str, SUM(x.strCount)
            |FROM df x JOIN df y ON x.str = y.str
            |GROUP BY x.str
        """.stripMargin),
        Row("1", 1) :: Row("2", 1) :: Row("3", 1) :: Nil)
    }
  }

  test("SPARK-8668 expr function") {
    checkAnswer(Seq((1, "Bobby G."))
      .toDF("id", "name")
      .select(expr("length(name)"), expr("abs(id)")), Row(8, 1))

    checkAnswer(Seq((1, "building burrito tunnels"), (1, "major projects"))
      .toDF("id", "saying")
      .groupBy(expr("length(saying)"))
      .count(), Row(24, 1) :: Row(14, 1) :: Nil)
  }

  test("SPARK-4625 support SORT BY in SimpleSQLParser & DSL") {
    checkAnswer(
      sql("SELECT a FROM testData2 SORT BY a"),
      Seq(1, 1, 2, 2, 3, 3).map(Row(_))
    )
  }

  test("SPARK-7158 collect and take return different results") {
    import java.util.UUID

    val df = Seq(Tuple1(1), Tuple1(2), Tuple1(3)).toDF("index")
    // we except the id is materialized once
    val idUDF = org.apache.spark.sql.functions.udf(() => UUID.randomUUID().toString)

    val dfWithId = df.withColumn("id", idUDF())
    // Make a new DataFrame (actually the same reference to the old one)
    val cached = dfWithId.cache()
    // Trigger the cache
    val d0 = dfWithId.collect()
    val d1 = cached.collect()
    val d2 = cached.collect()

    // Since the ID is only materialized once, then all of the records
    // should come from the cache, not by re-computing. Otherwise, the ID
    // will be different
    assert(d0.map(_(0)) === d2.map(_(0)))
    assert(d0.map(_(1)) === d2.map(_(1)))

    assert(d1.map(_(0)) === d2.map(_(0)))
    assert(d1.map(_(1)) === d2.map(_(1)))
  }

  test("grouping on nested fields") {
    withTempView("rows") {
      spark.read
        .json(Seq("""{"nested": {"attribute": 1}, "value": 2}""").toDS())
       .createOrReplaceTempView("rows")

      checkAnswer(
        sql(
          """
            |select attribute, sum(cnt)
            |from (
            |  select nested.attribute, count(*) as cnt
            |  from rows
            |  group by nested.attribute) a
            |group by attribute
        """.stripMargin),
        Row(1, 1) :: Nil)
    }
  }

  test("SPARK-6201 IN type conversion") {
    withTempView("d") {
      spark.read
        .json(Seq("{\"a\": \"1\"}}", "{\"a\": \"2\"}}", "{\"a\": \"3\"}}").toDS())
        .createOrReplaceTempView("d")

      checkAnswer(
        sql("select * from d where d.a in (1,2)"),
        Seq(Row("1"), Row("2")))
    }
  }

  test("SPARK-11226 Skip empty line in json file") {
    withTempView("d") {
      spark.read
        .json(Seq("{\"a\": \"1\"}}", "{\"a\": \"2\"}}", "{\"a\": \"3\"}}", "").toDS())
        .createOrReplaceTempView("d")

      checkAnswer(
        sql("select count(1) from d"),
        Seq(Row(3)))
    }
  }

  test("SPARK-8828 sum should return null if all input values are null") {
    checkAnswer(
      sql("select sum(a), avg(a) from allNulls"),
      Seq(Row(null, null))
    )
  }

  private def testCodeGen(sqlText: String, expectedResults: Seq[Row]): Unit = {
    val df = sql(sqlText)
    // First, check if we have GeneratedAggregate.
    val hasGeneratedAgg = df.queryExecution.sparkPlan
      .collect { case _: HashAggregateExec => true }
      .nonEmpty
    if (!hasGeneratedAgg) {
      fail(
        s"""
           |Codegen is enabled, but query $sqlText does not have HashAggregate in the plan.
           |${df.queryExecution.simpleString}
         """.stripMargin)
    }
    // Then, check results.
    checkAnswer(df, expectedResults)
  }

  test("aggregation with codegen") {
    // Prepare a table that we can group some rows.
    spark.table("testData")
      .union(spark.table("testData"))
      .union(spark.table("testData"))
      .createOrReplaceTempView("testData3x")

    try {
      // Just to group rows.
      testCodeGen(
        "SELECT key FROM testData3x GROUP BY key",
        (1 to 100).map(Row(_)))
      // COUNT
      testCodeGen(
        "SELECT key, count(value) FROM testData3x GROUP BY key",
        (1 to 100).map(i => Row(i, 3)))
      testCodeGen(
        "SELECT count(key) FROM testData3x",
        Row(300) :: Nil)
      // COUNT DISTINCT ON int
      testCodeGen(
        "SELECT value, count(distinct key) FROM testData3x GROUP BY value",
        (1 to 100).map(i => Row(i.toString, 1)))
      testCodeGen(
        "SELECT count(distinct key) FROM testData3x",
        Row(100) :: Nil)
      // SUM
      testCodeGen(
        "SELECT value, sum(key) FROM testData3x GROUP BY value",
        (1 to 100).map(i => Row(i.toString, 3 * i)))
      testCodeGen(
        "SELECT sum(key), SUM(CAST(key as Double)) FROM testData3x",
        Row(5050 * 3, 5050 * 3.0) :: Nil)
      // AVERAGE
      testCodeGen(
        "SELECT value, avg(key) FROM testData3x GROUP BY value",
        (1 to 100).map(i => Row(i.toString, i)))
      testCodeGen(
        "SELECT avg(key) FROM testData3x",
        Row(50.5) :: Nil)
      // MAX
      testCodeGen(
        "SELECT value, max(key) FROM testData3x GROUP BY value",
        (1 to 100).map(i => Row(i.toString, i)))
      testCodeGen(
        "SELECT max(key) FROM testData3x",
        Row(100) :: Nil)
      // MIN
      testCodeGen(
        "SELECT value, min(key) FROM testData3x GROUP BY value",
        (1 to 100).map(i => Row(i.toString, i)))
      testCodeGen(
        "SELECT min(key) FROM testData3x",
        Row(1) :: Nil)
      // Some combinations.
      testCodeGen(
        """
          |SELECT
          |  value,
          |  sum(key),
          |  max(key),
          |  min(key),
          |  avg(key),
          |  count(key),
          |  count(distinct key)
          |FROM testData3x
          |GROUP BY value
        """.stripMargin,
        (1 to 100).map(i => Row(i.toString, i*3, i, i, i, 3, 1)))
      testCodeGen(
        "SELECT max(key), min(key), avg(key), count(key), count(distinct key) FROM testData3x",
        Row(100, 1, 50.5, 300, 100) :: Nil)
      // Aggregate with Code generation handling all null values
      testCodeGen(
        "SELECT  sum('a'), avg('a'), count(null) FROM testData",
        Row(null, null, 0) :: Nil)
    } finally {
      spark.catalog.dropTempView("testData3x")
    }
  }

  test("Add Parser of SQL COALESCE()") {
    checkAnswer(
      sql("""SELECT COALESCE(1, 2)"""),
      Row(1))
    checkAnswer(
      sql("SELECT COALESCE(null, 1, 1.5)"),
      Row(BigDecimal(1)))
    checkAnswer(
      sql("SELECT COALESCE(null, null, null)"),
      Row(null))
  }

  test("SPARK-3176 Added Parser of SQL LAST()") {
    checkAnswer(
      sql("SELECT LAST(n) FROM lowerCaseData"),
      Row(4))
  }

  test("SPARK-2041 column name equals tablename") {
    checkAnswer(
      sql("SELECT tableName FROM tableName"),
      Row("test"))
  }

  test("SQRT") {
    checkAnswer(
      sql("SELECT SQRT(key) FROM testData"),
      (1 to 100).map(x => Row(math.sqrt(x.toDouble))).toSeq
    )
  }

  test("SQRT with automatic string casts") {
    checkAnswer(
      sql("SELECT SQRT(CAST(key AS STRING)) FROM testData"),
      (1 to 100).map(x => Row(math.sqrt(x.toDouble))).toSeq
    )
  }

  test("SPARK-2407 Added Parser of SQL SUBSTR()") {
    checkAnswer(
      sql("SELECT substr(tableName, 1, 2) FROM tableName"),
      Row("te"))
    checkAnswer(
      sql("SELECT substr(tableName, 3) FROM tableName"),
      Row("st"))
    checkAnswer(
      sql("SELECT substring(tableName, 1, 2) FROM tableName"),
      Row("te"))
    checkAnswer(
      sql("SELECT substring(tableName, 3) FROM tableName"),
      Row("st"))
  }

  test("SPARK-3173 Timestamp support in the parser") {
    withTempView("timestamps") {
      (0 to 3).map(i => Tuple1(new Timestamp(i))).toDF("time").createOrReplaceTempView("timestamps")

      checkAnswer(sql(
        "SELECT time FROM timestamps WHERE time='1969-12-31 16:00:00.0'"),
        Row(Timestamp.valueOf("1969-12-31 16:00:00")))

      checkAnswer(sql(
        "SELECT time FROM timestamps WHERE time=CAST('1969-12-31 16:00:00.001' AS TIMESTAMP)"),
        Row(Timestamp.valueOf("1969-12-31 16:00:00.001")))

      checkAnswer(sql(
        "SELECT time FROM timestamps WHERE time='1969-12-31 16:00:00.001'"),
        Row(Timestamp.valueOf("1969-12-31 16:00:00.001")))

      checkAnswer(sql(
        "SELECT time FROM timestamps WHERE '1969-12-31 16:00:00.001'=time"),
        Row(Timestamp.valueOf("1969-12-31 16:00:00.001")))

      checkAnswer(sql(
        """SELECT time FROM timestamps WHERE time<'1969-12-31 16:00:00.003'
          AND time>'1969-12-31 16:00:00.001'"""),
        Row(Timestamp.valueOf("1969-12-31 16:00:00.002")))

      checkAnswer(sql(
        """
          |SELECT time FROM timestamps
          |WHERE time IN ('1969-12-31 16:00:00.001','1969-12-31 16:00:00.002')
      """.stripMargin),
        Seq(Row(Timestamp.valueOf("1969-12-31 16:00:00.001")),
          Row(Timestamp.valueOf("1969-12-31 16:00:00.002"))))

      checkAnswer(sql(
        "SELECT time FROM timestamps WHERE time='123'"),
        Nil)
    }
  }

  test("left semi greater than predicate") {
    withSQLConf(SQLConf.CROSS_JOINS_ENABLED.key -> "true") {
      checkAnswer(
        sql("SELECT * FROM testData2 x LEFT SEMI JOIN testData2 y ON x.a >= y.a + 2"),
        Seq(Row(3, 1), Row(3, 2))
      )
    }
  }

  test("left semi greater than predicate and equal operator") {
    checkAnswer(
      sql("SELECT * FROM testData2 x LEFT SEMI JOIN testData2 y ON x.b = y.b and x.a >= y.a + 2"),
      Seq(Row(3, 1), Row(3, 2))
    )

    checkAnswer(
      sql("SELECT * FROM testData2 x LEFT SEMI JOIN testData2 y ON x.b = y.a and x.a >= y.b + 1"),
      Seq(Row(2, 1), Row(2, 2), Row(3, 1), Row(3, 2))
    )
  }

  test("select *") {
    checkAnswer(
      sql("SELECT * FROM testData"),
      testData.collect().toSeq)
  }

  test("simple select") {
    checkAnswer(
      sql("SELECT value FROM testData WHERE key = 1"),
      Row("1"))
  }

  def sortTest(): Unit = {
    checkAnswer(
      sql("SELECT * FROM testData2 ORDER BY a ASC, b ASC"),
      Seq(Row(1, 1), Row(1, 2), Row(2, 1), Row(2, 2), Row(3, 1), Row(3, 2)))

    checkAnswer(
      sql("SELECT * FROM testData2 ORDER BY a ASC, b DESC"),
      Seq(Row(1, 2), Row(1, 1), Row(2, 2), Row(2, 1), Row(3, 2), Row(3, 1)))

    checkAnswer(
      sql("SELECT * FROM testData2 ORDER BY a DESC, b DESC"),
      Seq(Row(3, 2), Row(3, 1), Row(2, 2), Row(2, 1), Row(1, 2), Row(1, 1)))

    checkAnswer(
      sql("SELECT * FROM testData2 ORDER BY a DESC, b ASC"),
      Seq(Row(3, 1), Row(3, 2), Row(2, 1), Row(2, 2), Row(1, 1), Row(1, 2)))

    checkAnswer(
      sql("SELECT b FROM binaryData ORDER BY a ASC"),
      (1 to 5).map(Row(_)))

    checkAnswer(
      sql("SELECT b FROM binaryData ORDER BY a DESC"),
      (1 to 5).map(Row(_)).toSeq.reverse)

    checkAnswer(
      sql("SELECT * FROM arrayData ORDER BY data[0] ASC"),
      arrayData.collect().sortBy(_.data(0)).map(Row.fromTuple).toSeq)

    checkAnswer(
      sql("SELECT * FROM arrayData ORDER BY data[0] DESC"),
      arrayData.collect().sortBy(_.data(0)).reverse.map(Row.fromTuple).toSeq)

    checkAnswer(
      sql("SELECT * FROM mapData ORDER BY data[1] ASC"),
      mapData.collect().sortBy(_.data(1)).map(Row.fromTuple).toSeq)

    checkAnswer(
      sql("SELECT * FROM mapData ORDER BY data[1] DESC"),
      mapData.collect().sortBy(_.data(1)).reverse.map(Row.fromTuple).toSeq)
  }

  test("external sorting") {
    sortTest()
  }

  test("CTE feature") {
    checkAnswer(
      sql("with q1 as (select * from testData limit 10) select * from q1"),
      testData.take(10).toSeq)

    checkAnswer(
      sql("""
        |with q1 as (select * from testData where key= '5'),
        |q2 as (select * from testData where key = '4')
        |select * from q1 union all select * from q2""".stripMargin),
      Row(5, "5") :: Row(4, "4") :: Nil)

  }

  test("Allow only a single WITH clause per query") {
    intercept[AnalysisException] {
      sql(
        "with q1 as (select * from testData) with q2 as (select * from q1) select * from q2")
    }
  }

  test("date row") {
    checkAnswer(sql(
      """select cast("2015-01-28" as date) from testData limit 1"""),
      Row(Date.valueOf("2015-01-28"))
    )
  }

  test("from follow multiple brackets") {
    checkAnswer(sql(
      """
        |select key from ((select * from testData)
        |  union all (select * from testData)) x limit 1
      """.stripMargin),
      Row(1)
    )

    checkAnswer(sql(
      "select key from (select * from testData) x limit 1"),
      Row(1)
    )

    checkAnswer(sql(
      """
        |select key from
        |  (select * from testData union all select * from testData) x
        |  limit 1
      """.stripMargin),
      Row(1)
    )
  }

  test("average") {
    checkAnswer(
      sql("SELECT AVG(a) FROM testData2"),
      Row(2.0))
  }

  test("average overflow") {
    checkAnswer(
      sql("SELECT AVG(a),b FROM largeAndSmallInts group by b"),
      Seq(Row(2147483645.0, 1), Row(2.0, 2)))
  }

  test("count") {
    checkAnswer(
      sql("SELECT COUNT(*) FROM testData2"),
      Row(testData2.count()))
  }

  test("count distinct") {
    checkAnswer(
      sql("SELECT COUNT(DISTINCT b) FROM testData2"),
      Row(2))
  }

  test("approximate count distinct") {
    checkAnswer(
      sql("SELECT APPROX_COUNT_DISTINCT(a) FROM testData2"),
      Row(3))
  }

  test("approximate count distinct with user provided standard deviation") {
    checkAnswer(
      sql("SELECT APPROX_COUNT_DISTINCT(a, 0.04) FROM testData2"),
      Row(3))
  }

  test("null count") {
    checkAnswer(
      sql("SELECT a, COUNT(b) FROM testData3 GROUP BY a"),
      Seq(Row(1, 0), Row(2, 1)))

    checkAnswer(
      sql(
        "SELECT COUNT(a), COUNT(b), COUNT(1), COUNT(DISTINCT a), COUNT(DISTINCT b) FROM testData3"),
      Row(2, 1, 2, 2, 1))
  }

  test("count of empty table") {
    withTempView("t") {
      Seq.empty[(Int, Int)].toDF("a", "b").createOrReplaceTempView("t")
      checkAnswer(
        sql("select count(a) from t"),
        Row(0))
    }
  }

  test("inner join where, one match per row") {
    withSQLConf(SQLConf.CASE_SENSITIVE.key -> "true") {
      checkAnswer(
        sql("SELECT * FROM uppercasedata JOIN lowercasedata WHERE n = N"),
        Seq(
          Row(1, "A", 1, "a"),
          Row(2, "B", 2, "b"),
          Row(3, "C", 3, "c"),
          Row(4, "D", 4, "d")))
    }
  }

  test("inner join ON, one match per row") {
    withSQLConf(SQLConf.CASE_SENSITIVE.key -> "true") {
      checkAnswer(
        sql("SELECT * FROM uppercasedata JOIN lowercasedata ON n = N"),
        Seq(
          Row(1, "A", 1, "a"),
          Row(2, "B", 2, "b"),
          Row(3, "C", 3, "c"),
          Row(4, "D", 4, "d")))
    }
  }

  test("inner join, where, multiple matches") {
    withSQLConf(SQLConf.CASE_SENSITIVE.key -> "true") {
      checkAnswer(
        sql(
          """
          |SELECT * FROM
          |  (SELECT * FROM testdata2 WHERE a = 1) x JOIN
          |  (SELECT * FROM testdata2 WHERE a = 1) y
          |WHERE x.a = y.a""".stripMargin),
        Row(1, 1, 1, 1) ::
        Row(1, 1, 1, 2) ::
        Row(1, 2, 1, 1) ::
        Row(1, 2, 1, 2) :: Nil)
    }
  }

  test("inner join, no matches") {
    checkAnswer(
      sql(
        """
          |SELECT * FROM
          |  (SELECT * FROM testData2 WHERE a = 1) x JOIN
          |  (SELECT * FROM testData2 WHERE a = 2) y
          |WHERE x.a = y.a""".stripMargin),
      Nil)
  }

  test("big inner join, 4 matches per row") {
    checkAnswer(
      sql(
        """
          |SELECT * FROM
          |  (SELECT * FROM testData UNION ALL
          |   SELECT * FROM testData UNION ALL
          |   SELECT * FROM testData UNION ALL
          |   SELECT * FROM testData) x JOIN
          |  (SELECT * FROM testData UNION ALL
          |   SELECT * FROM testData UNION ALL
          |   SELECT * FROM testData UNION ALL
          |   SELECT * FROM testData) y
          |WHERE x.key = y.key""".stripMargin),
      testData.rdd.flatMap { row =>
        Seq.fill(16)(new GenericRow(Seq(row, row).flatMap(_.toSeq).toArray))
      }.collect().toSeq)
  }

  test("cartesian product join") {
    withSQLConf(SQLConf.CROSS_JOINS_ENABLED.key -> "true") {
      checkAnswer(
        testData3.join(testData3),
        Row(1, null, 1, null) ::
          Row(1, null, 2, 2) ::
          Row(2, 2, 1, null) ::
          Row(2, 2, 2, 2) :: Nil)
    }
  }

  test("left outer join") {
    withSQLConf(SQLConf.CASE_SENSITIVE.key -> "true") {
      checkAnswer(
        sql("SELECT * FROM uppercasedata LEFT OUTER JOIN lowercasedata ON n = N"),
        Row(1, "A", 1, "a") ::
          Row(2, "B", 2, "b") ::
          Row(3, "C", 3, "c") ::
          Row(4, "D", 4, "d") ::
          Row(5, "E", null, null) ::
          Row(6, "F", null, null) :: Nil)
    }
  }

  test("right outer join") {
    withSQLConf(SQLConf.CASE_SENSITIVE.key -> "true") {
      checkAnswer(
        sql("SELECT * FROM lowercasedata RIGHT OUTER JOIN uppercasedata ON n = N"),
        Row(1, "a", 1, "A") ::
          Row(2, "b", 2, "B") ::
          Row(3, "c", 3, "C") ::
          Row(4, "d", 4, "D") ::
          Row(null, null, 5, "E") ::
          Row(null, null, 6, "F") :: Nil)
    }
  }

  test("full outer join") {
    checkAnswer(
      sql(
        """
          |SELECT * FROM
          |  (SELECT * FROM upperCaseData WHERE N <= 4) leftTable FULL OUTER JOIN
          |  (SELECT * FROM upperCaseData WHERE N >= 3) rightTable
          |    ON leftTable.N = rightTable.N
        """.stripMargin),
      Row(1, "A", null, null) ::
      Row(2, "B", null, null) ::
      Row(3, "C", 3, "C") ::
      Row (4, "D", 4, "D") ::
      Row(null, null, 5, "E") ::
      Row(null, null, 6, "F") :: Nil)
  }

  test("SPARK-11111 null-safe join should not use cartesian product") {
    val df = sql("select count(*) from testData a join testData b on (a.key <=> b.key)")
    val cp = df.queryExecution.sparkPlan.collect {
      case cp: CartesianProductExec => cp
    }
    assert(cp.isEmpty, "should not use CartesianProduct for null-safe join")
    val smj = df.queryExecution.sparkPlan.collect {
      case smj: SortMergeJoinExec => smj
      case j: BroadcastHashJoinExec => j
    }
    assert(smj.size > 0, "should use SortMergeJoin or BroadcastHashJoin")
    checkAnswer(df, Row(100) :: Nil)
  }

  test("SPARK-3349 partitioning after limit") {
    withTempView("subset1", "subset2") {
      sql("SELECT DISTINCT n FROM lowerCaseData ORDER BY n DESC")
        .limit(2)
        .createOrReplaceTempView("subset1")
      sql("SELECT DISTINCT n FROM lowerCaseData ORDER BY n ASC")
        .limit(2)
        .createOrReplaceTempView("subset2")
      checkAnswer(
        sql("SELECT * FROM lowerCaseData INNER JOIN subset1 ON subset1.n = lowerCaseData.n"),
        Row(3, "c", 3) ::
        Row(4, "d", 4) :: Nil)
      checkAnswer(
        sql("SELECT * FROM lowerCaseData INNER JOIN subset2 ON subset2.n = lowerCaseData.n"),
        Row(1, "a", 1) ::
        Row(2, "b", 2) :: Nil)
    }
  }

  test("mixed-case keywords") {
    checkAnswer(
      sql(
        """
          |SeleCT * from
          |  (select * from upperCaseData WherE N <= 4) leftTable fuLL OUtER joiN
          |  (sElEcT * FROM upperCaseData whERe N >= 3) rightTable
          |    oN leftTable.N = rightTable.N
        """.stripMargin),
      Row(1, "A", null, null) ::
      Row(2, "B", null, null) ::
      Row(3, "C", 3, "C") ::
      Row(4, "D", 4, "D") ::
      Row(null, null, 5, "E") ::
      Row(null, null, 6, "F") :: Nil)
  }

  test("select with table name as qualifier") {
    checkAnswer(
      sql("SELECT testData.value FROM testData WHERE testData.key = 1"),
      Row("1"))
  }

  test("inner join ON with table name as qualifier") {
    checkAnswer(
      sql("SELECT * FROM upperCaseData JOIN lowerCaseData ON lowerCaseData.n = upperCaseData.N"),
      Seq(
        Row(1, "A", 1, "a"),
        Row(2, "B", 2, "b"),
        Row(3, "C", 3, "c"),
        Row(4, "D", 4, "d")))
  }

  test("qualified select with inner join ON with table name as qualifier") {
    checkAnswer(
      sql("SELECT upperCaseData.N, upperCaseData.L FROM upperCaseData JOIN lowerCaseData " +
        "ON lowerCaseData.n = upperCaseData.N"),
      Seq(
        Row(1, "A"),
        Row(2, "B"),
        Row(3, "C"),
        Row(4, "D")))
  }

  test("system function upper()") {
    checkAnswer(
      sql("SELECT n,UPPER(l) FROM lowerCaseData"),
      Seq(
        Row(1, "A"),
        Row(2, "B"),
        Row(3, "C"),
        Row(4, "D")))

    checkAnswer(
      sql("SELECT n, UPPER(s) FROM nullStrings"),
      Seq(
        Row(1, "ABC"),
        Row(2, "ABC"),
        Row(3, null)))
  }

  test("system function lower()") {
    checkAnswer(
      sql("SELECT N,LOWER(L) FROM upperCaseData"),
      Seq(
        Row(1, "a"),
        Row(2, "b"),
        Row(3, "c"),
        Row(4, "d"),
        Row(5, "e"),
        Row(6, "f")))

    checkAnswer(
      sql("SELECT n, LOWER(s) FROM nullStrings"),
      Seq(
        Row(1, "abc"),
        Row(2, "abc"),
        Row(3, null)))
  }

  test("UNION") {
    checkAnswer(
      sql("SELECT * FROM lowerCaseData UNION SELECT * FROM upperCaseData"),
      Row(1, "A") :: Row(1, "a") :: Row(2, "B") :: Row(2, "b") :: Row(3, "C") :: Row(3, "c") ::
      Row(4, "D") :: Row(4, "d") :: Row(5, "E") :: Row(6, "F") :: Nil)
    checkAnswer(
      sql("SELECT * FROM lowerCaseData UNION SELECT * FROM lowerCaseData"),
      Row(1, "a") :: Row(2, "b") :: Row(3, "c") :: Row(4, "d") :: Nil)
    checkAnswer(
      sql("SELECT * FROM lowerCaseData UNION ALL SELECT * FROM lowerCaseData"),
      Row(1, "a") :: Row(1, "a") :: Row(2, "b") :: Row(2, "b") :: Row(3, "c") :: Row(3, "c") ::
      Row(4, "d") :: Row(4, "d") :: Nil)
  }

  test("UNION with column mismatches") {
    // Column name mismatches are allowed.
    checkAnswer(
      sql("SELECT n,l FROM lowerCaseData UNION SELECT N as x1, L as x2 FROM upperCaseData"),
      Row(1, "A") :: Row(1, "a") :: Row(2, "B") :: Row(2, "b") :: Row(3, "C") :: Row(3, "c") ::
      Row(4, "D") :: Row(4, "d") :: Row(5, "E") :: Row(6, "F") :: Nil)
    // Column type mismatches are not allowed, forcing a type coercion.
    checkAnswer(
      sql("SELECT n FROM lowerCaseData UNION SELECT L FROM upperCaseData"),
      ("1" :: "2" :: "3" :: "4" :: "A" :: "B" :: "C" :: "D" :: "E" :: "F" :: Nil).map(Row(_)))
    // Column type mismatches where a coercion is not possible, in this case between integer
    // and array types, trigger a TreeNodeException.
    intercept[AnalysisException] {
      sql("SELECT data FROM arrayData UNION SELECT 1 FROM arrayData").collect()
    }
  }

  test("EXCEPT") {
    checkAnswer(
      sql("SELECT * FROM lowerCaseData EXCEPT SELECT * FROM upperCaseData"),
      Row(1, "a") ::
      Row(2, "b") ::
      Row(3, "c") ::
      Row(4, "d") :: Nil)
    checkAnswer(
      sql("SELECT * FROM lowerCaseData EXCEPT SELECT * FROM lowerCaseData"), Nil)
    checkAnswer(
      sql("SELECT * FROM upperCaseData EXCEPT SELECT * FROM upperCaseData"), Nil)
  }

  test("MINUS") {
    checkAnswer(
      sql("SELECT * FROM lowerCaseData MINUS SELECT * FROM upperCaseData"),
      Row(1, "a") :: Row(2, "b") :: Row(3, "c") :: Row(4, "d") :: Nil)
    checkAnswer(
      sql("SELECT * FROM lowerCaseData MINUS SELECT * FROM lowerCaseData"), Nil)
    checkAnswer(
      sql("SELECT * FROM upperCaseData MINUS SELECT * FROM upperCaseData"), Nil)
  }

  test("INTERSECT") {
    checkAnswer(
      sql("SELECT * FROM lowerCaseData INTERSECT SELECT * FROM lowerCaseData"),
      Row(1, "a") ::
      Row(2, "b") ::
      Row(3, "c") ::
      Row(4, "d") :: Nil)
    checkAnswer(
      sql("SELECT * FROM lowerCaseData INTERSECT SELECT * FROM upperCaseData"), Nil)
  }

  test("SET commands semantics using sql()") {
    spark.sessionState.conf.clear()
    val testKey = "test.key.0"
    val testVal = "test.val.0"
    val nonexistentKey = "nonexistent"

    // "set" itself returns all config variables currently specified in SQLConf.
    assert(sql("SET").collect().size === TestSQLContext.overrideConfs.size)
    sql("SET").collect().foreach { row =>
      val key = row.getString(0)
      val value = row.getString(1)
      assert(
        TestSQLContext.overrideConfs.contains(key),
        s"$key should exist in SQLConf.")
      assert(
        TestSQLContext.overrideConfs(key) === value,
        s"The value of $key should be ${TestSQLContext.overrideConfs(key)} instead of $value.")
    }
    val overrideConfs = sql("SET").collect()

    // "set key=val"
    sql(s"SET $testKey=$testVal")
    checkAnswer(
      sql("SET"),
      overrideConfs ++ Seq(Row(testKey, testVal))
    )

    sql(s"SET ${testKey + testKey}=${testVal + testVal}")
    checkAnswer(
      sql("set"),
      overrideConfs ++ Seq(Row(testKey, testVal), Row(testKey + testKey, testVal + testVal))
    )

    // "set key"
    checkAnswer(
      sql(s"SET $testKey"),
      Row(testKey, testVal)
    )
    checkAnswer(
      sql(s"SET $nonexistentKey"),
      Row(nonexistentKey, "<undefined>")
    )
    spark.sessionState.conf.clear()
  }

  test("SPARK-19218 SET command should show a result in a sorted order") {
    val overrideConfs = sql("SET").collect()
    sql(s"SET test.key3=1")
    sql(s"SET test.key2=2")
    sql(s"SET test.key1=3")
    val result = sql("SET").collect()
    assert(result ===
      (overrideConfs ++ Seq(
        Row("test.key1", "3"),
        Row("test.key2", "2"),
        Row("test.key3", "1"))).sortBy(_.getString(0))
    )
    spark.sessionState.conf.clear()
  }

  test("SPARK-19218 `SET -v` should not fail with null value configuration") {
    import SQLConf._
    val confEntry = buildConf("spark.test").doc("doc").stringConf.createWithDefault(null)

    try {
      val result = sql("SET -v").collect()
      assert(result === result.sortBy(_.getString(0)))
    } finally {
      SQLConf.unregister(confEntry)
    }
  }

  test("SET commands with illegal or inappropriate argument") {
    spark.sessionState.conf.clear()
    // Set negative mapred.reduce.tasks for automatically determining
    // the number of reducers is not supported
    intercept[IllegalArgumentException](sql(s"SET mapred.reduce.tasks=-1"))
    intercept[IllegalArgumentException](sql(s"SET mapred.reduce.tasks=-01"))
    intercept[IllegalArgumentException](sql(s"SET mapred.reduce.tasks=-2"))
    spark.sessionState.conf.clear()
  }

  test("SET mapreduce.job.reduces automatically converted to spark.sql.shuffle.partitions") {
    spark.sessionState.conf.clear()
    val before = spark.conf.get(SQLConf.SHUFFLE_PARTITIONS.key).toInt
    val newConf = before + 1
    sql(s"SET mapreduce.job.reduces=${newConf.toString}")
    val after = spark.conf.get(SQLConf.SHUFFLE_PARTITIONS.key).toInt
    assert(before != after)
    assert(newConf === after)
    intercept[IllegalArgumentException](sql(s"SET mapreduce.job.reduces=-1"))
    spark.sessionState.conf.clear()
  }

  test("apply schema") {
    withTempView("applySchema1", "applySchema2", "applySchema3") {
      val schema1 = StructType(
        StructField("f1", IntegerType, false) ::
        StructField("f2", StringType, false) ::
        StructField("f3", BooleanType, false) ::
        StructField("f4", IntegerType, true) :: Nil)

      val rowRDD1 = unparsedStrings.map { r =>
        val values = r.split(",").map(_.trim)
        val v4 = try values(3).toInt catch {
          case _: NumberFormatException => null
        }
        Row(values(0).toInt, values(1), values(2).toBoolean, v4)
      }

      val df1 = spark.createDataFrame(rowRDD1, schema1)
      df1.createOrReplaceTempView("applySchema1")
      checkAnswer(
        sql("SELECT * FROM applySchema1"),
        Row(1, "A1", true, null) ::
        Row(2, "B2", false, null) ::
        Row(3, "C3", true, null) ::
        Row(4, "D4", true, 2147483644) :: Nil)

      checkAnswer(
        sql("SELECT f1, f4 FROM applySchema1"),
        Row(1, null) ::
        Row(2, null) ::
        Row(3, null) ::
        Row(4, 2147483644) :: Nil)

      val schema2 = StructType(
        StructField("f1", StructType(
          StructField("f11", IntegerType, false) ::
          StructField("f12", BooleanType, false) :: Nil), false) ::
        StructField("f2", MapType(StringType, IntegerType, true), false) :: Nil)

      val rowRDD2 = unparsedStrings.map { r =>
        val values = r.split(",").map(_.trim)
        val v4 = try values(3).toInt catch {
          case _: NumberFormatException => null
        }
        Row(Row(values(0).toInt, values(2).toBoolean), Map(values(1) -> v4))
      }

      val df2 = spark.createDataFrame(rowRDD2, schema2)
      df2.createOrReplaceTempView("applySchema2")
      checkAnswer(
        sql("SELECT * FROM applySchema2"),
        Row(Row(1, true), Map("A1" -> null)) ::
        Row(Row(2, false), Map("B2" -> null)) ::
        Row(Row(3, true), Map("C3" -> null)) ::
        Row(Row(4, true), Map("D4" -> 2147483644)) :: Nil)

      checkAnswer(
        sql("SELECT f1.f11, f2['D4'] FROM applySchema2"),
        Row(1, null) ::
        Row(2, null) ::
        Row(3, null) ::
        Row(4, 2147483644) :: Nil)

      // The value of a MapType column can be a mutable map.
      val rowRDD3 = unparsedStrings.map { r =>
        val values = r.split(",").map(_.trim)
        val v4 = try values(3).toInt catch {
          case _: NumberFormatException => null
        }
        Row(Row(values(0).toInt, values(2).toBoolean),
          scala.collection.mutable.Map(values(1) -> v4))
      }

      val df3 = spark.createDataFrame(rowRDD3, schema2)
      df3.createOrReplaceTempView("applySchema3")

      checkAnswer(
        sql("SELECT f1.f11, f2['D4'] FROM applySchema3"),
        Row(1, null) ::
        Row(2, null) ::
        Row(3, null) ::
        Row(4, 2147483644) :: Nil)
    }
  }

  test("SPARK-3423 BETWEEN") {
    checkAnswer(
      sql("SELECT key, value FROM testData WHERE key BETWEEN 5 and 7"),
      Seq(Row(5, "5"), Row(6, "6"), Row(7, "7"))
    )

    checkAnswer(
      sql("SELECT key, value FROM testData WHERE key BETWEEN 7 and 7"),
      Row(7, "7")
    )

    checkAnswer(
      sql("SELECT key, value FROM testData WHERE key BETWEEN 9 and 7"),
      Nil
    )
  }

  test("SPARK-17863: SELECT distinct does not work correctly if order by missing attribute") {
    checkAnswer(
      sql("""select distinct struct.a, struct.b
          |from (
          |  select named_struct('a', 1, 'b', 2, 'c', 3) as struct
          |  union all
          |  select named_struct('a', 1, 'b', 2, 'c', 4) as struct) tmp
          |order by a, b
          |""".stripMargin),
      Row(1, 2) :: Nil)

    val error = intercept[AnalysisException] {
      sql("""select distinct struct.a, struct.b
            |from (
            |  select named_struct('a', 1, 'b', 2, 'c', 3) as struct
            |  union all
            |  select named_struct('a', 1, 'b', 2, 'c', 4) as struct) tmp
            |order by struct.a, struct.b
            |""".stripMargin)
    }
    assert(error.message contains "cannot resolve '`struct.a`' given input columns: [a, b]")

  }

  test("cast boolean to string") {
    // TODO Ensure true/false string letter casing is consistent with Hive in all cases.
    checkAnswer(
      sql("SELECT CAST(TRUE AS STRING), CAST(FALSE AS STRING) FROM testData LIMIT 1"),
      Row("true", "false"))
  }

  test("metadata is propagated correctly") {
    withTempView("personWithMeta") {
      val person: DataFrame = sql("SELECT * FROM person")
      val schema = person.schema
      val docKey = "doc"
      val docValue = "first name"
      val metadata = new MetadataBuilder()
        .putString(docKey, docValue)
        .build()
      val schemaWithMeta = new StructType(Array(
        schema("id"), schema("name").copy(metadata = metadata), schema("age")))
      val personWithMeta = spark.createDataFrame(person.rdd, schemaWithMeta)
      def validateMetadata(rdd: DataFrame): Unit = {
        assert(rdd.schema("name").metadata.getString(docKey) == docValue)
      }
      personWithMeta.createOrReplaceTempView("personWithMeta")
      validateMetadata(personWithMeta.select($"name"))
      validateMetadata(personWithMeta.select($"name"))
      validateMetadata(personWithMeta.select($"id", $"name"))
      validateMetadata(sql("SELECT * FROM personWithMeta"))
      validateMetadata(sql("SELECT id, name FROM personWithMeta"))
      validateMetadata(sql("SELECT * FROM personWithMeta JOIN salary ON id = personId"))
      validateMetadata(sql(
        "SELECT name, salary FROM personWithMeta JOIN salary ON id = personId"))
    }
  }

  test("SPARK-3371 Renaming a function expression with group by gives error") {
    spark.udf.register("len", (s: String) => s.length)
    checkAnswer(
      sql("SELECT len(value) as temp FROM testData WHERE key = 1 group by len(value)"),
      Row(1))
  }

  test("SPARK-3813 CASE a WHEN b THEN c [WHEN d THEN e]* [ELSE f] END") {
    checkAnswer(
      sql("SELECT CASE key WHEN 1 THEN 1 ELSE 0 END FROM testData WHERE key = 1 group by key"),
      Row(1))
  }

  test("SPARK-3813 CASE WHEN a THEN b [WHEN c THEN d]* [ELSE e] END") {
    checkAnswer(
      sql("SELECT CASE WHEN key = 1 THEN 1 ELSE 2 END FROM testData WHERE key = 1 group by key"),
      Row(1))
  }

  testQuietly(
    "SPARK-16748: SparkExceptions during planning should not wrapped in TreeNodeException") {
    intercept[SparkException] {
      val df = spark.range(0, 5).map(x => (1 / x).toString).toDF("a").orderBy("a")
      df.queryExecution.toRdd // force physical planning, but not execution of the plan
    }
  }

  test("Multiple join") {
    checkAnswer(
      sql(
        """SELECT a.key, b.key, c.key
          |FROM testData a
          |JOIN testData b ON a.key = b.key
          |JOIN testData c ON a.key = c.key
        """.stripMargin),
      (1 to 100).map(i => Row(i, i, i)))
  }

  test("SPARK-3483 Special chars in column names") {
    withTempView("records") {
      val data = Seq("""{"key?number1": "value1", "key.number2": "value2"}""").toDS()
      spark.read.json(data).createOrReplaceTempView("records")
      withSQLConf(SQLConf.SUPPORT_QUOTED_REGEX_COLUMN_NAME.key -> "false") {
        sql("SELECT `key?number1`, `key.number2` FROM records")
      }
    }
  }

  test("SPARK-3814 Support Bitwise & operator") {
    checkAnswer(sql("SELECT key&1 FROM testData WHERE key = 1 "), Row(1))
  }

  test("SPARK-3814 Support Bitwise | operator") {
    checkAnswer(sql("SELECT key|0 FROM testData WHERE key = 1 "), Row(1))
  }

  test("SPARK-3814 Support Bitwise ^ operator") {
    checkAnswer(sql("SELECT key^0 FROM testData WHERE key = 1 "), Row(1))
  }

  test("SPARK-3814 Support Bitwise ~ operator") {
    checkAnswer(sql("SELECT ~key FROM testData WHERE key = 1 "), Row(-2))
  }

  test("SPARK-4120 Join of multiple tables does not work in SparkSQL") {
    checkAnswer(
      sql(
        """SELECT a.key, b.key, c.key
          |FROM testData a,testData b,testData c
          |where a.key = b.key and a.key = c.key
        """.stripMargin),
      (1 to 100).map(i => Row(i, i, i)))
  }

  test("SPARK-4154 Query does not work if it has 'not between' in Spark SQL and HQL") {
    checkAnswer(sql("SELECT key FROM testData WHERE key not between 0 and 10 order by key"),
        (11 to 100).map(i => Row(i)))
  }

  test("SPARK-4207 Query which has syntax like 'not like' is not working in Spark SQL") {
    checkAnswer(sql("SELECT key FROM testData WHERE value not like '100%' order by key"),
        (1 to 99).map(i => Row(i)))
  }

  test("SPARK-4322 Grouping field with struct field as sub expression") {
    spark.read.json(Seq("""{"a": {"b": [{"c": 1}]}}""").toDS())
      .createOrReplaceTempView("data")
    checkAnswer(sql("SELECT a.b[0].c FROM data GROUP BY a.b[0].c"), Row(1))
    spark.catalog.dropTempView("data")

    spark.read.json(Seq("""{"a": {"b": 1}}""").toDS())
      .createOrReplaceTempView("data")
    checkAnswer(sql("SELECT a.b + 1 FROM data GROUP BY a.b + 1"), Row(2))
    spark.catalog.dropTempView("data")
  }

  test("SPARK-4432 Fix attribute reference resolution error when using ORDER BY") {
    checkAnswer(
      sql("SELECT a + b FROM testData2 ORDER BY a"),
      Seq(2, 3, 3, 4, 4, 5).map(Row(_))
    )
  }

  test("order by asc by default when not specify ascending and descending") {
    checkAnswer(
      sql("SELECT a, b FROM testData2 ORDER BY a desc, b"),
      Seq(Row(3, 1), Row(3, 2), Row(2, 1), Row(2, 2), Row(1, 1), Row(1, 2))
    )
  }

  test("Supporting relational operator '<=>' in Spark SQL") {
    withTempView("nulldata1", "nulldata2") {
      val nullCheckData1 = TestData(1, "1") :: TestData(2, null) :: Nil
      val rdd1 = sparkContext.parallelize((0 to 1).map(i => nullCheckData1(i)))
      rdd1.toDF().createOrReplaceTempView("nulldata1")
      val nullCheckData2 = TestData(1, "1") :: TestData(2, null) :: Nil
      val rdd2 = sparkContext.parallelize((0 to 1).map(i => nullCheckData2(i)))
      rdd2.toDF().createOrReplaceTempView("nulldata2")
      checkAnswer(sql("SELECT nulldata1.key FROM nulldata1 join " +
        "nulldata2 on nulldata1.value <=> nulldata2.value"),
        (1 to 2).map(i => Row(i)))
    }
  }

  test("Multi-column COUNT(DISTINCT ...)") {
    withTempView("distinctData") {
      val data = TestData(1, "val_1") :: TestData(2, "val_2") :: Nil
      val rdd = sparkContext.parallelize((0 to 1).map(i => data(i)))
      rdd.toDF().createOrReplaceTempView("distinctData")
      checkAnswer(sql("SELECT COUNT(DISTINCT key,value) FROM distinctData"), Row(2))
    }
  }

  test("SPARK-4699 case sensitivity SQL query") {
    withTempView("testTable1") {
      withSQLConf(SQLConf.CASE_SENSITIVE.key -> "false") {
        val data = TestData(1, "val_1") :: TestData(2, "val_2") :: Nil
        val rdd = sparkContext.parallelize((0 to 1).map(i => data(i)))
        rdd.toDF().createOrReplaceTempView("testTable1")
        checkAnswer(sql("SELECT VALUE FROM TESTTABLE1 where KEY = 1"), Row("val_1"))
      }
    }
  }

  test("SPARK-6145: ORDER BY test for nested fields") {
    withTempView("nestedOrder") {
      spark.read
        .json(Seq("""{"a": {"b": 1, "a": {"a": 1}}, "c": [{"d": 1}]}""").toDS())
        .createOrReplaceTempView("nestedOrder")

      checkAnswer(sql("SELECT 1 FROM nestedOrder ORDER BY a.b"), Row(1))
      checkAnswer(sql("SELECT a.b FROM nestedOrder ORDER BY a.b"), Row(1))
      checkAnswer(sql("SELECT 1 FROM nestedOrder ORDER BY a.a.a"), Row(1))
      checkAnswer(sql("SELECT a.a.a FROM nestedOrder ORDER BY a.a.a"), Row(1))
      checkAnswer(sql("SELECT 1 FROM nestedOrder ORDER BY c[0].d"), Row(1))
      checkAnswer(sql("SELECT c[0].d FROM nestedOrder ORDER BY c[0].d"), Row(1))
    }
  }

  test("SPARK-6145: special cases") {
    withTempView("t") {
      spark.read
        .json(Seq("""{"a": {"b": [1]}, "b": [{"a": 1}], "_c0": {"a": 1}}""").toDS())
        .createOrReplaceTempView("t")

      checkAnswer(sql("SELECT a.b[0] FROM t ORDER BY _c0.a"), Row(1))
      checkAnswer(sql("SELECT b[0].a FROM t ORDER BY _c0.a"), Row(1))
    }
  }

  test("SPARK-6898: complete support for special chars in column names") {
    withTempView("t") {
      spark.read
        .json(Seq("""{"a": {"c.b": 1}, "b.$q": [{"a@!.q": 1}], "q.w": {"w.i&": [1]}}""").toDS())
        .createOrReplaceTempView("t")

      withSQLConf(SQLConf.SUPPORT_QUOTED_REGEX_COLUMN_NAME.key -> "false") {
        checkAnswer(sql("SELECT a.`c.b`, `b.$q`[0].`a@!.q`, `q.w`.`w.i&`[0] FROM t"), Row(1, 1, 1))
      }
    }
  }

  test("SPARK-6583 order by aggregated function") {
    withTempView("orderByData") {
      Seq("1" -> 3, "1" -> 4, "2" -> 7, "2" -> 8, "3" -> 5, "3" -> 6, "4" -> 1, "4" -> 2)
        .toDF("a", "b").createOrReplaceTempView("orderByData")

      checkAnswer(
        sql(
          """
            |SELECT a
            |FROM orderByData
            |GROUP BY a
            |ORDER BY sum(b)
        """.stripMargin),
        Row("4") :: Row("1") :: Row("3") :: Row("2") :: Nil)

      checkAnswer(
        sql(
          """
            |SELECT sum(b)
            |FROM orderByData
            |GROUP BY a
            |ORDER BY sum(b)
        """.stripMargin),
        Row(3) :: Row(7) :: Row(11) :: Row(15) :: Nil)

      checkAnswer(
        sql(
          """
            |SELECT sum(b)
            |FROM orderByData
            |GROUP BY a
            |ORDER BY sum(b), max(b)
        """.stripMargin),
        Row(3) :: Row(7) :: Row(11) :: Row(15) :: Nil)

      checkAnswer(
        sql(
          """
            |SELECT a, sum(b)
            |FROM orderByData
            |GROUP BY a
            |ORDER BY sum(b)
        """.stripMargin),
        Row("4", 3) :: Row("1", 7) :: Row("3", 11) :: Row("2", 15) :: Nil)

      checkAnswer(
        sql(
          """
            |SELECT a, sum(b)
            |FROM orderByData
            |GROUP BY a
            |ORDER BY sum(b) + 1
          """.stripMargin),
        Row("4", 3) :: Row("1", 7) :: Row("3", 11) :: Row("2", 15) :: Nil)

      checkAnswer(
        sql(
          """
            |SELECT count(*)
            |FROM orderByData
            |GROUP BY a
            |ORDER BY count(*)
          """.stripMargin),
        Row(2) :: Row(2) :: Row(2) :: Row(2) :: Nil)

      checkAnswer(
        sql(
          """
            |SELECT a
            |FROM orderByData
            |GROUP BY a
            |ORDER BY a, count(*), sum(b)
          """.stripMargin),
        Row("1") :: Row("2") :: Row("3") :: Row("4") :: Nil)
    }
  }

  test("SPARK-7952: fix the equality check between boolean and numeric types") {
    withTempView("t") {
      // numeric field i, boolean field j, result of i = j, result of i <=> j
      Seq[(Integer, java.lang.Boolean, java.lang.Boolean, java.lang.Boolean)](
        (1, true, true, true),
        (0, false, true, true),
        (2, true, false, false),
        (2, false, false, false),
        (null, true, null, false),
        (null, false, null, false),
        (0, null, null, false),
        (1, null, null, false),
        (null, null, null, true)
      ).toDF("i", "b", "r1", "r2").createOrReplaceTempView("t")

      checkAnswer(sql("select i = b from t"), sql("select r1 from t"))
      checkAnswer(sql("select i <=> b from t"), sql("select r2 from t"))
    }
  }

  test("SPARK-7067: order by queries for complex ExtractValue chain") {
    withTempView("t") {
      spark.read
        .json(Seq("""{"a": {"b": [{"c": 1}]}, "b": [{"d": 1}]}""").toDS())
        .createOrReplaceTempView("t")
      checkAnswer(sql("SELECT a.b FROM t ORDER BY b[0].d"), Row(Seq(Row(1))))
    }
  }

  test("SPARK-8782: ORDER BY NULL") {
    withTempView("t") {
      Seq((1, 2), (1, 2)).toDF("a", "b").createOrReplaceTempView("t")
      checkAnswer(sql("SELECT * FROM t ORDER BY NULL"), Seq(Row(1, 2), Row(1, 2)))
    }
  }

  test("SPARK-8837: use keyword in column name") {
    withTempView("t") {
      val df = Seq(1 -> "a").toDF("count", "sort")
      checkAnswer(df.filter("count > 0"), Row(1, "a"))
      df.createOrReplaceTempView("t")
      checkAnswer(sql("select count, sort from t"), Row(1, "a"))
    }
  }

  test("SPARK-8753: add interval type") {
    import org.apache.spark.unsafe.types.CalendarInterval

    val df = sql("select interval 3 years -3 month 7 week 123 microseconds")
    checkAnswer(df, Row(new CalendarInterval(12 * 3 - 3, 7 * 7, 123 )))
    withTempPath(f => {
      // Currently we don't yet support saving out values of interval data type.
      val e = intercept[AnalysisException] {
        df.write.json(f.getCanonicalPath)
      }
      e.message.contains("Cannot save interval data type into external storage")
    })
  }

  test("SPARK-8945: add and subtract expressions for interval type") {
    val df = sql("select interval 3 years -3 month 7 week 123 microseconds as i")
    checkAnswer(df, Row(new CalendarInterval(12 * 3 - 3, 7 * 7, 123)))

    checkAnswer(df.select(df("i") + new CalendarInterval(2, 1, 123)),
      Row(new CalendarInterval(12 * 3 - 3 + 2, 7 * 7 + 1, 123 + 123)))

    checkAnswer(df.select(df("i") - new CalendarInterval(2, 1, 123)),
      Row(new CalendarInterval(12 * 3 - 3 - 2, 7 * 7 - 1, 123 - 123)))

    // unary minus
    checkAnswer(df.select(-df("i")),
      Row(new CalendarInterval(-(12 * 3 - 3), -7 * 7, -123)))
  }

  test("aggregation with codegen updates peak execution memory") {
    AccumulatorSuite.verifyPeakExecutionMemorySet(sparkContext, "aggregation with codegen") {
      testCodeGen(
        "SELECT key, count(value) FROM testData GROUP BY key",
        (1 to 100).map(i => Row(i, 1)))
    }
  }

  test("SPARK-10215 Div of Decimal returns null") {
    val d = Decimal(1.12321).toBigDecimal
    val df = Seq((d, 1)).toDF("a", "b")

    checkAnswer(
      df.selectExpr("b * a / b"),
      Seq(Row(d)))
    checkAnswer(
      df.selectExpr("b * a / b / b"),
      Seq(Row(d)))
    checkAnswer(
      df.selectExpr("b * a + b"),
      Seq(Row(BigDecimal("2.12321"))))
    checkAnswer(
      df.selectExpr("b * a - b"),
      Seq(Row(BigDecimal("0.12321"))))
    checkAnswer(
      df.selectExpr("b * a * b"),
      Seq(Row(d)))
  }

  test("precision smaller than scale") {
    checkAnswer(sql("select 10.00"), Row(BigDecimal("10.00")))
    checkAnswer(sql("select 1.00"), Row(BigDecimal("1.00")))
    checkAnswer(sql("select 0.10"), Row(BigDecimal("0.10")))
    checkAnswer(sql("select 0.01"), Row(BigDecimal("0.01")))
    checkAnswer(sql("select 0.001"), Row(BigDecimal("0.001")))
    checkAnswer(sql("select -0.01"), Row(BigDecimal("-0.01")))
    checkAnswer(sql("select -0.001"), Row(BigDecimal("-0.001")))
  }

  test("external sorting updates peak execution memory") {
    AccumulatorSuite.verifyPeakExecutionMemorySet(sparkContext, "external sort") {
      sql("SELECT * FROM testData2 ORDER BY a ASC, b ASC").collect()
    }
  }

  test("SPARK-9511: error with table starting with number") {
    withTempView("1one") {
      sparkContext.parallelize(1 to 10).map(i => (i, i.toString))
        .toDF("num", "str")
        .createOrReplaceTempView("1one")
      checkAnswer(sql("select count(num) from 1one"), Row(10))
    }
  }

  test("specifying database name for a temporary view is not allowed") {
    withTempPath { dir =>
      withTempView("db.t") {
        val path = dir.toURI.toString
        val df =
          sparkContext.parallelize(1 to 10).map(i => (i, i.toString)).toDF("num", "str")
        df
          .write
          .format("parquet")
          .save(path)

        // We don't support creating a temporary table while specifying a database
        intercept[AnalysisException] {
          spark.sql(
            s"""
              |CREATE TEMPORARY VIEW db.t
              |USING parquet
              |OPTIONS (
              |  path '$path'
              |)
             """.stripMargin)
        }.getMessage

        // If you use backticks to quote the name then it's OK.
        spark.sql(
          s"""
            |CREATE TEMPORARY VIEW `db.t`
            |USING parquet
            |OPTIONS (
            |  path '$path'
            |)
           """.stripMargin)
        checkAnswer(spark.table("`db.t`"), df)
      }
    }
  }

  test("SPARK-10130 type coercion for IF should have children resolved first") {
    withTempView("src") {
      Seq((1, 1), (-1, 1)).toDF("key", "value").createOrReplaceTempView("src")
      checkAnswer(
        sql("SELECT IF(a > 0, a, 0) FROM (SELECT key a FROM src) temp"), Seq(Row(1), Row(0)))
    }
  }

  test("SPARK-10389: order by non-attribute grouping expression on Aggregate") {
    withTempView("src") {
      Seq((1, 1), (-1, 1)).toDF("key", "value").createOrReplaceTempView("src")
      checkAnswer(sql("SELECT MAX(value) FROM src GROUP BY key + 1 ORDER BY key + 1"),
        Seq(Row(1), Row(1)))
      checkAnswer(sql("SELECT MAX(value) FROM src GROUP BY key + 1 ORDER BY (key + 1) * 2"),
        Seq(Row(1), Row(1)))
    }
  }

  test("SPARK-23281: verify the correctness of sort direction on composite order by clause") {
    withTempView("src") {
      Seq[(Integer, Integer)](
        (1, 1),
        (1, 3),
        (2, 3),
        (3, 3),
        (4, null),
        (5, null)
      ).toDF("key", "value").createOrReplaceTempView("src")

      checkAnswer(sql(
        """
          |SELECT MAX(value) as value, key as col2
          |FROM src
          |GROUP BY key
          |ORDER BY value desc, key
        """.stripMargin),
        Seq(Row(3, 1), Row(3, 2), Row(3, 3), Row(null, 4), Row(null, 5)))

      checkAnswer(sql(
        """
          |SELECT MAX(value) as value, key as col2
          |FROM src
          |GROUP BY key
          |ORDER BY value desc, key desc
        """.stripMargin),
        Seq(Row(3, 3), Row(3, 2), Row(3, 1), Row(null, 5), Row(null, 4)))

      checkAnswer(sql(
        """
          |SELECT MAX(value) as value, key as col2
          |FROM src
          |GROUP BY key
          |ORDER BY value asc, key desc
        """.stripMargin),
        Seq(Row(null, 5), Row(null, 4), Row(3, 3), Row(3, 2), Row(3, 1)))
    }
  }

  test("run sql directly on files") {
    val df = spark.range(100).toDF()
    withTempPath(f => {
      df.write.json(f.getCanonicalPath)
      checkAnswer(sql(s"select id from json.`${f.getCanonicalPath}`"),
        df)
      checkAnswer(sql(s"select id from `org.apache.spark.sql.json`.`${f.getCanonicalPath}`"),
        df)
      checkAnswer(sql(s"select a.id from json.`${f.getCanonicalPath}` as a"),
        df)
    })

    var e = intercept[AnalysisException] {
      sql("select * from in_valid_table")
    }
    assert(e.message.contains("Table or view not found"))

    e = intercept[AnalysisException] {
      sql("select * from no_db.no_table").show()
    }
    assert(e.message.contains("Table or view not found"))

    e = intercept[AnalysisException] {
      sql("select * from json.invalid_file")
    }
    assert(e.message.contains("Path does not exist"))

    e = intercept[AnalysisException] {
      sql(s"select id from `org.apache.spark.sql.hive.orc`.`file_path`")
    }
    assert(e.message.contains("Hive built-in ORC data source must be used with Hive support"))

    e = intercept[AnalysisException] {
      sql(s"select id from `org.apache.spark.sql.sources.HadoopFsRelationProvider`.`file_path`")
    }
    assert(e.message.contains("Table or view not found: " +
      "`org.apache.spark.sql.sources.HadoopFsRelationProvider`.file_path"))

    e = intercept[AnalysisException] {
      sql(s"select id from `Jdbc`.`file_path`")
    }
    assert(e.message.contains("Unsupported data source type for direct query on files: Jdbc"))

    e = intercept[AnalysisException] {
      sql(s"select id from `org.apache.spark.sql.execution.datasources.jdbc`.`file_path`")
    }
    assert(e.message.contains("Unsupported data source type for direct query on files: " +
      "org.apache.spark.sql.execution.datasources.jdbc"))
  }

  test("SortMergeJoin returns wrong results when using UnsafeRows") {
    // This test is for the fix of https://issues.apache.org/jira/browse/SPARK-10737.
    // This bug will be triggered when Tungsten is enabled and there are multiple
    // SortMergeJoin operators executed in the same task.
    val confs = SQLConf.AUTO_BROADCASTJOIN_THRESHOLD.key -> "1" :: Nil
    withSQLConf(confs: _*) {
      val df1 = (1 to 50).map(i => (s"str_$i", i)).toDF("i", "j")
      val df2 =
        df1
          .join(df1.select(df1("i")), "i")
          .select(df1("i"), df1("j"))

      val df3 = df2.withColumnRenamed("i", "i1").withColumnRenamed("j", "j1")
      val df4 =
        df2
          .join(df3, df2("i") === df3("i1"))
          .withColumn("diff", $"j" - $"j1")
          .select(df2("i"), df2("j"), $"diff")

      checkAnswer(
        df4,
        df1.withColumn("diff", lit(0)))
    }
  }

  test("SPARK-11303: filter should not be pushed down into sample") {
    val df = spark.range(100)
    List(true, false).foreach { withReplacement =>
      val sampled = df.sample(withReplacement, 0.1, 1)
      val sampledOdd = sampled.filter("id % 2 != 0")
      val sampledEven = sampled.filter("id % 2 = 0")
      assert(sampled.count() == sampledOdd.count() + sampledEven.count())
    }
  }

  test("Struct Star Expansion") {
    withTempView("structTable", "nestedStructTable", "specialCharacterTable", "nameConflict") {
      val structDf = testData2.select("a", "b").as("record")

      checkAnswer(
        structDf.select($"record.a", $"record.b"),
        Row(1, 1) :: Row(1, 2) :: Row(2, 1) :: Row(2, 2) :: Row(3, 1) :: Row(3, 2) :: Nil)

      checkAnswer(
        structDf.select($"record.*"),
        Row(1, 1) :: Row(1, 2) :: Row(2, 1) :: Row(2, 2) :: Row(3, 1) :: Row(3, 2) :: Nil)

      checkAnswer(
        structDf.select($"record.*", $"record.*"),
        Row(1, 1, 1, 1) :: Row(1, 2, 1, 2) :: Row(2, 1, 2, 1) :: Row(2, 2, 2, 2) ::
          Row(3, 1, 3, 1) :: Row(3, 2, 3, 2) :: Nil)

      checkAnswer(
        sql("select struct(a, b) as r1, struct(b, a) as r2 from testData2")
          .select($"r1.*", $"r2.*"),
        Row(1, 1, 1, 1) :: Row(1, 2, 2, 1) :: Row(2, 1, 1, 2) :: Row(2, 2, 2, 2) ::
          Row(3, 1, 1, 3) :: Row(3, 2, 2, 3) :: Nil)

      // Try with a temporary view
      sql("select struct(a, b) as record from testData2").createOrReplaceTempView("structTable")
      checkAnswer(
        sql("SELECT record.* FROM structTable"),
        Row(1, 1) :: Row(1, 2) :: Row(2, 1) :: Row(2, 2) :: Row(3, 1) :: Row(3, 2) :: Nil)

      checkAnswer(sql(
        """
          | SELECT min(struct(record.*)) FROM
          |   (select struct(a,b) as record from testData2) tmp
      """.stripMargin),
        Row(Row(1, 1)) :: Nil)

      // Try with an alias on the select list
      checkAnswer(sql(
        """
          | SELECT max(struct(record.*)) as r FROM
          |   (select struct(a,b) as record from testData2) tmp
      """.stripMargin).select($"r.*"),
        Row(3, 2) :: Nil)

      // With GROUP BY
      checkAnswer(sql(
        """
          | SELECT min(struct(record.*)) FROM
          |   (select a as a, struct(a,b) as record from testData2) tmp
          | GROUP BY a
      """.stripMargin),
        Row(Row(1, 1)) :: Row(Row(2, 1)) :: Row(Row(3, 1)) :: Nil)

      // With GROUP BY and alias
      checkAnswer(sql(
        """
          | SELECT max(struct(record.*)) as r FROM
          |   (select a as a, struct(a,b) as record from testData2) tmp
          | GROUP BY a
      """.stripMargin).select($"r.*"),
        Row(1, 2) :: Row(2, 2) :: Row(3, 2) :: Nil)

      // With GROUP BY and alias and additional fields in the struct
      checkAnswer(sql(
        """
          | SELECT max(struct(a, record.*, b)) as r FROM
          |   (select a as a, b as b, struct(a,b) as record from testData2) tmp
          | GROUP BY a
      """.stripMargin).select($"r.*"),
        Row(1, 1, 2, 2) :: Row(2, 2, 2, 2) :: Row(3, 3, 2, 2) :: Nil)

      // Create a data set that contains nested structs.
      val nestedStructData = sql(
        """
          | SELECT struct(r1, r2) as record FROM
          |   (SELECT struct(a, b) as r1, struct(b, a) as r2 FROM testData2) tmp
      """.stripMargin)

      checkAnswer(nestedStructData.select($"record.*"),
        Row(Row(1, 1), Row(1, 1)) :: Row(Row(1, 2), Row(2, 1)) :: Row(Row(2, 1), Row(1, 2)) ::
          Row(Row(2, 2), Row(2, 2)) :: Row(Row(3, 1), Row(1, 3)) :: Row(Row(3, 2), Row(2, 3)) ::
          Nil)
      checkAnswer(nestedStructData.select($"record.r1"),
        Row(Row(1, 1)) :: Row(Row(1, 2)) :: Row(Row(2, 1)) :: Row(Row(2, 2)) ::
          Row(Row(3, 1)) :: Row(Row(3, 2)) :: Nil)
      checkAnswer(
        nestedStructData.select($"record.r1.*"),
        Row(1, 1) :: Row(1, 2) :: Row(2, 1) :: Row(2, 2) :: Row(3, 1) :: Row(3, 2) :: Nil)

      // Try with a temporary view
      withTempView("nestedStructTable") {
        nestedStructData.createOrReplaceTempView("nestedStructTable")
        checkAnswer(
          sql("SELECT record.* FROM nestedStructTable"),
          nestedStructData.select($"record.*"))
        checkAnswer(
          sql("SELECT record.r1 FROM nestedStructTable"),
          nestedStructData.select($"record.r1"))
        checkAnswer(
          sql("SELECT record.r1.* FROM nestedStructTable"),
          nestedStructData.select($"record.r1.*"))

        // Try resolving something not there.
        assert(intercept[AnalysisException](sql("SELECT abc.* FROM nestedStructTable"))
          .getMessage.contains("cannot resolve"))
      }

      // Create paths with unusual characters
      withSQLConf(SQLConf.SUPPORT_QUOTED_REGEX_COLUMN_NAME.key -> "false") {
        val specialCharacterPath = sql(
          """
          | SELECT struct(`col$.a_`, `a.b.c.`) as `r&&b.c` FROM
          |   (SELECT struct(a, b) as `col$.a_`, struct(b, a) as `a.b.c.` FROM testData2) tmp
      """.stripMargin)
        withTempView("specialCharacterTable") {
          specialCharacterPath.createOrReplaceTempView("specialCharacterTable")
          checkAnswer(
            specialCharacterPath.select($"`r&&b.c`.*"),
            nestedStructData.select($"record.*"))
          checkAnswer(
          sql(
            "SELECT `r&&b.c`.`col$.a_` FROM specialCharacterTable"),
          nestedStructData.select($"record.r1"))
          checkAnswer(
            sql("SELECT `r&&b.c`.`a.b.c.` FROM specialCharacterTable"),
            nestedStructData.select($"record.r2"))
          checkAnswer(
            sql("SELECT `r&&b.c`.`col$.a_`.* FROM specialCharacterTable"),
            nestedStructData.select($"record.r1.*"))
        }
      }

      // Try star expanding a scalar. This should fail.
      assert(intercept[AnalysisException](sql("select a.* from testData2")).getMessage.contains(
        "Can only star expand struct data types."))
    }
  }

  test("Struct Star Expansion - Name conflict") {
    // Create a data set that contains a naming conflict
    val nameConflict = sql("SELECT struct(a, b) as nameConflict, a as a FROM testData2")
    withTempView("nameConflict") {
      nameConflict.createOrReplaceTempView("nameConflict")
      // Unqualified should resolve to table.
      checkAnswer(sql("SELECT nameConflict.* FROM nameConflict"),
        Row(Row(1, 1), 1) :: Row(Row(1, 2), 1) :: Row(Row(2, 1), 2) :: Row(Row(2, 2), 2) ::
          Row(Row(3, 1), 3) :: Row(Row(3, 2), 3) :: Nil)
      // Qualify the struct type with the table name.
      checkAnswer(sql("SELECT nameConflict.nameConflict.* FROM nameConflict"),
        Row(1, 1) :: Row(1, 2) :: Row(2, 1) :: Row(2, 2) :: Row(3, 1) :: Row(3, 2) :: Nil)
    }
  }

  test("Star Expansion - group by") {
    withSQLConf(SQLConf.DATAFRAME_RETAIN_GROUP_COLUMNS.key -> "false") {
      checkAnswer(
        testData2.groupBy($"a", $"b").agg($"*"),
        sql("SELECT * FROM testData2 group by a, b"))
    }
  }

  test("Star Expansion - table with zero column") {
    withTempView("temp_table_no_cols") {
      val rddNoCols = sparkContext.parallelize(1 to 10).map(_ => Row.empty)
      val dfNoCols = spark.createDataFrame(rddNoCols, StructType(Seq.empty))
      dfNoCols.createTempView("temp_table_no_cols")

      // ResolvedStar
      checkAnswer(
        dfNoCols,
        dfNoCols.select(dfNoCols.col("*")))

      // UnresolvedStar
      checkAnswer(
        dfNoCols,
        sql("SELECT * FROM temp_table_no_cols"))
      checkAnswer(
        dfNoCols,
        dfNoCols.select($"*"))

      var e = intercept[AnalysisException] {
        sql("SELECT a.* FROM temp_table_no_cols a")
      }.getMessage
      assert(e.contains("cannot resolve 'a.*' given input columns ''"))

      e = intercept[AnalysisException] {
        dfNoCols.select($"b.*")
      }.getMessage
      assert(e.contains("cannot resolve 'b.*' given input columns ''"))
    }
  }

  test("Common subexpression elimination") {
    // TODO: support subexpression elimination in whole stage codegen
    withSQLConf(SQLConf.WHOLESTAGE_CODEGEN_ENABLED.key -> "false") {
      // select from a table to prevent constant folding.
      val df = sql("SELECT a, b from testData2 limit 1")
      checkAnswer(df, Row(1, 1))

      checkAnswer(df.selectExpr("a + 1", "a + 1"), Row(2, 2))
      checkAnswer(df.selectExpr("a + 1", "a + 1 + 1"), Row(2, 3))

      // This does not work because the expressions get grouped like (a + a) + 1
      checkAnswer(df.selectExpr("a + 1", "a + a + 1"), Row(2, 3))
      checkAnswer(df.selectExpr("a + 1", "a + (a + 1)"), Row(2, 3))

      // Identity udf that tracks the number of times it is called.
      val countAcc = sparkContext.longAccumulator("CallCount")
      spark.udf.register("testUdf", (x: Int) => {
        countAcc.add(1)
        x
      })

      // Evaluates df, verifying it is equal to the expectedResult and the accumulator's value
      // is correct.
      def verifyCallCount(df: DataFrame, expectedResult: Row, expectedCount: Int): Unit = {
        countAcc.setValue(0)
        QueryTest.checkAnswer(
          df, Seq(expectedResult), checkToRDD = false /* avoid duplicate exec */)
        assert(countAcc.value == expectedCount)
      }

      verifyCallCount(df.selectExpr("testUdf(a)"), Row(1), 1)
      verifyCallCount(df.selectExpr("testUdf(a)", "testUdf(a)"), Row(1, 1), 1)
      verifyCallCount(df.selectExpr("testUdf(a + 1)", "testUdf(a + 1)"), Row(2, 2), 1)
      verifyCallCount(df.selectExpr("testUdf(a + 1)", "testUdf(a)"), Row(2, 1), 2)
      verifyCallCount(
        df.selectExpr("testUdf(a + 1) + testUdf(a + 1)", "testUdf(a + 1)"), Row(4, 2), 1)

      verifyCallCount(
        df.selectExpr("testUdf(a + 1) + testUdf(1 + b)", "testUdf(a + 1)"), Row(4, 2), 2)

      val testUdf = functions.udf((x: Int) => {
        countAcc.add(1)
        x
      })
      verifyCallCount(
        df.groupBy().agg(sum(testUdf($"b") + testUdf($"b") + testUdf($"b"))), Row(3.0), 1)

      verifyCallCount(
        df.selectExpr("testUdf(a + 1) + testUdf(1 + a)", "testUdf(a + 1)"), Row(4, 2), 1)

      // Try disabling it via configuration.
      spark.conf.set(SQLConf.SUBEXPRESSION_ELIMINATION_ENABLED.key, "false")
      verifyCallCount(df.selectExpr("testUdf(a)", "testUdf(a)"), Row(1, 1), 2)
      spark.conf.set(SQLConf.SUBEXPRESSION_ELIMINATION_ENABLED.key, "true")
      verifyCallCount(df.selectExpr("testUdf(a)", "testUdf(a)"), Row(1, 1), 1)
    }
  }

  test("SPARK-10707: nullability should be correctly propagated through set operations (1)") {
    // This test produced an incorrect result of 1 before the SPARK-10707 fix because of the
    // NullPropagation rule: COUNT(v) got replaced with COUNT(1) because the output column of
    // UNION was incorrectly considered non-nullable:
    checkAnswer(
      sql("""SELECT count(v) FROM (
            |  SELECT v FROM (
            |    SELECT 'foo' AS v UNION ALL
            |    SELECT NULL AS v
            |  ) my_union WHERE isnull(v)
            |) my_subview""".stripMargin),
      Seq(Row(0)))
  }

  test("SPARK-10707: nullability should be correctly propagated through set operations (2)") {
    // This test uses RAND() to stop column pruning for Union and checks the resulting isnull
    // value. This would produce an incorrect result before the fix in SPARK-10707 because the "v"
    // column of the union was considered non-nullable.
    checkAnswer(
      sql(
        """
          |SELECT a FROM (
          |  SELECT ISNULL(v) AS a, RAND() FROM (
          |    SELECT 'foo' AS v UNION ALL SELECT null AS v
          |  ) my_union
          |) my_view
        """.stripMargin),
      Row(false) :: Row(true) :: Nil)
  }

  test("filter on a grouping column that is not presented in SELECT") {
    checkAnswer(
      sql("select count(1) from (select 1 as a) t group by a having a > 0"),
      Row(1) :: Nil)
  }

  test("SPARK-13056: Null in map value causes NPE") {
    val df = Seq(1 -> Map("abc" -> "somestring", "cba" -> null)).toDF("key", "value")
    withTempView("maptest") {
      df.createOrReplaceTempView("maptest")
      // local optimization will by pass codegen code, so we should keep the filter `key=1`
      checkAnswer(sql("SELECT value['abc'] FROM maptest where key = 1"), Row("somestring"))
      checkAnswer(sql("SELECT value['cba'] FROM maptest where key = 1"), Row(null))
    }
  }

  test("hash function") {
    val df = Seq(1 -> "a", 2 -> "b").toDF("i", "j")
    withTempView("tbl") {
      df.createOrReplaceTempView("tbl")
      checkAnswer(
        df.select(hash($"i", $"j")),
        sql("SELECT hash(i, j) from tbl")
      )
    }
  }

  test("SPARK-27619: Throw analysis exception when hash and xxhash64 is used on MapType") {
    Seq("hash", "xxhash64").foreach {
      case hashExpression =>
        intercept[AnalysisException] {
          spark.createDataset(Map(1 -> 10, 2 -> 20) :: Nil).selectExpr(s"$hashExpression(*)")
        }
    }
  }

  test(s"SPARK-27619: When ${SQLConf.LEGACY_ALLOW_HASH_ON_MAPTYPE.key} is true, hash can be " +
    "used on Maptype") {
    Seq("hash", "xxhash64").foreach {
      case hashExpression =>
        withSQLConf(SQLConf.LEGACY_ALLOW_HASH_ON_MAPTYPE.key -> "true") {
          val df = spark.createDataset(Map() :: Nil)
          checkAnswer(df.selectExpr(s"$hashExpression(*)"), sql(s"SELECT $hashExpression(map())"))
        }
    }
  }

  test("xxhash64 function") {
    val df = Seq(1 -> "a", 2 -> "b").toDF("i", "j")
    withTempView("tbl") {
      df.createOrReplaceTempView("tbl")
      checkAnswer(
        df.select(xxhash64($"i", $"j")),
        sql("SELECT xxhash64(i, j) from tbl")
      )
    }
  }

  test("join with using clause") {
    val df1 = Seq(("r1c1", "r1c2", "t1r1c3"),
      ("r2c1", "r2c2", "t1r2c3"), ("r3c1x", "r3c2", "t1r3c3")).toDF("c1", "c2", "c3")
    val df2 = Seq(("r1c1", "r1c2", "t2r1c3"),
      ("r2c1", "r2c2", "t2r2c3"), ("r3c1y", "r3c2", "t2r3c3")).toDF("c1", "c2", "c3")
    val df3 = Seq((null, "r1c2", "t3r1c3"),
      ("r2c1", "r2c2", "t3r2c3"), ("r3c1y", "r3c2", "t3r3c3")).toDF("c1", "c2", "c3")
    withTempView("t1", "t2", "t3") {
      df1.createOrReplaceTempView("t1")
      df2.createOrReplaceTempView("t2")
      df3.createOrReplaceTempView("t3")
      // inner join with one using column
      checkAnswer(
        sql("SELECT * FROM t1 join t2 using (c1)"),
        Row("r1c1", "r1c2", "t1r1c3", "r1c2", "t2r1c3") ::
          Row("r2c1", "r2c2", "t1r2c3", "r2c2", "t2r2c3") :: Nil)

      // inner join with two using columns
      checkAnswer(
        sql("SELECT * FROM t1 join t2 using (c1, c2)"),
        Row("r1c1", "r1c2", "t1r1c3", "t2r1c3") ::
          Row("r2c1", "r2c2", "t1r2c3", "t2r2c3") :: Nil)

      // Left outer join with one using column.
      checkAnswer(
        sql("SELECT * FROM t1 left join t2 using (c1)"),
        Row("r1c1", "r1c2", "t1r1c3", "r1c2", "t2r1c3") ::
          Row("r2c1", "r2c2", "t1r2c3", "r2c2", "t2r2c3") ::
          Row("r3c1x", "r3c2", "t1r3c3", null, null) :: Nil)

      // Right outer join with one using column.
      checkAnswer(
        sql("SELECT * FROM t1 right join t2 using (c1)"),
        Row("r1c1", "r1c2", "t1r1c3", "r1c2", "t2r1c3") ::
          Row("r2c1", "r2c2", "t1r2c3", "r2c2", "t2r2c3") ::
          Row("r3c1y", null, null, "r3c2", "t2r3c3") :: Nil)

      // Full outer join with one using column.
      checkAnswer(
        sql("SELECT * FROM t1 full outer join t2 using (c1)"),
        Row("r1c1", "r1c2", "t1r1c3", "r1c2", "t2r1c3") ::
          Row("r2c1", "r2c2", "t1r2c3", "r2c2", "t2r2c3") ::
          Row("r3c1x", "r3c2", "t1r3c3", null, null) ::
          Row("r3c1y", null,
            null, "r3c2", "t2r3c3") :: Nil)

      // Full outer join with null value in join column.
      checkAnswer(
        sql("SELECT * FROM t1 full outer join t3 using (c1)"),
        Row("r1c1", "r1c2", "t1r1c3", null, null) ::
          Row("r2c1", "r2c2", "t1r2c3", "r2c2", "t3r2c3") ::
          Row("r3c1x", "r3c2", "t1r3c3", null, null) ::
          Row("r3c1y", null, null, "r3c2", "t3r3c3") ::
          Row(null, null, null, "r1c2", "t3r1c3") :: Nil)

      // Self join with using columns.
      checkAnswer(
        sql("SELECT * FROM t1 join t1 using (c1)"),
        Row("r1c1", "r1c2", "t1r1c3", "r1c2", "t1r1c3") ::
          Row("r2c1", "r2c2", "t1r2c3", "r2c2", "t1r2c3") ::
          Row("r3c1x", "r3c2", "t1r3c3", "r3c2", "t1r3c3") :: Nil)
    }
  }

  test("SPARK-15327: fail to compile generated code with complex data structure") {
    withTempDir{ dir =>
      val json =
        """
          |{"h": {"b": {"c": [{"e": "adfgd"}], "a": [{"e": "testing", "count": 3}],
          |"b": [{"e": "test", "count": 1}]}}, "d": {"b": {"c": [{"e": "adfgd"}],
          |"a": [{"e": "testing", "count": 3}], "b": [{"e": "test", "count": 1}]}},
          |"c": {"b": {"c": [{"e": "adfgd"}], "a": [{"count": 3}],
          |"b": [{"e": "test", "count": 1}]}}, "a": {"b": {"c": [{"e": "adfgd"}],
          |"a": [{"count": 3}], "b": [{"e": "test", "count": 1}]}},
          |"e": {"b": {"c": [{"e": "adfgd"}], "a": [{"e": "testing", "count": 3}],
          |"b": [{"e": "test", "count": 1}]}}, "g": {"b": {"c": [{"e": "adfgd"}],
          |"a": [{"e": "testing", "count": 3}], "b": [{"e": "test", "count": 1}]}},
          |"f": {"b": {"c": [{"e": "adfgd"}], "a": [{"e": "testing", "count": 3}],
          |"b": [{"e": "test", "count": 1}]}}, "b": {"b": {"c": [{"e": "adfgd"}],
          |"a": [{"count": 3}], "b": [{"e": "test", "count": 1}]}}}'
          |
        """.stripMargin
      spark.read.json(Seq(json).toDS()).write.mode("overwrite").parquet(dir.toString)
      spark.read.parquet(dir.toString).collect()
    }
  }

  test("data source table created in InMemoryCatalog should be able to read/write") {
    withTable("tbl") {
      val provider = spark.sessionState.conf.defaultDataSourceName
      sql(s"CREATE TABLE tbl(i INT, j STRING) USING $provider")
      checkAnswer(sql("SELECT i, j FROM tbl"), Nil)

      Seq(1 -> "a", 2 -> "b").toDF("i", "j").write.mode("overwrite").insertInto("tbl")
      checkAnswer(sql("SELECT i, j FROM tbl"), Row(1, "a") :: Row(2, "b") :: Nil)

      Seq(3 -> "c", 4 -> "d").toDF("i", "j").write.mode("append").saveAsTable("tbl")
      checkAnswer(
        sql("SELECT i, j FROM tbl"),
        Row(1, "a") :: Row(2, "b") :: Row(3, "c") :: Row(4, "d") :: Nil)
    }
  }

  test("Eliminate noop ordinal ORDER BY") {
    withSQLConf(SQLConf.ORDER_BY_ORDINAL.key -> "true") {
      val plan1 = sql("SELECT 1.0, 'abc', year(current_date()) ORDER BY 1, 2, 3")
      val plan2 = sql("SELECT 1.0, 'abc', year(current_date())")
      comparePlans(plan1.queryExecution.optimizedPlan, plan2.queryExecution.optimizedPlan)
    }
  }

  test("check code injection is prevented") {
    // The end of comment (*/) should be escaped.
    var literal =
      """|*/
         |{
         |  new Object() {
         |    void f() { throw new RuntimeException("This exception is injected."); }
         |  }.f();
         |}
         |/*""".stripMargin
    var expected =
      """|*/
         |{
         |  new Object() {
         |    void f() { throw new RuntimeException("This exception is injected."); }
         |  }.f();
         |}
         |/*""".stripMargin
    checkAnswer(
      sql(s"SELECT '$literal' AS DUMMY"),
      Row(s"$expected") :: Nil)

    // `\u002A` is `*` and `\u002F` is `/`
    // so if the end of comment consists of those characters in queries, we need to escape them.
    literal =
      """|\\u002A/
         |{
         |  new Object() {
         |    void f() { throw new RuntimeException("This exception is injected."); }
         |  }.f();
         |}
         |/*""".stripMargin
    expected =
      s"""|${"\\u002A/"}
          |{
          |  new Object() {
          |    void f() { throw new RuntimeException("This exception is injected."); }
          |  }.f();
          |}
          |/*""".stripMargin
    checkAnswer(
      sql(s"SELECT '$literal' AS DUMMY"),
      Row(s"$expected") :: Nil)

    literal =
      """|\\\\u002A/
         |{
         |  new Object() {
         |    void f() { throw new RuntimeException("This exception is injected."); }
         |  }.f();
         |}
         |/*""".stripMargin
    expected =
      """|\\u002A/
         |{
         |  new Object() {
         |    void f() { throw new RuntimeException("This exception is injected."); }
         |  }.f();
         |}
         |/*""".stripMargin
    checkAnswer(
      sql(s"SELECT '$literal' AS DUMMY"),
      Row(s"$expected") :: Nil)

    literal =
      """|\\u002a/
         |{
         |  new Object() {
         |    void f() { throw new RuntimeException("This exception is injected."); }
         |  }.f();
         |}
         |/*""".stripMargin
    expected =
      s"""|${"\\u002a/"}
          |{
          |  new Object() {
          |    void f() { throw new RuntimeException("This exception is injected."); }
          |  }.f();
          |}
          |/*""".stripMargin
    checkAnswer(
      sql(s"SELECT '$literal' AS DUMMY"),
      Row(s"$expected") :: Nil)

    literal =
      """|\\\\u002a/
         |{
         |  new Object() {
         |    void f() { throw new RuntimeException("This exception is injected."); }
         |  }.f();
         |}
         |/*""".stripMargin
    expected =
      """|\\u002a/
         |{
         |  new Object() {
         |    void f() { throw new RuntimeException("This exception is injected."); }
         |  }.f();
         |}
         |/*""".stripMargin
    checkAnswer(
      sql(s"SELECT '$literal' AS DUMMY"),
      Row(s"$expected") :: Nil)

    literal =
      """|*\\u002F
         |{
         |  new Object() {
         |    void f() { throw new RuntimeException("This exception is injected."); }
         |  }.f();
         |}
         |/*""".stripMargin
    expected =
      s"""|${"*\\u002F"}
          |{
          |  new Object() {
          |    void f() { throw new RuntimeException("This exception is injected."); }
          |  }.f();
          |}
          |/*""".stripMargin
    checkAnswer(
      sql(s"SELECT '$literal' AS DUMMY"),
      Row(s"$expected") :: Nil)

    literal =
      """|*\\\\u002F
         |{
         |  new Object() {
         |    void f() { throw new RuntimeException("This exception is injected."); }
         |  }.f();
         |}
         |/*""".stripMargin
    expected =
      """|*\\u002F
         |{
         |  new Object() {
         |    void f() { throw new RuntimeException("This exception is injected."); }
         |  }.f();
         |}
         |/*""".stripMargin
    checkAnswer(
      sql(s"SELECT '$literal' AS DUMMY"),
      Row(s"$expected") :: Nil)

    literal =
      """|*\\u002f
         |{
         |  new Object() {
         |    void f() { throw new RuntimeException("This exception is injected."); }
         |  }.f();
         |}
         |/*""".stripMargin
    expected =
      s"""|${"*\\u002f"}
          |{
          |  new Object() {
          |    void f() { throw new RuntimeException("This exception is injected."); }
          |  }.f();
          |}
          |/*""".stripMargin
    checkAnswer(
      sql(s"SELECT '$literal' AS DUMMY"),
      Row(s"$expected") :: Nil)

    literal =
      """|*\\\\u002f
         |{
         |  new Object() {
         |    void f() { throw new RuntimeException("This exception is injected."); }
         |  }.f();
         |}
         |/*""".stripMargin
    expected =
      """|*\\u002f
         |{
         |  new Object() {
         |    void f() { throw new RuntimeException("This exception is injected."); }
         |  }.f();
         |}
         |/*""".stripMargin
    checkAnswer(
      sql(s"SELECT '$literal' AS DUMMY"),
      Row(s"$expected") :: Nil)

    literal =
      """|\\u002A\\u002F
         |{
         |  new Object() {
         |    void f() { throw new RuntimeException("This exception is injected."); }
         |  }.f();
         |}
         |/*""".stripMargin
    expected =
      s"""|${"\\u002A\\u002F"}
          |{
          |  new Object() {
          |    void f() { throw new RuntimeException("This exception is injected."); }
          |  }.f();
          |}
          |/*""".stripMargin
    checkAnswer(
      sql(s"SELECT '$literal' AS DUMMY"),
      Row(s"$expected") :: Nil)

    literal =
      """|\\\\u002A\\u002F
         |{
         |  new Object() {
         |    void f() { throw new RuntimeException("This exception is injected."); }
         |  }.f();
         |}
         |/*""".stripMargin
    expected =
      s"""|${"\\\\u002A\\u002F"}
          |{
          |  new Object() {
          |    void f() { throw new RuntimeException("This exception is injected."); }
          |  }.f();
          |}
          |/*""".stripMargin
    checkAnswer(
      sql(s"SELECT '$literal' AS DUMMY"),
      Row(s"$expected") :: Nil)

    literal =
      """|\\u002A\\\\u002F
         |{
         |  new Object() {
         |    void f() { throw new RuntimeException("This exception is injected."); }
         |  }.f();
         |}
         |/*""".stripMargin
    expected =
      s"""|${"\\u002A\\\\u002F"}
          |{
          |  new Object() {
          |    void f() { throw new RuntimeException("This exception is injected."); }
          |  }.f();
          |}
          |/*""".stripMargin
    checkAnswer(
      sql(s"SELECT '$literal' AS DUMMY"),
      Row(s"$expected") :: Nil)

    literal =
      """|\\\\u002A\\\\u002F
         |{
         |  new Object() {
         |    void f() { throw new RuntimeException("This exception is injected."); }
         |  }.f();
         |}
         |/*""".stripMargin
    expected =
      """|\\u002A\\u002F
         |{
         |  new Object() {
         |    void f() { throw new RuntimeException("This exception is injected."); }
         |  }.f();
         |}
         |/*""".stripMargin
    checkAnswer(
      sql(s"SELECT '$literal' AS DUMMY"),
      Row(s"$expected") :: Nil)
  }

  test("SPARK-15752 optimize metadata only query for datasource table") {
    withSQLConf(SQLConf.OPTIMIZER_METADATA_ONLY.key -> "true") {
      withTable("srcpart_15752") {
        val data = (1 to 10).map(i => (i, s"data-$i", i % 2, if ((i % 2) == 0) "a" else "b"))
          .toDF("col1", "col2", "partcol1", "partcol2")
        data.write.partitionBy("partcol1", "partcol2").mode("append").saveAsTable("srcpart_15752")
        checkAnswer(
          sql("select partcol1 from srcpart_15752 group by partcol1"),
          Row(0) :: Row(1) :: Nil)
        checkAnswer(
          sql("select partcol1 from srcpart_15752 where partcol1 = 1 group by partcol1"),
          Row(1))
        checkAnswer(
          sql("select partcol1, count(distinct partcol2) from srcpart_15752 group by partcol1"),
          Row(0, 1) :: Row(1, 1) :: Nil)
        checkAnswer(
          sql("select partcol1, count(distinct partcol2) from srcpart_15752  where partcol1 = 1 " +
            "group by partcol1"),
          Row(1, 1) :: Nil)
        checkAnswer(sql("select distinct partcol1 from srcpart_15752"), Row(0) :: Row(1) :: Nil)
        checkAnswer(sql("select distinct partcol1 from srcpart_15752 where partcol1 = 1"), Row(1))
        checkAnswer(
          sql("select distinct col from (select partcol1 + 1 as col from srcpart_15752 " +
            "where partcol1 = 1) t"),
          Row(2))
        checkAnswer(sql("select max(partcol1) from srcpart_15752"), Row(1))
        checkAnswer(sql("select max(partcol1) from srcpart_15752 where partcol1 = 1"), Row(1))
        checkAnswer(sql("select max(partcol1) from (select partcol1 from srcpart_15752) t"), Row(1))
        checkAnswer(
          sql("select max(col) from (select partcol1 + 1 as col from srcpart_15752 " +
            "where partcol1 = 1) t"),
          Row(2))
      }
    }
  }

  test("SPARK-16975: Column-partition path starting '_' should be handled correctly") {
    withTempDir { dir =>
      val dataDir = new File(dir, "data").getCanonicalPath
      spark.range(10).withColumn("_col", $"id").write.partitionBy("_col").save(dataDir)
      spark.read.load(dataDir)
    }
  }

  test("SPARK-16644: Aggregate should not put aggregate expressions to constraints") {
    withTable("tbl") {
      sql("CREATE TABLE tbl(a INT, b INT) USING parquet")
      checkAnswer(sql(
        """
          |SELECT
          |  a,
          |  MAX(b) AS c1,
          |  b AS c2
          |FROM tbl
          |WHERE a = b
          |GROUP BY a, b
          |HAVING c1 = 1
        """.stripMargin), Nil)
    }
  }

  test("SPARK-16674: field names containing dots for both fields and partitioned fields") {
    withTempPath { path =>
      val data = (1 to 10).map(i => (i, s"data-$i", i % 2, if ((i % 2) == 0) "a" else "b"))
        .toDF("col.1", "col.2", "part.col1", "part.col2")
      data.write
        .format("parquet")
        .partitionBy("part.col1", "part.col2")
        .save(path.getCanonicalPath)
      val readBack = spark.read.format("parquet").load(path.getCanonicalPath)
      checkAnswer(
        readBack.selectExpr("`part.col1`", "`col.1`"),
        data.selectExpr("`part.col1`", "`col.1`"))
    }
  }

  test("SPARK-17515: CollectLimit.execute() should perform per-partition limits") {
    val numRecordsRead = spark.sparkContext.longAccumulator
    spark.range(1, 100, 1, numPartitions = 10).map { x =>
      numRecordsRead.add(1)
      x
    }.limit(1).queryExecution.toRdd.count()
    assert(numRecordsRead.value === 10)
  }

  test("CREATE TABLE USING should not fail if a same-name temp view exists") {
    withTable("same_name") {
      withTempView("same_name") {
        spark.range(10).createTempView("same_name")
        sql("CREATE TABLE same_name(i int) USING json")
        checkAnswer(spark.table("same_name"), spark.range(10).toDF())
        assert(spark.table("default.same_name").collect().isEmpty)
      }
    }
  }

  test("SPARK-18053: ARRAY equality is broken") {
    withTable("array_tbl") {
      spark.range(10).select(array($"id").as("arr")).write.saveAsTable("array_tbl")
      assert(sql("SELECT * FROM array_tbl where arr = ARRAY(1L)").count == 1)
    }
  }

  test("SPARK-19157: should be able to change spark.sql.runSQLOnFiles at runtime") {
    withTempPath { path =>
      Seq(1 -> "a").toDF("i", "j").write.parquet(path.getCanonicalPath)

      val newSession = spark.newSession()
      val originalValue = newSession.sessionState.conf.runSQLonFile

      try {
        newSession.sessionState.conf.setConf(SQLConf.RUN_SQL_ON_FILES, false)
        intercept[AnalysisException] {
          newSession.sql(s"SELECT i, j FROM parquet.`${path.getCanonicalPath}`")
        }

        newSession.sessionState.conf.setConf(SQLConf.RUN_SQL_ON_FILES, true)
        checkAnswer(
          newSession.sql(s"SELECT i, j FROM parquet.`${path.getCanonicalPath}`"),
          Row(1, "a"))
      } finally {
        newSession.sessionState.conf.setConf(SQLConf.RUN_SQL_ON_FILES, originalValue)
      }
    }
  }

  test("should be able to resolve a persistent view") {
    withTable("t1", "t2") {
      withView("v1") {
        sql("CREATE TABLE `t1` USING parquet AS SELECT * FROM VALUES(1, 1) AS t1(a, b)")
        sql("CREATE TABLE `t2` USING parquet AS SELECT * FROM VALUES('a', 2, 1.0) AS t2(d, e, f)")
        sql("CREATE VIEW `v1`(x, y) AS SELECT * FROM t1")
        checkAnswer(spark.table("v1").orderBy("x"), Row(1, 1))

        sql("ALTER VIEW `v1` AS SELECT * FROM t2")
        checkAnswer(spark.table("v1").orderBy("f"), Row("a", 2, 1.0))
      }
    }
  }

  test("SPARK-19059: read file based table whose name starts with underscore") {
    withTable("_tbl") {
      sql("CREATE TABLE `_tbl`(i INT) USING parquet")
      sql("INSERT INTO `_tbl` VALUES (1), (2), (3)")
      checkAnswer( sql("SELECT * FROM `_tbl`"), Row(1) :: Row(2) :: Row(3) :: Nil)
    }
  }

  test("SPARK-19334: check code injection is prevented") {
    // The end of comment (*/) should be escaped.
    val badQuery =
      """|SELECT inline(array(cast(struct(1) AS
         |  struct<`=
         |    new Object() {
         |      {f();}
         |      public void f() {throw new RuntimeException("This exception is injected.");}
         |      public int x;
         |    }.x
         |  `:int>)))""".stripMargin.replaceAll("\n", "")

    checkAnswer(sql(badQuery), Row(1) :: Nil)
  }

  test("SPARK-19650: An action on a Command should not trigger a Spark job") {
    // Create a listener that checks if new jobs have started.
    val jobStarted = new AtomicBoolean(false)
    val listener = new SparkListener {
      override def onJobStart(jobStart: SparkListenerJobStart): Unit = {
        jobStarted.set(true)
      }
    }

    // Make sure no spurious job starts are pending in the listener bus.
    sparkContext.listenerBus.waitUntilEmpty()
    sparkContext.addSparkListener(listener)
    try {
      // Execute the command.
      sql("show databases").head()

      // Make sure we have seen all events triggered by DataFrame.show()
      sparkContext.listenerBus.waitUntilEmpty()
    } finally {
      sparkContext.removeSparkListener(listener)
    }
    assert(!jobStarted.get(), "Command should not trigger a Spark job.")
  }

  test("SPARK-20164: AnalysisException should be tolerant to null query plan") {
    try {
      throw new AnalysisException("", None, None, plan = null)
    } catch {
      case ae: AnalysisException => assert(ae.plan == null && ae.getMessage == ae.getSimpleMessage)
    }
  }

  test("SPARK-12868: Allow adding jars from hdfs ") {
    val jarFromHdfs = "hdfs://doesnotmatter/test.jar"
    val jarFromInvalidFs = "fffs://doesnotmatter/test.jar"

    // if 'hdfs' is not supported, MalformedURLException will be thrown
    new URL(jarFromHdfs)

    intercept[MalformedURLException] {
      new URL(jarFromInvalidFs)
    }
  }

  test("RuntimeReplaceable functions should not take extra parameters") {
    val e = intercept[AnalysisException](sql("SELECT nvl(1, 2, 3)"))
    assert(e.message.contains("Invalid number of arguments"))
  }

  test("SPARK-21228: InSet incorrect handling of structs") {
    withTempView("A") {
      // reduce this from the default of 10 so the repro query text is not too long
      withSQLConf((SQLConf.OPTIMIZER_INSET_CONVERSION_THRESHOLD.key -> "3")) {
        // a relation that has 1 column of struct type with values (1,1), ..., (9, 9)
        spark.range(1, 10).selectExpr("named_struct('a', id, 'b', id) as a")
          .createOrReplaceTempView("A")
        val df = sql(
          """
            |SELECT * from
            | (SELECT MIN(a) as minA FROM A) AA -- this Aggregate will return UnsafeRows
            | -- the IN will become InSet with a Set of GenericInternalRows
            | -- a GenericInternalRow is never equal to an UnsafeRow so the query would
            | -- returns 0 results, which is incorrect
            | WHERE minA IN (NAMED_STRUCT('a', 1L, 'b', 1L), NAMED_STRUCT('a', 2L, 'b', 2L),
            |   NAMED_STRUCT('a', 3L, 'b', 3L))
          """.stripMargin)
        checkAnswer(df, Row(Row(1, 1)))
      }
    }
  }

  test("SPARK-21247: Allow case-insensitive type equality in Set operation") {
    withSQLConf(SQLConf.CASE_SENSITIVE.key -> "false") {
      sql("SELECT struct(1 a) UNION ALL (SELECT struct(2 A))")
      sql("SELECT struct(1 a) EXCEPT (SELECT struct(2 A))")

      withTable("t", "S") {
        sql("CREATE TABLE t(c struct<f:int>) USING parquet")
        sql("CREATE TABLE S(C struct<F:int>) USING parquet")
        Seq(("c", "C"), ("C", "c"), ("c.f", "C.F"), ("C.F", "c.f")).foreach {
          case (left, right) =>
            checkAnswer(sql(s"SELECT * FROM t, S WHERE t.$left = S.$right"), Seq.empty)
        }
      }
    }

    withSQLConf(SQLConf.CASE_SENSITIVE.key -> "true") {
      val m1 = intercept[AnalysisException] {
        sql("SELECT struct(1 a) UNION ALL (SELECT struct(2 A))")
      }.message
      assert(m1.contains("Union can only be performed on tables with the compatible column types"))

      val m2 = intercept[AnalysisException] {
        sql("SELECT struct(1 a) EXCEPT (SELECT struct(2 A))")
      }.message
      assert(m2.contains("Except can only be performed on tables with the compatible column types"))

      withTable("t", "S") {
        sql("CREATE TABLE t(c struct<f:int>) USING parquet")
        sql("CREATE TABLE S(C struct<F:int>) USING parquet")
        checkAnswer(sql("SELECT * FROM t, S WHERE t.c.f = S.C.F"), Seq.empty)
        val m = intercept[AnalysisException] {
          sql("SELECT * FROM t, S WHERE c = C")
        }.message
        assert(
          m.contains(
            "cannot resolve '(spark_catalog.default.t.`c` = spark_catalog.default.S.`C`)' " +
            "due to data type mismatch"))
      }
    }
  }

  test("SPARK-21335: support un-aliased subquery") {
    withTempView("v") {
      Seq(1 -> "a").toDF("i", "j").createOrReplaceTempView("v")
      checkAnswer(sql("SELECT i from (SELECT i FROM v)"), Row(1))

      val e = intercept[AnalysisException](sql("SELECT v.i from (SELECT i FROM v)"))
      assert(e.message ==
        "cannot resolve '`v.i`' given input columns: [__auto_generated_subquery_name.i]")

      checkAnswer(sql("SELECT __auto_generated_subquery_name.i from (SELECT i FROM v)"), Row(1))
    }
  }

  test("SPARK-21743: top-most limit should not cause memory leak") {
    // In unit test, Spark will fail the query if memory leak detected.
    spark.range(100).groupBy("id").count().limit(1).collect()
  }

  test("SPARK-21652: rule confliction of InferFiltersFromConstraints and ConstantPropagation") {
    withTempView("t1", "t2") {
      Seq((1, 1)).toDF("col1", "col2").createOrReplaceTempView("t1")
      Seq(1, 2).toDF("col").createOrReplaceTempView("t2")
      val df = sql(
        """
          |SELECT *
          |FROM t1, t2
          |WHERE t1.col1 = 1 AND 1 = t1.col2 AND t1.col1 = t2.col AND t1.col2 = t2.col
        """.stripMargin)
      checkAnswer(df, Row(1, 1, 1))
    }
  }

  test("SPARK-23079: constraints should be inferred correctly with aliases") {
    withTable("t") {
      spark.range(5).write.saveAsTable("t")
      val t = spark.read.table("t")
      val left = t.withColumn("xid", $"id" + lit(1)).as("x")
      val right = t.withColumnRenamed("id", "xid").as("y")
      val df = left.join(right, "xid").filter("id = 3").toDF()
      checkAnswer(df, Row(4, 3))
    }
  }

  test("SPARK-22266: the same aggregate function was calculated multiple times") {
    val query = "SELECT a, max(b+1), max(b+1) + 1 FROM testData2 GROUP BY a"
    val df = sql(query)
    val physical = df.queryExecution.sparkPlan
    val aggregateExpressions = physical.collectFirst {
      case agg : HashAggregateExec => agg.aggregateExpressions
      case agg : SortAggregateExec => agg.aggregateExpressions
    }
    assert (aggregateExpressions.isDefined)
    assert (aggregateExpressions.get.size == 1)
    checkAnswer(df, Row(1, 3, 4) :: Row(2, 3, 4) :: Row(3, 3, 4) :: Nil)
  }

  test("Support filter clause for aggregate function with hash aggregate") {
    Seq(("COUNT(a)", 3), ("COLLECT_LIST(a)", Seq(1, 2, 3))).foreach { funcToResult =>
      val query = s"SELECT ${funcToResult._1} FILTER (WHERE b > 1) FROM testData2"
      val df = sql(query)
      val physical = df.queryExecution.sparkPlan
      val aggregateExpressions = physical.collect {
        case agg: HashAggregateExec => agg.aggregateExpressions
        case agg: ObjectHashAggregateExec => agg.aggregateExpressions
      }.flatten
      aggregateExpressions.foreach { expr =>
        if (expr.mode == Complete || expr.mode == Partial) {
          assert(expr.filter.isDefined)
        } else {
          assert(expr.filter.isEmpty)
        }
      }
      checkAnswer(df, Row(funcToResult._2))
    }
  }

  test("Support filter clause for aggregate function uses SortAggregateExec") {
    withSQLConf(SQLConf.USE_OBJECT_HASH_AGG.key -> "false") {
      val df = sql("SELECT PERCENTILE(a, 1) FILTER (WHERE b > 1) FROM testData2")
      val physical = df.queryExecution.sparkPlan
      val aggregateExpressions = physical.collect {
        case agg: SortAggregateExec => agg.aggregateExpressions
      }.flatten
      aggregateExpressions.foreach { expr =>
        if (expr.mode == Complete || expr.mode == Partial) {
          assert(expr.filter.isDefined)
        } else {
          assert(expr.filter.isEmpty)
        }
      }
      checkAnswer(df, Row(3))
    }
  }

  test("Non-deterministic aggregate functions should not be deduplicated") {
    val query = "SELECT a, first_value(b), first_value(b) + 1 FROM testData2 GROUP BY a"
    val df = sql(query)
    val physical = df.queryExecution.sparkPlan
    val aggregateExpressions = physical.collectFirst {
      case agg : HashAggregateExec => agg.aggregateExpressions
      case agg : SortAggregateExec => agg.aggregateExpressions
    }
    assert (aggregateExpressions.isDefined)
    assert (aggregateExpressions.get.size == 2)
  }

  test("SPARK-22356: overlapped columns between data and partition schema in data source tables") {
    withTempPath { path =>
      Seq((1, 1, 1), (1, 2, 1)).toDF("i", "p", "j")
        .write.mode("overwrite").parquet(new File(path, "p=1").getCanonicalPath)
      withTable("t") {
        sql(s"create table t using parquet options(path='${path.getCanonicalPath}')")
        // We should respect the column order in data schema.
        assert(spark.table("t").columns === Array("i", "p", "j"))
        checkAnswer(spark.table("t"), Row(1, 1, 1) :: Row(1, 1, 1) :: Nil)
        // The DESC TABLE should report same schema as table scan.
        assert(sql("desc t").select("col_name")
          .as[String].collect().mkString(",").contains("i,p,j"))
      }
    }
  }

  test("SPARK-24696 ColumnPruning rule fails to remove extra Project") {
    withTable("fact_stats", "dim_stats") {
      val factData = Seq((1, 1, 99, 1), (2, 2, 99, 2), (3, 1, 99, 3), (4, 2, 99, 4))
      val storeData = Seq((1, "BW", "DE"), (2, "AZ", "US"))
      spark.udf.register("filterND", udf((value: Int) => value > 2).asNondeterministic)
      factData.toDF("date_id", "store_id", "product_id", "units_sold")
        .write.mode("overwrite").partitionBy("store_id").format("parquet").saveAsTable("fact_stats")
      storeData.toDF("store_id", "state_province", "country")
        .write.mode("overwrite").format("parquet").saveAsTable("dim_stats")
      val df = sql(
        """
          |SELECT f.date_id, f.product_id, f.store_id FROM
          |(SELECT date_id, product_id, store_id
          |   FROM fact_stats WHERE filterND(date_id)) AS f
          |JOIN dim_stats s
          |ON f.store_id = s.store_id WHERE s.country = 'DE'
        """.stripMargin)
      checkAnswer(df, Seq(Row(3, 99, 1)))
    }
  }


  test("SPARK-24940: coalesce and repartition hint") {
    withTempView("nums1") {
      val numPartitionsSrc = 10
      spark.range(0, 100, 1, numPartitionsSrc).createOrReplaceTempView("nums1")
      assert(spark.table("nums1").rdd.getNumPartitions == numPartitionsSrc)

      withTable("nums") {
        sql("CREATE TABLE nums (id INT) USING parquet")

        Seq(5, 20, 2).foreach { numPartitions =>
          sql(
            s"""
               |INSERT OVERWRITE TABLE nums
               |SELECT /*+ REPARTITION($numPartitions) */ *
               |FROM nums1
             """.stripMargin)
          assert(spark.table("nums").inputFiles.length == numPartitions)

          sql(
            s"""
               |INSERT OVERWRITE TABLE nums
               |SELECT /*+ COALESCE($numPartitions) */ *
               |FROM nums1
             """.stripMargin)
          // Coalesce can not increase the number of partitions
          assert(spark.table("nums").inputFiles.length == Seq(numPartitions, numPartitionsSrc).min)
        }
      }
    }
  }

  test("SPARK-25084: 'distribute by' on multiple columns may lead to codegen issue") {
    withView("spark_25084") {
      val count = 1000
      val df = spark.range(count)
      val columns = (0 until 400).map{ i => s"id as id$i" }
      val distributeExprs = (0 until 100).map(c => s"id$c").mkString(",")
      df.selectExpr(columns : _*).createTempView("spark_25084")
      assert(
        spark.sql(s"select * from spark_25084 distribute by ($distributeExprs)").count === count)
    }
  }

  test("SPARK-25144 'distinct' causes memory leak") {
    val ds = List(Foo(Some("bar"))).toDS
    val result = ds.flatMap(_.bar).distinct
    result.rdd.isEmpty
  }

  test("SPARK-25454: decimal division with negative scale") {
    // TODO: completely fix this issue even when LITERAL_PRECISE_PRECISION is true.
    withSQLConf(SQLConf.LITERAL_PICK_MINIMUM_PRECISION.key -> "false") {
      checkAnswer(sql("select 26393499451 / (1e6 * 1000)"), Row(BigDecimal("26.3934994510000")))
    }
  }

  test("SPARK-25988: self join with aliases on partitioned tables #1") {
    withTempView("tmpView1", "tmpView2") {
      withTable("tab1", "tab2") {
        sql(
          """
            |CREATE TABLE `tab1` (`col1` INT, `TDATE` DATE)
            |USING CSV
            |PARTITIONED BY (TDATE)
          """.stripMargin)
        spark.table("tab1").where("TDATE >= '2017-08-15'").createOrReplaceTempView("tmpView1")
        sql("CREATE TABLE `tab2` (`TDATE` DATE) USING parquet")
        sql(
          """
            |CREATE OR REPLACE TEMPORARY VIEW tmpView2 AS
            |SELECT N.tdate, col1 AS aliasCol1
            |FROM tmpView1 N
            |JOIN tab2 Z
            |ON N.tdate = Z.tdate
          """.stripMargin)
        withSQLConf(SQLConf.AUTO_BROADCASTJOIN_THRESHOLD.key -> "0") {
          sql("SELECT * FROM tmpView2 x JOIN tmpView2 y ON x.tdate = y.tdate").collect()
        }
      }
    }
  }

  test("SPARK-25988: self join with aliases on partitioned tables #2") {
    withTempView("tmp") {
      withTable("tab1", "tab2") {
        sql(
          """
            |CREATE TABLE `tab1` (`EX` STRING, `TDATE` DATE)
            |USING parquet
            |PARTITIONED BY (tdate)
          """.stripMargin)
        sql("CREATE TABLE `tab2` (`TDATE` DATE) USING parquet")
        sql(
          """
            |CREATE OR REPLACE TEMPORARY VIEW TMP as
            |SELECT  N.tdate, EX AS new_ex
            |FROM tab1 N
            |JOIN tab2 Z
            |ON N.tdate = Z.tdate
          """.stripMargin)
        sql(
          """
            |SELECT * FROM TMP x JOIN TMP y
            |ON x.tdate = y.tdate
          """.stripMargin).queryExecution.executedPlan
      }
    }
  }

  test("SPARK-26366: verify ReplaceExceptWithFilter") {
    Seq(true, false).foreach { enabled =>
      withSQLConf(SQLConf.REPLACE_EXCEPT_WITH_FILTER.key -> enabled.toString) {
        val df = spark.createDataFrame(
          sparkContext.parallelize(Seq(Row(0, 3, 5),
            Row(0, 3, null),
            Row(null, 3, 5),
            Row(0, null, 5),
            Row(0, null, null),
            Row(null, null, 5),
            Row(null, 3, null),
            Row(null, null, null))),
          StructType(Seq(StructField("c1", IntegerType),
            StructField("c2", IntegerType),
            StructField("c3", IntegerType))))
        val where = "c2 >= 3 OR c1 >= 0"
        val whereNullSafe =
          """
            |(c2 IS NOT NULL AND c2 >= 3)
            |OR (c1 IS NOT NULL AND c1 >= 0)
          """.stripMargin

        val df_a = df.filter(where)
        val df_b = df.filter(whereNullSafe)
        checkAnswer(df.except(df_a), df.except(df_b))

        val whereWithIn = "c2 >= 3 OR c1 in (2)"
        val whereWithInNullSafe =
          """
            |(c2 IS NOT NULL AND c2 >= 3)
          """.stripMargin
        val dfIn_a = df.filter(whereWithIn)
        val dfIn_b = df.filter(whereWithInNullSafe)
        checkAnswer(df.except(dfIn_a), df.except(dfIn_b))
      }
    }
  }

  test("SPARK-26402: accessing nested fields with different cases in case insensitive mode") {
    withSQLConf(SQLConf.CASE_SENSITIVE.key -> "true") {
      val msg = intercept[AnalysisException] {
        withTable("t") {
          sql("create table t (s struct<i: Int>) using json")
          checkAnswer(sql("select s.I from t group by s.i"), Nil)
        }
      }.message
      assert(msg.contains("No such struct field I in i"))
    }

    withSQLConf(SQLConf.CASE_SENSITIVE.key -> "false") {
      withTable("t") {
        sql("create table t (s struct<i: Int>) using json")
        checkAnswer(sql("select s.I from t group by s.i"), Nil)
      }
    }
  }

  test("SPARK-27699 Validate pushed down filters") {
    def checkPushedFilters(format: String, df: DataFrame, filters: Array[sources.Filter]): Unit = {
      val scan = df.queryExecution.sparkPlan
        .find(_.isInstanceOf[BatchScanExec]).get.asInstanceOf[BatchScanExec]
        .scan
      format match {
        case "orc" =>
          assert(scan.isInstanceOf[OrcScan])
          assert(scan.asInstanceOf[OrcScan].pushedFilters === filters)
        case "parquet" =>
          assert(scan.isInstanceOf[ParquetScan])
          assert(scan.asInstanceOf[ParquetScan].pushedFilters === filters)
        case _ =>
          fail(s"unknown format $format")
      }
    }

    Seq("orc", "parquet").foreach { format =>
      withSQLConf(SQLConf.USE_V1_SOURCE_LIST.key -> "") {
        withTempPath { dir =>
          spark.range(10).map(i => (i, i.toString)).toDF("id", "s")
            .write
            .format(format)
            .save(dir.getCanonicalPath)
          val df = spark.read.format(format).load(dir.getCanonicalPath)
          checkPushedFilters(
            format,
            df.where(('id < 2 and 's.contains("foo")) or ('id > 10 and 's.contains("bar"))),
            Array(sources.Or(sources.LessThan("id", 2), sources.GreaterThan("id", 10))))
          checkPushedFilters(
            format,
            df.where('s.contains("foo") or ('id > 10 and 's.contains("bar"))),
            Array.empty)
          checkPushedFilters(
            format,
            df.where('id < 2 and not('id > 10 and 's.contains("bar"))),
            Array(sources.IsNotNull("id"), sources.LessThan("id", 2)))
        }
      }
    }
  }

  test("SPARK-26709: OptimizeMetadataOnlyQuery does not handle empty records correctly") {
    withSQLConf(SQLConf.USE_V1_SOURCE_LIST.key -> "parquet") {
      Seq(true, false).foreach { enableOptimizeMetadataOnlyQuery =>
        withSQLConf(SQLConf.OPTIMIZER_METADATA_ONLY.key ->
          enableOptimizeMetadataOnlyQuery.toString) {
          withTable("t") {
            sql("CREATE TABLE t (col1 INT, p1 INT) USING PARQUET PARTITIONED BY (p1)")
            sql("INSERT INTO TABLE t PARTITION (p1 = 5) SELECT ID FROM range(1, 1)")
            if (enableOptimizeMetadataOnlyQuery) {
              // The result is wrong if we enable the configuration.
              checkAnswer(sql("SELECT MAX(p1) FROM t"), Row(5))
            } else {
              checkAnswer(sql("SELECT MAX(p1) FROM t"), Row(null))
            }
            checkAnswer(sql("SELECT MAX(col1) FROM t"), Row(null))
          }

          withTempPath { path =>
            val tabLocation = path.getCanonicalPath
            val partLocation1 = tabLocation + "/p=3"
            val partLocation2 = tabLocation + "/p=1"
            // SPARK-23271 empty RDD when saved should write a metadata only file
            val df = spark.emptyDataFrame.select(lit(1).as("col"))
            df.write.parquet(partLocation1)
            val df2 = spark.range(10).toDF("col")
            df2.write.parquet(partLocation2)
            val readDF = spark.read.parquet(tabLocation)
            if (enableOptimizeMetadataOnlyQuery) {
              // The result is wrong if we enable the configuration.
              checkAnswer(readDF.selectExpr("max(p)"), Row(3))
            } else {
              checkAnswer(readDF.selectExpr("max(p)"), Row(1))
            }
            checkAnswer(readDF.selectExpr("max(col)"), Row(9))
          }
        }
      }
    }
  }

  test("reset command should not fail with cache") {
    withTable("tbl") {
      val provider = spark.sessionState.conf.defaultDataSourceName
      sql(s"CREATE TABLE tbl(i INT, j STRING) USING $provider")
      sql("reset")
      sql("cache table tbl")
      sql("reset")
    }
  }

  test("string date comparison") {
    withTempView("t1") {
      spark.range(1).selectExpr("date '2000-01-01' as d").createOrReplaceTempView("t1")
      val result = Date.valueOf("2000-01-01")
      checkAnswer(sql("select * from t1 where d < '2000'"), Nil)
      checkAnswer(sql("select * from t1 where d < '2001'"), Row(result))
      checkAnswer(sql("select * from t1 where d < '2000-01'"), Nil)
      checkAnswer(sql("select * from t1 where d < '2000-01-01'"), Nil)
      checkAnswer(sql("select * from t1 where d < '2000-1-1'"), Nil)
      checkAnswer(sql("select * from t1 where d <= '2000-1-1'"), Row(result))
      checkAnswer(sql("select * from t1 where d <= '1999-12-30'"), Nil)
      checkAnswer(sql("select * from t1 where d = '2000-1-1'"), Row(result))
      checkAnswer(sql("select * from t1 where d = '2000-01-01'"), Row(result))
      checkAnswer(sql("select * from t1 where d = '2000-1-02'"), Nil)
      checkAnswer(sql("select * from t1 where d > '2000-01-01'"), Nil)
      checkAnswer(sql("select * from t1 where d > '1999'"), Row(result))
      checkAnswer(sql("select * from t1 where d >= '2000'"), Row(result))
      checkAnswer(sql("select * from t1 where d >= '2000-1'"), Row(result))
      checkAnswer(sql("select * from t1 where d >= '2000-1-1'"), Row(result))
      checkAnswer(sql("select * from t1 where d >= '2000-1-01'"), Row(result))
      checkAnswer(sql("select * from t1 where d >= '2000-01-1'"), Row(result))
      checkAnswer(sql("select * from t1 where d >= '2000-01-01'"), Row(result))
      checkAnswer(sql("select * from t1 where d >= '2000-01-02'"), Nil)
      checkAnswer(sql("select * from t1 where '2000' >= d"), Row(result))
      checkAnswer(sql("select * from t1 where d > '2000-13'"), Nil)

      withSQLConf(SQLConf.LEGACY_CAST_DATETIME_TO_STRING.key -> "true") {
        checkAnswer(sql("select * from t1 where d < '2000'"), Nil)
        checkAnswer(sql("select * from t1 where d < '2001'"), Row(result))
        checkAnswer(sql("select * from t1 where d < '2000-1-1'"), Row(result))
        checkAnswer(sql("select * from t1 where d <= '1999'"), Nil)
        checkAnswer(sql("select * from t1 where d >= '2000'"), Row(result))
        checkAnswer(sql("select * from t1 where d > '1999-13'"), Row(result))
        checkAnswer(sql("select to_date('2000-01-01') > '1'"), Row(true))
      }
    }
  }

  test("string timestamp comparison") {
    spark.range(1)
      .selectExpr("timestamp '2000-01-01 01:10:00.000' as d")
      .createOrReplaceTempView("t1")
    val result = Timestamp.valueOf("2000-01-01 01:10:00")
    checkAnswer(sql("select * from t1 where d < '2000'"), Nil)
    checkAnswer(sql("select * from t1 where d < '2001'"), Row(result))
    checkAnswer(sql("select * from t1 where d < '2000-01'"), Nil)
    checkAnswer(sql("select * from t1 where d < '2000-1-1'"), Nil)
    checkAnswer(sql("select * from t1 where d < '2000-01-01 01:10:00.000'"), Nil)
    checkAnswer(sql("select * from t1 where d < '2000-01-01 02:10:00.000'"), Row(result))
    checkAnswer(sql("select * from t1 where d <= '2000-1-1 01:10:00'"), Row(result))
    checkAnswer(sql("select * from t1 where d <= '2000-1-1 01:00:00'"), Nil)
    checkAnswer(sql("select * from t1 where d = '2000-1-1 01:10:00.000'"), Row(result))
    checkAnswer(sql("select * from t1 where d = '2000-01-01 01:10:00.000'"), Row(result))
    checkAnswer(sql("select * from t1 where d = '2000-1-02 01:10:00.000'"), Nil)
    checkAnswer(sql("select * from t1 where d > '2000'"), Row(result))
    checkAnswer(sql("select * from t1 where d > '2000-1'"), Row(result))
    checkAnswer(sql("select * from t1 where d > '2000-1-1'"), Row(result))
    checkAnswer(sql("select * from t1 where d > '2000-1-1 01:00:00.000'"), Row(result))
    checkAnswer(sql("select * from t1 where d > '2001'"), Nil)
    checkAnswer(sql("select * from t1 where d > '2000-01-02'"), Nil)
    checkAnswer(sql("select * from t1 where d >= '2000-1-01'"), Row(result))
    checkAnswer(sql("select * from t1 where d >= '2000-01-1'"), Row(result))
    checkAnswer(sql("select * from t1 where d >= '2000-01-01'"), Row(result))
    checkAnswer(sql("select * from t1 where d >= '2000-01-01 01:10:00.000'"), Row(result))
    checkAnswer(sql("select * from t1 where d >= '2000-01-02 01:10:00.000'"), Nil)
    checkAnswer(sql("select * from t1 where '2000' >= d"), Nil)
    checkAnswer(sql("select * from t1 where d > '2000-13'"), Nil)

    withSQLConf(SQLConf.LEGACY_CAST_DATETIME_TO_STRING.key -> "true") {
      checkAnswer(sql("select * from t1 where d < '2000'"), Nil)
      checkAnswer(sql("select * from t1 where d < '2001'"), Row(result))
      checkAnswer(sql("select * from t1 where d <= '2000-1-1'"), Row(result))
      checkAnswer(sql("select * from t1 where d <= '2000-01-02'"), Row(result))
      checkAnswer(sql("select * from t1 where d <= '1999'"), Nil)
      checkAnswer(sql("select * from t1 where d >= '2000'"), Row(result))
      checkAnswer(sql("select * from t1 where d > '1999-13'"), Row(result))
      checkAnswer(sql("select to_timestamp('2000-01-01 01:10:00') > '1'"), Row(true))
    }
    sql("DROP VIEW t1")
  }

  test("SPARK-28156: self-join should not miss cached view") {
    withTable("table1") {
      withView("table1_vw") {
        withTempView("cachedview") {
          val df = Seq.tabulate(5) { x => (x, x + 1, x + 2, x + 3) }.toDF("a", "b", "c", "d")
          df.write.mode("overwrite").format("orc").saveAsTable("table1")
          sql("drop view if exists table1_vw")
          sql("create view table1_vw as select * from table1")

          val cachedView = sql("select a, b, c, d from table1_vw")

          cachedView.createOrReplaceTempView("cachedview")
          cachedView.persist()

          val queryDf = sql(
            s"""select leftside.a, leftside.b
               |from cachedview leftside
               |join cachedview rightside
               |on leftside.a = rightside.a
           """.stripMargin)

          val inMemoryTableScan = collect(queryDf.queryExecution.executedPlan) {
            case i: InMemoryTableScanExec => i
          }
          assert(inMemoryTableScan.size == 2)
          checkAnswer(queryDf, Row(0, 1) :: Row(1, 2) :: Row(2, 3) :: Row(3, 4) :: Row(4, 5) :: Nil)
        }
      }
    }

  }

  test("SPARK-29000: arithmetic computation overflow when don't allow decimal precision loss ") {
    withSQLConf(SQLConf.DECIMAL_OPERATIONS_ALLOW_PREC_LOSS.key -> "false") {
      val df1 = sql("select case when 1=2 then 1 else 100.000000000000000000000000 end * 1")
      checkAnswer(df1, Array(Row(100)))
      val df2 = sql("select case when 1=2 then 1 else 100.000000000000000000000000 end * " +
        "case when 1=2 then 2 else 1 end")
      checkAnswer(df2, Array(Row(100)))
      val df3 = sql("select case when 1=2 then 1 else 1.000000000000000000000001 end / 10")
      checkAnswer(df3, Array(Row(new java.math.BigDecimal("0.100000000000000000000000100"))))
    }
  }

  test("SPARK-29239: Subquery should not cause NPE when eliminating subexpression") {
    withSQLConf(SQLConf.WHOLESTAGE_CODEGEN_ENABLED.key -> "false",
        SQLConf.SUBQUERY_REUSE_ENABLED.key -> "false",
        SQLConf.CODEGEN_FACTORY_MODE.key -> "CODEGEN_ONLY",
        SQLConf.OPTIMIZER_EXCLUDED_RULES.key -> ConvertToLocalRelation.ruleName) {
      withTempView("t1", "t2") {
        sql("create temporary view t1 as select * from values ('val1a', 10L) as t1(t1a, t1b)")
        sql("create temporary view t2 as select * from values ('val3a', 110L) as t2(t2a, t2b)")
        val df = sql("SELECT min, min from (SELECT (SELECT min(t2b) FROM t2) min " +
          "FROM t1 WHERE t1a = 'val1c')")
        assert(df.collect().size == 0)
      }
    }
  }

  test("SPARK-29213: FilterExec should not throw NPE") {
    withTempView("t1", "t2", "t3") {
      sql("SELECT ''").as[String].map(identity).toDF("x").createOrReplaceTempView("t1")
      sql("SELECT * FROM VALUES 0, CAST(NULL AS BIGINT)")
        .as[java.lang.Long]
        .map(identity)
        .toDF("x")
        .createOrReplaceTempView("t2")
      sql("SELECT ''").as[String].map(identity).toDF("x").createOrReplaceTempView("t3")
      sql(
        """
          |SELECT t1.x
          |FROM t1
          |LEFT JOIN (
          |    SELECT x FROM (
          |        SELECT x FROM t2
          |        UNION ALL
          |        SELECT SUBSTR(x,5) x FROM t3
          |    ) a
          |    WHERE LENGTH(x)>0
          |) t3
          |ON t1.x=t3.x
        """.stripMargin).collect()
    }
  }

  test("SPARK-29682: Conflicting attributes in Expand are resolved") {
    val numsDF = Seq(1, 2, 3).toDF("nums")
    val cubeDF = numsDF.cube("nums").agg(max(lit(0)).as("agcol"))

    checkAnswer(
      cubeDF.join(cubeDF, "nums"),
      Row(1, 0, 0) :: Row(2, 0, 0) :: Row(3, 0, 0) :: Nil)
  }

  test("SPARK-29860: Fix dataType mismatch issue for InSubquery") {
    withTempView("ta", "tb", "tc", "td", "te", "tf") {
      sql("CREATE TEMPORARY VIEW ta AS SELECT * FROM VALUES(CAST(1 AS DECIMAL(8, 0))) AS ta(id)")
      sql("CREATE TEMPORARY VIEW tb AS SELECT * FROM VALUES(CAST(1 AS DECIMAL(7, 2))) AS tb(id)")
      sql("CREATE TEMPORARY VIEW tc AS SELECT * FROM VALUES(CAST(1 AS DOUBLE)) AS tc(id)")
      sql("CREATE TEMPORARY VIEW td AS SELECT * FROM VALUES(CAST(1 AS FLOAT)) AS td(id)")
      sql("CREATE TEMPORARY VIEW te AS SELECT * FROM VALUES(CAST(1 AS BIGINT)) AS te(id)")
      sql("CREATE TEMPORARY VIEW tf AS SELECT * FROM VALUES(CAST(1 AS DECIMAL(38, 38))) AS tf(id)")
      val df1 = sql("SELECT id FROM ta WHERE id IN (SELECT id FROM tb)")
      checkAnswer(df1, Row(new java.math.BigDecimal(1)))
      val df2 = sql("SELECT id FROM ta WHERE id IN (SELECT id FROM tc)")
      checkAnswer(df2, Row(new java.math.BigDecimal(1)))
      val df3 = sql("SELECT id FROM ta WHERE id IN (SELECT id FROM td)")
      checkAnswer(df3, Row(new java.math.BigDecimal(1)))
      val df4 = sql("SELECT id FROM ta WHERE id IN (SELECT id FROM te)")
      checkAnswer(df4, Row(new java.math.BigDecimal(1)))
      val df5 = sql("SELECT id FROM ta WHERE id IN (SELECT id FROM tf)")
      checkAnswer(df5, Array.empty[Row])
    }
  }

  test("SPARK-30447: fix constant propagation inside NOT") {
    withTempView("t") {
      Seq[Integer](1, null).toDF("c").createOrReplaceTempView("t")
      val df = sql("SELECT * FROM t WHERE NOT(c = 1 AND c + 1 = 1)")

      checkAnswer(df, Row(1))
    }
  }

  test("SPARK-26218: Fix the corner case when casting float to Integer") {
    withSQLConf(SQLConf.ANSI_ENABLED.key -> "true") {
      intercept[ArithmeticException](
        sql("SELECT CAST(CAST(2147483648 as FLOAT) as Integer)").collect()
      )
      intercept[ArithmeticException](
        sql("SELECT CAST(CAST(2147483648 as DOUBLE) as Integer)").collect()
      )
    }
  }

  test("SPARK-30870: Column pruning shouldn't alias a nested column for the whole structure") {
    withTable("t") {
      val df = sql(
        """
          |SELECT value
          |FROM VALUES array(named_struct('field', named_struct('a', 1, 'b', 2))) AS (value)
        """.stripMargin)
      df.write.format("parquet").saveAsTable("t")

      val df2 = spark.table("t")
        .limit(100)
        .select(size(col("value.field")))
      val projects = df2.queryExecution.optimizedPlan.collect {
        case p: Project => p
      }
      assert(projects.length == 1)
      val aliases = NestedColumnAliasingSuite.collectGeneratedAliases(projects(0))
      assert(aliases.length == 0)
    }
  }

  test("SPARK-30955: Exclude Generate output when aliasing in nested column pruning") {
    val df1 = sql(
      """
        |SELECT explodedvalue.*
        |FROM VALUES array(named_struct('nested', named_struct('a', 1, 'b', 2))) AS (value)
        |LATERAL VIEW explode(value) AS explodedvalue
      """.stripMargin)
    checkAnswer(df1, Row(Row(1, 2)) :: Nil)

    val df2 = sql(
      """
        |SELECT explodedvalue.nested.a
        |FROM VALUES array(named_struct('nested', named_struct('a', 1, 'b', 2))) AS (value)
        |LATERAL VIEW explode(value) AS explodedvalue
      """.stripMargin)
    checkAnswer(df2, Row(1) :: Nil)
  }

  test("SPARK-30279 Support 32 or more grouping attributes for GROUPING_ID()") {
    withTempView("t") {
      sql("CREATE TEMPORARY VIEW t AS SELECT * FROM " +
        s"VALUES(${(0 until 65).map { _ => 1 }.mkString(", ")}, 3) AS " +
        s"t(${(0 until 65).map { i => s"k$i" }.mkString(", ")}, v)")

      def testGropingIDs(numGroupingSet: Int, expectedIds: Seq[Any] = Nil): Unit = {
        val groupingCols = (0 until numGroupingSet).map { i => s"k$i" }
        val df = sql("SELECT GROUPING_ID(), SUM(v) FROM t GROUP BY " +
          s"GROUPING SETS ((${groupingCols.mkString(",")}), (${groupingCols.init.mkString(",")}))")
        checkAnswer(df, expectedIds.map { id => Row(id, 3) })
      }

      withSQLConf(SQLConf.LEGACY_INTEGER_GROUPING_ID.key -> "true") {
        testGropingIDs(32, Seq(0, 1))
        val errMsg = intercept[AnalysisException] {
          testGropingIDs(33)
        }.getMessage
        assert(errMsg.contains("Grouping sets size cannot be greater than 32"))
      }

      withSQLConf(SQLConf.LEGACY_INTEGER_GROUPING_ID.key -> "false") {
        testGropingIDs(64, Seq(0L, 1L))
        val errMsg = intercept[AnalysisException] {
          testGropingIDs(65)
        }.getMessage
        assert(errMsg.contains("Grouping sets size cannot be greater than 64"))
      }
    }
  }

  test("SPARK-31166: UNION map<null, null> and other maps should not fail") {
    checkAnswer(
      sql("(SELECT map()) UNION ALL (SELECT map(1, 2))"),
      Seq(Row(Map[Int, Int]()), Row(Map(1 -> 2))))
  }

  test("SPARK-31242: clone SparkSession should respect sessionInitWithConfigDefaults") {
    // Note, only the conf explicitly set in SparkConf(e.g. in SharedSparkSessionBase) would cause
    // problem before the fix.
    withSQLConf(SQLConf.CODEGEN_FALLBACK.key -> "true") {
      val cloned = spark.cloneSession()
      SparkSession.setActiveSession(cloned)
      assert(SQLConf.get.getConf(SQLConf.CODEGEN_FALLBACK) === true)
    }
  }

  test("SPARK-31594: Do not display the seed of rand/randn with no argument in output schema") {
    def checkIfSeedExistsInExplain(df: DataFrame): Unit = {
      val output = new java.io.ByteArrayOutputStream()
      Console.withOut(output) {
        df.explain()
      }
      val projectExplainOutput = output.toString.split("\n").find(_.contains("Project")).get
      assert(projectExplainOutput.matches(""".*randn?\(-?[0-9]+\).*"""))
    }
    val df1 = sql("SELECT rand()")
    assert(df1.schema.head.name === "rand()")
    checkIfSeedExistsInExplain(df1)
    val df2 = sql("SELECT rand(1L)")
    assert(df2.schema.head.name === "rand(1)")
    checkIfSeedExistsInExplain(df2)
    val df3 = sql("SELECT randn()")
    assert(df3.schema.head.name === "randn()")
    checkIfSeedExistsInExplain(df1)
    val df4 = sql("SELECT randn(1L)")
    assert(df4.schema.head.name === "randn(1)")
    checkIfSeedExistsInExplain(df2)
  }

  test("SPARK-31670: Trim unnecessary Struct field alias in Aggregate/GroupingSets") {
    withTempView("t") {
      sql(
        """
          |CREATE TEMPORARY VIEW t(a, b, c) AS
          |SELECT * FROM VALUES
          |('A', 1, NAMED_STRUCT('row_id', 1, 'json_string', '{"i": 1}')),
          |('A', 2, NAMED_STRUCT('row_id', 2, 'json_string', '{"i": 1}')),
          |('A', 2, NAMED_STRUCT('row_id', 2, 'json_string', '{"i": 2}')),
          |('B', 1, NAMED_STRUCT('row_id', 3, 'json_string', '{"i": 1}')),
          |('C', 3, NAMED_STRUCT('row_id', 4, 'json_string', '{"i": 1}'))
        """.stripMargin)

      checkAnswer(
        sql(
          """
            |SELECT a, c.json_string, SUM(b)
            |FROM t
            |GROUP BY a, c.json_string
            |""".stripMargin),
        Row("A", "{\"i\": 1}", 3) :: Row("A", "{\"i\": 2}", 2) ::
          Row("B", "{\"i\": 1}", 1) :: Row("C", "{\"i\": 1}", 3) :: Nil)

      checkAnswer(
        sql(
          """
            |SELECT a, c.json_string, SUM(b)
            |FROM t
            |GROUP BY a, c.json_string
            |WITH CUBE
            |""".stripMargin),
        Row("A", "{\"i\": 1}", 3) :: Row("A", "{\"i\": 2}", 2) :: Row("A", null, 5) ::
          Row("B", "{\"i\": 1}", 1) :: Row("B", null, 1) ::
          Row("C", "{\"i\": 1}", 3) :: Row("C", null, 3) ::
          Row(null, "{\"i\": 1}", 7) :: Row(null, "{\"i\": 2}", 2) :: Row(null, null, 9) :: Nil)

      checkAnswer(
        sql(
          """
            |SELECT a, get_json_object(c.json_string, '$.i'), SUM(b)
            |FROM t
            |GROUP BY a, get_json_object(c.json_string, '$.i')
            |WITH CUBE
            |""".stripMargin),
        Row("A", "1", 3) :: Row("A", "2", 2) :: Row("A", null, 5) ::
          Row("B", "1", 1) :: Row("B", null, 1) ::
          Row("C", "1", 3) :: Row("C", null, 3) ::
          Row(null, "1", 7) :: Row(null, "2", 2) :: Row(null, null, 9) :: Nil)

      checkAnswer(
        sql(
          """
            |SELECT a, c.json_string AS json_string, SUM(b)
            |FROM t
            |GROUP BY a, c.json_string
            |WITH CUBE
            |""".stripMargin),
        Row("A", null, 5) :: Row("A", "{\"i\": 1}", 3) :: Row("A", "{\"i\": 2}", 2) ::
          Row("B", null, 1) :: Row("B", "{\"i\": 1}", 1) ::
          Row("C", null, 3) :: Row("C", "{\"i\": 1}", 3) ::
          Row(null, null, 9) :: Row(null, "{\"i\": 1}", 7) :: Row(null, "{\"i\": 2}", 2) :: Nil)

      checkAnswer(
        sql(
          """
            |SELECT a, c.json_string as js, SUM(b)
            |FROM t
            |GROUP BY a, c.json_string
            |WITH CUBE
            |""".stripMargin),
        Row("A", null, 5) :: Row("A", "{\"i\": 1}", 3) :: Row("A", "{\"i\": 2}", 2) ::
          Row("B", null, 1) :: Row("B", "{\"i\": 1}", 1) ::
          Row("C", null, 3) :: Row("C", "{\"i\": 1}", 3) ::
          Row(null, null, 9) :: Row(null, "{\"i\": 1}", 7) :: Row(null, "{\"i\": 2}", 2) :: Nil)

      checkAnswer(
        sql(
          """
            |SELECT a, c.json_string as js, SUM(b)
            |FROM t
            |GROUP BY a, c.json_string
            |WITH ROLLUP
            |""".stripMargin),
        Row("A", null, 5) :: Row("A", "{\"i\": 1}", 3) :: Row("A", "{\"i\": 2}", 2) ::
          Row("B", null, 1) :: Row("B", "{\"i\": 1}", 1) ::
          Row("C", null, 3) :: Row("C", "{\"i\": 1}", 3) ::
          Row(null, null, 9) :: Nil)

      checkAnswer(
        sql(
          """
            |SELECT a, c.json_string, SUM(b)
            |FROM t
            |GROUP BY a, c.json_string
            |GROUPING sets((a),(a, c.json_string))
            |""".stripMargin),
        Row("A", null, 5) :: Row("A", "{\"i\": 1}", 3) :: Row("A", "{\"i\": 2}", 2) ::
          Row("B", null, 1) :: Row("B", "{\"i\": 1}", 1) ::
          Row("C", null, 3) :: Row("C", "{\"i\": 1}", 3) :: Nil)
    }
  }

  test("SPARK-31761: test byte, short, integer overflow for (Divide) integral type") {
    checkAnswer(sql("Select -2147483648 DIV -1"), Seq(Row(Integer.MIN_VALUE.toLong * -1)))
    checkAnswer(sql("select CAST(-128 as Byte) DIV CAST (-1 as Byte)"),
      Seq(Row(Byte.MinValue.toLong * -1)))
    checkAnswer(sql("select CAST(-32768 as short) DIV CAST (-1 as short)"),
      Seq(Row(Short.MinValue.toLong * -1)))
  }

  test("normalize special floating numbers in subquery") {
    withTempView("v1", "v2", "v3") {
      Seq(-0.0).toDF("d").createTempView("v1")
      Seq(0.0).toDF("d").createTempView("v2")
      spark.range(2).createTempView("v3")

      // non-correlated subquery
      checkAnswer(sql("SELECT (SELECT v1.d FROM v1 JOIN v2 ON v1.d = v2.d)"), Row(-0.0))
      // correlated subquery
      checkAnswer(
        sql(
          """
            |SELECT id FROM v3 WHERE EXISTS
            |  (SELECT v1.d FROM v1 JOIN v2 ON v1.d = v2.d WHERE id > 0)
            |""".stripMargin), Row(1))
    }
  }

  test("SPARK-31875: remove hints from plan when spark.sql.optimizer.disableHints = true") {
    withSQLConf(SQLConf.DISABLE_HINTS.key -> "true") {
      withTempView("t1", "t2") {
        Seq[Integer](1, 2).toDF("c1").createOrReplaceTempView("t1")
        Seq[Integer](1, 2).toDF("c1").createOrReplaceTempView("t2")
        val repartitionHints = Seq(
          "COALESCE(2)",
          "REPARTITION(c1)",
          "REPARTITION(c1, 2)",
          "REPARTITION_BY_RANGE(c1, 2)",
          "REPARTITION_BY_RANGE(c1)"
        )
        val joinHints = Seq(
          "BROADCASTJOIN (t1)",
          "MAPJOIN(t1)",
          "SHUFFLE_MERGE(t1)",
          "MERGEJOIN(t1)",
          "SHUFFLE_REPLICATE_NL(t1)"
        )

        repartitionHints.foreach { hintName =>
          val sqlText = s"SELECT /*+ $hintName */ * FROM t1"
          val sqlTextWithoutHint = "SELECT * FROM t1"
          val expectedPlan = sql(sqlTextWithoutHint)
          val actualPlan = sql(sqlText)
          comparePlans(actualPlan.queryExecution.analyzed, expectedPlan.queryExecution.analyzed)
        }

        joinHints.foreach { hintName =>
          val sqlText = s"SELECT /*+ $hintName */ * FROM t1 INNER JOIN t2 ON t1.c1 = t2.c1"
          val sqlTextWithoutHint = "SELECT * FROM t1 INNER JOIN t2 ON t1.c1 = t2.c1"
          val expectedPlan = sql(sqlTextWithoutHint)
          val actualPlan = sql(sqlText)
          comparePlans(actualPlan.queryExecution.analyzed, expectedPlan.queryExecution.analyzed)
        }
      }
    }
  }

  test("SPARK-32372: ResolveReferences.dedupRight should only rewrite attributes for ancestor " +
    "plans of the conflict plan") {
    sql("SELECT name, avg(age) as avg_age FROM person GROUP BY name")
      .createOrReplaceTempView("person_a")
    sql("SELECT p1.name, p2.avg_age FROM person p1 JOIN person_a p2 ON p1.name = p2.name")
      .createOrReplaceTempView("person_b")
    sql("SELECT * FROM person_a UNION SELECT * FROM person_b")
      .createOrReplaceTempView("person_c")
    checkAnswer(
      sql("SELECT p1.name, p2.avg_age FROM person_c p1 JOIN person_c p2 ON p1.name = p2.name"),
      Row("jim", 20.0) :: Row("mike", 30.0) :: Nil)
  }

  test("SPARK-32280: Avoid duplicate rewrite attributes when there're multiple JOINs") {
    sql("SELECT 1 AS id").createOrReplaceTempView("A")
    sql("SELECT id, 'foo' AS kind FROM A").createOrReplaceTempView("B")
    sql("SELECT l.id as id FROM B AS l LEFT SEMI JOIN B AS r ON l.kind = r.kind")
      .createOrReplaceTempView("C")
    checkAnswer(sql("SELECT 0 FROM ( SELECT * FROM B JOIN C USING (id)) " +
      "JOIN ( SELECT * FROM B JOIN C USING (id)) USING (id)"), Row(0))
  }

  test("SPARK-32788: non-partitioned table scan should not have partition filter") {
    withTable("t") {
      spark.range(1).write.saveAsTable("t")
      checkAnswer(sql("SELECT id FROM t WHERE (SELECT true)"), Row(0L))
    }
  }

  test("SPARK-33306: Timezone is needed when cast Date to String") {
    withTempView("t1", "t2") {
      spark.sql("select to_date(concat('2000-01-0', id)) as d from range(1, 2)")
        .createOrReplaceTempView("t1")
      spark.sql("select concat('2000-01-0', id) as d from range(1, 2)")
        .createOrReplaceTempView("t2")
      val result = Date.valueOf("2000-01-01")

      checkAnswer(sql("select t1.d from t1 join t2 on t1.d = t2.d"), Row(result))
      withSQLConf(SQLConf.LEGACY_CAST_DATETIME_TO_STRING.key -> "true") {
        checkAnswer(sql("select t1.d from t1 join t2 on t1.d = t2.d"), Row(result))
      }
    }
  }

  test("SPARK-33338: GROUP BY using literal map should not fail") {
    withTempDir { dir =>
      sql(s"CREATE TABLE t USING ORC LOCATION '${dir.toURI}' AS SELECT map('k1', 'v1') m, 'k1' k")
      Seq(
        "SELECT map('k1', 'v1')[k] FROM t GROUP BY 1",
        "SELECT map('k1', 'v1')[k] FROM t GROUP BY map('k1', 'v1')[k]",
        "SELECT map('k1', 'v1')[k] a FROM t GROUP BY a").foreach { statement =>
        checkAnswer(sql(statement), Row("v1"))
      }
    }
  }

  test("SPARK-33677: LikeSimplification should be skipped if pattern contains any escapeChar") {
    withTempView("df") {
      Seq("m@ca").toDF("s").createOrReplaceTempView("df")

      val e = intercept[AnalysisException] {
        sql("SELECT s LIKE 'm%@ca' ESCAPE '%' FROM df").collect()
      }
      assert(e.message.contains("the pattern 'm%@ca' is invalid, " +
        "the escape character is not allowed to precede '@'"))

      checkAnswer(sql("SELECT s LIKE 'm@@ca' ESCAPE '@' FROM df"), Row(true))
    }
  }

<<<<<<< HEAD
  test("SPARK-33809: Support `all_columns_except` complex column expression") {
    withTempView("src") {
      val df = Seq((1, 2)).toDF("key", "value")
      df.createOrReplaceTempView("src")
      checkAnswer(sql("SELECT all_columns_except(key) FROM src"), Row(2))
      checkAnswer(sql("SELECT key, all_columns_except(key) FROM src"), Row(1, 2))
      checkAnswer(sql("SELECT key, all_columns_except(value) FROM src"), Row(1, 1))
      val e1 = intercept[AnalysisException] {
        sql("SELECT key, all_columns_except(value, invalid_column) FROM src")
      }.getMessage
      assert(e1.contains("cannot resolve '`invalid_column`' given input columns:" +
        " [src.key, src.value]"))
      val e2 = intercept[AnalysisException] {
        sql("SELECT all_columns_except(value), count(value) FROM src GROUP BY key")
      }.getMessage
      assert(e2.contains("Complex column expressions `all_columns_except` not supported" +
        " outside of Project's projection list."))
=======
  test("limit partition num to 1 when distributing by foldable expressions") {
    withSQLConf((SQLConf.SHUFFLE_PARTITIONS.key, "5")) {
      Seq(1, "1, 2", null, "version()").foreach { expr =>
        val plan = sql(s"select * from values (1), (2), (3) t(a) distribute by $expr")
          .queryExecution.optimizedPlan
        val res = plan.collect {
          case r: RepartitionByExpression if r.numPartitions == 1 => true
        }
        assert(res.nonEmpty)
      }
>>>>>>> 477046c6
    }
  }
}

case class Foo(bar: Option[String])<|MERGE_RESOLUTION|>--- conflicted
+++ resolved
@@ -3733,7 +3733,19 @@
     }
   }
 
-<<<<<<< HEAD
+  test("limit partition num to 1 when distributing by foldable expressions") {
+    withSQLConf((SQLConf.SHUFFLE_PARTITIONS.key, "5")) {
+      Seq(1, "1, 2", null, "version()").foreach { expr =>
+        val plan = sql(s"select * from values (1), (2), (3) t(a) distribute by $expr")
+          .queryExecution.optimizedPlan
+        val res = plan.collect {
+          case r: RepartitionByExpression if r.numPartitions == 1 => true
+        }
+        assert(res.nonEmpty)
+      }
+    }
+  }
+
   test("SPARK-33809: Support `all_columns_except` complex column expression") {
     withTempView("src") {
       val df = Seq((1, 2)).toDF("key", "value")
@@ -3751,18 +3763,6 @@
       }.getMessage
       assert(e2.contains("Complex column expressions `all_columns_except` not supported" +
         " outside of Project's projection list."))
-=======
-  test("limit partition num to 1 when distributing by foldable expressions") {
-    withSQLConf((SQLConf.SHUFFLE_PARTITIONS.key, "5")) {
-      Seq(1, "1, 2", null, "version()").foreach { expr =>
-        val plan = sql(s"select * from values (1), (2), (3) t(a) distribute by $expr")
-          .queryExecution.optimizedPlan
-        val res = plan.collect {
-          case r: RepartitionByExpression if r.numPartitions == 1 => true
-        }
-        assert(res.nonEmpty)
-      }
->>>>>>> 477046c6
     }
   }
 }
