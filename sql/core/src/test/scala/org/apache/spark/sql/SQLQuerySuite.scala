--- conflicted
+++ resolved
@@ -650,7 +650,6 @@
       Row(2, 1, 2, 2, 1))
   }
 
-<<<<<<< HEAD
   test("count of empty table") {
     withTempTable("t") {
       Seq.empty[(Int, Int)].toDF("a", "b").registerTempTable("t")
@@ -658,13 +657,13 @@
         sql("select count(a) from t"),
         Row(0))
     }
-=======
+  }
+
   test("stddev") {
     checkAnswer(
       sql("SELECT STDDEV(a) FROM testData2"),
       Row(math.sqrt(4/5.0))
     )
->>>>>>> a4cfe747
   }
 
   test("inner join where, one match per row") {
