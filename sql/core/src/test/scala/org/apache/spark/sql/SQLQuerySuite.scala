/*
 * Licensed to the Apache Software Foundation (ASF) under one or more
 * contributor license agreements.  See the NOTICE file distributed with
 * this work for additional information regarding copyright ownership.
 * The ASF licenses this file to You under the Apache License, Version 2.0
 * (the "License"); you may not use this file except in compliance with
 * the License.  You may obtain a copy of the License at
 *
 *    http://www.apache.org/licenses/LICENSE-2.0
 *
 * Unless required by applicable law or agreed to in writing, software
 * distributed under the License is distributed on an "AS IS" BASIS,
 * WITHOUT WARRANTIES OR CONDITIONS OF ANY KIND, either express or implied.
 * See the License for the specific language governing permissions and
 * limitations under the License.
 */

package org.apache.spark.sql

import org.apache.spark.sql.catalyst.expressions._
import org.apache.spark.sql.test._

/* Implicits */
import TestSQLContext._
import TestData._

class SQLQuerySuite extends QueryTest {
  // Make sure the tables are loaded.
  TestData

  test("SPARK-2041 column name equals tablename") {
    checkAnswer(
      sql("SELECT tableName FROM tableName"),
      "test")
  }

  test("index into array") {
    checkAnswer(
      sql("SELECT data, data[0], data[0] + data[1], data[0 + 1] FROM arrayData"),
      arrayData.map(d => (d.data, d.data(0), d.data(0) + d.data(1), d.data(1))).collect().toSeq)
  }

  test("left semi greater than predicate") {
    checkAnswer(
      sql("SELECT * FROM testData2 x LEFT SEMI JOIN testData2 y ON x.a >= y.a + 2"),
      Seq((3,1), (3,2))
    )
  }

  test("index into array of arrays") {
    checkAnswer(
      sql(
        "SELECT nestedData, nestedData[0][0], nestedData[0][0] + nestedData[0][1] FROM arrayData"),
      arrayData.map(d =>
        (d.nestedData,
         d.nestedData(0)(0),
         d.nestedData(0)(0) + d.nestedData(0)(1))).collect().toSeq)
  }

  test("agg") {
    checkAnswer(
      sql("SELECT a, SUM(b) FROM testData2 GROUP BY a"),
      Seq((1,3),(2,3),(3,3)))
  }

  test("aggregates with nulls") {
    checkAnswer(
      sql("SELECT MIN(a), MAX(a), AVG(a), SUM(a), COUNT(a) FROM nullInts"),
      (1, 3, 2, 6, 3) :: Nil
    )
  }

  test("select *") {
    checkAnswer(
      sql("SELECT * FROM testData"),
      testData.collect().toSeq)
  }

  test("simple select") {
    checkAnswer(
      sql("SELECT value FROM testData WHERE key = 1"),
      Seq(Seq("1")))
  }

  test("sorting") {
    checkAnswer(
      sql("SELECT * FROM testData2 ORDER BY a ASC, b ASC"),
      Seq((1,1), (1,2), (2,1), (2,2), (3,1), (3,2)))

    checkAnswer(
      sql("SELECT * FROM testData2 ORDER BY a ASC, b DESC"),
      Seq((1,2), (1,1), (2,2), (2,1), (3,2), (3,1)))

    checkAnswer(
      sql("SELECT * FROM testData2 ORDER BY a DESC, b DESC"),
      Seq((3,2), (3,1), (2,2), (2,1), (1,2), (1,1)))

    checkAnswer(
      sql("SELECT * FROM testData2 ORDER BY a DESC, b ASC"),
      Seq((3,1), (3,2), (2,1), (2,2), (1,1), (1,2)))

    checkAnswer(
      sql("SELECT * FROM arrayData ORDER BY data[0] ASC"),
      arrayData.collect().sortBy(_.data(0)).toSeq)

    checkAnswer(
      sql("SELECT * FROM arrayData ORDER BY data[0] DESC"),
      arrayData.collect().sortBy(_.data(0)).reverse.toSeq)

    checkAnswer(
      sql("SELECT * FROM mapData ORDER BY data[1] ASC"),
      mapData.collect().sortBy(_.data(1)).toSeq)

    checkAnswer(
      sql("SELECT * FROM mapData ORDER BY data[1] DESC"),
      mapData.collect().sortBy(_.data(1)).reverse.toSeq)
  }

  test("limit") {
    checkAnswer(
      sql("SELECT * FROM testData LIMIT 10"),
      testData.take(10).toSeq)

    checkAnswer(
      sql("SELECT * FROM arrayData LIMIT 1"),
      arrayData.collect().take(1).toSeq)

    checkAnswer(
      sql("SELECT * FROM mapData LIMIT 1"),
      mapData.collect().take(1).toSeq)
  }

  test("average") {
    checkAnswer(
      sql("SELECT AVG(a) FROM testData2"),
      2.0)
  }

  test("average overflow") {
    checkAnswer(
      sql("SELECT AVG(a),b FROM largeAndSmallInts group by b"),
      Seq((2147483645.0,1),(2.0,2)))
  }

  test("count") {
    checkAnswer(
      sql("SELECT COUNT(*) FROM testData2"),
      testData2.count())
  }

  test("count distinct") {
    checkAnswer(
      sql("SELECT COUNT(DISTINCT b) FROM testData2"),
      2)
  }

  test("approximate count distinct") {
    checkAnswer(
      sql("SELECT APPROXIMATE COUNT(DISTINCT a) FROM testData2"),
      3)
  }

  test("approximate count distinct with user provided standard deviation") {
    checkAnswer(
      sql("SELECT APPROXIMATE(0.04) COUNT(DISTINCT a) FROM testData2"),
      3)
  }

  // No support for primitive nulls yet.
  ignore("null count") {
    checkAnswer(
      sql("SELECT a, COUNT(b) FROM testData3"),
      Seq((1,0), (2, 1)))

    checkAnswer(
      testData3.groupBy()(Count('a), Count('b), Count(1), CountDistinct('a :: Nil), CountDistinct('b :: Nil)),
      (2, 1, 2, 2, 1) :: Nil)
  }

  test("inner join where, one match per row") {
    checkAnswer(
      sql("SELECT * FROM upperCaseData JOIN lowerCaseData WHERE n = N"),
      Seq(
        (1, "A", 1, "a"),
        (2, "B", 2, "b"),
        (3, "C", 3, "c"),
        (4, "D", 4, "d")))
  }

  test("inner join ON, one match per row") {
    checkAnswer(
      sql("SELECT * FROM upperCaseData JOIN lowerCaseData ON n = N"),
      Seq(
        (1, "A", 1, "a"),
        (2, "B", 2, "b"),
        (3, "C", 3, "c"),
        (4, "D", 4, "d")))
  }

  test("inner join, where, multiple matches") {
    checkAnswer(
      sql("""
        |SELECT * FROM
        |  (SELECT * FROM testData2 WHERE a = 1) x JOIN
        |  (SELECT * FROM testData2 WHERE a = 1) y
        |WHERE x.a = y.a""".stripMargin),
      (1,1,1,1) ::
      (1,1,1,2) ::
      (1,2,1,1) ::
      (1,2,1,2) :: Nil)
  }

  test("inner join, no matches") {
    checkAnswer(
      sql(
        """
          |SELECT * FROM
          |  (SELECT * FROM testData2 WHERE a = 1) x JOIN
          |  (SELECT * FROM testData2 WHERE a = 2) y
          |WHERE x.a = y.a""".stripMargin),
      Nil)
  }

  test("big inner join, 4 matches per row") {


    checkAnswer(
      sql(
        """
          |SELECT * FROM
          |  (SELECT * FROM testData UNION ALL
          |   SELECT * FROM testData UNION ALL
          |   SELECT * FROM testData UNION ALL
          |   SELECT * FROM testData) x JOIN
          |  (SELECT * FROM testData UNION ALL
          |   SELECT * FROM testData UNION ALL
          |   SELECT * FROM testData UNION ALL
          |   SELECT * FROM testData) y
          |WHERE x.key = y.key""".stripMargin),
      testData.flatMap(
        row => Seq.fill(16)((row ++ row).toSeq)).collect().toSeq)
  }

  ignore("cartesian product join") {
    checkAnswer(
      testData3.join(testData3),
      (1, null, 1, null) ::
      (1, null, 2, 2) ::
      (2, 2, 1, null) ::
      (2, 2, 2, 2) :: Nil)
  }

  test("left outer join") {
    checkAnswer(
      sql("SELECT * FROM upperCaseData LEFT OUTER JOIN lowerCaseData ON n = N"),
      (1, "A", 1, "a") ::
      (2, "B", 2, "b") ::
      (3, "C", 3, "c") ::
      (4, "D", 4, "d") ::
      (5, "E", null, null) ::
      (6, "F", null, null) :: Nil)
  }

  test("right outer join") {
    checkAnswer(
      sql("SELECT * FROM lowerCaseData RIGHT OUTER JOIN upperCaseData ON n = N"),
      (1, "a", 1, "A") ::
      (2, "b", 2, "B") ::
      (3, "c", 3, "C") ::
      (4, "d", 4, "D") ::
      (null, null, 5, "E") ::
      (null, null, 6, "F") :: Nil)
  }

  test("full outer join") {
    checkAnswer(
      sql(
        """
          |SELECT * FROM
          |  (SELECT * FROM upperCaseData WHERE N <= 4) leftTable FULL OUTER JOIN
          |  (SELECT * FROM upperCaseData WHERE N >= 3) rightTable
          |    ON leftTable.N = rightTable.N
        """.stripMargin),
      (1, "A", null, null) ::
      (2, "B", null, null) ::
      (3, "C", 3, "C") ::
      (4, "D", 4, "D") ::
      (null, null, 5, "E") ::
      (null, null, 6, "F") :: Nil)
  }

  test("mixed-case keywords") {
    checkAnswer(
      sql(
        """
          |SeleCT * from
          |  (select * from upperCaseData WherE N <= 4) leftTable fuLL OUtER joiN
          |  (sElEcT * FROM upperCaseData whERe N >= 3) rightTable
          |    oN leftTable.N = rightTable.N
        """.stripMargin),
      (1, "A", null, null) ::
      (2, "B", null, null) ::
      (3, "C", 3, "C") ::
      (4, "D", 4, "D") ::
      (null, null, 5, "E") ::
      (null, null, 6, "F") :: Nil)
  }

  test("select with table name as qualifier") {
    checkAnswer(
      sql("SELECT testData.value FROM testData WHERE testData.key = 1"),
      Seq(Seq("1")))
  }

  test("inner join ON with table name as qualifier") {
    checkAnswer(
      sql("SELECT * FROM upperCaseData JOIN lowerCaseData ON lowerCaseData.n = upperCaseData.N"),
      Seq(
        (1, "A", 1, "a"),
        (2, "B", 2, "b"),
        (3, "C", 3, "c"),
        (4, "D", 4, "d")))
  }

  test("qualified select with inner join ON with table name as qualifier") {
    checkAnswer(
      sql("SELECT upperCaseData.N, upperCaseData.L FROM upperCaseData JOIN lowerCaseData " +
        "ON lowerCaseData.n = upperCaseData.N"),
      Seq(
        (1, "A"),
        (2, "B"),
        (3, "C"),
        (4, "D")))
  }
<<<<<<< HEAD

  test("system function upper()") {
    checkAnswer(
      sql("SELECT n,UPPER(l) FROM lowerCaseData"),
      Seq(
        (1, "A"),
        (2, "B"),
        (3, "C"),
        (4, "D")))

    checkAnswer(
      sql("SELECT n, UPPER(s) FROM nullStrings"),
      Seq(
        (1, "ABC"),
        (2, "ABC"),
        (3, null)))
  }

  test("system function lower()") {
    checkAnswer(
      sql("SELECT N,LOWER(L) FROM upperCaseData"),
      Seq(
        (1, "a"),
        (2, "b"),
        (3, "c"),
        (4, "d"),
        (5, "e"),
        (6, "f")))

    checkAnswer(
      sql("SELECT n, LOWER(s) FROM nullStrings"),
      Seq(
        (1, "abc"),
        (2, "abc"),
        (3, null)))
  }

  test("EXCEPT") {
=======
}

test("EXCEPT") {
>>>>>>> fa68a988

    checkAnswer(
      sql("SELECT * FROM lowerCaseData EXCEPT SELECT * FROM upperCaseData "),
      (1, "a") ::
      (2, "b") ::
      (3, "c") ::
      (4, "d") :: Nil)
    checkAnswer(
      sql("SELECT * FROM lowerCaseData EXCEPT SELECT * FROM lowerCaseData "), Nil)
    checkAnswer(
      sql("SELECT * FROM upperCaseData EXCEPT SELECT * FROM upperCaseData "), Nil)
<<<<<<< HEAD
  }
  test("SET commands semantics using sql()") {
    clear()
    val testKey = "test.key.0"
    val testVal = "test.val.0"
    val nonexistentKey = "nonexistent"

    // "set" itself returns all config variables currently specified in SQLConf.
    assert(sql("SET").collect().size == 0)

    // "set key=val"
    sql(s"SET $testKey=$testVal")
    checkAnswer(
      sql("SET"),
      Seq(Seq(testKey, testVal))
    )

    sql(s"SET ${testKey + testKey}=${testVal + testVal}")
    checkAnswer(
      sql("set"),
      Seq(
        Seq(testKey, testVal),
        Seq(testKey + testKey, testVal + testVal))
    )

    // "set key"
    checkAnswer(
      sql(s"SET $testKey"),
      Seq(Seq(testKey, testVal))
    )
    checkAnswer(
      sql(s"SET $nonexistentKey"),
      Seq(Seq(nonexistentKey, "<undefined>"))
    )
    clear()
  }

}
=======
  }
>>>>>>> fa68a988
<|MERGE_RESOLUTION|>--- conflicted
+++ resolved
@@ -332,7 +332,6 @@
         (3, "C"),
         (4, "D")))
   }
-<<<<<<< HEAD
 
   test("system function upper()") {
     checkAnswer(
@@ -371,11 +370,6 @@
   }
 
   test("EXCEPT") {
-=======
-}
-
-test("EXCEPT") {
->>>>>>> fa68a988
 
     checkAnswer(
       sql("SELECT * FROM lowerCaseData EXCEPT SELECT * FROM upperCaseData "),
@@ -387,7 +381,6 @@
       sql("SELECT * FROM lowerCaseData EXCEPT SELECT * FROM lowerCaseData "), Nil)
     checkAnswer(
       sql("SELECT * FROM upperCaseData EXCEPT SELECT * FROM upperCaseData "), Nil)
-<<<<<<< HEAD
   }
   test("SET commands semantics using sql()") {
     clear()
@@ -426,6 +419,17 @@
   }
 
 }
-=======
-  }
->>>>>>> fa68a988
+
+test("EXCEPT") {
+
+    checkAnswer(
+      sql("SELECT * FROM lowerCaseData EXCEPT SELECT * FROM upperCaseData "),
+      (1, "a") ::
+      (2, "b") ::
+      (3, "c") ::
+      (4, "d") :: Nil)
+    checkAnswer(
+      sql("SELECT * FROM lowerCaseData EXCEPT SELECT * FROM lowerCaseData "), Nil)
+    checkAnswer(
+      sql("SELECT * FROM upperCaseData EXCEPT SELECT * FROM upperCaseData "), Nil)
+  }