--- conflicted
+++ resolved
@@ -371,30 +371,28 @@
         (3, null)))
   }
 
-<<<<<<< HEAD
   test("INTERSECT") {
     checkAnswer(
       sql("SELECT * FROM lowerCaseData INTERSECT SELECT * FROM lowerCaseData "),
-=======
-  test("EXCEPT") {
-
-    checkAnswer(
-      sql("SELECT * FROM lowerCaseData EXCEPT SELECT * FROM upperCaseData "),
->>>>>>> 5dadda86
       (1, "a") ::
       (2, "b") ::
       (3, "c") ::
       (4, "d") :: Nil)
-<<<<<<< HEAD
-    
     checkAnswer(
       sql("SELECT * FROM lowerCaseData INTERSECT SELECT * FROM upperCaseData "), Nil)
-=======
+  } 
+
+  test("EXCEPT") {
+    checkAnswer(
+      sql("SELECT * FROM lowerCaseData EXCEPT SELECT * FROM upperCaseData "),
+      (1, "a") ::
+      (2, "b") ::
+      (3, "c") ::
+      (4, "d") :: Nil)
     checkAnswer(
       sql("SELECT * FROM lowerCaseData EXCEPT SELECT * FROM lowerCaseData "), Nil)
     checkAnswer(
       sql("SELECT * FROM upperCaseData EXCEPT SELECT * FROM upperCaseData "), Nil)
->>>>>>> 5dadda86
   }
 
   test("SET commands semantics using sql()") {
