--- conflicted
+++ resolved
@@ -3733,7 +3733,6 @@
     }
   }
 
-<<<<<<< HEAD
   test("SPARK-33474: Support TypeConstructed partition spec value") {
     withTable("t1", "t2", "t4") {
       sql("CREATE TABLE t1(name STRING, part DATE) USING PARQUET PARTITIONED BY (part)")
@@ -3753,7 +3752,8 @@
       sql(s"INSERT INTO t4 PARTITION(part = X'537061726B2053514C') VALUES('a')")
       checkAnswer(sql("SELECT name, cast(part as string) FROM t4"), Row("a", "Spark SQL"))
     }
-=======
+  }
+
   test("limit partition num to 1 when distributing by foldable expressions") {
     withSQLConf((SQLConf.SHUFFLE_PARTITIONS.key, "5")) {
       Seq(1, "1, 2", null, "version()").foreach { expr =>
@@ -3791,7 +3791,6 @@
         }
       }
     })
->>>>>>> f421c172
   }
 }
 
