--- conflicted
+++ resolved
@@ -2853,7 +2853,6 @@
     }
   }
 
-<<<<<<< HEAD
   test("SPARK-25135: insert table may all null when select from view") {
     withTempDir { dir =>
       val path = dir.getCanonicalPath
@@ -2902,8 +2901,7 @@
       }
     }
   }
-}
-=======
+
   test("SPARK-25144 'distinct' causes memory leak") {
     val ds = List(Foo(Some("bar"))).toDS
     val result = ds.flatMap(_.bar).distinct
@@ -2911,5 +2909,4 @@
   }
 }
 
-case class Foo(bar: Option[String])
->>>>>>> f984ec75
+case class Foo(bar: Option[String])