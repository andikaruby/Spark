/*
 * Licensed to the Apache Software Foundation (ASF) under one or more
 * contributor license agreements.  See the NOTICE file distributed with
 * this work for additional information regarding copyright ownership.
 * The ASF licenses this file to You under the Apache License, Version 2.0
 * (the "License"); you may not use this file except in compliance with
 * the License.  You may obtain a copy of the License at
 *
 *    http://www.apache.org/licenses/LICENSE-2.0
 *
 * Unless required by applicable law or agreed to in writing, software
 * distributed under the License is distributed on an "AS IS" BASIS,
 * WITHOUT WARRANTIES OR CONDITIONS OF ANY KIND, either express or implied.
 * See the License for the specific language governing permissions and
 * limitations under the License.
 */

package org.apache.spark.sql.execution.streaming.continuous.shuffle

import scala.concurrent.Future

import org.apache.spark.{TaskContext, TaskContextImpl}
import org.apache.spark.rpc.RpcEndpointRef
import org.apache.spark.sql.catalyst.expressions.{GenericInternalRow, UnsafeProjection}
import org.apache.spark.sql.streaming.StreamTest
import org.apache.spark.sql.types.{DataType, IntegerType, StringType}
import org.apache.spark.unsafe.types.UTF8String

class ContinuousShuffleReadSuite extends StreamTest {

  private def unsafeRow(value: Int) = {
    UnsafeProjection.create(Array(IntegerType : DataType))(
      new GenericInternalRow(Array(value: Any)))
  }

<<<<<<< HEAD
  private def unsafeRow(value: String) = {
    UnsafeProjection.create(Array(StringType : DataType))(
      new GenericInternalRow(Array(UTF8String.fromString(value): Any)))
=======
  private def send(endpoint: RpcEndpointRef, messages: UnsafeRowReceiverMessage*) = {
    messages.foreach(endpoint.askSync[Unit](_))
>>>>>>> 00f910ea
  }

  // In this unit test, we emulate that we're in the task thread where
  // ContinuousShuffleReadRDD.compute() will be evaluated. This requires a task context
  // thread local to be set.
  var ctx: TaskContextImpl = _

  override def beforeEach(): Unit = {
    super.beforeEach()
    ctx = TaskContext.empty()
    TaskContext.setTaskContext(ctx)
  }

  override def afterEach(): Unit = {
    ctx.markTaskCompleted(None)
    TaskContext.unset()
    ctx = null
    super.afterEach()
  }

  test("receiver stopped with row last") {
    val rdd = new ContinuousShuffleReadRDD(sparkContext, numPartitions = 1)
    val endpoint = rdd.partitions(0).asInstanceOf[ContinuousShuffleReadPartition].endpoint
<<<<<<< HEAD
    endpoint.askSync[Unit](ReceiverEpochMarker(0))
    endpoint.askSync[Unit](ReceiverRow(0, unsafeRow(111)))
=======
    send(
      endpoint,
      ReceiverEpochMarker(),
      ReceiverRow(unsafeRow(111))
    )
>>>>>>> 00f910ea

    ctx.markTaskCompleted(None)
    val receiver = rdd.partitions(0).asInstanceOf[ContinuousShuffleReadPartition].reader
    eventually(timeout(streamingTimeout)) {
      assert(receiver.asInstanceOf[UnsafeRowReceiver].stopped.get())
    }
  }

  test("receiver stopped with marker last") {
    val rdd = new ContinuousShuffleReadRDD(sparkContext, numPartitions = 1)
    val endpoint = rdd.partitions(0).asInstanceOf[ContinuousShuffleReadPartition].endpoint
    endpoint.askSync[Unit](ReceiverRow(0, unsafeRow(111)))
    endpoint.askSync[Unit](ReceiverEpochMarker(0))

    ctx.markTaskCompleted(None)
    val receiver = rdd.partitions(0).asInstanceOf[ContinuousShuffleReadPartition].reader
    eventually(timeout(streamingTimeout)) {
      assert(receiver.asInstanceOf[UnsafeRowReceiver].stopped.get())
    }
  }

  test("one epoch") {
    val rdd = new ContinuousShuffleReadRDD(sparkContext, numPartitions = 1)
    val endpoint = rdd.partitions(0).asInstanceOf[ContinuousShuffleReadPartition].endpoint
<<<<<<< HEAD
    endpoint.askSync[Unit](ReceiverRow(0, unsafeRow(111)))
    endpoint.askSync[Unit](ReceiverRow(0, unsafeRow(222)))
    endpoint.askSync[Unit](ReceiverRow(0, unsafeRow(333)))
    endpoint.askSync[Unit](ReceiverEpochMarker(0))
=======
    send(
      endpoint,
      ReceiverRow(unsafeRow(111)),
      ReceiverRow(unsafeRow(222)),
      ReceiverRow(unsafeRow(333)),
      ReceiverEpochMarker()
    )
>>>>>>> 00f910ea

    val iter = rdd.compute(rdd.partitions(0), ctx)
    assert(iter.toSeq.map(_.getInt(0)) == Seq(111, 222, 333))
  }

  test("multiple epochs") {
    val rdd = new ContinuousShuffleReadRDD(sparkContext, numPartitions = 1)
    val endpoint = rdd.partitions(0).asInstanceOf[ContinuousShuffleReadPartition].endpoint
<<<<<<< HEAD
    endpoint.askSync[Unit](ReceiverRow(0, unsafeRow(111)))
    endpoint.askSync[Unit](ReceiverEpochMarker(0))
    endpoint.askSync[Unit](ReceiverRow(0, unsafeRow(222)))
    endpoint.askSync[Unit](ReceiverRow(0, unsafeRow(333)))
    endpoint.askSync[Unit](ReceiverEpochMarker(0))
=======
    send(
      endpoint,
      ReceiverRow(unsafeRow(111)),
      ReceiverEpochMarker(),
      ReceiverRow(unsafeRow(222)),
      ReceiverRow(unsafeRow(333)),
      ReceiverEpochMarker()
    )
>>>>>>> 00f910ea

    val firstEpoch = rdd.compute(rdd.partitions(0), ctx)
    assert(firstEpoch.toSeq.map(_.getInt(0)) == Seq(111))

    val secondEpoch = rdd.compute(rdd.partitions(0), ctx)
    assert(secondEpoch.toSeq.map(_.getInt(0)) == Seq(222, 333))
  }

  test("multiple writers") {
    val rdd = new ContinuousShuffleReadRDD(sparkContext, numPartitions = 1, numShuffleWriters = 3)
    val endpoint = rdd.partitions(0).asInstanceOf[ContinuousShuffleReadPartition].endpoint
    endpoint.askSync[Unit](ReceiverRow(0, unsafeRow("writer0-row0")))
    endpoint.askSync[Unit](ReceiverRow(1, unsafeRow("writer1-row0")))
    endpoint.askSync[Unit](ReceiverRow(2, unsafeRow("writer2-row0")))
    endpoint.askSync[Unit](ReceiverEpochMarker(0))
    endpoint.askSync[Unit](ReceiverEpochMarker(1))
    endpoint.askSync[Unit](ReceiverEpochMarker(2))

    val firstEpoch = rdd.compute(rdd.partitions(0), ctx)
    assert(firstEpoch.toSeq.map(_.getUTF8String(0).toString).toSet ==
      Set("writer0-row0", "writer1-row0", "writer2-row0"))
  }

  test("empty epochs") {
    val rdd = new ContinuousShuffleReadRDD(sparkContext, numPartitions = 1)
    val endpoint = rdd.partitions(0).asInstanceOf[ContinuousShuffleReadPartition].endpoint
<<<<<<< HEAD
    endpoint.askSync[Unit](ReceiverEpochMarker(0))
    endpoint.askSync[Unit](ReceiverEpochMarker(0))
    endpoint.askSync[Unit](ReceiverRow(0, unsafeRow(111)))
    endpoint.askSync[Unit](ReceiverEpochMarker(0))
    endpoint.askSync[Unit](ReceiverEpochMarker(0))
    endpoint.askSync[Unit](ReceiverEpochMarker(0))
=======
    send(
      endpoint,
      ReceiverEpochMarker(),
      ReceiverEpochMarker(),
      ReceiverRow(unsafeRow(111)),
      ReceiverEpochMarker(),
      ReceiverEpochMarker(),
      ReceiverEpochMarker()
    )
>>>>>>> 00f910ea

    assert(rdd.compute(rdd.partitions(0), ctx).isEmpty)
    assert(rdd.compute(rdd.partitions(0), ctx).isEmpty)

    val thirdEpoch = rdd.compute(rdd.partitions(0), ctx)
    assert(thirdEpoch.toSeq.map(_.getInt(0)) == Seq(111))

    assert(rdd.compute(rdd.partitions(0), ctx).isEmpty)
    assert(rdd.compute(rdd.partitions(0), ctx).isEmpty)
  }

  test("multiple partitions") {
    val rdd = new ContinuousShuffleReadRDD(sparkContext, numPartitions = 5)
    // Send all data before processing to ensure there's no crossover.
    for (p <- rdd.partitions) {
      val part = p.asInstanceOf[ContinuousShuffleReadPartition]
      // Send index for identification.
<<<<<<< HEAD
      part.endpoint.askSync[Unit](ReceiverRow(0, unsafeRow(part.index)))
      part.endpoint.askSync[Unit](ReceiverEpochMarker(0))
=======
      send(
        part.endpoint,
        ReceiverRow(unsafeRow(part.index)),
        ReceiverEpochMarker()
      )
>>>>>>> 00f910ea
    }

    for (p <- rdd.partitions) {
      val part = p.asInstanceOf[ContinuousShuffleReadPartition]
      val iter = rdd.compute(part, ctx)
      assert(iter.next().getInt(0) == part.index)
      assert(!iter.hasNext)
    }
  }

  test("blocks waiting for new rows") {
    val rdd = new ContinuousShuffleReadRDD(sparkContext, numPartitions = 1)

    val readRowThread = new Thread {
      override def run(): Unit = {
        // set the non-inheritable thread local
        TaskContext.setTaskContext(ctx)
        val epoch = rdd.compute(rdd.partitions(0), ctx)
        epoch.next().getInt(0)
      }
    }

    try {
      readRowThread.start()
      eventually(timeout(streamingTimeout)) {
        assert(readRowThread.getState == Thread.State.WAITING)
      }
    } finally {
      readRowThread.interrupt()
      readRowThread.join()
    }
  }

  test("epoch only ends when all writers send markers") {
    val rdd = new ContinuousShuffleReadRDD(sparkContext, numPartitions = 1, numShuffleWriters = 3)
    val endpoint = rdd.partitions(0).asInstanceOf[ContinuousShuffleReadPartition].endpoint
    endpoint.askSync[Unit](ReceiverRow(0, unsafeRow("writer0-row0")))
    endpoint.askSync[Unit](ReceiverRow(1, unsafeRow("writer1-row0")))
    endpoint.askSync[Unit](ReceiverRow(2, unsafeRow("writer2-row0")))
    endpoint.askSync[Unit](ReceiverEpochMarker(0))
    endpoint.askSync[Unit](ReceiverEpochMarker(2))

    val epoch = rdd.compute(rdd.partitions(0), ctx)
    val rows = (0 until 3).map(_ => epoch.next()).toSet
    assert(rows.map(_.getUTF8String(0).toString) ==
      Set("writer0-row0", "writer1-row0", "writer2-row0"))

    // After checking the right rows, block until we get an epoch marker indicating there's no next.
    // (Also fail the assertion if for some reason we get a row.)
    val readEpochMarker = new Thread {
      override def run(): Unit = {
        assert(!epoch.hasNext)
      }
    }

    readEpochMarker.start()

    eventually(timeout(streamingTimeout)) {
      assert(readEpochMarker.getState == Thread.State.WAITING)
    }

    // Send the last epoch marker - now the epoch should finish.
    endpoint.askSync[Unit](ReceiverEpochMarker(1))
    eventually(timeout(streamingTimeout)) {
      !readEpochMarker.isAlive
    }

    // Join to pick up assertion failures.
    readEpochMarker.join()
  }
}<|MERGE_RESOLUTION|>--- conflicted
+++ resolved
@@ -33,14 +33,13 @@
       new GenericInternalRow(Array(value: Any)))
   }
 
-<<<<<<< HEAD
   private def unsafeRow(value: String) = {
-    UnsafeProjection.create(Array(StringType : DataType))(
+    UnsafeProjection.create(Array(StringType: DataType))(
       new GenericInternalRow(Array(UTF8String.fromString(value): Any)))
-=======
+  }
+
   private def send(endpoint: RpcEndpointRef, messages: UnsafeRowReceiverMessage*) = {
     messages.foreach(endpoint.askSync[Unit](_))
->>>>>>> 00f910ea
   }
 
   // In this unit test, we emulate that we're in the task thread where
@@ -64,16 +63,11 @@
   test("receiver stopped with row last") {
     val rdd = new ContinuousShuffleReadRDD(sparkContext, numPartitions = 1)
     val endpoint = rdd.partitions(0).asInstanceOf[ContinuousShuffleReadPartition].endpoint
-<<<<<<< HEAD
-    endpoint.askSync[Unit](ReceiverEpochMarker(0))
-    endpoint.askSync[Unit](ReceiverRow(0, unsafeRow(111)))
-=======
-    send(
-      endpoint,
-      ReceiverEpochMarker(),
-      ReceiverRow(unsafeRow(111))
-    )
->>>>>>> 00f910ea
+    send(
+      endpoint,
+      ReceiverEpochMarker(0),
+      ReceiverRow(0, unsafeRow(111))
+    )
 
     ctx.markTaskCompleted(None)
     val receiver = rdd.partitions(0).asInstanceOf[ContinuousShuffleReadPartition].reader
@@ -85,8 +79,11 @@
   test("receiver stopped with marker last") {
     val rdd = new ContinuousShuffleReadRDD(sparkContext, numPartitions = 1)
     val endpoint = rdd.partitions(0).asInstanceOf[ContinuousShuffleReadPartition].endpoint
-    endpoint.askSync[Unit](ReceiverRow(0, unsafeRow(111)))
-    endpoint.askSync[Unit](ReceiverEpochMarker(0))
+    send(
+      endpoint,
+      ReceiverRow(0, unsafeRow(111)),
+      ReceiverEpochMarker(0)
+    )
 
     ctx.markTaskCompleted(None)
     val receiver = rdd.partitions(0).asInstanceOf[ContinuousShuffleReadPartition].reader
@@ -98,20 +95,13 @@
   test("one epoch") {
     val rdd = new ContinuousShuffleReadRDD(sparkContext, numPartitions = 1)
     val endpoint = rdd.partitions(0).asInstanceOf[ContinuousShuffleReadPartition].endpoint
-<<<<<<< HEAD
-    endpoint.askSync[Unit](ReceiverRow(0, unsafeRow(111)))
-    endpoint.askSync[Unit](ReceiverRow(0, unsafeRow(222)))
-    endpoint.askSync[Unit](ReceiverRow(0, unsafeRow(333)))
-    endpoint.askSync[Unit](ReceiverEpochMarker(0))
-=======
-    send(
-      endpoint,
-      ReceiverRow(unsafeRow(111)),
-      ReceiverRow(unsafeRow(222)),
-      ReceiverRow(unsafeRow(333)),
-      ReceiverEpochMarker()
-    )
->>>>>>> 00f910ea
+    send(
+      endpoint,
+      ReceiverRow(0, unsafeRow(111)),
+      ReceiverRow(0, unsafeRow(222)),
+      ReceiverRow(0, unsafeRow(333)),
+      ReceiverEpochMarker(0)
+    )
 
     val iter = rdd.compute(rdd.partitions(0), ctx)
     assert(iter.toSeq.map(_.getInt(0)) == Seq(111, 222, 333))
@@ -120,22 +110,14 @@
   test("multiple epochs") {
     val rdd = new ContinuousShuffleReadRDD(sparkContext, numPartitions = 1)
     val endpoint = rdd.partitions(0).asInstanceOf[ContinuousShuffleReadPartition].endpoint
-<<<<<<< HEAD
-    endpoint.askSync[Unit](ReceiverRow(0, unsafeRow(111)))
-    endpoint.askSync[Unit](ReceiverEpochMarker(0))
-    endpoint.askSync[Unit](ReceiverRow(0, unsafeRow(222)))
-    endpoint.askSync[Unit](ReceiverRow(0, unsafeRow(333)))
-    endpoint.askSync[Unit](ReceiverEpochMarker(0))
-=======
-    send(
-      endpoint,
-      ReceiverRow(unsafeRow(111)),
-      ReceiverEpochMarker(),
-      ReceiverRow(unsafeRow(222)),
-      ReceiverRow(unsafeRow(333)),
-      ReceiverEpochMarker()
-    )
->>>>>>> 00f910ea
+    send(
+      endpoint,
+      ReceiverRow(0, unsafeRow(111)),
+      ReceiverEpochMarker(0),
+      ReceiverRow(0, unsafeRow(222)),
+      ReceiverRow(0, unsafeRow(333)),
+      ReceiverEpochMarker(0)
+    )
 
     val firstEpoch = rdd.compute(rdd.partitions(0), ctx)
     assert(firstEpoch.toSeq.map(_.getInt(0)) == Seq(111))
@@ -147,12 +129,15 @@
   test("multiple writers") {
     val rdd = new ContinuousShuffleReadRDD(sparkContext, numPartitions = 1, numShuffleWriters = 3)
     val endpoint = rdd.partitions(0).asInstanceOf[ContinuousShuffleReadPartition].endpoint
-    endpoint.askSync[Unit](ReceiverRow(0, unsafeRow("writer0-row0")))
-    endpoint.askSync[Unit](ReceiverRow(1, unsafeRow("writer1-row0")))
-    endpoint.askSync[Unit](ReceiverRow(2, unsafeRow("writer2-row0")))
-    endpoint.askSync[Unit](ReceiverEpochMarker(0))
-    endpoint.askSync[Unit](ReceiverEpochMarker(1))
-    endpoint.askSync[Unit](ReceiverEpochMarker(2))
+    send(
+      endpoint,
+      ReceiverRow(0, unsafeRow("writer0-row0")),
+      ReceiverRow(1, unsafeRow("writer1-row0")),
+      ReceiverRow(2, unsafeRow("writer2-row0")),
+      ReceiverEpochMarker(0),
+      ReceiverEpochMarker(1),
+      ReceiverEpochMarker(2)
+    )
 
     val firstEpoch = rdd.compute(rdd.partitions(0), ctx)
     assert(firstEpoch.toSeq.map(_.getUTF8String(0).toString).toSet ==
@@ -162,24 +147,16 @@
   test("empty epochs") {
     val rdd = new ContinuousShuffleReadRDD(sparkContext, numPartitions = 1)
     val endpoint = rdd.partitions(0).asInstanceOf[ContinuousShuffleReadPartition].endpoint
-<<<<<<< HEAD
-    endpoint.askSync[Unit](ReceiverEpochMarker(0))
-    endpoint.askSync[Unit](ReceiverEpochMarker(0))
-    endpoint.askSync[Unit](ReceiverRow(0, unsafeRow(111)))
-    endpoint.askSync[Unit](ReceiverEpochMarker(0))
-    endpoint.askSync[Unit](ReceiverEpochMarker(0))
-    endpoint.askSync[Unit](ReceiverEpochMarker(0))
-=======
-    send(
-      endpoint,
-      ReceiverEpochMarker(),
-      ReceiverEpochMarker(),
-      ReceiverRow(unsafeRow(111)),
-      ReceiverEpochMarker(),
-      ReceiverEpochMarker(),
-      ReceiverEpochMarker()
-    )
->>>>>>> 00f910ea
+
+    send(
+      endpoint,
+      ReceiverEpochMarker(0),
+      ReceiverEpochMarker(0),
+      ReceiverRow(0, unsafeRow(111)),
+      ReceiverEpochMarker(0),
+      ReceiverEpochMarker(0),
+      ReceiverEpochMarker(0)
+    )
 
     assert(rdd.compute(rdd.partitions(0), ctx).isEmpty)
     assert(rdd.compute(rdd.partitions(0), ctx).isEmpty)
@@ -197,16 +174,11 @@
     for (p <- rdd.partitions) {
       val part = p.asInstanceOf[ContinuousShuffleReadPartition]
       // Send index for identification.
-<<<<<<< HEAD
-      part.endpoint.askSync[Unit](ReceiverRow(0, unsafeRow(part.index)))
-      part.endpoint.askSync[Unit](ReceiverEpochMarker(0))
-=======
       send(
         part.endpoint,
-        ReceiverRow(unsafeRow(part.index)),
-        ReceiverEpochMarker()
+        ReceiverRow(0, unsafeRow(part.index)),
+        ReceiverEpochMarker(0)
       )
->>>>>>> 00f910ea
     }
 
     for (p <- rdd.partitions) {
@@ -219,13 +191,15 @@
 
   test("blocks waiting for new rows") {
     val rdd = new ContinuousShuffleReadRDD(sparkContext, numPartitions = 1)
+    val epoch = rdd.compute(rdd.partitions(0), ctx)
 
     val readRowThread = new Thread {
       override def run(): Unit = {
-        // set the non-inheritable thread local
-        TaskContext.setTaskContext(ctx)
-        val epoch = rdd.compute(rdd.partitions(0), ctx)
-        epoch.next().getInt(0)
+        try {
+          epoch.next().getInt(0)
+        } catch {
+          case _: InterruptedException => // do nothing - expected at test ending
+        }
       }
     }
 
@@ -243,11 +217,14 @@
   test("epoch only ends when all writers send markers") {
     val rdd = new ContinuousShuffleReadRDD(sparkContext, numPartitions = 1, numShuffleWriters = 3)
     val endpoint = rdd.partitions(0).asInstanceOf[ContinuousShuffleReadPartition].endpoint
-    endpoint.askSync[Unit](ReceiverRow(0, unsafeRow("writer0-row0")))
-    endpoint.askSync[Unit](ReceiverRow(1, unsafeRow("writer1-row0")))
-    endpoint.askSync[Unit](ReceiverRow(2, unsafeRow("writer2-row0")))
-    endpoint.askSync[Unit](ReceiverEpochMarker(0))
-    endpoint.askSync[Unit](ReceiverEpochMarker(2))
+    send(
+      endpoint,
+      ReceiverRow(0, unsafeRow("writer0-row0")),
+      ReceiverRow(1, unsafeRow("writer1-row0")),
+      ReceiverRow(2, unsafeRow("writer2-row0")),
+      ReceiverEpochMarker(0),
+      ReceiverEpochMarker(2)
+    )
 
     val epoch = rdd.compute(rdd.partitions(0), ctx)
     val rows = (0 until 3).map(_ => epoch.next()).toSet
@@ -256,25 +233,25 @@
 
     // After checking the right rows, block until we get an epoch marker indicating there's no next.
     // (Also fail the assertion if for some reason we get a row.)
-    val readEpochMarker = new Thread {
+    val readEpochMarkerThread = new Thread {
       override def run(): Unit = {
         assert(!epoch.hasNext)
       }
     }
 
-    readEpochMarker.start()
-
-    eventually(timeout(streamingTimeout)) {
-      assert(readEpochMarker.getState == Thread.State.WAITING)
+    readEpochMarkerThread.start()
+
+    eventually(timeout(streamingTimeout)) {
+      assert(readEpochMarkerThread.getState == Thread.State.WAITING)
     }
 
     // Send the last epoch marker - now the epoch should finish.
-    endpoint.askSync[Unit](ReceiverEpochMarker(1))
-    eventually(timeout(streamingTimeout)) {
-      !readEpochMarker.isAlive
+    send(endpoint, ReceiverEpochMarker(1))
+    eventually(timeout(streamingTimeout)) {
+      !readEpochMarkerThread.isAlive
     }
 
     // Join to pick up assertion failures.
-    readEpochMarker.join()
+    readEpochMarkerThread.join()
   }
 }