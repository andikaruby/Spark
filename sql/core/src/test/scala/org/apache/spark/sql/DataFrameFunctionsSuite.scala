/*
 * Licensed to the Apache Software Foundation (ASF) under one or more
 * contributor license agreements.  See the NOTICE file distributed with
 * this work for additional information regarding copyright ownership.
 * The ASF licenses this file to You under the Apache License, Version 2.0
 * (the "License"); you may not use this file except in compliance with
 * the License.  You may obtain a copy of the License at
 *
 *    http://www.apache.org/licenses/LICENSE-2.0
 *
 * Unless required by applicable law or agreed to in writing, software
 * distributed under the License is distributed on an "AS IS" BASIS,
 * WITHOUT WARRANTIES OR CONDITIONS OF ANY KIND, either express or implied.
 * See the License for the specific language governing permissions and
 * limitations under the License.
 */

package org.apache.spark.sql

import java.nio.charset.StandardCharsets

import scala.util.Random

import org.apache.spark.sql.catalyst.InternalRow
import org.apache.spark.sql.catalyst.expressions.Expression
import org.apache.spark.sql.catalyst.expressions.codegen.CodegenFallback
import org.apache.spark.sql.functions._
import org.apache.spark.sql.internal.SQLConf
import org.apache.spark.sql.test.SharedSQLContext
import org.apache.spark.sql.types._

/**
 * Test suite for functions in [[org.apache.spark.sql.functions]].
 */
class DataFrameFunctionsSuite extends QueryTest with SharedSQLContext {
  import testImplicits._

  test("array with column name") {
    val df = Seq((0, 1)).toDF("a", "b")
    val row = df.select(array("a", "b")).first()

    val expectedType = ArrayType(IntegerType, containsNull = false)
    assert(row.schema(0).dataType === expectedType)
    assert(row.getAs[Seq[Int]](0) === Seq(0, 1))
  }

  test("array with column expression") {
    val df = Seq((0, 1)).toDF("a", "b")
    val row = df.select(array(col("a"), col("b") + col("b"))).first()

    val expectedType = ArrayType(IntegerType, containsNull = false)
    assert(row.schema(0).dataType === expectedType)
    assert(row.getSeq[Int](0) === Seq(0, 2))
  }

  test("map with column expressions") {
    val df = Seq(1 -> "a").toDF("a", "b")
    val row = df.select(map($"a" + 1, $"b")).first()

    val expectedType = MapType(IntegerType, StringType, valueContainsNull = true)
    assert(row.schema(0).dataType === expectedType)
    assert(row.getMap[Int, String](0) === Map(2 -> "a"))
  }

  test("struct with column name") {
    val df = Seq((1, "str")).toDF("a", "b")
    val row = df.select(struct("a", "b")).first()

    val expectedType = StructType(Seq(
      StructField("a", IntegerType, nullable = false),
      StructField("b", StringType)
    ))
    assert(row.schema(0).dataType === expectedType)
    assert(row.getAs[Row](0) === Row(1, "str"))
  }

  test("struct with column expression") {
    val df = Seq((1, "str")).toDF("a", "b")
    val row = df.select(struct((col("a") * 2).as("c"), col("b"))).first()

    val expectedType = StructType(Seq(
      StructField("c", IntegerType, nullable = false),
      StructField("b", StringType)
    ))
    assert(row.schema(0).dataType === expectedType)
    assert(row.getAs[Row](0) === Row(2, "str"))
  }

  test("struct with column expression to be automatically named") {
    val df = Seq((1, "str")).toDF("a", "b")
    val result = df.select(struct((col("a") * 2), col("b")))

    val expectedType = StructType(Seq(
      StructField("col1", IntegerType, nullable = false),
      StructField("b", StringType)
    ))
    assert(result.first.schema(0).dataType === expectedType)
    checkAnswer(result, Row(Row(2, "str")))
  }

  test("struct with literal columns") {
    val df = Seq((1, "str1"), (2, "str2")).toDF("a", "b")
    val result = df.select(struct((col("a") * 2), lit(5.0)))

    val expectedType = StructType(Seq(
      StructField("col1", IntegerType, nullable = false),
      StructField("col2", DoubleType, nullable = false)
    ))

    assert(result.first.schema(0).dataType === expectedType)
    checkAnswer(result, Seq(Row(Row(2, 5.0)), Row(Row(4, 5.0))))
  }

  test("struct with all literal columns") {
    val df = Seq((1, "str1"), (2, "str2")).toDF("a", "b")
    val result = df.select(struct(lit("v"), lit(5.0)))

    val expectedType = StructType(Seq(
      StructField("col1", StringType, nullable = false),
      StructField("col2", DoubleType, nullable = false)
    ))

    assert(result.first.schema(0).dataType === expectedType)
    checkAnswer(result, Seq(Row(Row("v", 5.0)), Row(Row("v", 5.0))))
  }

  test("constant functions") {
    checkAnswer(
      sql("SELECT E()"),
      Row(scala.math.E)
    )
    checkAnswer(
      sql("SELECT PI()"),
      Row(scala.math.Pi)
    )
  }

  test("bitwiseNOT") {
    checkAnswer(
      testData2.select(bitwiseNOT($"a")),
      testData2.collect().toSeq.map(r => Row(~r.getInt(0))))
  }

  test("bin") {
    val df = Seq[(Integer, Integer)]((12, null)).toDF("a", "b")
    checkAnswer(
      df.select(bin("a"), bin("b")),
      Row("1100", null))
    checkAnswer(
      df.selectExpr("bin(a)", "bin(b)"),
      Row("1100", null))
  }

  test("if function") {
    val df = Seq((1, 2)).toDF("a", "b")
    checkAnswer(
      df.selectExpr("if(a = 1, 'one', 'not_one')", "if(b = 1, 'one', 'not_one')"),
      Row("one", "not_one"))
  }

  test("misc md5 function") {
    val df = Seq(("ABC", Array[Byte](1, 2, 3, 4, 5, 6))).toDF("a", "b")
    checkAnswer(
      df.select(md5($"a"), md5($"b")),
      Row("902fbdd2b1df0c4f70b4a5d23525e932", "6ac1e56bc78f031059be7be854522c4c"))

    checkAnswer(
      df.selectExpr("md5(a)", "md5(b)"),
      Row("902fbdd2b1df0c4f70b4a5d23525e932", "6ac1e56bc78f031059be7be854522c4c"))
  }

  test("misc sha1 function") {
    val df = Seq(("ABC", "ABC".getBytes(StandardCharsets.UTF_8))).toDF("a", "b")
    checkAnswer(
      df.select(sha1($"a"), sha1($"b")),
      Row("3c01bdbb26f358bab27f267924aa2c9a03fcfdb8", "3c01bdbb26f358bab27f267924aa2c9a03fcfdb8"))

    val dfEmpty = Seq(("", "".getBytes(StandardCharsets.UTF_8))).toDF("a", "b")
    checkAnswer(
      dfEmpty.selectExpr("sha1(a)", "sha1(b)"),
      Row("da39a3ee5e6b4b0d3255bfef95601890afd80709", "da39a3ee5e6b4b0d3255bfef95601890afd80709"))
  }

  test("misc sha2 function") {
    val df = Seq(("ABC", Array[Byte](1, 2, 3, 4, 5, 6))).toDF("a", "b")
    checkAnswer(
      df.select(sha2($"a", 256), sha2($"b", 256)),
      Row("b5d4045c3f466fa91fe2cc6abe79232a1a57cdf104f7a26e716e0a1e2789df78",
        "7192385c3c0605de55bb9476ce1d90748190ecb32a8eed7f5207b30cf6a1fe89"))

    checkAnswer(
      df.selectExpr("sha2(a, 256)", "sha2(b, 256)"),
      Row("b5d4045c3f466fa91fe2cc6abe79232a1a57cdf104f7a26e716e0a1e2789df78",
        "7192385c3c0605de55bb9476ce1d90748190ecb32a8eed7f5207b30cf6a1fe89"))

    intercept[IllegalArgumentException] {
      df.select(sha2($"a", 1024))
    }
  }

  test("misc crc32 function") {
    val df = Seq(("ABC", Array[Byte](1, 2, 3, 4, 5, 6))).toDF("a", "b")
    checkAnswer(
      df.select(crc32($"a"), crc32($"b")),
      Row(2743272264L, 2180413220L))

    checkAnswer(
      df.selectExpr("crc32(a)", "crc32(b)"),
      Row(2743272264L, 2180413220L))
  }

  test("string function find_in_set") {
    val df = Seq(("abc,b,ab,c,def", "abc,b,ab,c,def")).toDF("a", "b")

    checkAnswer(
      df.selectExpr("find_in_set('ab', a)", "find_in_set('x', b)"),
      Row(3, 0))
  }

  test("conditional function: least") {
    checkAnswer(
      testData2.select(least(lit(-1), lit(0), col("a"), col("b"))).limit(1),
      Row(-1)
    )
    checkAnswer(
      sql("SELECT least(a, 2) as l from testData2 order by l"),
      Seq(Row(1), Row(1), Row(2), Row(2), Row(2), Row(2))
    )
  }

  test("conditional function: greatest") {
    checkAnswer(
      testData2.select(greatest(lit(2), lit(3), col("a"), col("b"))).limit(1),
      Row(3)
    )
    checkAnswer(
      sql("SELECT greatest(a, 2) as g from testData2 order by g"),
      Seq(Row(2), Row(2), Row(2), Row(2), Row(3), Row(3))
    )
  }

  test("pmod") {
    val intData = Seq((7, 3), (-7, 3)).toDF("a", "b")
    checkAnswer(
      intData.select(pmod('a, 'b)),
      Seq(Row(1), Row(2))
    )
    checkAnswer(
      intData.select(pmod('a, lit(3))),
      Seq(Row(1), Row(2))
    )
    checkAnswer(
      intData.select(pmod(lit(-7), 'b)),
      Seq(Row(2), Row(2))
    )
    checkAnswer(
      intData.selectExpr("pmod(a, b)"),
      Seq(Row(1), Row(2))
    )
    checkAnswer(
      intData.selectExpr("pmod(a, 3)"),
      Seq(Row(1), Row(2))
    )
    checkAnswer(
      intData.selectExpr("pmod(-7, b)"),
      Seq(Row(2), Row(2))
    )
    val doubleData = Seq((7.2, 4.1)).toDF("a", "b")
    checkAnswer(
      doubleData.select(pmod('a, 'b)),
      Seq(Row(3.1000000000000005)) // same as hive
    )
    checkAnswer(
      doubleData.select(pmod(lit(2), lit(Int.MaxValue))),
      Seq(Row(2))
    )
  }

  test("sort_array/array_sort functions") {
    val df = Seq(
      (Array[Int](2, 1, 3), Array("b", "c", "a")),
      (Array.empty[Int], Array.empty[String]),
      (null, null)
    ).toDF("a", "b")
    checkAnswer(
      df.select(sort_array($"a"), sort_array($"b")),
      Seq(
        Row(Seq(1, 2, 3), Seq("a", "b", "c")),
        Row(Seq.empty[Int], Seq.empty[String]),
        Row(null, null))
    )
    checkAnswer(
      df.select(sort_array($"a", false), sort_array($"b", false)),
      Seq(
        Row(Seq(3, 2, 1), Seq("c", "b", "a")),
        Row(Seq.empty[Int], Seq.empty[String]),
        Row(null, null))
    )
    checkAnswer(
      df.selectExpr("sort_array(a)", "sort_array(b)"),
      Seq(
        Row(Seq(1, 2, 3), Seq("a", "b", "c")),
        Row(Seq.empty[Int], Seq.empty[String]),
        Row(null, null))
    )
    checkAnswer(
      df.selectExpr("sort_array(a, true)", "sort_array(b, false)"),
      Seq(
        Row(Seq(1, 2, 3), Seq("c", "b", "a")),
        Row(Seq.empty[Int], Seq.empty[String]),
        Row(null, null))
    )

    val df2 = Seq((Array[Array[Int]](Array(2), Array(1), Array(2, 4), null), "x")).toDF("a", "b")
    checkAnswer(
      df2.selectExpr("sort_array(a, true)", "sort_array(a, false)"),
      Seq(
        Row(
          Seq[Seq[Int]](null, Seq(1), Seq(2), Seq(2, 4)),
          Seq[Seq[Int]](Seq(2, 4), Seq(2), Seq(1), null)))
    )

    val df3 = Seq(("xxx", "x")).toDF("a", "b")
    assert(intercept[AnalysisException] {
      df3.selectExpr("sort_array(a)").collect()
    }.getMessage().contains("only supports array input"))

    checkAnswer(
      df.select(array_sort($"a"), array_sort($"b")),
      Seq(
        Row(Seq(1, 2, 3), Seq("a", "b", "c")),
        Row(Seq.empty[Int], Seq.empty[String]),
        Row(null, null))
    )
    checkAnswer(
      df.selectExpr("array_sort(a)", "array_sort(b)"),
      Seq(
        Row(Seq(1, 2, 3), Seq("a", "b", "c")),
        Row(Seq.empty[Int], Seq.empty[String]),
        Row(null, null))
    )

    checkAnswer(
      df2.selectExpr("array_sort(a)"),
      Seq(Row(Seq[Seq[Int]](Seq(1), Seq(2), Seq(2, 4), null)))
    )

    assert(intercept[AnalysisException] {
      df3.selectExpr("array_sort(a)").collect()
    }.getMessage().contains("only supports array input"))
  }

  test("array size function") {
    val df = Seq(
      (Seq[Int](1, 2), "x"),
      (Seq[Int](), "y"),
      (Seq[Int](1, 2, 3), "z"),
      (null, "empty")
    ).toDF("a", "b")
    checkAnswer(
      df.select(size($"a")),
      Seq(Row(2), Row(0), Row(3), Row(-1))
    )
    checkAnswer(
      df.selectExpr("size(a)"),
      Seq(Row(2), Row(0), Row(3), Row(-1))
    )

    checkAnswer(
      df.selectExpr("cardinality(a)"),
      Seq(Row(2L), Row(0L), Row(3L), Row(-1L))
    )
  }

  test("map size function") {
    val df = Seq(
      (Map[Int, Int](1 -> 1, 2 -> 2), "x"),
      (Map[Int, Int](), "y"),
      (Map[Int, Int](1 -> 1, 2 -> 2, 3 -> 3), "z"),
      (null, "empty")
    ).toDF("a", "b")
    checkAnswer(
      df.select(size($"a")),
      Seq(Row(2), Row(0), Row(3), Row(-1))
    )
    checkAnswer(
      df.selectExpr("size(a)"),
      Seq(Row(2), Row(0), Row(3), Row(-1))
    )
  }

  test("map_keys/map_values function") {
    val df = Seq(
      (Map[Int, Int](1 -> 100, 2 -> 200), "x"),
      (Map[Int, Int](), "y"),
      (Map[Int, Int](1 -> 100, 2 -> 200, 3 -> 300), "z")
    ).toDF("a", "b")
    checkAnswer(
      df.selectExpr("map_keys(a)"),
      Seq(Row(Seq(1, 2)), Row(Seq.empty), Row(Seq(1, 2, 3)))
    )
    checkAnswer(
      df.selectExpr("map_values(a)"),
      Seq(Row(Seq(100, 200)), Row(Seq.empty), Row(Seq(100, 200, 300)))
    )
  }

<<<<<<< HEAD
  test("map_from_entries function") {
    def dummyFilter(c: Column): Column = c.isNull || c.isNotNull
    val oneRowDF = Seq(3215).toDF("i")

    // Test cases with primitive-type keys and values
    val idf = Seq(
      Seq((1, 10), (2, 20), (3, 10)),
      Seq((1, 10), null, (2, 20)),
      Seq.empty,
      null
    ).toDF("a")
    val iExpected = Seq(
      Row(Map(1 -> 10, 2 -> 20, 3 -> 10)),
      Row(Map(1 -> 10, 2 -> 20)),
      Row(Map.empty),
      Row(null))

    checkAnswer(idf.select(map_from_entries('a)), iExpected)
    checkAnswer(idf.selectExpr("map_from_entries(a)"), iExpected)
    checkAnswer(idf.filter(dummyFilter('a)).select(map_from_entries('a)), iExpected)
    checkAnswer(
      oneRowDF.selectExpr("map_from_entries(array(struct(1, null), struct(2, null)))"),
      Seq(Row(Map(1 -> null, 2 -> null)))
    )
    checkAnswer(
      oneRowDF.filter(dummyFilter('i))
        .selectExpr("map_from_entries(array(struct(1, null), struct(2, null)))"),
      Seq(Row(Map(1 -> null, 2 -> null)))
    )

    // Test cases with non-primitive-type keys and values
    val sdf = Seq(
      Seq(("a", "aa"), ("b", "bb"), ("c", "aa")),
      Seq(("a", "aa"), null, ("b", "bb")),
      Seq(("a", null), ("b", null)),
      Seq.empty,
      null
    ).toDF("a")
    val sExpected = Seq(
      Row(Map("a" -> "aa", "b" -> "bb", "c" -> "aa")),
      Row(Map("a" -> "aa", "b" -> "bb")),
      Row(Map("a" -> null, "b" -> null)),
      Row(Map.empty),
      Row(null))

    checkAnswer(sdf.select(map_from_entries('a)), sExpected)
    checkAnswer(sdf.selectExpr("map_from_entries(a)"), sExpected)
    checkAnswer(sdf.filter(dummyFilter('a)).select(map_from_entries('a)), sExpected)
=======
  test("map_entries") {
    val dummyFilter = (c: Column) => c.isNotNull || c.isNull

    // Primitive-type elements
    val idf = Seq(
      Map[Int, Int](1 -> 100, 2 -> 200, 3 -> 300),
      Map[Int, Int](),
      null
    ).toDF("m")
    val iExpected = Seq(
      Row(Seq(Row(1, 100), Row(2, 200), Row(3, 300))),
      Row(Seq.empty),
      Row(null)
    )

    checkAnswer(idf.select(map_entries('m)), iExpected)
    checkAnswer(idf.selectExpr("map_entries(m)"), iExpected)
    checkAnswer(idf.filter(dummyFilter('m)).select(map_entries('m)), iExpected)
    checkAnswer(
      spark.range(1).selectExpr("map_entries(map(1, null, 2, null))"),
      Seq(Row(Seq(Row(1, null), Row(2, null)))))
    checkAnswer(
      spark.range(1).filter(dummyFilter('id)).selectExpr("map_entries(map(1, null, 2, null))"),
      Seq(Row(Seq(Row(1, null), Row(2, null)))))

    // Non-primitive-type elements
    val sdf = Seq(
      Map[String, String]("a" -> "f", "b" -> "o", "c" -> "o"),
      Map[String, String]("a" -> null, "b" -> null),
      Map[String, String](),
      null
    ).toDF("m")
    val sExpected = Seq(
      Row(Seq(Row("a", "f"), Row("b", "o"), Row("c", "o"))),
      Row(Seq(Row("a", null), Row("b", null))),
      Row(Seq.empty),
      Row(null)
    )

    checkAnswer(sdf.select(map_entries('m)), sExpected)
    checkAnswer(sdf.selectExpr("map_entries(m)"), sExpected)
    checkAnswer(sdf.filter(dummyFilter('m)).select(map_entries('m)), sExpected)
>>>>>>> fa2ae9d2
  }

  test("array contains function") {
    val df = Seq(
      (Seq[Int](1, 2), "x"),
      (Seq[Int](), "x")
    ).toDF("a", "b")

    // Simple test cases
    checkAnswer(
      df.select(array_contains(df("a"), 1)),
      Seq(Row(true), Row(false))
    )
    checkAnswer(
      df.selectExpr("array_contains(a, 1)"),
      Seq(Row(true), Row(false))
    )

    // In hive, this errors because null has no type information
    intercept[AnalysisException] {
      df.select(array_contains(df("a"), null))
    }
    intercept[AnalysisException] {
      df.selectExpr("array_contains(a, null)")
    }
    intercept[AnalysisException] {
      df.selectExpr("array_contains(null, 1)")
    }

    checkAnswer(
      df.selectExpr("array_contains(array(array(1), null)[0], 1)"),
      Seq(Row(true), Row(true))
    )
    checkAnswer(
      df.selectExpr("array_contains(array(1, null), array(1, null)[0])"),
      Seq(Row(true), Row(true))
    )
  }

  test("arrays_overlap function") {
    val df = Seq(
      (Seq[Option[Int]](Some(1), Some(2)), Seq[Option[Int]](Some(-1), Some(10))),
      (Seq[Option[Int]](Some(1), Some(2)), Seq[Option[Int]](Some(-1), None)),
      (Seq[Option[Int]](Some(3), Some(2)), Seq[Option[Int]](Some(1), Some(2)))
    ).toDF("a", "b")

    val answer = Seq(Row(false), Row(null), Row(true))

    checkAnswer(df.select(arrays_overlap(df("a"), df("b"))), answer)
    checkAnswer(df.selectExpr("arrays_overlap(a, b)"), answer)

    checkAnswer(
      Seq((Seq(1, 2, 3), Seq(2.0, 2.5))).toDF("a", "b").selectExpr("arrays_overlap(a, b)"),
      Row(true))

    intercept[AnalysisException] {
      sql("select arrays_overlap(array(1, 2, 3), array('a', 'b', 'c'))")
    }

    intercept[AnalysisException] {
      sql("select arrays_overlap(null, null)")
    }

    intercept[AnalysisException] {
      sql("select arrays_overlap(map(1, 2), map(3, 4))")
    }
  }

  test("slice function") {
    val df = Seq(
      Seq(1, 2, 3),
      Seq(4, 5)
    ).toDF("x")

    val answer = Seq(Row(Seq(2, 3)), Row(Seq(5)))

    checkAnswer(df.select(slice(df("x"), 2, 2)), answer)
    checkAnswer(df.selectExpr("slice(x, 2, 2)"), answer)

    val answerNegative = Seq(Row(Seq(3)), Row(Seq(5)))
    checkAnswer(df.select(slice(df("x"), -1, 1)), answerNegative)
    checkAnswer(df.selectExpr("slice(x, -1, 1)"), answerNegative)
  }

  test("array_join function") {
    val df = Seq(
      (Seq[String]("a", "b"), ","),
      (Seq[String]("a", null, "b"), ","),
      (Seq.empty[String], ",")
    ).toDF("x", "delimiter")

    checkAnswer(
      df.select(array_join(df("x"), ";")),
      Seq(Row("a;b"), Row("a;b"), Row(""))
    )
    checkAnswer(
      df.select(array_join(df("x"), ";", "NULL")),
      Seq(Row("a;b"), Row("a;NULL;b"), Row(""))
    )
    checkAnswer(
      df.selectExpr("array_join(x, delimiter)"),
      Seq(Row("a,b"), Row("a,b"), Row("")))
    checkAnswer(
      df.selectExpr("array_join(x, delimiter, 'NULL')"),
      Seq(Row("a,b"), Row("a,NULL,b"), Row("")))
  }

  test("array_min function") {
    val df = Seq(
      Seq[Option[Int]](Some(1), Some(3), Some(2)),
      Seq.empty[Option[Int]],
      Seq[Option[Int]](None),
      Seq[Option[Int]](None, Some(1), Some(-100))
    ).toDF("a")

    val answer = Seq(Row(1), Row(null), Row(null), Row(-100))

    checkAnswer(df.select(array_min(df("a"))), answer)
    checkAnswer(df.selectExpr("array_min(a)"), answer)
  }

  test("array_max function") {
    val df = Seq(
      Seq[Option[Int]](Some(1), Some(3), Some(2)),
      Seq.empty[Option[Int]],
      Seq[Option[Int]](None),
      Seq[Option[Int]](None, Some(1), Some(-100))
    ).toDF("a")

    val answer = Seq(Row(3), Row(null), Row(null), Row(1))

    checkAnswer(df.select(array_max(df("a"))), answer)
    checkAnswer(df.selectExpr("array_max(a)"), answer)
  }

  test("reverse function") {
    val dummyFilter = (c: Column) => c.isNull || c.isNotNull // switch codegen on

    // String test cases
    val oneRowDF = Seq(("Spark", 3215)).toDF("s", "i")

    checkAnswer(
      oneRowDF.select(reverse('s)),
      Seq(Row("krapS"))
    )
    checkAnswer(
      oneRowDF.selectExpr("reverse(s)"),
      Seq(Row("krapS"))
    )
    checkAnswer(
      oneRowDF.select(reverse('i)),
      Seq(Row("5123"))
    )
    checkAnswer(
      oneRowDF.selectExpr("reverse(i)"),
      Seq(Row("5123"))
    )
    checkAnswer(
      oneRowDF.selectExpr("reverse(null)"),
      Seq(Row(null))
    )

    // Array test cases (primitive-type elements)
    val idf = Seq(
      Seq(1, 9, 8, 7),
      Seq(5, 8, 9, 7, 2),
      Seq.empty,
      null
    ).toDF("i")

    checkAnswer(
      idf.select(reverse('i)),
      Seq(Row(Seq(7, 8, 9, 1)), Row(Seq(2, 7, 9, 8, 5)), Row(Seq.empty), Row(null))
    )
    checkAnswer(
      idf.filter(dummyFilter('i)).select(reverse('i)),
      Seq(Row(Seq(7, 8, 9, 1)), Row(Seq(2, 7, 9, 8, 5)), Row(Seq.empty), Row(null))
    )
    checkAnswer(
      idf.selectExpr("reverse(i)"),
      Seq(Row(Seq(7, 8, 9, 1)), Row(Seq(2, 7, 9, 8, 5)), Row(Seq.empty), Row(null))
    )
    checkAnswer(
      oneRowDF.selectExpr("reverse(array(1, null, 2, null))"),
      Seq(Row(Seq(null, 2, null, 1)))
    )
    checkAnswer(
      oneRowDF.filter(dummyFilter('i)).selectExpr("reverse(array(1, null, 2, null))"),
      Seq(Row(Seq(null, 2, null, 1)))
    )

    // Array test cases (non-primitive-type elements)
    val sdf = Seq(
      Seq("c", "a", "b"),
      Seq("b", null, "c", null),
      Seq.empty,
      null
    ).toDF("s")

    checkAnswer(
      sdf.select(reverse('s)),
      Seq(Row(Seq("b", "a", "c")), Row(Seq(null, "c", null, "b")), Row(Seq.empty), Row(null))
    )
    checkAnswer(
      sdf.filter(dummyFilter('s)).select(reverse('s)),
      Seq(Row(Seq("b", "a", "c")), Row(Seq(null, "c", null, "b")), Row(Seq.empty), Row(null))
    )
    checkAnswer(
      sdf.selectExpr("reverse(s)"),
      Seq(Row(Seq("b", "a", "c")), Row(Seq(null, "c", null, "b")), Row(Seq.empty), Row(null))
    )
    checkAnswer(
      oneRowDF.selectExpr("reverse(array(array(1, 2), array(3, 4)))"),
      Seq(Row(Seq(Seq(3, 4), Seq(1, 2))))
    )
    checkAnswer(
      oneRowDF.filter(dummyFilter('s)).selectExpr("reverse(array(array(1, 2), array(3, 4)))"),
      Seq(Row(Seq(Seq(3, 4), Seq(1, 2))))
    )

    // Error test cases
    intercept[AnalysisException] {
      oneRowDF.selectExpr("reverse(struct(1, 'a'))")
    }
    intercept[AnalysisException] {
      oneRowDF.selectExpr("reverse(map(1, 'a'))")
    }
  }

  test("array position function") {
    val df = Seq(
      (Seq[Int](1, 2), "x"),
      (Seq[Int](), "x")
    ).toDF("a", "b")

    checkAnswer(
      df.select(array_position(df("a"), 1)),
      Seq(Row(1L), Row(0L))
    )
    checkAnswer(
      df.selectExpr("array_position(a, 1)"),
      Seq(Row(1L), Row(0L))
    )

    checkAnswer(
      df.select(array_position(df("a"), null)),
      Seq(Row(null), Row(null))
    )
    checkAnswer(
      df.selectExpr("array_position(a, null)"),
      Seq(Row(null), Row(null))
    )

    checkAnswer(
      df.selectExpr("array_position(array(array(1), null)[0], 1)"),
      Seq(Row(1L), Row(1L))
    )
    checkAnswer(
      df.selectExpr("array_position(array(1, null), array(1, null)[0])"),
      Seq(Row(1L), Row(1L))
    )

    val e = intercept[AnalysisException] {
      Seq(("a string element", "a")).toDF().selectExpr("array_position(_1, _2)")
    }
    assert(e.message.contains("argument 1 requires array type, however, '`_1`' is of string type"))
  }

  test("element_at function") {
    val df = Seq(
      (Seq[String]("1", "2", "3")),
      (Seq[String](null, "")),
      (Seq[String]())
    ).toDF("a")

    intercept[Exception] {
      checkAnswer(
        df.select(element_at(df("a"), 0)),
        Seq(Row(null), Row(null), Row(null))
      )
    }.getMessage.contains("SQL array indices start at 1")
    intercept[Exception] {
      checkAnswer(
        df.select(element_at(df("a"), 1.1)),
        Seq(Row(null), Row(null), Row(null))
      )
    }
    checkAnswer(
      df.select(element_at(df("a"), 4)),
      Seq(Row(null), Row(null), Row(null))
    )

    checkAnswer(
      df.select(element_at(df("a"), 1)),
      Seq(Row("1"), Row(null), Row(null))
    )
    checkAnswer(
      df.select(element_at(df("a"), -1)),
      Seq(Row("3"), Row(""), Row(null))
    )

    checkAnswer(
      df.selectExpr("element_at(a, 4)"),
      Seq(Row(null), Row(null), Row(null))
    )

    checkAnswer(
      df.selectExpr("element_at(a, 1)"),
      Seq(Row("1"), Row(null), Row(null))
    )
    checkAnswer(
      df.selectExpr("element_at(a, -1)"),
      Seq(Row("3"), Row(""), Row(null))
    )

    val e = intercept[AnalysisException] {
      Seq(("a string element", 1)).toDF().selectExpr("element_at(_1, _2)")
    }
    assert(e.message.contains(
      "argument 1 requires (array or map) type, however, '`_1`' is of string type"))
  }

  test("concat function - arrays") {
    val nseqi : Seq[Int] = null
    val nseqs : Seq[String] = null
    val df = Seq(

      (Seq(1), Seq(2, 3), Seq(5L, 6L), nseqi, Seq("a", "b", "c"), Seq("d", "e"), Seq("f"), nseqs),
      (Seq(1, 0), Seq.empty[Int], Seq(2L), nseqi, Seq("a"), Seq.empty[String], Seq(null), nseqs)
    ).toDF("i1", "i2", "i3", "in", "s1", "s2", "s3", "sn")

    val dummyFilter = (c: Column) => c.isNull || c.isNotNull // switch codeGen on

    // Simple test cases
    checkAnswer(
      df.selectExpr("array(1, 2, 3L)"),
      Seq(Row(Seq(1L, 2L, 3L)), Row(Seq(1L, 2L, 3L)))
    )

    checkAnswer (
      df.select(concat($"i1", $"s1")),
      Seq(Row(Seq("1", "a", "b", "c")), Row(Seq("1", "0", "a")))
    )
    checkAnswer(
      df.select(concat($"i1", $"i2", $"i3")),
      Seq(Row(Seq(1, 2, 3, 5, 6)), Row(Seq(1, 0, 2)))
    )
    checkAnswer(
      df.filter(dummyFilter($"i1")).select(concat($"i1", $"i2", $"i3")),
      Seq(Row(Seq(1, 2, 3, 5, 6)), Row(Seq(1, 0, 2)))
    )
    checkAnswer(
      df.selectExpr("concat(array(1, null), i2, i3)"),
      Seq(Row(Seq(1, null, 2, 3, 5, 6)), Row(Seq(1, null, 2)))
    )
    checkAnswer(
      df.select(concat($"s1", $"s2", $"s3")),
      Seq(Row(Seq("a", "b", "c", "d", "e", "f")), Row(Seq("a", null)))
    )
    checkAnswer(
      df.selectExpr("concat(s1, s2, s3)"),
      Seq(Row(Seq("a", "b", "c", "d", "e", "f")), Row(Seq("a", null)))
    )
    checkAnswer(
      df.filter(dummyFilter($"s1"))select(concat($"s1", $"s2", $"s3")),
      Seq(Row(Seq("a", "b", "c", "d", "e", "f")), Row(Seq("a", null)))
    )

    // Null test cases
    checkAnswer(
      df.select(concat($"i1", $"in")),
      Seq(Row(null), Row(null))
    )
    checkAnswer(
      df.select(concat($"in", $"i1")),
      Seq(Row(null), Row(null))
    )
    checkAnswer(
      df.select(concat($"s1", $"sn")),
      Seq(Row(null), Row(null))
    )
    checkAnswer(
      df.select(concat($"sn", $"s1")),
      Seq(Row(null), Row(null))
    )

    // Type error test cases
    intercept[AnalysisException] {
      df.selectExpr("concat(i1, i2, null)")
    }

    intercept[AnalysisException] {
      df.selectExpr("concat(i1, array(i1, i2))")
    }

    val e = intercept[AnalysisException] {
      df.selectExpr("concat(map(1, 2), map(3, 4))")
    }
    assert(e.getMessage.contains("string, binary or array"))
  }

  test("flatten function") {
    val dummyFilter = (c: Column) => c.isNull || c.isNotNull // to switch codeGen on
    val oneRowDF = Seq((1, "a", Seq(1, 2, 3))).toDF("i", "s", "arr")

    // Test cases with a primitive type
    val intDF = Seq(
      (Seq(Seq(1, 2, 3), Seq(4, 5), Seq(6))),
      (Seq(Seq(1, 2))),
      (Seq(Seq(1), Seq.empty)),
      (Seq(Seq.empty, Seq(1))),
      (Seq(Seq.empty, Seq.empty)),
      (Seq(Seq(1), null)),
      (Seq(null, Seq(1))),
      (Seq(null, null))
    ).toDF("i")

    val intDFResult = Seq(
      Row(Seq(1, 2, 3, 4, 5, 6)),
      Row(Seq(1, 2)),
      Row(Seq(1)),
      Row(Seq(1)),
      Row(Seq.empty),
      Row(null),
      Row(null),
      Row(null))

    checkAnswer(intDF.select(flatten($"i")), intDFResult)
    checkAnswer(intDF.filter(dummyFilter($"i"))select(flatten($"i")), intDFResult)
    checkAnswer(intDF.selectExpr("flatten(i)"), intDFResult)
    checkAnswer(
      oneRowDF.selectExpr("flatten(array(arr, array(null, 5), array(6, null)))"),
      Seq(Row(Seq(1, 2, 3, null, 5, 6, null))))

    // Test cases with non-primitive types
    val strDF = Seq(
      (Seq(Seq("a", "b"), Seq("c"), Seq("d", "e", "f"))),
      (Seq(Seq("a", "b"))),
      (Seq(Seq("a", null), Seq(null, "b"), Seq(null, null))),
      (Seq(Seq("a"), Seq.empty)),
      (Seq(Seq.empty, Seq("a"))),
      (Seq(Seq.empty, Seq.empty)),
      (Seq(Seq("a"), null)),
      (Seq(null, Seq("a"))),
      (Seq(null, null))
    ).toDF("s")

    val strDFResult = Seq(
      Row(Seq("a", "b", "c", "d", "e", "f")),
      Row(Seq("a", "b")),
      Row(Seq("a", null, null, "b", null, null)),
      Row(Seq("a")),
      Row(Seq("a")),
      Row(Seq.empty),
      Row(null),
      Row(null),
      Row(null))

    checkAnswer(strDF.select(flatten($"s")), strDFResult)
    checkAnswer(strDF.filter(dummyFilter($"s")).select(flatten($"s")), strDFResult)
    checkAnswer(strDF.selectExpr("flatten(s)"), strDFResult)
    checkAnswer(
      oneRowDF.selectExpr("flatten(array(array(arr, arr), array(arr)))"),
      Seq(Row(Seq(Seq(1, 2, 3), Seq(1, 2, 3), Seq(1, 2, 3)))))

    // Error test cases
    intercept[AnalysisException] {
      oneRowDF.select(flatten($"arr"))
    }
    intercept[AnalysisException] {
      oneRowDF.select(flatten($"i"))
    }
    intercept[AnalysisException] {
      oneRowDF.select(flatten($"s"))
    }
    intercept[AnalysisException] {
      oneRowDF.selectExpr("flatten(null)")
    }
  }

  test("array_repeat function") {
    val dummyFilter = (c: Column) => c.isNull || c.isNotNull // to switch codeGen on
    val strDF = Seq(
      ("hi", 2),
      (null, 2)
    ).toDF("a", "b")

    val strDFTwiceResult = Seq(
      Row(Seq("hi", "hi")),
      Row(Seq(null, null))
    )

    checkAnswer(strDF.select(array_repeat($"a", 2)), strDFTwiceResult)
    checkAnswer(strDF.filter(dummyFilter($"a")).select(array_repeat($"a", 2)), strDFTwiceResult)
    checkAnswer(strDF.select(array_repeat($"a", $"b")), strDFTwiceResult)
    checkAnswer(strDF.filter(dummyFilter($"a")).select(array_repeat($"a", $"b")), strDFTwiceResult)
    checkAnswer(strDF.selectExpr("array_repeat(a, 2)"), strDFTwiceResult)
    checkAnswer(strDF.selectExpr("array_repeat(a, b)"), strDFTwiceResult)

    val intDF = {
      val schema = StructType(Seq(
        StructField("a", IntegerType),
        StructField("b", IntegerType)))
      val data = Seq(
        Row(3, 2),
        Row(null, 2)
      )
      spark.createDataFrame(spark.sparkContext.parallelize(data), schema)
    }

    val intDFTwiceResult = Seq(
      Row(Seq(3, 3)),
      Row(Seq(null, null))
    )

    checkAnswer(intDF.select(array_repeat($"a", 2)), intDFTwiceResult)
    checkAnswer(intDF.filter(dummyFilter($"a")).select(array_repeat($"a", 2)), intDFTwiceResult)
    checkAnswer(intDF.select(array_repeat($"a", $"b")), intDFTwiceResult)
    checkAnswer(intDF.filter(dummyFilter($"a")).select(array_repeat($"a", $"b")), intDFTwiceResult)
    checkAnswer(intDF.selectExpr("array_repeat(a, 2)"), intDFTwiceResult)
    checkAnswer(intDF.selectExpr("array_repeat(a, b)"), intDFTwiceResult)

    val nullCountDF = {
      val schema = StructType(Seq(
        StructField("a", StringType),
        StructField("b", IntegerType)))
      val data = Seq(
        Row("hi", null),
        Row(null, null)
      )
      spark.createDataFrame(spark.sparkContext.parallelize(data), schema)
    }

    checkAnswer(
      nullCountDF.select(array_repeat($"a", $"b")),
      Seq(
        Row(null),
        Row(null)
      )
    )

    // Error test cases
    val invalidTypeDF = Seq(("hi", "1")).toDF("a", "b")

    intercept[AnalysisException] {
      invalidTypeDF.select(array_repeat($"a", $"b"))
    }
    intercept[AnalysisException] {
      invalidTypeDF.select(array_repeat($"a", lit("1")))
    }
    intercept[AnalysisException] {
      invalidTypeDF.selectExpr("array_repeat(a, 1.0)")
    }

  }

  private def assertValuesDoNotChangeAfterCoalesceOrUnion(v: Column): Unit = {
    import DataFrameFunctionsSuite.CodegenFallbackExpr
    for ((codegenFallback, wholeStage) <- Seq((true, false), (false, false), (false, true))) {
      val c = if (codegenFallback) {
        Column(CodegenFallbackExpr(v.expr))
      } else {
        v
      }
      withSQLConf(
        (SQLConf.CODEGEN_FALLBACK.key, codegenFallback.toString),
        (SQLConf.WHOLESTAGE_CODEGEN_ENABLED.key, wholeStage.toString)) {
        val df = spark.range(0, 4, 1, 4).withColumn("c", c)
        val rows = df.collect()
        val rowsAfterCoalesce = df.coalesce(2).collect()
        assert(rows === rowsAfterCoalesce, "Values changed after coalesce when " +
          s"codegenFallback=$codegenFallback and wholeStage=$wholeStage.")

        val df1 = spark.range(0, 2, 1, 2).withColumn("c", c)
        val rows1 = df1.collect()
        val df2 = spark.range(2, 4, 1, 2).withColumn("c", c)
        val rows2 = df2.collect()
        val rowsAfterUnion = df1.union(df2).collect()
        assert(rowsAfterUnion === rows1 ++ rows2, "Values changed after union when " +
          s"codegenFallback=$codegenFallback and wholeStage=$wholeStage.")
      }
    }
  }

  test("SPARK-14393: values generated by non-deterministic functions shouldn't change after " +
    "coalesce or union") {
    Seq(
      monotonically_increasing_id(), spark_partition_id(),
      rand(Random.nextLong()), randn(Random.nextLong())
    ).foreach(assertValuesDoNotChangeAfterCoalesceOrUnion(_))
  }

  test("SPARK-21281 use string types by default if array and map have no argument") {
    val ds = spark.range(1)
    var expectedSchema = new StructType()
      .add("x", ArrayType(StringType, containsNull = false), nullable = false)
    assert(ds.select(array().as("x")).schema == expectedSchema)
    expectedSchema = new StructType()
      .add("x", MapType(StringType, StringType, valueContainsNull = false), nullable = false)
    assert(ds.select(map().as("x")).schema == expectedSchema)
  }

  test("SPARK-21281 fails if functions have no argument") {
    val df = Seq(1).toDF("a")

    val funcsMustHaveAtLeastOneArg =
      ("coalesce", (df: DataFrame) => df.select(coalesce())) ::
      ("coalesce", (df: DataFrame) => df.selectExpr("coalesce()")) ::
      ("named_struct", (df: DataFrame) => df.select(struct())) ::
      ("named_struct", (df: DataFrame) => df.selectExpr("named_struct()")) ::
      ("hash", (df: DataFrame) => df.select(hash())) ::
      ("hash", (df: DataFrame) => df.selectExpr("hash()")) :: Nil
    funcsMustHaveAtLeastOneArg.foreach { case (name, func) =>
      val errMsg = intercept[AnalysisException] { func(df) }.getMessage
      assert(errMsg.contains(s"input to function $name requires at least one argument"))
    }

    val funcsMustHaveAtLeastTwoArgs =
      ("greatest", (df: DataFrame) => df.select(greatest())) ::
      ("greatest", (df: DataFrame) => df.selectExpr("greatest()")) ::
      ("least", (df: DataFrame) => df.select(least())) ::
      ("least", (df: DataFrame) => df.selectExpr("least()")) :: Nil
    funcsMustHaveAtLeastTwoArgs.foreach { case (name, func) =>
      val errMsg = intercept[AnalysisException] { func(df) }.getMessage
      assert(errMsg.contains(s"input to function $name requires at least two arguments"))
    }
  }
}

object DataFrameFunctionsSuite {
  case class CodegenFallbackExpr(child: Expression) extends Expression with CodegenFallback {
    override def children: Seq[Expression] = Seq(child)
    override def nullable: Boolean = child.nullable
    override def dataType: DataType = child.dataType
    override lazy val resolved = true
    override def eval(input: InternalRow): Any = child.eval(input)
  }
}<|MERGE_RESOLUTION|>--- conflicted
+++ resolved
@@ -405,7 +405,50 @@
     )
   }
 
-<<<<<<< HEAD
+  test("map_entries") {
+    val dummyFilter = (c: Column) => c.isNotNull || c.isNull
+
+    // Primitive-type elements
+    val idf = Seq(
+      Map[Int, Int](1 -> 100, 2 -> 200, 3 -> 300),
+      Map[Int, Int](),
+      null
+    ).toDF("m")
+    val iExpected = Seq(
+      Row(Seq(Row(1, 100), Row(2, 200), Row(3, 300))),
+      Row(Seq.empty),
+      Row(null)
+    )
+
+    checkAnswer(idf.select(map_entries('m)), iExpected)
+    checkAnswer(idf.selectExpr("map_entries(m)"), iExpected)
+    checkAnswer(idf.filter(dummyFilter('m)).select(map_entries('m)), iExpected)
+    checkAnswer(
+      spark.range(1).selectExpr("map_entries(map(1, null, 2, null))"),
+      Seq(Row(Seq(Row(1, null), Row(2, null)))))
+    checkAnswer(
+      spark.range(1).filter(dummyFilter('id)).selectExpr("map_entries(map(1, null, 2, null))"),
+      Seq(Row(Seq(Row(1, null), Row(2, null)))))
+
+    // Non-primitive-type elements
+    val sdf = Seq(
+      Map[String, String]("a" -> "f", "b" -> "o", "c" -> "o"),
+      Map[String, String]("a" -> null, "b" -> null),
+      Map[String, String](),
+      null
+    ).toDF("m")
+    val sExpected = Seq(
+      Row(Seq(Row("a", "f"), Row("b", "o"), Row("c", "o"))),
+      Row(Seq(Row("a", null), Row("b", null))),
+      Row(Seq.empty),
+      Row(null)
+    )
+
+    checkAnswer(sdf.select(map_entries('m)), sExpected)
+    checkAnswer(sdf.selectExpr("map_entries(m)"), sExpected)
+    checkAnswer(sdf.filter(dummyFilter('m)).select(map_entries('m)), sExpected)
+  }
+
   test("map_from_entries function") {
     def dummyFilter(c: Column): Column = c.isNull || c.isNotNull
     val oneRowDF = Seq(3215).toDF("i")
@@ -454,50 +497,6 @@
     checkAnswer(sdf.select(map_from_entries('a)), sExpected)
     checkAnswer(sdf.selectExpr("map_from_entries(a)"), sExpected)
     checkAnswer(sdf.filter(dummyFilter('a)).select(map_from_entries('a)), sExpected)
-=======
-  test("map_entries") {
-    val dummyFilter = (c: Column) => c.isNotNull || c.isNull
-
-    // Primitive-type elements
-    val idf = Seq(
-      Map[Int, Int](1 -> 100, 2 -> 200, 3 -> 300),
-      Map[Int, Int](),
-      null
-    ).toDF("m")
-    val iExpected = Seq(
-      Row(Seq(Row(1, 100), Row(2, 200), Row(3, 300))),
-      Row(Seq.empty),
-      Row(null)
-    )
-
-    checkAnswer(idf.select(map_entries('m)), iExpected)
-    checkAnswer(idf.selectExpr("map_entries(m)"), iExpected)
-    checkAnswer(idf.filter(dummyFilter('m)).select(map_entries('m)), iExpected)
-    checkAnswer(
-      spark.range(1).selectExpr("map_entries(map(1, null, 2, null))"),
-      Seq(Row(Seq(Row(1, null), Row(2, null)))))
-    checkAnswer(
-      spark.range(1).filter(dummyFilter('id)).selectExpr("map_entries(map(1, null, 2, null))"),
-      Seq(Row(Seq(Row(1, null), Row(2, null)))))
-
-    // Non-primitive-type elements
-    val sdf = Seq(
-      Map[String, String]("a" -> "f", "b" -> "o", "c" -> "o"),
-      Map[String, String]("a" -> null, "b" -> null),
-      Map[String, String](),
-      null
-    ).toDF("m")
-    val sExpected = Seq(
-      Row(Seq(Row("a", "f"), Row("b", "o"), Row("c", "o"))),
-      Row(Seq(Row("a", null), Row("b", null))),
-      Row(Seq.empty),
-      Row(null)
-    )
-
-    checkAnswer(sdf.select(map_entries('m)), sExpected)
-    checkAnswer(sdf.selectExpr("map_entries(m)"), sExpected)
-    checkAnswer(sdf.filter(dummyFilter('m)).select(map_entries('m)), sExpected)
->>>>>>> fa2ae9d2
   }
 
   test("array contains function") {
