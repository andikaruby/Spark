--- conflicted
+++ resolved
@@ -413,7 +413,6 @@
     )
   }
 
-<<<<<<< HEAD
   test("arrays_overlap function") {
     val df = Seq(
       (Seq[Option[Int]](Some(1), Some(2)), Seq[Option[Int]](Some(-1), Some(10))),
@@ -429,7 +428,8 @@
     intercept[AnalysisException] {
       df.selectExpr("arrays_overlap(array(1, 2, 3), array('a', 'b', 'c'))")
     }
-=======
+  }
+
   test("array_min function") {
     val df = Seq(
       Seq[Option[Int]](Some(1), Some(3), Some(2)),
@@ -456,7 +456,6 @@
 
     checkAnswer(df.select(array_max(df("a"))), answer)
     checkAnswer(df.selectExpr("array_max(a)"), answer)
->>>>>>> 05ae7477
   }
 
   private def assertValuesDoNotChangeAfterCoalesceOrUnion(v: Column): Unit = {
