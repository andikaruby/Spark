--- conflicted
+++ resolved
@@ -241,10 +241,6 @@
 
 select (select f from (select false as f, max(c2) from t1 where t1.c1 = t1.c1)) from t2;
 
-<<<<<<< HEAD
--- SPARK-43778: duplicate attribute names in the subquery and outer query.
-select c1, c2, (select count(*) cnt from t1 t1_inner where t1_inner.c1 = t1_outer.c1 having cnt = 0) from t1 t1_outer
-=======
 -- SPARK-43596: handle IsNull when rewriting the domain join
 set spark.sql.optimizer.optimizeOneRowRelationSubquery.alwaysInline=false;
 WITH T AS (SELECT 1 AS a)
@@ -259,4 +255,6 @@
   where t1.id = t2.id  ) c2
  from range (1, 3) t1 ) t
 where t.c2 is not null;
->>>>>>> 0effbec1
+
+-- SPARK-43778: duplicate attribute names in the subquery and outer query.
+select c1, c2, (select count(*) cnt from t1 t1_inner where t1_inner.c1 = t1_outer.c1 having cnt = 0) from t1 t1_outer
