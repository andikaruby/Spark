--- conflicted
+++ resolved
@@ -21,11 +21,7 @@
 SELECT * FROM testdata LIMIT 'a';
 
 -- limit within a subquery
-<<<<<<< HEAD
-select * from (select * from range(10) order by id limit 5) where id > 3;
-=======
-SELECT * FROM (SELECT * FROM range(10) LIMIT 5) t WHERE id > 3;
+SELECT * FROM (SELECT * FROM range(10) ORDER BY id LIMIT 5) t WHERE id > 3;
 
 -- limit ALL
-SELECT * FROM testdata WHERE key < 3 LIMIT ALL;
->>>>>>> 697a5e55
+SELECT * FROM testdata WHERE key < 3 LIMIT ALL;