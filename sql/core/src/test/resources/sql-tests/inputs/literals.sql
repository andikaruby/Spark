--- conflicted
+++ resolved
@@ -82,33 +82,6 @@
 -- invalid timestamp
 select timestamp '2016-33-11 20:54:00.000';
 
-<<<<<<< HEAD
--- interval
-select interval 13.123456789 seconds, interval -13.123456789 second;
-select interval 1 year 2 month 3 week 4 day 5 hour 6 minute 7 seconds 8 millisecond 9 microsecond;
-select interval '30' year '25' month '-100' day '40' hour '80' minute '299.889987299' second;
-select interval '0 0:0:0.1' day to second;
-select interval '10-9' year to month;
-select interval '20 15' day to hour;
-select interval '20 15:40' day to minute;
-select interval '20 15:40:32.99899999' day to second;
-select interval '15:40' hour to minute;
-select interval '15:40:32.99899999' hour to second;
-select interval '40:32.99899999' minute to second;
-select interval '40:32' minute to second;
--- invalid day-time string intervals
-select interval '20 15:40:32.99899999' day to hour;
-select interval '20 15:40:32.99899999' day to minute;
-select interval '15:40:32.99899999' hour to minute;
-select interval '15:40.99899999' hour to second;
-select interval '15:40' hour to second;
-select interval '20 40:32.99899999' minute to second;
-
--- ns is not supported
-select interval 10 nanoseconds;
-
-=======
->>>>>>> 4f10e54b
 -- unsupported data type
 select GEO '(10,-6)';
 
