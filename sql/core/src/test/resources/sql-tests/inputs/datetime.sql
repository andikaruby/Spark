-- date time functions

-- [SPARK-16836] current_date and current_timestamp literals
select current_date = current_date(), current_timestamp = current_timestamp();

select to_date(null), to_date('2016-12-31'), to_date('2016-12-31', 'yyyy-MM-dd');

select to_timestamp(null), to_timestamp('2016-12-31 00:12:00'), to_timestamp('2016-12-31', 'yyyy-MM-dd');

select dayofweek('2007-02-03'), dayofweek('2009-07-30'), dayofweek('2017-05-27'), dayofweek(null), dayofweek('1582-10-15 13:10:15');

<<<<<<< HEAD
-- trunc date
select trunc('2015-07-22', 'yyyy'), trunc('2015-07-22', 'YYYY'),
  trunc('2015-07-22', 'year'), trunc('2015-07-22', 'YEAR'),
  trunc(to_date('2015-07-22'), 'yy'), trunc(to_date('2015-07-22'), 'YY');
select trunc('2015-07-22', 'month'), trunc('2015-07-22', 'MONTH'),
  trunc('2015-07-22', 'mon'), trunc('2015-07-22', 'MON'),
  trunc(to_date('2015-07-22'), 'mm'), trunc(to_date('2015-07-22'), 'MM');
select trunc('2015-07-22', 'DD'), trunc('2015-07-22', null);
select trunc('2015-07-2200', 'DD'), trunc('123', null);
select trunc(null, 'MON'), trunc(null, null);
=======
-- [SPARK-22333]: timeFunctionCall has conflicts with columnReference
create temporary view ttf1 as select * from values
  (1, 2),
  (2, 3)
  as ttf1(current_date, current_timestamp);
  
select current_date, current_timestamp from ttf1;

create temporary view ttf2 as select * from values
  (1, 2),
  (2, 3)
  as ttf2(a, b);
  
select current_date = current_date(), current_timestamp = current_timestamp(), a, b from ttf2;

select a, b from ttf2 order by a, current_date;
>>>>>>> d28d5732
<|MERGE_RESOLUTION|>--- conflicted
+++ resolved
@@ -9,7 +9,23 @@
 
 select dayofweek('2007-02-03'), dayofweek('2009-07-30'), dayofweek('2017-05-27'), dayofweek(null), dayofweek('1582-10-15 13:10:15');
 
-<<<<<<< HEAD
+-- [SPARK-22333]: timeFunctionCall has conflicts with columnReference
+create temporary view ttf1 as select * from values
+  (1, 2),
+  (2, 3)
+  as ttf1(current_date, current_timestamp);
+
+select current_date, current_timestamp from ttf1;
+
+create temporary view ttf2 as select * from values
+  (1, 2),
+  (2, 3)
+  as ttf2(a, b);
+
+select current_date = current_date(), current_timestamp = current_timestamp(), a, b from ttf2;
+
+select a, b from ttf2 order by a, current_date;
+
 -- trunc date
 select trunc('2015-07-22', 'yyyy'), trunc('2015-07-22', 'YYYY'),
   trunc('2015-07-22', 'year'), trunc('2015-07-22', 'YEAR'),
@@ -19,22 +35,4 @@
   trunc(to_date('2015-07-22'), 'mm'), trunc(to_date('2015-07-22'), 'MM');
 select trunc('2015-07-22', 'DD'), trunc('2015-07-22', null);
 select trunc('2015-07-2200', 'DD'), trunc('123', null);
-select trunc(null, 'MON'), trunc(null, null);
-=======
--- [SPARK-22333]: timeFunctionCall has conflicts with columnReference
-create temporary view ttf1 as select * from values
-  (1, 2),
-  (2, 3)
-  as ttf1(current_date, current_timestamp);
-  
-select current_date, current_timestamp from ttf1;
-
-create temporary view ttf2 as select * from values
-  (1, 2),
-  (2, 3)
-  as ttf2(a, b);
-  
-select current_date = current_date(), current_timestamp = current_timestamp(), a, b from ttf2;
-
-select a, b from ttf2 order by a, current_date;
->>>>>>> d28d5732
+select trunc(null, 'MON'), trunc(null, null);