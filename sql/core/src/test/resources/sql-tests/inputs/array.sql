-- test cases for array functions

create temporary view data as select * from values
  ("one", array(11, 12, 13), array(array(111, 112, 113), array(121, 122, 123))),
  ("two", array(21, 22, 23), array(array(211, 212, 213), array(221, 222, 223)))
  as data(a, b, c);

select * from data;

-- index into array
select a, b[0], b[0] + b[1] from data;

-- index into array of arrays
select a, c[0][0] + c[0][0 + 1] from data;


create temporary view primitive_arrays as select * from values (
  array(true),
  array(2Y, 1Y),
  array(2S, 1S),
  array(2, 1),
  array(2L, 1L),
  array(9223372036854775809, 9223372036854775808),
  array(2.0D, 1.0D),
  array(float(2.0), float(1.0)),
  array(date '2016-03-14', date '2016-03-13'),
  array(timestamp '2016-11-15 20:54:00.000',  timestamp '2016-11-12 20:54:00.000')
) as primitive_arrays(
  boolean_array,
  tinyint_array,
  smallint_array,
  int_array,
  bigint_array,
  decimal_array,
  double_array,
  float_array,
  date_array,
  timestamp_array
);

select * from primitive_arrays;

-- array_contains on all primitive types: result should alternate between true and false
select
  array_contains(boolean_array, true), array_contains(boolean_array, false),
  array_contains(tinyint_array, 2Y), array_contains(tinyint_array, 0Y),
  array_contains(smallint_array, 2S), array_contains(smallint_array, 0S),
  array_contains(int_array, 2), array_contains(int_array, 0),
  array_contains(bigint_array, 2L), array_contains(bigint_array, 0L),
  array_contains(decimal_array, 9223372036854775809), array_contains(decimal_array, 1),
  array_contains(double_array, 2.0D), array_contains(double_array, 0.0D),
  array_contains(float_array, float(2.0)), array_contains(float_array, float(0.0)),
  array_contains(date_array, date '2016-03-14'), array_contains(date_array, date '2016-01-01'),
  array_contains(timestamp_array, timestamp '2016-11-15 20:54:00.000'), array_contains(timestamp_array, timestamp '2016-01-01 20:54:00.000')
from primitive_arrays;

-- array_contains on nested arrays
select array_contains(b, 11), array_contains(c, array(111, 112, 113)) from data;

-- sort_array
select
  sort_array(boolean_array),
  sort_array(tinyint_array),
  sort_array(smallint_array),
  sort_array(int_array),
  sort_array(bigint_array),
  sort_array(decimal_array),
  sort_array(double_array),
  sort_array(float_array),
  sort_array(date_array),
  sort_array(timestamp_array)
from primitive_arrays;

-- sort_array with an invalid string literal for the argument of sort order.
select sort_array(array('b', 'd'), '1');

-- sort_array with an invalid null literal casted as boolean for the argument of sort order.
select sort_array(array('b', 'd'), cast(NULL as boolean));

-- size
select
  size(boolean_array),
  size(tinyint_array),
  size(smallint_array),
  size(int_array),
  size(bigint_array),
  size(decimal_array),
  size(double_array),
  size(float_array),
  size(date_array),
  size(timestamp_array)
from primitive_arrays;

-- index out of range for array elements
select element_at(array(1, 2, 3), 5);
select element_at(array(1, 2, 3), -5);
select element_at(array(1, 2, 3), 0);

select elt(4, '123', '456');
select elt(0, '123', '456');
select elt(-1, '123', '456');
select elt(null, '123', '456');
select elt(null, '123', null);
select elt(1, '123', null);
select elt(2, '123', null);

select array(1, 2, 3)[5];
select array(1, 2, 3)[-1];

-- array_size
select array_size(array());
select array_size(array(true));
select array_size(array(2, 1));
select array_size(NULL);
select array_size(map('a', 1, 'b', 2));

-- size(arrays_zip)
select size(arrays_zip(array(1, 2, 3), array(4), array(7, 8, 9, 10)));
select size(arrays_zip(array(), array(1, 2, 3), array(4), array(7, 8, 9, 10)));
select size(arrays_zip(array(1, 2, 3), array(4), null, array(7, 8, 9, 10)));

-- isnotnull(arrays_zip)
select isnotnull(arrays_zip(array(), array(4), array(7, 8, 9, 10)));
select isnotnull(arrays_zip(array(1, 2, 3), array(4), array(7, 8, 9, 10)));
select isnotnull(arrays_zip(array(1, 2, 3), NULL, array(4), array(7, 8, 9, 10)));

-- function get()
select get(array(1, 2, 3), 0);
select get(array(1, 2, 3), 3);
select get(array(1, 2, 3), null);
select get(array(1, 2, 3), -1);

<<<<<<< HEAD
-- function array_append
select array_append(array(1, 2, 3), 4);
select array_append(array('a', 'b', 'c'), 'd');
select array_append(array(1, 2, 3), CAST(null AS INT));
select array_append(CAST(null AS ARRAY<String>), 'a');
select array_append(CAST(null AS ARRAY<String>), CAST(null as String));
=======
-- function array_compact
select array_compact(id) from values (1) as t(id);
select array_compact(array("1", null, "2", null));
select array_compact(array("a", "b", "c"));
select array_compact(array(1D, null, 2D, null));
select array_compact(array(array(1, 2, 3, null), null, array(4, null, 6)));
select array_compact(array(null));
>>>>>>> 11346e09
<|MERGE_RESOLUTION|>--- conflicted
+++ resolved
@@ -130,14 +130,6 @@
 select get(array(1, 2, 3), null);
 select get(array(1, 2, 3), -1);
 
-<<<<<<< HEAD
--- function array_append
-select array_append(array(1, 2, 3), 4);
-select array_append(array('a', 'b', 'c'), 'd');
-select array_append(array(1, 2, 3), CAST(null AS INT));
-select array_append(CAST(null AS ARRAY<String>), 'a');
-select array_append(CAST(null AS ARRAY<String>), CAST(null as String));
-=======
 -- function array_compact
 select array_compact(id) from values (1) as t(id);
 select array_compact(array("1", null, "2", null));
@@ -145,4 +137,10 @@
 select array_compact(array(1D, null, 2D, null));
 select array_compact(array(array(1, 2, 3, null), null, array(4, null, 6)));
 select array_compact(array(null));
->>>>>>> 11346e09
+
+-- function array_append
+select array_append(array(1, 2, 3), 4);
+select array_append(array('a', 'b', 'c'), 'd');
+select array_append(array(1, 2, 3), CAST(null AS INT));
+select array_append(CAST(null AS ARRAY<String>), 'a');
+select array_append(CAST(null AS ARRAY<String>), CAST(null as String));