-- Automatically generated by SQLQueryTestSuite
-- !query
/* This is the first example of bracketed comment.
SELECT 'ommented out content' AS first;
*/
SELECT 'selected content' AS first
-- !query schema
struct<first:string>
-- !query output
selected content


-- !query
/* This is the second example of bracketed comment.
SELECT '/', 'ommented out content' AS second;
*/
SELECT '/', 'selected content' AS second
-- !query schema
struct</:string,second:string>
-- !query output
/	selected content


-- !query
/* This is the third example of bracketed comment.
 *SELECT '*', 'ommented out content' AS third;
 */
SELECT '*', 'selected content' AS third
-- !query schema
struct<*:string,third:string>
-- !query output
*	selected content


-- !query
/**/
SELECT 'selected content' AS fourth
-- !query schema
struct<fourth:string>
-- !query output
selected content


-- !query
/* This is the first example of nested bracketed comment.
/* I am a nested bracketed comment.*/
*/
SELECT 'selected content' AS fifth
-- !query schema
struct<fifth:string>
-- !query output
selected content


-- !query
/* This is the second example of nested bracketed comment.
/* I am a nested bracketed comment.
 */
 */
SELECT 'selected content' AS sixth
-- !query schema
struct<sixth:string>
-- !query output
selected content


-- !query
/*
 * This is the third example of nested bracketed comment.
  /*
   * I am a nested bracketed comment.
   */
 */
SELECT 'selected content' AS seventh
-- !query schema
struct<seventh:string>
-- !query output
selected content


-- !query
/* 
 * This is the fourth example of nested bracketed comment.
SELECT /* I am a nested bracketed comment.*/ * FROM testData;
 */
SELECT 'selected content' AS eighth
-- !query schema
struct<eighth:string>
-- !query output
selected content


-- !query
SELECT /*
 * This is the fifth example of nested bracketed comment.
/* I am a second level of nested bracketed comment.
/* I am a third level of nested bracketed comment.
Other information of third level.
SELECT 'ommented out content' AS ninth;
*/
Other information of second level.
*/
Other information of first level.
*/
'selected content' AS ninth
-- !query schema
struct<ninth:string>
-- !query output
selected content


-- !query
/*/**/*/
SELECT 'selected content' AS tenth
-- !query schema
struct<tenth:string>
-- !query output
selected content


-- !query
/*abc*/
select 1 as a
/*

2 as b
/*abc*/
, 3 as c

/**/
-- !query schema
struct<>
-- !query output
org.apache.spark.sql.catalyst.parser.ParseException
{
<<<<<<< HEAD
  "errorClass" : "LEGACY",
  "messageParameters" : {
    "message" : "\nUnclosed bracketed comment(line 3, pos 0)\n\n== SQL ==\n/*abc*/\nselect 1 as a\n/*\n^^^\n\n2 as b\n/*abc*/\n, 3 as c\n\n/**/\n"
  }
=======
  "errorClass" : "UNCLOSED_BRACKETED_COMMENT"
>>>>>>> a428e44d
}


-- !query
/*abc*/
select 1 as a
/*

2 as b
/*abc*/
, 3 as c

/**/
select 4 as d
-- !query schema
struct<>
-- !query output
org.apache.spark.sql.catalyst.parser.ParseException
{
<<<<<<< HEAD
  "errorClass" : "LEGACY",
  "messageParameters" : {
    "message" : "\nUnclosed bracketed comment(line 3, pos 0)\n\n== SQL ==\n/*abc*/\nselect 1 as a\n/*\n^^^\n\n2 as b\n/*abc*/\n, 3 as c\n\n/**/\nselect 4 as d\n"
  }
=======
  "errorClass" : "UNCLOSED_BRACKETED_COMMENT"
>>>>>>> a428e44d
}<|MERGE_RESOLUTION|>--- conflicted
+++ resolved
@@ -133,14 +133,7 @@
 -- !query output
 org.apache.spark.sql.catalyst.parser.ParseException
 {
-<<<<<<< HEAD
-  "errorClass" : "LEGACY",
-  "messageParameters" : {
-    "message" : "\nUnclosed bracketed comment(line 3, pos 0)\n\n== SQL ==\n/*abc*/\nselect 1 as a\n/*\n^^^\n\n2 as b\n/*abc*/\n, 3 as c\n\n/**/\n"
-  }
-=======
   "errorClass" : "UNCLOSED_BRACKETED_COMMENT"
->>>>>>> a428e44d
 }
 
 
@@ -160,12 +153,5 @@
 -- !query output
 org.apache.spark.sql.catalyst.parser.ParseException
 {
-<<<<<<< HEAD
-  "errorClass" : "LEGACY",
-  "messageParameters" : {
-    "message" : "\nUnclosed bracketed comment(line 3, pos 0)\n\n== SQL ==\n/*abc*/\nselect 1 as a\n/*\n^^^\n\n2 as b\n/*abc*/\n, 3 as c\n\n/**/\nselect 4 as d\n"
-  }
-=======
   "errorClass" : "UNCLOSED_BRACKETED_COMMENT"
->>>>>>> a428e44d
 }