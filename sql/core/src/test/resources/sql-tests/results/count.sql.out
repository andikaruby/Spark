-- Automatically generated by SQLQueryTestSuite
-- !query
CREATE OR REPLACE TEMPORARY VIEW testData AS SELECT * FROM VALUES
(1, 1), (1, 2), (2, 1), (1, 1), (null, 2), (1, null), (null, null)
AS testData(a, b)
-- !query schema
struct<>
-- !query output



-- !query
SELECT
  count(*), count(1), count(null), count(a), count(b), count(a + b), count((a, b))
FROM testData
-- !query schema
struct<count(1):bigint,count(1):bigint,count(NULL):bigint,count(a):bigint,count(b):bigint,count((a + b)):bigint,count(named_struct(a, a, b, b)):bigint>
-- !query output
7	7	0	5	5	4	7


-- !query
SELECT
  count(DISTINCT 1),
  count(DISTINCT null),
  count(DISTINCT a),
  count(DISTINCT b),
  count(DISTINCT (a + b)),
  count(DISTINCT (a, b))
FROM testData
-- !query schema
struct<count(DISTINCT 1):bigint,count(DISTINCT NULL):bigint,count(DISTINCT a):bigint,count(DISTINCT b):bigint,count(DISTINCT (a + b)):bigint,count(DISTINCT named_struct(a, a, b, b)):bigint>
-- !query output
1	0	2	2	2	6


-- !query
SELECT count(a, b), count(b, a), count(testData.*, testData.*) FROM testData
-- !query schema
struct<count(a, b):bigint,count(b, a):bigint,count(a, b, a, b):bigint>
-- !query output
4	4	4


-- !query
SELECT
  count(DISTINCT a, b), count(DISTINCT b, a), count(DISTINCT *), count(DISTINCT testData.*, testData.*)
FROM testData
-- !query schema
struct<count(DISTINCT a, b):bigint,count(DISTINCT b, a):bigint,count(DISTINCT a, b):bigint,count(DISTINCT a, b, a, b):bigint>
-- !query output
3	3	3	3


-- !query
SELECT count(DISTINCT 3,2)
-- !query schema
struct<count(DISTINCT 3, 2):bigint>
-- !query output
1


-- !query
SELECT count(DISTINCT 2), count(DISTINCT 2,3)
-- !query schema
struct<count(DISTINCT 2):bigint,count(DISTINCT 2, 3):bigint>
-- !query output
1	1


-- !query
SELECT count(DISTINCT 2), count(DISTINCT 3,2)
-- !query schema
struct<count(DISTINCT 2):bigint,count(DISTINCT 3, 2):bigint>
-- !query output
1	1


-- !query
SELECT count(DISTINCT a), count(DISTINCT 2,3) FROM testData
-- !query schema
struct<count(DISTINCT a):bigint,count(DISTINCT 2, 3):bigint>
-- !query output
2	1


-- !query
SELECT count(DISTINCT a), count(DISTINCT 3,2) FROM testData
-- !query schema
struct<count(DISTINCT a):bigint,count(DISTINCT 3, 2):bigint>
-- !query output
2	1


-- !query
SELECT count(DISTINCT a), count(DISTINCT 2), count(DISTINCT 2,3) FROM testData
-- !query schema
struct<count(DISTINCT a):bigint,count(DISTINCT 2):bigint,count(DISTINCT 2, 3):bigint>
-- !query output
2	1	1


-- !query
SELECT count(DISTINCT a), count(DISTINCT 2), count(DISTINCT 3,2) FROM testData
-- !query schema
struct<count(DISTINCT a):bigint,count(DISTINCT 2):bigint,count(DISTINCT 3, 2):bigint>
-- !query output
2	1	1


-- !query
SELECT count(distinct 0.8), percentile_approx(distinct a, 0.8) FROM testData
-- !query schema
struct<count(DISTINCT 0.8):bigint,percentile_approx(DISTINCT a, 0.8, 10000):int>
-- !query output
1	2


-- !query
set spark.sql.legacy.allowParameterlessCount=true
-- !query schema
struct<key:string,value:string>
-- !query output
spark.sql.legacy.allowParameterlessCount	true


-- !query
SELECT count() FROM testData
-- !query schema
struct<count():bigint>
-- !query output
0


-- !query
set spark.sql.legacy.allowParameterlessCount=false
-- !query schema
struct<key:string,value:string>
-- !query output
spark.sql.legacy.allowParameterlessCount	false


-- !query
SELECT count() FROM testData
-- !query schema
struct<>
-- !query output
org.apache.spark.sql.AnalysisException
{
<<<<<<< HEAD
  "errorClass" : "LEGACY",
  "messageParameters" : {
    "message" : "cannot resolve 'count()' due to data type mismatch: count requires at least one argument. If you have to call the function count without arguments, set the legacy configuration `spark.sql.legacy.allowParameterlessCount` as true; line 1 pos 7;\n'Aggregate [unresolvedalias(count(), None)]\n+- SubqueryAlias testdata\n   +- View (`testData`, [a#x,b#x])\n      +- Project [cast(a#x as int) AS a#x, cast(b#x as int) AS b#x]\n         +- Project [a#x, b#x]\n            +- SubqueryAlias testData\n               +- LocalRelation [a#x, b#x]\n"
  }
=======
  "errorClass" : "DATATYPE_MISMATCH.WRONG_NUM_ARGS_WITH_SUGGESTION",
  "messageParameters" : {
    "actualNum" : "0",
    "expectedNum" : " >= 1",
    "functionName" : "`count`",
    "legacyConfKey" : "\"spark.sql.legacy.allowParameterlessCount\"",
    "legacyConfValue" : "\"true\"",
    "legacyNum" : "0",
    "sqlExpr" : "\"count()\""
  },
  "queryContext" : [ {
    "objectType" : "",
    "objectName" : "",
    "startIndex" : 8,
    "stopIndex" : 14,
    "fragment" : "count()"
  } ]
>>>>>>> a428e44d
}


-- !query
set spark.sql.legacy.allowStarWithSingleTableIdentifierInCount=true
-- !query schema
struct<key:string,value:string>
-- !query output
spark.sql.legacy.allowStarWithSingleTableIdentifierInCount	true


-- !query
SELECT count(testData.*) FROM testData
-- !query schema
struct<count(a, b):bigint>
-- !query output
4


-- !query
set spark.sql.legacy.allowStarWithSingleTableIdentifierInCount=false
-- !query schema
struct<key:string,value:string>
-- !query output
spark.sql.legacy.allowStarWithSingleTableIdentifierInCount	false


-- !query
SELECT count(testData.*) FROM testData
-- !query schema
struct<>
-- !query output
org.apache.spark.sql.AnalysisException
{
<<<<<<< HEAD
  "errorClass" : "LEGACY",
  "messageParameters" : {
    "message" : "count(testData.*) is not allowed. Please use count(*) or expand the columns manually, e.g. count(col1, col2)"
=======
  "errorClass" : "_LEGACY_ERROR_TEMP_1021",
  "messageParameters" : {
    "targetString" : "testData"
>>>>>>> a428e44d
  }
}<|MERGE_RESOLUTION|>--- conflicted
+++ resolved
@@ -147,12 +147,6 @@
 -- !query output
 org.apache.spark.sql.AnalysisException
 {
-<<<<<<< HEAD
-  "errorClass" : "LEGACY",
-  "messageParameters" : {
-    "message" : "cannot resolve 'count()' due to data type mismatch: count requires at least one argument. If you have to call the function count without arguments, set the legacy configuration `spark.sql.legacy.allowParameterlessCount` as true; line 1 pos 7;\n'Aggregate [unresolvedalias(count(), None)]\n+- SubqueryAlias testdata\n   +- View (`testData`, [a#x,b#x])\n      +- Project [cast(a#x as int) AS a#x, cast(b#x as int) AS b#x]\n         +- Project [a#x, b#x]\n            +- SubqueryAlias testData\n               +- LocalRelation [a#x, b#x]\n"
-  }
-=======
   "errorClass" : "DATATYPE_MISMATCH.WRONG_NUM_ARGS_WITH_SUGGESTION",
   "messageParameters" : {
     "actualNum" : "0",
@@ -170,7 +164,6 @@
     "stopIndex" : 14,
     "fragment" : "count()"
   } ]
->>>>>>> a428e44d
 }
 
 
@@ -205,14 +198,8 @@
 -- !query output
 org.apache.spark.sql.AnalysisException
 {
-<<<<<<< HEAD
-  "errorClass" : "LEGACY",
-  "messageParameters" : {
-    "message" : "count(testData.*) is not allowed. Please use count(*) or expand the columns manually, e.g. count(col1, col2)"
-=======
   "errorClass" : "_LEGACY_ERROR_TEMP_1021",
   "messageParameters" : {
     "targetString" : "testData"
->>>>>>> a428e44d
   }
 }