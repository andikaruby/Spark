--- conflicted
+++ resolved
@@ -24,12 +24,6 @@
 -- !query output
 org.apache.spark.sql.catalyst.parser.ParseException
 {
-<<<<<<< HEAD
-  "errorClass" : "LEGACY",
-  "messageParameters" : {
-    "message" : "\nOperation not allowed: ALTER TABLE table CHANGE COLUMN requires a TYPE, a SET/DROP, a COMMENT, or a FIRST/AFTER(line 1, pos 0)\n\n== SQL ==\nALTER TABLE test_change CHANGE a\n^^^\n"
-  }
-=======
   "errorClass" : "_LEGACY_ERROR_TEMP_0035",
   "messageParameters" : {
     "message" : "ALTER TABLE table CHANGE COLUMN requires a TYPE, a SET/DROP, a COMMENT, or a FIRST/AFTER"
@@ -41,7 +35,6 @@
     "stopIndex" : 32,
     "fragment" : "ALTER TABLE test_change CHANGE a"
   } ]
->>>>>>> a428e44d
 }
 
 
@@ -62,17 +55,11 @@
 -- !query output
 org.apache.spark.sql.AnalysisException
 {
-<<<<<<< HEAD
-  "errorClass" : "LEGACY",
-  "messageParameters" : {
-    "message" : "RENAME COLUMN is only supported with v2 tables."
-=======
   "errorClass" : "UNSUPPORTED_FEATURE.TABLE_OPERATION",
   "sqlState" : "0A000",
   "messageParameters" : {
     "operation" : "RENAME COLUMN",
     "tableName" : "`spark_catalog`.`default`.`test_change`"
->>>>>>> a428e44d
   }
 }
 
@@ -94,18 +81,12 @@
 -- !query output
 org.apache.spark.sql.AnalysisException
 {
-<<<<<<< HEAD
-  "errorClass" : "LEGACY",
-  "messageParameters" : {
-    "message" : "ALTER TABLE CHANGE COLUMN is not supported for changing column 'a' with type 'IntegerType' to 'a' with type 'StringType'"
-=======
   "errorClass" : "_LEGACY_ERROR_TEMP_1245",
   "messageParameters" : {
     "newName" : "a",
     "newType" : "StringType",
     "originName" : "a",
     "originType" : "IntegerType"
->>>>>>> a428e44d
   }
 }
 
@@ -127,17 +108,11 @@
 -- !query output
 org.apache.spark.sql.AnalysisException
 {
-<<<<<<< HEAD
-  "errorClass" : "LEGACY",
-  "messageParameters" : {
-    "message" : "ALTER COLUMN ... FIRST | ALTER is only supported with v2 tables."
-=======
   "errorClass" : "UNSUPPORTED_FEATURE.TABLE_OPERATION",
   "sqlState" : "0A000",
   "messageParameters" : {
     "operation" : "ALTER COLUMN ... FIRST | ALTER",
     "tableName" : "`spark_catalog`.`default`.`test_change`"
->>>>>>> a428e44d
   }
 }
 
@@ -149,17 +124,11 @@
 -- !query output
 org.apache.spark.sql.AnalysisException
 {
-<<<<<<< HEAD
-  "errorClass" : "LEGACY",
-  "messageParameters" : {
-    "message" : "ALTER COLUMN ... FIRST | ALTER is only supported with v2 tables."
-=======
   "errorClass" : "UNSUPPORTED_FEATURE.TABLE_OPERATION",
   "sqlState" : "0A000",
   "messageParameters" : {
     "operation" : "ALTER COLUMN ... FIRST | ALTER",
     "tableName" : "`spark_catalog`.`default`.`test_change`"
->>>>>>> a428e44d
   }
 }
 
@@ -241,12 +210,6 @@
 -- !query output
 org.apache.spark.sql.AnalysisException
 {
-<<<<<<< HEAD
-  "errorClass" : "LEGACY",
-  "messageParameters" : {
-    "message" : "Missing field invalid_col in table spark_catalog.default.test_change with schema:\nroot\n |-- a: integer (nullable = true)\n |-- b: string (nullable = true)\n |-- c: integer (nullable = true)\n; line 1 pos 0"
-  }
-=======
   "errorClass" : "_LEGACY_ERROR_TEMP_1331",
   "messageParameters" : {
     "fieldName" : "invalid_col",
@@ -260,7 +223,6 @@
     "stopIndex" : 51,
     "fragment" : "ALTER TABLE test_change CHANGE invalid_col TYPE INT"
   } ]
->>>>>>> a428e44d
 }
 
 
@@ -307,12 +269,6 @@
 -- !query output
 org.apache.spark.sql.AnalysisException
 {
-<<<<<<< HEAD
-  "errorClass" : "LEGACY",
-  "messageParameters" : {
-    "message" : "temp_view is a temp view. 'ALTER TABLE ... CHANGE COLUMN' expects a table.; line 1 pos 12"
-  }
-=======
   "errorClass" : "_LEGACY_ERROR_TEMP_1013",
   "messageParameters" : {
     "cmd" : "ALTER TABLE ... CHANGE COLUMN",
@@ -327,7 +283,6 @@
     "stopIndex" : 21,
     "fragment" : "temp_view"
   } ]
->>>>>>> a428e44d
 }
 
 
@@ -346,12 +301,6 @@
 -- !query output
 org.apache.spark.sql.AnalysisException
 {
-<<<<<<< HEAD
-  "errorClass" : "LEGACY",
-  "messageParameters" : {
-    "message" : "global_temp.global_temp_view is a temp view. 'ALTER TABLE ... CHANGE COLUMN' expects a table.; line 1 pos 12"
-  }
-=======
   "errorClass" : "_LEGACY_ERROR_TEMP_1013",
   "messageParameters" : {
     "cmd" : "ALTER TABLE ... CHANGE COLUMN",
@@ -366,7 +315,6 @@
     "stopIndex" : 40,
     "fragment" : "global_temp.global_temp_view"
   } ]
->>>>>>> a428e44d
 }
 
 
