--- conflicted
+++ resolved
@@ -42,22 +42,6 @@
 struct<>
 -- !query output
 org.apache.spark.sql.AnalysisException
-<<<<<<< HEAD
-[INVALID_DATA_TYPE_SCHEMA] Cannot parse the data type: 
-[PARSE_SYNTAX_ERROR] Syntax error at or near 'InvalidType': extra input 'InvalidType'(line 1, pos 2)
-
-== SQL ==
-a InvalidType
---^^^
-
-Failed fallback parsing: 
-DataType invalidtype is not supported.(line 1, pos 2)
-
-== SQL ==
-a InvalidType
---^^^
-; line 1 pos 7
-=======
 {
   "errorClass" : "_LEGACY_ERROR_TEMP_1227",
   "messageParameters" : {
@@ -73,7 +57,6 @@
     "fragment" : "from_csv('1', 'a InvalidType')"
   } ]
 }
->>>>>>> 40b7d29e
 
 
 -- !query
