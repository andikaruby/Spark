-- Automatically generated by SQLQueryTestSuite
-- Number of queries: 29


-- !query
CREATE TEMPORARY VIEW tenk2 AS SELECT * FROM tenk1
-- !query schema
struct<>
-- !query output



-- !query
CREATE TABLE empsalary (
    depname string,
    empno integer,
    salary int,
    enroll_date date
) USING parquet
-- !query schema
struct<>
-- !query output



-- !query
INSERT INTO empsalary VALUES
  ('develop', 10, 5200, date '2007-08-01'),
  ('sales', 1, 5000, date '2006-10-01'),
  ('personnel', 5, 3500, date '2007-12-10'),
  ('sales', 4, 4800, date '2007-08-08'),
  ('personnel', 2, 3900, date '2006-12-23'),
  ('develop', 7, 4200, date '2008-01-01'),
  ('develop', 9, 4500, date '2008-01-01'),
  ('sales', 3, 4800, date '2007-08-01'),
  ('develop', 8, 6000, date '2006-10-01'),
  ('develop', 11, 5200, date '2007-08-15')
-- !query schema
struct<>
-- !query output



-- !query
create table datetimes (
    id int,
    f_time timestamp,
    f_timetz timestamp,
    f_interval timestamp,
    f_timestamptz timestamp,
    f_timestamp timestamp
) using parquet
-- !query schema
struct<>
-- !query output



-- !query
insert into datetimes values
(1, timestamp '11:00', cast ('11:00 BST' as timestamp), cast ('1 year' as timestamp), cast ('2000-10-19 10:23:54+01' as timestamp), timestamp '2000-10-19 10:23:54'),
(2, timestamp '12:00', cast ('12:00 BST' as timestamp), cast ('2 years' as timestamp), cast ('2001-10-19 10:23:54+01' as timestamp), timestamp '2001-10-19 10:23:54'),
(3, timestamp '13:00', cast ('13:00 BST' as timestamp), cast ('3 years' as timestamp), cast ('2001-10-19 10:23:54+01' as timestamp), timestamp '2001-10-19 10:23:54'),
(4, timestamp '14:00', cast ('14:00 BST' as timestamp), cast ('4 years' as timestamp), cast ('2002-10-19 10:23:54+01' as timestamp), timestamp '2002-10-19 10:23:54'),
(5, timestamp '15:00', cast ('15:00 BST' as timestamp), cast ('5 years' as timestamp), cast ('2003-10-19 10:23:54+01' as timestamp), timestamp '2003-10-19 10:23:54'),
(6, timestamp '15:00', cast ('15:00 BST' as timestamp), cast ('5 years' as timestamp), cast ('2004-10-19 10:23:54+01' as timestamp), timestamp '2004-10-19 10:23:54'),
(7, timestamp '17:00', cast ('17:00 BST' as timestamp), cast ('7 years' as timestamp), cast ('2005-10-19 10:23:54+01' as timestamp), timestamp '2005-10-19 10:23:54'),
(8, timestamp '18:00', cast ('18:00 BST' as timestamp), cast ('8 years' as timestamp), cast ('2006-10-19 10:23:54+01' as timestamp), timestamp '2006-10-19 10:23:54'),
(9, timestamp '19:00', cast ('19:00 BST' as timestamp), cast ('9 years' as timestamp), cast ('2007-10-19 10:23:54+01' as timestamp), timestamp '2007-10-19 10:23:54'),
(10, timestamp '20:00', cast ('20:00 BST' as timestamp), cast ('10 years' as timestamp), cast ('2008-10-19 10:23:54+01' as timestamp), timestamp '2008-10-19 10:23:54')
-- !query schema
struct<>
-- !query output



-- !query
WITH cte (x) AS (
        SELECT * FROM range(1, 36, 2)
)
SELECT x, (sum(x) over w)
FROM cte
WINDOW w AS (ORDER BY x rows between 1 preceding and 1 following)
-- !query schema
struct<x:bigint,sum(x) OVER (ORDER BY x ASC NULLS FIRST ROWS BETWEEN 1 PRECEDING AND 1 FOLLOWING):bigint>
-- !query output
1	4
11	33
13	39
15	45
17	51
19	57
21	63
23	69
25	75
27	81
29	87
3	9
31	93
33	99
35	68
5	15
7	21
9	27


-- !query
WITH cte (x) AS (
        SELECT * FROM range(1, 36, 2)
)
SELECT x, (sum(x) over w)
FROM cte
WINDOW w AS (ORDER BY x range between 1 preceding and 1 following)
-- !query schema
struct<x:bigint,sum(x) OVER (ORDER BY x ASC NULLS FIRST RANGE BETWEEN CAST((- 1) AS BIGINT) FOLLOWING AND CAST(1 AS BIGINT) FOLLOWING):bigint>
-- !query output
1	1
11	11
13	13
15	15
17	17
19	19
21	21
23	23
25	25
27	27
29	29
3	3
31	31
33	33
35	35
5	5
7	7
9	9


-- !query
WITH cte (x) AS (
        select 1 union all select 1 union all select 1 union all
        SELECT * FROM range(5, 50, 2)
)
SELECT x, (sum(x) over w)
FROM cte
WINDOW w AS (ORDER BY x rows between 1 preceding and 1 following)
-- !query schema
struct<x:bigint,sum(x) OVER (ORDER BY x ASC NULLS FIRST ROWS BETWEEN 1 PRECEDING AND 1 FOLLOWING):bigint>
-- !query output
1	2
1	3
1	7
11	33
13	39
15	45
17	51
19	57
21	63
23	69
25	75
27	81
29	87
31	93
33	99
35	105
37	111
39	117
41	123
43	129
45	135
47	141
49	96
5	13
7	21
9	27


-- !query
WITH cte (x) AS (
        select 1 union all select 1 union all select 1 union all
        SELECT * FROM range(5, 50, 2)
)
SELECT x, (sum(x) over w)
FROM cte
WINDOW w AS (ORDER BY x range between 1 preceding and 1 following)
-- !query schema
struct<x:bigint,sum(x) OVER (ORDER BY x ASC NULLS FIRST RANGE BETWEEN CAST((- 1) AS BIGINT) FOLLOWING AND CAST(1 AS BIGINT) FOLLOWING):bigint>
-- !query output
1	3
1	3
1	3
11	11
13	13
15	15
17	17
19	19
21	21
23	23
25	25
27	27
29	29
31	31
33	33
35	35
37	37
39	39
41	41
43	43
45	45
47	47
49	49
5	5
7	7
9	9


-- !query
SELECT count(*) OVER (PARTITION BY four) FROM (SELECT * FROM tenk1 UNION ALL SELECT * FROM tenk2)s LIMIT 0
-- !query schema
struct<count(1) OVER (PARTITION BY four ROWS BETWEEN UNBOUNDED PRECEDING AND UNBOUNDED FOLLOWING):bigint>
-- !query output



-- !query
create table t1 (f1 int, f2 int) using parquet
-- !query schema
struct<>
-- !query output



-- !query
insert into t1 values (1,1),(1,2),(2,2)
-- !query schema
struct<>
-- !query output



-- !query
select f1, sum(f1) over (partition by f1
                         range between 1 preceding and 1 following)
from t1 where f1 = f2
-- !query schema
struct<>
-- !query output
<<<<<<< HEAD
1	1
2	2
=======
org.apache.spark.sql.AnalysisException
cannot resolve '(PARTITION BY spark_catalog.default.t1.`f1` RANGE BETWEEN 1 PRECEDING AND 1 FOLLOWING)' due to data type mismatch: A range window frame cannot be used in an unordered window specification.; line 1 pos 24

>>>>>>> d5f5720e

-- !query
select f1, sum(f1) over (partition by f1 order by f2
range between 1 preceding and 1 following)
from t1 where f1 = f2
-- !query schema
struct<f1:int,sum(f1) OVER (PARTITION BY f1 ORDER BY f2 ASC NULLS FIRST RANGE BETWEEN 1 PRECEDING AND 1 FOLLOWING):bigint>
-- !query output
1	1
2	2


-- !query
select f1, sum(f1) over (partition by f1, f1 order by f2
range between 2 preceding and 1 preceding)
from t1 where f1 = f2
-- !query schema
struct<f1:int,sum(f1) OVER (PARTITION BY f1, f1 ORDER BY f2 ASC NULLS FIRST RANGE BETWEEN 2 PRECEDING AND 1 PRECEDING):bigint>
-- !query output
1	NULL
2	NULL


-- !query
select f1, sum(f1) over (partition by f1, f2 order by f2
range between 1 following and 2 following)
from t1 where f1 = f2
-- !query schema
struct<f1:int,sum(f1) OVER (PARTITION BY f1, f2 ORDER BY f2 ASC NULLS FIRST RANGE BETWEEN 1 FOLLOWING AND 2 FOLLOWING):bigint>
-- !query output
1	NULL
2	NULL


-- !query
SELECT rank() OVER (ORDER BY length('abc'))
-- !query schema
struct<RANK() OVER (ORDER BY length(abc) ASC NULLS FIRST ROWS BETWEEN UNBOUNDED PRECEDING AND CURRENT ROW):int>
-- !query output
1


-- !query
SELECT * FROM empsalary WHERE row_number() OVER (ORDER BY salary) < 10
-- !query schema
struct<>
-- !query output
org.apache.spark.sql.AnalysisException
It is not allowed to use window functions inside WHERE and HAVING clauses;


-- !query
SELECT * FROM empsalary INNER JOIN tenk1 ON row_number() OVER (ORDER BY salary) < 10
-- !query schema
struct<>
-- !query output
org.apache.spark.sql.AnalysisException

The query operator `Join` contains one or more unsupported
expression types Aggregate, Window or Generate.
Invalid expressions: [row_number() OVER (ORDER BY spark_catalog.default.empsalary.`salary` ASC NULLS FIRST ROWS BETWEEN UNBOUNDED PRECEDING AND CURRENT ROW)];


-- !query
SELECT rank() OVER (ORDER BY 1), count(*) FROM empsalary GROUP BY 1
-- !query schema
struct<>
-- !query output
org.apache.spark.sql.AnalysisException

The query operator `Aggregate` contains one or more unsupported
expression types Aggregate, Window or Generate.
Invalid expressions: [RANK() OVER (ORDER BY 1 ASC NULLS FIRST ROWS BETWEEN UNBOUNDED PRECEDING AND CURRENT ROW)];


-- !query
SELECT * FROM rank() OVER (ORDER BY random())
-- !query schema
struct<>
-- !query output
org.apache.spark.sql.catalyst.parser.ParseException

no viable alternative at input 'ORDER'(line 1, pos 27)

== SQL ==
SELECT * FROM rank() OVER (ORDER BY random())
---------------------------^^^


-- !query
SELECT * FROM empsalary WHERE (rank() OVER (ORDER BY random())) > 10
-- !query schema
struct<>
-- !query output
org.apache.spark.sql.AnalysisException
It is not allowed to use window functions inside WHERE and HAVING clauses;


-- !query
SELECT * FROM empsalary WHERE rank() OVER (ORDER BY random())
-- !query schema
struct<>
-- !query output
org.apache.spark.sql.AnalysisException
It is not allowed to use window functions inside WHERE and HAVING clauses;


-- !query
select rank() OVER (PARTITION BY four, ORDER BY ten) FROM tenk1
-- !query schema
struct<>
-- !query output
org.apache.spark.sql.catalyst.parser.ParseException

no viable alternative at input 'ORDER'(line 1, pos 39)

== SQL ==
select rank() OVER (PARTITION BY four, ORDER BY ten) FROM tenk1
---------------------------------------^^^


-- !query
SELECT range(1, 100) OVER () FROM empsalary
-- !query schema
struct<>
-- !query output
org.apache.spark.sql.AnalysisException
Undefined function: 'range'. This function is neither a registered temporary function nor a permanent function registered in the database 'default'.; line 1 pos 7


-- !query
SELECT ntile(0) OVER (ORDER BY ten), ten, four FROM tenk1
-- !query schema
struct<>
-- !query output
org.apache.spark.sql.AnalysisException
cannot resolve 'ntile(0)' due to data type mismatch: Buckets expression must be positive, but got: 0; line 1 pos 7


-- !query
DROP TABLE empsalary
-- !query schema
struct<>
-- !query output



-- !query
DROP TABLE datetimes
-- !query schema
struct<>
-- !query output



-- !query
DROP TABLE t1
-- !query schema
struct<>
-- !query output
<|MERGE_RESOLUTION|>--- conflicted
+++ resolved
@@ -243,14 +243,8 @@
 -- !query schema
 struct<>
 -- !query output
-<<<<<<< HEAD
 1	1
 2	2
-=======
-org.apache.spark.sql.AnalysisException
-cannot resolve '(PARTITION BY spark_catalog.default.t1.`f1` RANGE BETWEEN 1 PRECEDING AND 1 FOLLOWING)' due to data type mismatch: A range window frame cannot be used in an unordered window specification.; line 1 pos 24
-
->>>>>>> d5f5720e
 
 -- !query
 select f1, sum(f1) over (partition by f1 order by f2
