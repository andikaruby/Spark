-- Automatically generated by SQLQueryTestSuite
-- !query
CREATE OR REPLACE TEMPORARY VIEW t1 AS SELECT * FROM VALUES
(1), (2), (3), (4)
as t1(int_col1)
-- !query schema
struct<>
-- !query output



-- !query
CREATE FUNCTION myDoubleAvg AS 'test.org.apache.spark.sql.MyDoubleAvg'
-- !query schema
struct<>
-- !query output



-- !query
SELECT default.myDoubleAvg(udf(int_col1)) as my_avg, udf(default.myDoubleAvg(udf(int_col1))) as my_avg2, udf(default.myDoubleAvg(int_col1)) as my_avg3 from t1
-- !query schema
struct<my_avg:double,my_avg2:double,my_avg3:double>
-- !query output
102.5	102.5	102.5


-- !query
SELECT default.myDoubleAvg(udf(int_col1), udf(3)) as my_avg from t1
-- !query schema
struct<>
-- !query output
org.apache.spark.sql.AnalysisException
{
<<<<<<< HEAD
  "errorClass" : "LEGACY",
  "messageParameters" : {
    "message" : "Invalid number of arguments for function spark_catalog.default.mydoubleavg. Expected: 1; Found: 2; line 1 pos 7"
  }
=======
  "errorClass" : "_LEGACY_ERROR_TEMP_1042",
  "messageParameters" : {
    "actualNumber" : "2",
    "expectedInfo" : "1",
    "name" : "spark_catalog.default.mydoubleavg"
  },
  "queryContext" : [ {
    "objectType" : "",
    "objectName" : "",
    "startIndex" : 8,
    "stopIndex" : 49,
    "fragment" : "default.myDoubleAvg(udf(int_col1), udf(3))"
  } ]
>>>>>>> a428e44d
}


-- !query
CREATE FUNCTION udaf1 AS 'test.non.existent.udaf'
-- !query schema
struct<>
-- !query output



-- !query
SELECT default.udaf1(udf(int_col1)) as udaf1, udf(default.udaf1(udf(int_col1))) as udaf2, udf(default.udaf1(int_col1)) as udaf3 from t1
-- !query schema
struct<>
-- !query output
org.apache.spark.sql.AnalysisException
{
<<<<<<< HEAD
  "errorClass" : "LEGACY",
  "messageParameters" : {
    "message" : "Can not load class 'test.non.existent.udaf' when registering the function 'spark_catalog.default.udaf1', please make sure it is on the classpath; line 1 pos 94"
  }
=======
  "errorClass" : "_LEGACY_ERROR_TEMP_1078",
  "messageParameters" : {
    "className" : "test.non.existent.udaf",
    "func" : "spark_catalog.default.udaf1"
  },
  "queryContext" : [ {
    "objectType" : "",
    "objectName" : "",
    "startIndex" : 95,
    "stopIndex" : 117,
    "fragment" : "default.udaf1(int_col1)"
  } ]
>>>>>>> a428e44d
}


-- !query
DROP FUNCTION myDoubleAvg
-- !query schema
struct<>
-- !query output



-- !query
DROP FUNCTION udaf1
-- !query schema
struct<>
-- !query output
<|MERGE_RESOLUTION|>--- conflicted
+++ resolved
@@ -32,12 +32,6 @@
 -- !query output
 org.apache.spark.sql.AnalysisException
 {
-<<<<<<< HEAD
-  "errorClass" : "LEGACY",
-  "messageParameters" : {
-    "message" : "Invalid number of arguments for function spark_catalog.default.mydoubleavg. Expected: 1; Found: 2; line 1 pos 7"
-  }
-=======
   "errorClass" : "_LEGACY_ERROR_TEMP_1042",
   "messageParameters" : {
     "actualNumber" : "2",
@@ -51,7 +45,6 @@
     "stopIndex" : 49,
     "fragment" : "default.myDoubleAvg(udf(int_col1), udf(3))"
   } ]
->>>>>>> a428e44d
 }
 
 
@@ -70,12 +63,6 @@
 -- !query output
 org.apache.spark.sql.AnalysisException
 {
-<<<<<<< HEAD
-  "errorClass" : "LEGACY",
-  "messageParameters" : {
-    "message" : "Can not load class 'test.non.existent.udaf' when registering the function 'spark_catalog.default.udaf1', please make sure it is on the classpath; line 1 pos 94"
-  }
-=======
   "errorClass" : "_LEGACY_ERROR_TEMP_1078",
   "messageParameters" : {
     "className" : "test.non.existent.udaf",
@@ -88,7 +75,6 @@
     "stopIndex" : 117,
     "fragment" : "default.udaf1(int_col1)"
   } ]
->>>>>>> a428e44d
 }
 
 
