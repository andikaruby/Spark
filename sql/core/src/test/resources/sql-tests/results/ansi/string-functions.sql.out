-- Automatically generated by SQLQueryTestSuite
-- Number of queries: 143


-- !query
select concat_ws()
-- !query schema
struct<>
-- !query output
org.apache.spark.sql.AnalysisException
requirement failed: concat_ws requires at least one argument.; line 1 pos 7


-- !query
select format_string()
-- !query schema
struct<>
-- !query output
org.apache.spark.sql.AnalysisException
requirement failed: format_string() should take at least 1 argument; line 1 pos 7


-- !query
select 'a' || 'b' || 'c'
-- !query schema
struct<concat(concat(a, b), c):string>
-- !query output
abc


-- !query
select replace('abc', 'b', '123')
-- !query schema
struct<replace(abc, b, 123):string>
-- !query output
a123c


-- !query
select replace('abc', 'b')
-- !query schema
struct<replace(abc, b, ):string>
-- !query output
ac


-- !query
select length(uuid()), (uuid() <> uuid())
-- !query schema
struct<length(uuid()):int,(NOT (uuid() = uuid())):boolean>
-- !query output
36	true


-- !query
select position('bar' in 'foobarbar'), position(null, 'foobarbar'), position('aaads', null)
-- !query schema
struct<locate(bar, foobarbar, 1):int,position(NULL, foobarbar, 1):int,position(aaads, NULL, 1):int>
-- !query output
4	NULL	NULL


-- !query
select left("abcd", 2), left("abcd", 5), left("abcd", '2'), left("abcd", null)
-- !query schema
struct<left(abcd, 2):string,left(abcd, 5):string,left(abcd, 2):string,left(abcd, NULL):string>
-- !query output
ab	abcd	ab	NULL


-- !query
select left(null, -2)
-- !query schema
struct<left(NULL, -2):string>
-- !query output
NULL


-- !query
select left("abcd", -2), left("abcd", 0), left("abcd", 'a')
-- !query schema
struct<>
-- !query output
org.apache.spark.SparkNumberFormatException
<<<<<<< HEAD
[CAST_INVALID_INPUT] The value 'a' of the type "STRING" cannot be cast to "INT" because it is malformed. To return NULL instead, use `try_cast`. If necessary set "spark.sql.ansi.enabled" to "false" to bypass this error.
== SQL(line 1, position 43) ==
=======
[CAST_INVALID_INPUT] The value 'a' of the type "STRING" cannot be cast to "INT" because it is malformed. Correct the value as per the syntax, or change its target type. To return NULL instead, use `try_cast`. If necessary set "spark.sql.ansi.enabled" to "false" to bypass this error.
== SQL(line 1, position 42) ==
>>>>>>> 625afb4e
...t("abcd", -2), left("abcd", 0), left("abcd", 'a')
                                   ^^^^^^^^^^^^^^^^^


-- !query
select right("abcd", 2), right("abcd", 5), right("abcd", '2'), right("abcd", null)
-- !query schema
struct<right(abcd, 2):string,right(abcd, 5):string,right(abcd, 2):string,right(abcd, NULL):string>
-- !query output
cd	abcd	cd	NULL


-- !query
select right(null, -2)
-- !query schema
struct<right(NULL, -2):string>
-- !query output
NULL


-- !query
select right("abcd", -2), right("abcd", 0), right("abcd", 'a')
-- !query schema
struct<>
-- !query output
org.apache.spark.SparkNumberFormatException
<<<<<<< HEAD
[CAST_INVALID_INPUT] The value 'a' of the type "STRING" cannot be cast to "INT" because it is malformed. To return NULL instead, use `try_cast`. If necessary set "spark.sql.ansi.enabled" to "false" to bypass this error.
== SQL(line 1, position 45) ==
=======
[CAST_INVALID_INPUT] The value 'a' of the type "STRING" cannot be cast to "INT" because it is malformed. Correct the value as per the syntax, or change its target type. To return NULL instead, use `try_cast`. If necessary set "spark.sql.ansi.enabled" to "false" to bypass this error.
== SQL(line 1, position 44) ==
>>>>>>> 625afb4e
...("abcd", -2), right("abcd", 0), right("abcd", 'a')
                                   ^^^^^^^^^^^^^^^^^^


-- !query
SELECT split('aa1cc2ee3', '[1-9]+')
-- !query schema
struct<split(aa1cc2ee3, [1-9]+, -1):array<string>>
-- !query output
["aa","cc","ee",""]


-- !query
SELECT split('aa1cc2ee3', '[1-9]+', 2)
-- !query schema
struct<split(aa1cc2ee3, [1-9]+, 2):array<string>>
-- !query output
["aa","cc2ee3"]


-- !query
SELECT split_part('11.12.13', '.', 2)
-- !query schema
struct<split_part(11.12.13, ., 2):string>
-- !query output
12


-- !query
SELECT split_part('11.12.13', '.', -1)
-- !query schema
struct<split_part(11.12.13, ., -1):string>
-- !query output
13


-- !query
SELECT split_part('11.12.13', '.', -3)
-- !query schema
struct<split_part(11.12.13, ., -3):string>
-- !query output
11


-- !query
SELECT split_part('11.12.13', '', 1)
-- !query schema
struct<split_part(11.12.13, , 1):string>
-- !query output
11.12.13


-- !query
SELECT split_part('11ab12ab13', 'ab', 1)
-- !query schema
struct<split_part(11ab12ab13, ab, 1):string>
-- !query output
11


-- !query
SELECT split_part('11.12.13', '.', 0)
-- !query schema
struct<>
-- !query output
java.lang.ArrayIndexOutOfBoundsException
SQL array indices start at 1


-- !query
SELECT split_part('11.12.13', '.', 4)
-- !query schema
struct<split_part(11.12.13, ., 4):string>
-- !query output



-- !query
SELECT split_part('11.12.13', '.', 5)
-- !query schema
struct<split_part(11.12.13, ., 5):string>
-- !query output



-- !query
SELECT split_part('11.12.13', '.', -5)
-- !query schema
struct<split_part(11.12.13, ., -5):string>
-- !query output



-- !query
SELECT split_part(null, '.', 1)
-- !query schema
struct<split_part(NULL, ., 1):string>
-- !query output
NULL


-- !query
SELECT substr('Spark SQL', 5)
-- !query schema
struct<substr(Spark SQL, 5, 2147483647):string>
-- !query output
k SQL


-- !query
SELECT substr('Spark SQL', -3)
-- !query schema
struct<substr(Spark SQL, -3, 2147483647):string>
-- !query output
SQL


-- !query
SELECT substr('Spark SQL', 5, 1)
-- !query schema
struct<substr(Spark SQL, 5, 1):string>
-- !query output
k


-- !query
SELECT substr('Spark SQL' from 5)
-- !query schema
struct<substring(Spark SQL, 5, 2147483647):string>
-- !query output
k SQL


-- !query
SELECT substr('Spark SQL' from -3)
-- !query schema
struct<substring(Spark SQL, -3, 2147483647):string>
-- !query output
SQL


-- !query
SELECT substr('Spark SQL' from 5 for 1)
-- !query schema
struct<substring(Spark SQL, 5, 1):string>
-- !query output
k


-- !query
SELECT substring('Spark SQL', 5)
-- !query schema
struct<substring(Spark SQL, 5, 2147483647):string>
-- !query output
k SQL


-- !query
SELECT substring('Spark SQL', -3)
-- !query schema
struct<substring(Spark SQL, -3, 2147483647):string>
-- !query output
SQL


-- !query
SELECT substring('Spark SQL', 5, 1)
-- !query schema
struct<substring(Spark SQL, 5, 1):string>
-- !query output
k


-- !query
SELECT substring('Spark SQL' from 5)
-- !query schema
struct<substring(Spark SQL, 5, 2147483647):string>
-- !query output
k SQL


-- !query
SELECT substring('Spark SQL' from -3)
-- !query schema
struct<substring(Spark SQL, -3, 2147483647):string>
-- !query output
SQL


-- !query
SELECT substring('Spark SQL' from 5 for 1)
-- !query schema
struct<substring(Spark SQL, 5, 1):string>
-- !query output
k


-- !query
SELECT trim(" xyz "), ltrim(" xyz "), rtrim(" xyz ")
-- !query schema
struct<trim( xyz ):string,ltrim( xyz ):string,rtrim( xyz ):string>
-- !query output
xyz	xyz 	 xyz


-- !query
SELECT trim(BOTH 'xyz' FROM 'yxTomxx'), trim('xyz' FROM 'yxTomxx')
-- !query schema
struct<TRIM(BOTH xyz FROM yxTomxx):string,TRIM(BOTH xyz FROM yxTomxx):string>
-- !query output
Tom	Tom


-- !query
SELECT trim(BOTH 'x' FROM 'xxxbarxxx'), trim('x' FROM 'xxxbarxxx')
-- !query schema
struct<TRIM(BOTH x FROM xxxbarxxx):string,TRIM(BOTH x FROM xxxbarxxx):string>
-- !query output
bar	bar


-- !query
SELECT trim(LEADING 'xyz' FROM 'zzzytest')
-- !query schema
struct<TRIM(LEADING xyz FROM zzzytest):string>
-- !query output
test


-- !query
SELECT trim(LEADING 'xyz' FROM 'zzzytestxyz')
-- !query schema
struct<TRIM(LEADING xyz FROM zzzytestxyz):string>
-- !query output
testxyz


-- !query
SELECT trim(LEADING 'xy' FROM 'xyxXxyLAST WORD')
-- !query schema
struct<TRIM(LEADING xy FROM xyxXxyLAST WORD):string>
-- !query output
XxyLAST WORD


-- !query
SELECT trim(TRAILING 'xyz' FROM 'testxxzx')
-- !query schema
struct<TRIM(TRAILING xyz FROM testxxzx):string>
-- !query output
test


-- !query
SELECT trim(TRAILING 'xyz' FROM 'xyztestxxzx')
-- !query schema
struct<TRIM(TRAILING xyz FROM xyztestxxzx):string>
-- !query output
xyztest


-- !query
SELECT trim(TRAILING 'xy' FROM 'TURNERyxXxy')
-- !query schema
struct<TRIM(TRAILING xy FROM TURNERyxXxy):string>
-- !query output
TURNERyxX


-- !query
SELECT btrim('xyxtrimyyx', 'xy')
-- !query schema
struct<btrim(xyxtrimyyx, xy):string>
-- !query output
trim


-- !query
SELECT btrim(encode(" xyz ", 'utf-8'))
-- !query schema
struct<btrim(encode( xyz , utf-8)):string>
-- !query output
xyz


-- !query
SELECT btrim(encode('yxTomxx', 'utf-8'), encode('xyz', 'utf-8'))
-- !query schema
struct<btrim(encode(yxTomxx, utf-8), encode(xyz, utf-8)):string>
-- !query output
Tom


-- !query
SELECT btrim(encode('xxxbarxxx', 'utf-8'), encode('x', 'utf-8'))
-- !query schema
struct<btrim(encode(xxxbarxxx, utf-8), encode(x, utf-8)):string>
-- !query output
bar


-- !query
SELECT lpad('hi', 'invalid_length')
-- !query schema
struct<>
-- !query output
org.apache.spark.SparkNumberFormatException
<<<<<<< HEAD
[CAST_INVALID_INPUT] The value 'invalid_length' of the type "STRING" cannot be cast to "INT" because it is malformed. To return NULL instead, use `try_cast`. If necessary set "spark.sql.ansi.enabled" to "false" to bypass this error.
== SQL(line 1, position 8) ==
=======
[CAST_INVALID_INPUT] The value 'invalid_length' of the type "STRING" cannot be cast to "INT" because it is malformed. Correct the value as per the syntax, or change its target type. To return NULL instead, use `try_cast`. If necessary set "spark.sql.ansi.enabled" to "false" to bypass this error.
== SQL(line 1, position 7) ==
>>>>>>> 625afb4e
SELECT lpad('hi', 'invalid_length')
       ^^^^^^^^^^^^^^^^^^^^^^^^^^^^


-- !query
SELECT rpad('hi', 'invalid_length')
-- !query schema
struct<>
-- !query output
org.apache.spark.SparkNumberFormatException
<<<<<<< HEAD
[CAST_INVALID_INPUT] The value 'invalid_length' of the type "STRING" cannot be cast to "INT" because it is malformed. To return NULL instead, use `try_cast`. If necessary set "spark.sql.ansi.enabled" to "false" to bypass this error.
== SQL(line 1, position 8) ==
=======
[CAST_INVALID_INPUT] The value 'invalid_length' of the type "STRING" cannot be cast to "INT" because it is malformed. Correct the value as per the syntax, or change its target type. To return NULL instead, use `try_cast`. If necessary set "spark.sql.ansi.enabled" to "false" to bypass this error.
== SQL(line 1, position 7) ==
>>>>>>> 625afb4e
SELECT rpad('hi', 'invalid_length')
       ^^^^^^^^^^^^^^^^^^^^^^^^^^^^


-- !query
SELECT hex(lpad(unhex(''), 5))
-- !query schema
struct<hex(lpad(unhex(), 5, X'00')):string>
-- !query output
0000000000


-- !query
SELECT hex(lpad(unhex('aabb'), 5))
-- !query schema
struct<hex(lpad(unhex(aabb), 5, X'00')):string>
-- !query output
000000AABB


-- !query
SELECT hex(lpad(unhex('aabbcc'), 2))
-- !query schema
struct<hex(lpad(unhex(aabbcc), 2, X'00')):string>
-- !query output
AABB


-- !query
SELECT hex(lpad(unhex(''), 5, unhex('1f')))
-- !query schema
struct<hex(lpad(unhex(), 5, unhex(1f))):string>
-- !query output
1F1F1F1F1F


-- !query
SELECT hex(lpad(unhex('aa'), 5, unhex('1f')))
-- !query schema
struct<hex(lpad(unhex(aa), 5, unhex(1f))):string>
-- !query output
1F1F1F1FAA


-- !query
SELECT hex(lpad(unhex('aa'), 6, unhex('1f')))
-- !query schema
struct<hex(lpad(unhex(aa), 6, unhex(1f))):string>
-- !query output
1F1F1F1F1FAA


-- !query
SELECT hex(lpad(unhex(''), 5, unhex('1f2e')))
-- !query schema
struct<hex(lpad(unhex(), 5, unhex(1f2e))):string>
-- !query output
1F2E1F2E1F


-- !query
SELECT hex(lpad(unhex('aa'), 5, unhex('1f2e')))
-- !query schema
struct<hex(lpad(unhex(aa), 5, unhex(1f2e))):string>
-- !query output
1F2E1F2EAA


-- !query
SELECT hex(lpad(unhex('aa'), 6, unhex('1f2e')))
-- !query schema
struct<hex(lpad(unhex(aa), 6, unhex(1f2e))):string>
-- !query output
1F2E1F2E1FAA


-- !query
SELECT hex(lpad(unhex(''), 6, unhex('')))
-- !query schema
struct<hex(lpad(unhex(), 6, unhex())):string>
-- !query output



-- !query
SELECT hex(lpad(unhex('aabbcc'), 6, unhex('')))
-- !query schema
struct<hex(lpad(unhex(aabbcc), 6, unhex())):string>
-- !query output
AABBCC


-- !query
SELECT hex(lpad(unhex('aabbcc'), 2, unhex('ff')))
-- !query schema
struct<hex(lpad(unhex(aabbcc), 2, unhex(ff))):string>
-- !query output
AABB


-- !query
SELECT hex(rpad(unhex(''), 5))
-- !query schema
struct<hex(rpad(unhex(), 5, X'00')):string>
-- !query output
0000000000


-- !query
SELECT hex(rpad(unhex('aabb'), 5))
-- !query schema
struct<hex(rpad(unhex(aabb), 5, X'00')):string>
-- !query output
AABB000000


-- !query
SELECT hex(rpad(unhex('aabbcc'), 2))
-- !query schema
struct<hex(rpad(unhex(aabbcc), 2, X'00')):string>
-- !query output
AABB


-- !query
SELECT hex(rpad(unhex(''), 5, unhex('1f')))
-- !query schema
struct<hex(rpad(unhex(), 5, unhex(1f))):string>
-- !query output
1F1F1F1F1F


-- !query
SELECT hex(rpad(unhex('aa'), 5, unhex('1f')))
-- !query schema
struct<hex(rpad(unhex(aa), 5, unhex(1f))):string>
-- !query output
AA1F1F1F1F


-- !query
SELECT hex(rpad(unhex('aa'), 6, unhex('1f')))
-- !query schema
struct<hex(rpad(unhex(aa), 6, unhex(1f))):string>
-- !query output
AA1F1F1F1F1F


-- !query
SELECT hex(rpad(unhex(''), 5, unhex('1f2e')))
-- !query schema
struct<hex(rpad(unhex(), 5, unhex(1f2e))):string>
-- !query output
1F2E1F2E1F


-- !query
SELECT hex(rpad(unhex('aa'), 5, unhex('1f2e')))
-- !query schema
struct<hex(rpad(unhex(aa), 5, unhex(1f2e))):string>
-- !query output
AA1F2E1F2E


-- !query
SELECT hex(rpad(unhex('aa'), 6, unhex('1f2e')))
-- !query schema
struct<hex(rpad(unhex(aa), 6, unhex(1f2e))):string>
-- !query output
AA1F2E1F2E1F


-- !query
SELECT hex(rpad(unhex(''), 6, unhex('')))
-- !query schema
struct<hex(rpad(unhex(), 6, unhex())):string>
-- !query output



-- !query
SELECT hex(rpad(unhex('aabbcc'), 6, unhex('')))
-- !query schema
struct<hex(rpad(unhex(aabbcc), 6, unhex())):string>
-- !query output
AABBCC


-- !query
SELECT hex(rpad(unhex('aabbcc'), 2, unhex('ff')))
-- !query schema
struct<hex(rpad(unhex(aabbcc), 2, unhex(ff))):string>
-- !query output
AABB


-- !query
SELECT lpad('abc', 5, x'57')
-- !query schema
struct<lpad(abc, 5, X'57'):string>
-- !query output
WWabc


-- !query
SELECT lpad(x'57', 5, 'abc')
-- !query schema
struct<lpad(X'57', 5, abc):string>
-- !query output
abcaW


-- !query
SELECT rpad('abc', 5, x'57')
-- !query schema
struct<rpad(abc, 5, X'57'):string>
-- !query output
abcWW


-- !query
SELECT rpad(x'57', 5, 'abc')
-- !query schema
struct<rpad(X'57', 5, abc):string>
-- !query output
Wabca


-- !query
select decode()
-- !query schema
struct<>
-- !query output
org.apache.spark.sql.AnalysisException
Invalid number of arguments for function decode. Expected: 2; Found: 0; line 1 pos 7


-- !query
select decode(encode('abc', 'utf-8'))
-- !query schema
struct<>
-- !query output
org.apache.spark.sql.AnalysisException
Invalid number of arguments for function decode. Expected: 2; Found: 1; line 1 pos 7


-- !query
select decode(encode('abc', 'utf-8'), 'utf-8')
-- !query schema
struct<decode(encode(abc, utf-8), utf-8):string>
-- !query output
abc


-- !query
select decode(1, 1, 'Southlake')
-- !query schema
struct<decode(1, 1, Southlake):string>
-- !query output
Southlake


-- !query
select decode(2, 1, 'Southlake')
-- !query schema
struct<decode(2, 1, Southlake):string>
-- !query output
NULL


-- !query
select decode(2, 1, 'Southlake', 2, 'San Francisco', 3, 'New Jersey', 4, 'Seattle', 'Non domestic')
-- !query schema
struct<decode(2, 1, Southlake, 2, San Francisco, 3, New Jersey, 4, Seattle, Non domestic):string>
-- !query output
San Francisco


-- !query
select decode(6, 1, 'Southlake', 2, 'San Francisco', 3, 'New Jersey', 4, 'Seattle', 'Non domestic')
-- !query schema
struct<decode(6, 1, Southlake, 2, San Francisco, 3, New Jersey, 4, Seattle, Non domestic):string>
-- !query output
Non domestic


-- !query
select decode(6, 1, 'Southlake', 2, 'San Francisco', 3, 'New Jersey', 4, 'Seattle')
-- !query schema
struct<decode(6, 1, Southlake, 2, San Francisco, 3, New Jersey, 4, Seattle):string>
-- !query output
NULL


-- !query
SELECT CONTAINS(null, 'Spark')
-- !query schema
struct<contains(NULL, Spark):boolean>
-- !query output
NULL


-- !query
SELECT CONTAINS('Spark SQL', null)
-- !query schema
struct<contains(Spark SQL, NULL):boolean>
-- !query output
NULL


-- !query
SELECT CONTAINS(null, null)
-- !query schema
struct<contains(NULL, NULL):boolean>
-- !query output
NULL


-- !query
SELECT CONTAINS('Spark SQL', 'Spark')
-- !query schema
struct<contains(Spark SQL, Spark):boolean>
-- !query output
true


-- !query
SELECT CONTAINS('Spark SQL', 'SQL')
-- !query schema
struct<contains(Spark SQL, SQL):boolean>
-- !query output
true


-- !query
SELECT CONTAINS('Spark SQL', 'SPARK')
-- !query schema
struct<contains(Spark SQL, SPARK):boolean>
-- !query output
false


-- !query
SELECT startswith('Spark SQL', 'ark')
-- !query schema
struct<startswith(Spark SQL, ark):boolean>
-- !query output
false


-- !query
SELECT startswith('Spark SQL', 'Spa')
-- !query schema
struct<startswith(Spark SQL, Spa):boolean>
-- !query output
true


-- !query
SELECT startswith(null, 'Spark')
-- !query schema
struct<startswith(NULL, Spark):boolean>
-- !query output
NULL


-- !query
SELECT startswith('Spark', null)
-- !query schema
struct<startswith(Spark, NULL):boolean>
-- !query output
NULL


-- !query
SELECT startswith(null, null)
-- !query schema
struct<startswith(NULL, NULL):boolean>
-- !query output
NULL


-- !query
SELECT endswith('Spark SQL', 'QL')
-- !query schema
struct<endswith(Spark SQL, QL):boolean>
-- !query output
true


-- !query
SELECT endswith('Spark SQL', 'Spa')
-- !query schema
struct<endswith(Spark SQL, Spa):boolean>
-- !query output
false


-- !query
SELECT endswith(null, 'Spark')
-- !query schema
struct<endswith(NULL, Spark):boolean>
-- !query output
NULL


-- !query
SELECT endswith('Spark', null)
-- !query schema
struct<endswith(Spark, NULL):boolean>
-- !query output
NULL


-- !query
SELECT endswith(null, null)
-- !query schema
struct<endswith(NULL, NULL):boolean>
-- !query output
NULL


-- !query
SELECT contains(x'537061726b2053514c', x'537061726b')
-- !query schema
struct<contains(X'537061726B2053514C', X'537061726B'):boolean>
-- !query output
true


-- !query
SELECT contains(x'', x'')
-- !query schema
struct<contains(X'', X''):boolean>
-- !query output
true


-- !query
SELECT contains(x'537061726b2053514c', null)
-- !query schema
struct<contains(X'537061726B2053514C', NULL):boolean>
-- !query output
NULL


-- !query
SELECT contains(12, '1')
-- !query schema
struct<contains(12, 1):boolean>
-- !query output
true


-- !query
SELECT contains(true, 'ru')
-- !query schema
struct<contains(true, ru):boolean>
-- !query output
true


-- !query
SELECT contains(x'12', 12)
-- !query schema
struct<contains(X'12', 12):boolean>
-- !query output
false


-- !query
SELECT contains(true, false)
-- !query schema
struct<contains(true, false):boolean>
-- !query output
false


-- !query
SELECT startswith(x'537061726b2053514c', x'537061726b')
-- !query schema
struct<startswith(X'537061726B2053514C', X'537061726B'):boolean>
-- !query output
true


-- !query
SELECT startswith(x'537061726b2053514c', x'')
-- !query schema
struct<startswith(X'537061726B2053514C', X''):boolean>
-- !query output
true


-- !query
SELECT startswith(x'', x'')
-- !query schema
struct<startswith(X'', X''):boolean>
-- !query output
true


-- !query
SELECT startswith(x'537061726b2053514c', null)
-- !query schema
struct<startswith(X'537061726B2053514C', NULL):boolean>
-- !query output
NULL


-- !query
SELECT endswith(x'537061726b2053514c', x'53516c')
-- !query schema
struct<endswith(X'537061726B2053514C', X'53516C'):boolean>
-- !query output
false


-- !query
SELECT endsWith(x'537061726b2053514c', x'537061726b')
-- !query schema
struct<endswith(X'537061726B2053514C', X'537061726B'):boolean>
-- !query output
false


-- !query
SELECT endsWith(x'537061726b2053514c', x'')
-- !query schema
struct<endswith(X'537061726B2053514C', X''):boolean>
-- !query output
true


-- !query
SELECT endsWith(x'', x'')
-- !query schema
struct<endswith(X'', X''):boolean>
-- !query output
true


-- !query
SELECT endsWith(x'537061726b2053514c', null)
-- !query schema
struct<endswith(X'537061726B2053514C', NULL):boolean>
-- !query output
NULL


-- !query
select to_number('454', '000')
-- !query schema
struct<to_number(454, 000):decimal(3,0)>
-- !query output
454


-- !query
select to_number('454.2', '000.0')
-- !query schema
struct<to_number(454.2, 000.0):decimal(4,1)>
-- !query output
454.2


-- !query
select to_number('12,454', '00,000')
-- !query schema
struct<to_number(12,454, 00,000):decimal(5,0)>
-- !query output
12454


-- !query
select to_number('$78.12', '$00.00')
-- !query schema
struct<to_number($78.12, $00.00):decimal(4,2)>
-- !query output
78.12


-- !query
select to_number('+454', 'S000')
-- !query schema
struct<to_number(+454, S000):decimal(3,0)>
-- !query output
454


-- !query
select to_number('-454', 'S000')
-- !query schema
struct<to_number(-454, S000):decimal(3,0)>
-- !query output
-454


-- !query
select to_number('12,454.8-', '00,000.9MI')
-- !query schema
struct<to_number(12,454.8-, 00,000.9MI):decimal(6,1)>
-- !query output
-12454.8


-- !query
select to_number('00,454.8-', '00,000.9MI')
-- !query schema
struct<to_number(00,454.8-, 00,000.9MI):decimal(6,1)>
-- !query output
-454.8


-- !query
select to_number('<00,454.8>', '00,000.9PR')
-- !query schema
struct<to_number(<00,454.8>, 00,000.9PR):decimal(6,1)>
-- !query output
-454.8


-- !query
select to_binary('abc')
-- !query schema
struct<to_binary(abc):binary>
-- !query output
� 


-- !query
select to_binary('abc', 'utf-8')
-- !query schema
struct<to_binary(abc, utf-8):binary>
-- !query output
abc


-- !query
select to_binary('abc', 'base64')
-- !query schema
struct<to_binary(abc, base64):binary>
-- !query output
i�


-- !query
select to_binary('abc', 'hex')
-- !query schema
struct<to_binary(abc, hex):binary>
-- !query output
� 


-- !query
select to_binary('abc', concat('utf', '-8'))
-- !query schema
struct<to_binary(abc, concat(utf, -8)):binary>
-- !query output
abc


-- !query
select to_binary('abc', 'Hex')
-- !query schema
struct<to_binary(abc, Hex):binary>
-- !query output
� 


-- !query
select to_binary('abc', null)
-- !query schema
struct<to_binary(abc, NULL):binary>
-- !query output
NULL


-- !query
select to_binary(null, 'utf-8')
-- !query schema
struct<to_binary(NULL, utf-8):binary>
-- !query output
NULL


-- !query
select to_binary(null, null)
-- !query schema
struct<to_binary(NULL, NULL):binary>
-- !query output
NULL


-- !query
select to_binary(null, cast(null as string))
-- !query schema
struct<to_binary(NULL, CAST(NULL AS STRING)):binary>
-- !query output
NULL


-- !query
select to_binary(null, cast(null as int))
-- !query schema
struct<>
-- !query output
org.apache.spark.sql.AnalysisException
The 'format' parameter of function 'to_binary' needs to be a string literal.; line 1 pos 7


-- !query
select to_binary('abc', 1)
-- !query schema
struct<>
-- !query output
org.apache.spark.sql.AnalysisException
The 'format' parameter of function 'to_binary' needs to be a string literal.; line 1 pos 7


-- !query
select to_binary('abc', 'invalidFormat')
-- !query schema
struct<>
-- !query output
org.apache.spark.sql.AnalysisException
Invalid value for the 'format' parameter of function 'to_binary': invalidformat. The value has to be a case-insensitive string literal of 'hex', 'utf-8', or 'base64'.


-- !query
select to_binary('a!', 'base64')
-- !query schema
struct<>
-- !query output
java.lang.IllegalArgumentException
Last unit does not have enough valid bits<|MERGE_RESOLUTION|>--- conflicted
+++ resolved
@@ -82,13 +82,8 @@
 struct<>
 -- !query output
 org.apache.spark.SparkNumberFormatException
-<<<<<<< HEAD
-[CAST_INVALID_INPUT] The value 'a' of the type "STRING" cannot be cast to "INT" because it is malformed. To return NULL instead, use `try_cast`. If necessary set "spark.sql.ansi.enabled" to "false" to bypass this error.
+[CAST_INVALID_INPUT] The value 'a' of the type "STRING" cannot be cast to "INT" because it is malformed. Correct the value as per the syntax, or change its target type. To return NULL instead, use `try_cast`. If necessary set "spark.sql.ansi.enabled" to "false" to bypass this error.
 == SQL(line 1, position 43) ==
-=======
-[CAST_INVALID_INPUT] The value 'a' of the type "STRING" cannot be cast to "INT" because it is malformed. Correct the value as per the syntax, or change its target type. To return NULL instead, use `try_cast`. If necessary set "spark.sql.ansi.enabled" to "false" to bypass this error.
-== SQL(line 1, position 42) ==
->>>>>>> 625afb4e
 ...t("abcd", -2), left("abcd", 0), left("abcd", 'a')
                                    ^^^^^^^^^^^^^^^^^
 
@@ -115,13 +110,8 @@
 struct<>
 -- !query output
 org.apache.spark.SparkNumberFormatException
-<<<<<<< HEAD
-[CAST_INVALID_INPUT] The value 'a' of the type "STRING" cannot be cast to "INT" because it is malformed. To return NULL instead, use `try_cast`. If necessary set "spark.sql.ansi.enabled" to "false" to bypass this error.
+[CAST_INVALID_INPUT] The value 'a' of the type "STRING" cannot be cast to "INT" because it is malformed. Correct the value as per the syntax, or change its target type. To return NULL instead, use `try_cast`. If necessary set "spark.sql.ansi.enabled" to "false" to bypass this error.
 == SQL(line 1, position 45) ==
-=======
-[CAST_INVALID_INPUT] The value 'a' of the type "STRING" cannot be cast to "INT" because it is malformed. Correct the value as per the syntax, or change its target type. To return NULL instead, use `try_cast`. If necessary set "spark.sql.ansi.enabled" to "false" to bypass this error.
-== SQL(line 1, position 44) ==
->>>>>>> 625afb4e
 ...("abcd", -2), right("abcd", 0), right("abcd", 'a')
                                    ^^^^^^^^^^^^^^^^^^
 
@@ -429,13 +419,8 @@
 struct<>
 -- !query output
 org.apache.spark.SparkNumberFormatException
-<<<<<<< HEAD
-[CAST_INVALID_INPUT] The value 'invalid_length' of the type "STRING" cannot be cast to "INT" because it is malformed. To return NULL instead, use `try_cast`. If necessary set "spark.sql.ansi.enabled" to "false" to bypass this error.
+[CAST_INVALID_INPUT] The value 'invalid_length' of the type "STRING" cannot be cast to "INT" because it is malformed. Correct the value as per the syntax, or change its target type. To return NULL instead, use `try_cast`. If necessary set "spark.sql.ansi.enabled" to "false" to bypass this error.
 == SQL(line 1, position 8) ==
-=======
-[CAST_INVALID_INPUT] The value 'invalid_length' of the type "STRING" cannot be cast to "INT" because it is malformed. Correct the value as per the syntax, or change its target type. To return NULL instead, use `try_cast`. If necessary set "spark.sql.ansi.enabled" to "false" to bypass this error.
-== SQL(line 1, position 7) ==
->>>>>>> 625afb4e
 SELECT lpad('hi', 'invalid_length')
        ^^^^^^^^^^^^^^^^^^^^^^^^^^^^
 
@@ -446,13 +431,8 @@
 struct<>
 -- !query output
 org.apache.spark.SparkNumberFormatException
-<<<<<<< HEAD
-[CAST_INVALID_INPUT] The value 'invalid_length' of the type "STRING" cannot be cast to "INT" because it is malformed. To return NULL instead, use `try_cast`. If necessary set "spark.sql.ansi.enabled" to "false" to bypass this error.
+[CAST_INVALID_INPUT] The value 'invalid_length' of the type "STRING" cannot be cast to "INT" because it is malformed. Correct the value as per the syntax, or change its target type. To return NULL instead, use `try_cast`. If necessary set "spark.sql.ansi.enabled" to "false" to bypass this error.
 == SQL(line 1, position 8) ==
-=======
-[CAST_INVALID_INPUT] The value 'invalid_length' of the type "STRING" cannot be cast to "INT" because it is malformed. Correct the value as per the syntax, or change its target type. To return NULL instead, use `try_cast`. If necessary set "spark.sql.ansi.enabled" to "false" to bypass this error.
-== SQL(line 1, position 7) ==
->>>>>>> 625afb4e
 SELECT rpad('hi', 'invalid_length')
        ^^^^^^^^^^^^^^^^^^^^^^^^^^^^
 
