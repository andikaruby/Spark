--- conflicted
+++ resolved
@@ -614,13 +614,48 @@
 
 
 -- !query
-<<<<<<< HEAD
+SELECT TRANSFORM(DISTINCT b, a, c)
+  USING 'cat' AS (a, b, c)
+FROM script_trans
+WHERE a <= 4
+-- !query schema
+struct<>
+-- !query output
+org.apache.spark.sql.catalyst.parser.ParseException
+
+TRANSFORM does not support DISTINCT/ALL in inputs(line 1, pos 17)
+
+== SQL ==
+SELECT TRANSFORM(DISTINCT b, a, c)
+-----------------^^^
+  USING 'cat' AS (a, b, c)
+FROM script_trans
+WHERE a <= 4
+
+
+-- !query
+SELECT TRANSFORM(ALL b, a, c)
+  USING 'cat' AS (a, b, c)
+FROM script_trans
+WHERE a <= 4
+-- !query schema
+struct<>
+-- !query output
+org.apache.spark.sql.catalyst.parser.ParseException
+
+TRANSFORM does not support DISTINCT/ALL in inputs(line 1, pos 17)
+
+== SQL ==
+SELECT TRANSFORM(ALL b, a, c)
+-----------------^^^
+  USING 'cat' AS (a, b, c)
+FROM script_trans
+WHERE a <= 4
+
+
+-- !query
 SELECT TRANSFORM(b AS b_1, MAX(a), CAST(sum(c) AS STRING))
   USING 'cat' AS (a, b, c)
-=======
-SELECT TRANSFORM(`(a|b)?+.+`)
-  USING 'cat' AS (c)
->>>>>>> 31555f77
 FROM script_trans
 WHERE a <= 2
 GROUP BY b
@@ -662,7 +697,6 @@
 GROUP BY b
 
 
-
 -- !query
 SELECT TRANSFORM(b, MAX(a) AS max_a, CAST(sum(c) AS STRING))
   USING 'cat' AS (a, b, c)
@@ -672,7 +706,6 @@
 -- !query schema
 struct<>
 -- !query output
-<<<<<<< HEAD
 org.apache.spark.sql.catalyst.parser.ParseException
 
 no viable alternative at input 'SELECT TRANSFORM(b, MAX(a) AS'(line 1, pos 27)
@@ -683,49 +716,4 @@
   USING 'cat' AS (a, b, c)
 FROM script_trans
 WHERE a <= 2
-GROUP BY b
-=======
-1
-2
-3
-
-
--- !query
-SELECT TRANSFORM(DISTINCT b, a, c)
-  USING 'cat' AS (a, b, c)
-FROM script_trans
-WHERE a <= 4
--- !query schema
-struct<>
--- !query output
-org.apache.spark.sql.catalyst.parser.ParseException
-
-TRANSFORM does not support DISTINCT/ALL in inputs(line 1, pos 17)
-
-== SQL ==
-SELECT TRANSFORM(DISTINCT b, a, c)
------------------^^^
-  USING 'cat' AS (a, b, c)
-FROM script_trans
-WHERE a <= 4
-
-
--- !query
-SELECT TRANSFORM(ALL b, a, c)
-  USING 'cat' AS (a, b, c)
-FROM script_trans
-WHERE a <= 4
--- !query schema
-struct<>
--- !query output
-org.apache.spark.sql.catalyst.parser.ParseException
-
-TRANSFORM does not support DISTINCT/ALL in inputs(line 1, pos 17)
-
-== SQL ==
-SELECT TRANSFORM(ALL b, a, c)
------------------^^^
-  USING 'cat' AS (a, b, c)
-FROM script_trans
-WHERE a <= 4
->>>>>>> 31555f77
+GROUP BY b