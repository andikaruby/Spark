-- Automatically generated by SQLQueryTestSuite
-- !query
SELECT mask('AbCD123-@$#')
-- !query schema
<<<<<<< HEAD
struct<mask('AbCD123-@$#'):string>
=======
struct<mask(AbCD123-@$#, X, x, n, NULL):string>
>>>>>>> f348d4fb
-- !query output
XxXXnnn-@$#


-- !query
SELECT mask('AbCD123-@$#', 'Q')
-- !query schema
<<<<<<< HEAD
struct<mask('AbCD123-@$#', 'Q'):string>
=======
struct<mask(AbCD123-@$#, Q, x, n, NULL):string>
>>>>>>> f348d4fb
-- !query output
QxQQnnn-@$#


-- !query
SELECT mask('AbCD123-@$#', 'Q', 'q')
-- !query schema
<<<<<<< HEAD
struct<mask('AbCD123-@$#', 'Q', 'q'):string>
=======
struct<mask(AbCD123-@$#, Q, q, n, NULL):string>
>>>>>>> f348d4fb
-- !query output
QqQQnnn-@$#


-- !query
SELECT mask('AbCD123-@$#', 'Q', 'q', 'd')
-- !query schema
<<<<<<< HEAD
struct<mask('AbCD123-@$#', 'Q', 'q', 'd'):string>
=======
struct<mask(AbCD123-@$#, Q, q, d, NULL):string>
>>>>>>> f348d4fb
-- !query output
QqQQddd-@$#


-- !query
SELECT mask('AbCD123-@$#', 'Q', 'q', 'd', 'o')
-- !query schema
struct<mask('AbCD123-@$#', 'Q', 'q', 'd', 'o'):string>
-- !query output
QqQQdddoooo


-- !query
SELECT mask('AbCD123-@$#', 'Qa', 'qa', 'da', 'oa')
-- !query schema
struct<>
-- !query output
org.apache.spark.sql.AnalysisException
{
  "errorClass" : "DATATYPE_MISMATCH.INPUT_SIZE_NOT_ONE",
  "sqlState" : "42K09",
  "messageParameters" : {
    "exprName" : "upperChar",
    "sqlExpr" : "\"mask(AbCD123-@$#, Qa, qa, da, oa)\""
  },
  "queryContext" : [ {
    "objectType" : "",
    "objectName" : "",
    "startIndex" : 8,
    "stopIndex" : 50,
    "fragment" : "mask('AbCD123-@$#', 'Qa', 'qa', 'da', 'oa')"
  } ]
}


-- !query
SELECT mask('AbCD123-@$#', NULL, 'q', 'd', 'o')
-- !query schema
<<<<<<< HEAD
struct<mask('AbCD123-@$#', - 1, 'q', 'd', 'o'):string>
=======
struct<mask(AbCD123-@$#, NULL, q, d, o):string>
>>>>>>> f348d4fb
-- !query output
AqCDdddoooo


-- !query
SELECT mask('AbCD123-@$#', NULL, NULL, 'd', 'o')
-- !query schema
<<<<<<< HEAD
struct<mask('AbCD123-@$#', - 1, - 1, 'd', 'o'):string>
=======
struct<mask(AbCD123-@$#, NULL, NULL, d, o):string>
>>>>>>> f348d4fb
-- !query output
AbCDdddoooo


-- !query
SELECT mask('AbCD123-@$#', NULL, NULL, NULL, 'o')
-- !query schema
<<<<<<< HEAD
struct<mask('AbCD123-@$#', - 1, - 1, - 1, 'o'):string>
=======
struct<mask(AbCD123-@$#, NULL, NULL, NULL, o):string>
>>>>>>> f348d4fb
-- !query output
AbCD123oooo


-- !query
SELECT mask('AbCD123-@$#', NULL, NULL, NULL, NULL)
-- !query schema
<<<<<<< HEAD
struct<mask('AbCD123-@$#', - 1, - 1, - 1, - 1):string>
=======
struct<mask(AbCD123-@$#, NULL, NULL, NULL, NULL):string>
>>>>>>> f348d4fb
-- !query output
AbCD123-@$#


-- !query
SELECT mask(NULL)
-- !query schema
<<<<<<< HEAD
struct<mask(NULL):string>
=======
struct<mask(NULL, X, x, n, NULL):string>
>>>>>>> f348d4fb
-- !query output
NULL


-- !query
SELECT mask(NULL, NULL, 'q', 'd', 'o')
-- !query schema
<<<<<<< HEAD
struct<mask(NULL, - 1, 'q', 'd', 'o'):string>
=======
struct<mask(NULL, NULL, q, d, o):string>
>>>>>>> f348d4fb
-- !query output
NULL


-- !query
SELECT mask(NULL, NULL, NULL, 'd', 'o')
-- !query schema
<<<<<<< HEAD
struct<mask(NULL, - 1, - 1, 'd', 'o'):string>
=======
struct<mask(NULL, NULL, NULL, d, o):string>
>>>>>>> f348d4fb
-- !query output
NULL


-- !query
SELECT mask(NULL, NULL, NULL, NULL, 'o')
-- !query schema
<<<<<<< HEAD
struct<mask(NULL, - 1, - 1, - 1, 'o'):string>
=======
struct<mask(NULL, NULL, NULL, NULL, o):string>
>>>>>>> f348d4fb
-- !query output
NULL


-- !query
<<<<<<< HEAD
SELECT mask(NULL, -1, -1, -1, -1)
-- !query schema
struct<mask(NULL, - 1, - 1, - 1, - 1):string>
-- !query output
NULL


-- !query
SELECT mask('AbCD123-@$#', NULL, -1, -1, -1)
-- !query schema
struct<>
-- !query output
org.apache.spark.sql.AnalysisException
{
  "errorClass" : "DATATYPE_MISMATCH.UNEXPECTED_NULL",
  "messageParameters" : {
    "exprName" : "upperChar",
    "sqlExpr" : "\"mask(AbCD123-@$#, NULL, -1, -1, -1)\""
  },
  "queryContext" : [ {
    "objectType" : "",
    "objectName" : "",
    "startIndex" : 8,
    "stopIndex" : 44,
    "fragment" : "mask('AbCD123-@$#', NULL, -1, -1, -1)"
  } ]
}


-- !query
SELECT mask('AbCD123-@$#', -1, NULL, -1, -1)
-- !query schema
struct<>
-- !query output
org.apache.spark.sql.AnalysisException
{
  "errorClass" : "DATATYPE_MISMATCH.UNEXPECTED_NULL",
  "messageParameters" : {
    "exprName" : "lowerChar",
    "sqlExpr" : "\"mask(AbCD123-@$#, -1, NULL, -1, -1)\""
  },
  "queryContext" : [ {
    "objectType" : "",
    "objectName" : "",
    "startIndex" : 8,
    "stopIndex" : 44,
    "fragment" : "mask('AbCD123-@$#', -1, NULL, -1, -1)"
  } ]
}


-- !query
SELECT mask('AbCD123-@$#', -1, -1, NULL, -1)
-- !query schema
struct<>
-- !query output
org.apache.spark.sql.AnalysisException
{
  "errorClass" : "DATATYPE_MISMATCH.UNEXPECTED_NULL",
  "messageParameters" : {
    "exprName" : "digitChar",
    "sqlExpr" : "\"mask(AbCD123-@$#, -1, -1, NULL, -1)\""
  },
  "queryContext" : [ {
    "objectType" : "",
    "objectName" : "",
    "startIndex" : 8,
    "stopIndex" : 44,
    "fragment" : "mask('AbCD123-@$#', -1, -1, NULL, -1)"
  } ]
}


-- !query
SELECT mask('AbCD123-@$#', -1, -1, -1, NULL)
-- !query schema
struct<>
-- !query output
org.apache.spark.sql.AnalysisException
{
  "errorClass" : "DATATYPE_MISMATCH.UNEXPECTED_NULL",
  "messageParameters" : {
    "exprName" : "otherChar",
    "sqlExpr" : "\"mask(AbCD123-@$#, -1, -1, -1, NULL)\""
  },
  "queryContext" : [ {
    "objectType" : "",
    "objectName" : "",
    "startIndex" : 8,
    "stopIndex" : 44,
    "fragment" : "mask('AbCD123-@$#', -1, -1, -1, NULL)"
  } ]
}


-- !query
=======
>>>>>>> f348d4fb
SELECT mask('AbCD123-@$#', NULL, NULL, NULL, NULL)
-- !query schema
struct<mask(AbCD123-@$#, NULL, NULL, NULL, NULL):string>
-- !query output
AbCD123-@$#


-- !query
SELECT mask(c1) from values ('AbCD123-@$#') as tab(c1)
-- !query schema
<<<<<<< HEAD
struct<mask(c1):string>
=======
struct<mask(c1, X, x, n, NULL):string>
>>>>>>> f348d4fb
-- !query output
XxXXnnn-@$#


-- !query
SELECT mask(c1, 'Q') from values ('AbCD123-@$#') as tab(c1)
-- !query schema
<<<<<<< HEAD
struct<mask(c1, 'Q'):string>
=======
struct<mask(c1, Q, x, n, NULL):string>
>>>>>>> f348d4fb
-- !query output
QxQQnnn-@$#


-- !query
SELECT mask(c1, 'Q', 'q')from values ('AbCD123-@$#') as tab(c1)
-- !query schema
<<<<<<< HEAD
struct<mask(c1, 'Q', 'q'):string>
=======
struct<mask(c1, Q, q, n, NULL):string>
>>>>>>> f348d4fb
-- !query output
QqQQnnn-@$#


-- !query
SELECT mask(c1, 'Q', 'q', 'd') from values ('AbCD123-@$#') as tab(c1)
-- !query schema
<<<<<<< HEAD
struct<mask(c1, 'Q', 'q', 'd'):string>
=======
struct<mask(c1, Q, q, d, NULL):string>
>>>>>>> f348d4fb
-- !query output
QqQQddd-@$#


-- !query
SELECT mask(c1, 'Q', 'q', 'd', 'o') from values ('AbCD123-@$#') as tab(c1)
-- !query schema
struct<mask(c1, 'Q', 'q', 'd', 'o'):string>
-- !query output
QqQQdddoooo


-- !query
SELECT mask(c1, NULL, 'q', 'd', 'o') from values ('AbCD123-@$#') as tab(c1)
-- !query schema
<<<<<<< HEAD
struct<mask(c1, - 1, 'q', 'd', 'o'):string>
=======
struct<mask(c1, NULL, q, d, o):string>
>>>>>>> f348d4fb
-- !query output
AqCDdddoooo


-- !query
SELECT mask(c1, NULL, NULL, 'd', 'o') from values ('AbCD123-@$#') as tab(c1)
-- !query schema
<<<<<<< HEAD
struct<mask(c1, - 1, - 1, 'd', 'o'):string>
=======
struct<mask(c1, NULL, NULL, d, o):string>
>>>>>>> f348d4fb
-- !query output
AbCDdddoooo


-- !query
SELECT mask(c1, NULL, NULL, NULL, 'o') from values ('AbCD123-@$#') as tab(c1)
-- !query schema
<<<<<<< HEAD
struct<mask(c1, - 1, - 1, - 1, 'o'):string>
=======
struct<mask(c1, NULL, NULL, NULL, o):string>
>>>>>>> f348d4fb
-- !query output
AbCD123oooo


-- !query
SELECT mask(c1, NULL, NULL, NULL, NULL) from values ('AbCD123-@$#') as tab(c1)
-- !query schema
<<<<<<< HEAD
struct<mask(c1, - 1, - 1, - 1, - 1):string>
=======
struct<mask(c1, NULL, NULL, NULL, NULL):string>
>>>>>>> f348d4fb
-- !query output
AbCD123-@$#


-- !query
SELECT mask(c1, NULL, 'q', 'd', 'o') from values ('AbCD123-@$#') as tab(c1)
-- !query schema
struct<mask(c1, NULL, q, d, o):string>
-- !query output
AqCDdddoooo


-- !query
SELECT mask(c1, 'Q', NULL, 'd', 'o') from values ('AbCD123-@$#') as tab(c1)
-- !query schema
struct<mask(c1, Q, NULL, d, o):string>
-- !query output
QbQQdddoooo


-- !query
SELECT mask(c1, 'Q', 'q', NULL, 'o') from values ('AbCD123-@$#') as tab(c1)
-- !query schema
struct<mask(c1, Q, q, NULL, o):string>
-- !query output
QqQQ123oooo


-- !query
SELECT mask(c1, 'Q', 'q', 'd', NULL) from values ('AbCD123-@$#') as tab(c1)
-- !query schema
struct<mask(c1, Q, q, d, NULL):string>
-- !query output
QqQQddd-@$#


-- !query
SELECT mask(NULL, 'Q', 'q', 'd', NULL) from values ('AbCD123-@$#') as tab(c1)
-- !query schema
struct<mask(NULL, Q, q, d, NULL):string>
-- !query output
NULL


-- !query
SELECT mask('abcd-EFGH-8765-4321')
-- !query schema
<<<<<<< HEAD
struct<mask('abcd-EFGH-8765-4321'):string>
=======
struct<mask(abcd-EFGH-8765-4321, X, x, n, NULL):string>
>>>>>>> f348d4fb
-- !query output
xxxx-XXXX-nnnn-nnnn


-- !query
SELECT mask('abcd-EFGH-8765-4321', 'Q')
-- !query schema
<<<<<<< HEAD
struct<mask('abcd-EFGH-8765-4321', 'Q'):string>
=======
struct<mask(abcd-EFGH-8765-4321, Q, x, n, NULL):string>
>>>>>>> f348d4fb
-- !query output
xxxx-QQQQ-nnnn-nnnn


-- !query
SELECT mask('abcd-EFGH-8765-4321', 'Q', 'q')
-- !query schema
<<<<<<< HEAD
struct<mask('abcd-EFGH-8765-4321', 'Q', 'q'):string>
=======
struct<mask(abcd-EFGH-8765-4321, Q, q, n, NULL):string>
>>>>>>> f348d4fb
-- !query output
qqqq-QQQQ-nnnn-nnnn


-- !query
SELECT mask('abcd-EFGH-8765-4321', 'Q', 'q', 'd')
-- !query schema
<<<<<<< HEAD
struct<mask('abcd-EFGH-8765-4321', 'Q', 'q', 'd'):string>
=======
struct<mask(abcd-EFGH-8765-4321, Q, q, d, NULL):string>
>>>>>>> f348d4fb
-- !query output
qqqq-QQQQ-dddd-dddd


-- !query
SELECT mask('abcd-EFGH-8765-4321', 'Q', 'q', 'd', '*')
-- !query schema
struct<mask('abcd-EFGH-8765-4321', 'Q', 'q', 'd', '*'):string>
-- !query output
qqqq*QQQQ*dddd*dddd


-- !query
SELECT mask('abcd-EFGH-8765-4321', NULL, 'q', 'd', '*')
-- !query schema
<<<<<<< HEAD
struct<mask('abcd-EFGH-8765-4321', - 1, 'q', 'd', '*'):string>
=======
struct<mask(abcd-EFGH-8765-4321, NULL, q, d, *):string>
>>>>>>> f348d4fb
-- !query output
qqqq*EFGH*dddd*dddd


-- !query
SELECT mask('abcd-EFGH-8765-4321', NULL, NULL, 'd', '*')
-- !query schema
<<<<<<< HEAD
struct<mask('abcd-EFGH-8765-4321', - 1, - 1, 'd', '*'):string>
=======
struct<mask(abcd-EFGH-8765-4321, NULL, NULL, d, *):string>
>>>>>>> f348d4fb
-- !query output
abcd*EFGH*dddd*dddd


-- !query
SELECT mask('abcd-EFGH-8765-4321', NULL, NULL, NULL, '*')
-- !query schema
<<<<<<< HEAD
struct<mask('abcd-EFGH-8765-4321', - 1, - 1, - 1, '*'):string>
=======
struct<mask(abcd-EFGH-8765-4321, NULL, NULL, NULL, *):string>
>>>>>>> f348d4fb
-- !query output
abcd*EFGH*8765*4321


-- !query
SELECT mask('abcd-EFGH-8765-4321', NULL, NULL, NULL, NULL)
-- !query schema
<<<<<<< HEAD
struct<mask('abcd-EFGH-8765-4321', - 1, - 1, - 1, - 1):string>
=======
struct<mask(abcd-EFGH-8765-4321, NULL, NULL, NULL, NULL):string>
>>>>>>> f348d4fb
-- !query output
abcd-EFGH-8765-4321


-- !query
SELECT mask(NULL)
-- !query schema
<<<<<<< HEAD
struct<mask(NULL):string>
=======
struct<mask(NULL, X, x, n, NULL):string>
>>>>>>> f348d4fb
-- !query output
NULL


-- !query
SELECT mask(NULL, NULL, 'q', 'd', '*')
-- !query schema
<<<<<<< HEAD
struct<mask(NULL, - 1, 'q', 'd', '*'):string>
=======
struct<mask(NULL, NULL, q, d, *):string>
>>>>>>> f348d4fb
-- !query output
NULL


-- !query
SELECT mask(NULL, NULL, NULL, 'd', '*')
-- !query schema
<<<<<<< HEAD
struct<mask(NULL, - 1, - 1, 'd', '*'):string>
=======
struct<mask(NULL, NULL, NULL, d, *):string>
>>>>>>> f348d4fb
-- !query output
NULL


-- !query
SELECT mask(NULL, NULL, NULL, NULL, '*')
-- !query schema
<<<<<<< HEAD
struct<mask(NULL, - 1, - 1, - 1, '*'):string>
=======
struct<mask(NULL, NULL, NULL, NULL, *):string>
>>>>>>> f348d4fb
-- !query output
NULL


-- !query
SELECT mask(NULL, NULL, NULL, NULL, NULL)
-- !query schema
<<<<<<< HEAD
struct<mask(NULL, - 1, - 1, - 1, - 1):string>
=======
struct<mask(NULL, NULL, NULL, NULL, NULL):string>
>>>>>>> f348d4fb
-- !query output
NULL


-- !query
SELECT mask(c1) from values ('abcd-EFGH-8765-4321') as tab(c1)
-- !query schema
<<<<<<< HEAD
struct<mask(c1):string>
=======
struct<mask(c1, X, x, n, NULL):string>
>>>>>>> f348d4fb
-- !query output
xxxx-XXXX-nnnn-nnnn


-- !query
SELECT mask(c1, 'Q') from values ('abcd-EFGH-8765-4321') as tab(c1)
-- !query schema
<<<<<<< HEAD
struct<mask(c1, 'Q'):string>
=======
struct<mask(c1, Q, x, n, NULL):string>
>>>>>>> f348d4fb
-- !query output
xxxx-QQQQ-nnnn-nnnn


-- !query
SELECT mask(c1, 'Q', 'q')from values ('abcd-EFGH-8765-4321') as tab(c1)
-- !query schema
<<<<<<< HEAD
struct<mask(c1, 'Q', 'q'):string>
=======
struct<mask(c1, Q, q, n, NULL):string>
>>>>>>> f348d4fb
-- !query output
qqqq-QQQQ-nnnn-nnnn


-- !query
SELECT mask(c1, 'Q', 'q', 'd') from values ('abcd-EFGH-8765-4321') as tab(c1)
-- !query schema
<<<<<<< HEAD
struct<mask(c1, 'Q', 'q', 'd'):string>
=======
struct<mask(c1, Q, q, d, NULL):string>
>>>>>>> f348d4fb
-- !query output
qqqq-QQQQ-dddd-dddd


-- !query
SELECT mask(c1, 'Q', 'q', 'd', '*') from values ('abcd-EFGH-8765-4321') as tab(c1)
-- !query schema
struct<mask(c1, 'Q', 'q', 'd', '*'):string>
-- !query output
qqqq*QQQQ*dddd*dddd


-- !query
SELECT mask(c1, NULL, 'q', 'd', '*') from values ('abcd-EFGH-8765-4321') as tab(c1)
-- !query schema
<<<<<<< HEAD
struct<mask(c1, - 1, 'q', 'd', '*'):string>
=======
struct<mask(c1, NULL, q, d, *):string>
>>>>>>> f348d4fb
-- !query output
qqqq*EFGH*dddd*dddd


-- !query
SELECT mask(c1, NULL, NULL, 'd', '*') from values ('abcd-EFGH-8765-4321') as tab(c1)
-- !query schema
<<<<<<< HEAD
struct<mask(c1, - 1, - 1, 'd', '*'):string>
=======
struct<mask(c1, NULL, NULL, d, *):string>
>>>>>>> f348d4fb
-- !query output
abcd*EFGH*dddd*dddd


-- !query
SELECT mask(c1, NULL, NULL, NULL, '*') from values ('abcd-EFGH-8765-4321') as tab(c1)
-- !query schema
<<<<<<< HEAD
struct<mask(c1, - 1, - 1, - 1, '*'):string>
=======
struct<mask(c1, NULL, NULL, NULL, *):string>
>>>>>>> f348d4fb
-- !query output
abcd*EFGH*8765*4321


-- !query
SELECT mask(c1, NULL, NULL, NULL, NULL) from values ('abcd-EFGH-8765-4321') as tab(c1)
-- !query schema
<<<<<<< HEAD
struct<mask(c1, - 1, - 1, - 1, - 1):string>
=======
struct<mask(c1, NULL, NULL, NULL, NULL):string>
>>>>>>> f348d4fb
-- !query output
abcd-EFGH-8765-4321


-- !query
SELECT mask(c1, replaceArg) from values('abcd-EFGH-8765-4321', 'a') as t(c1, replaceArg)
-- !query schema
struct<>
-- !query output
org.apache.spark.sql.AnalysisException
{
  "errorClass" : "DATATYPE_MISMATCH.NON_FOLDABLE_INPUT",
  "sqlState" : "42K09",
  "messageParameters" : {
    "inputExpr" : "\"replaceArg\"",
    "inputName" : "upperChar",
    "inputType" : "\"STRING\"",
    "sqlExpr" : "\"mask(c1, replaceArg, x, n, NULL)\""
  },
  "queryContext" : [ {
    "objectType" : "",
    "objectName" : "",
    "startIndex" : 8,
    "stopIndex" : 27,
    "fragment" : "mask(c1, replaceArg)"
  } ]
}


-- !query
SELECT mask(c1, replaceArg) from values('abcd-EFGH-8765-4321', 'ABC') as t(c1, replaceArg)
-- !query schema
struct<>
-- !query output
org.apache.spark.sql.AnalysisException
{
  "errorClass" : "DATATYPE_MISMATCH.NON_FOLDABLE_INPUT",
  "sqlState" : "42K09",
  "messageParameters" : {
    "inputExpr" : "\"replaceArg\"",
    "inputName" : "upperChar",
    "inputType" : "\"STRING\"",
    "sqlExpr" : "\"mask(c1, replaceArg, x, n, NULL)\""
  },
  "queryContext" : [ {
    "objectType" : "",
    "objectName" : "",
    "startIndex" : 8,
    "stopIndex" : 27,
    "fragment" : "mask(c1, replaceArg)"
  } ]
}


-- !query
SELECT mask(c1, replaceArg) from values('abcd-EFGH-8765-4321', 123) as t(c1, replaceArg)
-- !query schema
struct<>
-- !query output
org.apache.spark.sql.AnalysisException
{
  "errorClass" : "DATATYPE_MISMATCH.UNEXPECTED_INPUT_TYPE",
  "sqlState" : "42K09",
  "messageParameters" : {
    "inputSql" : "\"replaceArg\"",
    "inputType" : "\"INT\"",
    "paramIndex" : "2",
    "requiredType" : "\"STRING\"",
    "sqlExpr" : "\"mask(c1, replaceArg, x, n, NULL)\""
  },
  "queryContext" : [ {
    "objectType" : "",
    "objectName" : "",
    "startIndex" : 8,
    "stopIndex" : 27,
    "fragment" : "mask(c1, replaceArg)"
  } ]
}


-- !query
SELECT mask('abcd-EFGH-8765-4321', 'A', 'w', '')
-- !query schema
struct<>
-- !query output
org.apache.spark.sql.AnalysisException
{
  "errorClass" : "DATATYPE_MISMATCH.INPUT_SIZE_NOT_ONE",
  "sqlState" : "42K09",
  "messageParameters" : {
    "exprName" : "digitChar",
    "sqlExpr" : "\"mask(abcd-EFGH-8765-4321, A, w, , NULL)\""
  },
  "queryContext" : [ {
    "objectType" : "",
    "objectName" : "",
    "startIndex" : 8,
    "stopIndex" : 48,
    "fragment" : "mask('abcd-EFGH-8765-4321', 'A', 'w', '')"
  } ]
}


-- !query
SELECT mask('abcd-EFGH-8765-4321', 'A', 'abc')
-- !query schema
struct<>
-- !query output
org.apache.spark.sql.AnalysisException
{
  "errorClass" : "DATATYPE_MISMATCH.INPUT_SIZE_NOT_ONE",
  "sqlState" : "42K09",
  "messageParameters" : {
    "exprName" : "lowerChar",
    "sqlExpr" : "\"mask(abcd-EFGH-8765-4321, A, abc, n, NULL)\""
  },
  "queryContext" : [ {
    "objectType" : "",
    "objectName" : "",
    "startIndex" : 8,
    "stopIndex" : 46,
    "fragment" : "mask('abcd-EFGH-8765-4321', 'A', 'abc')"
  } ]
}<|MERGE_RESOLUTION|>--- conflicted
+++ resolved
@@ -2,11 +2,7 @@
 -- !query
 SELECT mask('AbCD123-@$#')
 -- !query schema
-<<<<<<< HEAD
 struct<mask('AbCD123-@$#'):string>
-=======
-struct<mask(AbCD123-@$#, X, x, n, NULL):string>
->>>>>>> f348d4fb
 -- !query output
 XxXXnnn-@$#
 
@@ -14,11 +10,7 @@
 -- !query
 SELECT mask('AbCD123-@$#', 'Q')
 -- !query schema
-<<<<<<< HEAD
 struct<mask('AbCD123-@$#', 'Q'):string>
-=======
-struct<mask(AbCD123-@$#, Q, x, n, NULL):string>
->>>>>>> f348d4fb
 -- !query output
 QxQQnnn-@$#
 
@@ -26,11 +18,7 @@
 -- !query
 SELECT mask('AbCD123-@$#', 'Q', 'q')
 -- !query schema
-<<<<<<< HEAD
 struct<mask('AbCD123-@$#', 'Q', 'q'):string>
-=======
-struct<mask(AbCD123-@$#, Q, q, n, NULL):string>
->>>>>>> f348d4fb
 -- !query output
 QqQQnnn-@$#
 
@@ -38,11 +26,7 @@
 -- !query
 SELECT mask('AbCD123-@$#', 'Q', 'q', 'd')
 -- !query schema
-<<<<<<< HEAD
 struct<mask('AbCD123-@$#', 'Q', 'q', 'd'):string>
-=======
-struct<mask(AbCD123-@$#, Q, q, d, NULL):string>
->>>>>>> f348d4fb
 -- !query output
 QqQQddd-@$#
 
@@ -81,11 +65,7 @@
 -- !query
 SELECT mask('AbCD123-@$#', NULL, 'q', 'd', 'o')
 -- !query schema
-<<<<<<< HEAD
-struct<mask('AbCD123-@$#', - 1, 'q', 'd', 'o'):string>
-=======
-struct<mask(AbCD123-@$#, NULL, q, d, o):string>
->>>>>>> f348d4fb
+struct<mask('AbCD123-@$#', NULL, 'q', 'd', 'o'):string>
 -- !query output
 AqCDdddoooo
 
@@ -93,11 +73,7 @@
 -- !query
 SELECT mask('AbCD123-@$#', NULL, NULL, 'd', 'o')
 -- !query schema
-<<<<<<< HEAD
-struct<mask('AbCD123-@$#', - 1, - 1, 'd', 'o'):string>
-=======
-struct<mask(AbCD123-@$#, NULL, NULL, d, o):string>
->>>>>>> f348d4fb
+struct<mask('AbCD123-@$#', NULL, NULL, 'd', 'o'):string>
 -- !query output
 AbCDdddoooo
 
@@ -105,11 +81,7 @@
 -- !query
 SELECT mask('AbCD123-@$#', NULL, NULL, NULL, 'o')
 -- !query schema
-<<<<<<< HEAD
-struct<mask('AbCD123-@$#', - 1, - 1, - 1, 'o'):string>
-=======
-struct<mask(AbCD123-@$#, NULL, NULL, NULL, o):string>
->>>>>>> f348d4fb
+struct<mask('AbCD123-@$#', NULL, NULL, NULL, 'o'):string>
 -- !query output
 AbCD123oooo
 
@@ -117,11 +89,7 @@
 -- !query
 SELECT mask('AbCD123-@$#', NULL, NULL, NULL, NULL)
 -- !query schema
-<<<<<<< HEAD
-struct<mask('AbCD123-@$#', - 1, - 1, - 1, - 1):string>
-=======
-struct<mask(AbCD123-@$#, NULL, NULL, NULL, NULL):string>
->>>>>>> f348d4fb
+struct<mask('AbCD123-@$#', NULL, NULL, NULL, NULL):string>
 -- !query output
 AbCD123-@$#
 
@@ -129,11 +97,7 @@
 -- !query
 SELECT mask(NULL)
 -- !query schema
-<<<<<<< HEAD
 struct<mask(NULL):string>
-=======
-struct<mask(NULL, X, x, n, NULL):string>
->>>>>>> f348d4fb
 -- !query output
 NULL
 
@@ -141,11 +105,7 @@
 -- !query
 SELECT mask(NULL, NULL, 'q', 'd', 'o')
 -- !query schema
-<<<<<<< HEAD
-struct<mask(NULL, - 1, 'q', 'd', 'o'):string>
-=======
-struct<mask(NULL, NULL, q, d, o):string>
->>>>>>> f348d4fb
+struct<mask(NULL, NULL, 'q', 'd', 'o'):string>
 -- !query output
 NULL
 
@@ -153,11 +113,7 @@
 -- !query
 SELECT mask(NULL, NULL, NULL, 'd', 'o')
 -- !query schema
-<<<<<<< HEAD
-struct<mask(NULL, - 1, - 1, 'd', 'o'):string>
-=======
-struct<mask(NULL, NULL, NULL, d, o):string>
->>>>>>> f348d4fb
+struct<mask(NULL, NULL, NULL, 'd', 'o'):string>
 -- !query output
 NULL
 
@@ -165,118 +121,15 @@
 -- !query
 SELECT mask(NULL, NULL, NULL, NULL, 'o')
 -- !query schema
-<<<<<<< HEAD
-struct<mask(NULL, - 1, - 1, - 1, 'o'):string>
-=======
-struct<mask(NULL, NULL, NULL, NULL, o):string>
->>>>>>> f348d4fb
--- !query output
-NULL
-
-
--- !query
-<<<<<<< HEAD
-SELECT mask(NULL, -1, -1, -1, -1)
--- !query schema
-struct<mask(NULL, - 1, - 1, - 1, - 1):string>
--- !query output
-NULL
-
-
--- !query
-SELECT mask('AbCD123-@$#', NULL, -1, -1, -1)
--- !query schema
-struct<>
--- !query output
-org.apache.spark.sql.AnalysisException
-{
-  "errorClass" : "DATATYPE_MISMATCH.UNEXPECTED_NULL",
-  "messageParameters" : {
-    "exprName" : "upperChar",
-    "sqlExpr" : "\"mask(AbCD123-@$#, NULL, -1, -1, -1)\""
-  },
-  "queryContext" : [ {
-    "objectType" : "",
-    "objectName" : "",
-    "startIndex" : 8,
-    "stopIndex" : 44,
-    "fragment" : "mask('AbCD123-@$#', NULL, -1, -1, -1)"
-  } ]
-}
-
-
--- !query
-SELECT mask('AbCD123-@$#', -1, NULL, -1, -1)
--- !query schema
-struct<>
--- !query output
-org.apache.spark.sql.AnalysisException
-{
-  "errorClass" : "DATATYPE_MISMATCH.UNEXPECTED_NULL",
-  "messageParameters" : {
-    "exprName" : "lowerChar",
-    "sqlExpr" : "\"mask(AbCD123-@$#, -1, NULL, -1, -1)\""
-  },
-  "queryContext" : [ {
-    "objectType" : "",
-    "objectName" : "",
-    "startIndex" : 8,
-    "stopIndex" : 44,
-    "fragment" : "mask('AbCD123-@$#', -1, NULL, -1, -1)"
-  } ]
-}
-
-
--- !query
-SELECT mask('AbCD123-@$#', -1, -1, NULL, -1)
--- !query schema
-struct<>
--- !query output
-org.apache.spark.sql.AnalysisException
-{
-  "errorClass" : "DATATYPE_MISMATCH.UNEXPECTED_NULL",
-  "messageParameters" : {
-    "exprName" : "digitChar",
-    "sqlExpr" : "\"mask(AbCD123-@$#, -1, -1, NULL, -1)\""
-  },
-  "queryContext" : [ {
-    "objectType" : "",
-    "objectName" : "",
-    "startIndex" : 8,
-    "stopIndex" : 44,
-    "fragment" : "mask('AbCD123-@$#', -1, -1, NULL, -1)"
-  } ]
-}
-
-
--- !query
-SELECT mask('AbCD123-@$#', -1, -1, -1, NULL)
--- !query schema
-struct<>
--- !query output
-org.apache.spark.sql.AnalysisException
-{
-  "errorClass" : "DATATYPE_MISMATCH.UNEXPECTED_NULL",
-  "messageParameters" : {
-    "exprName" : "otherChar",
-    "sqlExpr" : "\"mask(AbCD123-@$#, -1, -1, -1, NULL)\""
-  },
-  "queryContext" : [ {
-    "objectType" : "",
-    "objectName" : "",
-    "startIndex" : 8,
-    "stopIndex" : 44,
-    "fragment" : "mask('AbCD123-@$#', -1, -1, -1, NULL)"
-  } ]
-}
-
-
--- !query
-=======
->>>>>>> f348d4fb
+struct<mask(NULL, NULL, NULL, NULL, 'o'):string>
+-- !query output
+NULL
+
+
+-- !query
 SELECT mask('AbCD123-@$#', NULL, NULL, NULL, NULL)
 -- !query schema
-struct<mask(AbCD123-@$#, NULL, NULL, NULL, NULL):string>
+struct<mask('AbCD123-@$#', NULL, NULL, NULL, NULL):string>
 -- !query output
 AbCD123-@$#
 
@@ -284,11 +137,7 @@
 -- !query
 SELECT mask(c1) from values ('AbCD123-@$#') as tab(c1)
 -- !query schema
-<<<<<<< HEAD
 struct<mask(c1):string>
-=======
-struct<mask(c1, X, x, n, NULL):string>
->>>>>>> f348d4fb
 -- !query output
 XxXXnnn-@$#
 
@@ -296,11 +145,7 @@
 -- !query
 SELECT mask(c1, 'Q') from values ('AbCD123-@$#') as tab(c1)
 -- !query schema
-<<<<<<< HEAD
 struct<mask(c1, 'Q'):string>
-=======
-struct<mask(c1, Q, x, n, NULL):string>
->>>>>>> f348d4fb
 -- !query output
 QxQQnnn-@$#
 
@@ -308,11 +153,7 @@
 -- !query
 SELECT mask(c1, 'Q', 'q')from values ('AbCD123-@$#') as tab(c1)
 -- !query schema
-<<<<<<< HEAD
 struct<mask(c1, 'Q', 'q'):string>
-=======
-struct<mask(c1, Q, q, n, NULL):string>
->>>>>>> f348d4fb
 -- !query output
 QqQQnnn-@$#
 
@@ -320,11 +161,7 @@
 -- !query
 SELECT mask(c1, 'Q', 'q', 'd') from values ('AbCD123-@$#') as tab(c1)
 -- !query schema
-<<<<<<< HEAD
 struct<mask(c1, 'Q', 'q', 'd'):string>
-=======
-struct<mask(c1, Q, q, d, NULL):string>
->>>>>>> f348d4fb
 -- !query output
 QqQQddd-@$#
 
@@ -340,11 +177,7 @@
 -- !query
 SELECT mask(c1, NULL, 'q', 'd', 'o') from values ('AbCD123-@$#') as tab(c1)
 -- !query schema
-<<<<<<< HEAD
-struct<mask(c1, - 1, 'q', 'd', 'o'):string>
-=======
-struct<mask(c1, NULL, q, d, o):string>
->>>>>>> f348d4fb
+struct<mask(c1, NULL, 'q', 'd', 'o'):string>
 -- !query output
 AqCDdddoooo
 
@@ -352,11 +185,7 @@
 -- !query
 SELECT mask(c1, NULL, NULL, 'd', 'o') from values ('AbCD123-@$#') as tab(c1)
 -- !query schema
-<<<<<<< HEAD
-struct<mask(c1, - 1, - 1, 'd', 'o'):string>
-=======
-struct<mask(c1, NULL, NULL, d, o):string>
->>>>>>> f348d4fb
+struct<mask(c1, NULL, NULL, 'd', 'o'):string>
 -- !query output
 AbCDdddoooo
 
@@ -364,11 +193,7 @@
 -- !query
 SELECT mask(c1, NULL, NULL, NULL, 'o') from values ('AbCD123-@$#') as tab(c1)
 -- !query schema
-<<<<<<< HEAD
-struct<mask(c1, - 1, - 1, - 1, 'o'):string>
-=======
-struct<mask(c1, NULL, NULL, NULL, o):string>
->>>>>>> f348d4fb
+struct<mask(c1, NULL, NULL, NULL, 'o'):string>
 -- !query output
 AbCD123oooo
 
@@ -376,11 +201,7 @@
 -- !query
 SELECT mask(c1, NULL, NULL, NULL, NULL) from values ('AbCD123-@$#') as tab(c1)
 -- !query schema
-<<<<<<< HEAD
-struct<mask(c1, - 1, - 1, - 1, - 1):string>
-=======
 struct<mask(c1, NULL, NULL, NULL, NULL):string>
->>>>>>> f348d4fb
 -- !query output
 AbCD123-@$#
 
@@ -388,7 +209,7 @@
 -- !query
 SELECT mask(c1, NULL, 'q', 'd', 'o') from values ('AbCD123-@$#') as tab(c1)
 -- !query schema
-struct<mask(c1, NULL, q, d, o):string>
+struct<mask(c1, NULL, 'q', 'd', 'o'):string>
 -- !query output
 AqCDdddoooo
 
@@ -396,7 +217,7 @@
 -- !query
 SELECT mask(c1, 'Q', NULL, 'd', 'o') from values ('AbCD123-@$#') as tab(c1)
 -- !query schema
-struct<mask(c1, Q, NULL, d, o):string>
+struct<mask(c1, 'Q', NULL, 'd', 'o'):string>
 -- !query output
 QbQQdddoooo
 
@@ -404,7 +225,7 @@
 -- !query
 SELECT mask(c1, 'Q', 'q', NULL, 'o') from values ('AbCD123-@$#') as tab(c1)
 -- !query schema
-struct<mask(c1, Q, q, NULL, o):string>
+struct<mask(c1, 'Q', 'q', NULL, 'o'):string>
 -- !query output
 QqQQ123oooo
 
@@ -412,7 +233,7 @@
 -- !query
 SELECT mask(c1, 'Q', 'q', 'd', NULL) from values ('AbCD123-@$#') as tab(c1)
 -- !query schema
-struct<mask(c1, Q, q, d, NULL):string>
+struct<mask(c1, 'Q', 'q', 'd', NULL):string>
 -- !query output
 QqQQddd-@$#
 
@@ -420,7 +241,7 @@
 -- !query
 SELECT mask(NULL, 'Q', 'q', 'd', NULL) from values ('AbCD123-@$#') as tab(c1)
 -- !query schema
-struct<mask(NULL, Q, q, d, NULL):string>
+struct<mask(NULL, 'Q', 'q', 'd', NULL):string>
 -- !query output
 NULL
 
@@ -428,11 +249,7 @@
 -- !query
 SELECT mask('abcd-EFGH-8765-4321')
 -- !query schema
-<<<<<<< HEAD
 struct<mask('abcd-EFGH-8765-4321'):string>
-=======
-struct<mask(abcd-EFGH-8765-4321, X, x, n, NULL):string>
->>>>>>> f348d4fb
 -- !query output
 xxxx-XXXX-nnnn-nnnn
 
@@ -440,11 +257,7 @@
 -- !query
 SELECT mask('abcd-EFGH-8765-4321', 'Q')
 -- !query schema
-<<<<<<< HEAD
 struct<mask('abcd-EFGH-8765-4321', 'Q'):string>
-=======
-struct<mask(abcd-EFGH-8765-4321, Q, x, n, NULL):string>
->>>>>>> f348d4fb
 -- !query output
 xxxx-QQQQ-nnnn-nnnn
 
@@ -452,11 +265,7 @@
 -- !query
 SELECT mask('abcd-EFGH-8765-4321', 'Q', 'q')
 -- !query schema
-<<<<<<< HEAD
 struct<mask('abcd-EFGH-8765-4321', 'Q', 'q'):string>
-=======
-struct<mask(abcd-EFGH-8765-4321, Q, q, n, NULL):string>
->>>>>>> f348d4fb
 -- !query output
 qqqq-QQQQ-nnnn-nnnn
 
@@ -464,11 +273,7 @@
 -- !query
 SELECT mask('abcd-EFGH-8765-4321', 'Q', 'q', 'd')
 -- !query schema
-<<<<<<< HEAD
 struct<mask('abcd-EFGH-8765-4321', 'Q', 'q', 'd'):string>
-=======
-struct<mask(abcd-EFGH-8765-4321, Q, q, d, NULL):string>
->>>>>>> f348d4fb
 -- !query output
 qqqq-QQQQ-dddd-dddd
 
@@ -484,11 +289,7 @@
 -- !query
 SELECT mask('abcd-EFGH-8765-4321', NULL, 'q', 'd', '*')
 -- !query schema
-<<<<<<< HEAD
-struct<mask('abcd-EFGH-8765-4321', - 1, 'q', 'd', '*'):string>
-=======
-struct<mask(abcd-EFGH-8765-4321, NULL, q, d, *):string>
->>>>>>> f348d4fb
+struct<mask('abcd-EFGH-8765-4321', NULL, 'q', 'd', '*'):string>
 -- !query output
 qqqq*EFGH*dddd*dddd
 
@@ -496,11 +297,7 @@
 -- !query
 SELECT mask('abcd-EFGH-8765-4321', NULL, NULL, 'd', '*')
 -- !query schema
-<<<<<<< HEAD
-struct<mask('abcd-EFGH-8765-4321', - 1, - 1, 'd', '*'):string>
-=======
-struct<mask(abcd-EFGH-8765-4321, NULL, NULL, d, *):string>
->>>>>>> f348d4fb
+struct<mask('abcd-EFGH-8765-4321', NULL, NULL, 'd', '*'):string>
 -- !query output
 abcd*EFGH*dddd*dddd
 
@@ -508,11 +305,7 @@
 -- !query
 SELECT mask('abcd-EFGH-8765-4321', NULL, NULL, NULL, '*')
 -- !query schema
-<<<<<<< HEAD
-struct<mask('abcd-EFGH-8765-4321', - 1, - 1, - 1, '*'):string>
-=======
-struct<mask(abcd-EFGH-8765-4321, NULL, NULL, NULL, *):string>
->>>>>>> f348d4fb
+struct<mask('abcd-EFGH-8765-4321', NULL, NULL, NULL, '*'):string>
 -- !query output
 abcd*EFGH*8765*4321
 
@@ -520,11 +313,7 @@
 -- !query
 SELECT mask('abcd-EFGH-8765-4321', NULL, NULL, NULL, NULL)
 -- !query schema
-<<<<<<< HEAD
-struct<mask('abcd-EFGH-8765-4321', - 1, - 1, - 1, - 1):string>
-=======
-struct<mask(abcd-EFGH-8765-4321, NULL, NULL, NULL, NULL):string>
->>>>>>> f348d4fb
+struct<mask('abcd-EFGH-8765-4321', NULL, NULL, NULL, NULL):string>
 -- !query output
 abcd-EFGH-8765-4321
 
@@ -532,11 +321,7 @@
 -- !query
 SELECT mask(NULL)
 -- !query schema
-<<<<<<< HEAD
 struct<mask(NULL):string>
-=======
-struct<mask(NULL, X, x, n, NULL):string>
->>>>>>> f348d4fb
 -- !query output
 NULL
 
@@ -544,11 +329,7 @@
 -- !query
 SELECT mask(NULL, NULL, 'q', 'd', '*')
 -- !query schema
-<<<<<<< HEAD
-struct<mask(NULL, - 1, 'q', 'd', '*'):string>
-=======
-struct<mask(NULL, NULL, q, d, *):string>
->>>>>>> f348d4fb
+struct<mask(NULL, NULL, 'q', 'd', '*'):string>
 -- !query output
 NULL
 
@@ -556,11 +337,7 @@
 -- !query
 SELECT mask(NULL, NULL, NULL, 'd', '*')
 -- !query schema
-<<<<<<< HEAD
-struct<mask(NULL, - 1, - 1, 'd', '*'):string>
-=======
-struct<mask(NULL, NULL, NULL, d, *):string>
->>>>>>> f348d4fb
+struct<mask(NULL, NULL, NULL, 'd', '*'):string>
 -- !query output
 NULL
 
@@ -568,11 +345,7 @@
 -- !query
 SELECT mask(NULL, NULL, NULL, NULL, '*')
 -- !query schema
-<<<<<<< HEAD
-struct<mask(NULL, - 1, - 1, - 1, '*'):string>
-=======
-struct<mask(NULL, NULL, NULL, NULL, *):string>
->>>>>>> f348d4fb
+struct<mask(NULL, NULL, NULL, NULL, '*'):string>
 -- !query output
 NULL
 
@@ -580,11 +353,7 @@
 -- !query
 SELECT mask(NULL, NULL, NULL, NULL, NULL)
 -- !query schema
-<<<<<<< HEAD
-struct<mask(NULL, - 1, - 1, - 1, - 1):string>
-=======
 struct<mask(NULL, NULL, NULL, NULL, NULL):string>
->>>>>>> f348d4fb
 -- !query output
 NULL
 
@@ -592,11 +361,7 @@
 -- !query
 SELECT mask(c1) from values ('abcd-EFGH-8765-4321') as tab(c1)
 -- !query schema
-<<<<<<< HEAD
 struct<mask(c1):string>
-=======
-struct<mask(c1, X, x, n, NULL):string>
->>>>>>> f348d4fb
 -- !query output
 xxxx-XXXX-nnnn-nnnn
 
@@ -604,11 +369,7 @@
 -- !query
 SELECT mask(c1, 'Q') from values ('abcd-EFGH-8765-4321') as tab(c1)
 -- !query schema
-<<<<<<< HEAD
 struct<mask(c1, 'Q'):string>
-=======
-struct<mask(c1, Q, x, n, NULL):string>
->>>>>>> f348d4fb
 -- !query output
 xxxx-QQQQ-nnnn-nnnn
 
@@ -616,11 +377,7 @@
 -- !query
 SELECT mask(c1, 'Q', 'q')from values ('abcd-EFGH-8765-4321') as tab(c1)
 -- !query schema
-<<<<<<< HEAD
 struct<mask(c1, 'Q', 'q'):string>
-=======
-struct<mask(c1, Q, q, n, NULL):string>
->>>>>>> f348d4fb
 -- !query output
 qqqq-QQQQ-nnnn-nnnn
 
@@ -628,11 +385,7 @@
 -- !query
 SELECT mask(c1, 'Q', 'q', 'd') from values ('abcd-EFGH-8765-4321') as tab(c1)
 -- !query schema
-<<<<<<< HEAD
 struct<mask(c1, 'Q', 'q', 'd'):string>
-=======
-struct<mask(c1, Q, q, d, NULL):string>
->>>>>>> f348d4fb
 -- !query output
 qqqq-QQQQ-dddd-dddd
 
@@ -648,11 +401,7 @@
 -- !query
 SELECT mask(c1, NULL, 'q', 'd', '*') from values ('abcd-EFGH-8765-4321') as tab(c1)
 -- !query schema
-<<<<<<< HEAD
-struct<mask(c1, - 1, 'q', 'd', '*'):string>
-=======
-struct<mask(c1, NULL, q, d, *):string>
->>>>>>> f348d4fb
+struct<mask(c1, NULL, 'q', 'd', '*'):string>
 -- !query output
 qqqq*EFGH*dddd*dddd
 
@@ -660,11 +409,7 @@
 -- !query
 SELECT mask(c1, NULL, NULL, 'd', '*') from values ('abcd-EFGH-8765-4321') as tab(c1)
 -- !query schema
-<<<<<<< HEAD
-struct<mask(c1, - 1, - 1, 'd', '*'):string>
-=======
-struct<mask(c1, NULL, NULL, d, *):string>
->>>>>>> f348d4fb
+struct<mask(c1, NULL, NULL, 'd', '*'):string>
 -- !query output
 abcd*EFGH*dddd*dddd
 
@@ -672,11 +417,7 @@
 -- !query
 SELECT mask(c1, NULL, NULL, NULL, '*') from values ('abcd-EFGH-8765-4321') as tab(c1)
 -- !query schema
-<<<<<<< HEAD
-struct<mask(c1, - 1, - 1, - 1, '*'):string>
-=======
-struct<mask(c1, NULL, NULL, NULL, *):string>
->>>>>>> f348d4fb
+struct<mask(c1, NULL, NULL, NULL, '*'):string>
 -- !query output
 abcd*EFGH*8765*4321
 
@@ -684,11 +425,7 @@
 -- !query
 SELECT mask(c1, NULL, NULL, NULL, NULL) from values ('abcd-EFGH-8765-4321') as tab(c1)
 -- !query schema
-<<<<<<< HEAD
-struct<mask(c1, - 1, - 1, - 1, - 1):string>
-=======
 struct<mask(c1, NULL, NULL, NULL, NULL):string>
->>>>>>> f348d4fb
 -- !query output
 abcd-EFGH-8765-4321
 
