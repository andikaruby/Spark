== Physical Plan ==
TakeOrderedAndProject (28)
+- * HashAggregate (27)
   +- Exchange (26)
      +- * HashAggregate (25)
         +- * Project (24)
            +- * BroadcastHashJoin Inner BuildRight (23)
               :- * Project (18)
               :  +- * BroadcastHashJoin Inner BuildRight (17)
               :     :- * Filter (3)
               :     :  +- * ColumnarToRow (2)
               :     :     +- Scan parquet spark_catalog.default.customer (1)
               :     +- BroadcastExchange (16)
               :        +- * BroadcastHashJoin LeftSemi BuildRight (15)
               :           :- * Filter (6)
               :           :  +- * ColumnarToRow (5)
               :           :     +- Scan parquet spark_catalog.default.orders (4)
               :           +- BroadcastExchange (14)
               :              +- * Project (13)
               :                 +- * Filter (12)
               :                    +- * HashAggregate (11)
               :                       +- Exchange (10)
               :                          +- * HashAggregate (9)
               :                             +- * ColumnarToRow (8)
<<<<<<< HEAD
               :                                +- Scan parquet spark_catalog.default.lineitem (7)
               +- BroadcastExchange (24)
                  +- * BroadcastHashJoin LeftSemi BuildRight (23)
                     :- * Filter (21)
                     :  +- * ColumnarToRow (20)
                     :     +- Scan parquet spark_catalog.default.lineitem (19)
                     +- ReusedExchange (22)
=======
               :                                +- Scan parquet default.lineitem (7)
               +- BroadcastExchange (22)
                  +- * Filter (21)
                     +- * ColumnarToRow (20)
                        +- Scan parquet default.lineitem (19)
>>>>>>> 2ffd9892


(1) Scan parquet spark_catalog.default.customer
Output [2]: [c_custkey#1, c_name#2]
Batched: true
Location [not included in comparison]/{warehouse_dir}/customer]
PushedFilters: [IsNotNull(c_custkey)]
ReadSchema: struct<c_custkey:bigint,c_name:string>

(2) ColumnarToRow [codegen id : 5]
Input [2]: [c_custkey#1, c_name#2]

(3) Filter [codegen id : 5]
Input [2]: [c_custkey#1, c_name#2]
Condition : isnotnull(c_custkey#1)

(4) Scan parquet spark_catalog.default.orders
Output [4]: [o_orderkey#3, o_custkey#4, o_totalprice#5, o_orderdate#6]
Batched: true
Location [not included in comparison]/{warehouse_dir}/orders]
PushedFilters: [IsNotNull(o_custkey), IsNotNull(o_orderkey)]
ReadSchema: struct<o_orderkey:bigint,o_custkey:bigint,o_totalprice:decimal(10,0),o_orderdate:date>

(5) ColumnarToRow [codegen id : 3]
Input [4]: [o_orderkey#3, o_custkey#4, o_totalprice#5, o_orderdate#6]

(6) Filter [codegen id : 3]
Input [4]: [o_orderkey#3, o_custkey#4, o_totalprice#5, o_orderdate#6]
Condition : (isnotnull(o_custkey#4) AND isnotnull(o_orderkey#3))

(7) Scan parquet spark_catalog.default.lineitem
Output [2]: [l_orderkey#7, l_quantity#8]
Batched: true
Location [not included in comparison]/{warehouse_dir}/lineitem]
ReadSchema: struct<l_orderkey:bigint,l_quantity:decimal(10,0)>

(8) ColumnarToRow [codegen id : 1]
Input [2]: [l_orderkey#7, l_quantity#8]

(9) HashAggregate [codegen id : 1]
Input [2]: [l_orderkey#7, l_quantity#8]
Keys [1]: [l_orderkey#7]
Functions [1]: [partial_sum(l_quantity#8)]
Aggregate Attributes [2]: [sum#9, isEmpty#10]
Results [3]: [l_orderkey#7, sum#11, isEmpty#12]

(10) Exchange
Input [3]: [l_orderkey#7, sum#11, isEmpty#12]
Arguments: hashpartitioning(l_orderkey#7, 5), ENSURE_REQUIREMENTS, [plan_id=1]

(11) HashAggregate [codegen id : 2]
Input [3]: [l_orderkey#7, sum#11, isEmpty#12]
Keys [1]: [l_orderkey#7]
Functions [1]: [sum(l_quantity#8)]
Aggregate Attributes [1]: [sum(l_quantity#8)#13]
Results [2]: [l_orderkey#7, sum(l_quantity#8)#13 AS sum(l_quantity#14)#15]

(12) Filter [codegen id : 2]
Input [2]: [l_orderkey#7, sum(l_quantity#14)#15]
Condition : (isnotnull(sum(l_quantity#14)#15) AND (sum(l_quantity#14)#15 > 300))

(13) Project [codegen id : 2]
Output [1]: [l_orderkey#7]
Input [2]: [l_orderkey#7, sum(l_quantity#14)#15]

(14) BroadcastExchange
Input [1]: [l_orderkey#7]
Arguments: HashedRelationBroadcastMode(List(input[0, bigint, true]),false), [plan_id=2]

(15) BroadcastHashJoin [codegen id : 3]
Left keys [1]: [o_orderkey#3]
Right keys [1]: [l_orderkey#7]
Join type: LeftSemi
Join condition: None

(16) BroadcastExchange
Input [4]: [o_orderkey#3, o_custkey#4, o_totalprice#5, o_orderdate#6]
Arguments: HashedRelationBroadcastMode(List(input[1, bigint, false]),false), [plan_id=3]

(17) BroadcastHashJoin [codegen id : 5]
Left keys [1]: [c_custkey#1]
Right keys [1]: [o_custkey#4]
Join type: Inner
Join condition: None

(18) Project [codegen id : 5]
Output [5]: [c_custkey#1, c_name#2, o_orderkey#3, o_totalprice#5, o_orderdate#6]
Input [6]: [c_custkey#1, c_name#2, o_orderkey#3, o_custkey#4, o_totalprice#5, o_orderdate#6]

(19) Scan parquet spark_catalog.default.lineitem
Output [2]: [l_orderkey#16, l_quantity#14]
Batched: true
Location [not included in comparison]/{warehouse_dir}/lineitem]
PushedFilters: [IsNotNull(l_orderkey)]
ReadSchema: struct<l_orderkey:bigint,l_quantity:decimal(10,0)>

<<<<<<< HEAD
(20) ColumnarToRow [codegen id : 6]
Input [2]: [l_orderkey#16, l_quantity#14]

(21) Filter [codegen id : 6]
Input [2]: [l_orderkey#16, l_quantity#14]
Condition : isnotnull(l_orderkey#16)

(22) ReusedExchange [Reuses operator id: 14]
Output [1]: [l_orderkey#7]

(23) BroadcastHashJoin [codegen id : 6]
Left keys [1]: [l_orderkey#16]
Right keys [1]: [l_orderkey#7]
Join type: LeftSemi
Join condition: None

(24) BroadcastExchange
Input [2]: [l_orderkey#16, l_quantity#14]
Arguments: HashedRelationBroadcastMode(List(input[0, bigint, false]),false), [plan_id=4]
=======
(20) ColumnarToRow [codegen id : 4]
Input [2]: [l_orderkey#19, l_quantity#15]

(21) Filter [codegen id : 4]
Input [2]: [l_orderkey#19, l_quantity#15]
Condition : isnotnull(l_orderkey#19)

(22) BroadcastExchange
Input [2]: [l_orderkey#19, l_quantity#15]
Arguments: HashedRelationBroadcastMode(List(input[0, bigint, false]),false), [id=#20]
>>>>>>> 2ffd9892

(23) BroadcastHashJoin [codegen id : 5]
Left keys [1]: [o_orderkey#3]
Right keys [1]: [l_orderkey#16]
Join type: Inner
Join condition: None

<<<<<<< HEAD
(26) Project [codegen id : 7]
Output [6]: [c_custkey#1, c_name#2, o_orderkey#3, o_totalprice#5, o_orderdate#6, l_quantity#14]
Input [7]: [c_custkey#1, c_name#2, o_orderkey#3, o_totalprice#5, o_orderdate#6, l_orderkey#16, l_quantity#14]

(27) HashAggregate [codegen id : 7]
Input [6]: [c_custkey#1, c_name#2, o_orderkey#3, o_totalprice#5, o_orderdate#6, l_quantity#14]
=======
(24) Project [codegen id : 5]
Output [6]: [c_custkey#1, c_name#2, o_orderkey#3, o_totalprice#5, o_orderdate#6, l_quantity#15]
Input [7]: [c_custkey#1, c_name#2, o_orderkey#3, o_totalprice#5, o_orderdate#6, l_orderkey#19, l_quantity#15]

(25) HashAggregate [codegen id : 5]
Input [6]: [c_custkey#1, c_name#2, o_orderkey#3, o_totalprice#5, o_orderdate#6, l_quantity#15]
>>>>>>> 2ffd9892
Keys [5]: [c_name#2, c_custkey#1, o_orderkey#3, o_orderdate#6, o_totalprice#5]
Functions [1]: [partial_sum(l_quantity#14)]
Aggregate Attributes [2]: [sum#17, isEmpty#18]
Results [7]: [c_name#2, c_custkey#1, o_orderkey#3, o_orderdate#6, o_totalprice#5, sum#19, isEmpty#20]

<<<<<<< HEAD
(28) Exchange
Input [7]: [c_name#2, c_custkey#1, o_orderkey#3, o_orderdate#6, o_totalprice#5, sum#19, isEmpty#20]
Arguments: hashpartitioning(c_name#2, c_custkey#1, o_orderkey#3, o_orderdate#6, o_totalprice#5, 5), ENSURE_REQUIREMENTS, [plan_id=5]

(29) HashAggregate [codegen id : 8]
Input [7]: [c_name#2, c_custkey#1, o_orderkey#3, o_orderdate#6, o_totalprice#5, sum#19, isEmpty#20]
=======
(26) Exchange
Input [7]: [c_name#2, c_custkey#1, o_orderkey#3, o_orderdate#6, o_totalprice#5, sum#23, isEmpty#24]
Arguments: hashpartitioning(c_name#2, c_custkey#1, o_orderkey#3, o_orderdate#6, o_totalprice#5, 5), ENSURE_REQUIREMENTS, [id=#25]

(27) HashAggregate [codegen id : 6]
Input [7]: [c_name#2, c_custkey#1, o_orderkey#3, o_orderdate#6, o_totalprice#5, sum#23, isEmpty#24]
>>>>>>> 2ffd9892
Keys [5]: [c_name#2, c_custkey#1, o_orderkey#3, o_orderdate#6, o_totalprice#5]
Functions [1]: [sum(l_quantity#14)]
Aggregate Attributes [1]: [sum(l_quantity#14)#21]
Results [6]: [c_name#2, c_custkey#1, o_orderkey#3, o_orderdate#6, o_totalprice#5, sum(l_quantity#14)#21 AS sum(l_quantity)#22]

<<<<<<< HEAD
(30) TakeOrderedAndProject
Input [6]: [c_name#2, c_custkey#1, o_orderkey#3, o_orderdate#6, o_totalprice#5, sum(l_quantity)#22]
Arguments: 100, [o_totalprice#5 DESC NULLS LAST, o_orderdate#6 ASC NULLS FIRST], [c_name#2, c_custkey#1, o_orderkey#3, o_orderdate#6, o_totalprice#5, sum(l_quantity)#22]
=======
(28) TakeOrderedAndProject
Input [6]: [c_name#2, c_custkey#1, o_orderkey#3, o_orderdate#6, o_totalprice#5, sum(l_quantity)#27]
Arguments: 100, [o_totalprice#5 DESC NULLS LAST, o_orderdate#6 ASC NULLS FIRST], [c_name#2, c_custkey#1, o_orderkey#3, o_orderdate#6, o_totalprice#5, sum(l_quantity)#27]
>>>>>>> 2ffd9892
<|MERGE_RESOLUTION|>--- conflicted
+++ resolved
@@ -9,12 +9,12 @@
                :  +- * BroadcastHashJoin Inner BuildRight (17)
                :     :- * Filter (3)
                :     :  +- * ColumnarToRow (2)
-               :     :     +- Scan parquet spark_catalog.default.customer (1)
+               :     :     +- Scan parquet default.customer (1)
                :     +- BroadcastExchange (16)
                :        +- * BroadcastHashJoin LeftSemi BuildRight (15)
                :           :- * Filter (6)
                :           :  +- * ColumnarToRow (5)
-               :           :     +- Scan parquet spark_catalog.default.orders (4)
+               :           :     +- Scan parquet default.orders (4)
                :           +- BroadcastExchange (14)
                :              +- * Project (13)
                :                 +- * Filter (12)
@@ -22,24 +22,14 @@
                :                       +- Exchange (10)
                :                          +- * HashAggregate (9)
                :                             +- * ColumnarToRow (8)
-<<<<<<< HEAD
-               :                                +- Scan parquet spark_catalog.default.lineitem (7)
-               +- BroadcastExchange (24)
-                  +- * BroadcastHashJoin LeftSemi BuildRight (23)
-                     :- * Filter (21)
-                     :  +- * ColumnarToRow (20)
-                     :     +- Scan parquet spark_catalog.default.lineitem (19)
-                     +- ReusedExchange (22)
-=======
                :                                +- Scan parquet default.lineitem (7)
                +- BroadcastExchange (22)
                   +- * Filter (21)
                      +- * ColumnarToRow (20)
                         +- Scan parquet default.lineitem (19)
->>>>>>> 2ffd9892
 
 
-(1) Scan parquet spark_catalog.default.customer
+(1) Scan parquet default.customer
 Output [2]: [c_custkey#1, c_name#2]
 Batched: true
 Location [not included in comparison]/{warehouse_dir}/customer]
@@ -53,7 +43,7 @@
 Input [2]: [c_custkey#1, c_name#2]
 Condition : isnotnull(c_custkey#1)
 
-(4) Scan parquet spark_catalog.default.orders
+(4) Scan parquet default.orders
 Output [4]: [o_orderkey#3, o_custkey#4, o_totalprice#5, o_orderdate#6]
 Batched: true
 Location [not included in comparison]/{warehouse_dir}/orders]
@@ -67,7 +57,7 @@
 Input [4]: [o_orderkey#3, o_custkey#4, o_totalprice#5, o_orderdate#6]
 Condition : (isnotnull(o_custkey#4) AND isnotnull(o_orderkey#3))
 
-(7) Scan parquet spark_catalog.default.lineitem
+(7) Scan parquet default.lineitem
 Output [2]: [l_orderkey#7, l_quantity#8]
 Batched: true
 Location [not included in comparison]/{warehouse_dir}/lineitem]
@@ -85,75 +75,52 @@
 
 (10) Exchange
 Input [3]: [l_orderkey#7, sum#11, isEmpty#12]
-Arguments: hashpartitioning(l_orderkey#7, 5), ENSURE_REQUIREMENTS, [plan_id=1]
+Arguments: hashpartitioning(l_orderkey#7, 5), ENSURE_REQUIREMENTS, [id=#13]
 
 (11) HashAggregate [codegen id : 2]
 Input [3]: [l_orderkey#7, sum#11, isEmpty#12]
 Keys [1]: [l_orderkey#7]
 Functions [1]: [sum(l_quantity#8)]
-Aggregate Attributes [1]: [sum(l_quantity#8)#13]
-Results [2]: [l_orderkey#7, sum(l_quantity#8)#13 AS sum(l_quantity#14)#15]
+Aggregate Attributes [1]: [sum(l_quantity#8)#14]
+Results [2]: [l_orderkey#7, sum(l_quantity#8)#14 AS sum(l_quantity#15)#16]
 
 (12) Filter [codegen id : 2]
-Input [2]: [l_orderkey#7, sum(l_quantity#14)#15]
-Condition : (isnotnull(sum(l_quantity#14)#15) AND (sum(l_quantity#14)#15 > 300))
+Input [2]: [l_orderkey#7, sum(l_quantity#15)#16]
+Condition : (isnotnull(sum(l_quantity#15)#16) AND (sum(l_quantity#15)#16 > 300))
 
 (13) Project [codegen id : 2]
 Output [1]: [l_orderkey#7]
-Input [2]: [l_orderkey#7, sum(l_quantity#14)#15]
+Input [2]: [l_orderkey#7, sum(l_quantity#15)#16]
 
 (14) BroadcastExchange
 Input [1]: [l_orderkey#7]
-Arguments: HashedRelationBroadcastMode(List(input[0, bigint, true]),false), [plan_id=2]
+Arguments: HashedRelationBroadcastMode(List(input[0, bigint, true]),false), [id=#17]
 
 (15) BroadcastHashJoin [codegen id : 3]
 Left keys [1]: [o_orderkey#3]
 Right keys [1]: [l_orderkey#7]
-Join type: LeftSemi
 Join condition: None
 
 (16) BroadcastExchange
 Input [4]: [o_orderkey#3, o_custkey#4, o_totalprice#5, o_orderdate#6]
-Arguments: HashedRelationBroadcastMode(List(input[1, bigint, false]),false), [plan_id=3]
+Arguments: HashedRelationBroadcastMode(List(input[1, bigint, false]),false), [id=#18]
 
 (17) BroadcastHashJoin [codegen id : 5]
 Left keys [1]: [c_custkey#1]
 Right keys [1]: [o_custkey#4]
-Join type: Inner
 Join condition: None
 
 (18) Project [codegen id : 5]
 Output [5]: [c_custkey#1, c_name#2, o_orderkey#3, o_totalprice#5, o_orderdate#6]
 Input [6]: [c_custkey#1, c_name#2, o_orderkey#3, o_custkey#4, o_totalprice#5, o_orderdate#6]
 
-(19) Scan parquet spark_catalog.default.lineitem
-Output [2]: [l_orderkey#16, l_quantity#14]
+(19) Scan parquet default.lineitem
+Output [2]: [l_orderkey#19, l_quantity#15]
 Batched: true
 Location [not included in comparison]/{warehouse_dir}/lineitem]
 PushedFilters: [IsNotNull(l_orderkey)]
 ReadSchema: struct<l_orderkey:bigint,l_quantity:decimal(10,0)>
 
-<<<<<<< HEAD
-(20) ColumnarToRow [codegen id : 6]
-Input [2]: [l_orderkey#16, l_quantity#14]
-
-(21) Filter [codegen id : 6]
-Input [2]: [l_orderkey#16, l_quantity#14]
-Condition : isnotnull(l_orderkey#16)
-
-(22) ReusedExchange [Reuses operator id: 14]
-Output [1]: [l_orderkey#7]
-
-(23) BroadcastHashJoin [codegen id : 6]
-Left keys [1]: [l_orderkey#16]
-Right keys [1]: [l_orderkey#7]
-Join type: LeftSemi
-Join condition: None
-
-(24) BroadcastExchange
-Input [2]: [l_orderkey#16, l_quantity#14]
-Arguments: HashedRelationBroadcastMode(List(input[0, bigint, false]),false), [plan_id=4]
-=======
 (20) ColumnarToRow [codegen id : 4]
 Input [2]: [l_orderkey#19, l_quantity#15]
 
@@ -164,60 +131,34 @@
 (22) BroadcastExchange
 Input [2]: [l_orderkey#19, l_quantity#15]
 Arguments: HashedRelationBroadcastMode(List(input[0, bigint, false]),false), [id=#20]
->>>>>>> 2ffd9892
 
 (23) BroadcastHashJoin [codegen id : 5]
 Left keys [1]: [o_orderkey#3]
-Right keys [1]: [l_orderkey#16]
-Join type: Inner
+Right keys [1]: [l_orderkey#19]
 Join condition: None
 
-<<<<<<< HEAD
-(26) Project [codegen id : 7]
-Output [6]: [c_custkey#1, c_name#2, o_orderkey#3, o_totalprice#5, o_orderdate#6, l_quantity#14]
-Input [7]: [c_custkey#1, c_name#2, o_orderkey#3, o_totalprice#5, o_orderdate#6, l_orderkey#16, l_quantity#14]
-
-(27) HashAggregate [codegen id : 7]
-Input [6]: [c_custkey#1, c_name#2, o_orderkey#3, o_totalprice#5, o_orderdate#6, l_quantity#14]
-=======
 (24) Project [codegen id : 5]
 Output [6]: [c_custkey#1, c_name#2, o_orderkey#3, o_totalprice#5, o_orderdate#6, l_quantity#15]
 Input [7]: [c_custkey#1, c_name#2, o_orderkey#3, o_totalprice#5, o_orderdate#6, l_orderkey#19, l_quantity#15]
 
 (25) HashAggregate [codegen id : 5]
 Input [6]: [c_custkey#1, c_name#2, o_orderkey#3, o_totalprice#5, o_orderdate#6, l_quantity#15]
->>>>>>> 2ffd9892
 Keys [5]: [c_name#2, c_custkey#1, o_orderkey#3, o_orderdate#6, o_totalprice#5]
-Functions [1]: [partial_sum(l_quantity#14)]
-Aggregate Attributes [2]: [sum#17, isEmpty#18]
-Results [7]: [c_name#2, c_custkey#1, o_orderkey#3, o_orderdate#6, o_totalprice#5, sum#19, isEmpty#20]
+Functions [1]: [partial_sum(l_quantity#15)]
+Aggregate Attributes [2]: [sum#21, isEmpty#22]
+Results [7]: [c_name#2, c_custkey#1, o_orderkey#3, o_orderdate#6, o_totalprice#5, sum#23, isEmpty#24]
 
-<<<<<<< HEAD
-(28) Exchange
-Input [7]: [c_name#2, c_custkey#1, o_orderkey#3, o_orderdate#6, o_totalprice#5, sum#19, isEmpty#20]
-Arguments: hashpartitioning(c_name#2, c_custkey#1, o_orderkey#3, o_orderdate#6, o_totalprice#5, 5), ENSURE_REQUIREMENTS, [plan_id=5]
-
-(29) HashAggregate [codegen id : 8]
-Input [7]: [c_name#2, c_custkey#1, o_orderkey#3, o_orderdate#6, o_totalprice#5, sum#19, isEmpty#20]
-=======
 (26) Exchange
 Input [7]: [c_name#2, c_custkey#1, o_orderkey#3, o_orderdate#6, o_totalprice#5, sum#23, isEmpty#24]
 Arguments: hashpartitioning(c_name#2, c_custkey#1, o_orderkey#3, o_orderdate#6, o_totalprice#5, 5), ENSURE_REQUIREMENTS, [id=#25]
 
 (27) HashAggregate [codegen id : 6]
 Input [7]: [c_name#2, c_custkey#1, o_orderkey#3, o_orderdate#6, o_totalprice#5, sum#23, isEmpty#24]
->>>>>>> 2ffd9892
 Keys [5]: [c_name#2, c_custkey#1, o_orderkey#3, o_orderdate#6, o_totalprice#5]
-Functions [1]: [sum(l_quantity#14)]
-Aggregate Attributes [1]: [sum(l_quantity#14)#21]
-Results [6]: [c_name#2, c_custkey#1, o_orderkey#3, o_orderdate#6, o_totalprice#5, sum(l_quantity#14)#21 AS sum(l_quantity)#22]
+Functions [1]: [sum(l_quantity#15)]
+Aggregate Attributes [1]: [sum(l_quantity#15)#26]
+Results [6]: [c_name#2, c_custkey#1, o_orderkey#3, o_orderdate#6, o_totalprice#5, sum(l_quantity#15)#26 AS sum(l_quantity)#27]
 
-<<<<<<< HEAD
-(30) TakeOrderedAndProject
-Input [6]: [c_name#2, c_custkey#1, o_orderkey#3, o_orderdate#6, o_totalprice#5, sum(l_quantity)#22]
-Arguments: 100, [o_totalprice#5 DESC NULLS LAST, o_orderdate#6 ASC NULLS FIRST], [c_name#2, c_custkey#1, o_orderkey#3, o_orderdate#6, o_totalprice#5, sum(l_quantity)#22]
-=======
 (28) TakeOrderedAndProject
 Input [6]: [c_name#2, c_custkey#1, o_orderkey#3, o_orderdate#6, o_totalprice#5, sum(l_quantity)#27]
 Arguments: 100, [o_totalprice#5 DESC NULLS LAST, o_orderdate#6 ASC NULLS FIRST], [c_name#2, c_custkey#1, o_orderkey#3, o_orderdate#6, o_totalprice#5, sum(l_quantity)#27]
->>>>>>> 2ffd9892
