TakeOrderedAndProject [cnt,ca_state,state]
  WholeStageCodegen (14)
<<<<<<< HEAD
    Project [state,cnt,ca_state]
      Filter [count(1)]
        HashAggregate [ca_state,count] [count(1),state,cnt,count(1),count]
          InputAdapter
            Exchange [ca_state] #1
              WholeStageCodegen (13)
                HashAggregate [ca_state] [count,count]
                  Project [ca_state]
                    SortMergeJoin [ss_customer_sk,c_customer_sk]
                      InputAdapter
                        WholeStageCodegen (6)
                          Sort [ss_customer_sk]
                            InputAdapter
                              Exchange [ss_customer_sk] #2
                                WholeStageCodegen (5)
                                  Project [ss_customer_sk]
                                    BroadcastHashJoin [ss_sold_date_sk,d_date_sk]
                                      Project [ss_customer_sk,ss_sold_date_sk]
                                        BroadcastHashJoin [ss_item_sk,i_item_sk]
                                          Filter [ss_customer_sk,ss_item_sk]
                                            ColumnarToRow
                                              InputAdapter
                                                Scan parquet default.store_sales [ss_item_sk,ss_customer_sk,ss_sold_date_sk]
                                                  SubqueryBroadcast [d_date_sk] #1
                                                    BroadcastExchange #3
                                                      WholeStageCodegen (1)
                                                        Project [d_date_sk]
                                                          Filter [d_month_seq,d_date_sk]
                                                            Subquery #2
                                                              WholeStageCodegen (2)
                                                                HashAggregate [d_month_seq]
                                                                  InputAdapter
                                                                    Exchange [d_month_seq] #4
                                                                      WholeStageCodegen (1)
                                                                        HashAggregate [d_month_seq]
                                                                          Project [d_month_seq]
                                                                            Filter [d_year,d_moy]
                                                                              ColumnarToRow
                                                                                InputAdapter
                                                                                  Scan parquet default.date_dim [d_month_seq,d_year,d_moy]
                                                            ColumnarToRow
                                                              InputAdapter
                                                                Scan parquet default.date_dim [d_date_sk,d_month_seq]
                                          InputAdapter
                                            BroadcastExchange #5
                                              WholeStageCodegen (3)
                                                Project [i_item_sk]
                                                  Filter [i_current_price,avg(i_current_price)]
                                                    BroadcastHashJoin [i_category,i_category]
                                                      Filter [i_current_price,i_item_sk]
                                                        ColumnarToRow
                                                          InputAdapter
                                                            Scan parquet default.item [i_item_sk,i_current_price,i_category]
                                                      InputAdapter
                                                        BroadcastExchange #6
                                                          WholeStageCodegen (2)
                                                            HashAggregate [i_category,sum,count] [avg(UnscaledValue(i_current_price)),avg(i_current_price),sum,count]
                                                              InputAdapter
                                                                Exchange [i_category] #7
                                                                  WholeStageCodegen (1)
                                                                    HashAggregate [i_category,i_current_price] [sum,count,sum,count]
                                                                      Filter [i_category]
                                                                        ColumnarToRow
                                                                          InputAdapter
                                                                            Scan parquet default.item [i_current_price,i_category]
                                      InputAdapter
                                        ReusedExchange [d_date_sk] #3
                      InputAdapter
                        WholeStageCodegen (12)
                          Sort [c_customer_sk]
                            InputAdapter
                              Exchange [c_customer_sk] #8
                                WholeStageCodegen (11)
                                  Project [ca_state,c_customer_sk]
                                    SortMergeJoin [ca_address_sk,c_current_addr_sk]
                                      InputAdapter
                                        WholeStageCodegen (8)
                                          Sort [ca_address_sk]
                                            InputAdapter
                                              Exchange [ca_address_sk] #9
                                                WholeStageCodegen (7)
                                                  Filter [ca_address_sk]
                                                    ColumnarToRow
                                                      InputAdapter
                                                        Scan parquet default.customer_address [ca_address_sk,ca_state]
                                      InputAdapter
                                        WholeStageCodegen (10)
                                          Sort [c_current_addr_sk]
=======
    Filter [cnt]
      HashAggregate [ca_state,count] [count(1),state,cnt,count]
        InputAdapter
          Exchange [ca_state] #1
            WholeStageCodegen (13)
              HashAggregate [ca_state] [count,count]
                Project [ca_state]
                  SortMergeJoin [ss_customer_sk,c_customer_sk]
                    InputAdapter
                      WholeStageCodegen (6)
                        Sort [ss_customer_sk]
                          InputAdapter
                            Exchange [ss_customer_sk] #2
                              WholeStageCodegen (5)
                                Project [ss_customer_sk]
                                  BroadcastHashJoin [ss_sold_date_sk,d_date_sk]
                                    Project [ss_customer_sk,ss_sold_date_sk]
                                      BroadcastHashJoin [ss_item_sk,i_item_sk]
                                        Filter [ss_customer_sk,ss_item_sk]
                                          ColumnarToRow
>>>>>>> abf9675a
                                            InputAdapter
                                              Scan parquet default.store_sales [ss_item_sk,ss_customer_sk,ss_sold_date_sk]
                                                SubqueryBroadcast [d_date_sk] #1
                                                  ReusedExchange [d_date_sk] #3
                                        InputAdapter
                                          BroadcastExchange #4
                                            WholeStageCodegen (3)
                                              Project [i_item_sk]
                                                Filter [i_current_price,avg(i_current_price)]
                                                  BroadcastHashJoin [i_category,i_category]
                                                    Filter [i_current_price,i_item_sk]
                                                      ColumnarToRow
                                                        InputAdapter
                                                          Scan parquet default.item [i_item_sk,i_current_price,i_category]
                                                    InputAdapter
                                                      BroadcastExchange #5
                                                        WholeStageCodegen (2)
                                                          HashAggregate [i_category,sum,count] [avg(UnscaledValue(i_current_price)),avg(i_current_price),sum,count]
                                                            InputAdapter
                                                              Exchange [i_category] #6
                                                                WholeStageCodegen (1)
                                                                  HashAggregate [i_category,i_current_price] [sum,count,sum,count]
                                                                    Filter [i_category]
                                                                      ColumnarToRow
                                                                        InputAdapter
                                                                          Scan parquet default.item [i_current_price,i_category]
                                    InputAdapter
                                      BroadcastExchange #3
                                        WholeStageCodegen (4)
                                          Project [d_date_sk]
                                            Filter [d_month_seq,d_date_sk]
                                              Subquery #2
                                                WholeStageCodegen (2)
                                                  HashAggregate [d_month_seq]
                                                    InputAdapter
                                                      Exchange [d_month_seq] #7
                                                        WholeStageCodegen (1)
                                                          HashAggregate [d_month_seq]
                                                            Project [d_month_seq]
                                                              Filter [d_year,d_moy]
                                                                ColumnarToRow
                                                                  InputAdapter
                                                                    Scan parquet default.date_dim [d_month_seq,d_year,d_moy]
                                              ColumnarToRow
                                                InputAdapter
                                                  Scan parquet default.date_dim [d_date_sk,d_month_seq]
                    InputAdapter
                      WholeStageCodegen (12)
                        Sort [c_customer_sk]
                          InputAdapter
                            Exchange [c_customer_sk] #8
                              WholeStageCodegen (11)
                                Project [ca_state,c_customer_sk]
                                  SortMergeJoin [ca_address_sk,c_current_addr_sk]
                                    InputAdapter
                                      WholeStageCodegen (8)
                                        Sort [ca_address_sk]
                                          InputAdapter
                                            Exchange [ca_address_sk] #9
                                              WholeStageCodegen (7)
                                                Filter [ca_address_sk]
                                                  ColumnarToRow
                                                    InputAdapter
                                                      Scan parquet default.customer_address [ca_address_sk,ca_state]
                                    InputAdapter
                                      WholeStageCodegen (10)
                                        Sort [c_current_addr_sk]
                                          InputAdapter
                                            Exchange [c_current_addr_sk] #10
                                              WholeStageCodegen (9)
                                                Filter [c_current_addr_sk,c_customer_sk]
                                                  ColumnarToRow
                                                    InputAdapter
                                                      Scan parquet default.customer [c_customer_sk,c_current_addr_sk]<|MERGE_RESOLUTION|>--- conflicted
+++ resolved
@@ -1,95 +1,5 @@
 TakeOrderedAndProject [cnt,ca_state,state]
   WholeStageCodegen (14)
-<<<<<<< HEAD
-    Project [state,cnt,ca_state]
-      Filter [count(1)]
-        HashAggregate [ca_state,count] [count(1),state,cnt,count(1),count]
-          InputAdapter
-            Exchange [ca_state] #1
-              WholeStageCodegen (13)
-                HashAggregate [ca_state] [count,count]
-                  Project [ca_state]
-                    SortMergeJoin [ss_customer_sk,c_customer_sk]
-                      InputAdapter
-                        WholeStageCodegen (6)
-                          Sort [ss_customer_sk]
-                            InputAdapter
-                              Exchange [ss_customer_sk] #2
-                                WholeStageCodegen (5)
-                                  Project [ss_customer_sk]
-                                    BroadcastHashJoin [ss_sold_date_sk,d_date_sk]
-                                      Project [ss_customer_sk,ss_sold_date_sk]
-                                        BroadcastHashJoin [ss_item_sk,i_item_sk]
-                                          Filter [ss_customer_sk,ss_item_sk]
-                                            ColumnarToRow
-                                              InputAdapter
-                                                Scan parquet default.store_sales [ss_item_sk,ss_customer_sk,ss_sold_date_sk]
-                                                  SubqueryBroadcast [d_date_sk] #1
-                                                    BroadcastExchange #3
-                                                      WholeStageCodegen (1)
-                                                        Project [d_date_sk]
-                                                          Filter [d_month_seq,d_date_sk]
-                                                            Subquery #2
-                                                              WholeStageCodegen (2)
-                                                                HashAggregate [d_month_seq]
-                                                                  InputAdapter
-                                                                    Exchange [d_month_seq] #4
-                                                                      WholeStageCodegen (1)
-                                                                        HashAggregate [d_month_seq]
-                                                                          Project [d_month_seq]
-                                                                            Filter [d_year,d_moy]
-                                                                              ColumnarToRow
-                                                                                InputAdapter
-                                                                                  Scan parquet default.date_dim [d_month_seq,d_year,d_moy]
-                                                            ColumnarToRow
-                                                              InputAdapter
-                                                                Scan parquet default.date_dim [d_date_sk,d_month_seq]
-                                          InputAdapter
-                                            BroadcastExchange #5
-                                              WholeStageCodegen (3)
-                                                Project [i_item_sk]
-                                                  Filter [i_current_price,avg(i_current_price)]
-                                                    BroadcastHashJoin [i_category,i_category]
-                                                      Filter [i_current_price,i_item_sk]
-                                                        ColumnarToRow
-                                                          InputAdapter
-                                                            Scan parquet default.item [i_item_sk,i_current_price,i_category]
-                                                      InputAdapter
-                                                        BroadcastExchange #6
-                                                          WholeStageCodegen (2)
-                                                            HashAggregate [i_category,sum,count] [avg(UnscaledValue(i_current_price)),avg(i_current_price),sum,count]
-                                                              InputAdapter
-                                                                Exchange [i_category] #7
-                                                                  WholeStageCodegen (1)
-                                                                    HashAggregate [i_category,i_current_price] [sum,count,sum,count]
-                                                                      Filter [i_category]
-                                                                        ColumnarToRow
-                                                                          InputAdapter
-                                                                            Scan parquet default.item [i_current_price,i_category]
-                                      InputAdapter
-                                        ReusedExchange [d_date_sk] #3
-                      InputAdapter
-                        WholeStageCodegen (12)
-                          Sort [c_customer_sk]
-                            InputAdapter
-                              Exchange [c_customer_sk] #8
-                                WholeStageCodegen (11)
-                                  Project [ca_state,c_customer_sk]
-                                    SortMergeJoin [ca_address_sk,c_current_addr_sk]
-                                      InputAdapter
-                                        WholeStageCodegen (8)
-                                          Sort [ca_address_sk]
-                                            InputAdapter
-                                              Exchange [ca_address_sk] #9
-                                                WholeStageCodegen (7)
-                                                  Filter [ca_address_sk]
-                                                    ColumnarToRow
-                                                      InputAdapter
-                                                        Scan parquet default.customer_address [ca_address_sk,ca_state]
-                                      InputAdapter
-                                        WholeStageCodegen (10)
-                                          Sort [c_current_addr_sk]
-=======
     Filter [cnt]
       HashAggregate [ca_state,count] [count(1),state,cnt,count]
         InputAdapter
@@ -110,13 +20,30 @@
                                       BroadcastHashJoin [ss_item_sk,i_item_sk]
                                         Filter [ss_customer_sk,ss_item_sk]
                                           ColumnarToRow
->>>>>>> abf9675a
                                             InputAdapter
                                               Scan parquet default.store_sales [ss_item_sk,ss_customer_sk,ss_sold_date_sk]
                                                 SubqueryBroadcast [d_date_sk] #1
-                                                  ReusedExchange [d_date_sk] #3
+                                                  BroadcastExchange #3
+                                                    WholeStageCodegen (1)
+                                                      Project [d_date_sk]
+                                                        Filter [d_month_seq,d_date_sk]
+                                                          Subquery #2
+                                                            WholeStageCodegen (2)
+                                                              HashAggregate [d_month_seq]
+                                                                InputAdapter
+                                                                  Exchange [d_month_seq] #4
+                                                                    WholeStageCodegen (1)
+                                                                      HashAggregate [d_month_seq]
+                                                                        Project [d_month_seq]
+                                                                          Filter [d_year,d_moy]
+                                                                            ColumnarToRow
+                                                                              InputAdapter
+                                                                                Scan parquet default.date_dim [d_month_seq,d_year,d_moy]
+                                                          ColumnarToRow
+                                                            InputAdapter
+                                                              Scan parquet default.date_dim [d_date_sk,d_month_seq]
                                         InputAdapter
-                                          BroadcastExchange #4
+                                          BroadcastExchange #5
                                             WholeStageCodegen (3)
                                               Project [i_item_sk]
                                                 Filter [i_current_price,avg(i_current_price)]
@@ -126,11 +53,11 @@
                                                         InputAdapter
                                                           Scan parquet default.item [i_item_sk,i_current_price,i_category]
                                                     InputAdapter
-                                                      BroadcastExchange #5
+                                                      BroadcastExchange #6
                                                         WholeStageCodegen (2)
                                                           HashAggregate [i_category,sum,count] [avg(UnscaledValue(i_current_price)),avg(i_current_price),sum,count]
                                                             InputAdapter
-                                                              Exchange [i_category] #6
+                                                              Exchange [i_category] #7
                                                                 WholeStageCodegen (1)
                                                                   HashAggregate [i_category,i_current_price] [sum,count,sum,count]
                                                                     Filter [i_category]
@@ -138,25 +65,7 @@
                                                                         InputAdapter
                                                                           Scan parquet default.item [i_current_price,i_category]
                                     InputAdapter
-                                      BroadcastExchange #3
-                                        WholeStageCodegen (4)
-                                          Project [d_date_sk]
-                                            Filter [d_month_seq,d_date_sk]
-                                              Subquery #2
-                                                WholeStageCodegen (2)
-                                                  HashAggregate [d_month_seq]
-                                                    InputAdapter
-                                                      Exchange [d_month_seq] #7
-                                                        WholeStageCodegen (1)
-                                                          HashAggregate [d_month_seq]
-                                                            Project [d_month_seq]
-                                                              Filter [d_year,d_moy]
-                                                                ColumnarToRow
-                                                                  InputAdapter
-                                                                    Scan parquet default.date_dim [d_month_seq,d_year,d_moy]
-                                              ColumnarToRow
-                                                InputAdapter
-                                                  Scan parquet default.date_dim [d_date_sk,d_month_seq]
+                                      ReusedExchange [d_date_sk] #3
                     InputAdapter
                       WholeStageCodegen (12)
                         Sort [c_customer_sk]
