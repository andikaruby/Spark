== Physical Plan ==
<<<<<<< HEAD
TakeOrderedAndProject (46)
+- * Project (45)
   +- * Filter (44)
      +- * HashAggregate (43)
         +- Exchange (42)
            +- * HashAggregate (41)
               +- * Project (40)
                  +- * SortMergeJoin Inner (39)
                     :- * Sort (24)
                     :  +- Exchange (23)
                     :     +- * Project (22)
                     :        +- * BroadcastHashJoin Inner BuildRight (21)
                     :           :- * Project (19)
                     :           :  +- * BroadcastHashJoin Inner BuildRight (18)
                     :           :     :- * Filter (3)
                     :           :     :  +- * ColumnarToRow (2)
                     :           :     :     +- Scan parquet default.store_sales (1)
                     :           :     +- BroadcastExchange (17)
                     :           :        +- * Project (16)
                     :           :           +- * Filter (15)
                     :           :              +- * BroadcastHashJoin LeftOuter BuildRight (14)
                     :           :                 :- * Filter (6)
                     :           :                 :  +- * ColumnarToRow (5)
                     :           :                 :     +- Scan parquet default.item (4)
                     :           :                 +- BroadcastExchange (13)
                     :           :                    +- * HashAggregate (12)
                     :           :                       +- Exchange (11)
                     :           :                          +- * HashAggregate (10)
                     :           :                             +- * Filter (9)
                     :           :                                +- * ColumnarToRow (8)
                     :           :                                   +- Scan parquet default.item (7)
                     :           +- ReusedExchange (20)
                     +- * Sort (38)
                        +- Exchange (37)
                           +- * Project (36)
                              +- * SortMergeJoin Inner (35)
                                 :- * Sort (29)
                                 :  +- Exchange (28)
                                 :     +- * Filter (27)
                                 :        +- * ColumnarToRow (26)
                                 :           +- Scan parquet default.customer_address (25)
                                 +- * Sort (34)
                                    +- Exchange (33)
                                       +- * Filter (32)
                                          +- * ColumnarToRow (31)
                                             +- Scan parquet default.customer (30)
=======
TakeOrderedAndProject (49)
+- * Filter (48)
   +- * HashAggregate (47)
      +- Exchange (46)
         +- * HashAggregate (45)
            +- * Project (44)
               +- * SortMergeJoin Inner (43)
                  :- * Sort (28)
                  :  +- Exchange (27)
                  :     +- * Project (26)
                  :        +- * BroadcastHashJoin Inner BuildRight (25)
                  :           :- * Project (19)
                  :           :  +- * BroadcastHashJoin Inner BuildRight (18)
                  :           :     :- * Filter (3)
                  :           :     :  +- * ColumnarToRow (2)
                  :           :     :     +- Scan parquet default.store_sales (1)
                  :           :     +- BroadcastExchange (17)
                  :           :        +- * Project (16)
                  :           :           +- * Filter (15)
                  :           :              +- * BroadcastHashJoin LeftOuter BuildRight (14)
                  :           :                 :- * Filter (6)
                  :           :                 :  +- * ColumnarToRow (5)
                  :           :                 :     +- Scan parquet default.item (4)
                  :           :                 +- BroadcastExchange (13)
                  :           :                    +- * HashAggregate (12)
                  :           :                       +- Exchange (11)
                  :           :                          +- * HashAggregate (10)
                  :           :                             +- * Filter (9)
                  :           :                                +- * ColumnarToRow (8)
                  :           :                                   +- Scan parquet default.item (7)
                  :           +- BroadcastExchange (24)
                  :              +- * Project (23)
                  :                 +- * Filter (22)
                  :                    +- * ColumnarToRow (21)
                  :                       +- Scan parquet default.date_dim (20)
                  +- * Sort (42)
                     +- Exchange (41)
                        +- * Project (40)
                           +- * SortMergeJoin Inner (39)
                              :- * Sort (33)
                              :  +- Exchange (32)
                              :     +- * Filter (31)
                              :        +- * ColumnarToRow (30)
                              :           +- Scan parquet default.customer_address (29)
                              +- * Sort (38)
                                 +- Exchange (37)
                                    +- * Filter (36)
                                       +- * ColumnarToRow (35)
                                          +- Scan parquet default.customer (34)
>>>>>>> abf9675a


(1) Scan parquet default.store_sales
Output [3]: [ss_item_sk#1, ss_customer_sk#2, ss_sold_date_sk#3]
Batched: true
Location: InMemoryFileIndex []
PartitionFilters: [isnotnull(ss_sold_date_sk#3), dynamicpruningexpression(ss_sold_date_sk#3 IN dynamicpruning#4)]
PushedFilters: [IsNotNull(ss_customer_sk), IsNotNull(ss_item_sk)]
ReadSchema: struct<ss_item_sk:int,ss_customer_sk:int>

(2) ColumnarToRow [codegen id : 5]
Input [3]: [ss_item_sk#1, ss_customer_sk#2, ss_sold_date_sk#3]

(3) Filter [codegen id : 5]
Input [3]: [ss_item_sk#1, ss_customer_sk#2, ss_sold_date_sk#3]
Condition : (isnotnull(ss_customer_sk#2) AND isnotnull(ss_item_sk#1))

(4) Scan parquet default.item
Output [3]: [i_item_sk#5, i_current_price#6, i_category#7]
Batched: true
Location [not included in comparison]/{warehouse_dir}/item]
PushedFilters: [IsNotNull(i_current_price), IsNotNull(i_item_sk)]
ReadSchema: struct<i_item_sk:int,i_current_price:decimal(7,2),i_category:string>

(5) ColumnarToRow [codegen id : 3]
Input [3]: [i_item_sk#5, i_current_price#6, i_category#7]

(6) Filter [codegen id : 3]
Input [3]: [i_item_sk#5, i_current_price#6, i_category#7]
Condition : (isnotnull(i_current_price#6) AND isnotnull(i_item_sk#5))

(7) Scan parquet default.item
Output [2]: [i_current_price#8, i_category#9]
Batched: true
Location [not included in comparison]/{warehouse_dir}/item]
PushedFilters: [IsNotNull(i_category)]
ReadSchema: struct<i_current_price:decimal(7,2),i_category:string>

(8) ColumnarToRow [codegen id : 1]
Input [2]: [i_current_price#8, i_category#9]

(9) Filter [codegen id : 1]
Input [2]: [i_current_price#8, i_category#9]
Condition : isnotnull(i_category#9)

(10) HashAggregate [codegen id : 1]
Input [2]: [i_current_price#8, i_category#9]
Keys [1]: [i_category#9]
Functions [1]: [partial_avg(UnscaledValue(i_current_price#8))]
Aggregate Attributes [2]: [sum#10, count#11]
Results [3]: [i_category#9, sum#12, count#13]

(11) Exchange
Input [3]: [i_category#9, sum#12, count#13]
Arguments: hashpartitioning(i_category#9, 5), ENSURE_REQUIREMENTS, [id=#14]

(12) HashAggregate [codegen id : 2]
Input [3]: [i_category#9, sum#12, count#13]
Keys [1]: [i_category#9]
Functions [1]: [avg(UnscaledValue(i_current_price#8))]
Aggregate Attributes [1]: [avg(UnscaledValue(i_current_price#8))#15]
Results [2]: [cast((avg(UnscaledValue(i_current_price#8))#15 / 100.0) as decimal(11,6)) AS avg(i_current_price)#16, i_category#9]

(13) BroadcastExchange
Input [2]: [avg(i_current_price)#16, i_category#9]
Arguments: HashedRelationBroadcastMode(List(input[1, string, true]),false), [id=#17]

(14) BroadcastHashJoin [codegen id : 3]
Left keys [1]: [i_category#7]
Right keys [1]: [i_category#9]
Join condition: None

(15) Filter [codegen id : 3]
Input [5]: [i_item_sk#5, i_current_price#6, i_category#7, avg(i_current_price)#16, i_category#9]
Condition : (cast(i_current_price#6 as decimal(14,7)) > CheckOverflow((1.200000 * promote_precision(avg(i_current_price)#16)), DecimalType(14,7), true))

(16) Project [codegen id : 3]
Output [1]: [i_item_sk#5]
Input [5]: [i_item_sk#5, i_current_price#6, i_category#7, avg(i_current_price)#16, i_category#9]

(17) BroadcastExchange
Input [1]: [i_item_sk#5]
Arguments: HashedRelationBroadcastMode(List(cast(input[0, int, true] as bigint)),false), [id=#18]

(18) BroadcastHashJoin [codegen id : 5]
Left keys [1]: [ss_item_sk#1]
Right keys [1]: [i_item_sk#5]
Join condition: None

(19) Project [codegen id : 5]
Output [2]: [ss_customer_sk#2, ss_sold_date_sk#3]
Input [4]: [ss_item_sk#1, ss_customer_sk#2, ss_sold_date_sk#3, i_item_sk#5]

(20) ReusedExchange [Reuses operator id: 51]
Output [1]: [d_date_sk#19]

(21) BroadcastHashJoin [codegen id : 5]
Left keys [1]: [ss_sold_date_sk#3]
Right keys [1]: [d_date_sk#19]
Join condition: None

(22) Project [codegen id : 5]
Output [1]: [ss_customer_sk#2]
Input [3]: [ss_customer_sk#2, ss_sold_date_sk#3, d_date_sk#19]

(23) Exchange
Input [1]: [ss_customer_sk#2]
Arguments: hashpartitioning(ss_customer_sk#2, 5), ENSURE_REQUIREMENTS, [id=#20]

(24) Sort [codegen id : 6]
Input [1]: [ss_customer_sk#2]
Arguments: [ss_customer_sk#2 ASC NULLS FIRST], false, 0

(25) Scan parquet default.customer_address
Output [2]: [ca_address_sk#21, ca_state#22]
Batched: true
Location [not included in comparison]/{warehouse_dir}/customer_address]
PushedFilters: [IsNotNull(ca_address_sk)]
ReadSchema: struct<ca_address_sk:int,ca_state:string>

(26) ColumnarToRow [codegen id : 7]
Input [2]: [ca_address_sk#21, ca_state#22]

(27) Filter [codegen id : 7]
Input [2]: [ca_address_sk#21, ca_state#22]
Condition : isnotnull(ca_address_sk#21)

(28) Exchange
Input [2]: [ca_address_sk#21, ca_state#22]
Arguments: hashpartitioning(ca_address_sk#21, 5), ENSURE_REQUIREMENTS, [id=#23]

(29) Sort [codegen id : 8]
Input [2]: [ca_address_sk#21, ca_state#22]
Arguments: [ca_address_sk#21 ASC NULLS FIRST], false, 0

(30) Scan parquet default.customer
Output [2]: [c_customer_sk#24, c_current_addr_sk#25]
Batched: true
Location [not included in comparison]/{warehouse_dir}/customer]
PushedFilters: [IsNotNull(c_current_addr_sk), IsNotNull(c_customer_sk)]
ReadSchema: struct<c_customer_sk:int,c_current_addr_sk:int>

(31) ColumnarToRow [codegen id : 9]
Input [2]: [c_customer_sk#24, c_current_addr_sk#25]

(32) Filter [codegen id : 9]
Input [2]: [c_customer_sk#24, c_current_addr_sk#25]
Condition : (isnotnull(c_current_addr_sk#25) AND isnotnull(c_customer_sk#24))

(33) Exchange
Input [2]: [c_customer_sk#24, c_current_addr_sk#25]
Arguments: hashpartitioning(c_current_addr_sk#25, 5), ENSURE_REQUIREMENTS, [id=#26]

(34) Sort [codegen id : 10]
Input [2]: [c_customer_sk#24, c_current_addr_sk#25]
Arguments: [c_current_addr_sk#25 ASC NULLS FIRST], false, 0

(35) SortMergeJoin [codegen id : 11]
Left keys [1]: [ca_address_sk#21]
Right keys [1]: [c_current_addr_sk#25]
Join condition: None

(36) Project [codegen id : 11]
Output [2]: [ca_state#22, c_customer_sk#24]
Input [4]: [ca_address_sk#21, ca_state#22, c_customer_sk#24, c_current_addr_sk#25]

(37) Exchange
Input [2]: [ca_state#22, c_customer_sk#24]
Arguments: hashpartitioning(c_customer_sk#24, 5), ENSURE_REQUIREMENTS, [id=#27]

(38) Sort [codegen id : 12]
Input [2]: [ca_state#22, c_customer_sk#24]
Arguments: [c_customer_sk#24 ASC NULLS FIRST], false, 0

(39) SortMergeJoin [codegen id : 13]
Left keys [1]: [ss_customer_sk#2]
Right keys [1]: [c_customer_sk#24]
Join condition: None

(40) Project [codegen id : 13]
Output [1]: [ca_state#22]
Input [3]: [ss_customer_sk#2, ca_state#22, c_customer_sk#24]

(41) HashAggregate [codegen id : 13]
Input [1]: [ca_state#22]
Keys [1]: [ca_state#22]
Functions [1]: [partial_count(1)]
Aggregate Attributes [1]: [count#28]
Results [2]: [ca_state#22, count#29]

(42) Exchange
Input [2]: [ca_state#22, count#29]
Arguments: hashpartitioning(ca_state#22, 5), ENSURE_REQUIREMENTS, [id=#30]

(43) HashAggregate [codegen id : 14]
Input [2]: [ca_state#22, count#29]
Keys [1]: [ca_state#22]
Functions [1]: [count(1)]
<<<<<<< HEAD
Aggregate Attributes [1]: [count(1)#31]
Results [4]: [ca_state#22 AS state#32, count(1)#31 AS cnt#33, count(1)#31 AS count(1)#34, ca_state#22]

(44) Filter [codegen id : 14]
Input [4]: [state#32, cnt#33, count(1)#34, ca_state#22]
Condition : (count(1)#34 >= 10)

(45) Project [codegen id : 14]
Output [3]: [state#32, cnt#33, ca_state#22]
Input [4]: [state#32, cnt#33, count(1)#34, ca_state#22]

(46) TakeOrderedAndProject
Input [3]: [state#32, cnt#33, ca_state#22]
Arguments: 100, [cnt#33 ASC NULLS FIRST, ca_state#22 ASC NULLS FIRST], [state#32, cnt#33]
=======
Aggregate Attributes [1]: [count(1)#35]
Results [3]: [ca_state#26 AS state#36, count(1)#35 AS cnt#37, ca_state#26]

(48) Filter [codegen id : 14]
Input [3]: [state#36, cnt#37, ca_state#26]
Condition : (cnt#37 >= 10)

(49) TakeOrderedAndProject
Input [3]: [state#36, cnt#37, ca_state#26]
Arguments: 100, [cnt#37 ASC NULLS FIRST, ca_state#26 ASC NULLS FIRST], [state#36, cnt#37]
>>>>>>> abf9675a

===== Subqueries =====

Subquery:1 Hosting operator id = 1 Hosting Expression = ss_sold_date_sk#3 IN dynamicpruning#4
<<<<<<< HEAD
BroadcastExchange (51)
+- * Project (50)
   +- * Filter (49)
      +- * ColumnarToRow (48)
         +- Scan parquet default.date_dim (47)


(47) Scan parquet default.date_dim
Output [2]: [d_date_sk#19, d_month_seq#35]
Batched: true
Location [not included in comparison]/{warehouse_dir}/date_dim]
PushedFilters: [IsNotNull(d_month_seq), IsNotNull(d_date_sk)]
ReadSchema: struct<d_date_sk:int,d_month_seq:int>

(48) ColumnarToRow [codegen id : 1]
Input [2]: [d_date_sk#19, d_month_seq#35]
=======
ReusedExchange (50)
>>>>>>> abf9675a

(49) Filter [codegen id : 1]
Input [2]: [d_date_sk#19, d_month_seq#35]
Condition : ((isnotnull(d_month_seq#35) AND (d_month_seq#35 = Subquery scalar-subquery#36, [id=#37])) AND isnotnull(d_date_sk#19))

<<<<<<< HEAD
(50) Project [codegen id : 1]
=======
(50) ReusedExchange [Reuses operator id: 24]
>>>>>>> abf9675a
Output [1]: [d_date_sk#19]
Input [2]: [d_date_sk#19, d_month_seq#35]

(51) BroadcastExchange
Input [1]: [d_date_sk#19]
Arguments: HashedRelationBroadcastMode(List(cast(input[0, int, true] as bigint)),false), [id=#38]

<<<<<<< HEAD
Subquery:2 Hosting operator id = 49 Hosting Expression = Subquery scalar-subquery#36, [id=#37]
* HashAggregate (58)
+- Exchange (57)
   +- * HashAggregate (56)
      +- * Project (55)
         +- * Filter (54)
            +- * ColumnarToRow (53)
               +- Scan parquet default.date_dim (52)
=======
Subquery:2 Hosting operator id = 22 Hosting Expression = Subquery scalar-subquery#21, [id=#22]
* HashAggregate (57)
+- Exchange (56)
   +- * HashAggregate (55)
      +- * Project (54)
         +- * Filter (53)
            +- * ColumnarToRow (52)
               +- Scan parquet default.date_dim (51)
>>>>>>> abf9675a


(51) Scan parquet default.date_dim
Output [3]: [d_month_seq#38, d_year#39, d_moy#40]
Batched: true
Location [not included in comparison]/{warehouse_dir}/date_dim]
PushedFilters: [IsNotNull(d_year), IsNotNull(d_moy), EqualTo(d_year,2000), EqualTo(d_moy,1)]
ReadSchema: struct<d_month_seq:int,d_year:int,d_moy:int>

(52) ColumnarToRow [codegen id : 1]
Input [3]: [d_month_seq#38, d_year#39, d_moy#40]

(53) Filter [codegen id : 1]
Input [3]: [d_month_seq#38, d_year#39, d_moy#40]
Condition : (((isnotnull(d_year#39) AND isnotnull(d_moy#40)) AND (d_year#39 = 2000)) AND (d_moy#40 = 1))

(54) Project [codegen id : 1]
Output [1]: [d_month_seq#38]
Input [3]: [d_month_seq#38, d_year#39, d_moy#40]

(55) HashAggregate [codegen id : 1]
Input [1]: [d_month_seq#38]
Keys [1]: [d_month_seq#38]
Functions: []
Aggregate Attributes: []
Results [1]: [d_month_seq#38]

(56) Exchange
Input [1]: [d_month_seq#38]
Arguments: hashpartitioning(d_month_seq#38, 5), ENSURE_REQUIREMENTS, [id=#41]

(57) HashAggregate [codegen id : 2]
Input [1]: [d_month_seq#38]
Keys [1]: [d_month_seq#38]
Functions: []
Aggregate Attributes: []
Results [1]: [d_month_seq#38]

<|MERGE_RESOLUTION|>--- conflicted
+++ resolved
@@ -1,63 +1,15 @@
 == Physical Plan ==
-<<<<<<< HEAD
-TakeOrderedAndProject (46)
-+- * Project (45)
-   +- * Filter (44)
-      +- * HashAggregate (43)
-         +- Exchange (42)
-            +- * HashAggregate (41)
-               +- * Project (40)
-                  +- * SortMergeJoin Inner (39)
-                     :- * Sort (24)
-                     :  +- Exchange (23)
-                     :     +- * Project (22)
-                     :        +- * BroadcastHashJoin Inner BuildRight (21)
-                     :           :- * Project (19)
-                     :           :  +- * BroadcastHashJoin Inner BuildRight (18)
-                     :           :     :- * Filter (3)
-                     :           :     :  +- * ColumnarToRow (2)
-                     :           :     :     +- Scan parquet default.store_sales (1)
-                     :           :     +- BroadcastExchange (17)
-                     :           :        +- * Project (16)
-                     :           :           +- * Filter (15)
-                     :           :              +- * BroadcastHashJoin LeftOuter BuildRight (14)
-                     :           :                 :- * Filter (6)
-                     :           :                 :  +- * ColumnarToRow (5)
-                     :           :                 :     +- Scan parquet default.item (4)
-                     :           :                 +- BroadcastExchange (13)
-                     :           :                    +- * HashAggregate (12)
-                     :           :                       +- Exchange (11)
-                     :           :                          +- * HashAggregate (10)
-                     :           :                             +- * Filter (9)
-                     :           :                                +- * ColumnarToRow (8)
-                     :           :                                   +- Scan parquet default.item (7)
-                     :           +- ReusedExchange (20)
-                     +- * Sort (38)
-                        +- Exchange (37)
-                           +- * Project (36)
-                              +- * SortMergeJoin Inner (35)
-                                 :- * Sort (29)
-                                 :  +- Exchange (28)
-                                 :     +- * Filter (27)
-                                 :        +- * ColumnarToRow (26)
-                                 :           +- Scan parquet default.customer_address (25)
-                                 +- * Sort (34)
-                                    +- Exchange (33)
-                                       +- * Filter (32)
-                                          +- * ColumnarToRow (31)
-                                             +- Scan parquet default.customer (30)
-=======
-TakeOrderedAndProject (49)
-+- * Filter (48)
-   +- * HashAggregate (47)
-      +- Exchange (46)
-         +- * HashAggregate (45)
-            +- * Project (44)
-               +- * SortMergeJoin Inner (43)
-                  :- * Sort (28)
-                  :  +- Exchange (27)
-                  :     +- * Project (26)
-                  :        +- * BroadcastHashJoin Inner BuildRight (25)
+TakeOrderedAndProject (45)
++- * Filter (44)
+   +- * HashAggregate (43)
+      +- Exchange (42)
+         +- * HashAggregate (41)
+            +- * Project (40)
+               +- * SortMergeJoin Inner (39)
+                  :- * Sort (24)
+                  :  +- Exchange (23)
+                  :     +- * Project (22)
+                  :        +- * BroadcastHashJoin Inner BuildRight (21)
                   :           :- * Project (19)
                   :           :  +- * BroadcastHashJoin Inner BuildRight (18)
                   :           :     :- * Filter (3)
@@ -77,26 +29,21 @@
                   :           :                             +- * Filter (9)
                   :           :                                +- * ColumnarToRow (8)
                   :           :                                   +- Scan parquet default.item (7)
-                  :           +- BroadcastExchange (24)
-                  :              +- * Project (23)
-                  :                 +- * Filter (22)
-                  :                    +- * ColumnarToRow (21)
-                  :                       +- Scan parquet default.date_dim (20)
-                  +- * Sort (42)
-                     +- Exchange (41)
-                        +- * Project (40)
-                           +- * SortMergeJoin Inner (39)
-                              :- * Sort (33)
-                              :  +- Exchange (32)
-                              :     +- * Filter (31)
-                              :        +- * ColumnarToRow (30)
-                              :           +- Scan parquet default.customer_address (29)
-                              +- * Sort (38)
-                                 +- Exchange (37)
-                                    +- * Filter (36)
-                                       +- * ColumnarToRow (35)
-                                          +- Scan parquet default.customer (34)
->>>>>>> abf9675a
+                  :           +- ReusedExchange (20)
+                  +- * Sort (38)
+                     +- Exchange (37)
+                        +- * Project (36)
+                           +- * SortMergeJoin Inner (35)
+                              :- * Sort (29)
+                              :  +- Exchange (28)
+                              :     +- * Filter (27)
+                              :        +- * ColumnarToRow (26)
+                              :           +- Scan parquet default.customer_address (25)
+                              +- * Sort (34)
+                                 +- Exchange (33)
+                                    +- * Filter (32)
+                                       +- * ColumnarToRow (31)
+                                          +- Scan parquet default.customer (30)
 
 
 (1) Scan parquet default.store_sales
@@ -190,7 +137,7 @@
 Output [2]: [ss_customer_sk#2, ss_sold_date_sk#3]
 Input [4]: [ss_item_sk#1, ss_customer_sk#2, ss_sold_date_sk#3, i_item_sk#5]
 
-(20) ReusedExchange [Reuses operator id: 51]
+(20) ReusedExchange [Reuses operator id: 50]
 Output [1]: [d_date_sk#19]
 
 (21) BroadcastHashJoin [codegen id : 5]
@@ -295,85 +242,50 @@
 Input [2]: [ca_state#22, count#29]
 Keys [1]: [ca_state#22]
 Functions [1]: [count(1)]
-<<<<<<< HEAD
 Aggregate Attributes [1]: [count(1)#31]
-Results [4]: [ca_state#22 AS state#32, count(1)#31 AS cnt#33, count(1)#31 AS count(1)#34, ca_state#22]
+Results [3]: [ca_state#22 AS state#32, count(1)#31 AS cnt#33, ca_state#22]
 
 (44) Filter [codegen id : 14]
-Input [4]: [state#32, cnt#33, count(1)#34, ca_state#22]
-Condition : (count(1)#34 >= 10)
-
-(45) Project [codegen id : 14]
-Output [3]: [state#32, cnt#33, ca_state#22]
-Input [4]: [state#32, cnt#33, count(1)#34, ca_state#22]
-
-(46) TakeOrderedAndProject
+Input [3]: [state#32, cnt#33, ca_state#22]
+Condition : (cnt#33 >= 10)
+
+(45) TakeOrderedAndProject
 Input [3]: [state#32, cnt#33, ca_state#22]
 Arguments: 100, [cnt#33 ASC NULLS FIRST, ca_state#22 ASC NULLS FIRST], [state#32, cnt#33]
-=======
-Aggregate Attributes [1]: [count(1)#35]
-Results [3]: [ca_state#26 AS state#36, count(1)#35 AS cnt#37, ca_state#26]
-
-(48) Filter [codegen id : 14]
-Input [3]: [state#36, cnt#37, ca_state#26]
-Condition : (cnt#37 >= 10)
-
-(49) TakeOrderedAndProject
-Input [3]: [state#36, cnt#37, ca_state#26]
-Arguments: 100, [cnt#37 ASC NULLS FIRST, ca_state#26 ASC NULLS FIRST], [state#36, cnt#37]
->>>>>>> abf9675a
 
 ===== Subqueries =====
 
 Subquery:1 Hosting operator id = 1 Hosting Expression = ss_sold_date_sk#3 IN dynamicpruning#4
-<<<<<<< HEAD
-BroadcastExchange (51)
-+- * Project (50)
-   +- * Filter (49)
-      +- * ColumnarToRow (48)
-         +- Scan parquet default.date_dim (47)
-
-
-(47) Scan parquet default.date_dim
-Output [2]: [d_date_sk#19, d_month_seq#35]
+BroadcastExchange (50)
++- * Project (49)
+   +- * Filter (48)
+      +- * ColumnarToRow (47)
+         +- Scan parquet default.date_dim (46)
+
+
+(46) Scan parquet default.date_dim
+Output [2]: [d_date_sk#19, d_month_seq#34]
 Batched: true
 Location [not included in comparison]/{warehouse_dir}/date_dim]
 PushedFilters: [IsNotNull(d_month_seq), IsNotNull(d_date_sk)]
 ReadSchema: struct<d_date_sk:int,d_month_seq:int>
 
-(48) ColumnarToRow [codegen id : 1]
-Input [2]: [d_date_sk#19, d_month_seq#35]
-=======
-ReusedExchange (50)
->>>>>>> abf9675a
-
-(49) Filter [codegen id : 1]
-Input [2]: [d_date_sk#19, d_month_seq#35]
-Condition : ((isnotnull(d_month_seq#35) AND (d_month_seq#35 = Subquery scalar-subquery#36, [id=#37])) AND isnotnull(d_date_sk#19))
-
-<<<<<<< HEAD
-(50) Project [codegen id : 1]
-=======
-(50) ReusedExchange [Reuses operator id: 24]
->>>>>>> abf9675a
+(47) ColumnarToRow [codegen id : 1]
+Input [2]: [d_date_sk#19, d_month_seq#34]
+
+(48) Filter [codegen id : 1]
+Input [2]: [d_date_sk#19, d_month_seq#34]
+Condition : ((isnotnull(d_month_seq#34) AND (d_month_seq#34 = Subquery scalar-subquery#35, [id=#36])) AND isnotnull(d_date_sk#19))
+
+(49) Project [codegen id : 1]
 Output [1]: [d_date_sk#19]
-Input [2]: [d_date_sk#19, d_month_seq#35]
-
-(51) BroadcastExchange
+Input [2]: [d_date_sk#19, d_month_seq#34]
+
+(50) BroadcastExchange
 Input [1]: [d_date_sk#19]
-Arguments: HashedRelationBroadcastMode(List(cast(input[0, int, true] as bigint)),false), [id=#38]
-
-<<<<<<< HEAD
-Subquery:2 Hosting operator id = 49 Hosting Expression = Subquery scalar-subquery#36, [id=#37]
-* HashAggregate (58)
-+- Exchange (57)
-   +- * HashAggregate (56)
-      +- * Project (55)
-         +- * Filter (54)
-            +- * ColumnarToRow (53)
-               +- Scan parquet default.date_dim (52)
-=======
-Subquery:2 Hosting operator id = 22 Hosting Expression = Subquery scalar-subquery#21, [id=#22]
+Arguments: HashedRelationBroadcastMode(List(cast(input[0, int, true] as bigint)),false), [id=#37]
+
+Subquery:2 Hosting operator id = 48 Hosting Expression = Subquery scalar-subquery#35, [id=#36]
 * HashAggregate (57)
 +- Exchange (56)
    +- * HashAggregate (55)
@@ -381,7 +293,6 @@
          +- * Filter (53)
             +- * ColumnarToRow (52)
                +- Scan parquet default.date_dim (51)
->>>>>>> abf9675a
 
 
 (51) Scan parquet default.date_dim
