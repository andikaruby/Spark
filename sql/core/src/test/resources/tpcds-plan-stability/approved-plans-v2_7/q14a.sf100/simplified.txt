TakeOrderedAndProject [channel,i_brand_id,i_class_id,i_category_id,sum_sales,number_sales]
<<<<<<< HEAD
  WholeStageCodegen (541)
    HashAggregate [channel,i_brand_id,i_class_id,i_category_id,sum_sales,number_sales]
      InputAdapter
        Exchange [channel,i_brand_id,i_class_id,i_category_id,sum_sales,number_sales] #1
          WholeStageCodegen (540)
            HashAggregate [channel,i_brand_id,i_class_id,i_category_id,sum_sales,number_sales]
              InputAdapter
                Union
                  WholeStageCodegen (107)
                    HashAggregate [channel,i_brand_id,i_class_id,i_category_id,sum,isEmpty,sum] [sum(sales),sum(number_salesL),sum_sales,number_sales,sum,isEmpty,sum]
                      InputAdapter
                        Exchange [channel,i_brand_id,i_class_id,i_category_id] #2
                          WholeStageCodegen (106)
                            HashAggregate [channel,i_brand_id,i_class_id,i_category_id,sales,number_sales] [sum,isEmpty,sum,sum,isEmpty,sum]
                              InputAdapter
                                Union
                                  WholeStageCodegen (35)
=======
  WholeStageCodegen (661)
    HashAggregate [channel,i_brand_id,i_class_id,i_category_id,sum_sales,number_sales]
      InputAdapter
        Exchange [channel,i_brand_id,i_class_id,i_category_id,sum_sales,number_sales] #1
          WholeStageCodegen (660)
            HashAggregate [channel,i_brand_id,i_class_id,i_category_id,sum_sales,number_sales]
              InputAdapter
                Union
                  WholeStageCodegen (131)
                    HashAggregate [channel,i_brand_id,i_class_id,i_category_id,sum,isEmpty,sum] [sum(sales),sum(number_salesL),sum_sales,number_sales,sum,isEmpty,sum]
                      InputAdapter
                        Exchange [channel,i_brand_id,i_class_id,i_category_id] #2
                          WholeStageCodegen (130)
                            HashAggregate [channel,i_brand_id,i_class_id,i_category_id,sales,number_sales] [sum,isEmpty,sum,sum,isEmpty,sum]
                              InputAdapter
                                Union
                                  WholeStageCodegen (43)
>>>>>>> b17a0e69
                                    Project [i_brand_id,i_class_id,i_category_id,sales,number_sales]
                                      Filter [sum(CheckOverflow((promote_precision(cast(cast(ss_quantity as decimal(10,0)) as decimal(12,2))) * promote_precision(cast(ss_list_price as decimal(12,2)))), DecimalType(18,2), true))]
                                        Subquery #3
                                          WholeStageCodegen (8)
                                            HashAggregate [sum,count] [avg(CheckOverflow((promote_precision(cast(cast(quantity as decimal(10,0)) as decimal(12,2))) * promote_precision(cast(list_price as decimal(12,2)))), DecimalType(18,2), true)),average_sales,sum,count]
                                              InputAdapter
                                                Exchange #19
                                                  WholeStageCodegen (7)
                                                    HashAggregate [quantity,list_price] [sum,count,sum,count]
                                                      InputAdapter
                                                        Union
                                                          WholeStageCodegen (2)
                                                            Project [ss_quantity,ss_list_price]
                                                              BroadcastHashJoin [ss_sold_date_sk,d_date_sk]
                                                                ColumnarToRow
                                                                  InputAdapter
                                                                    Scan parquet default.store_sales [ss_quantity,ss_list_price,ss_sold_date_sk]
                                                                      SubqueryBroadcast [d_date_sk] #4
                                                                        ReusedExchange [d_date_sk] #20
                                                                InputAdapter
                                                                  BroadcastExchange #20
                                                                    WholeStageCodegen (1)
                                                                      Project [d_date_sk]
                                                                        Filter [d_year,d_date_sk]
                                                                          ColumnarToRow
                                                                            InputAdapter
                                                                              Scan parquet default.date_dim [d_date_sk,d_year]
                                                          WholeStageCodegen (4)
                                                            Project [cs_quantity,cs_list_price]
                                                              BroadcastHashJoin [cs_sold_date_sk,d_date_sk]
                                                                ColumnarToRow
                                                                  InputAdapter
                                                                    Scan parquet default.catalog_sales [cs_quantity,cs_list_price,cs_sold_date_sk]
                                                                      SubqueryBroadcast [d_date_sk] #5
                                                                        ReusedExchange [d_date_sk] #21
                                                                InputAdapter
                                                                  BroadcastExchange #21
                                                                    WholeStageCodegen (3)
                                                                      Project [d_date_sk]
                                                                        Filter [d_year,d_date_sk]
                                                                          ColumnarToRow
                                                                            InputAdapter
                                                                              Scan parquet default.date_dim [d_date_sk,d_year]
                                                          WholeStageCodegen (6)
                                                            Project [ws_quantity,ws_list_price]
                                                              BroadcastHashJoin [ws_sold_date_sk,d_date_sk]
                                                                ColumnarToRow
                                                                  InputAdapter
                                                                    Scan parquet default.web_sales [ws_quantity,ws_list_price,ws_sold_date_sk]
                                                                      ReusedSubquery [d_date_sk] #5
                                                                InputAdapter
                                                                  ReusedExchange [d_date_sk] #21
                                        HashAggregate [i_brand_id,i_class_id,i_category_id,sum,isEmpty,count] [sum(CheckOverflow((promote_precision(cast(cast(ss_quantity as decimal(10,0)) as decimal(12,2))) * promote_precision(cast(ss_list_price as decimal(12,2)))), DecimalType(18,2), true)),count(1),sales,number_sales,sum(CheckOverflow((promote_precision(cast(cast(ss_quantity as decimal(10,0)) as decimal(12,2))) * promote_precision(cast(ss_list_price as decimal(12,2)))), DecimalType(18,2), true)),sum,isEmpty,count]
                                          InputAdapter
                                            Exchange [i_brand_id,i_class_id,i_category_id] #3
<<<<<<< HEAD
                                              WholeStageCodegen (34)
=======
                                              WholeStageCodegen (42)
>>>>>>> b17a0e69
                                                HashAggregate [i_brand_id,i_class_id,i_category_id,ss_quantity,ss_list_price] [sum,isEmpty,count,sum,isEmpty,count]
                                                  Project [ss_quantity,ss_list_price,i_brand_id,i_class_id,i_category_id]
                                                    BroadcastHashJoin [ss_item_sk,i_item_sk]
                                                      Project [ss_item_sk,ss_quantity,ss_list_price]
                                                        BroadcastHashJoin [ss_sold_date_sk,d_date_sk]
                                                          InputAdapter
                                                            SortMergeJoin [ss_item_sk,ss_item_sk]
                                                              WholeStageCodegen (2)
                                                                Sort [ss_item_sk]
                                                                  InputAdapter
                                                                    Exchange [ss_item_sk] #4
                                                                      WholeStageCodegen (1)
                                                                        Filter [ss_item_sk]
                                                                          ColumnarToRow
                                                                            InputAdapter
                                                                              Scan parquet default.store_sales [ss_item_sk,ss_quantity,ss_list_price,ss_sold_date_sk]
                                                                                SubqueryBroadcast [d_date_sk] #1
                                                                                  ReusedExchange [d_date_sk] #5
<<<<<<< HEAD
                                                              WholeStageCodegen (16)
                                                                Sort [ss_item_sk]
                                                                  InputAdapter
                                                                    Exchange [ss_item_sk] #6
                                                                      WholeStageCodegen (15)
=======
                                                              WholeStageCodegen (20)
                                                                Sort [ss_item_sk]
                                                                  InputAdapter
                                                                    Exchange [ss_item_sk] #6
                                                                      WholeStageCodegen (19)
>>>>>>> b17a0e69
                                                                        Project [i_item_sk]
                                                                          BroadcastHashJoin [i_brand_id,i_class_id,i_category_id,brand_id,class_id,category_id]
                                                                            Filter [i_brand_id,i_class_id,i_category_id]
                                                                              ColumnarToRow
                                                                                InputAdapter
                                                                                  Scan parquet default.item [i_item_sk,i_brand_id,i_class_id,i_category_id]
                                                                            InputAdapter
                                                                              BroadcastExchange #7
<<<<<<< HEAD
                                                                                WholeStageCodegen (14)
                                                                                  HashAggregate [brand_id,class_id,category_id]
                                                                                    HashAggregate [brand_id,class_id,category_id]
                                                                                      HashAggregate [brand_id,class_id,category_id]
                                                                                        InputAdapter
                                                                                          Exchange [brand_id,class_id,category_id] #8
                                                                                            WholeStageCodegen (13)
                                                                                              HashAggregate [brand_id,class_id,category_id]
                                                                                                BroadcastHashJoin [brand_id,class_id,category_id,i_brand_id,i_class_id,i_category_id]
                                                                                                  BroadcastHashJoin [brand_id,class_id,category_id,i_brand_id,i_class_id,i_category_id]
                                                                                                    Project [i_brand_id,i_class_id,i_category_id]
                                                                                                      BroadcastHashJoin [ss_item_sk,i_item_sk]
                                                                                                        Project [ss_item_sk]
                                                                                                          BroadcastHashJoin [ss_sold_date_sk,d_date_sk]
                                                                                                            Filter [ss_item_sk]
                                                                                                              ColumnarToRow
                                                                                                                InputAdapter
                                                                                                                  Scan parquet default.store_sales [ss_item_sk,ss_sold_date_sk]
                                                                                                                    SubqueryBroadcast [d_date_sk] #2
                                                                                                                      ReusedExchange [d_date_sk] #9
                                                                                                            InputAdapter
                                                                                                              BroadcastExchange #9
                                                                                                                WholeStageCodegen (3)
                                                                                                                  Project [d_date_sk]
                                                                                                                    Filter [d_year,d_date_sk]
                                                                                                                      ColumnarToRow
                                                                                                                        InputAdapter
                                                                                                                          Scan parquet default.date_dim [d_date_sk,d_year]
                                                                                                        InputAdapter
                                                                                                          BroadcastExchange #10
                                                                                                            WholeStageCodegen (4)
                                                                                                              Filter [i_item_sk,i_brand_id,i_class_id,i_category_id]
                                                                                                                ColumnarToRow
                                                                                                                  InputAdapter
                                                                                                                    Scan parquet default.item [i_item_sk,i_brand_id,i_class_id,i_category_id]
                                                                                                    InputAdapter
                                                                                                      BroadcastExchange #11
                                                                                                        WholeStageCodegen (8)
                                                                                                          HashAggregate [i_brand_id,i_class_id,i_category_id]
                                                                                                            InputAdapter
                                                                                                              Exchange [i_brand_id,i_class_id,i_category_id] #12
                                                                                                                WholeStageCodegen (7)
                                                                                                                  HashAggregate [i_brand_id,i_class_id,i_category_id]
                                                                                                                    Project [i_brand_id,i_class_id,i_category_id]
                                                                                                                      BroadcastHashJoin [cs_item_sk,i_item_sk]
                                                                                                                        Project [cs_item_sk]
                                                                                                                          BroadcastHashJoin [cs_sold_date_sk,d_date_sk]
                                                                                                                            Filter [cs_item_sk]
                                                                                                                              ColumnarToRow
                                                                                                                                InputAdapter
                                                                                                                                  Scan parquet default.catalog_sales [cs_item_sk,cs_sold_date_sk]
                                                                                                                                    ReusedSubquery [d_date_sk] #2
                                                                                                                            InputAdapter
                                                                                                                              ReusedExchange [d_date_sk] #9
                                                                                                                        InputAdapter
                                                                                                                          BroadcastExchange #13
                                                                                                                            WholeStageCodegen (6)
                                                                                                                              Filter [i_item_sk]
                                                                                                                                ColumnarToRow
                                                                                                                                  InputAdapter
                                                                                                                                    Scan parquet default.item [i_item_sk,i_brand_id,i_class_id,i_category_id]
                                                                                                  InputAdapter
                                                                                                    BroadcastExchange #14
                                                                                                      WholeStageCodegen (12)
                                                                                                        HashAggregate [i_brand_id,i_class_id,i_category_id]
                                                                                                          InputAdapter
                                                                                                            Exchange [i_brand_id,i_class_id,i_category_id] #15
                                                                                                              WholeStageCodegen (11)
                                                                                                                HashAggregate [i_brand_id,i_class_id,i_category_id]
                                                                                                                  Project [i_brand_id,i_class_id,i_category_id]
                                                                                                                    BroadcastHashJoin [ws_item_sk,i_item_sk]
                                                                                                                      Project [ws_item_sk]
                                                                                                                        BroadcastHashJoin [ws_sold_date_sk,d_date_sk]
                                                                                                                          Filter [ws_item_sk]
                                                                                                                            ColumnarToRow
                                                                                                                              InputAdapter
                                                                                                                                Scan parquet default.web_sales [ws_item_sk,ws_sold_date_sk]
                                                                                                                                  ReusedSubquery [d_date_sk] #2
                                                                                                                          InputAdapter
                                                                                                                            ReusedExchange [d_date_sk] #9
                                                                                                                      InputAdapter
                                                                                                                        ReusedExchange [i_item_sk,i_brand_id,i_class_id,i_category_id] #13
                                                          InputAdapter
                                                            BroadcastExchange #5
                                                              WholeStageCodegen (17)
=======
                                                                                WholeStageCodegen (18)
                                                                                  HashAggregate [brand_id,class_id,category_id]
                                                                                    InputAdapter
                                                                                      Exchange [brand_id,class_id,category_id] #8
                                                                                        WholeStageCodegen (17)
                                                                                          HashAggregate [brand_id,class_id,category_id]
                                                                                            InputAdapter
                                                                                              SortMergeJoin [brand_id,class_id,category_id,i_brand_id,i_class_id,i_category_id]
                                                                                                WholeStageCodegen (12)
                                                                                                  Sort [brand_id,class_id,category_id]
                                                                                                    InputAdapter
                                                                                                      Exchange [brand_id,class_id,category_id] #9
                                                                                                        WholeStageCodegen (11)
                                                                                                          HashAggregate [brand_id,class_id,category_id]
                                                                                                            InputAdapter
                                                                                                              Exchange [brand_id,class_id,category_id] #10
                                                                                                                WholeStageCodegen (10)
                                                                                                                  HashAggregate [brand_id,class_id,category_id]
                                                                                                                    Project [i_brand_id,i_class_id,i_category_id]
                                                                                                                      BroadcastHashJoin [ss_item_sk,i_item_sk]
                                                                                                                        Project [ss_item_sk]
                                                                                                                          BroadcastHashJoin [ss_sold_date_sk,d_date_sk]
                                                                                                                            Filter [ss_item_sk]
                                                                                                                              ColumnarToRow
                                                                                                                                InputAdapter
                                                                                                                                  Scan parquet default.store_sales [ss_item_sk,ss_sold_date_sk]
                                                                                                                                    SubqueryBroadcast [d_date_sk] #2
                                                                                                                                      ReusedExchange [d_date_sk] #11
                                                                                                                            InputAdapter
                                                                                                                              BroadcastExchange #11
                                                                                                                                WholeStageCodegen (3)
                                                                                                                                  Project [d_date_sk]
                                                                                                                                    Filter [d_year,d_date_sk]
                                                                                                                                      ColumnarToRow
                                                                                                                                        InputAdapter
                                                                                                                                          Scan parquet default.date_dim [d_date_sk,d_year]
                                                                                                                        InputAdapter
                                                                                                                          BroadcastExchange #12
                                                                                                                            SortMergeJoin [i_brand_id,i_class_id,i_category_id,i_brand_id,i_class_id,i_category_id]
                                                                                                                              WholeStageCodegen (5)
                                                                                                                                Sort [i_brand_id,i_class_id,i_category_id]
                                                                                                                                  InputAdapter
                                                                                                                                    Exchange [i_brand_id,i_class_id,i_category_id] #13
                                                                                                                                      WholeStageCodegen (4)
                                                                                                                                        Filter [i_item_sk,i_brand_id,i_class_id,i_category_id]
                                                                                                                                          ColumnarToRow
                                                                                                                                            InputAdapter
                                                                                                                                              Scan parquet default.item [i_item_sk,i_brand_id,i_class_id,i_category_id]
                                                                                                                              WholeStageCodegen (9)
                                                                                                                                Sort [i_brand_id,i_class_id,i_category_id]
                                                                                                                                  InputAdapter
                                                                                                                                    Exchange [i_brand_id,i_class_id,i_category_id] #14
                                                                                                                                      WholeStageCodegen (8)
                                                                                                                                        Project [i_brand_id,i_class_id,i_category_id]
                                                                                                                                          BroadcastHashJoin [cs_item_sk,i_item_sk]
                                                                                                                                            Project [cs_item_sk]
                                                                                                                                              BroadcastHashJoin [cs_sold_date_sk,d_date_sk]
                                                                                                                                                Filter [cs_item_sk]
                                                                                                                                                  ColumnarToRow
                                                                                                                                                    InputAdapter
                                                                                                                                                      Scan parquet default.catalog_sales [cs_item_sk,cs_sold_date_sk]
                                                                                                                                                        ReusedSubquery [d_date_sk] #2
                                                                                                                                                InputAdapter
                                                                                                                                                  ReusedExchange [d_date_sk] #11
                                                                                                                                            InputAdapter
                                                                                                                                              BroadcastExchange #15
                                                                                                                                                WholeStageCodegen (7)
                                                                                                                                                  Filter [i_item_sk]
                                                                                                                                                    ColumnarToRow
                                                                                                                                                      InputAdapter
                                                                                                                                                        Scan parquet default.item [i_item_sk,i_brand_id,i_class_id,i_category_id]
                                                                                                WholeStageCodegen (16)
                                                                                                  Sort [i_brand_id,i_class_id,i_category_id]
                                                                                                    InputAdapter
                                                                                                      Exchange [i_brand_id,i_class_id,i_category_id] #16
                                                                                                        WholeStageCodegen (15)
                                                                                                          Project [i_brand_id,i_class_id,i_category_id]
                                                                                                            BroadcastHashJoin [ws_item_sk,i_item_sk]
                                                                                                              Project [ws_item_sk]
                                                                                                                BroadcastHashJoin [ws_sold_date_sk,d_date_sk]
                                                                                                                  Filter [ws_item_sk]
                                                                                                                    ColumnarToRow
                                                                                                                      InputAdapter
                                                                                                                        Scan parquet default.web_sales [ws_item_sk,ws_sold_date_sk]
                                                                                                                          ReusedSubquery [d_date_sk] #2
                                                                                                                  InputAdapter
                                                                                                                    ReusedExchange [d_date_sk] #11
                                                                                                              InputAdapter
                                                                                                                ReusedExchange [i_item_sk,i_brand_id,i_class_id,i_category_id] #15
                                                          InputAdapter
                                                            BroadcastExchange #5
                                                              WholeStageCodegen (21)
>>>>>>> b17a0e69
                                                                Project [d_date_sk]
                                                                  Filter [d_year,d_moy,d_date_sk]
                                                                    ColumnarToRow
                                                                      InputAdapter
                                                                        Scan parquet default.date_dim [d_date_sk,d_year,d_moy]
                                                      InputAdapter
                                                        BroadcastExchange #16
                                                          SortMergeJoin [i_item_sk,ss_item_sk]
<<<<<<< HEAD
                                                            WholeStageCodegen (19)
                                                              Sort [i_item_sk]
                                                                InputAdapter
                                                                  Exchange [i_item_sk] #17
                                                                    WholeStageCodegen (18)
=======
                                                            WholeStageCodegen (23)
                                                              Sort [i_item_sk]
                                                                InputAdapter
                                                                  Exchange [i_item_sk] #18
                                                                    WholeStageCodegen (22)
>>>>>>> b17a0e69
                                                                      Filter [i_item_sk]
                                                                        ColumnarToRow
                                                                          InputAdapter
                                                                            Scan parquet default.item [i_item_sk,i_brand_id,i_class_id,i_category_id]
<<<<<<< HEAD
                                                            WholeStageCodegen (33)
                                                              Sort [ss_item_sk]
                                                                InputAdapter
                                                                  ReusedExchange [ss_item_sk] #18
                                  WholeStageCodegen (70)
=======
                                                            WholeStageCodegen (41)
                                                              Sort [ss_item_sk]
                                                                InputAdapter
                                                                  ReusedExchange [ss_item_sk] #19
                                  WholeStageCodegen (86)
>>>>>>> b17a0e69
                                    Project [i_brand_id,i_class_id,i_category_id,sales,number_sales]
                                      Filter [sum(CheckOverflow((promote_precision(cast(cast(cs_quantity as decimal(10,0)) as decimal(12,2))) * promote_precision(cast(cs_list_price as decimal(12,2)))), DecimalType(18,2), true))]
                                        ReusedSubquery [average_sales] #3
                                        HashAggregate [i_brand_id,i_class_id,i_category_id,sum,isEmpty,count] [sum(CheckOverflow((promote_precision(cast(cast(cs_quantity as decimal(10,0)) as decimal(12,2))) * promote_precision(cast(cs_list_price as decimal(12,2)))), DecimalType(18,2), true)),count(1),sales,number_sales,sum(CheckOverflow((promote_precision(cast(cast(cs_quantity as decimal(10,0)) as decimal(12,2))) * promote_precision(cast(cs_list_price as decimal(12,2)))), DecimalType(18,2), true)),sum,isEmpty,count]
                                          InputAdapter
<<<<<<< HEAD
                                            Exchange [i_brand_id,i_class_id,i_category_id] #22
                                              WholeStageCodegen (69)
=======
                                            Exchange [i_brand_id,i_class_id,i_category_id] #23
                                              WholeStageCodegen (85)
>>>>>>> b17a0e69
                                                HashAggregate [i_brand_id,i_class_id,i_category_id,cs_quantity,cs_list_price] [sum,isEmpty,count,sum,isEmpty,count]
                                                  Project [cs_quantity,cs_list_price,i_brand_id,i_class_id,i_category_id]
                                                    BroadcastHashJoin [cs_item_sk,i_item_sk]
                                                      Project [cs_item_sk,cs_quantity,cs_list_price]
                                                        BroadcastHashJoin [cs_sold_date_sk,d_date_sk]
                                                          InputAdapter
                                                            SortMergeJoin [cs_item_sk,ss_item_sk]
<<<<<<< HEAD
                                                              WholeStageCodegen (37)
                                                                Sort [cs_item_sk]
                                                                  InputAdapter
                                                                    Exchange [cs_item_sk] #23
                                                                      WholeStageCodegen (36)
=======
                                                              WholeStageCodegen (45)
                                                                Sort [cs_item_sk]
                                                                  InputAdapter
                                                                    Exchange [cs_item_sk] #24
                                                                      WholeStageCodegen (44)
>>>>>>> b17a0e69
                                                                        Filter [cs_item_sk]
                                                                          ColumnarToRow
                                                                            InputAdapter
                                                                              Scan parquet default.catalog_sales [cs_item_sk,cs_quantity,cs_list_price,cs_sold_date_sk]
                                                                                ReusedSubquery [d_date_sk] #1
<<<<<<< HEAD
                                                              WholeStageCodegen (51)
=======
                                                              WholeStageCodegen (63)
>>>>>>> b17a0e69
                                                                Sort [ss_item_sk]
                                                                  InputAdapter
                                                                    ReusedExchange [ss_item_sk] #18
                                                          InputAdapter
                                                            ReusedExchange [d_date_sk] #5
                                                      InputAdapter
<<<<<<< HEAD
                                                        ReusedExchange [i_item_sk,i_brand_id,i_class_id,i_category_id] #16
                                  WholeStageCodegen (105)
=======
                                                        ReusedExchange [i_item_sk,i_brand_id,i_class_id,i_category_id] #17
                                  WholeStageCodegen (129)
>>>>>>> b17a0e69
                                    Project [i_brand_id,i_class_id,i_category_id,sales,number_sales]
                                      Filter [sum(CheckOverflow((promote_precision(cast(cast(ws_quantity as decimal(10,0)) as decimal(12,2))) * promote_precision(cast(ws_list_price as decimal(12,2)))), DecimalType(18,2), true))]
                                        ReusedSubquery [average_sales] #3
                                        HashAggregate [i_brand_id,i_class_id,i_category_id,sum,isEmpty,count] [sum(CheckOverflow((promote_precision(cast(cast(ws_quantity as decimal(10,0)) as decimal(12,2))) * promote_precision(cast(ws_list_price as decimal(12,2)))), DecimalType(18,2), true)),count(1),sales,number_sales,sum(CheckOverflow((promote_precision(cast(cast(ws_quantity as decimal(10,0)) as decimal(12,2))) * promote_precision(cast(ws_list_price as decimal(12,2)))), DecimalType(18,2), true)),sum,isEmpty,count]
                                          InputAdapter
<<<<<<< HEAD
                                            Exchange [i_brand_id,i_class_id,i_category_id] #24
                                              WholeStageCodegen (104)
=======
                                            Exchange [i_brand_id,i_class_id,i_category_id] #25
                                              WholeStageCodegen (128)
>>>>>>> b17a0e69
                                                HashAggregate [i_brand_id,i_class_id,i_category_id,ws_quantity,ws_list_price] [sum,isEmpty,count,sum,isEmpty,count]
                                                  Project [ws_quantity,ws_list_price,i_brand_id,i_class_id,i_category_id]
                                                    BroadcastHashJoin [ws_item_sk,i_item_sk]
                                                      Project [ws_item_sk,ws_quantity,ws_list_price]
                                                        BroadcastHashJoin [ws_sold_date_sk,d_date_sk]
                                                          InputAdapter
                                                            SortMergeJoin [ws_item_sk,ss_item_sk]
<<<<<<< HEAD
                                                              WholeStageCodegen (72)
                                                                Sort [ws_item_sk]
                                                                  InputAdapter
                                                                    Exchange [ws_item_sk] #25
                                                                      WholeStageCodegen (71)
=======
                                                              WholeStageCodegen (88)
                                                                Sort [ws_item_sk]
                                                                  InputAdapter
                                                                    Exchange [ws_item_sk] #26
                                                                      WholeStageCodegen (87)
>>>>>>> b17a0e69
                                                                        Filter [ws_item_sk]
                                                                          ColumnarToRow
                                                                            InputAdapter
                                                                              Scan parquet default.web_sales [ws_item_sk,ws_quantity,ws_list_price,ws_sold_date_sk]
                                                                                ReusedSubquery [d_date_sk] #1
<<<<<<< HEAD
                                                              WholeStageCodegen (86)
=======
                                                              WholeStageCodegen (106)
>>>>>>> b17a0e69
                                                                Sort [ss_item_sk]
                                                                  InputAdapter
                                                                    ReusedExchange [ss_item_sk] #18
                                                          InputAdapter
                                                            ReusedExchange [d_date_sk] #5
                                                      InputAdapter
<<<<<<< HEAD
                                                        ReusedExchange [i_item_sk,i_brand_id,i_class_id,i_category_id] #16
                  WholeStageCodegen (215)
                    HashAggregate [channel,i_brand_id,i_class_id,sum,isEmpty,sum] [sum(sum_sales),sum(number_salesL),i_category_id,sum(sum_sales),sum(number_sales),sum,isEmpty,sum]
                      InputAdapter
                        Exchange [channel,i_brand_id,i_class_id] #26
                          WholeStageCodegen (214)
                            HashAggregate [channel,i_brand_id,i_class_id,sum_sales,number_sales] [sum,isEmpty,sum,sum,isEmpty,sum]
                              HashAggregate [channel,i_brand_id,i_class_id,i_category_id,sum,isEmpty,sum] [sum(sales),sum(number_salesL),sum_sales,number_sales,sum,isEmpty,sum]
                                InputAdapter
                                  Exchange [channel,i_brand_id,i_class_id,i_category_id] #27
                                    WholeStageCodegen (213)
                                      HashAggregate [channel,i_brand_id,i_class_id,i_category_id,sales,number_sales] [sum,isEmpty,sum,sum,isEmpty,sum]
                                        InputAdapter
                                          Union
                                            WholeStageCodegen (142)
=======
                                                        ReusedExchange [i_item_sk,i_brand_id,i_class_id,i_category_id] #17
                  WholeStageCodegen (263)
                    HashAggregate [channel,i_brand_id,i_class_id,sum,isEmpty,sum] [sum(sum_sales),sum(number_salesL),i_category_id,sum(sum_sales),sum(number_sales),sum,isEmpty,sum]
                      InputAdapter
                        Exchange [channel,i_brand_id,i_class_id] #27
                          WholeStageCodegen (262)
                            HashAggregate [channel,i_brand_id,i_class_id,sum_sales,number_sales] [sum,isEmpty,sum,sum,isEmpty,sum]
                              HashAggregate [channel,i_brand_id,i_class_id,i_category_id,sum,isEmpty,sum] [sum(sales),sum(number_salesL),sum_sales,number_sales,sum,isEmpty,sum]
                                InputAdapter
                                  Exchange [channel,i_brand_id,i_class_id,i_category_id] #28
                                    WholeStageCodegen (261)
                                      HashAggregate [channel,i_brand_id,i_class_id,i_category_id,sales,number_sales] [sum,isEmpty,sum,sum,isEmpty,sum]
                                        InputAdapter
                                          Union
                                            WholeStageCodegen (174)
>>>>>>> b17a0e69
                                              Project [i_brand_id,i_class_id,i_category_id,sales,number_sales]
                                                Filter [sum(CheckOverflow((promote_precision(cast(cast(ss_quantity as decimal(10,0)) as decimal(12,2))) * promote_precision(cast(ss_list_price as decimal(12,2)))), DecimalType(18,2), true))]
                                                  ReusedSubquery [average_sales] #3
                                                  HashAggregate [i_brand_id,i_class_id,i_category_id,sum,isEmpty,count] [sum(CheckOverflow((promote_precision(cast(cast(ss_quantity as decimal(10,0)) as decimal(12,2))) * promote_precision(cast(ss_list_price as decimal(12,2)))), DecimalType(18,2), true)),count(1),sales,number_sales,sum(CheckOverflow((promote_precision(cast(cast(ss_quantity as decimal(10,0)) as decimal(12,2))) * promote_precision(cast(ss_list_price as decimal(12,2)))), DecimalType(18,2), true)),sum,isEmpty,count]
                                                    InputAdapter
<<<<<<< HEAD
                                                      ReusedExchange [i_brand_id,i_class_id,i_category_id,sum,isEmpty,count] #28
                                            WholeStageCodegen (177)
=======
                                                      ReusedExchange [i_brand_id,i_class_id,i_category_id,sum,isEmpty,count] #29
                                            WholeStageCodegen (217)
>>>>>>> b17a0e69
                                              Project [i_brand_id,i_class_id,i_category_id,sales,number_sales]
                                                Filter [sum(CheckOverflow((promote_precision(cast(cast(cs_quantity as decimal(10,0)) as decimal(12,2))) * promote_precision(cast(cs_list_price as decimal(12,2)))), DecimalType(18,2), true))]
                                                  ReusedSubquery [average_sales] #3
                                                  HashAggregate [i_brand_id,i_class_id,i_category_id,sum,isEmpty,count] [sum(CheckOverflow((promote_precision(cast(cast(cs_quantity as decimal(10,0)) as decimal(12,2))) * promote_precision(cast(cs_list_price as decimal(12,2)))), DecimalType(18,2), true)),count(1),sales,number_sales,sum(CheckOverflow((promote_precision(cast(cast(cs_quantity as decimal(10,0)) as decimal(12,2))) * promote_precision(cast(cs_list_price as decimal(12,2)))), DecimalType(18,2), true)),sum,isEmpty,count]
                                                    InputAdapter
<<<<<<< HEAD
                                                      ReusedExchange [i_brand_id,i_class_id,i_category_id,sum,isEmpty,count] #29
                                            WholeStageCodegen (212)
=======
                                                      ReusedExchange [i_brand_id,i_class_id,i_category_id,sum,isEmpty,count] #30
                                            WholeStageCodegen (260)
>>>>>>> b17a0e69
                                              Project [i_brand_id,i_class_id,i_category_id,sales,number_sales]
                                                Filter [sum(CheckOverflow((promote_precision(cast(cast(ws_quantity as decimal(10,0)) as decimal(12,2))) * promote_precision(cast(ws_list_price as decimal(12,2)))), DecimalType(18,2), true))]
                                                  ReusedSubquery [average_sales] #3
                                                  HashAggregate [i_brand_id,i_class_id,i_category_id,sum,isEmpty,count] [sum(CheckOverflow((promote_precision(cast(cast(ws_quantity as decimal(10,0)) as decimal(12,2))) * promote_precision(cast(ws_list_price as decimal(12,2)))), DecimalType(18,2), true)),count(1),sales,number_sales,sum(CheckOverflow((promote_precision(cast(cast(ws_quantity as decimal(10,0)) as decimal(12,2))) * promote_precision(cast(ws_list_price as decimal(12,2)))), DecimalType(18,2), true)),sum,isEmpty,count]
                                                    InputAdapter
<<<<<<< HEAD
                                                      ReusedExchange [i_brand_id,i_class_id,i_category_id,sum,isEmpty,count] #30
                  WholeStageCodegen (323)
                    HashAggregate [channel,i_brand_id,sum,isEmpty,sum] [sum(sum_sales),sum(number_salesL),i_class_id,i_category_id,sum(sum_sales),sum(number_sales),sum,isEmpty,sum]
                      InputAdapter
                        Exchange [channel,i_brand_id] #31
                          WholeStageCodegen (322)
                            HashAggregate [channel,i_brand_id,sum_sales,number_sales] [sum,isEmpty,sum,sum,isEmpty,sum]
                              HashAggregate [channel,i_brand_id,i_class_id,i_category_id,sum,isEmpty,sum] [sum(sales),sum(number_salesL),sum_sales,number_sales,sum,isEmpty,sum]
                                InputAdapter
                                  Exchange [channel,i_brand_id,i_class_id,i_category_id] #32
                                    WholeStageCodegen (321)
                                      HashAggregate [channel,i_brand_id,i_class_id,i_category_id,sales,number_sales] [sum,isEmpty,sum,sum,isEmpty,sum]
                                        InputAdapter
                                          Union
                                            WholeStageCodegen (250)
=======
                                                      ReusedExchange [i_brand_id,i_class_id,i_category_id,sum,isEmpty,count] #31
                  WholeStageCodegen (395)
                    HashAggregate [channel,i_brand_id,sum,isEmpty,sum] [sum(sum_sales),sum(number_salesL),i_class_id,i_category_id,sum(sum_sales),sum(number_sales),sum,isEmpty,sum]
                      InputAdapter
                        Exchange [channel,i_brand_id] #32
                          WholeStageCodegen (394)
                            HashAggregate [channel,i_brand_id,sum_sales,number_sales] [sum,isEmpty,sum,sum,isEmpty,sum]
                              HashAggregate [channel,i_brand_id,i_class_id,i_category_id,sum,isEmpty,sum] [sum(sales),sum(number_salesL),sum_sales,number_sales,sum,isEmpty,sum]
                                InputAdapter
                                  Exchange [channel,i_brand_id,i_class_id,i_category_id] #33
                                    WholeStageCodegen (393)
                                      HashAggregate [channel,i_brand_id,i_class_id,i_category_id,sales,number_sales] [sum,isEmpty,sum,sum,isEmpty,sum]
                                        InputAdapter
                                          Union
                                            WholeStageCodegen (306)
>>>>>>> b17a0e69
                                              Project [i_brand_id,i_class_id,i_category_id,sales,number_sales]
                                                Filter [sum(CheckOverflow((promote_precision(cast(cast(ss_quantity as decimal(10,0)) as decimal(12,2))) * promote_precision(cast(ss_list_price as decimal(12,2)))), DecimalType(18,2), true))]
                                                  ReusedSubquery [average_sales] #3
                                                  HashAggregate [i_brand_id,i_class_id,i_category_id,sum,isEmpty,count] [sum(CheckOverflow((promote_precision(cast(cast(ss_quantity as decimal(10,0)) as decimal(12,2))) * promote_precision(cast(ss_list_price as decimal(12,2)))), DecimalType(18,2), true)),count(1),sales,number_sales,sum(CheckOverflow((promote_precision(cast(cast(ss_quantity as decimal(10,0)) as decimal(12,2))) * promote_precision(cast(ss_list_price as decimal(12,2)))), DecimalType(18,2), true)),sum,isEmpty,count]
                                                    InputAdapter
<<<<<<< HEAD
                                                      ReusedExchange [i_brand_id,i_class_id,i_category_id,sum,isEmpty,count] #28
                                            WholeStageCodegen (285)
=======
                                                      ReusedExchange [i_brand_id,i_class_id,i_category_id,sum,isEmpty,count] #29
                                            WholeStageCodegen (349)
>>>>>>> b17a0e69
                                              Project [i_brand_id,i_class_id,i_category_id,sales,number_sales]
                                                Filter [sum(CheckOverflow((promote_precision(cast(cast(cs_quantity as decimal(10,0)) as decimal(12,2))) * promote_precision(cast(cs_list_price as decimal(12,2)))), DecimalType(18,2), true))]
                                                  ReusedSubquery [average_sales] #3
                                                  HashAggregate [i_brand_id,i_class_id,i_category_id,sum,isEmpty,count] [sum(CheckOverflow((promote_precision(cast(cast(cs_quantity as decimal(10,0)) as decimal(12,2))) * promote_precision(cast(cs_list_price as decimal(12,2)))), DecimalType(18,2), true)),count(1),sales,number_sales,sum(CheckOverflow((promote_precision(cast(cast(cs_quantity as decimal(10,0)) as decimal(12,2))) * promote_precision(cast(cs_list_price as decimal(12,2)))), DecimalType(18,2), true)),sum,isEmpty,count]
                                                    InputAdapter
<<<<<<< HEAD
                                                      ReusedExchange [i_brand_id,i_class_id,i_category_id,sum,isEmpty,count] #29
                                            WholeStageCodegen (320)
=======
                                                      ReusedExchange [i_brand_id,i_class_id,i_category_id,sum,isEmpty,count] #30
                                            WholeStageCodegen (392)
>>>>>>> b17a0e69
                                              Project [i_brand_id,i_class_id,i_category_id,sales,number_sales]
                                                Filter [sum(CheckOverflow((promote_precision(cast(cast(ws_quantity as decimal(10,0)) as decimal(12,2))) * promote_precision(cast(ws_list_price as decimal(12,2)))), DecimalType(18,2), true))]
                                                  ReusedSubquery [average_sales] #3
                                                  HashAggregate [i_brand_id,i_class_id,i_category_id,sum,isEmpty,count] [sum(CheckOverflow((promote_precision(cast(cast(ws_quantity as decimal(10,0)) as decimal(12,2))) * promote_precision(cast(ws_list_price as decimal(12,2)))), DecimalType(18,2), true)),count(1),sales,number_sales,sum(CheckOverflow((promote_precision(cast(cast(ws_quantity as decimal(10,0)) as decimal(12,2))) * promote_precision(cast(ws_list_price as decimal(12,2)))), DecimalType(18,2), true)),sum,isEmpty,count]
                                                    InputAdapter
<<<<<<< HEAD
                                                      ReusedExchange [i_brand_id,i_class_id,i_category_id,sum,isEmpty,count] #30
                  WholeStageCodegen (431)
                    HashAggregate [channel,sum,isEmpty,sum] [sum(sum_sales),sum(number_salesL),i_brand_id,i_class_id,i_category_id,sum(sum_sales),sum(number_sales),sum,isEmpty,sum]
                      InputAdapter
                        Exchange [channel] #33
                          WholeStageCodegen (430)
                            HashAggregate [channel,sum_sales,number_sales] [sum,isEmpty,sum,sum,isEmpty,sum]
                              HashAggregate [channel,i_brand_id,i_class_id,i_category_id,sum,isEmpty,sum] [sum(sales),sum(number_salesL),sum_sales,number_sales,sum,isEmpty,sum]
                                InputAdapter
                                  Exchange [channel,i_brand_id,i_class_id,i_category_id] #34
                                    WholeStageCodegen (429)
                                      HashAggregate [channel,i_brand_id,i_class_id,i_category_id,sales,number_sales] [sum,isEmpty,sum,sum,isEmpty,sum]
                                        InputAdapter
                                          Union
                                            WholeStageCodegen (358)
=======
                                                      ReusedExchange [i_brand_id,i_class_id,i_category_id,sum,isEmpty,count] #31
                  WholeStageCodegen (527)
                    HashAggregate [channel,sum,isEmpty,sum] [sum(sum_sales),sum(number_salesL),i_brand_id,i_class_id,i_category_id,sum(sum_sales),sum(number_sales),sum,isEmpty,sum]
                      InputAdapter
                        Exchange [channel] #34
                          WholeStageCodegen (526)
                            HashAggregate [channel,sum_sales,number_sales] [sum,isEmpty,sum,sum,isEmpty,sum]
                              HashAggregate [channel,i_brand_id,i_class_id,i_category_id,sum,isEmpty,sum] [sum(sales),sum(number_salesL),sum_sales,number_sales,sum,isEmpty,sum]
                                InputAdapter
                                  Exchange [channel,i_brand_id,i_class_id,i_category_id] #35
                                    WholeStageCodegen (525)
                                      HashAggregate [channel,i_brand_id,i_class_id,i_category_id,sales,number_sales] [sum,isEmpty,sum,sum,isEmpty,sum]
                                        InputAdapter
                                          Union
                                            WholeStageCodegen (438)
>>>>>>> b17a0e69
                                              Project [i_brand_id,i_class_id,i_category_id,sales,number_sales]
                                                Filter [sum(CheckOverflow((promote_precision(cast(cast(ss_quantity as decimal(10,0)) as decimal(12,2))) * promote_precision(cast(ss_list_price as decimal(12,2)))), DecimalType(18,2), true))]
                                                  ReusedSubquery [average_sales] #3
                                                  HashAggregate [i_brand_id,i_class_id,i_category_id,sum,isEmpty,count] [sum(CheckOverflow((promote_precision(cast(cast(ss_quantity as decimal(10,0)) as decimal(12,2))) * promote_precision(cast(ss_list_price as decimal(12,2)))), DecimalType(18,2), true)),count(1),sales,number_sales,sum(CheckOverflow((promote_precision(cast(cast(ss_quantity as decimal(10,0)) as decimal(12,2))) * promote_precision(cast(ss_list_price as decimal(12,2)))), DecimalType(18,2), true)),sum,isEmpty,count]
                                                    InputAdapter
<<<<<<< HEAD
                                                      ReusedExchange [i_brand_id,i_class_id,i_category_id,sum,isEmpty,count] #28
                                            WholeStageCodegen (393)
=======
                                                      ReusedExchange [i_brand_id,i_class_id,i_category_id,sum,isEmpty,count] #29
                                            WholeStageCodegen (481)
>>>>>>> b17a0e69
                                              Project [i_brand_id,i_class_id,i_category_id,sales,number_sales]
                                                Filter [sum(CheckOverflow((promote_precision(cast(cast(cs_quantity as decimal(10,0)) as decimal(12,2))) * promote_precision(cast(cs_list_price as decimal(12,2)))), DecimalType(18,2), true))]
                                                  ReusedSubquery [average_sales] #3
                                                  HashAggregate [i_brand_id,i_class_id,i_category_id,sum,isEmpty,count] [sum(CheckOverflow((promote_precision(cast(cast(cs_quantity as decimal(10,0)) as decimal(12,2))) * promote_precision(cast(cs_list_price as decimal(12,2)))), DecimalType(18,2), true)),count(1),sales,number_sales,sum(CheckOverflow((promote_precision(cast(cast(cs_quantity as decimal(10,0)) as decimal(12,2))) * promote_precision(cast(cs_list_price as decimal(12,2)))), DecimalType(18,2), true)),sum,isEmpty,count]
                                                    InputAdapter
<<<<<<< HEAD
                                                      ReusedExchange [i_brand_id,i_class_id,i_category_id,sum,isEmpty,count] #29
                                            WholeStageCodegen (428)
=======
                                                      ReusedExchange [i_brand_id,i_class_id,i_category_id,sum,isEmpty,count] #30
                                            WholeStageCodegen (524)
>>>>>>> b17a0e69
                                              Project [i_brand_id,i_class_id,i_category_id,sales,number_sales]
                                                Filter [sum(CheckOverflow((promote_precision(cast(cast(ws_quantity as decimal(10,0)) as decimal(12,2))) * promote_precision(cast(ws_list_price as decimal(12,2)))), DecimalType(18,2), true))]
                                                  ReusedSubquery [average_sales] #3
                                                  HashAggregate [i_brand_id,i_class_id,i_category_id,sum,isEmpty,count] [sum(CheckOverflow((promote_precision(cast(cast(ws_quantity as decimal(10,0)) as decimal(12,2))) * promote_precision(cast(ws_list_price as decimal(12,2)))), DecimalType(18,2), true)),count(1),sales,number_sales,sum(CheckOverflow((promote_precision(cast(cast(ws_quantity as decimal(10,0)) as decimal(12,2))) * promote_precision(cast(ws_list_price as decimal(12,2)))), DecimalType(18,2), true)),sum,isEmpty,count]
                                                    InputAdapter
<<<<<<< HEAD
                                                      ReusedExchange [i_brand_id,i_class_id,i_category_id,sum,isEmpty,count] #30
                  WholeStageCodegen (539)
                    HashAggregate [sum,isEmpty,sum] [sum(sum_sales),sum(number_salesL),channel,i_brand_id,i_class_id,i_category_id,sum(sum_sales),sum(number_sales),sum,isEmpty,sum]
                      InputAdapter
                        Exchange #35
                          WholeStageCodegen (538)
                            HashAggregate [sum_sales,number_sales] [sum,isEmpty,sum,sum,isEmpty,sum]
                              HashAggregate [channel,i_brand_id,i_class_id,i_category_id,sum,isEmpty,sum] [sum(sales),sum(number_salesL),sum_sales,number_sales,sum,isEmpty,sum]
                                InputAdapter
                                  Exchange [channel,i_brand_id,i_class_id,i_category_id] #36
                                    WholeStageCodegen (537)
                                      HashAggregate [channel,i_brand_id,i_class_id,i_category_id,sales,number_sales] [sum,isEmpty,sum,sum,isEmpty,sum]
                                        InputAdapter
                                          Union
                                            WholeStageCodegen (466)
=======
                                                      ReusedExchange [i_brand_id,i_class_id,i_category_id,sum,isEmpty,count] #31
                  WholeStageCodegen (659)
                    HashAggregate [sum,isEmpty,sum] [sum(sum_sales),sum(number_salesL),channel,i_brand_id,i_class_id,i_category_id,sum(sum_sales),sum(number_sales),sum,isEmpty,sum]
                      InputAdapter
                        Exchange #36
                          WholeStageCodegen (658)
                            HashAggregate [sum_sales,number_sales] [sum,isEmpty,sum,sum,isEmpty,sum]
                              HashAggregate [channel,i_brand_id,i_class_id,i_category_id,sum,isEmpty,sum] [sum(sales),sum(number_salesL),sum_sales,number_sales,sum,isEmpty,sum]
                                InputAdapter
                                  Exchange [channel,i_brand_id,i_class_id,i_category_id] #37
                                    WholeStageCodegen (657)
                                      HashAggregate [channel,i_brand_id,i_class_id,i_category_id,sales,number_sales] [sum,isEmpty,sum,sum,isEmpty,sum]
                                        InputAdapter
                                          Union
                                            WholeStageCodegen (570)
>>>>>>> b17a0e69
                                              Project [i_brand_id,i_class_id,i_category_id,sales,number_sales]
                                                Filter [sum(CheckOverflow((promote_precision(cast(cast(ss_quantity as decimal(10,0)) as decimal(12,2))) * promote_precision(cast(ss_list_price as decimal(12,2)))), DecimalType(18,2), true))]
                                                  ReusedSubquery [average_sales] #3
                                                  HashAggregate [i_brand_id,i_class_id,i_category_id,sum,isEmpty,count] [sum(CheckOverflow((promote_precision(cast(cast(ss_quantity as decimal(10,0)) as decimal(12,2))) * promote_precision(cast(ss_list_price as decimal(12,2)))), DecimalType(18,2), true)),count(1),sales,number_sales,sum(CheckOverflow((promote_precision(cast(cast(ss_quantity as decimal(10,0)) as decimal(12,2))) * promote_precision(cast(ss_list_price as decimal(12,2)))), DecimalType(18,2), true)),sum,isEmpty,count]
                                                    InputAdapter
<<<<<<< HEAD
                                                      ReusedExchange [i_brand_id,i_class_id,i_category_id,sum,isEmpty,count] #28
                                            WholeStageCodegen (501)
=======
                                                      ReusedExchange [i_brand_id,i_class_id,i_category_id,sum,isEmpty,count] #29
                                            WholeStageCodegen (613)
>>>>>>> b17a0e69
                                              Project [i_brand_id,i_class_id,i_category_id,sales,number_sales]
                                                Filter [sum(CheckOverflow((promote_precision(cast(cast(cs_quantity as decimal(10,0)) as decimal(12,2))) * promote_precision(cast(cs_list_price as decimal(12,2)))), DecimalType(18,2), true))]
                                                  ReusedSubquery [average_sales] #3
                                                  HashAggregate [i_brand_id,i_class_id,i_category_id,sum,isEmpty,count] [sum(CheckOverflow((promote_precision(cast(cast(cs_quantity as decimal(10,0)) as decimal(12,2))) * promote_precision(cast(cs_list_price as decimal(12,2)))), DecimalType(18,2), true)),count(1),sales,number_sales,sum(CheckOverflow((promote_precision(cast(cast(cs_quantity as decimal(10,0)) as decimal(12,2))) * promote_precision(cast(cs_list_price as decimal(12,2)))), DecimalType(18,2), true)),sum,isEmpty,count]
                                                    InputAdapter
<<<<<<< HEAD
                                                      ReusedExchange [i_brand_id,i_class_id,i_category_id,sum,isEmpty,count] #29
                                            WholeStageCodegen (536)
=======
                                                      ReusedExchange [i_brand_id,i_class_id,i_category_id,sum,isEmpty,count] #30
                                            WholeStageCodegen (656)
>>>>>>> b17a0e69
                                              Project [i_brand_id,i_class_id,i_category_id,sales,number_sales]
                                                Filter [sum(CheckOverflow((promote_precision(cast(cast(ws_quantity as decimal(10,0)) as decimal(12,2))) * promote_precision(cast(ws_list_price as decimal(12,2)))), DecimalType(18,2), true))]
                                                  ReusedSubquery [average_sales] #3
                                                  HashAggregate [i_brand_id,i_class_id,i_category_id,sum,isEmpty,count] [sum(CheckOverflow((promote_precision(cast(cast(ws_quantity as decimal(10,0)) as decimal(12,2))) * promote_precision(cast(ws_list_price as decimal(12,2)))), DecimalType(18,2), true)),count(1),sales,number_sales,sum(CheckOverflow((promote_precision(cast(cast(ws_quantity as decimal(10,0)) as decimal(12,2))) * promote_precision(cast(ws_list_price as decimal(12,2)))), DecimalType(18,2), true)),sum,isEmpty,count]
                                                    InputAdapter
                                                      ReusedExchange [i_brand_id,i_class_id,i_category_id,sum,isEmpty,count] #30<|MERGE_RESOLUTION|>--- conflicted
+++ resolved
@@ -1,23 +1,4 @@
 TakeOrderedAndProject [channel,i_brand_id,i_class_id,i_category_id,sum_sales,number_sales]
-<<<<<<< HEAD
-  WholeStageCodegen (541)
-    HashAggregate [channel,i_brand_id,i_class_id,i_category_id,sum_sales,number_sales]
-      InputAdapter
-        Exchange [channel,i_brand_id,i_class_id,i_category_id,sum_sales,number_sales] #1
-          WholeStageCodegen (540)
-            HashAggregate [channel,i_brand_id,i_class_id,i_category_id,sum_sales,number_sales]
-              InputAdapter
-                Union
-                  WholeStageCodegen (107)
-                    HashAggregate [channel,i_brand_id,i_class_id,i_category_id,sum,isEmpty,sum] [sum(sales),sum(number_salesL),sum_sales,number_sales,sum,isEmpty,sum]
-                      InputAdapter
-                        Exchange [channel,i_brand_id,i_class_id,i_category_id] #2
-                          WholeStageCodegen (106)
-                            HashAggregate [channel,i_brand_id,i_class_id,i_category_id,sales,number_sales] [sum,isEmpty,sum,sum,isEmpty,sum]
-                              InputAdapter
-                                Union
-                                  WholeStageCodegen (35)
-=======
   WholeStageCodegen (661)
     HashAggregate [channel,i_brand_id,i_class_id,i_category_id,sum_sales,number_sales]
       InputAdapter
@@ -35,14 +16,13 @@
                               InputAdapter
                                 Union
                                   WholeStageCodegen (43)
->>>>>>> b17a0e69
                                     Project [i_brand_id,i_class_id,i_category_id,sales,number_sales]
                                       Filter [sum(CheckOverflow((promote_precision(cast(cast(ss_quantity as decimal(10,0)) as decimal(12,2))) * promote_precision(cast(ss_list_price as decimal(12,2)))), DecimalType(18,2), true))]
                                         Subquery #3
                                           WholeStageCodegen (8)
                                             HashAggregate [sum,count] [avg(CheckOverflow((promote_precision(cast(cast(quantity as decimal(10,0)) as decimal(12,2))) * promote_precision(cast(list_price as decimal(12,2)))), DecimalType(18,2), true)),average_sales,sum,count]
                                               InputAdapter
-                                                Exchange #19
+                                                Exchange #20
                                                   WholeStageCodegen (7)
                                                     HashAggregate [quantity,list_price] [sum,count,sum,count]
                                                       InputAdapter
@@ -54,9 +34,9 @@
                                                                   InputAdapter
                                                                     Scan parquet default.store_sales [ss_quantity,ss_list_price,ss_sold_date_sk]
                                                                       SubqueryBroadcast [d_date_sk] #4
-                                                                        ReusedExchange [d_date_sk] #20
+                                                                        ReusedExchange [d_date_sk] #21
                                                                 InputAdapter
-                                                                  BroadcastExchange #20
+                                                                  BroadcastExchange #21
                                                                     WholeStageCodegen (1)
                                                                       Project [d_date_sk]
                                                                         Filter [d_year,d_date_sk]
@@ -70,9 +50,9 @@
                                                                   InputAdapter
                                                                     Scan parquet default.catalog_sales [cs_quantity,cs_list_price,cs_sold_date_sk]
                                                                       SubqueryBroadcast [d_date_sk] #5
-                                                                        ReusedExchange [d_date_sk] #21
+                                                                        ReusedExchange [d_date_sk] #22
                                                                 InputAdapter
-                                                                  BroadcastExchange #21
+                                                                  BroadcastExchange #22
                                                                     WholeStageCodegen (3)
                                                                       Project [d_date_sk]
                                                                         Filter [d_year,d_date_sk]
@@ -87,15 +67,11 @@
                                                                     Scan parquet default.web_sales [ws_quantity,ws_list_price,ws_sold_date_sk]
                                                                       ReusedSubquery [d_date_sk] #5
                                                                 InputAdapter
-                                                                  ReusedExchange [d_date_sk] #21
+                                                                  ReusedExchange [d_date_sk] #22
                                         HashAggregate [i_brand_id,i_class_id,i_category_id,sum,isEmpty,count] [sum(CheckOverflow((promote_precision(cast(cast(ss_quantity as decimal(10,0)) as decimal(12,2))) * promote_precision(cast(ss_list_price as decimal(12,2)))), DecimalType(18,2), true)),count(1),sales,number_sales,sum(CheckOverflow((promote_precision(cast(cast(ss_quantity as decimal(10,0)) as decimal(12,2))) * promote_precision(cast(ss_list_price as decimal(12,2)))), DecimalType(18,2), true)),sum,isEmpty,count]
                                           InputAdapter
                                             Exchange [i_brand_id,i_class_id,i_category_id] #3
-<<<<<<< HEAD
-                                              WholeStageCodegen (34)
-=======
                                               WholeStageCodegen (42)
->>>>>>> b17a0e69
                                                 HashAggregate [i_brand_id,i_class_id,i_category_id,ss_quantity,ss_list_price] [sum,isEmpty,count,sum,isEmpty,count]
                                                   Project [ss_quantity,ss_list_price,i_brand_id,i_class_id,i_category_id]
                                                     BroadcastHashJoin [ss_item_sk,i_item_sk]
@@ -114,19 +90,11 @@
                                                                               Scan parquet default.store_sales [ss_item_sk,ss_quantity,ss_list_price,ss_sold_date_sk]
                                                                                 SubqueryBroadcast [d_date_sk] #1
                                                                                   ReusedExchange [d_date_sk] #5
-<<<<<<< HEAD
-                                                              WholeStageCodegen (16)
-                                                                Sort [ss_item_sk]
-                                                                  InputAdapter
-                                                                    Exchange [ss_item_sk] #6
-                                                                      WholeStageCodegen (15)
-=======
                                                               WholeStageCodegen (20)
                                                                 Sort [ss_item_sk]
                                                                   InputAdapter
                                                                     Exchange [ss_item_sk] #6
                                                                       WholeStageCodegen (19)
->>>>>>> b17a0e69
                                                                         Project [i_item_sk]
                                                                           BroadcastHashJoin [i_brand_id,i_class_id,i_category_id,brand_id,class_id,category_id]
                                                                             Filter [i_brand_id,i_class_id,i_category_id]
@@ -135,93 +103,6 @@
                                                                                   Scan parquet default.item [i_item_sk,i_brand_id,i_class_id,i_category_id]
                                                                             InputAdapter
                                                                               BroadcastExchange #7
-<<<<<<< HEAD
-                                                                                WholeStageCodegen (14)
-                                                                                  HashAggregate [brand_id,class_id,category_id]
-                                                                                    HashAggregate [brand_id,class_id,category_id]
-                                                                                      HashAggregate [brand_id,class_id,category_id]
-                                                                                        InputAdapter
-                                                                                          Exchange [brand_id,class_id,category_id] #8
-                                                                                            WholeStageCodegen (13)
-                                                                                              HashAggregate [brand_id,class_id,category_id]
-                                                                                                BroadcastHashJoin [brand_id,class_id,category_id,i_brand_id,i_class_id,i_category_id]
-                                                                                                  BroadcastHashJoin [brand_id,class_id,category_id,i_brand_id,i_class_id,i_category_id]
-                                                                                                    Project [i_brand_id,i_class_id,i_category_id]
-                                                                                                      BroadcastHashJoin [ss_item_sk,i_item_sk]
-                                                                                                        Project [ss_item_sk]
-                                                                                                          BroadcastHashJoin [ss_sold_date_sk,d_date_sk]
-                                                                                                            Filter [ss_item_sk]
-                                                                                                              ColumnarToRow
-                                                                                                                InputAdapter
-                                                                                                                  Scan parquet default.store_sales [ss_item_sk,ss_sold_date_sk]
-                                                                                                                    SubqueryBroadcast [d_date_sk] #2
-                                                                                                                      ReusedExchange [d_date_sk] #9
-                                                                                                            InputAdapter
-                                                                                                              BroadcastExchange #9
-                                                                                                                WholeStageCodegen (3)
-                                                                                                                  Project [d_date_sk]
-                                                                                                                    Filter [d_year,d_date_sk]
-                                                                                                                      ColumnarToRow
-                                                                                                                        InputAdapter
-                                                                                                                          Scan parquet default.date_dim [d_date_sk,d_year]
-                                                                                                        InputAdapter
-                                                                                                          BroadcastExchange #10
-                                                                                                            WholeStageCodegen (4)
-                                                                                                              Filter [i_item_sk,i_brand_id,i_class_id,i_category_id]
-                                                                                                                ColumnarToRow
-                                                                                                                  InputAdapter
-                                                                                                                    Scan parquet default.item [i_item_sk,i_brand_id,i_class_id,i_category_id]
-                                                                                                    InputAdapter
-                                                                                                      BroadcastExchange #11
-                                                                                                        WholeStageCodegen (8)
-                                                                                                          HashAggregate [i_brand_id,i_class_id,i_category_id]
-                                                                                                            InputAdapter
-                                                                                                              Exchange [i_brand_id,i_class_id,i_category_id] #12
-                                                                                                                WholeStageCodegen (7)
-                                                                                                                  HashAggregate [i_brand_id,i_class_id,i_category_id]
-                                                                                                                    Project [i_brand_id,i_class_id,i_category_id]
-                                                                                                                      BroadcastHashJoin [cs_item_sk,i_item_sk]
-                                                                                                                        Project [cs_item_sk]
-                                                                                                                          BroadcastHashJoin [cs_sold_date_sk,d_date_sk]
-                                                                                                                            Filter [cs_item_sk]
-                                                                                                                              ColumnarToRow
-                                                                                                                                InputAdapter
-                                                                                                                                  Scan parquet default.catalog_sales [cs_item_sk,cs_sold_date_sk]
-                                                                                                                                    ReusedSubquery [d_date_sk] #2
-                                                                                                                            InputAdapter
-                                                                                                                              ReusedExchange [d_date_sk] #9
-                                                                                                                        InputAdapter
-                                                                                                                          BroadcastExchange #13
-                                                                                                                            WholeStageCodegen (6)
-                                                                                                                              Filter [i_item_sk]
-                                                                                                                                ColumnarToRow
-                                                                                                                                  InputAdapter
-                                                                                                                                    Scan parquet default.item [i_item_sk,i_brand_id,i_class_id,i_category_id]
-                                                                                                  InputAdapter
-                                                                                                    BroadcastExchange #14
-                                                                                                      WholeStageCodegen (12)
-                                                                                                        HashAggregate [i_brand_id,i_class_id,i_category_id]
-                                                                                                          InputAdapter
-                                                                                                            Exchange [i_brand_id,i_class_id,i_category_id] #15
-                                                                                                              WholeStageCodegen (11)
-                                                                                                                HashAggregate [i_brand_id,i_class_id,i_category_id]
-                                                                                                                  Project [i_brand_id,i_class_id,i_category_id]
-                                                                                                                    BroadcastHashJoin [ws_item_sk,i_item_sk]
-                                                                                                                      Project [ws_item_sk]
-                                                                                                                        BroadcastHashJoin [ws_sold_date_sk,d_date_sk]
-                                                                                                                          Filter [ws_item_sk]
-                                                                                                                            ColumnarToRow
-                                                                                                                              InputAdapter
-                                                                                                                                Scan parquet default.web_sales [ws_item_sk,ws_sold_date_sk]
-                                                                                                                                  ReusedSubquery [d_date_sk] #2
-                                                                                                                          InputAdapter
-                                                                                                                            ReusedExchange [d_date_sk] #9
-                                                                                                                      InputAdapter
-                                                                                                                        ReusedExchange [i_item_sk,i_brand_id,i_class_id,i_category_id] #13
-                                                          InputAdapter
-                                                            BroadcastExchange #5
-                                                              WholeStageCodegen (17)
-=======
                                                                                 WholeStageCodegen (18)
                                                                                   HashAggregate [brand_id,class_id,category_id]
                                                                                     InputAdapter
@@ -314,57 +195,35 @@
                                                           InputAdapter
                                                             BroadcastExchange #5
                                                               WholeStageCodegen (21)
->>>>>>> b17a0e69
                                                                 Project [d_date_sk]
                                                                   Filter [d_year,d_moy,d_date_sk]
                                                                     ColumnarToRow
                                                                       InputAdapter
                                                                         Scan parquet default.date_dim [d_date_sk,d_year,d_moy]
                                                       InputAdapter
-                                                        BroadcastExchange #16
+                                                        BroadcastExchange #17
                                                           SortMergeJoin [i_item_sk,ss_item_sk]
-<<<<<<< HEAD
-                                                            WholeStageCodegen (19)
-                                                              Sort [i_item_sk]
-                                                                InputAdapter
-                                                                  Exchange [i_item_sk] #17
-                                                                    WholeStageCodegen (18)
-=======
                                                             WholeStageCodegen (23)
                                                               Sort [i_item_sk]
                                                                 InputAdapter
                                                                   Exchange [i_item_sk] #18
                                                                     WholeStageCodegen (22)
->>>>>>> b17a0e69
                                                                       Filter [i_item_sk]
                                                                         ColumnarToRow
                                                                           InputAdapter
                                                                             Scan parquet default.item [i_item_sk,i_brand_id,i_class_id,i_category_id]
-<<<<<<< HEAD
-                                                            WholeStageCodegen (33)
-                                                              Sort [ss_item_sk]
-                                                                InputAdapter
-                                                                  ReusedExchange [ss_item_sk] #18
-                                  WholeStageCodegen (70)
-=======
                                                             WholeStageCodegen (41)
                                                               Sort [ss_item_sk]
                                                                 InputAdapter
                                                                   ReusedExchange [ss_item_sk] #19
                                   WholeStageCodegen (86)
->>>>>>> b17a0e69
                                     Project [i_brand_id,i_class_id,i_category_id,sales,number_sales]
                                       Filter [sum(CheckOverflow((promote_precision(cast(cast(cs_quantity as decimal(10,0)) as decimal(12,2))) * promote_precision(cast(cs_list_price as decimal(12,2)))), DecimalType(18,2), true))]
                                         ReusedSubquery [average_sales] #3
                                         HashAggregate [i_brand_id,i_class_id,i_category_id,sum,isEmpty,count] [sum(CheckOverflow((promote_precision(cast(cast(cs_quantity as decimal(10,0)) as decimal(12,2))) * promote_precision(cast(cs_list_price as decimal(12,2)))), DecimalType(18,2), true)),count(1),sales,number_sales,sum(CheckOverflow((promote_precision(cast(cast(cs_quantity as decimal(10,0)) as decimal(12,2))) * promote_precision(cast(cs_list_price as decimal(12,2)))), DecimalType(18,2), true)),sum,isEmpty,count]
                                           InputAdapter
-<<<<<<< HEAD
-                                            Exchange [i_brand_id,i_class_id,i_category_id] #22
-                                              WholeStageCodegen (69)
-=======
                                             Exchange [i_brand_id,i_class_id,i_category_id] #23
                                               WholeStageCodegen (85)
->>>>>>> b17a0e69
                                                 HashAggregate [i_brand_id,i_class_id,i_category_id,cs_quantity,cs_list_price] [sum,isEmpty,count,sum,isEmpty,count]
                                                   Project [cs_quantity,cs_list_price,i_brand_id,i_class_id,i_category_id]
                                                     BroadcastHashJoin [cs_item_sk,i_item_sk]
@@ -372,54 +231,32 @@
                                                         BroadcastHashJoin [cs_sold_date_sk,d_date_sk]
                                                           InputAdapter
                                                             SortMergeJoin [cs_item_sk,ss_item_sk]
-<<<<<<< HEAD
-                                                              WholeStageCodegen (37)
-                                                                Sort [cs_item_sk]
-                                                                  InputAdapter
-                                                                    Exchange [cs_item_sk] #23
-                                                                      WholeStageCodegen (36)
-=======
                                                               WholeStageCodegen (45)
                                                                 Sort [cs_item_sk]
                                                                   InputAdapter
                                                                     Exchange [cs_item_sk] #24
                                                                       WholeStageCodegen (44)
->>>>>>> b17a0e69
                                                                         Filter [cs_item_sk]
                                                                           ColumnarToRow
                                                                             InputAdapter
                                                                               Scan parquet default.catalog_sales [cs_item_sk,cs_quantity,cs_list_price,cs_sold_date_sk]
                                                                                 ReusedSubquery [d_date_sk] #1
-<<<<<<< HEAD
-                                                              WholeStageCodegen (51)
-=======
                                                               WholeStageCodegen (63)
->>>>>>> b17a0e69
                                                                 Sort [ss_item_sk]
                                                                   InputAdapter
-                                                                    ReusedExchange [ss_item_sk] #18
+                                                                    ReusedExchange [ss_item_sk] #19
                                                           InputAdapter
                                                             ReusedExchange [d_date_sk] #5
                                                       InputAdapter
-<<<<<<< HEAD
-                                                        ReusedExchange [i_item_sk,i_brand_id,i_class_id,i_category_id] #16
-                                  WholeStageCodegen (105)
-=======
                                                         ReusedExchange [i_item_sk,i_brand_id,i_class_id,i_category_id] #17
                                   WholeStageCodegen (129)
->>>>>>> b17a0e69
                                     Project [i_brand_id,i_class_id,i_category_id,sales,number_sales]
                                       Filter [sum(CheckOverflow((promote_precision(cast(cast(ws_quantity as decimal(10,0)) as decimal(12,2))) * promote_precision(cast(ws_list_price as decimal(12,2)))), DecimalType(18,2), true))]
                                         ReusedSubquery [average_sales] #3
                                         HashAggregate [i_brand_id,i_class_id,i_category_id,sum,isEmpty,count] [sum(CheckOverflow((promote_precision(cast(cast(ws_quantity as decimal(10,0)) as decimal(12,2))) * promote_precision(cast(ws_list_price as decimal(12,2)))), DecimalType(18,2), true)),count(1),sales,number_sales,sum(CheckOverflow((promote_precision(cast(cast(ws_quantity as decimal(10,0)) as decimal(12,2))) * promote_precision(cast(ws_list_price as decimal(12,2)))), DecimalType(18,2), true)),sum,isEmpty,count]
                                           InputAdapter
-<<<<<<< HEAD
-                                            Exchange [i_brand_id,i_class_id,i_category_id] #24
-                                              WholeStageCodegen (104)
-=======
                                             Exchange [i_brand_id,i_class_id,i_category_id] #25
                                               WholeStageCodegen (128)
->>>>>>> b17a0e69
                                                 HashAggregate [i_brand_id,i_class_id,i_category_id,ws_quantity,ws_list_price] [sum,isEmpty,count,sum,isEmpty,count]
                                                   Project [ws_quantity,ws_list_price,i_brand_id,i_class_id,i_category_id]
                                                     BroadcastHashJoin [ws_item_sk,i_item_sk]
@@ -427,52 +264,23 @@
                                                         BroadcastHashJoin [ws_sold_date_sk,d_date_sk]
                                                           InputAdapter
                                                             SortMergeJoin [ws_item_sk,ss_item_sk]
-<<<<<<< HEAD
-                                                              WholeStageCodegen (72)
-                                                                Sort [ws_item_sk]
-                                                                  InputAdapter
-                                                                    Exchange [ws_item_sk] #25
-                                                                      WholeStageCodegen (71)
-=======
                                                               WholeStageCodegen (88)
                                                                 Sort [ws_item_sk]
                                                                   InputAdapter
                                                                     Exchange [ws_item_sk] #26
                                                                       WholeStageCodegen (87)
->>>>>>> b17a0e69
                                                                         Filter [ws_item_sk]
                                                                           ColumnarToRow
                                                                             InputAdapter
                                                                               Scan parquet default.web_sales [ws_item_sk,ws_quantity,ws_list_price,ws_sold_date_sk]
                                                                                 ReusedSubquery [d_date_sk] #1
-<<<<<<< HEAD
-                                                              WholeStageCodegen (86)
-=======
                                                               WholeStageCodegen (106)
->>>>>>> b17a0e69
                                                                 Sort [ss_item_sk]
                                                                   InputAdapter
-                                                                    ReusedExchange [ss_item_sk] #18
+                                                                    ReusedExchange [ss_item_sk] #19
                                                           InputAdapter
                                                             ReusedExchange [d_date_sk] #5
                                                       InputAdapter
-<<<<<<< HEAD
-                                                        ReusedExchange [i_item_sk,i_brand_id,i_class_id,i_category_id] #16
-                  WholeStageCodegen (215)
-                    HashAggregate [channel,i_brand_id,i_class_id,sum,isEmpty,sum] [sum(sum_sales),sum(number_salesL),i_category_id,sum(sum_sales),sum(number_sales),sum,isEmpty,sum]
-                      InputAdapter
-                        Exchange [channel,i_brand_id,i_class_id] #26
-                          WholeStageCodegen (214)
-                            HashAggregate [channel,i_brand_id,i_class_id,sum_sales,number_sales] [sum,isEmpty,sum,sum,isEmpty,sum]
-                              HashAggregate [channel,i_brand_id,i_class_id,i_category_id,sum,isEmpty,sum] [sum(sales),sum(number_salesL),sum_sales,number_sales,sum,isEmpty,sum]
-                                InputAdapter
-                                  Exchange [channel,i_brand_id,i_class_id,i_category_id] #27
-                                    WholeStageCodegen (213)
-                                      HashAggregate [channel,i_brand_id,i_class_id,i_category_id,sales,number_sales] [sum,isEmpty,sum,sum,isEmpty,sum]
-                                        InputAdapter
-                                          Union
-                                            WholeStageCodegen (142)
-=======
                                                         ReusedExchange [i_item_sk,i_brand_id,i_class_id,i_category_id] #17
                   WholeStageCodegen (263)
                     HashAggregate [channel,i_brand_id,i_class_id,sum,isEmpty,sum] [sum(sum_sales),sum(number_salesL),i_category_id,sum(sum_sales),sum(number_sales),sum,isEmpty,sum]
@@ -488,53 +296,25 @@
                                         InputAdapter
                                           Union
                                             WholeStageCodegen (174)
->>>>>>> b17a0e69
                                               Project [i_brand_id,i_class_id,i_category_id,sales,number_sales]
                                                 Filter [sum(CheckOverflow((promote_precision(cast(cast(ss_quantity as decimal(10,0)) as decimal(12,2))) * promote_precision(cast(ss_list_price as decimal(12,2)))), DecimalType(18,2), true))]
                                                   ReusedSubquery [average_sales] #3
                                                   HashAggregate [i_brand_id,i_class_id,i_category_id,sum,isEmpty,count] [sum(CheckOverflow((promote_precision(cast(cast(ss_quantity as decimal(10,0)) as decimal(12,2))) * promote_precision(cast(ss_list_price as decimal(12,2)))), DecimalType(18,2), true)),count(1),sales,number_sales,sum(CheckOverflow((promote_precision(cast(cast(ss_quantity as decimal(10,0)) as decimal(12,2))) * promote_precision(cast(ss_list_price as decimal(12,2)))), DecimalType(18,2), true)),sum,isEmpty,count]
                                                     InputAdapter
-<<<<<<< HEAD
-                                                      ReusedExchange [i_brand_id,i_class_id,i_category_id,sum,isEmpty,count] #28
-                                            WholeStageCodegen (177)
-=======
                                                       ReusedExchange [i_brand_id,i_class_id,i_category_id,sum,isEmpty,count] #29
                                             WholeStageCodegen (217)
->>>>>>> b17a0e69
                                               Project [i_brand_id,i_class_id,i_category_id,sales,number_sales]
                                                 Filter [sum(CheckOverflow((promote_precision(cast(cast(cs_quantity as decimal(10,0)) as decimal(12,2))) * promote_precision(cast(cs_list_price as decimal(12,2)))), DecimalType(18,2), true))]
                                                   ReusedSubquery [average_sales] #3
                                                   HashAggregate [i_brand_id,i_class_id,i_category_id,sum,isEmpty,count] [sum(CheckOverflow((promote_precision(cast(cast(cs_quantity as decimal(10,0)) as decimal(12,2))) * promote_precision(cast(cs_list_price as decimal(12,2)))), DecimalType(18,2), true)),count(1),sales,number_sales,sum(CheckOverflow((promote_precision(cast(cast(cs_quantity as decimal(10,0)) as decimal(12,2))) * promote_precision(cast(cs_list_price as decimal(12,2)))), DecimalType(18,2), true)),sum,isEmpty,count]
                                                     InputAdapter
-<<<<<<< HEAD
-                                                      ReusedExchange [i_brand_id,i_class_id,i_category_id,sum,isEmpty,count] #29
-                                            WholeStageCodegen (212)
-=======
                                                       ReusedExchange [i_brand_id,i_class_id,i_category_id,sum,isEmpty,count] #30
                                             WholeStageCodegen (260)
->>>>>>> b17a0e69
                                               Project [i_brand_id,i_class_id,i_category_id,sales,number_sales]
                                                 Filter [sum(CheckOverflow((promote_precision(cast(cast(ws_quantity as decimal(10,0)) as decimal(12,2))) * promote_precision(cast(ws_list_price as decimal(12,2)))), DecimalType(18,2), true))]
                                                   ReusedSubquery [average_sales] #3
                                                   HashAggregate [i_brand_id,i_class_id,i_category_id,sum,isEmpty,count] [sum(CheckOverflow((promote_precision(cast(cast(ws_quantity as decimal(10,0)) as decimal(12,2))) * promote_precision(cast(ws_list_price as decimal(12,2)))), DecimalType(18,2), true)),count(1),sales,number_sales,sum(CheckOverflow((promote_precision(cast(cast(ws_quantity as decimal(10,0)) as decimal(12,2))) * promote_precision(cast(ws_list_price as decimal(12,2)))), DecimalType(18,2), true)),sum,isEmpty,count]
                                                     InputAdapter
-<<<<<<< HEAD
-                                                      ReusedExchange [i_brand_id,i_class_id,i_category_id,sum,isEmpty,count] #30
-                  WholeStageCodegen (323)
-                    HashAggregate [channel,i_brand_id,sum,isEmpty,sum] [sum(sum_sales),sum(number_salesL),i_class_id,i_category_id,sum(sum_sales),sum(number_sales),sum,isEmpty,sum]
-                      InputAdapter
-                        Exchange [channel,i_brand_id] #31
-                          WholeStageCodegen (322)
-                            HashAggregate [channel,i_brand_id,sum_sales,number_sales] [sum,isEmpty,sum,sum,isEmpty,sum]
-                              HashAggregate [channel,i_brand_id,i_class_id,i_category_id,sum,isEmpty,sum] [sum(sales),sum(number_salesL),sum_sales,number_sales,sum,isEmpty,sum]
-                                InputAdapter
-                                  Exchange [channel,i_brand_id,i_class_id,i_category_id] #32
-                                    WholeStageCodegen (321)
-                                      HashAggregate [channel,i_brand_id,i_class_id,i_category_id,sales,number_sales] [sum,isEmpty,sum,sum,isEmpty,sum]
-                                        InputAdapter
-                                          Union
-                                            WholeStageCodegen (250)
-=======
                                                       ReusedExchange [i_brand_id,i_class_id,i_category_id,sum,isEmpty,count] #31
                   WholeStageCodegen (395)
                     HashAggregate [channel,i_brand_id,sum,isEmpty,sum] [sum(sum_sales),sum(number_salesL),i_class_id,i_category_id,sum(sum_sales),sum(number_sales),sum,isEmpty,sum]
@@ -550,53 +330,25 @@
                                         InputAdapter
                                           Union
                                             WholeStageCodegen (306)
->>>>>>> b17a0e69
                                               Project [i_brand_id,i_class_id,i_category_id,sales,number_sales]
                                                 Filter [sum(CheckOverflow((promote_precision(cast(cast(ss_quantity as decimal(10,0)) as decimal(12,2))) * promote_precision(cast(ss_list_price as decimal(12,2)))), DecimalType(18,2), true))]
                                                   ReusedSubquery [average_sales] #3
                                                   HashAggregate [i_brand_id,i_class_id,i_category_id,sum,isEmpty,count] [sum(CheckOverflow((promote_precision(cast(cast(ss_quantity as decimal(10,0)) as decimal(12,2))) * promote_precision(cast(ss_list_price as decimal(12,2)))), DecimalType(18,2), true)),count(1),sales,number_sales,sum(CheckOverflow((promote_precision(cast(cast(ss_quantity as decimal(10,0)) as decimal(12,2))) * promote_precision(cast(ss_list_price as decimal(12,2)))), DecimalType(18,2), true)),sum,isEmpty,count]
                                                     InputAdapter
-<<<<<<< HEAD
-                                                      ReusedExchange [i_brand_id,i_class_id,i_category_id,sum,isEmpty,count] #28
-                                            WholeStageCodegen (285)
-=======
                                                       ReusedExchange [i_brand_id,i_class_id,i_category_id,sum,isEmpty,count] #29
                                             WholeStageCodegen (349)
->>>>>>> b17a0e69
                                               Project [i_brand_id,i_class_id,i_category_id,sales,number_sales]
                                                 Filter [sum(CheckOverflow((promote_precision(cast(cast(cs_quantity as decimal(10,0)) as decimal(12,2))) * promote_precision(cast(cs_list_price as decimal(12,2)))), DecimalType(18,2), true))]
                                                   ReusedSubquery [average_sales] #3
                                                   HashAggregate [i_brand_id,i_class_id,i_category_id,sum,isEmpty,count] [sum(CheckOverflow((promote_precision(cast(cast(cs_quantity as decimal(10,0)) as decimal(12,2))) * promote_precision(cast(cs_list_price as decimal(12,2)))), DecimalType(18,2), true)),count(1),sales,number_sales,sum(CheckOverflow((promote_precision(cast(cast(cs_quantity as decimal(10,0)) as decimal(12,2))) * promote_precision(cast(cs_list_price as decimal(12,2)))), DecimalType(18,2), true)),sum,isEmpty,count]
                                                     InputAdapter
-<<<<<<< HEAD
-                                                      ReusedExchange [i_brand_id,i_class_id,i_category_id,sum,isEmpty,count] #29
-                                            WholeStageCodegen (320)
-=======
                                                       ReusedExchange [i_brand_id,i_class_id,i_category_id,sum,isEmpty,count] #30
                                             WholeStageCodegen (392)
->>>>>>> b17a0e69
                                               Project [i_brand_id,i_class_id,i_category_id,sales,number_sales]
                                                 Filter [sum(CheckOverflow((promote_precision(cast(cast(ws_quantity as decimal(10,0)) as decimal(12,2))) * promote_precision(cast(ws_list_price as decimal(12,2)))), DecimalType(18,2), true))]
                                                   ReusedSubquery [average_sales] #3
                                                   HashAggregate [i_brand_id,i_class_id,i_category_id,sum,isEmpty,count] [sum(CheckOverflow((promote_precision(cast(cast(ws_quantity as decimal(10,0)) as decimal(12,2))) * promote_precision(cast(ws_list_price as decimal(12,2)))), DecimalType(18,2), true)),count(1),sales,number_sales,sum(CheckOverflow((promote_precision(cast(cast(ws_quantity as decimal(10,0)) as decimal(12,2))) * promote_precision(cast(ws_list_price as decimal(12,2)))), DecimalType(18,2), true)),sum,isEmpty,count]
                                                     InputAdapter
-<<<<<<< HEAD
-                                                      ReusedExchange [i_brand_id,i_class_id,i_category_id,sum,isEmpty,count] #30
-                  WholeStageCodegen (431)
-                    HashAggregate [channel,sum,isEmpty,sum] [sum(sum_sales),sum(number_salesL),i_brand_id,i_class_id,i_category_id,sum(sum_sales),sum(number_sales),sum,isEmpty,sum]
-                      InputAdapter
-                        Exchange [channel] #33
-                          WholeStageCodegen (430)
-                            HashAggregate [channel,sum_sales,number_sales] [sum,isEmpty,sum,sum,isEmpty,sum]
-                              HashAggregate [channel,i_brand_id,i_class_id,i_category_id,sum,isEmpty,sum] [sum(sales),sum(number_salesL),sum_sales,number_sales,sum,isEmpty,sum]
-                                InputAdapter
-                                  Exchange [channel,i_brand_id,i_class_id,i_category_id] #34
-                                    WholeStageCodegen (429)
-                                      HashAggregate [channel,i_brand_id,i_class_id,i_category_id,sales,number_sales] [sum,isEmpty,sum,sum,isEmpty,sum]
-                                        InputAdapter
-                                          Union
-                                            WholeStageCodegen (358)
-=======
                                                       ReusedExchange [i_brand_id,i_class_id,i_category_id,sum,isEmpty,count] #31
                   WholeStageCodegen (527)
                     HashAggregate [channel,sum,isEmpty,sum] [sum(sum_sales),sum(number_salesL),i_brand_id,i_class_id,i_category_id,sum(sum_sales),sum(number_sales),sum,isEmpty,sum]
@@ -612,53 +364,25 @@
                                         InputAdapter
                                           Union
                                             WholeStageCodegen (438)
->>>>>>> b17a0e69
                                               Project [i_brand_id,i_class_id,i_category_id,sales,number_sales]
                                                 Filter [sum(CheckOverflow((promote_precision(cast(cast(ss_quantity as decimal(10,0)) as decimal(12,2))) * promote_precision(cast(ss_list_price as decimal(12,2)))), DecimalType(18,2), true))]
                                                   ReusedSubquery [average_sales] #3
                                                   HashAggregate [i_brand_id,i_class_id,i_category_id,sum,isEmpty,count] [sum(CheckOverflow((promote_precision(cast(cast(ss_quantity as decimal(10,0)) as decimal(12,2))) * promote_precision(cast(ss_list_price as decimal(12,2)))), DecimalType(18,2), true)),count(1),sales,number_sales,sum(CheckOverflow((promote_precision(cast(cast(ss_quantity as decimal(10,0)) as decimal(12,2))) * promote_precision(cast(ss_list_price as decimal(12,2)))), DecimalType(18,2), true)),sum,isEmpty,count]
                                                     InputAdapter
-<<<<<<< HEAD
-                                                      ReusedExchange [i_brand_id,i_class_id,i_category_id,sum,isEmpty,count] #28
-                                            WholeStageCodegen (393)
-=======
                                                       ReusedExchange [i_brand_id,i_class_id,i_category_id,sum,isEmpty,count] #29
                                             WholeStageCodegen (481)
->>>>>>> b17a0e69
                                               Project [i_brand_id,i_class_id,i_category_id,sales,number_sales]
                                                 Filter [sum(CheckOverflow((promote_precision(cast(cast(cs_quantity as decimal(10,0)) as decimal(12,2))) * promote_precision(cast(cs_list_price as decimal(12,2)))), DecimalType(18,2), true))]
                                                   ReusedSubquery [average_sales] #3
                                                   HashAggregate [i_brand_id,i_class_id,i_category_id,sum,isEmpty,count] [sum(CheckOverflow((promote_precision(cast(cast(cs_quantity as decimal(10,0)) as decimal(12,2))) * promote_precision(cast(cs_list_price as decimal(12,2)))), DecimalType(18,2), true)),count(1),sales,number_sales,sum(CheckOverflow((promote_precision(cast(cast(cs_quantity as decimal(10,0)) as decimal(12,2))) * promote_precision(cast(cs_list_price as decimal(12,2)))), DecimalType(18,2), true)),sum,isEmpty,count]
                                                     InputAdapter
-<<<<<<< HEAD
-                                                      ReusedExchange [i_brand_id,i_class_id,i_category_id,sum,isEmpty,count] #29
-                                            WholeStageCodegen (428)
-=======
                                                       ReusedExchange [i_brand_id,i_class_id,i_category_id,sum,isEmpty,count] #30
                                             WholeStageCodegen (524)
->>>>>>> b17a0e69
                                               Project [i_brand_id,i_class_id,i_category_id,sales,number_sales]
                                                 Filter [sum(CheckOverflow((promote_precision(cast(cast(ws_quantity as decimal(10,0)) as decimal(12,2))) * promote_precision(cast(ws_list_price as decimal(12,2)))), DecimalType(18,2), true))]
                                                   ReusedSubquery [average_sales] #3
                                                   HashAggregate [i_brand_id,i_class_id,i_category_id,sum,isEmpty,count] [sum(CheckOverflow((promote_precision(cast(cast(ws_quantity as decimal(10,0)) as decimal(12,2))) * promote_precision(cast(ws_list_price as decimal(12,2)))), DecimalType(18,2), true)),count(1),sales,number_sales,sum(CheckOverflow((promote_precision(cast(cast(ws_quantity as decimal(10,0)) as decimal(12,2))) * promote_precision(cast(ws_list_price as decimal(12,2)))), DecimalType(18,2), true)),sum,isEmpty,count]
                                                     InputAdapter
-<<<<<<< HEAD
-                                                      ReusedExchange [i_brand_id,i_class_id,i_category_id,sum,isEmpty,count] #30
-                  WholeStageCodegen (539)
-                    HashAggregate [sum,isEmpty,sum] [sum(sum_sales),sum(number_salesL),channel,i_brand_id,i_class_id,i_category_id,sum(sum_sales),sum(number_sales),sum,isEmpty,sum]
-                      InputAdapter
-                        Exchange #35
-                          WholeStageCodegen (538)
-                            HashAggregate [sum_sales,number_sales] [sum,isEmpty,sum,sum,isEmpty,sum]
-                              HashAggregate [channel,i_brand_id,i_class_id,i_category_id,sum,isEmpty,sum] [sum(sales),sum(number_salesL),sum_sales,number_sales,sum,isEmpty,sum]
-                                InputAdapter
-                                  Exchange [channel,i_brand_id,i_class_id,i_category_id] #36
-                                    WholeStageCodegen (537)
-                                      HashAggregate [channel,i_brand_id,i_class_id,i_category_id,sales,number_sales] [sum,isEmpty,sum,sum,isEmpty,sum]
-                                        InputAdapter
-                                          Union
-                                            WholeStageCodegen (466)
-=======
                                                       ReusedExchange [i_brand_id,i_class_id,i_category_id,sum,isEmpty,count] #31
                   WholeStageCodegen (659)
                     HashAggregate [sum,isEmpty,sum] [sum(sum_sales),sum(number_salesL),channel,i_brand_id,i_class_id,i_category_id,sum(sum_sales),sum(number_sales),sum,isEmpty,sum]
@@ -674,34 +398,23 @@
                                         InputAdapter
                                           Union
                                             WholeStageCodegen (570)
->>>>>>> b17a0e69
                                               Project [i_brand_id,i_class_id,i_category_id,sales,number_sales]
                                                 Filter [sum(CheckOverflow((promote_precision(cast(cast(ss_quantity as decimal(10,0)) as decimal(12,2))) * promote_precision(cast(ss_list_price as decimal(12,2)))), DecimalType(18,2), true))]
                                                   ReusedSubquery [average_sales] #3
                                                   HashAggregate [i_brand_id,i_class_id,i_category_id,sum,isEmpty,count] [sum(CheckOverflow((promote_precision(cast(cast(ss_quantity as decimal(10,0)) as decimal(12,2))) * promote_precision(cast(ss_list_price as decimal(12,2)))), DecimalType(18,2), true)),count(1),sales,number_sales,sum(CheckOverflow((promote_precision(cast(cast(ss_quantity as decimal(10,0)) as decimal(12,2))) * promote_precision(cast(ss_list_price as decimal(12,2)))), DecimalType(18,2), true)),sum,isEmpty,count]
                                                     InputAdapter
-<<<<<<< HEAD
-                                                      ReusedExchange [i_brand_id,i_class_id,i_category_id,sum,isEmpty,count] #28
-                                            WholeStageCodegen (501)
-=======
                                                       ReusedExchange [i_brand_id,i_class_id,i_category_id,sum,isEmpty,count] #29
                                             WholeStageCodegen (613)
->>>>>>> b17a0e69
                                               Project [i_brand_id,i_class_id,i_category_id,sales,number_sales]
                                                 Filter [sum(CheckOverflow((promote_precision(cast(cast(cs_quantity as decimal(10,0)) as decimal(12,2))) * promote_precision(cast(cs_list_price as decimal(12,2)))), DecimalType(18,2), true))]
                                                   ReusedSubquery [average_sales] #3
                                                   HashAggregate [i_brand_id,i_class_id,i_category_id,sum,isEmpty,count] [sum(CheckOverflow((promote_precision(cast(cast(cs_quantity as decimal(10,0)) as decimal(12,2))) * promote_precision(cast(cs_list_price as decimal(12,2)))), DecimalType(18,2), true)),count(1),sales,number_sales,sum(CheckOverflow((promote_precision(cast(cast(cs_quantity as decimal(10,0)) as decimal(12,2))) * promote_precision(cast(cs_list_price as decimal(12,2)))), DecimalType(18,2), true)),sum,isEmpty,count]
                                                     InputAdapter
-<<<<<<< HEAD
-                                                      ReusedExchange [i_brand_id,i_class_id,i_category_id,sum,isEmpty,count] #29
-                                            WholeStageCodegen (536)
-=======
                                                       ReusedExchange [i_brand_id,i_class_id,i_category_id,sum,isEmpty,count] #30
                                             WholeStageCodegen (656)
->>>>>>> b17a0e69
                                               Project [i_brand_id,i_class_id,i_category_id,sales,number_sales]
                                                 Filter [sum(CheckOverflow((promote_precision(cast(cast(ws_quantity as decimal(10,0)) as decimal(12,2))) * promote_precision(cast(ws_list_price as decimal(12,2)))), DecimalType(18,2), true))]
                                                   ReusedSubquery [average_sales] #3
                                                   HashAggregate [i_brand_id,i_class_id,i_category_id,sum,isEmpty,count] [sum(CheckOverflow((promote_precision(cast(cast(ws_quantity as decimal(10,0)) as decimal(12,2))) * promote_precision(cast(ws_list_price as decimal(12,2)))), DecimalType(18,2), true)),count(1),sales,number_sales,sum(CheckOverflow((promote_precision(cast(cast(ws_quantity as decimal(10,0)) as decimal(12,2))) * promote_precision(cast(ws_list_price as decimal(12,2)))), DecimalType(18,2), true)),sum,isEmpty,count]
                                                     InputAdapter
-                                                      ReusedExchange [i_brand_id,i_class_id,i_category_id,sum,isEmpty,count] #30+                                                      ReusedExchange [i_brand_id,i_class_id,i_category_id,sum,isEmpty,count] #31