TakeOrderedAndProject [cnt,ca_state,state]
  WholeStageCodegen (8)
<<<<<<< HEAD
    Project [state,cnt,ca_state]
      Filter [count(1)]
        HashAggregate [ca_state,count] [count(1),state,cnt,count(1),count]
          InputAdapter
            Exchange [ca_state] #1
              WholeStageCodegen (7)
                HashAggregate [ca_state] [count,count]
                  Project [ca_state]
                    BroadcastHashJoin [ss_item_sk,i_item_sk]
                      Project [ca_state,ss_item_sk]
                        BroadcastHashJoin [ss_sold_date_sk,d_date_sk]
                          Project [ca_state,ss_item_sk,ss_sold_date_sk]
                            BroadcastHashJoin [c_customer_sk,ss_customer_sk]
                              Project [ca_state,c_customer_sk]
                                BroadcastHashJoin [ca_address_sk,c_current_addr_sk]
                                  Filter [ca_address_sk]
                                    ColumnarToRow
                                      InputAdapter
                                        Scan parquet default.customer_address [ca_address_sk,ca_state]
                                  InputAdapter
                                    BroadcastExchange #2
                                      WholeStageCodegen (1)
                                        Filter [c_current_addr_sk,c_customer_sk]
                                          ColumnarToRow
                                            InputAdapter
                                              Scan parquet default.customer [c_customer_sk,c_current_addr_sk]
                              InputAdapter
                                BroadcastExchange #3
                                  WholeStageCodegen (2)
                                    Filter [ss_customer_sk,ss_item_sk]
                                      ColumnarToRow
                                        InputAdapter
                                          Scan parquet default.store_sales [ss_item_sk,ss_customer_sk,ss_sold_date_sk]
                                            SubqueryBroadcast [d_date_sk] #1
                                              BroadcastExchange #4
                                                WholeStageCodegen (1)
                                                  Project [d_date_sk]
                                                    Filter [d_month_seq,d_date_sk]
                                                      Subquery #2
                                                        WholeStageCodegen (2)
                                                          HashAggregate [d_month_seq]
                                                            InputAdapter
                                                              Exchange [d_month_seq] #5
                                                                WholeStageCodegen (1)
                                                                  HashAggregate [d_month_seq]
                                                                    Project [d_month_seq]
                                                                      Filter [d_year,d_moy]
                                                                        ColumnarToRow
                                                                          InputAdapter
                                                                            Scan parquet default.date_dim [d_month_seq,d_year,d_moy]
                                                      ColumnarToRow
                                                        InputAdapter
                                                          Scan parquet default.date_dim [d_date_sk,d_month_seq]
                          InputAdapter
                            ReusedExchange [d_date_sk] #4
                      InputAdapter
                        BroadcastExchange #6
                          WholeStageCodegen (6)
                            Project [i_item_sk]
                              Filter [i_current_price,avg(i_current_price)]
                                BroadcastHashJoin [i_category,i_category]
                                  Filter [i_current_price,i_item_sk]
=======
    Filter [cnt]
      HashAggregate [ca_state,count] [count(1),state,cnt,count]
        InputAdapter
          Exchange [ca_state] #1
            WholeStageCodegen (7)
              HashAggregate [ca_state] [count,count]
                Project [ca_state]
                  BroadcastHashJoin [ss_item_sk,i_item_sk]
                    Project [ca_state,ss_item_sk]
                      BroadcastHashJoin [ss_sold_date_sk,d_date_sk]
                        Project [ca_state,ss_item_sk,ss_sold_date_sk]
                          BroadcastHashJoin [c_customer_sk,ss_customer_sk]
                            Project [ca_state,c_customer_sk]
                              BroadcastHashJoin [ca_address_sk,c_current_addr_sk]
                                Filter [ca_address_sk]
                                  ColumnarToRow
                                    InputAdapter
                                      Scan parquet default.customer_address [ca_address_sk,ca_state]
                                InputAdapter
                                  BroadcastExchange #2
                                    WholeStageCodegen (1)
                                      Filter [c_current_addr_sk,c_customer_sk]
                                        ColumnarToRow
                                          InputAdapter
                                            Scan parquet default.customer [c_customer_sk,c_current_addr_sk]
                            InputAdapter
                              BroadcastExchange #3
                                WholeStageCodegen (2)
                                  Filter [ss_customer_sk,ss_item_sk]
>>>>>>> abf9675a
                                    ColumnarToRow
                                      InputAdapter
                                        Scan parquet default.store_sales [ss_item_sk,ss_customer_sk,ss_sold_date_sk]
                                          SubqueryBroadcast [d_date_sk] #1
                                            ReusedExchange [d_date_sk] #4
                        InputAdapter
                          BroadcastExchange #4
                            WholeStageCodegen (3)
                              Project [d_date_sk]
                                Filter [d_month_seq,d_date_sk]
                                  Subquery #2
                                    WholeStageCodegen (2)
                                      HashAggregate [d_month_seq]
                                        InputAdapter
                                          Exchange [d_month_seq] #5
                                            WholeStageCodegen (1)
                                              HashAggregate [d_month_seq]
                                                Project [d_month_seq]
                                                  Filter [d_year,d_moy]
                                                    ColumnarToRow
                                                      InputAdapter
                                                        Scan parquet default.date_dim [d_month_seq,d_year,d_moy]
                                  ColumnarToRow
                                    InputAdapter
                                      Scan parquet default.date_dim [d_date_sk,d_month_seq]
                    InputAdapter
                      BroadcastExchange #6
                        WholeStageCodegen (6)
                          Project [i_item_sk]
                            Filter [i_current_price,avg(i_current_price)]
                              BroadcastHashJoin [i_category,i_category]
                                Filter [i_current_price,i_item_sk]
                                  ColumnarToRow
                                    InputAdapter
                                      Scan parquet default.item [i_item_sk,i_current_price,i_category]
                                InputAdapter
                                  BroadcastExchange #7
                                    WholeStageCodegen (5)
                                      HashAggregate [i_category,sum,count] [avg(UnscaledValue(i_current_price)),avg(i_current_price),sum,count]
                                        InputAdapter
                                          Exchange [i_category] #8
                                            WholeStageCodegen (4)
                                              HashAggregate [i_category,i_current_price] [sum,count,sum,count]
                                                Filter [i_category]
                                                  ColumnarToRow
                                                    InputAdapter
                                                      Scan parquet default.item [i_current_price,i_category]<|MERGE_RESOLUTION|>--- conflicted
+++ resolved
@@ -1,69 +1,5 @@
 TakeOrderedAndProject [cnt,ca_state,state]
   WholeStageCodegen (8)
-<<<<<<< HEAD
-    Project [state,cnt,ca_state]
-      Filter [count(1)]
-        HashAggregate [ca_state,count] [count(1),state,cnt,count(1),count]
-          InputAdapter
-            Exchange [ca_state] #1
-              WholeStageCodegen (7)
-                HashAggregate [ca_state] [count,count]
-                  Project [ca_state]
-                    BroadcastHashJoin [ss_item_sk,i_item_sk]
-                      Project [ca_state,ss_item_sk]
-                        BroadcastHashJoin [ss_sold_date_sk,d_date_sk]
-                          Project [ca_state,ss_item_sk,ss_sold_date_sk]
-                            BroadcastHashJoin [c_customer_sk,ss_customer_sk]
-                              Project [ca_state,c_customer_sk]
-                                BroadcastHashJoin [ca_address_sk,c_current_addr_sk]
-                                  Filter [ca_address_sk]
-                                    ColumnarToRow
-                                      InputAdapter
-                                        Scan parquet default.customer_address [ca_address_sk,ca_state]
-                                  InputAdapter
-                                    BroadcastExchange #2
-                                      WholeStageCodegen (1)
-                                        Filter [c_current_addr_sk,c_customer_sk]
-                                          ColumnarToRow
-                                            InputAdapter
-                                              Scan parquet default.customer [c_customer_sk,c_current_addr_sk]
-                              InputAdapter
-                                BroadcastExchange #3
-                                  WholeStageCodegen (2)
-                                    Filter [ss_customer_sk,ss_item_sk]
-                                      ColumnarToRow
-                                        InputAdapter
-                                          Scan parquet default.store_sales [ss_item_sk,ss_customer_sk,ss_sold_date_sk]
-                                            SubqueryBroadcast [d_date_sk] #1
-                                              BroadcastExchange #4
-                                                WholeStageCodegen (1)
-                                                  Project [d_date_sk]
-                                                    Filter [d_month_seq,d_date_sk]
-                                                      Subquery #2
-                                                        WholeStageCodegen (2)
-                                                          HashAggregate [d_month_seq]
-                                                            InputAdapter
-                                                              Exchange [d_month_seq] #5
-                                                                WholeStageCodegen (1)
-                                                                  HashAggregate [d_month_seq]
-                                                                    Project [d_month_seq]
-                                                                      Filter [d_year,d_moy]
-                                                                        ColumnarToRow
-                                                                          InputAdapter
-                                                                            Scan parquet default.date_dim [d_month_seq,d_year,d_moy]
-                                                      ColumnarToRow
-                                                        InputAdapter
-                                                          Scan parquet default.date_dim [d_date_sk,d_month_seq]
-                          InputAdapter
-                            ReusedExchange [d_date_sk] #4
-                      InputAdapter
-                        BroadcastExchange #6
-                          WholeStageCodegen (6)
-                            Project [i_item_sk]
-                              Filter [i_current_price,avg(i_current_price)]
-                                BroadcastHashJoin [i_category,i_category]
-                                  Filter [i_current_price,i_item_sk]
-=======
     Filter [cnt]
       HashAggregate [ca_state,count] [count(1),state,cnt,count]
         InputAdapter
@@ -93,32 +29,31 @@
                               BroadcastExchange #3
                                 WholeStageCodegen (2)
                                   Filter [ss_customer_sk,ss_item_sk]
->>>>>>> abf9675a
                                     ColumnarToRow
                                       InputAdapter
                                         Scan parquet default.store_sales [ss_item_sk,ss_customer_sk,ss_sold_date_sk]
                                           SubqueryBroadcast [d_date_sk] #1
-                                            ReusedExchange [d_date_sk] #4
-                        InputAdapter
-                          BroadcastExchange #4
-                            WholeStageCodegen (3)
-                              Project [d_date_sk]
-                                Filter [d_month_seq,d_date_sk]
-                                  Subquery #2
-                                    WholeStageCodegen (2)
-                                      HashAggregate [d_month_seq]
-                                        InputAdapter
-                                          Exchange [d_month_seq] #5
-                                            WholeStageCodegen (1)
-                                              HashAggregate [d_month_seq]
-                                                Project [d_month_seq]
-                                                  Filter [d_year,d_moy]
+                                            BroadcastExchange #4
+                                              WholeStageCodegen (1)
+                                                Project [d_date_sk]
+                                                  Filter [d_month_seq,d_date_sk]
+                                                    Subquery #2
+                                                      WholeStageCodegen (2)
+                                                        HashAggregate [d_month_seq]
+                                                          InputAdapter
+                                                            Exchange [d_month_seq] #5
+                                                              WholeStageCodegen (1)
+                                                                HashAggregate [d_month_seq]
+                                                                  Project [d_month_seq]
+                                                                    Filter [d_year,d_moy]
+                                                                      ColumnarToRow
+                                                                        InputAdapter
+                                                                          Scan parquet default.date_dim [d_month_seq,d_year,d_moy]
                                                     ColumnarToRow
                                                       InputAdapter
-                                                        Scan parquet default.date_dim [d_month_seq,d_year,d_moy]
-                                  ColumnarToRow
-                                    InputAdapter
-                                      Scan parquet default.date_dim [d_date_sk,d_month_seq]
+                                                        Scan parquet default.date_dim [d_date_sk,d_month_seq]
+                        InputAdapter
+                          ReusedExchange [d_date_sk] #4
                     InputAdapter
                       BroadcastExchange #6
                         WholeStageCodegen (6)
