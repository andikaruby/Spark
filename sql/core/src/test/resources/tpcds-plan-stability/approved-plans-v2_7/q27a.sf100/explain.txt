== Physical Plan ==
TakeOrderedAndProject (77)
+- Union (76)
   :- * HashAggregate (32)
   :  +- Exchange (31)
   :     +- * HashAggregate (30)
   :        +- * Project (29)
   :           +- * BroadcastHashJoin Inner BuildRight (28)
   :              :- * Project (23)
   :              :  +- * BroadcastHashJoin Inner BuildRight (22)
   :              :     :- * Project (17)
   :              :     :  +- * BroadcastHashJoin Inner BuildRight (16)
   :              :     :     :- * Project (10)
   :              :     :     :  +- * BroadcastHashJoin Inner BuildRight (9)
   :              :     :     :     :- * Filter (3)
   :              :     :     :     :  +- * ColumnarToRow (2)
   :              :     :     :     :     +- Scan parquet default.store_sales (1)
   :              :     :     :     +- BroadcastExchange (8)
   :              :     :     :        +- * Project (7)
   :              :     :     :           +- * Filter (6)
   :              :     :     :              +- * ColumnarToRow (5)
   :              :     :     :                 +- Scan parquet default.customer_demographics (4)
   :              :     :     +- BroadcastExchange (15)
   :              :     :        +- * Project (14)
   :              :     :           +- * Filter (13)
   :              :     :              +- * ColumnarToRow (12)
   :              :     :                 +- Scan parquet default.date_dim (11)
   :              :     +- BroadcastExchange (21)
   :              :        +- * Filter (20)
   :              :           +- * ColumnarToRow (19)
   :              :              +- Scan parquet default.store (18)
   :              +- BroadcastExchange (27)
   :                 +- * Filter (26)
   :                    +- * ColumnarToRow (25)
   :                       +- Scan parquet default.item (24)
   :- * HashAggregate (54)
   :  +- Exchange (53)
   :     +- * HashAggregate (52)
   :        +- * Project (51)
   :           +- * BroadcastHashJoin Inner BuildRight (50)
   :              :- * Project (48)
   :              :  +- * BroadcastHashJoin Inner BuildRight (47)
   :              :     :- * Project (41)
   :              :     :  +- * BroadcastHashJoin Inner BuildRight (40)
   :              :     :     :- * Project (38)
   :              :     :     :  +- * BroadcastHashJoin Inner BuildRight (37)
   :              :     :     :     :- * Filter (35)
   :              :     :     :     :  +- * ColumnarToRow (34)
   :              :     :     :     :     +- Scan parquet default.store_sales (33)
   :              :     :     :     +- ReusedExchange (36)
   :              :     :     +- ReusedExchange (39)
   :              :     +- BroadcastExchange (46)
   :              :        +- * Project (45)
   :              :           +- * Filter (44)
   :              :              +- * ColumnarToRow (43)
   :              :                 +- Scan parquet default.store (42)
   :              +- ReusedExchange (49)
   +- * HashAggregate (75)
      +- Exchange (74)
         +- * HashAggregate (73)
            +- * Project (72)
               +- * BroadcastHashJoin Inner BuildRight (71)
                  :- * Project (66)
                  :  +- * BroadcastHashJoin Inner BuildRight (65)
                  :     :- * Project (63)
                  :     :  +- * BroadcastHashJoin Inner BuildRight (62)
                  :     :     :- * Project (60)
                  :     :     :  +- * BroadcastHashJoin Inner BuildRight (59)
                  :     :     :     :- * Filter (57)
                  :     :     :     :  +- * ColumnarToRow (56)
                  :     :     :     :     +- Scan parquet default.store_sales (55)
                  :     :     :     +- ReusedExchange (58)
                  :     :     +- ReusedExchange (61)
                  :     +- ReusedExchange (64)
                  +- BroadcastExchange (70)
                     +- * Filter (69)
                        +- * ColumnarToRow (68)
                           +- Scan parquet default.item (67)


(1) Scan parquet default.store_sales
Output [8]: [ss_item_sk#1, ss_cdemo_sk#2, ss_store_sk#3, ss_quantity#4, ss_list_price#5, ss_sales_price#6, ss_coupon_amt#7, ss_sold_date_sk#8]
Batched: true
Location: InMemoryFileIndex []
PartitionFilters: [isnotnull(ss_sold_date_sk#8), dynamicpruningexpression(ss_sold_date_sk#8 IN dynamicpruning#9)]
PushedFilters: [IsNotNull(ss_cdemo_sk), IsNotNull(ss_store_sk), IsNotNull(ss_item_sk)]
ReadSchema: struct<ss_item_sk:int,ss_cdemo_sk:int,ss_store_sk:int,ss_quantity:int,ss_list_price:decimal(7,2),ss_sales_price:decimal(7,2),ss_coupon_amt:decimal(7,2)>

(2) ColumnarToRow [codegen id : 5]
Input [8]: [ss_item_sk#1, ss_cdemo_sk#2, ss_store_sk#3, ss_quantity#4, ss_list_price#5, ss_sales_price#6, ss_coupon_amt#7, ss_sold_date_sk#8]

(3) Filter [codegen id : 5]
Input [8]: [ss_item_sk#1, ss_cdemo_sk#2, ss_store_sk#3, ss_quantity#4, ss_list_price#5, ss_sales_price#6, ss_coupon_amt#7, ss_sold_date_sk#8]
Condition : ((isnotnull(ss_cdemo_sk#2) AND isnotnull(ss_store_sk#3)) AND isnotnull(ss_item_sk#1))

(4) Scan parquet default.customer_demographics
Output [4]: [cd_demo_sk#10, cd_gender#11, cd_marital_status#12, cd_education_status#13]
Batched: true
Location [not included in comparison]/{warehouse_dir}/customer_demographics]
PushedFilters: [IsNotNull(cd_gender), IsNotNull(cd_marital_status), IsNotNull(cd_education_status), EqualTo(cd_gender,F), EqualTo(cd_marital_status,W), EqualTo(cd_education_status,Primary             ), IsNotNull(cd_demo_sk)]
ReadSchema: struct<cd_demo_sk:int,cd_gender:string,cd_marital_status:string,cd_education_status:string>

(5) ColumnarToRow [codegen id : 1]
Input [4]: [cd_demo_sk#10, cd_gender#11, cd_marital_status#12, cd_education_status#13]

(6) Filter [codegen id : 1]
Input [4]: [cd_demo_sk#10, cd_gender#11, cd_marital_status#12, cd_education_status#13]
Condition : ((((((isnotnull(cd_gender#11) AND isnotnull(cd_marital_status#12)) AND isnotnull(cd_education_status#13)) AND (cd_gender#11 = F)) AND (cd_marital_status#12 = W)) AND (cd_education_status#13 = Primary             )) AND isnotnull(cd_demo_sk#10))

(7) Project [codegen id : 1]
Output [1]: [cd_demo_sk#10]
Input [4]: [cd_demo_sk#10, cd_gender#11, cd_marital_status#12, cd_education_status#13]

(8) BroadcastExchange
Input [1]: [cd_demo_sk#10]
Arguments: HashedRelationBroadcastMode(List(cast(input[0, int, true] as bigint)),false), [id=#14]

(9) BroadcastHashJoin [codegen id : 5]
Left keys [1]: [ss_cdemo_sk#2]
Right keys [1]: [cd_demo_sk#10]
Join condition: None

(10) Project [codegen id : 5]
Output [7]: [ss_item_sk#1, ss_store_sk#3, ss_quantity#4, ss_list_price#5, ss_sales_price#6, ss_coupon_amt#7, ss_sold_date_sk#8]
Input [9]: [ss_item_sk#1, ss_cdemo_sk#2, ss_store_sk#3, ss_quantity#4, ss_list_price#5, ss_sales_price#6, ss_coupon_amt#7, ss_sold_date_sk#8, cd_demo_sk#10]

(11) Scan parquet default.date_dim
Output [2]: [d_date_sk#15, d_year#16]
Batched: true
Location [not included in comparison]/{warehouse_dir}/date_dim]
PushedFilters: [IsNotNull(d_year), EqualTo(d_year,1998), IsNotNull(d_date_sk)]
ReadSchema: struct<d_date_sk:int,d_year:int>

(12) ColumnarToRow [codegen id : 2]
Input [2]: [d_date_sk#15, d_year#16]

(13) Filter [codegen id : 2]
Input [2]: [d_date_sk#15, d_year#16]
Condition : ((isnotnull(d_year#16) AND (d_year#16 = 1998)) AND isnotnull(d_date_sk#15))

(14) Project [codegen id : 2]
Output [1]: [d_date_sk#15]
Input [2]: [d_date_sk#15, d_year#16]

(15) BroadcastExchange
Input [1]: [d_date_sk#15]
Arguments: HashedRelationBroadcastMode(List(cast(input[0, int, true] as bigint)),false), [id=#17]

(16) BroadcastHashJoin [codegen id : 5]
Left keys [1]: [ss_sold_date_sk#8]
Right keys [1]: [d_date_sk#15]
Join condition: None

(17) Project [codegen id : 5]
Output [6]: [ss_item_sk#1, ss_store_sk#3, ss_quantity#4, ss_list_price#5, ss_sales_price#6, ss_coupon_amt#7]
Input [8]: [ss_item_sk#1, ss_store_sk#3, ss_quantity#4, ss_list_price#5, ss_sales_price#6, ss_coupon_amt#7, ss_sold_date_sk#8, d_date_sk#15]

(18) Scan parquet default.store
Output [2]: [s_store_sk#18, s_state#19]
Batched: true
Location [not included in comparison]/{warehouse_dir}/store]
PushedFilters: [IsNotNull(s_state), EqualTo(s_state,TN), IsNotNull(s_store_sk)]
ReadSchema: struct<s_store_sk:int,s_state:string>

(19) ColumnarToRow [codegen id : 3]
Input [2]: [s_store_sk#18, s_state#19]

(20) Filter [codegen id : 3]
Input [2]: [s_store_sk#18, s_state#19]
Condition : ((isnotnull(s_state#19) AND (s_state#19 = TN)) AND isnotnull(s_store_sk#18))

(21) BroadcastExchange
Input [2]: [s_store_sk#18, s_state#19]
Arguments: HashedRelationBroadcastMode(List(cast(input[0, int, false] as bigint)),false), [id=#20]

(22) BroadcastHashJoin [codegen id : 5]
Left keys [1]: [ss_store_sk#3]
Right keys [1]: [s_store_sk#18]
Join condition: None

(23) Project [codegen id : 5]
Output [6]: [ss_item_sk#1, ss_quantity#4, ss_list_price#5, ss_sales_price#6, ss_coupon_amt#7, s_state#19]
Input [8]: [ss_item_sk#1, ss_store_sk#3, ss_quantity#4, ss_list_price#5, ss_sales_price#6, ss_coupon_amt#7, s_store_sk#18, s_state#19]

(24) Scan parquet default.item
Output [2]: [i_item_sk#21, i_item_id#22]
Batched: true
Location [not included in comparison]/{warehouse_dir}/item]
PushedFilters: [IsNotNull(i_item_sk)]
ReadSchema: struct<i_item_sk:int,i_item_id:string>

(25) ColumnarToRow [codegen id : 4]
Input [2]: [i_item_sk#21, i_item_id#22]

(26) Filter [codegen id : 4]
Input [2]: [i_item_sk#21, i_item_id#22]
Condition : isnotnull(i_item_sk#21)

(27) BroadcastExchange
Input [2]: [i_item_sk#21, i_item_id#22]
Arguments: HashedRelationBroadcastMode(List(cast(input[0, int, false] as bigint)),false), [id=#23]

(28) BroadcastHashJoin [codegen id : 5]
Left keys [1]: [ss_item_sk#1]
Right keys [1]: [i_item_sk#21]
Join condition: None

(29) Project [codegen id : 5]
Output [6]: [i_item_id#22, s_state#19, ss_quantity#4 AS agg1#24, ss_list_price#5 AS agg2#25, ss_coupon_amt#7 AS agg3#26, ss_sales_price#6 AS agg4#27]
Input [8]: [ss_item_sk#1, ss_quantity#4, ss_list_price#5, ss_sales_price#6, ss_coupon_amt#7, s_state#19, i_item_sk#21, i_item_id#22]

(30) HashAggregate [codegen id : 5]
Input [6]: [i_item_id#22, s_state#19, agg1#24, agg2#25, agg3#26, agg4#27]
Keys [2]: [i_item_id#22, s_state#19]
Functions [4]: [partial_avg(agg1#24), partial_avg(UnscaledValue(agg2#25)), partial_avg(UnscaledValue(agg3#26)), partial_avg(UnscaledValue(agg4#27))]
Aggregate Attributes [8]: [sum#28, count#29, sum#30, count#31, sum#32, count#33, sum#34, count#35]
Results [10]: [i_item_id#22, s_state#19, sum#36, count#37, sum#38, count#39, sum#40, count#41, sum#42, count#43]

(31) Exchange
Input [10]: [i_item_id#22, s_state#19, sum#36, count#37, sum#38, count#39, sum#40, count#41, sum#42, count#43]
Arguments: hashpartitioning(i_item_id#22, s_state#19, 5), ENSURE_REQUIREMENTS, [id=#44]

(32) HashAggregate [codegen id : 6]
Input [10]: [i_item_id#22, s_state#19, sum#36, count#37, sum#38, count#39, sum#40, count#41, sum#42, count#43]
Keys [2]: [i_item_id#22, s_state#19]
Functions [4]: [avg(agg1#24), avg(UnscaledValue(agg2#25)), avg(UnscaledValue(agg3#26)), avg(UnscaledValue(agg4#27))]
Aggregate Attributes [4]: [avg(agg1#24)#45, avg(UnscaledValue(agg2#25))#46, avg(UnscaledValue(agg3#26))#47, avg(UnscaledValue(agg4#27))#48]
Results [7]: [i_item_id#22, s_state#19, 0 AS g_state#49, avg(agg1#24)#45 AS agg1#50, cast((avg(UnscaledValue(agg2#25))#46 / 100.0) as decimal(11,6)) AS agg2#51, cast((avg(UnscaledValue(agg3#26))#47 / 100.0) as decimal(11,6)) AS agg3#52, cast((avg(UnscaledValue(agg4#27))#48 / 100.0) as decimal(11,6)) AS agg4#53]

(33) Scan parquet default.store_sales
Output [8]: [ss_item_sk#54, ss_cdemo_sk#55, ss_store_sk#56, ss_quantity#57, ss_list_price#58, ss_sales_price#59, ss_coupon_amt#60, ss_sold_date_sk#61]
Batched: true
Location: InMemoryFileIndex []
PartitionFilters: [isnotnull(ss_sold_date_sk#61), dynamicpruningexpression(ss_sold_date_sk#61 IN dynamicpruning#9)]
PushedFilters: [IsNotNull(ss_cdemo_sk), IsNotNull(ss_store_sk), IsNotNull(ss_item_sk)]
ReadSchema: struct<ss_item_sk:int,ss_cdemo_sk:int,ss_store_sk:int,ss_quantity:int,ss_list_price:decimal(7,2),ss_sales_price:decimal(7,2),ss_coupon_amt:decimal(7,2)>

(34) ColumnarToRow [codegen id : 11]
Input [8]: [ss_item_sk#54, ss_cdemo_sk#55, ss_store_sk#56, ss_quantity#57, ss_list_price#58, ss_sales_price#59, ss_coupon_amt#60, ss_sold_date_sk#61]

(35) Filter [codegen id : 11]
Input [8]: [ss_item_sk#54, ss_cdemo_sk#55, ss_store_sk#56, ss_quantity#57, ss_list_price#58, ss_sales_price#59, ss_coupon_amt#60, ss_sold_date_sk#61]
Condition : ((isnotnull(ss_cdemo_sk#55) AND isnotnull(ss_store_sk#56)) AND isnotnull(ss_item_sk#54))

(36) ReusedExchange [Reuses operator id: 8]
Output [1]: [cd_demo_sk#62]

(37) BroadcastHashJoin [codegen id : 11]
Left keys [1]: [ss_cdemo_sk#55]
Right keys [1]: [cd_demo_sk#62]
Join condition: None

(38) Project [codegen id : 11]
Output [7]: [ss_item_sk#54, ss_store_sk#56, ss_quantity#57, ss_list_price#58, ss_sales_price#59, ss_coupon_amt#60, ss_sold_date_sk#61]
Input [9]: [ss_item_sk#54, ss_cdemo_sk#55, ss_store_sk#56, ss_quantity#57, ss_list_price#58, ss_sales_price#59, ss_coupon_amt#60, ss_sold_date_sk#61, cd_demo_sk#62]

<<<<<<< HEAD
(39) ReusedExchange [Reuses operator id: 15]
Output [1]: [d_date_sk#15]

(40) BroadcastHashJoin [codegen id : 11]
Left keys [1]: [ss_sold_date_sk#8]
Right keys [1]: [d_date_sk#15]
Join condition: None

(41) Project [codegen id : 11]
Output [6]: [ss_item_sk#1, ss_store_sk#3, ss_quantity#4, ss_list_price#5, ss_sales_price#6, ss_coupon_amt#7]
Input [8]: [ss_item_sk#1, ss_store_sk#3, ss_quantity#4, ss_list_price#5, ss_sales_price#6, ss_coupon_amt#7, ss_sold_date_sk#8, d_date_sk#15]

(42) Scan parquet default.store
Output [2]: [s_store_sk#18, s_state#19]
=======
(39) Scan parquet default.store
Output [2]: [s_store_sk#63, s_state#64]
>>>>>>> 280a2f35
Batched: true
Location [not included in comparison]/{warehouse_dir}/store]
PushedFilters: [IsNotNull(s_state), EqualTo(s_state,TN), IsNotNull(s_store_sk)]
ReadSchema: struct<s_store_sk:int,s_state:string>

<<<<<<< HEAD
(43) ColumnarToRow [codegen id : 9]
Input [2]: [s_store_sk#18, s_state#19]

(44) Filter [codegen id : 9]
Input [2]: [s_store_sk#18, s_state#19]
Condition : ((isnotnull(s_state#19) AND (s_state#19 = TN)) AND isnotnull(s_store_sk#18))

(45) Project [codegen id : 9]
Output [1]: [s_store_sk#18]
Input [2]: [s_store_sk#18, s_state#19]

(46) BroadcastExchange
Input [1]: [s_store_sk#18]
Arguments: HashedRelationBroadcastMode(List(cast(input[0, int, true] as bigint)),false), [id=#54]

(47) BroadcastHashJoin [codegen id : 11]
Left keys [1]: [ss_store_sk#3]
Right keys [1]: [s_store_sk#18]
Join condition: None

(48) Project [codegen id : 11]
Output [5]: [ss_item_sk#1, ss_quantity#4, ss_list_price#5, ss_sales_price#6, ss_coupon_amt#7]
Input [7]: [ss_item_sk#1, ss_store_sk#3, ss_quantity#4, ss_list_price#5, ss_sales_price#6, ss_coupon_amt#7, s_store_sk#18]
=======
(40) ColumnarToRow [codegen id : 8]
Input [2]: [s_store_sk#63, s_state#64]

(41) Filter [codegen id : 8]
Input [2]: [s_store_sk#63, s_state#64]
Condition : ((isnotnull(s_state#64) AND (s_state#64 = TN)) AND isnotnull(s_store_sk#63))

(42) Project [codegen id : 8]
Output [1]: [s_store_sk#63]
Input [2]: [s_store_sk#63, s_state#64]

(43) BroadcastExchange
Input [1]: [s_store_sk#63]
Arguments: HashedRelationBroadcastMode(List(cast(input[0, int, true] as bigint)),false), [id=#65]

(44) BroadcastHashJoin [codegen id : 11]
Left keys [1]: [ss_store_sk#56]
Right keys [1]: [s_store_sk#63]
Join condition: None

(45) Project [codegen id : 11]
Output [6]: [ss_item_sk#54, ss_quantity#57, ss_list_price#58, ss_sales_price#59, ss_coupon_amt#60, ss_sold_date_sk#61]
Input [8]: [ss_item_sk#54, ss_store_sk#56, ss_quantity#57, ss_list_price#58, ss_sales_price#59, ss_coupon_amt#60, ss_sold_date_sk#61, s_store_sk#63]

(46) ReusedExchange [Reuses operator id: 15]
Output [1]: [d_date_sk#66]

(47) BroadcastHashJoin [codegen id : 11]
Left keys [1]: [ss_sold_date_sk#61]
Right keys [1]: [d_date_sk#66]
Join condition: None

(48) Project [codegen id : 11]
Output [5]: [ss_item_sk#54, ss_quantity#57, ss_list_price#58, ss_sales_price#59, ss_coupon_amt#60]
Input [7]: [ss_item_sk#54, ss_quantity#57, ss_list_price#58, ss_sales_price#59, ss_coupon_amt#60, ss_sold_date_sk#61, d_date_sk#66]
>>>>>>> 280a2f35

(49) ReusedExchange [Reuses operator id: 27]
Output [2]: [i_item_sk#67, i_item_id#68]

(50) BroadcastHashJoin [codegen id : 11]
Left keys [1]: [ss_item_sk#54]
Right keys [1]: [i_item_sk#67]
Join condition: None

(51) Project [codegen id : 11]
Output [5]: [i_item_id#68, ss_quantity#57 AS agg1#24, ss_list_price#58 AS agg2#25, ss_coupon_amt#60 AS agg3#26, ss_sales_price#59 AS agg4#27]
Input [7]: [ss_item_sk#54, ss_quantity#57, ss_list_price#58, ss_sales_price#59, ss_coupon_amt#60, i_item_sk#67, i_item_id#68]

(52) HashAggregate [codegen id : 11]
Input [5]: [i_item_id#68, agg1#24, agg2#25, agg3#26, agg4#27]
Keys [1]: [i_item_id#68]
Functions [4]: [partial_avg(agg1#24), partial_avg(UnscaledValue(agg2#25)), partial_avg(UnscaledValue(agg3#26)), partial_avg(UnscaledValue(agg4#27))]
Aggregate Attributes [8]: [sum#69, count#70, sum#71, count#72, sum#73, count#74, sum#75, count#76]
Results [9]: [i_item_id#68, sum#77, count#78, sum#79, count#80, sum#81, count#82, sum#83, count#84]

(53) Exchange
Input [9]: [i_item_id#68, sum#77, count#78, sum#79, count#80, sum#81, count#82, sum#83, count#84]
Arguments: hashpartitioning(i_item_id#68, 5), ENSURE_REQUIREMENTS, [id=#85]

(54) HashAggregate [codegen id : 12]
Input [9]: [i_item_id#68, sum#77, count#78, sum#79, count#80, sum#81, count#82, sum#83, count#84]
Keys [1]: [i_item_id#68]
Functions [4]: [avg(agg1#24), avg(UnscaledValue(agg2#25)), avg(UnscaledValue(agg3#26)), avg(UnscaledValue(agg4#27))]
Aggregate Attributes [4]: [avg(agg1#24)#86, avg(UnscaledValue(agg2#25))#87, avg(UnscaledValue(agg3#26))#88, avg(UnscaledValue(agg4#27))#89]
Results [7]: [i_item_id#68, null AS s_state#90, 1 AS g_state#91, avg(agg1#24)#86 AS agg1#92, cast((avg(UnscaledValue(agg2#25))#87 / 100.0) as decimal(11,6)) AS agg2#93, cast((avg(UnscaledValue(agg3#26))#88 / 100.0) as decimal(11,6)) AS agg3#94, cast((avg(UnscaledValue(agg4#27))#89 / 100.0) as decimal(11,6)) AS agg4#95]

(55) Scan parquet default.store_sales
Output [8]: [ss_item_sk#96, ss_cdemo_sk#97, ss_store_sk#98, ss_quantity#99, ss_list_price#100, ss_sales_price#101, ss_coupon_amt#102, ss_sold_date_sk#103]
Batched: true
Location: InMemoryFileIndex []
PartitionFilters: [isnotnull(ss_sold_date_sk#103), dynamicpruningexpression(ss_sold_date_sk#103 IN dynamicpruning#9)]
PushedFilters: [IsNotNull(ss_cdemo_sk), IsNotNull(ss_store_sk), IsNotNull(ss_item_sk)]
ReadSchema: struct<ss_item_sk:int,ss_cdemo_sk:int,ss_store_sk:int,ss_quantity:int,ss_list_price:decimal(7,2),ss_sales_price:decimal(7,2),ss_coupon_amt:decimal(7,2)>

(56) ColumnarToRow [codegen id : 17]
Input [8]: [ss_item_sk#96, ss_cdemo_sk#97, ss_store_sk#98, ss_quantity#99, ss_list_price#100, ss_sales_price#101, ss_coupon_amt#102, ss_sold_date_sk#103]

(57) Filter [codegen id : 17]
Input [8]: [ss_item_sk#96, ss_cdemo_sk#97, ss_store_sk#98, ss_quantity#99, ss_list_price#100, ss_sales_price#101, ss_coupon_amt#102, ss_sold_date_sk#103]
Condition : ((isnotnull(ss_cdemo_sk#97) AND isnotnull(ss_store_sk#98)) AND isnotnull(ss_item_sk#96))

(58) ReusedExchange [Reuses operator id: 8]
Output [1]: [cd_demo_sk#104]

(59) BroadcastHashJoin [codegen id : 17]
Left keys [1]: [ss_cdemo_sk#97]
Right keys [1]: [cd_demo_sk#104]
Join condition: None

(60) Project [codegen id : 17]
Output [7]: [ss_item_sk#96, ss_store_sk#98, ss_quantity#99, ss_list_price#100, ss_sales_price#101, ss_coupon_amt#102, ss_sold_date_sk#103]
Input [9]: [ss_item_sk#96, ss_cdemo_sk#97, ss_store_sk#98, ss_quantity#99, ss_list_price#100, ss_sales_price#101, ss_coupon_amt#102, ss_sold_date_sk#103, cd_demo_sk#104]

<<<<<<< HEAD
(61) ReusedExchange [Reuses operator id: 15]
Output [1]: [d_date_sk#15]

(62) BroadcastHashJoin [codegen id : 17]
Left keys [1]: [ss_sold_date_sk#8]
Right keys [1]: [d_date_sk#15]
Join condition: None

(63) Project [codegen id : 17]
Output [6]: [ss_item_sk#1, ss_store_sk#3, ss_quantity#4, ss_list_price#5, ss_sales_price#6, ss_coupon_amt#7]
Input [8]: [ss_item_sk#1, ss_store_sk#3, ss_quantity#4, ss_list_price#5, ss_sales_price#6, ss_coupon_amt#7, ss_sold_date_sk#8, d_date_sk#15]

(64) ReusedExchange [Reuses operator id: 46]
Output [1]: [s_store_sk#18]

(65) BroadcastHashJoin [codegen id : 17]
Left keys [1]: [ss_store_sk#3]
Right keys [1]: [s_store_sk#18]
Join condition: None

(66) Project [codegen id : 17]
Output [5]: [ss_item_sk#1, ss_quantity#4, ss_list_price#5, ss_sales_price#6, ss_coupon_amt#7]
Input [7]: [ss_item_sk#1, ss_store_sk#3, ss_quantity#4, ss_list_price#5, ss_sales_price#6, ss_coupon_amt#7, s_store_sk#18]
=======
(61) ReusedExchange [Reuses operator id: 43]
Output [1]: [s_store_sk#105]

(62) BroadcastHashJoin [codegen id : 17]
Left keys [1]: [ss_store_sk#98]
Right keys [1]: [s_store_sk#105]
Join condition: None

(63) Project [codegen id : 17]
Output [6]: [ss_item_sk#96, ss_quantity#99, ss_list_price#100, ss_sales_price#101, ss_coupon_amt#102, ss_sold_date_sk#103]
Input [8]: [ss_item_sk#96, ss_store_sk#98, ss_quantity#99, ss_list_price#100, ss_sales_price#101, ss_coupon_amt#102, ss_sold_date_sk#103, s_store_sk#105]

(64) ReusedExchange [Reuses operator id: 15]
Output [1]: [d_date_sk#106]

(65) BroadcastHashJoin [codegen id : 17]
Left keys [1]: [ss_sold_date_sk#103]
Right keys [1]: [d_date_sk#106]
Join condition: None

(66) Project [codegen id : 17]
Output [5]: [ss_item_sk#96, ss_quantity#99, ss_list_price#100, ss_sales_price#101, ss_coupon_amt#102]
Input [7]: [ss_item_sk#96, ss_quantity#99, ss_list_price#100, ss_sales_price#101, ss_coupon_amt#102, ss_sold_date_sk#103, d_date_sk#106]
>>>>>>> 280a2f35

(67) Scan parquet default.item
Output [1]: [i_item_sk#107]
Batched: true
Location [not included in comparison]/{warehouse_dir}/item]
PushedFilters: [IsNotNull(i_item_sk)]
ReadSchema: struct<i_item_sk:int>

(68) ColumnarToRow [codegen id : 16]
Input [1]: [i_item_sk#107]

(69) Filter [codegen id : 16]
Input [1]: [i_item_sk#107]
Condition : isnotnull(i_item_sk#107)

(70) BroadcastExchange
Input [1]: [i_item_sk#107]
Arguments: HashedRelationBroadcastMode(List(cast(input[0, int, false] as bigint)),false), [id=#108]

(71) BroadcastHashJoin [codegen id : 17]
Left keys [1]: [ss_item_sk#96]
Right keys [1]: [i_item_sk#107]
Join condition: None

(72) Project [codegen id : 17]
Output [4]: [ss_quantity#99 AS agg1#24, ss_list_price#100 AS agg2#25, ss_coupon_amt#102 AS agg3#26, ss_sales_price#101 AS agg4#27]
Input [6]: [ss_item_sk#96, ss_quantity#99, ss_list_price#100, ss_sales_price#101, ss_coupon_amt#102, i_item_sk#107]

(73) HashAggregate [codegen id : 17]
Input [4]: [agg1#24, agg2#25, agg3#26, agg4#27]
Keys: []
Functions [4]: [partial_avg(agg1#24), partial_avg(UnscaledValue(agg2#25)), partial_avg(UnscaledValue(agg3#26)), partial_avg(UnscaledValue(agg4#27))]
Aggregate Attributes [8]: [sum#109, count#110, sum#111, count#112, sum#113, count#114, sum#115, count#116]
Results [8]: [sum#117, count#118, sum#119, count#120, sum#121, count#122, sum#123, count#124]

(74) Exchange
Input [8]: [sum#117, count#118, sum#119, count#120, sum#121, count#122, sum#123, count#124]
Arguments: SinglePartition, ENSURE_REQUIREMENTS, [id=#125]

(75) HashAggregate [codegen id : 18]
Input [8]: [sum#117, count#118, sum#119, count#120, sum#121, count#122, sum#123, count#124]
Keys: []
Functions [4]: [avg(agg1#24), avg(UnscaledValue(agg2#25)), avg(UnscaledValue(agg3#26)), avg(UnscaledValue(agg4#27))]
Aggregate Attributes [4]: [avg(agg1#24)#126, avg(UnscaledValue(agg2#25))#127, avg(UnscaledValue(agg3#26))#128, avg(UnscaledValue(agg4#27))#129]
Results [7]: [null AS i_item_id#130, null AS s_state#131, 1 AS g_state#132, avg(agg1#24)#126 AS agg1#133, cast((avg(UnscaledValue(agg2#25))#127 / 100.0) as decimal(11,6)) AS agg2#134, cast((avg(UnscaledValue(agg3#26))#128 / 100.0) as decimal(11,6)) AS agg3#135, cast((avg(UnscaledValue(agg4#27))#129 / 100.0) as decimal(11,6)) AS agg4#136]

(76) Union

(77) TakeOrderedAndProject
Input [7]: [i_item_id#22, s_state#19, g_state#49, agg1#50, agg2#51, agg3#52, agg4#53]
Arguments: 100, [i_item_id#22 ASC NULLS FIRST, s_state#19 ASC NULLS FIRST], [i_item_id#22, s_state#19, g_state#49, agg1#50, agg2#51, agg3#52, agg4#53]

===== Subqueries =====

Subquery:1 Hosting operator id = 1 Hosting Expression = ss_sold_date_sk#8 IN dynamicpruning#9
ReusedExchange (78)


(78) ReusedExchange [Reuses operator id: 15]
Output [1]: [d_date_sk#15]

Subquery:2 Hosting operator id = 33 Hosting Expression = ss_sold_date_sk#61 IN dynamicpruning#9

Subquery:3 Hosting operator id = 55 Hosting Expression = ss_sold_date_sk#103 IN dynamicpruning#9

<|MERGE_RESOLUTION|>--- conflicted
+++ resolved
@@ -254,91 +254,48 @@
 Output [7]: [ss_item_sk#54, ss_store_sk#56, ss_quantity#57, ss_list_price#58, ss_sales_price#59, ss_coupon_amt#60, ss_sold_date_sk#61]
 Input [9]: [ss_item_sk#54, ss_cdemo_sk#55, ss_store_sk#56, ss_quantity#57, ss_list_price#58, ss_sales_price#59, ss_coupon_amt#60, ss_sold_date_sk#61, cd_demo_sk#62]
 
-<<<<<<< HEAD
 (39) ReusedExchange [Reuses operator id: 15]
-Output [1]: [d_date_sk#15]
+Output [1]: [d_date_sk#63]
 
 (40) BroadcastHashJoin [codegen id : 11]
-Left keys [1]: [ss_sold_date_sk#8]
-Right keys [1]: [d_date_sk#15]
+Left keys [1]: [ss_sold_date_sk#61]
+Right keys [1]: [d_date_sk#63]
 Join condition: None
 
 (41) Project [codegen id : 11]
-Output [6]: [ss_item_sk#1, ss_store_sk#3, ss_quantity#4, ss_list_price#5, ss_sales_price#6, ss_coupon_amt#7]
-Input [8]: [ss_item_sk#1, ss_store_sk#3, ss_quantity#4, ss_list_price#5, ss_sales_price#6, ss_coupon_amt#7, ss_sold_date_sk#8, d_date_sk#15]
+Output [6]: [ss_item_sk#54, ss_store_sk#56, ss_quantity#57, ss_list_price#58, ss_sales_price#59, ss_coupon_amt#60]
+Input [8]: [ss_item_sk#54, ss_store_sk#56, ss_quantity#57, ss_list_price#58, ss_sales_price#59, ss_coupon_amt#60, ss_sold_date_sk#61, d_date_sk#63]
 
 (42) Scan parquet default.store
-Output [2]: [s_store_sk#18, s_state#19]
-=======
-(39) Scan parquet default.store
-Output [2]: [s_store_sk#63, s_state#64]
->>>>>>> 280a2f35
+Output [2]: [s_store_sk#64, s_state#65]
 Batched: true
 Location [not included in comparison]/{warehouse_dir}/store]
 PushedFilters: [IsNotNull(s_state), EqualTo(s_state,TN), IsNotNull(s_store_sk)]
 ReadSchema: struct<s_store_sk:int,s_state:string>
 
-<<<<<<< HEAD
 (43) ColumnarToRow [codegen id : 9]
-Input [2]: [s_store_sk#18, s_state#19]
+Input [2]: [s_store_sk#64, s_state#65]
 
 (44) Filter [codegen id : 9]
-Input [2]: [s_store_sk#18, s_state#19]
-Condition : ((isnotnull(s_state#19) AND (s_state#19 = TN)) AND isnotnull(s_store_sk#18))
+Input [2]: [s_store_sk#64, s_state#65]
+Condition : ((isnotnull(s_state#65) AND (s_state#65 = TN)) AND isnotnull(s_store_sk#64))
 
 (45) Project [codegen id : 9]
-Output [1]: [s_store_sk#18]
-Input [2]: [s_store_sk#18, s_state#19]
+Output [1]: [s_store_sk#64]
+Input [2]: [s_store_sk#64, s_state#65]
 
 (46) BroadcastExchange
-Input [1]: [s_store_sk#18]
-Arguments: HashedRelationBroadcastMode(List(cast(input[0, int, true] as bigint)),false), [id=#54]
+Input [1]: [s_store_sk#64]
+Arguments: HashedRelationBroadcastMode(List(cast(input[0, int, true] as bigint)),false), [id=#66]
 
 (47) BroadcastHashJoin [codegen id : 11]
-Left keys [1]: [ss_store_sk#3]
-Right keys [1]: [s_store_sk#18]
-Join condition: None
-
-(48) Project [codegen id : 11]
-Output [5]: [ss_item_sk#1, ss_quantity#4, ss_list_price#5, ss_sales_price#6, ss_coupon_amt#7]
-Input [7]: [ss_item_sk#1, ss_store_sk#3, ss_quantity#4, ss_list_price#5, ss_sales_price#6, ss_coupon_amt#7, s_store_sk#18]
-=======
-(40) ColumnarToRow [codegen id : 8]
-Input [2]: [s_store_sk#63, s_state#64]
-
-(41) Filter [codegen id : 8]
-Input [2]: [s_store_sk#63, s_state#64]
-Condition : ((isnotnull(s_state#64) AND (s_state#64 = TN)) AND isnotnull(s_store_sk#63))
-
-(42) Project [codegen id : 8]
-Output [1]: [s_store_sk#63]
-Input [2]: [s_store_sk#63, s_state#64]
-
-(43) BroadcastExchange
-Input [1]: [s_store_sk#63]
-Arguments: HashedRelationBroadcastMode(List(cast(input[0, int, true] as bigint)),false), [id=#65]
-
-(44) BroadcastHashJoin [codegen id : 11]
 Left keys [1]: [ss_store_sk#56]
-Right keys [1]: [s_store_sk#63]
-Join condition: None
-
-(45) Project [codegen id : 11]
-Output [6]: [ss_item_sk#54, ss_quantity#57, ss_list_price#58, ss_sales_price#59, ss_coupon_amt#60, ss_sold_date_sk#61]
-Input [8]: [ss_item_sk#54, ss_store_sk#56, ss_quantity#57, ss_list_price#58, ss_sales_price#59, ss_coupon_amt#60, ss_sold_date_sk#61, s_store_sk#63]
-
-(46) ReusedExchange [Reuses operator id: 15]
-Output [1]: [d_date_sk#66]
-
-(47) BroadcastHashJoin [codegen id : 11]
-Left keys [1]: [ss_sold_date_sk#61]
-Right keys [1]: [d_date_sk#66]
+Right keys [1]: [s_store_sk#64]
 Join condition: None
 
 (48) Project [codegen id : 11]
 Output [5]: [ss_item_sk#54, ss_quantity#57, ss_list_price#58, ss_sales_price#59, ss_coupon_amt#60]
-Input [7]: [ss_item_sk#54, ss_quantity#57, ss_list_price#58, ss_sales_price#59, ss_coupon_amt#60, ss_sold_date_sk#61, d_date_sk#66]
->>>>>>> 280a2f35
+Input [7]: [ss_item_sk#54, ss_store_sk#56, ss_quantity#57, ss_list_price#58, ss_sales_price#59, ss_coupon_amt#60, s_store_sk#64]
 
 (49) ReusedExchange [Reuses operator id: 27]
 Output [2]: [i_item_sk#67, i_item_id#68]
@@ -397,55 +354,29 @@
 Output [7]: [ss_item_sk#96, ss_store_sk#98, ss_quantity#99, ss_list_price#100, ss_sales_price#101, ss_coupon_amt#102, ss_sold_date_sk#103]
 Input [9]: [ss_item_sk#96, ss_cdemo_sk#97, ss_store_sk#98, ss_quantity#99, ss_list_price#100, ss_sales_price#101, ss_coupon_amt#102, ss_sold_date_sk#103, cd_demo_sk#104]
 
-<<<<<<< HEAD
 (61) ReusedExchange [Reuses operator id: 15]
-Output [1]: [d_date_sk#15]
+Output [1]: [d_date_sk#105]
 
 (62) BroadcastHashJoin [codegen id : 17]
-Left keys [1]: [ss_sold_date_sk#8]
-Right keys [1]: [d_date_sk#15]
+Left keys [1]: [ss_sold_date_sk#103]
+Right keys [1]: [d_date_sk#105]
 Join condition: None
 
 (63) Project [codegen id : 17]
-Output [6]: [ss_item_sk#1, ss_store_sk#3, ss_quantity#4, ss_list_price#5, ss_sales_price#6, ss_coupon_amt#7]
-Input [8]: [ss_item_sk#1, ss_store_sk#3, ss_quantity#4, ss_list_price#5, ss_sales_price#6, ss_coupon_amt#7, ss_sold_date_sk#8, d_date_sk#15]
+Output [6]: [ss_item_sk#96, ss_store_sk#98, ss_quantity#99, ss_list_price#100, ss_sales_price#101, ss_coupon_amt#102]
+Input [8]: [ss_item_sk#96, ss_store_sk#98, ss_quantity#99, ss_list_price#100, ss_sales_price#101, ss_coupon_amt#102, ss_sold_date_sk#103, d_date_sk#105]
 
 (64) ReusedExchange [Reuses operator id: 46]
-Output [1]: [s_store_sk#18]
+Output [1]: [s_store_sk#106]
 
 (65) BroadcastHashJoin [codegen id : 17]
-Left keys [1]: [ss_store_sk#3]
-Right keys [1]: [s_store_sk#18]
-Join condition: None
-
-(66) Project [codegen id : 17]
-Output [5]: [ss_item_sk#1, ss_quantity#4, ss_list_price#5, ss_sales_price#6, ss_coupon_amt#7]
-Input [7]: [ss_item_sk#1, ss_store_sk#3, ss_quantity#4, ss_list_price#5, ss_sales_price#6, ss_coupon_amt#7, s_store_sk#18]
-=======
-(61) ReusedExchange [Reuses operator id: 43]
-Output [1]: [s_store_sk#105]
-
-(62) BroadcastHashJoin [codegen id : 17]
 Left keys [1]: [ss_store_sk#98]
-Right keys [1]: [s_store_sk#105]
-Join condition: None
-
-(63) Project [codegen id : 17]
-Output [6]: [ss_item_sk#96, ss_quantity#99, ss_list_price#100, ss_sales_price#101, ss_coupon_amt#102, ss_sold_date_sk#103]
-Input [8]: [ss_item_sk#96, ss_store_sk#98, ss_quantity#99, ss_list_price#100, ss_sales_price#101, ss_coupon_amt#102, ss_sold_date_sk#103, s_store_sk#105]
-
-(64) ReusedExchange [Reuses operator id: 15]
-Output [1]: [d_date_sk#106]
-
-(65) BroadcastHashJoin [codegen id : 17]
-Left keys [1]: [ss_sold_date_sk#103]
-Right keys [1]: [d_date_sk#106]
+Right keys [1]: [s_store_sk#106]
 Join condition: None
 
 (66) Project [codegen id : 17]
 Output [5]: [ss_item_sk#96, ss_quantity#99, ss_list_price#100, ss_sales_price#101, ss_coupon_amt#102]
-Input [7]: [ss_item_sk#96, ss_quantity#99, ss_list_price#100, ss_sales_price#101, ss_coupon_amt#102, ss_sold_date_sk#103, d_date_sk#106]
->>>>>>> 280a2f35
+Input [7]: [ss_item_sk#96, ss_store_sk#98, ss_quantity#99, ss_list_price#100, ss_sales_price#101, ss_coupon_amt#102, s_store_sk#106]
 
 (67) Scan parquet default.item
 Output [1]: [i_item_sk#107]
