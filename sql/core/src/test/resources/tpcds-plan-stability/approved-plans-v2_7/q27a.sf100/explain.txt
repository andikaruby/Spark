--- conflicted
+++ resolved
@@ -254,91 +254,48 @@
 Output [7]: [ss_item_sk#1, ss_store_sk#3, ss_quantity#4, ss_list_price#5, ss_sales_price#6, ss_coupon_amt#7, ss_sold_date_sk#8]
 Input [9]: [ss_item_sk#1, ss_cdemo_sk#2, ss_store_sk#3, ss_quantity#4, ss_list_price#5, ss_sales_price#6, ss_coupon_amt#7, ss_sold_date_sk#8, cd_demo_sk#10]
 
-<<<<<<< HEAD
 (39) ReusedExchange [Reuses operator id: 15]
-Output [1]: [d_date_sk#14]
+Output [1]: [d_date_sk#15]
 
 (40) BroadcastHashJoin [codegen id : 11]
-Left keys [1]: [ss_sold_date_sk#1]
-Right keys [1]: [d_date_sk#14]
+Left keys [1]: [ss_sold_date_sk#8]
+Right keys [1]: [d_date_sk#15]
 Join condition: None
 
 (41) Project [codegen id : 11]
-Output [6]: [ss_item_sk#2, ss_store_sk#4, ss_quantity#5, ss_list_price#6, ss_sales_price#7, ss_coupon_amt#8]
-Input [8]: [ss_sold_date_sk#1, ss_item_sk#2, ss_store_sk#4, ss_quantity#5, ss_list_price#6, ss_sales_price#7, ss_coupon_amt#8, d_date_sk#14]
+Output [6]: [ss_item_sk#1, ss_store_sk#3, ss_quantity#4, ss_list_price#5, ss_sales_price#6, ss_coupon_amt#7]
+Input [8]: [ss_item_sk#1, ss_store_sk#3, ss_quantity#4, ss_list_price#5, ss_sales_price#6, ss_coupon_amt#7, ss_sold_date_sk#8, d_date_sk#15]
 
 (42) Scan parquet default.store
-Output [2]: [s_store_sk#17, s_state#18]
-=======
-(39) Scan parquet default.store
 Output [2]: [s_store_sk#18, s_state#19]
->>>>>>> ac8307d7
 Batched: true
 Location [not included in comparison]/{warehouse_dir}/store]
 PushedFilters: [IsNotNull(s_state), EqualTo(s_state,TN), IsNotNull(s_store_sk)]
 ReadSchema: struct<s_store_sk:int,s_state:string>
 
-<<<<<<< HEAD
 (43) ColumnarToRow [codegen id : 9]
-Input [2]: [s_store_sk#17, s_state#18]
+Input [2]: [s_store_sk#18, s_state#19]
 
 (44) Filter [codegen id : 9]
-Input [2]: [s_store_sk#17, s_state#18]
-Condition : ((isnotnull(s_state#18) AND (s_state#18 = TN)) AND isnotnull(s_store_sk#17))
+Input [2]: [s_store_sk#18, s_state#19]
+Condition : ((isnotnull(s_state#19) AND (s_state#19 = TN)) AND isnotnull(s_store_sk#18))
 
 (45) Project [codegen id : 9]
-Output [1]: [s_store_sk#17]
-Input [2]: [s_store_sk#17, s_state#18]
+Output [1]: [s_store_sk#18]
+Input [2]: [s_store_sk#18, s_state#19]
 
 (46) BroadcastExchange
-Input [1]: [s_store_sk#17]
-Arguments: HashedRelationBroadcastMode(List(cast(input[0, int, true] as bigint)),false), [id=#53]
-
-(47) BroadcastHashJoin [codegen id : 11]
-Left keys [1]: [ss_store_sk#4]
-Right keys [1]: [s_store_sk#17]
-Join condition: None
-
-(48) Project [codegen id : 11]
-Output [5]: [ss_item_sk#2, ss_quantity#5, ss_list_price#6, ss_sales_price#7, ss_coupon_amt#8]
-Input [7]: [ss_item_sk#2, ss_store_sk#4, ss_quantity#5, ss_list_price#6, ss_sales_price#7, ss_coupon_amt#8, s_store_sk#17]
-=======
-(40) ColumnarToRow [codegen id : 8]
-Input [2]: [s_store_sk#18, s_state#19]
-
-(41) Filter [codegen id : 8]
-Input [2]: [s_store_sk#18, s_state#19]
-Condition : ((isnotnull(s_state#19) AND (s_state#19 = TN)) AND isnotnull(s_store_sk#18))
-
-(42) Project [codegen id : 8]
-Output [1]: [s_store_sk#18]
-Input [2]: [s_store_sk#18, s_state#19]
-
-(43) BroadcastExchange
 Input [1]: [s_store_sk#18]
 Arguments: HashedRelationBroadcastMode(List(cast(input[0, int, true] as bigint)),false), [id=#54]
 
-(44) BroadcastHashJoin [codegen id : 11]
+(47) BroadcastHashJoin [codegen id : 11]
 Left keys [1]: [ss_store_sk#3]
 Right keys [1]: [s_store_sk#18]
 Join condition: None
 
-(45) Project [codegen id : 11]
-Output [6]: [ss_item_sk#1, ss_quantity#4, ss_list_price#5, ss_sales_price#6, ss_coupon_amt#7, ss_sold_date_sk#8]
-Input [8]: [ss_item_sk#1, ss_store_sk#3, ss_quantity#4, ss_list_price#5, ss_sales_price#6, ss_coupon_amt#7, ss_sold_date_sk#8, s_store_sk#18]
-
-(46) ReusedExchange [Reuses operator id: 15]
-Output [1]: [d_date_sk#15]
-
-(47) BroadcastHashJoin [codegen id : 11]
-Left keys [1]: [ss_sold_date_sk#8]
-Right keys [1]: [d_date_sk#15]
-Join condition: None
-
 (48) Project [codegen id : 11]
 Output [5]: [ss_item_sk#1, ss_quantity#4, ss_list_price#5, ss_sales_price#6, ss_coupon_amt#7]
-Input [7]: [ss_item_sk#1, ss_quantity#4, ss_list_price#5, ss_sales_price#6, ss_coupon_amt#7, ss_sold_date_sk#8, d_date_sk#15]
->>>>>>> ac8307d7
+Input [7]: [ss_item_sk#1, ss_store_sk#3, ss_quantity#4, ss_list_price#5, ss_sales_price#6, ss_coupon_amt#7, s_store_sk#18]
 
 (49) ReusedExchange [Reuses operator id: 27]
 Output [2]: [i_item_sk#21, i_item_id#22]
@@ -397,55 +354,29 @@
 Output [7]: [ss_item_sk#1, ss_store_sk#3, ss_quantity#4, ss_list_price#5, ss_sales_price#6, ss_coupon_amt#7, ss_sold_date_sk#8]
 Input [9]: [ss_item_sk#1, ss_cdemo_sk#2, ss_store_sk#3, ss_quantity#4, ss_list_price#5, ss_sales_price#6, ss_coupon_amt#7, ss_sold_date_sk#8, cd_demo_sk#10]
 
-<<<<<<< HEAD
 (61) ReusedExchange [Reuses operator id: 15]
-Output [1]: [d_date_sk#14]
+Output [1]: [d_date_sk#15]
 
 (62) BroadcastHashJoin [codegen id : 17]
-Left keys [1]: [ss_sold_date_sk#1]
-Right keys [1]: [d_date_sk#14]
+Left keys [1]: [ss_sold_date_sk#8]
+Right keys [1]: [d_date_sk#15]
 Join condition: None
 
 (63) Project [codegen id : 17]
-Output [6]: [ss_item_sk#2, ss_store_sk#4, ss_quantity#5, ss_list_price#6, ss_sales_price#7, ss_coupon_amt#8]
-Input [8]: [ss_sold_date_sk#1, ss_item_sk#2, ss_store_sk#4, ss_quantity#5, ss_list_price#6, ss_sales_price#7, ss_coupon_amt#8, d_date_sk#14]
+Output [6]: [ss_item_sk#1, ss_store_sk#3, ss_quantity#4, ss_list_price#5, ss_sales_price#6, ss_coupon_amt#7]
+Input [8]: [ss_item_sk#1, ss_store_sk#3, ss_quantity#4, ss_list_price#5, ss_sales_price#6, ss_coupon_amt#7, ss_sold_date_sk#8, d_date_sk#15]
 
 (64) ReusedExchange [Reuses operator id: 46]
-Output [1]: [s_store_sk#17]
+Output [1]: [s_store_sk#18]
 
 (65) BroadcastHashJoin [codegen id : 17]
-Left keys [1]: [ss_store_sk#4]
-Right keys [1]: [s_store_sk#17]
-Join condition: None
-
-(66) Project [codegen id : 17]
-Output [5]: [ss_item_sk#2, ss_quantity#5, ss_list_price#6, ss_sales_price#7, ss_coupon_amt#8]
-Input [7]: [ss_item_sk#2, ss_store_sk#4, ss_quantity#5, ss_list_price#6, ss_sales_price#7, ss_coupon_amt#8, s_store_sk#17]
-=======
-(61) ReusedExchange [Reuses operator id: 43]
-Output [1]: [s_store_sk#18]
-
-(62) BroadcastHashJoin [codegen id : 17]
 Left keys [1]: [ss_store_sk#3]
 Right keys [1]: [s_store_sk#18]
 Join condition: None
 
-(63) Project [codegen id : 17]
-Output [6]: [ss_item_sk#1, ss_quantity#4, ss_list_price#5, ss_sales_price#6, ss_coupon_amt#7, ss_sold_date_sk#8]
-Input [8]: [ss_item_sk#1, ss_store_sk#3, ss_quantity#4, ss_list_price#5, ss_sales_price#6, ss_coupon_amt#7, ss_sold_date_sk#8, s_store_sk#18]
-
-(64) ReusedExchange [Reuses operator id: 15]
-Output [1]: [d_date_sk#15]
-
-(65) BroadcastHashJoin [codegen id : 17]
-Left keys [1]: [ss_sold_date_sk#8]
-Right keys [1]: [d_date_sk#15]
-Join condition: None
-
 (66) Project [codegen id : 17]
 Output [5]: [ss_item_sk#1, ss_quantity#4, ss_list_price#5, ss_sales_price#6, ss_coupon_amt#7]
-Input [7]: [ss_item_sk#1, ss_quantity#4, ss_list_price#5, ss_sales_price#6, ss_coupon_amt#7, ss_sold_date_sk#8, d_date_sk#15]
->>>>>>> ac8307d7
+Input [7]: [ss_item_sk#1, ss_store_sk#3, ss_quantity#4, ss_list_price#5, ss_sales_price#6, ss_coupon_amt#7, s_store_sk#18]
 
 (67) Scan parquet default.item
 Output [1]: [i_item_sk#21]
