--- conflicted
+++ resolved
@@ -8,47 +8,47 @@
                +- Exchange (44)
                   +- * HashAggregate (43)
                      +- * Project (42)
-                        +- * BroadcastHashJoin Inner BuildRight (41)
-                           :- * Project (29)
-                           :  +- * SortMergeJoin Inner (28)
-                           :     :- * Sort (21)
-                           :     :  +- Exchange (20)
-                           :     :     +- * Project (19)
-                           :     :        +- * SortMergeJoin Inner (18)
-                           :     :           :- * Sort (12)
-                           :     :           :  +- Exchange (11)
-                           :     :           :     +- * Project (10)
-                           :     :           :        +- * BroadcastHashJoin Inner BuildRight (9)
-                           :     :           :           :- * Project (4)
-                           :     :           :           :  +- * Filter (3)
-                           :     :           :           :     +- * ColumnarToRow (2)
-                           :     :           :           :        +- Scan parquet default.store_sales (1)
-                           :     :           :           +- BroadcastExchange (8)
-                           :     :           :              +- * Filter (7)
-                           :     :           :                 +- * ColumnarToRow (6)
-                           :     :           :                    +- Scan parquet default.item (5)
-                           :     :           +- * Sort (17)
-                           :     :              +- Exchange (16)
-                           :     :                 +- * Filter (15)
-                           :     :                    +- * ColumnarToRow (14)
-                           :     :                       +- Scan parquet default.customer (13)
-                           :     +- * Sort (27)
-                           :        +- Exchange (26)
-                           :           +- * Project (25)
-                           :              +- * Filter (24)
-                           :                 +- * ColumnarToRow (23)
-                           :                    +- Scan parquet default.store_returns (22)
-                           +- BroadcastExchange (40)
-                              +- * Project (39)
-                                 +- * BroadcastHashJoin Inner BuildLeft (38)
-                                    :- BroadcastExchange (34)
-                                    :  +- * Project (33)
-                                    :     +- * Filter (32)
-                                    :        +- * ColumnarToRow (31)
-                                    :           +- Scan parquet default.store (30)
+                        +- * SortMergeJoin Inner (41)
+                           :- * Sort (34)
+                           :  +- Exchange (33)
+                           :     +- * Project (32)
+                           :        +- * BroadcastHashJoin Inner BuildRight (31)
+                           :           :- * Project (19)
+                           :           :  +- * SortMergeJoin Inner (18)
+                           :           :     :- * Sort (12)
+                           :           :     :  +- Exchange (11)
+                           :           :     :     +- * Project (10)
+                           :           :     :        +- * BroadcastHashJoin Inner BuildRight (9)
+                           :           :     :           :- * Project (4)
+                           :           :     :           :  +- * Filter (3)
+                           :           :     :           :     +- * ColumnarToRow (2)
+                           :           :     :           :        +- Scan parquet default.store_sales (1)
+                           :           :     :           +- BroadcastExchange (8)
+                           :           :     :              +- * Filter (7)
+                           :           :     :                 +- * ColumnarToRow (6)
+                           :           :     :                    +- Scan parquet default.item (5)
+                           :           :     +- * Sort (17)
+                           :           :        +- Exchange (16)
+                           :           :           +- * Filter (15)
+                           :           :              +- * ColumnarToRow (14)
+                           :           :                 +- Scan parquet default.customer (13)
+                           :           +- BroadcastExchange (30)
+                           :              +- * Project (29)
+                           :                 +- * BroadcastHashJoin Inner BuildLeft (28)
+                           :                    :- BroadcastExchange (24)
+                           :                    :  +- * Project (23)
+                           :                    :     +- * Filter (22)
+                           :                    :        +- * ColumnarToRow (21)
+                           :                    :           +- Scan parquet default.store (20)
+                           :                    +- * Filter (27)
+                           :                       +- * ColumnarToRow (26)
+                           :                          +- Scan parquet default.customer_address (25)
+                           +- * Sort (40)
+                              +- Exchange (39)
+                                 +- * Project (38)
                                     +- * Filter (37)
                                        +- * ColumnarToRow (36)
-                                          +- Scan parquet default.customer_address (35)
+                                          +- Scan parquet default.store_returns (35)
 
 
 (1) Scan parquet default.store_sales
@@ -126,159 +126,159 @@
 Input [4]: [c_customer_sk#15, c_first_name#16, c_last_name#17, c_birth_country#18]
 Arguments: [c_customer_sk#15 ASC NULLS FIRST], false, 0
 
-(18) SortMergeJoin [codegen id : 6]
+(18) SortMergeJoin [codegen id : 8]
 Left keys [1]: [ss_customer_sk#2]
 Right keys [1]: [c_customer_sk#15]
 Join condition: None
 
-(19) Project [codegen id : 6]
+(19) Project [codegen id : 8]
 Output [12]: [ss_item_sk#1, ss_store_sk#3, ss_ticket_number#4, ss_net_paid#5, i_current_price#8, i_size#9, i_color#10, i_units#11, i_manager_id#12, c_first_name#16, c_last_name#17, c_birth_country#18]
 Input [14]: [ss_item_sk#1, ss_customer_sk#2, ss_store_sk#3, ss_ticket_number#4, ss_net_paid#5, i_current_price#8, i_size#9, i_color#10, i_units#11, i_manager_id#12, c_customer_sk#15, c_first_name#16, c_last_name#17, c_birth_country#18]
 
-(20) Exchange
-Input [12]: [ss_item_sk#1, ss_store_sk#3, ss_ticket_number#4, ss_net_paid#5, i_current_price#8, i_size#9, i_color#10, i_units#11, i_manager_id#12, c_first_name#16, c_last_name#17, c_birth_country#18]
-Arguments: hashpartitioning(ss_ticket_number#4, ss_item_sk#1, 5), ENSURE_REQUIREMENTS, [id=#20]
-
-(21) Sort [codegen id : 7]
-Input [12]: [ss_item_sk#1, ss_store_sk#3, ss_ticket_number#4, ss_net_paid#5, i_current_price#8, i_size#9, i_color#10, i_units#11, i_manager_id#12, c_first_name#16, c_last_name#17, c_birth_country#18]
-Arguments: [ss_ticket_number#4 ASC NULLS FIRST, ss_item_sk#1 ASC NULLS FIRST], false, 0
-
-(22) Scan parquet default.store_returns
-Output [3]: [sr_item_sk#21, sr_ticket_number#22, sr_returned_date_sk#23]
-Batched: true
-Location [not included in comparison]/{warehouse_dir}/store_returns]
-PushedFilters: [IsNotNull(sr_ticket_number), IsNotNull(sr_item_sk)]
-ReadSchema: struct<sr_item_sk:int,sr_ticket_number:int>
-
-(23) ColumnarToRow [codegen id : 8]
-Input [3]: [sr_item_sk#21, sr_ticket_number#22, sr_returned_date_sk#23]
-
-(24) Filter [codegen id : 8]
-Input [3]: [sr_item_sk#21, sr_ticket_number#22, sr_returned_date_sk#23]
-Condition : (isnotnull(sr_ticket_number#22) AND isnotnull(sr_item_sk#21))
-
-(25) Project [codegen id : 8]
-Output [2]: [sr_item_sk#21, sr_ticket_number#22]
-Input [3]: [sr_item_sk#21, sr_ticket_number#22, sr_returned_date_sk#23]
-
-(26) Exchange
-Input [2]: [sr_item_sk#21, sr_ticket_number#22]
-Arguments: hashpartitioning(sr_ticket_number#22, sr_item_sk#21, 5), ENSURE_REQUIREMENTS, [id=#24]
-
-(27) Sort [codegen id : 9]
-Input [2]: [sr_item_sk#21, sr_ticket_number#22]
-Arguments: [sr_ticket_number#22 ASC NULLS FIRST, sr_item_sk#21 ASC NULLS FIRST], false, 0
-
-(28) SortMergeJoin [codegen id : 12]
-Left keys [2]: [ss_ticket_number#4, ss_item_sk#1]
-Right keys [2]: [sr_ticket_number#22, sr_item_sk#21]
-Join condition: None
-
-(29) Project [codegen id : 12]
-Output [10]: [ss_store_sk#3, ss_net_paid#5, i_current_price#8, i_size#9, i_color#10, i_units#11, i_manager_id#12, c_first_name#16, c_last_name#17, c_birth_country#18]
-Input [14]: [ss_item_sk#1, ss_store_sk#3, ss_ticket_number#4, ss_net_paid#5, i_current_price#8, i_size#9, i_color#10, i_units#11, i_manager_id#12, c_first_name#16, c_last_name#17, c_birth_country#18, sr_item_sk#21, sr_ticket_number#22]
-
-(30) Scan parquet default.store
-Output [5]: [s_store_sk#25, s_store_name#26, s_market_id#27, s_state#28, s_zip#29]
+(20) Scan parquet default.store
+Output [5]: [s_store_sk#20, s_store_name#21, s_market_id#22, s_state#23, s_zip#24]
 Batched: true
 Location [not included in comparison]/{warehouse_dir}/store]
 PushedFilters: [IsNotNull(s_market_id), EqualTo(s_market_id,8), IsNotNull(s_store_sk), IsNotNull(s_zip)]
 ReadSchema: struct<s_store_sk:int,s_store_name:string,s_market_id:int,s_state:string,s_zip:string>
 
-(31) ColumnarToRow [codegen id : 10]
-Input [5]: [s_store_sk#25, s_store_name#26, s_market_id#27, s_state#28, s_zip#29]
-
-(32) Filter [codegen id : 10]
-Input [5]: [s_store_sk#25, s_store_name#26, s_market_id#27, s_state#28, s_zip#29]
-Condition : (((isnotnull(s_market_id#27) AND (s_market_id#27 = 8)) AND isnotnull(s_store_sk#25)) AND isnotnull(s_zip#29))
-
-(33) Project [codegen id : 10]
-Output [4]: [s_store_sk#25, s_store_name#26, s_state#28, s_zip#29]
-Input [5]: [s_store_sk#25, s_store_name#26, s_market_id#27, s_state#28, s_zip#29]
-
-(34) BroadcastExchange
-Input [4]: [s_store_sk#25, s_store_name#26, s_state#28, s_zip#29]
-Arguments: HashedRelationBroadcastMode(List(input[3, string, true]),false), [id=#30]
-
-(35) Scan parquet default.customer_address
-Output [3]: [ca_state#31, ca_zip#32, ca_country#33]
+(21) ColumnarToRow [codegen id : 6]
+Input [5]: [s_store_sk#20, s_store_name#21, s_market_id#22, s_state#23, s_zip#24]
+
+(22) Filter [codegen id : 6]
+Input [5]: [s_store_sk#20, s_store_name#21, s_market_id#22, s_state#23, s_zip#24]
+Condition : (((isnotnull(s_market_id#22) AND (s_market_id#22 = 8)) AND isnotnull(s_store_sk#20)) AND isnotnull(s_zip#24))
+
+(23) Project [codegen id : 6]
+Output [4]: [s_store_sk#20, s_store_name#21, s_state#23, s_zip#24]
+Input [5]: [s_store_sk#20, s_store_name#21, s_market_id#22, s_state#23, s_zip#24]
+
+(24) BroadcastExchange
+Input [4]: [s_store_sk#20, s_store_name#21, s_state#23, s_zip#24]
+Arguments: HashedRelationBroadcastMode(List(input[3, string, true]),false), [id=#25]
+
+(25) Scan parquet default.customer_address
+Output [3]: [ca_state#26, ca_zip#27, ca_country#28]
 Batched: true
 Location [not included in comparison]/{warehouse_dir}/customer_address]
 PushedFilters: [IsNotNull(ca_country), IsNotNull(ca_zip)]
 ReadSchema: struct<ca_state:string,ca_zip:string,ca_country:string>
 
-(36) ColumnarToRow
-Input [3]: [ca_state#31, ca_zip#32, ca_country#33]
-
-(37) Filter
-Input [3]: [ca_state#31, ca_zip#32, ca_country#33]
-Condition : (isnotnull(ca_country#33) AND isnotnull(ca_zip#32))
-
-(38) BroadcastHashJoin [codegen id : 11]
-Left keys [1]: [s_zip#29]
-Right keys [1]: [ca_zip#32]
-Join condition: None
-
-(39) Project [codegen id : 11]
-Output [5]: [s_store_sk#25, s_store_name#26, s_state#28, ca_state#31, ca_country#33]
-Input [7]: [s_store_sk#25, s_store_name#26, s_state#28, s_zip#29, ca_state#31, ca_zip#32, ca_country#33]
-
-(40) BroadcastExchange
-Input [5]: [s_store_sk#25, s_store_name#26, s_state#28, ca_state#31, ca_country#33]
-Arguments: HashedRelationBroadcastMode(List(input[0, int, true], upper(input[4, string, true])),false), [id=#34]
-
-(41) BroadcastHashJoin [codegen id : 12]
+(26) ColumnarToRow
+Input [3]: [ca_state#26, ca_zip#27, ca_country#28]
+
+(27) Filter
+Input [3]: [ca_state#26, ca_zip#27, ca_country#28]
+Condition : (isnotnull(ca_country#28) AND isnotnull(ca_zip#27))
+
+(28) BroadcastHashJoin [codegen id : 7]
+Left keys [1]: [s_zip#24]
+Right keys [1]: [ca_zip#27]
+Join condition: None
+
+(29) Project [codegen id : 7]
+Output [5]: [s_store_sk#20, s_store_name#21, s_state#23, ca_state#26, ca_country#28]
+Input [7]: [s_store_sk#20, s_store_name#21, s_state#23, s_zip#24, ca_state#26, ca_zip#27, ca_country#28]
+
+(30) BroadcastExchange
+Input [5]: [s_store_sk#20, s_store_name#21, s_state#23, ca_state#26, ca_country#28]
+Arguments: HashedRelationBroadcastMode(List(input[0, int, true], upper(input[4, string, true])),false), [id=#29]
+
+(31) BroadcastHashJoin [codegen id : 8]
 Left keys [2]: [ss_store_sk#3, c_birth_country#18]
-Right keys [2]: [s_store_sk#25, upper(ca_country#33)]
+Right keys [2]: [s_store_sk#20, upper(ca_country#28)]
+Join condition: None
+
+(32) Project [codegen id : 8]
+Output [13]: [ss_item_sk#1, ss_ticket_number#4, ss_net_paid#5, i_current_price#8, i_size#9, i_color#10, i_units#11, i_manager_id#12, c_first_name#16, c_last_name#17, s_store_name#21, s_state#23, ca_state#26]
+Input [17]: [ss_item_sk#1, ss_store_sk#3, ss_ticket_number#4, ss_net_paid#5, i_current_price#8, i_size#9, i_color#10, i_units#11, i_manager_id#12, c_first_name#16, c_last_name#17, c_birth_country#18, s_store_sk#20, s_store_name#21, s_state#23, ca_state#26, ca_country#28]
+
+(33) Exchange
+Input [13]: [ss_item_sk#1, ss_ticket_number#4, ss_net_paid#5, i_current_price#8, i_size#9, i_color#10, i_units#11, i_manager_id#12, c_first_name#16, c_last_name#17, s_store_name#21, s_state#23, ca_state#26]
+Arguments: hashpartitioning(cast(ss_ticket_number#4 as bigint), cast(ss_item_sk#1 as bigint), 5), ENSURE_REQUIREMENTS, [id=#30]
+
+(34) Sort [codegen id : 9]
+Input [13]: [ss_item_sk#1, ss_ticket_number#4, ss_net_paid#5, i_current_price#8, i_size#9, i_color#10, i_units#11, i_manager_id#12, c_first_name#16, c_last_name#17, s_store_name#21, s_state#23, ca_state#26]
+Arguments: [cast(ss_ticket_number#4 as bigint) ASC NULLS FIRST, cast(ss_item_sk#1 as bigint) ASC NULLS FIRST], false, 0
+
+(35) Scan parquet default.store_returns
+Output [3]: [sr_item_sk#31, sr_ticket_number#32, sr_returned_date_sk#33]
+Batched: true
+Location [not included in comparison]/{warehouse_dir}/store_returns]
+PushedFilters: [IsNotNull(sr_ticket_number), IsNotNull(sr_item_sk)]
+ReadSchema: struct<sr_item_sk:bigint,sr_ticket_number:bigint>
+
+(36) ColumnarToRow [codegen id : 10]
+Input [3]: [sr_item_sk#31, sr_ticket_number#32, sr_returned_date_sk#33]
+
+(37) Filter [codegen id : 10]
+Input [3]: [sr_item_sk#31, sr_ticket_number#32, sr_returned_date_sk#33]
+Condition : (isnotnull(sr_ticket_number#32) AND isnotnull(sr_item_sk#31))
+
+(38) Project [codegen id : 10]
+Output [2]: [sr_item_sk#31, sr_ticket_number#32]
+Input [3]: [sr_item_sk#31, sr_ticket_number#32, sr_returned_date_sk#33]
+
+(39) Exchange
+Input [2]: [sr_item_sk#31, sr_ticket_number#32]
+Arguments: hashpartitioning(sr_ticket_number#32, sr_item_sk#31, 5), ENSURE_REQUIREMENTS, [id=#34]
+
+(40) Sort [codegen id : 11]
+Input [2]: [sr_item_sk#31, sr_ticket_number#32]
+Arguments: [sr_ticket_number#32 ASC NULLS FIRST, sr_item_sk#31 ASC NULLS FIRST], false, 0
+
+(41) SortMergeJoin [codegen id : 12]
+Left keys [2]: [cast(ss_ticket_number#4 as bigint), cast(ss_item_sk#1 as bigint)]
+Right keys [2]: [sr_ticket_number#32, sr_item_sk#31]
 Join condition: None
 
 (42) Project [codegen id : 12]
-Output [11]: [ss_net_paid#5, s_store_name#26, s_state#28, i_current_price#8, i_size#9, i_color#10, i_units#11, i_manager_id#12, c_first_name#16, c_last_name#17, ca_state#31]
-Input [15]: [ss_store_sk#3, ss_net_paid#5, i_current_price#8, i_size#9, i_color#10, i_units#11, i_manager_id#12, c_first_name#16, c_last_name#17, c_birth_country#18, s_store_sk#25, s_store_name#26, s_state#28, ca_state#31, ca_country#33]
+Output [11]: [ss_net_paid#5, s_store_name#21, s_state#23, i_current_price#8, i_size#9, i_color#10, i_units#11, i_manager_id#12, c_first_name#16, c_last_name#17, ca_state#26]
+Input [15]: [ss_item_sk#1, ss_ticket_number#4, ss_net_paid#5, i_current_price#8, i_size#9, i_color#10, i_units#11, i_manager_id#12, c_first_name#16, c_last_name#17, s_store_name#21, s_state#23, ca_state#26, sr_item_sk#31, sr_ticket_number#32]
 
 (43) HashAggregate [codegen id : 12]
-Input [11]: [ss_net_paid#5, s_store_name#26, s_state#28, i_current_price#8, i_size#9, i_color#10, i_units#11, i_manager_id#12, c_first_name#16, c_last_name#17, ca_state#31]
-Keys [10]: [c_last_name#17, c_first_name#16, s_store_name#26, ca_state#31, s_state#28, i_color#10, i_current_price#8, i_manager_id#12, i_units#11, i_size#9]
+Input [11]: [ss_net_paid#5, s_store_name#21, s_state#23, i_current_price#8, i_size#9, i_color#10, i_units#11, i_manager_id#12, c_first_name#16, c_last_name#17, ca_state#26]
+Keys [10]: [c_last_name#17, c_first_name#16, s_store_name#21, ca_state#26, s_state#23, i_color#10, i_current_price#8, i_manager_id#12, i_units#11, i_size#9]
 Functions [1]: [partial_sum(UnscaledValue(ss_net_paid#5))]
 Aggregate Attributes [1]: [sum#35]
-Results [11]: [c_last_name#17, c_first_name#16, s_store_name#26, ca_state#31, s_state#28, i_color#10, i_current_price#8, i_manager_id#12, i_units#11, i_size#9, sum#36]
+Results [11]: [c_last_name#17, c_first_name#16, s_store_name#21, ca_state#26, s_state#23, i_color#10, i_current_price#8, i_manager_id#12, i_units#11, i_size#9, sum#36]
 
 (44) Exchange
-Input [11]: [c_last_name#17, c_first_name#16, s_store_name#26, ca_state#31, s_state#28, i_color#10, i_current_price#8, i_manager_id#12, i_units#11, i_size#9, sum#36]
-Arguments: hashpartitioning(c_last_name#17, c_first_name#16, s_store_name#26, ca_state#31, s_state#28, i_color#10, i_current_price#8, i_manager_id#12, i_units#11, i_size#9, 5), ENSURE_REQUIREMENTS, [id=#37]
+Input [11]: [c_last_name#17, c_first_name#16, s_store_name#21, ca_state#26, s_state#23, i_color#10, i_current_price#8, i_manager_id#12, i_units#11, i_size#9, sum#36]
+Arguments: hashpartitioning(c_last_name#17, c_first_name#16, s_store_name#21, ca_state#26, s_state#23, i_color#10, i_current_price#8, i_manager_id#12, i_units#11, i_size#9, 5), ENSURE_REQUIREMENTS, [id=#37]
 
 (45) HashAggregate [codegen id : 13]
-Input [11]: [c_last_name#17, c_first_name#16, s_store_name#26, ca_state#31, s_state#28, i_color#10, i_current_price#8, i_manager_id#12, i_units#11, i_size#9, sum#36]
-Keys [10]: [c_last_name#17, c_first_name#16, s_store_name#26, ca_state#31, s_state#28, i_color#10, i_current_price#8, i_manager_id#12, i_units#11, i_size#9]
+Input [11]: [c_last_name#17, c_first_name#16, s_store_name#21, ca_state#26, s_state#23, i_color#10, i_current_price#8, i_manager_id#12, i_units#11, i_size#9, sum#36]
+Keys [10]: [c_last_name#17, c_first_name#16, s_store_name#21, ca_state#26, s_state#23, i_color#10, i_current_price#8, i_manager_id#12, i_units#11, i_size#9]
 Functions [1]: [sum(UnscaledValue(ss_net_paid#5))]
 Aggregate Attributes [1]: [sum(UnscaledValue(ss_net_paid#5))#38]
-Results [4]: [c_last_name#17, c_first_name#16, s_store_name#26, MakeDecimal(sum(UnscaledValue(ss_net_paid#5))#38,17,2) AS netpaid#39]
+Results [4]: [c_last_name#17, c_first_name#16, s_store_name#21, MakeDecimal(sum(UnscaledValue(ss_net_paid#5))#38,17,2) AS netpaid#39]
 
 (46) HashAggregate [codegen id : 13]
-Input [4]: [c_last_name#17, c_first_name#16, s_store_name#26, netpaid#39]
-Keys [3]: [c_last_name#17, c_first_name#16, s_store_name#26]
+Input [4]: [c_last_name#17, c_first_name#16, s_store_name#21, netpaid#39]
+Keys [3]: [c_last_name#17, c_first_name#16, s_store_name#21]
 Functions [1]: [partial_sum(netpaid#39)]
 Aggregate Attributes [2]: [sum#40, isEmpty#41]
-Results [5]: [c_last_name#17, c_first_name#16, s_store_name#26, sum#42, isEmpty#43]
+Results [5]: [c_last_name#17, c_first_name#16, s_store_name#21, sum#42, isEmpty#43]
 
 (47) Exchange
-Input [5]: [c_last_name#17, c_first_name#16, s_store_name#26, sum#42, isEmpty#43]
-Arguments: hashpartitioning(c_last_name#17, c_first_name#16, s_store_name#26, 5), ENSURE_REQUIREMENTS, [id=#44]
+Input [5]: [c_last_name#17, c_first_name#16, s_store_name#21, sum#42, isEmpty#43]
+Arguments: hashpartitioning(c_last_name#17, c_first_name#16, s_store_name#21, 5), ENSURE_REQUIREMENTS, [id=#44]
 
 (48) HashAggregate [codegen id : 14]
-Input [5]: [c_last_name#17, c_first_name#16, s_store_name#26, sum#42, isEmpty#43]
-Keys [3]: [c_last_name#17, c_first_name#16, s_store_name#26]
+Input [5]: [c_last_name#17, c_first_name#16, s_store_name#21, sum#42, isEmpty#43]
+Keys [3]: [c_last_name#17, c_first_name#16, s_store_name#21]
 Functions [1]: [sum(netpaid#39)]
 Aggregate Attributes [1]: [sum(netpaid#39)#45]
-Results [5]: [c_last_name#17, c_first_name#16, s_store_name#26, sum(netpaid#39)#45 AS paid#46, sum(netpaid#39)#45 AS sum(netpaid#39)#47]
+Results [5]: [c_last_name#17, c_first_name#16, s_store_name#21, sum(netpaid#39)#45 AS paid#46, sum(netpaid#39)#45 AS sum(netpaid#39)#47]
 
 (49) Filter [codegen id : 14]
-Input [5]: [c_last_name#17, c_first_name#16, s_store_name#26, paid#46, sum(netpaid#39)#47]
+Input [5]: [c_last_name#17, c_first_name#16, s_store_name#21, paid#46, sum(netpaid#39)#47]
 Condition : (isnotnull(sum(netpaid#39)#47) AND (cast(sum(netpaid#39)#47 as decimal(33,8)) > cast(Subquery scalar-subquery#48, [id=#49] as decimal(33,8))))
 
 (50) Project [codegen id : 14]
-Output [4]: [c_last_name#17, c_first_name#16, s_store_name#26, paid#46]
-Input [5]: [c_last_name#17, c_first_name#16, s_store_name#26, paid#46, sum(netpaid#39)#47]
+Output [4]: [c_last_name#17, c_first_name#16, s_store_name#21, paid#46]
+Input [5]: [c_last_name#17, c_first_name#16, s_store_name#21, paid#46, sum(netpaid#39)#47]
 
 ===== Subqueries =====
 
@@ -291,10 +291,10 @@
             +- * HashAggregate (99)
                +- * Project (98)
                   +- * SortMergeJoin Inner (97)
-                     :- * Sort (91)
-                     :  +- Exchange (90)
-                     :     +- * Project (89)
-                     :        +- * SortMergeJoin Inner (88)
+                     :- * Sort (90)
+                     :  +- Exchange (89)
+                     :     +- * Project (88)
+                     :        +- * SortMergeJoin Inner (87)
                      :           :- * Sort (81)
                      :           :  +- Exchange (80)
                      :           :     +- * Project (79)
@@ -325,27 +325,18 @@
                      :           :              +- Exchange (76)
                      :           :                 +- * Filter (75)
                      :           :                    +- * ColumnarToRow (74)
-<<<<<<< HEAD
-                     :           :                       +- Scan parquet default.item (73)
-                     :           +- * Sort (87)
-                     :              +- Exchange (86)
-                     :                 +- * Project (85)
-                     :                    +- * Filter (84)
-                     :                       +- * ColumnarToRow (83)
-                     :                          +- Scan parquet default.store_returns (82)
-=======
                      :           :                       +- Scan parquet default.customer (73)
                      :           +- * Sort (86)
                      :              +- Exchange (85)
                      :                 +- * Filter (84)
                      :                    +- * ColumnarToRow (83)
                      :                       +- Scan parquet default.customer_address (82)
->>>>>>> 7c8dc5e0
                      +- * Sort (96)
                         +- Exchange (95)
-                           +- * Filter (94)
-                              +- * ColumnarToRow (93)
-                                 +- Scan parquet default.customer_address (92)
+                           +- * Project (94)
+                              +- * Filter (93)
+                                 +- * ColumnarToRow (92)
+                                    +- Scan parquet default.store_returns (91)
 
 
 (51) Scan parquet default.store_sales
@@ -476,66 +467,35 @@
 Input [16]: [ss_item_sk#50, ss_customer_sk#51, ss_ticket_number#53, ss_net_paid#54, s_store_name#57, s_state#59, s_zip#60, i_current_price#64, i_size#65, i_color#66, i_units#67, i_manager_id#68, c_customer_sk#71, c_first_name#72, c_last_name#73, c_birth_country#74]
 
 (80) Exchange
-<<<<<<< HEAD
-Input [14]: [ss_item_sk#50, ss_ticket_number#53, ss_net_paid#54, s_store_name#57, s_state#59, s_zip#60, c_first_name#64, c_last_name#65, c_birth_country#66, i_current_price#70, i_size#71, i_color#72, i_units#73, i_manager_id#74]
-Arguments: hashpartitioning(ss_ticket_number#53, ss_item_sk#50, 5), ENSURE_REQUIREMENTS, [id=#76]
-
-(81) Sort [codegen id : 11]
-Input [14]: [ss_item_sk#50, ss_ticket_number#53, ss_net_paid#54, s_store_name#57, s_state#59, s_zip#60, c_first_name#64, c_last_name#65, c_birth_country#66, i_current_price#70, i_size#71, i_color#72, i_units#73, i_manager_id#74]
-Arguments: [ss_ticket_number#53 ASC NULLS FIRST, ss_item_sk#50 ASC NULLS FIRST], false, 0
-=======
 Input [14]: [ss_item_sk#50, ss_ticket_number#53, ss_net_paid#54, s_store_name#57, s_state#59, s_zip#60, i_current_price#64, i_size#65, i_color#66, i_units#67, i_manager_id#68, c_first_name#72, c_last_name#73, c_birth_country#74]
 Arguments: hashpartitioning(c_birth_country#74, s_zip#60, 5), ENSURE_REQUIREMENTS, [id=#76]
 
 (81) Sort [codegen id : 11]
 Input [14]: [ss_item_sk#50, ss_ticket_number#53, ss_net_paid#54, s_store_name#57, s_state#59, s_zip#60, i_current_price#64, i_size#65, i_color#66, i_units#67, i_manager_id#68, c_first_name#72, c_last_name#73, c_birth_country#74]
 Arguments: [c_birth_country#74 ASC NULLS FIRST, s_zip#60 ASC NULLS FIRST], false, 0
->>>>>>> 7c8dc5e0
-
-(82) Scan parquet default.store_returns
-Output [3]: [sr_item_sk#77, sr_ticket_number#78, sr_returned_date_sk#79]
-Batched: true
-Location [not included in comparison]/{warehouse_dir}/store_returns]
-PushedFilters: [IsNotNull(sr_ticket_number), IsNotNull(sr_item_sk)]
-ReadSchema: struct<sr_item_sk:int,sr_ticket_number:int>
+
+(82) Scan parquet default.customer_address
+Output [3]: [ca_state#77, ca_zip#78, ca_country#79]
+Batched: true
+Location [not included in comparison]/{warehouse_dir}/customer_address]
+PushedFilters: [IsNotNull(ca_country), IsNotNull(ca_zip)]
+ReadSchema: struct<ca_state:string,ca_zip:string,ca_country:string>
 
 (83) ColumnarToRow [codegen id : 12]
-Input [3]: [sr_item_sk#77, sr_ticket_number#78, sr_returned_date_sk#79]
+Input [3]: [ca_state#77, ca_zip#78, ca_country#79]
 
 (84) Filter [codegen id : 12]
-Input [3]: [sr_item_sk#77, sr_ticket_number#78, sr_returned_date_sk#79]
-Condition : (isnotnull(sr_ticket_number#78) AND isnotnull(sr_item_sk#77))
-
-(85) Project [codegen id : 12]
-Output [2]: [sr_item_sk#77, sr_ticket_number#78]
-Input [3]: [sr_item_sk#77, sr_ticket_number#78, sr_returned_date_sk#79]
-
-(86) Exchange
-Input [2]: [sr_item_sk#77, sr_ticket_number#78]
-Arguments: hashpartitioning(sr_ticket_number#78, sr_item_sk#77, 5), ENSURE_REQUIREMENTS, [id=#80]
-
-<<<<<<< HEAD
-(87) Sort [codegen id : 13]
-Input [2]: [sr_item_sk#77, sr_ticket_number#78]
-Arguments: [sr_ticket_number#78 ASC NULLS FIRST, sr_item_sk#77 ASC NULLS FIRST], false, 0
-
-(88) SortMergeJoin [codegen id : 14]
-Left keys [2]: [ss_ticket_number#53, ss_item_sk#50]
-Right keys [2]: [sr_ticket_number#78, sr_item_sk#77]
-Join condition: None
-
-(89) Project [codegen id : 14]
-Output [12]: [ss_net_paid#54, s_store_name#57, s_state#59, s_zip#60, c_first_name#64, c_last_name#65, c_birth_country#66, i_current_price#70, i_size#71, i_color#72, i_units#73, i_manager_id#74]
-Input [16]: [ss_item_sk#50, ss_ticket_number#53, ss_net_paid#54, s_store_name#57, s_state#59, s_zip#60, c_first_name#64, c_last_name#65, c_birth_country#66, i_current_price#70, i_size#71, i_color#72, i_units#73, i_manager_id#74, sr_item_sk#77, sr_ticket_number#78]
-
-(90) Exchange
-Input [12]: [ss_net_paid#54, s_store_name#57, s_state#59, s_zip#60, c_first_name#64, c_last_name#65, c_birth_country#66, i_current_price#70, i_size#71, i_color#72, i_units#73, i_manager_id#74]
-Arguments: hashpartitioning(c_birth_country#66, s_zip#60, 5), ENSURE_REQUIREMENTS, [id=#81]
-
-(91) Sort [codegen id : 15]
-Input [12]: [ss_net_paid#54, s_store_name#57, s_state#59, s_zip#60, c_first_name#64, c_last_name#65, c_birth_country#66, i_current_price#70, i_size#71, i_color#72, i_units#73, i_manager_id#74]
-Arguments: [c_birth_country#66 ASC NULLS FIRST, s_zip#60 ASC NULLS FIRST], false, 0
-=======
+Input [3]: [ca_state#77, ca_zip#78, ca_country#79]
+Condition : (isnotnull(ca_country#79) AND isnotnull(ca_zip#78))
+
+(85) Exchange
+Input [3]: [ca_state#77, ca_zip#78, ca_country#79]
+Arguments: hashpartitioning(upper(ca_country#79), ca_zip#78, 5), ENSURE_REQUIREMENTS, [id=#80]
+
+(86) Sort [codegen id : 13]
+Input [3]: [ca_state#77, ca_zip#78, ca_country#79]
+Arguments: [upper(ca_country#79) ASC NULLS FIRST, ca_zip#78 ASC NULLS FIRST], false, 0
+
 (87) SortMergeJoin [codegen id : 14]
 Left keys [2]: [c_birth_country#74, s_zip#60]
 Right keys [2]: [upper(ca_country#79), ca_zip#78]
@@ -552,55 +512,39 @@
 (90) Sort [codegen id : 15]
 Input [13]: [ss_item_sk#50, ss_ticket_number#53, ss_net_paid#54, s_store_name#57, s_state#59, i_current_price#64, i_size#65, i_color#66, i_units#67, i_manager_id#68, c_first_name#72, c_last_name#73, ca_state#77]
 Arguments: [cast(ss_ticket_number#53 as bigint) ASC NULLS FIRST, cast(ss_item_sk#50 as bigint) ASC NULLS FIRST], false, 0
->>>>>>> 7c8dc5e0
-
-(92) Scan parquet default.customer_address
-Output [3]: [ca_state#82, ca_zip#83, ca_country#84]
-Batched: true
-Location [not included in comparison]/{warehouse_dir}/customer_address]
-PushedFilters: [IsNotNull(ca_country), IsNotNull(ca_zip)]
-ReadSchema: struct<ca_state:string,ca_zip:string,ca_country:string>
-
-(93) ColumnarToRow [codegen id : 16]
-Input [3]: [ca_state#82, ca_zip#83, ca_country#84]
-
-(94) Filter [codegen id : 16]
-Input [3]: [ca_state#82, ca_zip#83, ca_country#84]
-Condition : (isnotnull(ca_country#84) AND isnotnull(ca_zip#83))
+
+(91) Scan parquet default.store_returns
+Output [3]: [sr_item_sk#82, sr_ticket_number#83, sr_returned_date_sk#84]
+Batched: true
+Location [not included in comparison]/{warehouse_dir}/store_returns]
+PushedFilters: [IsNotNull(sr_ticket_number), IsNotNull(sr_item_sk)]
+ReadSchema: struct<sr_item_sk:bigint,sr_ticket_number:bigint>
+
+(92) ColumnarToRow [codegen id : 16]
+Input [3]: [sr_item_sk#82, sr_ticket_number#83, sr_returned_date_sk#84]
+
+(93) Filter [codegen id : 16]
+Input [3]: [sr_item_sk#82, sr_ticket_number#83, sr_returned_date_sk#84]
+Condition : (isnotnull(sr_ticket_number#83) AND isnotnull(sr_item_sk#82))
+
+(94) Project [codegen id : 16]
+Output [2]: [sr_item_sk#82, sr_ticket_number#83]
+Input [3]: [sr_item_sk#82, sr_ticket_number#83, sr_returned_date_sk#84]
 
 (95) Exchange
-Input [3]: [ca_state#82, ca_zip#83, ca_country#84]
-Arguments: hashpartitioning(upper(ca_country#84), ca_zip#83, 5), ENSURE_REQUIREMENTS, [id=#85]
+Input [2]: [sr_item_sk#82, sr_ticket_number#83]
+Arguments: hashpartitioning(sr_ticket_number#83, sr_item_sk#82, 5), ENSURE_REQUIREMENTS, [id=#85]
 
 (96) Sort [codegen id : 17]
-Input [3]: [ca_state#82, ca_zip#83, ca_country#84]
-Arguments: [upper(ca_country#84) ASC NULLS FIRST, ca_zip#83 ASC NULLS FIRST], false, 0
+Input [2]: [sr_item_sk#82, sr_ticket_number#83]
+Arguments: [sr_ticket_number#83 ASC NULLS FIRST, sr_item_sk#82 ASC NULLS FIRST], false, 0
 
 (97) SortMergeJoin [codegen id : 18]
-Left keys [2]: [c_birth_country#66, s_zip#60]
-Right keys [2]: [upper(ca_country#84), ca_zip#83]
+Left keys [2]: [cast(ss_ticket_number#53 as bigint), cast(ss_item_sk#50 as bigint)]
+Right keys [2]: [sr_ticket_number#83, sr_item_sk#82]
 Join condition: None
 
 (98) Project [codegen id : 18]
-<<<<<<< HEAD
-Output [11]: [ss_net_paid#54, s_store_name#57, s_state#59, i_current_price#70, i_size#71, i_color#72, i_units#73, i_manager_id#74, c_first_name#64, c_last_name#65, ca_state#82]
-Input [15]: [ss_net_paid#54, s_store_name#57, s_state#59, s_zip#60, c_first_name#64, c_last_name#65, c_birth_country#66, i_current_price#70, i_size#71, i_color#72, i_units#73, i_manager_id#74, ca_state#82, ca_zip#83, ca_country#84]
-
-(99) HashAggregate [codegen id : 18]
-Input [11]: [ss_net_paid#54, s_store_name#57, s_state#59, i_current_price#70, i_size#71, i_color#72, i_units#73, i_manager_id#74, c_first_name#64, c_last_name#65, ca_state#82]
-Keys [10]: [c_last_name#65, c_first_name#64, s_store_name#57, ca_state#82, s_state#59, i_color#72, i_current_price#70, i_manager_id#74, i_units#73, i_size#71]
-Functions [1]: [partial_sum(UnscaledValue(ss_net_paid#54))]
-Aggregate Attributes [1]: [sum#86]
-Results [11]: [c_last_name#65, c_first_name#64, s_store_name#57, ca_state#82, s_state#59, i_color#72, i_current_price#70, i_manager_id#74, i_units#73, i_size#71, sum#87]
-
-(100) Exchange
-Input [11]: [c_last_name#65, c_first_name#64, s_store_name#57, ca_state#82, s_state#59, i_color#72, i_current_price#70, i_manager_id#74, i_units#73, i_size#71, sum#87]
-Arguments: hashpartitioning(c_last_name#65, c_first_name#64, s_store_name#57, ca_state#82, s_state#59, i_color#72, i_current_price#70, i_manager_id#74, i_units#73, i_size#71, 5), ENSURE_REQUIREMENTS, [id=#88]
-
-(101) HashAggregate [codegen id : 19]
-Input [11]: [c_last_name#65, c_first_name#64, s_store_name#57, ca_state#82, s_state#59, i_color#72, i_current_price#70, i_manager_id#74, i_units#73, i_size#71, sum#87]
-Keys [10]: [c_last_name#65, c_first_name#64, s_store_name#57, ca_state#82, s_state#59, i_color#72, i_current_price#70, i_manager_id#74, i_units#73, i_size#71]
-=======
 Output [11]: [ss_net_paid#54, s_store_name#57, s_state#59, i_current_price#64, i_size#65, i_color#66, i_units#67, i_manager_id#68, c_first_name#72, c_last_name#73, ca_state#77]
 Input [15]: [ss_item_sk#50, ss_ticket_number#53, ss_net_paid#54, s_store_name#57, s_state#59, i_current_price#64, i_size#65, i_color#66, i_units#67, i_manager_id#68, c_first_name#72, c_last_name#73, ca_state#77, sr_item_sk#82, sr_ticket_number#83]
 
@@ -618,7 +562,6 @@
 (101) HashAggregate [codegen id : 19]
 Input [11]: [c_last_name#73, c_first_name#72, s_store_name#57, ca_state#77, s_state#59, i_color#66, i_current_price#64, i_manager_id#68, i_units#67, i_size#65, sum#87]
 Keys [10]: [c_last_name#73, c_first_name#72, s_store_name#57, ca_state#77, s_state#59, i_color#66, i_current_price#64, i_manager_id#68, i_units#67, i_size#65]
->>>>>>> 7c8dc5e0
 Functions [1]: [sum(UnscaledValue(ss_net_paid#54))]
 Aggregate Attributes [1]: [sum(UnscaledValue(ss_net_paid#54))#89]
 Results [1]: [MakeDecimal(sum(UnscaledValue(ss_net_paid#54))#89,17,2) AS netpaid#39]
