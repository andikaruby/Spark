== Physical Plan ==
TakeOrderedAndProject (67)
+- * HashAggregate (66)
   +- Exchange (65)
      +- * HashAggregate (64)
         +- * HashAggregate (63)
            +- * HashAggregate (62)
               +- * Project (61)
                  +- * SortMergeJoin Inner (60)
                     :- * Sort (47)
                     :  +- * Project (46)
                     :     +- * BroadcastHashJoin Inner BuildLeft (45)
                     :        :- BroadcastExchange (10)
                     :        :  +- * Project (9)
                     :        :     +- * BroadcastHashJoin Inner BuildRight (8)
                     :        :        :- * Filter (3)
                     :        :        :  +- * ColumnarToRow (2)
                     :        :        :     +- Scan parquet default.customer_address (1)
                     :        :        +- BroadcastExchange (7)
                     :        :           +- * Filter (6)
                     :        :              +- * ColumnarToRow (5)
                     :        :                 +- Scan parquet default.store (4)
                     :        +- * HashAggregate (44)
                     :           +- * HashAggregate (43)
                     :              +- * Project (42)
                     :                 +- * SortMergeJoin Inner (41)
                     :                    :- * Sort (35)
                     :                    :  +- Exchange (34)
                     :                    :     +- * Project (33)
                     :                    :        +- * BroadcastHashJoin Inner BuildRight (32)
                     :                    :           :- * Project (26)
                     :                    :           :  +- * BroadcastHashJoin Inner BuildRight (25)
                     :                    :           :     :- Union (19)
                     :                    :           :     :  :- * Project (14)
                     :                    :           :     :  :  +- * Filter (13)
                     :                    :           :     :  :     +- * ColumnarToRow (12)
                     :                    :           :     :  :        +- Scan parquet default.catalog_sales (11)
                     :                    :           :     :  +- * Project (18)
                     :                    :           :     :     +- * Filter (17)
                     :                    :           :     :        +- * ColumnarToRow (16)
                     :                    :           :     :           +- Scan parquet default.web_sales (15)
                     :                    :           :     +- BroadcastExchange (24)
                     :                    :           :        +- * Project (23)
                     :                    :           :           +- * Filter (22)
                     :                    :           :              +- * ColumnarToRow (21)
                     :                    :           :                 +- Scan parquet default.date_dim (20)
                     :                    :           +- BroadcastExchange (31)
                     :                    :              +- * Project (30)
                     :                    :                 +- * Filter (29)
                     :                    :                    +- * ColumnarToRow (28)
                     :                    :                       +- Scan parquet default.item (27)
                     :                    +- * Sort (40)
                     :                       +- Exchange (39)
                     :                          +- * Filter (38)
                     :                             +- * ColumnarToRow (37)
                     :                                +- Scan parquet default.customer (36)
                     +- * Sort (59)
                        +- Exchange (58)
                           +- * Project (57)
                              +- * BroadcastHashJoin Inner BuildRight (56)
                                 :- * Filter (50)
                                 :  +- * ColumnarToRow (49)
                                 :     +- Scan parquet default.store_sales (48)
                                 +- BroadcastExchange (55)
                                    +- * Project (54)
                                       +- * Filter (53)
                                          +- * ColumnarToRow (52)
                                             +- Scan parquet default.date_dim (51)


(1) Scan parquet default.customer_address
Output [3]: [ca_address_sk#1, ca_county#2, ca_state#3]
<<<<<<< HEAD
Batched: true
Location [not included in comparison]/{warehouse_dir}/customer_address]
PushedFilters: [IsNotNull(ca_address_sk), IsNotNull(ca_county), IsNotNull(ca_state)]
ReadSchema: struct<ca_address_sk:int,ca_county:string,ca_state:string>

(2) ColumnarToRow [codegen id : 2]
Input [3]: [ca_address_sk#1, ca_county#2, ca_state#3]

(3) Filter [codegen id : 2]
Input [3]: [ca_address_sk#1, ca_county#2, ca_state#3]
Condition : ((isnotnull(ca_address_sk#1) AND isnotnull(ca_county#2)) AND isnotnull(ca_state#3))

(4) Scan parquet default.store
Output [2]: [s_county#4, s_state#5]
Batched: true
Location [not included in comparison]/{warehouse_dir}/store]
PushedFilters: [IsNotNull(s_county), IsNotNull(s_state)]
ReadSchema: struct<s_county:string,s_state:string>

(5) ColumnarToRow [codegen id : 1]
Input [2]: [s_county#4, s_state#5]

(6) Filter [codegen id : 1]
Input [2]: [s_county#4, s_state#5]
Condition : (isnotnull(s_county#4) AND isnotnull(s_state#5))

(7) BroadcastExchange
Input [2]: [s_county#4, s_state#5]
Arguments: HashedRelationBroadcastMode(List(input[0, string, false], input[1, string, false]),false), [id=#6]

(8) BroadcastHashJoin [codegen id : 2]
Left keys [2]: [ca_county#2, ca_state#3]
Right keys [2]: [s_county#4, s_state#5]
Join condition: None

(9) Project [codegen id : 2]
Output [1]: [ca_address_sk#1]
Input [5]: [ca_address_sk#1, ca_county#2, ca_state#3, s_county#4, s_state#5]

(10) BroadcastExchange
Input [1]: [ca_address_sk#1]
Arguments: HashedRelationBroadcastMode(List(cast(input[0, int, true] as bigint)),false), [id=#7]

(11) Scan parquet default.catalog_sales
Output [3]: [cs_sold_date_sk#8, cs_bill_customer_sk#9, cs_item_sk#10]
Batched: true
Location [not included in comparison]/{warehouse_dir}/catalog_sales]
PushedFilters: [IsNotNull(cs_item_sk), IsNotNull(cs_sold_date_sk), IsNotNull(cs_bill_customer_sk)]
ReadSchema: struct<cs_sold_date_sk:int,cs_bill_customer_sk:int,cs_item_sk:int>

(12) ColumnarToRow [codegen id : 3]
Input [3]: [cs_sold_date_sk#8, cs_bill_customer_sk#9, cs_item_sk#10]

(13) Filter [codegen id : 3]
Input [3]: [cs_sold_date_sk#8, cs_bill_customer_sk#9, cs_item_sk#10]
Condition : ((isnotnull(cs_item_sk#10) AND isnotnull(cs_sold_date_sk#8)) AND isnotnull(cs_bill_customer_sk#9))

(14) Project [codegen id : 3]
Output [3]: [cs_sold_date_sk#8 AS sold_date_sk#11, cs_bill_customer_sk#9 AS customer_sk#12, cs_item_sk#10 AS item_sk#13]
Input [3]: [cs_sold_date_sk#8, cs_bill_customer_sk#9, cs_item_sk#10]

(15) Scan parquet default.web_sales
Output [3]: [ws_sold_date_sk#14, ws_item_sk#15, ws_bill_customer_sk#16]
=======
Batched: true
Location [not included in comparison]/{warehouse_dir}/customer_address]
PushedFilters: [IsNotNull(ca_address_sk), IsNotNull(ca_county), IsNotNull(ca_state)]
ReadSchema: struct<ca_address_sk:int,ca_county:string,ca_state:string>

(2) ColumnarToRow [codegen id : 2]
Input [3]: [ca_address_sk#1, ca_county#2, ca_state#3]

(3) Filter [codegen id : 2]
Input [3]: [ca_address_sk#1, ca_county#2, ca_state#3]
Condition : ((isnotnull(ca_address_sk#1) AND isnotnull(ca_county#2)) AND isnotnull(ca_state#3))

(4) Scan parquet default.store
Output [2]: [s_county#4, s_state#5]
>>>>>>> 3ab19ea3
Batched: true
Location [not included in comparison]/{warehouse_dir}/store]
PushedFilters: [IsNotNull(s_county), IsNotNull(s_state)]
ReadSchema: struct<s_county:string,s_state:string>

(5) ColumnarToRow [codegen id : 1]
Input [2]: [s_county#4, s_state#5]

(6) Filter [codegen id : 1]
Input [2]: [s_county#4, s_state#5]
Condition : (isnotnull(s_county#4) AND isnotnull(s_state#5))

<<<<<<< HEAD
(16) ColumnarToRow [codegen id : 4]
Input [3]: [ws_sold_date_sk#14, ws_item_sk#15, ws_bill_customer_sk#16]

(17) Filter [codegen id : 4]
Input [3]: [ws_sold_date_sk#14, ws_item_sk#15, ws_bill_customer_sk#16]
Condition : ((isnotnull(ws_item_sk#15) AND isnotnull(ws_sold_date_sk#14)) AND isnotnull(ws_bill_customer_sk#16))

(18) Project [codegen id : 4]
Output [3]: [ws_sold_date_sk#14 AS sold_date_sk#17, ws_bill_customer_sk#16 AS customer_sk#18, ws_item_sk#15 AS item_sk#19]
Input [3]: [ws_sold_date_sk#14, ws_item_sk#15, ws_bill_customer_sk#16]

(19) Union

(20) Scan parquet default.date_dim
Output [3]: [d_date_sk#20, d_year#21, d_moy#22]
Batched: true
Location [not included in comparison]/{warehouse_dir}/date_dim]
PushedFilters: [IsNotNull(d_moy), IsNotNull(d_year), EqualTo(d_moy,12), EqualTo(d_year,1998), IsNotNull(d_date_sk)]
ReadSchema: struct<d_date_sk:int,d_year:int,d_moy:int>

(21) ColumnarToRow [codegen id : 5]
Input [3]: [d_date_sk#20, d_year#21, d_moy#22]

(22) Filter [codegen id : 5]
Input [3]: [d_date_sk#20, d_year#21, d_moy#22]
Condition : ((((isnotnull(d_moy#22) AND isnotnull(d_year#21)) AND (d_moy#22 = 12)) AND (d_year#21 = 1998)) AND isnotnull(d_date_sk#20))

(23) Project [codegen id : 5]
Output [1]: [d_date_sk#20]
Input [3]: [d_date_sk#20, d_year#21, d_moy#22]

(24) BroadcastExchange
Input [1]: [d_date_sk#20]
Arguments: HashedRelationBroadcastMode(List(cast(input[0, int, true] as bigint)),false), [id=#23]

(25) BroadcastHashJoin [codegen id : 7]
Left keys [1]: [sold_date_sk#11]
Right keys [1]: [d_date_sk#20]
Join condition: None

(26) Project [codegen id : 7]
Output [2]: [customer_sk#12, item_sk#13]
Input [4]: [sold_date_sk#11, customer_sk#12, item_sk#13, d_date_sk#20]

(27) Scan parquet default.item
Output [3]: [i_item_sk#24, i_class#25, i_category#26]
=======
(7) BroadcastExchange
Input [2]: [s_county#4, s_state#5]
Arguments: HashedRelationBroadcastMode(List(input[0, string, false], input[1, string, false]),false), [id=#6]

(8) BroadcastHashJoin [codegen id : 2]
Left keys [2]: [ca_county#2, ca_state#3]
Right keys [2]: [s_county#4, s_state#5]
Join condition: None

(9) Project [codegen id : 2]
Output [1]: [ca_address_sk#1]
Input [5]: [ca_address_sk#1, ca_county#2, ca_state#3, s_county#4, s_state#5]

(10) BroadcastExchange
Input [1]: [ca_address_sk#1]
Arguments: HashedRelationBroadcastMode(List(cast(input[0, int, true] as bigint)),false), [id=#7]

(11) Scan parquet default.catalog_sales
Output [3]: [cs_bill_customer_sk#8, cs_item_sk#9, cs_sold_date_sk#10]
Batched: true
Location: InMemoryFileIndex []
PartitionFilters: [isnotnull(cs_sold_date_sk#10), dynamicpruningexpression(cs_sold_date_sk#10 IN dynamicpruning#11)]
PushedFilters: [IsNotNull(cs_item_sk), IsNotNull(cs_bill_customer_sk)]
ReadSchema: struct<cs_bill_customer_sk:int,cs_item_sk:int>

(12) ColumnarToRow [codegen id : 3]
Input [3]: [cs_bill_customer_sk#8, cs_item_sk#9, cs_sold_date_sk#10]

(13) Filter [codegen id : 3]
Input [3]: [cs_bill_customer_sk#8, cs_item_sk#9, cs_sold_date_sk#10]
Condition : (isnotnull(cs_item_sk#9) AND isnotnull(cs_bill_customer_sk#8))

(14) Project [codegen id : 3]
Output [3]: [cs_sold_date_sk#10 AS sold_date_sk#12, cs_bill_customer_sk#8 AS customer_sk#13, cs_item_sk#9 AS item_sk#14]
Input [3]: [cs_bill_customer_sk#8, cs_item_sk#9, cs_sold_date_sk#10]

(15) Scan parquet default.web_sales
Output [3]: [ws_item_sk#15, ws_bill_customer_sk#16, ws_sold_date_sk#17]
Batched: true
Location: InMemoryFileIndex []
PartitionFilters: [isnotnull(ws_sold_date_sk#17), dynamicpruningexpression(ws_sold_date_sk#17 IN dynamicpruning#11)]
PushedFilters: [IsNotNull(ws_item_sk), IsNotNull(ws_bill_customer_sk)]
ReadSchema: struct<ws_item_sk:int,ws_bill_customer_sk:int>

(16) ColumnarToRow [codegen id : 4]
Input [3]: [ws_item_sk#15, ws_bill_customer_sk#16, ws_sold_date_sk#17]

(17) Filter [codegen id : 4]
Input [3]: [ws_item_sk#15, ws_bill_customer_sk#16, ws_sold_date_sk#17]
Condition : (isnotnull(ws_item_sk#15) AND isnotnull(ws_bill_customer_sk#16))

(18) Project [codegen id : 4]
Output [3]: [ws_sold_date_sk#17 AS sold_date_sk#18, ws_bill_customer_sk#16 AS customer_sk#19, ws_item_sk#15 AS item_sk#20]
Input [3]: [ws_item_sk#15, ws_bill_customer_sk#16, ws_sold_date_sk#17]

(19) Union

(20) Scan parquet default.date_dim
Output [3]: [d_date_sk#21, d_year#22, d_moy#23]
>>>>>>> 3ab19ea3
Batched: true
Location [not included in comparison]/{warehouse_dir}/item]
PushedFilters: [IsNotNull(i_category), IsNotNull(i_class), EqualTo(i_category,Women), EqualTo(i_class,maternity), IsNotNull(i_item_sk)]
ReadSchema: struct<i_item_sk:int,i_class:string,i_category:string>

<<<<<<< HEAD
(28) ColumnarToRow [codegen id : 6]
Input [3]: [i_item_sk#24, i_class#25, i_category#26]

(29) Filter [codegen id : 6]
Input [3]: [i_item_sk#24, i_class#25, i_category#26]
Condition : ((((isnotnull(i_category#26) AND isnotnull(i_class#25)) AND (i_category#26 = Women)) AND (i_class#25 = maternity)) AND isnotnull(i_item_sk#24))

(30) Project [codegen id : 6]
Output [1]: [i_item_sk#24]
Input [3]: [i_item_sk#24, i_class#25, i_category#26]

(31) BroadcastExchange
Input [1]: [i_item_sk#24]
Arguments: HashedRelationBroadcastMode(List(cast(input[0, int, true] as bigint)),false), [id=#27]

(32) BroadcastHashJoin [codegen id : 7]
Left keys [1]: [item_sk#13]
Right keys [1]: [i_item_sk#24]
Join condition: None

(33) Project [codegen id : 7]
Output [1]: [customer_sk#12]
Input [3]: [customer_sk#12, item_sk#13, i_item_sk#24]

(34) Exchange
Input [1]: [customer_sk#12]
Arguments: hashpartitioning(customer_sk#12, 5), true, [id=#28]

(35) Sort [codegen id : 8]
Input [1]: [customer_sk#12]
Arguments: [customer_sk#12 ASC NULLS FIRST], false, 0

(36) Scan parquet default.customer
Output [2]: [c_customer_sk#29, c_current_addr_sk#30]
=======
(21) ColumnarToRow [codegen id : 5]
Input [3]: [d_date_sk#21, d_year#22, d_moy#23]

(22) Filter [codegen id : 5]
Input [3]: [d_date_sk#21, d_year#22, d_moy#23]
Condition : ((((isnotnull(d_moy#23) AND isnotnull(d_year#22)) AND (d_moy#23 = 12)) AND (d_year#22 = 1998)) AND isnotnull(d_date_sk#21))

(23) Project [codegen id : 5]
Output [1]: [d_date_sk#21]
Input [3]: [d_date_sk#21, d_year#22, d_moy#23]

(24) BroadcastExchange
Input [1]: [d_date_sk#21]
Arguments: HashedRelationBroadcastMode(List(cast(input[0, int, true] as bigint)),false), [id=#24]

(25) BroadcastHashJoin [codegen id : 7]
Left keys [1]: [sold_date_sk#12]
Right keys [1]: [d_date_sk#21]
Join condition: None

(26) Project [codegen id : 7]
Output [2]: [customer_sk#13, item_sk#14]
Input [4]: [sold_date_sk#12, customer_sk#13, item_sk#14, d_date_sk#21]

(27) Scan parquet default.item
Output [3]: [i_item_sk#25, i_class#26, i_category#27]
>>>>>>> 3ab19ea3
Batched: true
Location [not included in comparison]/{warehouse_dir}/item]
PushedFilters: [IsNotNull(i_category), IsNotNull(i_class), EqualTo(i_category,Women), EqualTo(i_class,maternity), IsNotNull(i_item_sk)]
ReadSchema: struct<i_item_sk:int,i_class:string,i_category:string>

<<<<<<< HEAD
(37) ColumnarToRow [codegen id : 9]
Input [2]: [c_customer_sk#29, c_current_addr_sk#30]

(38) Filter [codegen id : 9]
Input [2]: [c_customer_sk#29, c_current_addr_sk#30]
Condition : (isnotnull(c_customer_sk#29) AND isnotnull(c_current_addr_sk#30))

(39) Exchange
Input [2]: [c_customer_sk#29, c_current_addr_sk#30]
Arguments: hashpartitioning(c_customer_sk#29, 5), true, [id=#31]

(40) Sort [codegen id : 10]
Input [2]: [c_customer_sk#29, c_current_addr_sk#30]
Arguments: [c_customer_sk#29 ASC NULLS FIRST], false, 0

(41) SortMergeJoin
Left keys [1]: [customer_sk#12]
Right keys [1]: [c_customer_sk#29]
Join condition: None

(42) Project
Output [2]: [c_customer_sk#29, c_current_addr_sk#30]
Input [3]: [customer_sk#12, c_customer_sk#29, c_current_addr_sk#30]

(43) HashAggregate
Input [2]: [c_customer_sk#29, c_current_addr_sk#30]
Keys [2]: [c_customer_sk#29, c_current_addr_sk#30]
Functions: []
Aggregate Attributes: []
Results [2]: [c_customer_sk#29, c_current_addr_sk#30]

(44) HashAggregate
Input [2]: [c_customer_sk#29, c_current_addr_sk#30]
Keys [2]: [c_customer_sk#29, c_current_addr_sk#30]
Functions: []
Aggregate Attributes: []
Results [2]: [c_customer_sk#29, c_current_addr_sk#30]

(45) BroadcastHashJoin [codegen id : 11]
Left keys [1]: [ca_address_sk#1]
Right keys [1]: [c_current_addr_sk#30]
Join condition: None

(46) Project [codegen id : 11]
Output [1]: [c_customer_sk#29]
Input [3]: [ca_address_sk#1, c_customer_sk#29, c_current_addr_sk#30]

(47) Sort [codegen id : 11]
Input [1]: [c_customer_sk#29]
Arguments: [c_customer_sk#29 ASC NULLS FIRST], false, 0

(48) Scan parquet default.store_sales
Output [3]: [ss_sold_date_sk#32, ss_customer_sk#33, ss_ext_sales_price#34]
=======
(28) ColumnarToRow [codegen id : 6]
Input [3]: [i_item_sk#25, i_class#26, i_category#27]

(29) Filter [codegen id : 6]
Input [3]: [i_item_sk#25, i_class#26, i_category#27]
Condition : ((((isnotnull(i_category#27) AND isnotnull(i_class#26)) AND (i_category#27 = Women)) AND (i_class#26 = maternity)) AND isnotnull(i_item_sk#25))

(30) Project [codegen id : 6]
Output [1]: [i_item_sk#25]
Input [3]: [i_item_sk#25, i_class#26, i_category#27]

(31) BroadcastExchange
Input [1]: [i_item_sk#25]
Arguments: HashedRelationBroadcastMode(List(cast(input[0, int, true] as bigint)),false), [id=#28]

(32) BroadcastHashJoin [codegen id : 7]
Left keys [1]: [item_sk#14]
Right keys [1]: [i_item_sk#25]
Join condition: None

(33) Project [codegen id : 7]
Output [1]: [customer_sk#13]
Input [3]: [customer_sk#13, item_sk#14, i_item_sk#25]

(34) Exchange
Input [1]: [customer_sk#13]
Arguments: hashpartitioning(customer_sk#13, 5), ENSURE_REQUIREMENTS, [id=#29]

(35) Sort [codegen id : 8]
Input [1]: [customer_sk#13]
Arguments: [customer_sk#13 ASC NULLS FIRST], false, 0

(36) Scan parquet default.customer
Output [2]: [c_customer_sk#30, c_current_addr_sk#31]
>>>>>>> 3ab19ea3
Batched: true
Location [not included in comparison]/{warehouse_dir}/customer]
PushedFilters: [IsNotNull(c_customer_sk), IsNotNull(c_current_addr_sk)]
ReadSchema: struct<c_customer_sk:int,c_current_addr_sk:int>

<<<<<<< HEAD
(49) ColumnarToRow [codegen id : 13]
Input [3]: [ss_sold_date_sk#32, ss_customer_sk#33, ss_ext_sales_price#34]

(50) Filter [codegen id : 13]
Input [3]: [ss_sold_date_sk#32, ss_customer_sk#33, ss_ext_sales_price#34]
Condition : (isnotnull(ss_customer_sk#33) AND isnotnull(ss_sold_date_sk#32))

(51) Scan parquet default.date_dim
Output [2]: [d_date_sk#20, d_month_seq#35]
Batched: true
Location [not included in comparison]/{warehouse_dir}/date_dim]
PushedFilters: [IsNotNull(d_month_seq), IsNotNull(d_date_sk)]
ReadSchema: struct<d_date_sk:int,d_month_seq:int>

(52) ColumnarToRow [codegen id : 12]
Input [2]: [d_date_sk#20, d_month_seq#35]

(53) Filter [codegen id : 12]
Input [2]: [d_date_sk#20, d_month_seq#35]
Condition : (((isnotnull(d_month_seq#35) AND (d_month_seq#35 >= Subquery scalar-subquery#36, [id=#37])) AND (d_month_seq#35 <= Subquery scalar-subquery#38, [id=#39])) AND isnotnull(d_date_sk#20))

(54) Project [codegen id : 12]
Output [1]: [d_date_sk#20]
Input [2]: [d_date_sk#20, d_month_seq#35]

(55) BroadcastExchange
Input [1]: [d_date_sk#20]
Arguments: HashedRelationBroadcastMode(List(cast(input[0, int, true] as bigint)),false), [id=#40]

(56) BroadcastHashJoin [codegen id : 13]
Left keys [1]: [ss_sold_date_sk#32]
Right keys [1]: [d_date_sk#20]
Join condition: None

(57) Project [codegen id : 13]
Output [2]: [ss_customer_sk#33, ss_ext_sales_price#34]
Input [4]: [ss_sold_date_sk#32, ss_customer_sk#33, ss_ext_sales_price#34, d_date_sk#20]

(58) Exchange
Input [2]: [ss_customer_sk#33, ss_ext_sales_price#34]
Arguments: hashpartitioning(ss_customer_sk#33, 5), true, [id=#41]

(59) Sort [codegen id : 14]
Input [2]: [ss_customer_sk#33, ss_ext_sales_price#34]
Arguments: [ss_customer_sk#33 ASC NULLS FIRST], false, 0

(60) SortMergeJoin [codegen id : 15]
Left keys [1]: [c_customer_sk#29]
Right keys [1]: [ss_customer_sk#33]
Join condition: None

(61) Project [codegen id : 15]
Output [2]: [c_customer_sk#29, ss_ext_sales_price#34]
Input [3]: [c_customer_sk#29, ss_customer_sk#33, ss_ext_sales_price#34]

(62) HashAggregate [codegen id : 15]
Input [2]: [c_customer_sk#29, ss_ext_sales_price#34]
Keys [1]: [c_customer_sk#29]
Functions [1]: [partial_sum(UnscaledValue(ss_ext_sales_price#34))]
Aggregate Attributes [1]: [sum#42]
Results [2]: [c_customer_sk#29, sum#43]

(63) HashAggregate [codegen id : 15]
Input [2]: [c_customer_sk#29, sum#43]
Keys [1]: [c_customer_sk#29]
Functions [1]: [sum(UnscaledValue(ss_ext_sales_price#34))]
Aggregate Attributes [1]: [sum(UnscaledValue(ss_ext_sales_price#34))#44]
Results [1]: [cast(CheckOverflow((promote_precision(MakeDecimal(sum(UnscaledValue(ss_ext_sales_price#34))#44,17,2)) / 50.00), DecimalType(21,6), true) as int) AS segment#45]

(64) HashAggregate [codegen id : 15]
Input [1]: [segment#45]
Keys [1]: [segment#45]
=======
(37) ColumnarToRow [codegen id : 9]
Input [2]: [c_customer_sk#30, c_current_addr_sk#31]

(38) Filter [codegen id : 9]
Input [2]: [c_customer_sk#30, c_current_addr_sk#31]
Condition : (isnotnull(c_customer_sk#30) AND isnotnull(c_current_addr_sk#31))

(39) Exchange
Input [2]: [c_customer_sk#30, c_current_addr_sk#31]
Arguments: hashpartitioning(c_customer_sk#30, 5), ENSURE_REQUIREMENTS, [id=#32]

(40) Sort [codegen id : 10]
Input [2]: [c_customer_sk#30, c_current_addr_sk#31]
Arguments: [c_customer_sk#30 ASC NULLS FIRST], false, 0

(41) SortMergeJoin
Left keys [1]: [customer_sk#13]
Right keys [1]: [c_customer_sk#30]
Join condition: None

(42) Project
Output [2]: [c_customer_sk#30, c_current_addr_sk#31]
Input [3]: [customer_sk#13, c_customer_sk#30, c_current_addr_sk#31]

(43) HashAggregate
Input [2]: [c_customer_sk#30, c_current_addr_sk#31]
Keys [2]: [c_customer_sk#30, c_current_addr_sk#31]
Functions: []
Aggregate Attributes: []
Results [2]: [c_customer_sk#30, c_current_addr_sk#31]

(44) HashAggregate
Input [2]: [c_customer_sk#30, c_current_addr_sk#31]
Keys [2]: [c_customer_sk#30, c_current_addr_sk#31]
Functions: []
Aggregate Attributes: []
Results [2]: [c_customer_sk#30, c_current_addr_sk#31]

(45) BroadcastHashJoin [codegen id : 11]
Left keys [1]: [ca_address_sk#1]
Right keys [1]: [c_current_addr_sk#31]
Join condition: None

(46) Project [codegen id : 11]
Output [1]: [c_customer_sk#30]
Input [3]: [ca_address_sk#1, c_customer_sk#30, c_current_addr_sk#31]

(47) Sort [codegen id : 11]
Input [1]: [c_customer_sk#30]
Arguments: [c_customer_sk#30 ASC NULLS FIRST], false, 0

(48) Scan parquet default.store_sales
Output [3]: [ss_customer_sk#33, ss_ext_sales_price#34, ss_sold_date_sk#35]
Batched: true
Location: InMemoryFileIndex []
PartitionFilters: [isnotnull(ss_sold_date_sk#35), dynamicpruningexpression(ss_sold_date_sk#35 IN dynamicpruning#36)]
PushedFilters: [IsNotNull(ss_customer_sk)]
ReadSchema: struct<ss_customer_sk:int,ss_ext_sales_price:decimal(7,2)>

(49) ColumnarToRow [codegen id : 13]
Input [3]: [ss_customer_sk#33, ss_ext_sales_price#34, ss_sold_date_sk#35]

(50) Filter [codegen id : 13]
Input [3]: [ss_customer_sk#33, ss_ext_sales_price#34, ss_sold_date_sk#35]
Condition : isnotnull(ss_customer_sk#33)

(51) Scan parquet default.date_dim
Output [2]: [d_date_sk#21, d_month_seq#37]
Batched: true
Location [not included in comparison]/{warehouse_dir}/date_dim]
PushedFilters: [IsNotNull(d_month_seq), IsNotNull(d_date_sk)]
ReadSchema: struct<d_date_sk:int,d_month_seq:int>

(52) ColumnarToRow [codegen id : 12]
Input [2]: [d_date_sk#21, d_month_seq#37]

(53) Filter [codegen id : 12]
Input [2]: [d_date_sk#21, d_month_seq#37]
Condition : (((isnotnull(d_month_seq#37) AND (d_month_seq#37 >= Subquery scalar-subquery#38, [id=#39])) AND (d_month_seq#37 <= Subquery scalar-subquery#40, [id=#41])) AND isnotnull(d_date_sk#21))

(54) Project [codegen id : 12]
Output [1]: [d_date_sk#21]
Input [2]: [d_date_sk#21, d_month_seq#37]

(55) BroadcastExchange
Input [1]: [d_date_sk#21]
Arguments: HashedRelationBroadcastMode(List(cast(input[0, int, true] as bigint)),false), [id=#42]

(56) BroadcastHashJoin [codegen id : 13]
Left keys [1]: [ss_sold_date_sk#35]
Right keys [1]: [d_date_sk#21]
Join condition: None

(57) Project [codegen id : 13]
Output [2]: [ss_customer_sk#33, ss_ext_sales_price#34]
Input [4]: [ss_customer_sk#33, ss_ext_sales_price#34, ss_sold_date_sk#35, d_date_sk#21]

(58) Exchange
Input [2]: [ss_customer_sk#33, ss_ext_sales_price#34]
Arguments: hashpartitioning(ss_customer_sk#33, 5), ENSURE_REQUIREMENTS, [id=#43]

(59) Sort [codegen id : 14]
Input [2]: [ss_customer_sk#33, ss_ext_sales_price#34]
Arguments: [ss_customer_sk#33 ASC NULLS FIRST], false, 0

(60) SortMergeJoin [codegen id : 15]
Left keys [1]: [c_customer_sk#30]
Right keys [1]: [ss_customer_sk#33]
Join condition: None

(61) Project [codegen id : 15]
Output [2]: [c_customer_sk#30, ss_ext_sales_price#34]
Input [3]: [c_customer_sk#30, ss_customer_sk#33, ss_ext_sales_price#34]

(62) HashAggregate [codegen id : 15]
Input [2]: [c_customer_sk#30, ss_ext_sales_price#34]
Keys [1]: [c_customer_sk#30]
Functions [1]: [partial_sum(UnscaledValue(ss_ext_sales_price#34))]
Aggregate Attributes [1]: [sum#44]
Results [2]: [c_customer_sk#30, sum#45]

(63) HashAggregate [codegen id : 15]
Input [2]: [c_customer_sk#30, sum#45]
Keys [1]: [c_customer_sk#30]
Functions [1]: [sum(UnscaledValue(ss_ext_sales_price#34))]
Aggregate Attributes [1]: [sum(UnscaledValue(ss_ext_sales_price#34))#46]
Results [1]: [cast(CheckOverflow((promote_precision(MakeDecimal(sum(UnscaledValue(ss_ext_sales_price#34))#46,17,2)) / 50.00), DecimalType(21,6), true) as int) AS segment#47]

(64) HashAggregate [codegen id : 15]
Input [1]: [segment#47]
Keys [1]: [segment#47]
>>>>>>> 3ab19ea3
Functions [1]: [partial_count(1)]
Aggregate Attributes [1]: [count#46]
Results [2]: [segment#45, count#47]

(65) Exchange
<<<<<<< HEAD
Input [2]: [segment#45, count#47]
Arguments: hashpartitioning(segment#45, 5), true, [id=#48]

(66) HashAggregate [codegen id : 16]
Input [2]: [segment#45, count#47]
Keys [1]: [segment#45]
=======
Input [2]: [segment#47, count#49]
Arguments: hashpartitioning(segment#47, 5), ENSURE_REQUIREMENTS, [id=#50]

(66) HashAggregate [codegen id : 16]
Input [2]: [segment#47, count#49]
Keys [1]: [segment#47]
>>>>>>> 3ab19ea3
Functions [1]: [count(1)]
Aggregate Attributes [1]: [count(1)#49]
Results [3]: [segment#45, count(1)#49 AS num_customers#50, (segment#45 * 50) AS segment_base#51]

(67) TakeOrderedAndProject
<<<<<<< HEAD
Input [3]: [segment#45, num_customers#50, segment_base#51]
Arguments: 100, [segment#45 ASC NULLS FIRST, num_customers#50 ASC NULLS FIRST], [segment#45, num_customers#50, segment_base#51]

===== Subqueries =====

Subquery:1 Hosting operator id = 53 Hosting Expression = Subquery scalar-subquery#36, [id=#37]
* HashAggregate (74)
+- Exchange (73)
   +- * HashAggregate (72)
      +- * Project (71)
         +- * Filter (70)
            +- * ColumnarToRow (69)
               +- Scan parquet default.date_dim (68)


(68) Scan parquet default.date_dim
Output [3]: [d_month_seq#35, d_year#21, d_moy#22]
=======
Input [3]: [segment#47, num_customers#52, segment_base#53]
Arguments: 100, [segment#47 ASC NULLS FIRST, num_customers#52 ASC NULLS FIRST], [segment#47, num_customers#52, segment_base#53]

===== Subqueries =====

Subquery:1 Hosting operator id = 11 Hosting Expression = cs_sold_date_sk#10 IN dynamicpruning#11
ReusedExchange (68)


(68) ReusedExchange [Reuses operator id: 24]
Output [1]: [d_date_sk#21]

Subquery:2 Hosting operator id = 15 Hosting Expression = ws_sold_date_sk#17 IN dynamicpruning#11

Subquery:3 Hosting operator id = 48 Hosting Expression = ss_sold_date_sk#35 IN dynamicpruning#36
ReusedExchange (69)


(69) ReusedExchange [Reuses operator id: 55]
Output [1]: [d_date_sk#21]

Subquery:4 Hosting operator id = 53 Hosting Expression = Subquery scalar-subquery#38, [id=#39]
* HashAggregate (76)
+- Exchange (75)
   +- * HashAggregate (74)
      +- * Project (73)
         +- * Filter (72)
            +- * ColumnarToRow (71)
               +- Scan parquet default.date_dim (70)


(70) Scan parquet default.date_dim
Output [3]: [d_month_seq#37, d_year#22, d_moy#23]
>>>>>>> 3ab19ea3
Batched: true
Location [not included in comparison]/{warehouse_dir}/date_dim]
PushedFilters: [IsNotNull(d_year), IsNotNull(d_moy), EqualTo(d_year,1998), EqualTo(d_moy,12)]
ReadSchema: struct<d_month_seq:int,d_year:int,d_moy:int>

<<<<<<< HEAD
(69) ColumnarToRow [codegen id : 1]
Input [3]: [d_month_seq#35, d_year#21, d_moy#22]

(70) Filter [codegen id : 1]
Input [3]: [d_month_seq#35, d_year#21, d_moy#22]
Condition : (((isnotnull(d_year#21) AND isnotnull(d_moy#22)) AND (d_year#21 = 1998)) AND (d_moy#22 = 12))

(71) Project [codegen id : 1]
Output [1]: [(d_month_seq#35 + 1) AS (d_month_seq + 1)#52]
Input [3]: [d_month_seq#35, d_year#21, d_moy#22]

(72) HashAggregate [codegen id : 1]
Input [1]: [(d_month_seq + 1)#52]
Keys [1]: [(d_month_seq + 1)#52]
=======
(71) ColumnarToRow [codegen id : 1]
Input [3]: [d_month_seq#37, d_year#22, d_moy#23]

(72) Filter [codegen id : 1]
Input [3]: [d_month_seq#37, d_year#22, d_moy#23]
Condition : (((isnotnull(d_year#22) AND isnotnull(d_moy#23)) AND (d_year#22 = 1998)) AND (d_moy#23 = 12))

(73) Project [codegen id : 1]
Output [1]: [(d_month_seq#37 + 1) AS (d_month_seq + 1)#54]
Input [3]: [d_month_seq#37, d_year#22, d_moy#23]

(74) HashAggregate [codegen id : 1]
Input [1]: [(d_month_seq + 1)#54]
Keys [1]: [(d_month_seq + 1)#54]
>>>>>>> 3ab19ea3
Functions: []
Aggregate Attributes: []
Results [1]: [(d_month_seq + 1)#52]

<<<<<<< HEAD
(73) Exchange
Input [1]: [(d_month_seq + 1)#52]
Arguments: hashpartitioning((d_month_seq + 1)#52, 5), true, [id=#53]

(74) HashAggregate [codegen id : 2]
Input [1]: [(d_month_seq + 1)#52]
Keys [1]: [(d_month_seq + 1)#52]
=======
(75) Exchange
Input [1]: [(d_month_seq + 1)#54]
Arguments: hashpartitioning((d_month_seq + 1)#54, 5), ENSURE_REQUIREMENTS, [id=#55]

(76) HashAggregate [codegen id : 2]
Input [1]: [(d_month_seq + 1)#54]
Keys [1]: [(d_month_seq + 1)#54]
>>>>>>> 3ab19ea3
Functions: []
Aggregate Attributes: []
Results [1]: [(d_month_seq + 1)#52]

<<<<<<< HEAD
Subquery:2 Hosting operator id = 53 Hosting Expression = Subquery scalar-subquery#38, [id=#39]
* HashAggregate (81)
+- Exchange (80)
   +- * HashAggregate (79)
      +- * Project (78)
         +- * Filter (77)
            +- * ColumnarToRow (76)
               +- Scan parquet default.date_dim (75)


(75) Scan parquet default.date_dim
Output [3]: [d_month_seq#35, d_year#21, d_moy#22]
=======
Subquery:5 Hosting operator id = 53 Hosting Expression = Subquery scalar-subquery#40, [id=#41]
* HashAggregate (83)
+- Exchange (82)
   +- * HashAggregate (81)
      +- * Project (80)
         +- * Filter (79)
            +- * ColumnarToRow (78)
               +- Scan parquet default.date_dim (77)


(77) Scan parquet default.date_dim
Output [3]: [d_month_seq#37, d_year#22, d_moy#23]
>>>>>>> 3ab19ea3
Batched: true
Location [not included in comparison]/{warehouse_dir}/date_dim]
PushedFilters: [IsNotNull(d_year), IsNotNull(d_moy), EqualTo(d_year,1998), EqualTo(d_moy,12)]
ReadSchema: struct<d_month_seq:int,d_year:int,d_moy:int>

<<<<<<< HEAD
(76) ColumnarToRow [codegen id : 1]
Input [3]: [d_month_seq#35, d_year#21, d_moy#22]

(77) Filter [codegen id : 1]
Input [3]: [d_month_seq#35, d_year#21, d_moy#22]
Condition : (((isnotnull(d_year#21) AND isnotnull(d_moy#22)) AND (d_year#21 = 1998)) AND (d_moy#22 = 12))

(78) Project [codegen id : 1]
Output [1]: [(d_month_seq#35 + 3) AS (d_month_seq + 3)#54]
Input [3]: [d_month_seq#35, d_year#21, d_moy#22]

(79) HashAggregate [codegen id : 1]
Input [1]: [(d_month_seq + 3)#54]
Keys [1]: [(d_month_seq + 3)#54]
=======
(78) ColumnarToRow [codegen id : 1]
Input [3]: [d_month_seq#37, d_year#22, d_moy#23]

(79) Filter [codegen id : 1]
Input [3]: [d_month_seq#37, d_year#22, d_moy#23]
Condition : (((isnotnull(d_year#22) AND isnotnull(d_moy#23)) AND (d_year#22 = 1998)) AND (d_moy#23 = 12))

(80) Project [codegen id : 1]
Output [1]: [(d_month_seq#37 + 3) AS (d_month_seq + 3)#56]
Input [3]: [d_month_seq#37, d_year#22, d_moy#23]

(81) HashAggregate [codegen id : 1]
Input [1]: [(d_month_seq + 3)#56]
Keys [1]: [(d_month_seq + 3)#56]
>>>>>>> 3ab19ea3
Functions: []
Aggregate Attributes: []
Results [1]: [(d_month_seq + 3)#54]

<<<<<<< HEAD
(80) Exchange
Input [1]: [(d_month_seq + 3)#54]
Arguments: hashpartitioning((d_month_seq + 3)#54, 5), true, [id=#55]

(81) HashAggregate [codegen id : 2]
Input [1]: [(d_month_seq + 3)#54]
Keys [1]: [(d_month_seq + 3)#54]
=======
(82) Exchange
Input [1]: [(d_month_seq + 3)#56]
Arguments: hashpartitioning((d_month_seq + 3)#56, 5), ENSURE_REQUIREMENTS, [id=#57]

(83) HashAggregate [codegen id : 2]
Input [1]: [(d_month_seq + 3)#56]
Keys [1]: [(d_month_seq + 3)#56]
>>>>>>> 3ab19ea3
Functions: []
Aggregate Attributes: []
Results [1]: [(d_month_seq + 3)#54]

<|MERGE_RESOLUTION|>--- conflicted
+++ resolved
@@ -70,7 +70,6 @@
 
 (1) Scan parquet default.customer_address
 Output [3]: [ca_address_sk#1, ca_county#2, ca_state#3]
-<<<<<<< HEAD
 Batched: true
 Location [not included in comparison]/{warehouse_dir}/customer_address]
 PushedFilters: [IsNotNull(ca_address_sk), IsNotNull(ca_county), IsNotNull(ca_state)]
@@ -97,119 +96,6 @@
 Input [2]: [s_county#4, s_state#5]
 Condition : (isnotnull(s_county#4) AND isnotnull(s_state#5))
 
-(7) BroadcastExchange
-Input [2]: [s_county#4, s_state#5]
-Arguments: HashedRelationBroadcastMode(List(input[0, string, false], input[1, string, false]),false), [id=#6]
-
-(8) BroadcastHashJoin [codegen id : 2]
-Left keys [2]: [ca_county#2, ca_state#3]
-Right keys [2]: [s_county#4, s_state#5]
-Join condition: None
-
-(9) Project [codegen id : 2]
-Output [1]: [ca_address_sk#1]
-Input [5]: [ca_address_sk#1, ca_county#2, ca_state#3, s_county#4, s_state#5]
-
-(10) BroadcastExchange
-Input [1]: [ca_address_sk#1]
-Arguments: HashedRelationBroadcastMode(List(cast(input[0, int, true] as bigint)),false), [id=#7]
-
-(11) Scan parquet default.catalog_sales
-Output [3]: [cs_sold_date_sk#8, cs_bill_customer_sk#9, cs_item_sk#10]
-Batched: true
-Location [not included in comparison]/{warehouse_dir}/catalog_sales]
-PushedFilters: [IsNotNull(cs_item_sk), IsNotNull(cs_sold_date_sk), IsNotNull(cs_bill_customer_sk)]
-ReadSchema: struct<cs_sold_date_sk:int,cs_bill_customer_sk:int,cs_item_sk:int>
-
-(12) ColumnarToRow [codegen id : 3]
-Input [3]: [cs_sold_date_sk#8, cs_bill_customer_sk#9, cs_item_sk#10]
-
-(13) Filter [codegen id : 3]
-Input [3]: [cs_sold_date_sk#8, cs_bill_customer_sk#9, cs_item_sk#10]
-Condition : ((isnotnull(cs_item_sk#10) AND isnotnull(cs_sold_date_sk#8)) AND isnotnull(cs_bill_customer_sk#9))
-
-(14) Project [codegen id : 3]
-Output [3]: [cs_sold_date_sk#8 AS sold_date_sk#11, cs_bill_customer_sk#9 AS customer_sk#12, cs_item_sk#10 AS item_sk#13]
-Input [3]: [cs_sold_date_sk#8, cs_bill_customer_sk#9, cs_item_sk#10]
-
-(15) Scan parquet default.web_sales
-Output [3]: [ws_sold_date_sk#14, ws_item_sk#15, ws_bill_customer_sk#16]
-=======
-Batched: true
-Location [not included in comparison]/{warehouse_dir}/customer_address]
-PushedFilters: [IsNotNull(ca_address_sk), IsNotNull(ca_county), IsNotNull(ca_state)]
-ReadSchema: struct<ca_address_sk:int,ca_county:string,ca_state:string>
-
-(2) ColumnarToRow [codegen id : 2]
-Input [3]: [ca_address_sk#1, ca_county#2, ca_state#3]
-
-(3) Filter [codegen id : 2]
-Input [3]: [ca_address_sk#1, ca_county#2, ca_state#3]
-Condition : ((isnotnull(ca_address_sk#1) AND isnotnull(ca_county#2)) AND isnotnull(ca_state#3))
-
-(4) Scan parquet default.store
-Output [2]: [s_county#4, s_state#5]
->>>>>>> 3ab19ea3
-Batched: true
-Location [not included in comparison]/{warehouse_dir}/store]
-PushedFilters: [IsNotNull(s_county), IsNotNull(s_state)]
-ReadSchema: struct<s_county:string,s_state:string>
-
-(5) ColumnarToRow [codegen id : 1]
-Input [2]: [s_county#4, s_state#5]
-
-(6) Filter [codegen id : 1]
-Input [2]: [s_county#4, s_state#5]
-Condition : (isnotnull(s_county#4) AND isnotnull(s_state#5))
-
-<<<<<<< HEAD
-(16) ColumnarToRow [codegen id : 4]
-Input [3]: [ws_sold_date_sk#14, ws_item_sk#15, ws_bill_customer_sk#16]
-
-(17) Filter [codegen id : 4]
-Input [3]: [ws_sold_date_sk#14, ws_item_sk#15, ws_bill_customer_sk#16]
-Condition : ((isnotnull(ws_item_sk#15) AND isnotnull(ws_sold_date_sk#14)) AND isnotnull(ws_bill_customer_sk#16))
-
-(18) Project [codegen id : 4]
-Output [3]: [ws_sold_date_sk#14 AS sold_date_sk#17, ws_bill_customer_sk#16 AS customer_sk#18, ws_item_sk#15 AS item_sk#19]
-Input [3]: [ws_sold_date_sk#14, ws_item_sk#15, ws_bill_customer_sk#16]
-
-(19) Union
-
-(20) Scan parquet default.date_dim
-Output [3]: [d_date_sk#20, d_year#21, d_moy#22]
-Batched: true
-Location [not included in comparison]/{warehouse_dir}/date_dim]
-PushedFilters: [IsNotNull(d_moy), IsNotNull(d_year), EqualTo(d_moy,12), EqualTo(d_year,1998), IsNotNull(d_date_sk)]
-ReadSchema: struct<d_date_sk:int,d_year:int,d_moy:int>
-
-(21) ColumnarToRow [codegen id : 5]
-Input [3]: [d_date_sk#20, d_year#21, d_moy#22]
-
-(22) Filter [codegen id : 5]
-Input [3]: [d_date_sk#20, d_year#21, d_moy#22]
-Condition : ((((isnotnull(d_moy#22) AND isnotnull(d_year#21)) AND (d_moy#22 = 12)) AND (d_year#21 = 1998)) AND isnotnull(d_date_sk#20))
-
-(23) Project [codegen id : 5]
-Output [1]: [d_date_sk#20]
-Input [3]: [d_date_sk#20, d_year#21, d_moy#22]
-
-(24) BroadcastExchange
-Input [1]: [d_date_sk#20]
-Arguments: HashedRelationBroadcastMode(List(cast(input[0, int, true] as bigint)),false), [id=#23]
-
-(25) BroadcastHashJoin [codegen id : 7]
-Left keys [1]: [sold_date_sk#11]
-Right keys [1]: [d_date_sk#20]
-Join condition: None
-
-(26) Project [codegen id : 7]
-Output [2]: [customer_sk#12, item_sk#13]
-Input [4]: [sold_date_sk#11, customer_sk#12, item_sk#13, d_date_sk#20]
-
-(27) Scan parquet default.item
-Output [3]: [i_item_sk#24, i_class#25, i_category#26]
-=======
 (7) BroadcastExchange
 Input [2]: [s_county#4, s_state#5]
 Arguments: HashedRelationBroadcastMode(List(input[0, string, false], input[1, string, false]),false), [id=#6]
@@ -269,48 +155,11 @@
 
 (20) Scan parquet default.date_dim
 Output [3]: [d_date_sk#21, d_year#22, d_moy#23]
->>>>>>> 3ab19ea3
-Batched: true
-Location [not included in comparison]/{warehouse_dir}/item]
-PushedFilters: [IsNotNull(i_category), IsNotNull(i_class), EqualTo(i_category,Women), EqualTo(i_class,maternity), IsNotNull(i_item_sk)]
-ReadSchema: struct<i_item_sk:int,i_class:string,i_category:string>
-
-<<<<<<< HEAD
-(28) ColumnarToRow [codegen id : 6]
-Input [3]: [i_item_sk#24, i_class#25, i_category#26]
-
-(29) Filter [codegen id : 6]
-Input [3]: [i_item_sk#24, i_class#25, i_category#26]
-Condition : ((((isnotnull(i_category#26) AND isnotnull(i_class#25)) AND (i_category#26 = Women)) AND (i_class#25 = maternity)) AND isnotnull(i_item_sk#24))
-
-(30) Project [codegen id : 6]
-Output [1]: [i_item_sk#24]
-Input [3]: [i_item_sk#24, i_class#25, i_category#26]
-
-(31) BroadcastExchange
-Input [1]: [i_item_sk#24]
-Arguments: HashedRelationBroadcastMode(List(cast(input[0, int, true] as bigint)),false), [id=#27]
-
-(32) BroadcastHashJoin [codegen id : 7]
-Left keys [1]: [item_sk#13]
-Right keys [1]: [i_item_sk#24]
-Join condition: None
-
-(33) Project [codegen id : 7]
-Output [1]: [customer_sk#12]
-Input [3]: [customer_sk#12, item_sk#13, i_item_sk#24]
-
-(34) Exchange
-Input [1]: [customer_sk#12]
-Arguments: hashpartitioning(customer_sk#12, 5), true, [id=#28]
-
-(35) Sort [codegen id : 8]
-Input [1]: [customer_sk#12]
-Arguments: [customer_sk#12 ASC NULLS FIRST], false, 0
-
-(36) Scan parquet default.customer
-Output [2]: [c_customer_sk#29, c_current_addr_sk#30]
-=======
+Batched: true
+Location [not included in comparison]/{warehouse_dir}/date_dim]
+PushedFilters: [IsNotNull(d_moy), IsNotNull(d_year), EqualTo(d_moy,12), EqualTo(d_year,1998), IsNotNull(d_date_sk)]
+ReadSchema: struct<d_date_sk:int,d_year:int,d_moy:int>
+
 (21) ColumnarToRow [codegen id : 5]
 Input [3]: [d_date_sk#21, d_year#22, d_moy#23]
 
@@ -337,73 +186,17 @@
 
 (27) Scan parquet default.item
 Output [3]: [i_item_sk#25, i_class#26, i_category#27]
->>>>>>> 3ab19ea3
 Batched: true
 Location [not included in comparison]/{warehouse_dir}/item]
-PushedFilters: [IsNotNull(i_category), IsNotNull(i_class), EqualTo(i_category,Women), EqualTo(i_class,maternity), IsNotNull(i_item_sk)]
+PushedFilters: [IsNotNull(i_category), IsNotNull(i_class), EqualTo(i_category,Women                                             ), EqualTo(i_class,maternity                                         ), IsNotNull(i_item_sk)]
 ReadSchema: struct<i_item_sk:int,i_class:string,i_category:string>
 
-<<<<<<< HEAD
-(37) ColumnarToRow [codegen id : 9]
-Input [2]: [c_customer_sk#29, c_current_addr_sk#30]
-
-(38) Filter [codegen id : 9]
-Input [2]: [c_customer_sk#29, c_current_addr_sk#30]
-Condition : (isnotnull(c_customer_sk#29) AND isnotnull(c_current_addr_sk#30))
-
-(39) Exchange
-Input [2]: [c_customer_sk#29, c_current_addr_sk#30]
-Arguments: hashpartitioning(c_customer_sk#29, 5), true, [id=#31]
-
-(40) Sort [codegen id : 10]
-Input [2]: [c_customer_sk#29, c_current_addr_sk#30]
-Arguments: [c_customer_sk#29 ASC NULLS FIRST], false, 0
-
-(41) SortMergeJoin
-Left keys [1]: [customer_sk#12]
-Right keys [1]: [c_customer_sk#29]
-Join condition: None
-
-(42) Project
-Output [2]: [c_customer_sk#29, c_current_addr_sk#30]
-Input [3]: [customer_sk#12, c_customer_sk#29, c_current_addr_sk#30]
-
-(43) HashAggregate
-Input [2]: [c_customer_sk#29, c_current_addr_sk#30]
-Keys [2]: [c_customer_sk#29, c_current_addr_sk#30]
-Functions: []
-Aggregate Attributes: []
-Results [2]: [c_customer_sk#29, c_current_addr_sk#30]
-
-(44) HashAggregate
-Input [2]: [c_customer_sk#29, c_current_addr_sk#30]
-Keys [2]: [c_customer_sk#29, c_current_addr_sk#30]
-Functions: []
-Aggregate Attributes: []
-Results [2]: [c_customer_sk#29, c_current_addr_sk#30]
-
-(45) BroadcastHashJoin [codegen id : 11]
-Left keys [1]: [ca_address_sk#1]
-Right keys [1]: [c_current_addr_sk#30]
-Join condition: None
-
-(46) Project [codegen id : 11]
-Output [1]: [c_customer_sk#29]
-Input [3]: [ca_address_sk#1, c_customer_sk#29, c_current_addr_sk#30]
-
-(47) Sort [codegen id : 11]
-Input [1]: [c_customer_sk#29]
-Arguments: [c_customer_sk#29 ASC NULLS FIRST], false, 0
-
-(48) Scan parquet default.store_sales
-Output [3]: [ss_sold_date_sk#32, ss_customer_sk#33, ss_ext_sales_price#34]
-=======
 (28) ColumnarToRow [codegen id : 6]
 Input [3]: [i_item_sk#25, i_class#26, i_category#27]
 
 (29) Filter [codegen id : 6]
 Input [3]: [i_item_sk#25, i_class#26, i_category#27]
-Condition : ((((isnotnull(i_category#27) AND isnotnull(i_class#26)) AND (i_category#27 = Women)) AND (i_class#26 = maternity)) AND isnotnull(i_item_sk#25))
+Condition : ((((isnotnull(i_category#27) AND isnotnull(i_class#26)) AND (i_category#27 = Women                                             )) AND (i_class#26 = maternity                                         )) AND isnotnull(i_item_sk#25))
 
 (30) Project [codegen id : 6]
 Output [1]: [i_item_sk#25]
@@ -432,86 +225,11 @@
 
 (36) Scan parquet default.customer
 Output [2]: [c_customer_sk#30, c_current_addr_sk#31]
->>>>>>> 3ab19ea3
 Batched: true
 Location [not included in comparison]/{warehouse_dir}/customer]
 PushedFilters: [IsNotNull(c_customer_sk), IsNotNull(c_current_addr_sk)]
 ReadSchema: struct<c_customer_sk:int,c_current_addr_sk:int>
 
-<<<<<<< HEAD
-(49) ColumnarToRow [codegen id : 13]
-Input [3]: [ss_sold_date_sk#32, ss_customer_sk#33, ss_ext_sales_price#34]
-
-(50) Filter [codegen id : 13]
-Input [3]: [ss_sold_date_sk#32, ss_customer_sk#33, ss_ext_sales_price#34]
-Condition : (isnotnull(ss_customer_sk#33) AND isnotnull(ss_sold_date_sk#32))
-
-(51) Scan parquet default.date_dim
-Output [2]: [d_date_sk#20, d_month_seq#35]
-Batched: true
-Location [not included in comparison]/{warehouse_dir}/date_dim]
-PushedFilters: [IsNotNull(d_month_seq), IsNotNull(d_date_sk)]
-ReadSchema: struct<d_date_sk:int,d_month_seq:int>
-
-(52) ColumnarToRow [codegen id : 12]
-Input [2]: [d_date_sk#20, d_month_seq#35]
-
-(53) Filter [codegen id : 12]
-Input [2]: [d_date_sk#20, d_month_seq#35]
-Condition : (((isnotnull(d_month_seq#35) AND (d_month_seq#35 >= Subquery scalar-subquery#36, [id=#37])) AND (d_month_seq#35 <= Subquery scalar-subquery#38, [id=#39])) AND isnotnull(d_date_sk#20))
-
-(54) Project [codegen id : 12]
-Output [1]: [d_date_sk#20]
-Input [2]: [d_date_sk#20, d_month_seq#35]
-
-(55) BroadcastExchange
-Input [1]: [d_date_sk#20]
-Arguments: HashedRelationBroadcastMode(List(cast(input[0, int, true] as bigint)),false), [id=#40]
-
-(56) BroadcastHashJoin [codegen id : 13]
-Left keys [1]: [ss_sold_date_sk#32]
-Right keys [1]: [d_date_sk#20]
-Join condition: None
-
-(57) Project [codegen id : 13]
-Output [2]: [ss_customer_sk#33, ss_ext_sales_price#34]
-Input [4]: [ss_sold_date_sk#32, ss_customer_sk#33, ss_ext_sales_price#34, d_date_sk#20]
-
-(58) Exchange
-Input [2]: [ss_customer_sk#33, ss_ext_sales_price#34]
-Arguments: hashpartitioning(ss_customer_sk#33, 5), true, [id=#41]
-
-(59) Sort [codegen id : 14]
-Input [2]: [ss_customer_sk#33, ss_ext_sales_price#34]
-Arguments: [ss_customer_sk#33 ASC NULLS FIRST], false, 0
-
-(60) SortMergeJoin [codegen id : 15]
-Left keys [1]: [c_customer_sk#29]
-Right keys [1]: [ss_customer_sk#33]
-Join condition: None
-
-(61) Project [codegen id : 15]
-Output [2]: [c_customer_sk#29, ss_ext_sales_price#34]
-Input [3]: [c_customer_sk#29, ss_customer_sk#33, ss_ext_sales_price#34]
-
-(62) HashAggregate [codegen id : 15]
-Input [2]: [c_customer_sk#29, ss_ext_sales_price#34]
-Keys [1]: [c_customer_sk#29]
-Functions [1]: [partial_sum(UnscaledValue(ss_ext_sales_price#34))]
-Aggregate Attributes [1]: [sum#42]
-Results [2]: [c_customer_sk#29, sum#43]
-
-(63) HashAggregate [codegen id : 15]
-Input [2]: [c_customer_sk#29, sum#43]
-Keys [1]: [c_customer_sk#29]
-Functions [1]: [sum(UnscaledValue(ss_ext_sales_price#34))]
-Aggregate Attributes [1]: [sum(UnscaledValue(ss_ext_sales_price#34))#44]
-Results [1]: [cast(CheckOverflow((promote_precision(MakeDecimal(sum(UnscaledValue(ss_ext_sales_price#34))#44,17,2)) / 50.00), DecimalType(21,6), true) as int) AS segment#45]
-
-(64) HashAggregate [codegen id : 15]
-Input [1]: [segment#45]
-Keys [1]: [segment#45]
-=======
 (37) ColumnarToRow [codegen id : 9]
 Input [2]: [c_customer_sk#30, c_current_addr_sk#31]
 
@@ -643,51 +361,22 @@
 (64) HashAggregate [codegen id : 15]
 Input [1]: [segment#47]
 Keys [1]: [segment#47]
->>>>>>> 3ab19ea3
 Functions [1]: [partial_count(1)]
-Aggregate Attributes [1]: [count#46]
-Results [2]: [segment#45, count#47]
+Aggregate Attributes [1]: [count#48]
+Results [2]: [segment#47, count#49]
 
 (65) Exchange
-<<<<<<< HEAD
-Input [2]: [segment#45, count#47]
-Arguments: hashpartitioning(segment#45, 5), true, [id=#48]
-
-(66) HashAggregate [codegen id : 16]
-Input [2]: [segment#45, count#47]
-Keys [1]: [segment#45]
-=======
 Input [2]: [segment#47, count#49]
 Arguments: hashpartitioning(segment#47, 5), ENSURE_REQUIREMENTS, [id=#50]
 
 (66) HashAggregate [codegen id : 16]
 Input [2]: [segment#47, count#49]
 Keys [1]: [segment#47]
->>>>>>> 3ab19ea3
 Functions [1]: [count(1)]
-Aggregate Attributes [1]: [count(1)#49]
-Results [3]: [segment#45, count(1)#49 AS num_customers#50, (segment#45 * 50) AS segment_base#51]
+Aggregate Attributes [1]: [count(1)#51]
+Results [3]: [segment#47, count(1)#51 AS num_customers#52, (segment#47 * 50) AS segment_base#53]
 
 (67) TakeOrderedAndProject
-<<<<<<< HEAD
-Input [3]: [segment#45, num_customers#50, segment_base#51]
-Arguments: 100, [segment#45 ASC NULLS FIRST, num_customers#50 ASC NULLS FIRST], [segment#45, num_customers#50, segment_base#51]
-
-===== Subqueries =====
-
-Subquery:1 Hosting operator id = 53 Hosting Expression = Subquery scalar-subquery#36, [id=#37]
-* HashAggregate (74)
-+- Exchange (73)
-   +- * HashAggregate (72)
-      +- * Project (71)
-         +- * Filter (70)
-            +- * ColumnarToRow (69)
-               +- Scan parquet default.date_dim (68)
-
-
-(68) Scan parquet default.date_dim
-Output [3]: [d_month_seq#35, d_year#21, d_moy#22]
-=======
 Input [3]: [segment#47, num_customers#52, segment_base#53]
 Arguments: 100, [segment#47 ASC NULLS FIRST, num_customers#52 ASC NULLS FIRST], [segment#47, num_customers#52, segment_base#53]
 
@@ -721,28 +410,11 @@
 
 (70) Scan parquet default.date_dim
 Output [3]: [d_month_seq#37, d_year#22, d_moy#23]
->>>>>>> 3ab19ea3
 Batched: true
 Location [not included in comparison]/{warehouse_dir}/date_dim]
 PushedFilters: [IsNotNull(d_year), IsNotNull(d_moy), EqualTo(d_year,1998), EqualTo(d_moy,12)]
 ReadSchema: struct<d_month_seq:int,d_year:int,d_moy:int>
 
-<<<<<<< HEAD
-(69) ColumnarToRow [codegen id : 1]
-Input [3]: [d_month_seq#35, d_year#21, d_moy#22]
-
-(70) Filter [codegen id : 1]
-Input [3]: [d_month_seq#35, d_year#21, d_moy#22]
-Condition : (((isnotnull(d_year#21) AND isnotnull(d_moy#22)) AND (d_year#21 = 1998)) AND (d_moy#22 = 12))
-
-(71) Project [codegen id : 1]
-Output [1]: [(d_month_seq#35 + 1) AS (d_month_seq + 1)#52]
-Input [3]: [d_month_seq#35, d_year#21, d_moy#22]
-
-(72) HashAggregate [codegen id : 1]
-Input [1]: [(d_month_seq + 1)#52]
-Keys [1]: [(d_month_seq + 1)#52]
-=======
 (71) ColumnarToRow [codegen id : 1]
 Input [3]: [d_month_seq#37, d_year#22, d_moy#23]
 
@@ -757,20 +429,10 @@
 (74) HashAggregate [codegen id : 1]
 Input [1]: [(d_month_seq + 1)#54]
 Keys [1]: [(d_month_seq + 1)#54]
->>>>>>> 3ab19ea3
-Functions: []
-Aggregate Attributes: []
-Results [1]: [(d_month_seq + 1)#52]
-
-<<<<<<< HEAD
-(73) Exchange
-Input [1]: [(d_month_seq + 1)#52]
-Arguments: hashpartitioning((d_month_seq + 1)#52, 5), true, [id=#53]
-
-(74) HashAggregate [codegen id : 2]
-Input [1]: [(d_month_seq + 1)#52]
-Keys [1]: [(d_month_seq + 1)#52]
-=======
+Functions: []
+Aggregate Attributes: []
+Results [1]: [(d_month_seq + 1)#54]
+
 (75) Exchange
 Input [1]: [(d_month_seq + 1)#54]
 Arguments: hashpartitioning((d_month_seq + 1)#54, 5), ENSURE_REQUIREMENTS, [id=#55]
@@ -778,25 +440,10 @@
 (76) HashAggregate [codegen id : 2]
 Input [1]: [(d_month_seq + 1)#54]
 Keys [1]: [(d_month_seq + 1)#54]
->>>>>>> 3ab19ea3
-Functions: []
-Aggregate Attributes: []
-Results [1]: [(d_month_seq + 1)#52]
-
-<<<<<<< HEAD
-Subquery:2 Hosting operator id = 53 Hosting Expression = Subquery scalar-subquery#38, [id=#39]
-* HashAggregate (81)
-+- Exchange (80)
-   +- * HashAggregate (79)
-      +- * Project (78)
-         +- * Filter (77)
-            +- * ColumnarToRow (76)
-               +- Scan parquet default.date_dim (75)
-
-
-(75) Scan parquet default.date_dim
-Output [3]: [d_month_seq#35, d_year#21, d_moy#22]
-=======
+Functions: []
+Aggregate Attributes: []
+Results [1]: [(d_month_seq + 1)#54]
+
 Subquery:5 Hosting operator id = 53 Hosting Expression = Subquery scalar-subquery#40, [id=#41]
 * HashAggregate (83)
 +- Exchange (82)
@@ -809,28 +456,11 @@
 
 (77) Scan parquet default.date_dim
 Output [3]: [d_month_seq#37, d_year#22, d_moy#23]
->>>>>>> 3ab19ea3
 Batched: true
 Location [not included in comparison]/{warehouse_dir}/date_dim]
 PushedFilters: [IsNotNull(d_year), IsNotNull(d_moy), EqualTo(d_year,1998), EqualTo(d_moy,12)]
 ReadSchema: struct<d_month_seq:int,d_year:int,d_moy:int>
 
-<<<<<<< HEAD
-(76) ColumnarToRow [codegen id : 1]
-Input [3]: [d_month_seq#35, d_year#21, d_moy#22]
-
-(77) Filter [codegen id : 1]
-Input [3]: [d_month_seq#35, d_year#21, d_moy#22]
-Condition : (((isnotnull(d_year#21) AND isnotnull(d_moy#22)) AND (d_year#21 = 1998)) AND (d_moy#22 = 12))
-
-(78) Project [codegen id : 1]
-Output [1]: [(d_month_seq#35 + 3) AS (d_month_seq + 3)#54]
-Input [3]: [d_month_seq#35, d_year#21, d_moy#22]
-
-(79) HashAggregate [codegen id : 1]
-Input [1]: [(d_month_seq + 3)#54]
-Keys [1]: [(d_month_seq + 3)#54]
-=======
 (78) ColumnarToRow [codegen id : 1]
 Input [3]: [d_month_seq#37, d_year#22, d_moy#23]
 
@@ -845,20 +475,10 @@
 (81) HashAggregate [codegen id : 1]
 Input [1]: [(d_month_seq + 3)#56]
 Keys [1]: [(d_month_seq + 3)#56]
->>>>>>> 3ab19ea3
-Functions: []
-Aggregate Attributes: []
-Results [1]: [(d_month_seq + 3)#54]
-
-<<<<<<< HEAD
-(80) Exchange
-Input [1]: [(d_month_seq + 3)#54]
-Arguments: hashpartitioning((d_month_seq + 3)#54, 5), true, [id=#55]
-
-(81) HashAggregate [codegen id : 2]
-Input [1]: [(d_month_seq + 3)#54]
-Keys [1]: [(d_month_seq + 3)#54]
-=======
+Functions: []
+Aggregate Attributes: []
+Results [1]: [(d_month_seq + 3)#56]
+
 (82) Exchange
 Input [1]: [(d_month_seq + 3)#56]
 Arguments: hashpartitioning((d_month_seq + 3)#56, 5), ENSURE_REQUIREMENTS, [id=#57]
@@ -866,8 +486,7 @@
 (83) HashAggregate [codegen id : 2]
 Input [1]: [(d_month_seq + 3)#56]
 Keys [1]: [(d_month_seq + 3)#56]
->>>>>>> 3ab19ea3
-Functions: []
-Aggregate Attributes: []
-Results [1]: [(d_month_seq + 3)#54]
-
+Functions: []
+Aggregate Attributes: []
+Results [1]: [(d_month_seq + 3)#56]
+
