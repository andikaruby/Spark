--- conflicted
+++ resolved
@@ -5,77 +5,6 @@
         WholeStageCodegen (12)
           HashAggregate [count,count]
             HashAggregate [c_last_name,c_first_name,d_date]
-<<<<<<< HEAD
-              InputAdapter
-                Exchange [c_last_name,c_first_name,d_date] #2
-                  WholeStageCodegen (11)
-                    HashAggregate [c_last_name,c_first_name,d_date]
-                      BroadcastHashJoin [c_last_name,c_first_name,d_date,c_last_name,c_first_name,d_date]
-                        BroadcastHashJoin [c_last_name,c_first_name,d_date,c_last_name,c_first_name,d_date]
-                          Project [d_date,c_first_name,c_last_name]
-                            BroadcastHashJoin [ss_customer_sk,c_customer_sk]
-                              Project [ss_customer_sk,d_date]
-                                BroadcastHashJoin [ss_sold_date_sk,d_date_sk]
-                                  Filter [ss_sold_date_sk,ss_customer_sk]
-                                    ColumnarToRow
-                                      InputAdapter
-                                        Scan parquet default.store_sales [ss_sold_date_sk,ss_customer_sk]
-                                  InputAdapter
-                                    BroadcastExchange #3
-                                      WholeStageCodegen (1)
-                                        Project [d_date_sk,d_date]
-                                          Filter [d_month_seq,d_date_sk]
-                                            ColumnarToRow
-                                              InputAdapter
-                                                Scan parquet default.date_dim [d_date_sk,d_date,d_month_seq]
-                              InputAdapter
-                                BroadcastExchange #4
-                                  WholeStageCodegen (2)
-                                    Filter [c_customer_sk]
-                                      ColumnarToRow
-                                        InputAdapter
-                                          Scan parquet default.customer [c_customer_sk,c_first_name,c_last_name]
-                          InputAdapter
-                            BroadcastExchange #5
-                              WholeStageCodegen (6)
-                                HashAggregate [c_last_name,c_first_name,d_date]
-                                  InputAdapter
-                                    Exchange [c_last_name,c_first_name,d_date] #6
-                                      WholeStageCodegen (5)
-                                        HashAggregate [c_last_name,c_first_name,d_date]
-                                          Project [c_last_name,c_first_name,d_date]
-                                            BroadcastHashJoin [cs_bill_customer_sk,c_customer_sk]
-                                              Project [cs_bill_customer_sk,d_date]
-                                                BroadcastHashJoin [cs_sold_date_sk,d_date_sk]
-                                                  Filter [cs_sold_date_sk,cs_bill_customer_sk]
-                                                    ColumnarToRow
-                                                      InputAdapter
-                                                        Scan parquet default.catalog_sales [cs_sold_date_sk,cs_bill_customer_sk]
-                                                  InputAdapter
-                                                    ReusedExchange [d_date_sk,d_date] #3
-                                              InputAdapter
-                                                ReusedExchange [c_customer_sk,c_first_name,c_last_name] #4
-                        InputAdapter
-                          BroadcastExchange #7
-                            WholeStageCodegen (10)
-                              HashAggregate [c_last_name,c_first_name,d_date]
-                                InputAdapter
-                                  Exchange [c_last_name,c_first_name,d_date] #8
-                                    WholeStageCodegen (9)
-                                      HashAggregate [c_last_name,c_first_name,d_date]
-                                        Project [c_last_name,c_first_name,d_date]
-                                          BroadcastHashJoin [ws_bill_customer_sk,c_customer_sk]
-                                            Project [ws_bill_customer_sk,d_date]
-                                              BroadcastHashJoin [ws_sold_date_sk,d_date_sk]
-                                                Filter [ws_sold_date_sk,ws_bill_customer_sk]
-                                                  ColumnarToRow
-                                                    InputAdapter
-                                                      Scan parquet default.web_sales [ws_sold_date_sk,ws_bill_customer_sk]
-                                                InputAdapter
-                                                  ReusedExchange [d_date_sk,d_date] #3
-                                            InputAdapter
-                                              ReusedExchange [c_customer_sk,c_first_name,c_last_name] #4
-=======
               HashAggregate [c_last_name,c_first_name,d_date]
                 BroadcastHashJoin [c_last_name,c_first_name,d_date,c_last_name,c_first_name,d_date]
                   HashAggregate [c_last_name,c_first_name,d_date]
@@ -152,5 +81,4 @@
                                           InputAdapter
                                             ReusedExchange [d_date_sk,d_date] #3
                                       InputAdapter
-                                        ReusedExchange [c_customer_sk,c_first_name,c_last_name] #4
->>>>>>> ac8307d7
+                                        ReusedExchange [c_customer_sk,c_first_name,c_last_name] #4