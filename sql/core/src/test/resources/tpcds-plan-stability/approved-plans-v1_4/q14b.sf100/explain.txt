== Physical Plan ==
<<<<<<< HEAD
TakeOrderedAndProject (90)
+- * BroadcastHashJoin Inner BuildRight (89)
   :- * Filter (72)
   :  +- * HashAggregate (71)
   :     +- Exchange (70)
   :        +- * HashAggregate (69)
   :           +- * Project (68)
   :              +- * BroadcastHashJoin Inner BuildRight (67)
   :                 :- * Project (60)
   :                 :  +- * BroadcastHashJoin Inner BuildRight (59)
   :                 :     :- * BroadcastHashJoin LeftSemi BuildRight (57)
   :                 :     :  :- * Filter (3)
   :                 :     :  :  +- * ColumnarToRow (2)
   :                 :     :  :     +- Scan parquet spark_catalog.default.store_sales (1)
   :                 :     :  +- BroadcastExchange (56)
   :                 :     :     +- * Project (55)
   :                 :     :        +- * BroadcastHashJoin Inner BuildRight (54)
   :                 :     :           :- * Filter (6)
   :                 :     :           :  +- * ColumnarToRow (5)
   :                 :     :           :     +- Scan parquet spark_catalog.default.item (4)
   :                 :     :           +- BroadcastExchange (53)
   :                 :     :              +- * SortMergeJoin LeftSemi (52)
   :                 :     :                 :- * Sort (40)
   :                 :     :                 :  +- Exchange (39)
   :                 :     :                 :     +- * HashAggregate (38)
   :                 :     :                 :        +- Exchange (37)
   :                 :     :                 :           +- * HashAggregate (36)
   :                 :     :                 :              +- * Project (35)
   :                 :     :                 :                 +- * BroadcastHashJoin Inner BuildRight (34)
   :                 :     :                 :                    :- * Project (12)
   :                 :     :                 :                    :  +- * BroadcastHashJoin Inner BuildRight (11)
   :                 :     :                 :                    :     :- * Filter (9)
   :                 :     :                 :                    :     :  +- * ColumnarToRow (8)
   :                 :     :                 :                    :     :     +- Scan parquet spark_catalog.default.store_sales (7)
   :                 :     :                 :                    :     +- ReusedExchange (10)
   :                 :     :                 :                    +- BroadcastExchange (33)
   :                 :     :                 :                       +- * SortMergeJoin LeftSemi (32)
   :                 :     :                 :                          :- * Sort (17)
   :                 :     :                 :                          :  +- Exchange (16)
   :                 :     :                 :                          :     +- * Filter (15)
   :                 :     :                 :                          :        +- * ColumnarToRow (14)
   :                 :     :                 :                          :           +- Scan parquet spark_catalog.default.item (13)
   :                 :     :                 :                          +- * Sort (31)
   :                 :     :                 :                             +- Exchange (30)
   :                 :     :                 :                                +- * Project (29)
   :                 :     :                 :                                   +- * BroadcastHashJoin Inner BuildRight (28)
   :                 :     :                 :                                      :- * Project (23)
   :                 :     :                 :                                      :  +- * BroadcastHashJoin Inner BuildRight (22)
   :                 :     :                 :                                      :     :- * Filter (20)
   :                 :     :                 :                                      :     :  +- * ColumnarToRow (19)
   :                 :     :                 :                                      :     :     +- Scan parquet spark_catalog.default.catalog_sales (18)
   :                 :     :                 :                                      :     +- ReusedExchange (21)
   :                 :     :                 :                                      +- BroadcastExchange (27)
   :                 :     :                 :                                         +- * Filter (26)
   :                 :     :                 :                                            +- * ColumnarToRow (25)
   :                 :     :                 :                                               +- Scan parquet spark_catalog.default.item (24)
   :                 :     :                 +- * Sort (51)
   :                 :     :                    +- Exchange (50)
   :                 :     :                       +- * Project (49)
   :                 :     :                          +- * BroadcastHashJoin Inner BuildRight (48)
   :                 :     :                             :- * Project (46)
   :                 :     :                             :  +- * BroadcastHashJoin Inner BuildRight (45)
   :                 :     :                             :     :- * Filter (43)
   :                 :     :                             :     :  +- * ColumnarToRow (42)
   :                 :     :                             :     :     +- Scan parquet spark_catalog.default.web_sales (41)
   :                 :     :                             :     +- ReusedExchange (44)
   :                 :     :                             +- ReusedExchange (47)
   :                 :     +- ReusedExchange (58)
   :                 +- BroadcastExchange (66)
   :                    +- * BroadcastHashJoin LeftSemi BuildRight (65)
   :                       :- * Filter (63)
   :                       :  +- * ColumnarToRow (62)
   :                       :     +- Scan parquet spark_catalog.default.item (61)
   :                       +- ReusedExchange (64)
   +- BroadcastExchange (88)
      +- * Filter (87)
         +- * HashAggregate (86)
            +- Exchange (85)
               +- * HashAggregate (84)
                  +- * Project (83)
                     +- * BroadcastHashJoin Inner BuildRight (82)
                        :- * Project (80)
                        :  +- * BroadcastHashJoin Inner BuildRight (79)
                        :     :- * BroadcastHashJoin LeftSemi BuildRight (77)
                        :     :  :- * Filter (75)
                        :     :  :  +- * ColumnarToRow (74)
                        :     :  :     +- Scan parquet spark_catalog.default.store_sales (73)
                        :     :  +- ReusedExchange (76)
                        :     +- ReusedExchange (78)
                        +- ReusedExchange (81)


(1) Scan parquet spark_catalog.default.store_sales
=======
TakeOrderedAndProject (94)
+- * BroadcastHashJoin Inner BuildRight (93)
   :- * Filter (73)
   :  +- * HashAggregate (72)
   :     +- Exchange (71)
   :        +- * HashAggregate (70)
   :           +- * Project (69)
   :              +- * BroadcastHashJoin Inner BuildRight (68)
   :                 :- * Project (63)
   :                 :  +- * BroadcastHashJoin Inner BuildRight (62)
   :                 :     :- * SortMergeJoin LeftSemi (60)
   :                 :     :  :- * Sort (5)
   :                 :     :  :  +- Exchange (4)
   :                 :     :  :     +- * Filter (3)
   :                 :     :  :        +- * ColumnarToRow (2)
   :                 :     :  :           +- Scan parquet default.store_sales (1)
   :                 :     :  +- * Sort (59)
   :                 :     :     +- Exchange (58)
   :                 :     :        +- * Project (57)
   :                 :     :           +- * BroadcastHashJoin Inner BuildRight (56)
   :                 :     :              :- * Filter (8)
   :                 :     :              :  +- * ColumnarToRow (7)
   :                 :     :              :     +- Scan parquet default.item (6)
   :                 :     :              +- BroadcastExchange (55)
   :                 :     :                 +- * SortMergeJoin LeftSemi (54)
   :                 :     :                    :- * Sort (42)
   :                 :     :                    :  +- Exchange (41)
   :                 :     :                    :     +- * HashAggregate (40)
   :                 :     :                    :        +- Exchange (39)
   :                 :     :                    :           +- * HashAggregate (38)
   :                 :     :                    :              +- * Project (37)
   :                 :     :                    :                 +- * BroadcastHashJoin Inner BuildRight (36)
   :                 :     :                    :                    :- * Project (14)
   :                 :     :                    :                    :  +- * BroadcastHashJoin Inner BuildRight (13)
   :                 :     :                    :                    :     :- * Filter (11)
   :                 :     :                    :                    :     :  +- * ColumnarToRow (10)
   :                 :     :                    :                    :     :     +- Scan parquet default.store_sales (9)
   :                 :     :                    :                    :     +- ReusedExchange (12)
   :                 :     :                    :                    +- BroadcastExchange (35)
   :                 :     :                    :                       +- * SortMergeJoin LeftSemi (34)
   :                 :     :                    :                          :- * Sort (19)
   :                 :     :                    :                          :  +- Exchange (18)
   :                 :     :                    :                          :     +- * Filter (17)
   :                 :     :                    :                          :        +- * ColumnarToRow (16)
   :                 :     :                    :                          :           +- Scan parquet default.item (15)
   :                 :     :                    :                          +- * Sort (33)
   :                 :     :                    :                             +- Exchange (32)
   :                 :     :                    :                                +- * Project (31)
   :                 :     :                    :                                   +- * BroadcastHashJoin Inner BuildRight (30)
   :                 :     :                    :                                      :- * Project (25)
   :                 :     :                    :                                      :  +- * BroadcastHashJoin Inner BuildRight (24)
   :                 :     :                    :                                      :     :- * Filter (22)
   :                 :     :                    :                                      :     :  +- * ColumnarToRow (21)
   :                 :     :                    :                                      :     :     +- Scan parquet default.catalog_sales (20)
   :                 :     :                    :                                      :     +- ReusedExchange (23)
   :                 :     :                    :                                      +- BroadcastExchange (29)
   :                 :     :                    :                                         +- * Filter (28)
   :                 :     :                    :                                            +- * ColumnarToRow (27)
   :                 :     :                    :                                               +- Scan parquet default.item (26)
   :                 :     :                    +- * Sort (53)
   :                 :     :                       +- Exchange (52)
   :                 :     :                          +- * Project (51)
   :                 :     :                             +- * BroadcastHashJoin Inner BuildRight (50)
   :                 :     :                                :- * Project (48)
   :                 :     :                                :  +- * BroadcastHashJoin Inner BuildRight (47)
   :                 :     :                                :     :- * Filter (45)
   :                 :     :                                :     :  +- * ColumnarToRow (44)
   :                 :     :                                :     :     +- Scan parquet default.web_sales (43)
   :                 :     :                                :     +- ReusedExchange (46)
   :                 :     :                                +- ReusedExchange (49)
   :                 :     +- ReusedExchange (61)
   :                 +- BroadcastExchange (67)
   :                    +- * Filter (66)
   :                       +- * ColumnarToRow (65)
   :                          +- Scan parquet default.item (64)
   +- BroadcastExchange (92)
      +- * Filter (91)
         +- * HashAggregate (90)
            +- Exchange (89)
               +- * HashAggregate (88)
                  +- * Project (87)
                     +- * BroadcastHashJoin Inner BuildRight (86)
                        :- * Project (84)
                        :  +- * BroadcastHashJoin Inner BuildRight (83)
                        :     :- * SortMergeJoin LeftSemi (81)
                        :     :  :- * Sort (78)
                        :     :  :  +- Exchange (77)
                        :     :  :     +- * Filter (76)
                        :     :  :        +- * ColumnarToRow (75)
                        :     :  :           +- Scan parquet default.store_sales (74)
                        :     :  +- * Sort (80)
                        :     :     +- ReusedExchange (79)
                        :     +- ReusedExchange (82)
                        +- ReusedExchange (85)


(1) Scan parquet default.store_sales
>>>>>>> 2ffd9892
Output [4]: [ss_item_sk#1, ss_quantity#2, ss_list_price#3, ss_sold_date_sk#4]
Batched: true
Location: InMemoryFileIndex []
PartitionFilters: [isnotnull(ss_sold_date_sk#4), dynamicpruningexpression(ss_sold_date_sk#4 IN dynamicpruning#5)]
PushedFilters: [IsNotNull(ss_item_sk)]
ReadSchema: struct<ss_item_sk:int,ss_quantity:int,ss_list_price:decimal(7,2)>

(2) ColumnarToRow [codegen id : 37]
Input [4]: [ss_item_sk#1, ss_quantity#2, ss_list_price#3, ss_sold_date_sk#4]

(3) Filter [codegen id : 37]
Input [4]: [ss_item_sk#1, ss_quantity#2, ss_list_price#3, ss_sold_date_sk#4]
Condition : isnotnull(ss_item_sk#1)

(4) Scan parquet spark_catalog.default.item
Output [4]: [i_item_sk#6, i_brand_id#7, i_class_id#8, i_category_id#9]
Batched: true
Location [not included in comparison]/{warehouse_dir}/item]
PushedFilters: [IsNotNull(i_brand_id), IsNotNull(i_class_id), IsNotNull(i_category_id)]
ReadSchema: struct<i_item_sk:int,i_brand_id:int,i_class_id:int,i_category_id:int>

(5) ColumnarToRow [codegen id : 17]
Input [4]: [i_item_sk#6, i_brand_id#7, i_class_id#8, i_category_id#9]

(6) Filter [codegen id : 17]
Input [4]: [i_item_sk#6, i_brand_id#7, i_class_id#8, i_category_id#9]
Condition : ((isnotnull(i_brand_id#7) AND isnotnull(i_class_id#8)) AND isnotnull(i_category_id#9))

(7) Scan parquet spark_catalog.default.store_sales
Output [2]: [ss_item_sk#10, ss_sold_date_sk#11]
Batched: true
Location: InMemoryFileIndex []
PartitionFilters: [isnotnull(ss_sold_date_sk#11), dynamicpruningexpression(ss_sold_date_sk#11 IN dynamicpruning#12)]
PushedFilters: [IsNotNull(ss_item_sk)]
ReadSchema: struct<ss_item_sk:int>

(8) ColumnarToRow [codegen id : 9]
Input [2]: [ss_item_sk#10, ss_sold_date_sk#11]

(9) Filter [codegen id : 9]
Input [2]: [ss_item_sk#10, ss_sold_date_sk#11]
Condition : isnotnull(ss_item_sk#10)

<<<<<<< HEAD
(10) ReusedExchange [Reuses operator id: 123]
Output [1]: [d_date_sk#13]
=======
(12) ReusedExchange [Reuses operator id: 127]
Output [1]: [d_date_sk#14]
>>>>>>> 2ffd9892

(11) BroadcastHashJoin [codegen id : 9]
Left keys [1]: [ss_sold_date_sk#11]
Right keys [1]: [d_date_sk#13]
Join type: Inner
Join condition: None

(12) Project [codegen id : 9]
Output [1]: [ss_item_sk#10]
Input [3]: [ss_item_sk#10, ss_sold_date_sk#11, d_date_sk#13]

(13) Scan parquet spark_catalog.default.item
Output [4]: [i_item_sk#14, i_brand_id#15, i_class_id#16, i_category_id#17]
Batched: true
Location [not included in comparison]/{warehouse_dir}/item]
PushedFilters: [IsNotNull(i_item_sk), IsNotNull(i_brand_id), IsNotNull(i_class_id), IsNotNull(i_category_id)]
ReadSchema: struct<i_item_sk:int,i_brand_id:int,i_class_id:int,i_category_id:int>

(14) ColumnarToRow [codegen id : 2]
Input [4]: [i_item_sk#14, i_brand_id#15, i_class_id#16, i_category_id#17]

(15) Filter [codegen id : 2]
Input [4]: [i_item_sk#14, i_brand_id#15, i_class_id#16, i_category_id#17]
Condition : (((isnotnull(i_item_sk#14) AND isnotnull(i_brand_id#15)) AND isnotnull(i_class_id#16)) AND isnotnull(i_category_id#17))

(16) Exchange
Input [4]: [i_item_sk#14, i_brand_id#15, i_class_id#16, i_category_id#17]
Arguments: hashpartitioning(coalesce(i_brand_id#15, 0), isnull(i_brand_id#15), coalesce(i_class_id#16, 0), isnull(i_class_id#16), coalesce(i_category_id#17, 0), isnull(i_category_id#17), 5), ENSURE_REQUIREMENTS, [plan_id=1]

(17) Sort [codegen id : 3]
Input [4]: [i_item_sk#14, i_brand_id#15, i_class_id#16, i_category_id#17]
Arguments: [coalesce(i_brand_id#15, 0) ASC NULLS FIRST, isnull(i_brand_id#15) ASC NULLS FIRST, coalesce(i_class_id#16, 0) ASC NULLS FIRST, isnull(i_class_id#16) ASC NULLS FIRST, coalesce(i_category_id#17, 0) ASC NULLS FIRST, isnull(i_category_id#17) ASC NULLS FIRST], false, 0

(18) Scan parquet spark_catalog.default.catalog_sales
Output [2]: [cs_item_sk#18, cs_sold_date_sk#19]
Batched: true
Location: InMemoryFileIndex []
PartitionFilters: [isnotnull(cs_sold_date_sk#19), dynamicpruningexpression(cs_sold_date_sk#19 IN dynamicpruning#12)]
PushedFilters: [IsNotNull(cs_item_sk)]
ReadSchema: struct<cs_item_sk:int>

(19) ColumnarToRow [codegen id : 6]
Input [2]: [cs_item_sk#18, cs_sold_date_sk#19]

(20) Filter [codegen id : 6]
Input [2]: [cs_item_sk#18, cs_sold_date_sk#19]
Condition : isnotnull(cs_item_sk#18)

<<<<<<< HEAD
(21) ReusedExchange [Reuses operator id: 123]
Output [1]: [d_date_sk#20]
=======
(23) ReusedExchange [Reuses operator id: 127]
Output [1]: [d_date_sk#22]
>>>>>>> 2ffd9892

(22) BroadcastHashJoin [codegen id : 6]
Left keys [1]: [cs_sold_date_sk#19]
Right keys [1]: [d_date_sk#20]
Join type: Inner
Join condition: None

(23) Project [codegen id : 6]
Output [1]: [cs_item_sk#18]
Input [3]: [cs_item_sk#18, cs_sold_date_sk#19, d_date_sk#20]

(24) Scan parquet spark_catalog.default.item
Output [4]: [i_item_sk#21, i_brand_id#22, i_class_id#23, i_category_id#24]
Batched: true
Location [not included in comparison]/{warehouse_dir}/item]
PushedFilters: [IsNotNull(i_item_sk)]
ReadSchema: struct<i_item_sk:int,i_brand_id:int,i_class_id:int,i_category_id:int>

(25) ColumnarToRow [codegen id : 5]
Input [4]: [i_item_sk#21, i_brand_id#22, i_class_id#23, i_category_id#24]

(26) Filter [codegen id : 5]
Input [4]: [i_item_sk#21, i_brand_id#22, i_class_id#23, i_category_id#24]
Condition : isnotnull(i_item_sk#21)

(27) BroadcastExchange
Input [4]: [i_item_sk#21, i_brand_id#22, i_class_id#23, i_category_id#24]
Arguments: HashedRelationBroadcastMode(List(cast(input[0, int, false] as bigint)),false), [plan_id=2]

(28) BroadcastHashJoin [codegen id : 6]
Left keys [1]: [cs_item_sk#18]
Right keys [1]: [i_item_sk#21]
Join type: Inner
Join condition: None

(29) Project [codegen id : 6]
Output [3]: [i_brand_id#22, i_class_id#23, i_category_id#24]
Input [5]: [cs_item_sk#18, i_item_sk#21, i_brand_id#22, i_class_id#23, i_category_id#24]

(30) Exchange
Input [3]: [i_brand_id#22, i_class_id#23, i_category_id#24]
Arguments: hashpartitioning(coalesce(i_brand_id#22, 0), isnull(i_brand_id#22), coalesce(i_class_id#23, 0), isnull(i_class_id#23), coalesce(i_category_id#24, 0), isnull(i_category_id#24), 5), ENSURE_REQUIREMENTS, [plan_id=3]

(31) Sort [codegen id : 7]
Input [3]: [i_brand_id#22, i_class_id#23, i_category_id#24]
Arguments: [coalesce(i_brand_id#22, 0) ASC NULLS FIRST, isnull(i_brand_id#22) ASC NULLS FIRST, coalesce(i_class_id#23, 0) ASC NULLS FIRST, isnull(i_class_id#23) ASC NULLS FIRST, coalesce(i_category_id#24, 0) ASC NULLS FIRST, isnull(i_category_id#24) ASC NULLS FIRST], false, 0

(32) SortMergeJoin [codegen id : 8]
Left keys [6]: [coalesce(i_brand_id#15, 0), isnull(i_brand_id#15), coalesce(i_class_id#16, 0), isnull(i_class_id#16), coalesce(i_category_id#17, 0), isnull(i_category_id#17)]
Right keys [6]: [coalesce(i_brand_id#22, 0), isnull(i_brand_id#22), coalesce(i_class_id#23, 0), isnull(i_class_id#23), coalesce(i_category_id#24, 0), isnull(i_category_id#24)]
Join type: LeftSemi
Join condition: None

(33) BroadcastExchange
Input [4]: [i_item_sk#14, i_brand_id#15, i_class_id#16, i_category_id#17]
Arguments: HashedRelationBroadcastMode(List(cast(input[0, int, false] as bigint)),false), [plan_id=4]

(34) BroadcastHashJoin [codegen id : 9]
Left keys [1]: [ss_item_sk#10]
Right keys [1]: [i_item_sk#14]
Join type: Inner
Join condition: None

(35) Project [codegen id : 9]
Output [3]: [i_brand_id#15 AS brand_id#25, i_class_id#16 AS class_id#26, i_category_id#17 AS category_id#27]
Input [5]: [ss_item_sk#10, i_item_sk#14, i_brand_id#15, i_class_id#16, i_category_id#17]

(36) HashAggregate [codegen id : 9]
Input [3]: [brand_id#25, class_id#26, category_id#27]
Keys [3]: [brand_id#25, class_id#26, category_id#27]
Functions: []
Aggregate Attributes: []
Results [3]: [brand_id#25, class_id#26, category_id#27]

(37) Exchange
Input [3]: [brand_id#25, class_id#26, category_id#27]
Arguments: hashpartitioning(brand_id#25, class_id#26, category_id#27, 5), ENSURE_REQUIREMENTS, [plan_id=5]

(38) HashAggregate [codegen id : 10]
Input [3]: [brand_id#25, class_id#26, category_id#27]
Keys [3]: [brand_id#25, class_id#26, category_id#27]
Functions: []
Aggregate Attributes: []
Results [3]: [brand_id#25, class_id#26, category_id#27]

(39) Exchange
Input [3]: [brand_id#25, class_id#26, category_id#27]
Arguments: hashpartitioning(coalesce(brand_id#25, 0), isnull(brand_id#25), coalesce(class_id#26, 0), isnull(class_id#26), coalesce(category_id#27, 0), isnull(category_id#27), 5), ENSURE_REQUIREMENTS, [plan_id=6]

(40) Sort [codegen id : 11]
Input [3]: [brand_id#25, class_id#26, category_id#27]
Arguments: [coalesce(brand_id#25, 0) ASC NULLS FIRST, isnull(brand_id#25) ASC NULLS FIRST, coalesce(class_id#26, 0) ASC NULLS FIRST, isnull(class_id#26) ASC NULLS FIRST, coalesce(category_id#27, 0) ASC NULLS FIRST, isnull(category_id#27) ASC NULLS FIRST], false, 0

(41) Scan parquet spark_catalog.default.web_sales
Output [2]: [ws_item_sk#28, ws_sold_date_sk#29]
Batched: true
Location: InMemoryFileIndex []
PartitionFilters: [isnotnull(ws_sold_date_sk#29), dynamicpruningexpression(ws_sold_date_sk#29 IN dynamicpruning#12)]
PushedFilters: [IsNotNull(ws_item_sk)]
ReadSchema: struct<ws_item_sk:int>

(42) ColumnarToRow [codegen id : 14]
Input [2]: [ws_item_sk#28, ws_sold_date_sk#29]

(43) Filter [codegen id : 14]
Input [2]: [ws_item_sk#28, ws_sold_date_sk#29]
Condition : isnotnull(ws_item_sk#28)

<<<<<<< HEAD
(44) ReusedExchange [Reuses operator id: 123]
Output [1]: [d_date_sk#30]
=======
(46) ReusedExchange [Reuses operator id: 127]
Output [1]: [d_date_sk#37]
>>>>>>> 2ffd9892

(45) BroadcastHashJoin [codegen id : 14]
Left keys [1]: [ws_sold_date_sk#29]
Right keys [1]: [d_date_sk#30]
Join type: Inner
Join condition: None

(46) Project [codegen id : 14]
Output [1]: [ws_item_sk#28]
Input [3]: [ws_item_sk#28, ws_sold_date_sk#29, d_date_sk#30]

(47) ReusedExchange [Reuses operator id: 27]
Output [4]: [i_item_sk#31, i_brand_id#32, i_class_id#33, i_category_id#34]

(48) BroadcastHashJoin [codegen id : 14]
Left keys [1]: [ws_item_sk#28]
Right keys [1]: [i_item_sk#31]
Join type: Inner
Join condition: None

(49) Project [codegen id : 14]
Output [3]: [i_brand_id#32, i_class_id#33, i_category_id#34]
Input [5]: [ws_item_sk#28, i_item_sk#31, i_brand_id#32, i_class_id#33, i_category_id#34]

(50) Exchange
Input [3]: [i_brand_id#32, i_class_id#33, i_category_id#34]
Arguments: hashpartitioning(coalesce(i_brand_id#32, 0), isnull(i_brand_id#32), coalesce(i_class_id#33, 0), isnull(i_class_id#33), coalesce(i_category_id#34, 0), isnull(i_category_id#34), 5), ENSURE_REQUIREMENTS, [plan_id=7]

(51) Sort [codegen id : 15]
Input [3]: [i_brand_id#32, i_class_id#33, i_category_id#34]
Arguments: [coalesce(i_brand_id#32, 0) ASC NULLS FIRST, isnull(i_brand_id#32) ASC NULLS FIRST, coalesce(i_class_id#33, 0) ASC NULLS FIRST, isnull(i_class_id#33) ASC NULLS FIRST, coalesce(i_category_id#34, 0) ASC NULLS FIRST, isnull(i_category_id#34) ASC NULLS FIRST], false, 0

(52) SortMergeJoin [codegen id : 16]
Left keys [6]: [coalesce(brand_id#25, 0), isnull(brand_id#25), coalesce(class_id#26, 0), isnull(class_id#26), coalesce(category_id#27, 0), isnull(category_id#27)]
Right keys [6]: [coalesce(i_brand_id#32, 0), isnull(i_brand_id#32), coalesce(i_class_id#33, 0), isnull(i_class_id#33), coalesce(i_category_id#34, 0), isnull(i_category_id#34)]
Join type: LeftSemi
Join condition: None

(53) BroadcastExchange
Input [3]: [brand_id#25, class_id#26, category_id#27]
Arguments: HashedRelationBroadcastMode(List(input[0, int, true], input[1, int, true], input[2, int, true]),false), [plan_id=8]

(54) BroadcastHashJoin [codegen id : 17]
Left keys [3]: [i_brand_id#7, i_class_id#8, i_category_id#9]
Right keys [3]: [brand_id#25, class_id#26, category_id#27]
Join type: Inner
Join condition: None

(55) Project [codegen id : 17]
Output [1]: [i_item_sk#6 AS ss_item_sk#35]
Input [7]: [i_item_sk#6, i_brand_id#7, i_class_id#8, i_category_id#9, brand_id#25, class_id#26, category_id#27]

(56) BroadcastExchange
Input [1]: [ss_item_sk#35]
Arguments: HashedRelationBroadcastMode(List(cast(input[0, int, true] as bigint)),false), [plan_id=9]

<<<<<<< HEAD
(57) BroadcastHashJoin [codegen id : 37]
=======
(60) SortMergeJoin [codegen id : 23]
>>>>>>> 2ffd9892
Left keys [1]: [ss_item_sk#1]
Right keys [1]: [ss_item_sk#35]
Join type: LeftSemi
Join condition: None

<<<<<<< HEAD
(58) ReusedExchange [Reuses operator id: 114]
Output [1]: [d_date_sk#36]

(59) BroadcastHashJoin [codegen id : 37]
=======
(61) ReusedExchange [Reuses operator id: 118]
Output [1]: [d_date_sk#46]

(62) BroadcastHashJoin [codegen id : 23]
>>>>>>> 2ffd9892
Left keys [1]: [ss_sold_date_sk#4]
Right keys [1]: [d_date_sk#36]
Join type: Inner
Join condition: None

<<<<<<< HEAD
(60) Project [codegen id : 37]
=======
(63) Project [codegen id : 23]
>>>>>>> 2ffd9892
Output [3]: [ss_item_sk#1, ss_quantity#2, ss_list_price#3]
Input [5]: [ss_item_sk#1, ss_quantity#2, ss_list_price#3, ss_sold_date_sk#4, d_date_sk#36]

(61) Scan parquet spark_catalog.default.item
Output [4]: [i_item_sk#37, i_brand_id#38, i_class_id#39, i_category_id#40]
Batched: true
Location [not included in comparison]/{warehouse_dir}/item]
PushedFilters: [IsNotNull(i_item_sk), IsNotNull(i_brand_id), IsNotNull(i_class_id), IsNotNull(i_category_id)]
ReadSchema: struct<i_item_sk:int,i_brand_id:int,i_class_id:int,i_category_id:int>

<<<<<<< HEAD
(62) ColumnarToRow [codegen id : 36]
Input [4]: [i_item_sk#37, i_brand_id#38, i_class_id#39, i_category_id#40]

(63) Filter [codegen id : 36]
Input [4]: [i_item_sk#37, i_brand_id#38, i_class_id#39, i_category_id#40]
Condition : (((isnotnull(i_item_sk#37) AND isnotnull(i_brand_id#38)) AND isnotnull(i_class_id#39)) AND isnotnull(i_category_id#40))

(64) ReusedExchange [Reuses operator id: 56]
Output [1]: [ss_item_sk#35]

(65) BroadcastHashJoin [codegen id : 36]
Left keys [1]: [i_item_sk#37]
Right keys [1]: [ss_item_sk#35]
Join type: LeftSemi
Join condition: None

(66) BroadcastExchange
Input [4]: [i_item_sk#37, i_brand_id#38, i_class_id#39, i_category_id#40]
Arguments: HashedRelationBroadcastMode(List(cast(input[0, int, false] as bigint)),false), [plan_id=10]

(67) BroadcastHashJoin [codegen id : 37]
=======
(65) ColumnarToRow [codegen id : 22]
Input [4]: [i_item_sk#47, i_brand_id#48, i_class_id#49, i_category_id#50]

(66) Filter [codegen id : 22]
Input [4]: [i_item_sk#47, i_brand_id#48, i_class_id#49, i_category_id#50]
Condition : (((isnotnull(i_item_sk#47) AND isnotnull(i_brand_id#48)) AND isnotnull(i_class_id#49)) AND isnotnull(i_category_id#50))

(67) BroadcastExchange
Input [4]: [i_item_sk#47, i_brand_id#48, i_class_id#49, i_category_id#50]
Arguments: HashedRelationBroadcastMode(List(cast(input[0, int, false] as bigint)),false), [id=#51]

(68) BroadcastHashJoin [codegen id : 23]
>>>>>>> 2ffd9892
Left keys [1]: [ss_item_sk#1]
Right keys [1]: [i_item_sk#37]
Join type: Inner
Join condition: None

<<<<<<< HEAD
(68) Project [codegen id : 37]
Output [5]: [ss_quantity#2, ss_list_price#3, i_brand_id#38, i_class_id#39, i_category_id#40]
Input [7]: [ss_item_sk#1, ss_quantity#2, ss_list_price#3, i_item_sk#37, i_brand_id#38, i_class_id#39, i_category_id#40]

(69) HashAggregate [codegen id : 37]
Input [5]: [ss_quantity#2, ss_list_price#3, i_brand_id#38, i_class_id#39, i_category_id#40]
Keys [3]: [i_brand_id#38, i_class_id#39, i_category_id#40]
Functions [2]: [partial_sum((cast(ss_quantity#2 as decimal(10,0)) * ss_list_price#3)), partial_count(1)]
Aggregate Attributes [3]: [sum#41, isEmpty#42, count#43]
Results [6]: [i_brand_id#38, i_class_id#39, i_category_id#40, sum#44, isEmpty#45, count#46]

(70) Exchange
Input [6]: [i_brand_id#38, i_class_id#39, i_category_id#40, sum#44, isEmpty#45, count#46]
Arguments: hashpartitioning(i_brand_id#38, i_class_id#39, i_category_id#40, 5), ENSURE_REQUIREMENTS, [plan_id=11]

(71) HashAggregate [codegen id : 76]
Input [6]: [i_brand_id#38, i_class_id#39, i_category_id#40, sum#44, isEmpty#45, count#46]
Keys [3]: [i_brand_id#38, i_class_id#39, i_category_id#40]
Functions [2]: [sum((cast(ss_quantity#2 as decimal(10,0)) * ss_list_price#3)), count(1)]
Aggregate Attributes [2]: [sum((cast(ss_quantity#2 as decimal(10,0)) * ss_list_price#3))#47, count(1)#48]
Results [6]: [store AS channel#49, i_brand_id#38, i_class_id#39, i_category_id#40, sum((cast(ss_quantity#2 as decimal(10,0)) * ss_list_price#3))#47 AS sales#50, count(1)#48 AS number_sales#51]

(72) Filter [codegen id : 76]
Input [6]: [channel#49, i_brand_id#38, i_class_id#39, i_category_id#40, sales#50, number_sales#51]
Condition : (isnotnull(sales#50) AND (cast(sales#50 as decimal(32,6)) > cast(Subquery scalar-subquery#52, [id=#53] as decimal(32,6))))

(73) Scan parquet spark_catalog.default.store_sales
Output [4]: [ss_item_sk#54, ss_quantity#55, ss_list_price#56, ss_sold_date_sk#57]
Batched: true
Location: InMemoryFileIndex []
PartitionFilters: [isnotnull(ss_sold_date_sk#57), dynamicpruningexpression(ss_sold_date_sk#57 IN dynamicpruning#58)]
PushedFilters: [IsNotNull(ss_item_sk)]
ReadSchema: struct<ss_item_sk:int,ss_quantity:int,ss_list_price:decimal(7,2)>

(74) ColumnarToRow [codegen id : 74]
Input [4]: [ss_item_sk#54, ss_quantity#55, ss_list_price#56, ss_sold_date_sk#57]

(75) Filter [codegen id : 74]
Input [4]: [ss_item_sk#54, ss_quantity#55, ss_list_price#56, ss_sold_date_sk#57]
Condition : isnotnull(ss_item_sk#54)

(76) ReusedExchange [Reuses operator id: 56]
Output [1]: [ss_item_sk#35]

(77) BroadcastHashJoin [codegen id : 74]
Left keys [1]: [ss_item_sk#54]
Right keys [1]: [ss_item_sk#35]
Join type: LeftSemi
Join condition: None

(78) ReusedExchange [Reuses operator id: 128]
Output [1]: [d_date_sk#59]

(79) BroadcastHashJoin [codegen id : 74]
Left keys [1]: [ss_sold_date_sk#57]
Right keys [1]: [d_date_sk#59]
Join type: Inner
Join condition: None

(80) Project [codegen id : 74]
Output [3]: [ss_item_sk#54, ss_quantity#55, ss_list_price#56]
Input [5]: [ss_item_sk#54, ss_quantity#55, ss_list_price#56, ss_sold_date_sk#57, d_date_sk#59]

(81) ReusedExchange [Reuses operator id: 66]
Output [4]: [i_item_sk#60, i_brand_id#61, i_class_id#62, i_category_id#63]

(82) BroadcastHashJoin [codegen id : 74]
Left keys [1]: [ss_item_sk#54]
Right keys [1]: [i_item_sk#60]
Join type: Inner
Join condition: None

(83) Project [codegen id : 74]
Output [5]: [ss_quantity#55, ss_list_price#56, i_brand_id#61, i_class_id#62, i_category_id#63]
Input [7]: [ss_item_sk#54, ss_quantity#55, ss_list_price#56, i_item_sk#60, i_brand_id#61, i_class_id#62, i_category_id#63]

(84) HashAggregate [codegen id : 74]
Input [5]: [ss_quantity#55, ss_list_price#56, i_brand_id#61, i_class_id#62, i_category_id#63]
Keys [3]: [i_brand_id#61, i_class_id#62, i_category_id#63]
Functions [2]: [partial_sum((cast(ss_quantity#55 as decimal(10,0)) * ss_list_price#56)), partial_count(1)]
Aggregate Attributes [3]: [sum#64, isEmpty#65, count#66]
Results [6]: [i_brand_id#61, i_class_id#62, i_category_id#63, sum#67, isEmpty#68, count#69]

(85) Exchange
Input [6]: [i_brand_id#61, i_class_id#62, i_category_id#63, sum#67, isEmpty#68, count#69]
Arguments: hashpartitioning(i_brand_id#61, i_class_id#62, i_category_id#63, 5), ENSURE_REQUIREMENTS, [plan_id=12]

(86) HashAggregate [codegen id : 75]
Input [6]: [i_brand_id#61, i_class_id#62, i_category_id#63, sum#67, isEmpty#68, count#69]
Keys [3]: [i_brand_id#61, i_class_id#62, i_category_id#63]
Functions [2]: [sum((cast(ss_quantity#55 as decimal(10,0)) * ss_list_price#56)), count(1)]
Aggregate Attributes [2]: [sum((cast(ss_quantity#55 as decimal(10,0)) * ss_list_price#56))#70, count(1)#71]
Results [6]: [store AS channel#72, i_brand_id#61, i_class_id#62, i_category_id#63, sum((cast(ss_quantity#55 as decimal(10,0)) * ss_list_price#56))#70 AS sales#73, count(1)#71 AS number_sales#74]

(87) Filter [codegen id : 75]
Input [6]: [channel#72, i_brand_id#61, i_class_id#62, i_category_id#63, sales#73, number_sales#74]
Condition : (isnotnull(sales#73) AND (cast(sales#73 as decimal(32,6)) > cast(ReusedSubquery Subquery scalar-subquery#52, [id=#53] as decimal(32,6))))

(88) BroadcastExchange
Input [6]: [channel#72, i_brand_id#61, i_class_id#62, i_category_id#63, sales#73, number_sales#74]
Arguments: HashedRelationBroadcastMode(List(input[1, int, true], input[2, int, true], input[3, int, true]),false), [plan_id=13]

(89) BroadcastHashJoin [codegen id : 76]
Left keys [3]: [i_brand_id#38, i_class_id#39, i_category_id#40]
Right keys [3]: [i_brand_id#61, i_class_id#62, i_category_id#63]
Join type: Inner
Join condition: None

(90) TakeOrderedAndProject
Input [12]: [channel#49, i_brand_id#38, i_class_id#39, i_category_id#40, sales#50, number_sales#51, channel#72, i_brand_id#61, i_class_id#62, i_category_id#63, sales#73, number_sales#74]
Arguments: 100, [i_brand_id#38 ASC NULLS FIRST, i_class_id#39 ASC NULLS FIRST, i_category_id#40 ASC NULLS FIRST], [channel#49, i_brand_id#38, i_class_id#39, i_category_id#40, sales#50, number_sales#51, channel#72, i_brand_id#61, i_class_id#62, i_category_id#63, sales#73, number_sales#74]

===== Subqueries =====

Subquery:1 Hosting operator id = 72 Hosting Expression = Subquery scalar-subquery#52, [id=#53]
* HashAggregate (109)
+- Exchange (108)
   +- * HashAggregate (107)
      +- Union (106)
         :- * Project (95)
         :  +- * BroadcastHashJoin Inner BuildRight (94)
         :     :- * ColumnarToRow (92)
         :     :  +- Scan parquet spark_catalog.default.store_sales (91)
         :     +- ReusedExchange (93)
         :- * Project (100)
         :  +- * BroadcastHashJoin Inner BuildRight (99)
         :     :- * ColumnarToRow (97)
         :     :  +- Scan parquet spark_catalog.default.catalog_sales (96)
         :     +- ReusedExchange (98)
         +- * Project (105)
            +- * BroadcastHashJoin Inner BuildRight (104)
               :- * ColumnarToRow (102)
               :  +- Scan parquet spark_catalog.default.web_sales (101)
               +- ReusedExchange (103)


(91) Scan parquet spark_catalog.default.store_sales
Output [3]: [ss_quantity#75, ss_list_price#76, ss_sold_date_sk#77]
Batched: true
Location: InMemoryFileIndex []
PartitionFilters: [isnotnull(ss_sold_date_sk#77), dynamicpruningexpression(ss_sold_date_sk#77 IN dynamicpruning#12)]
ReadSchema: struct<ss_quantity:int,ss_list_price:decimal(7,2)>

(92) ColumnarToRow [codegen id : 2]
Input [3]: [ss_quantity#75, ss_list_price#76, ss_sold_date_sk#77]

(93) ReusedExchange [Reuses operator id: 123]
Output [1]: [d_date_sk#78]

(94) BroadcastHashJoin [codegen id : 2]
Left keys [1]: [ss_sold_date_sk#77]
Right keys [1]: [d_date_sk#78]
Join type: Inner
Join condition: None

(95) Project [codegen id : 2]
Output [2]: [ss_quantity#75 AS quantity#79, ss_list_price#76 AS list_price#80]
Input [4]: [ss_quantity#75, ss_list_price#76, ss_sold_date_sk#77, d_date_sk#78]

(96) Scan parquet spark_catalog.default.catalog_sales
Output [3]: [cs_quantity#81, cs_list_price#82, cs_sold_date_sk#83]
Batched: true
Location: InMemoryFileIndex []
PartitionFilters: [isnotnull(cs_sold_date_sk#83), dynamicpruningexpression(cs_sold_date_sk#83 IN dynamicpruning#12)]
ReadSchema: struct<cs_quantity:int,cs_list_price:decimal(7,2)>

(97) ColumnarToRow [codegen id : 4]
Input [3]: [cs_quantity#81, cs_list_price#82, cs_sold_date_sk#83]

(98) ReusedExchange [Reuses operator id: 123]
Output [1]: [d_date_sk#84]

(99) BroadcastHashJoin [codegen id : 4]
Left keys [1]: [cs_sold_date_sk#83]
Right keys [1]: [d_date_sk#84]
Join type: Inner
Join condition: None

(100) Project [codegen id : 4]
Output [2]: [cs_quantity#81 AS quantity#85, cs_list_price#82 AS list_price#86]
Input [4]: [cs_quantity#81, cs_list_price#82, cs_sold_date_sk#83, d_date_sk#84]

(101) Scan parquet spark_catalog.default.web_sales
Output [3]: [ws_quantity#87, ws_list_price#88, ws_sold_date_sk#89]
Batched: true
Location: InMemoryFileIndex []
PartitionFilters: [isnotnull(ws_sold_date_sk#89), dynamicpruningexpression(ws_sold_date_sk#89 IN dynamicpruning#12)]
ReadSchema: struct<ws_quantity:int,ws_list_price:decimal(7,2)>

(102) ColumnarToRow [codegen id : 6]
Input [3]: [ws_quantity#87, ws_list_price#88, ws_sold_date_sk#89]

(103) ReusedExchange [Reuses operator id: 123]
Output [1]: [d_date_sk#90]

(104) BroadcastHashJoin [codegen id : 6]
Left keys [1]: [ws_sold_date_sk#89]
Right keys [1]: [d_date_sk#90]
Join type: Inner
Join condition: None

(105) Project [codegen id : 6]
Output [2]: [ws_quantity#87 AS quantity#91, ws_list_price#88 AS list_price#92]
Input [4]: [ws_quantity#87, ws_list_price#88, ws_sold_date_sk#89, d_date_sk#90]

(106) Union

(107) HashAggregate [codegen id : 7]
Input [2]: [quantity#79, list_price#80]
Keys: []
Functions [1]: [partial_avg((cast(quantity#79 as decimal(10,0)) * list_price#80))]
Aggregate Attributes [2]: [sum#93, count#94]
Results [2]: [sum#95, count#96]

(108) Exchange
Input [2]: [sum#95, count#96]
Arguments: SinglePartition, ENSURE_REQUIREMENTS, [plan_id=14]

(109) HashAggregate [codegen id : 8]
Input [2]: [sum#95, count#96]
Keys: []
Functions [1]: [avg((cast(quantity#79 as decimal(10,0)) * list_price#80))]
Aggregate Attributes [1]: [avg((cast(quantity#79 as decimal(10,0)) * list_price#80))#97]
Results [1]: [avg((cast(quantity#79 as decimal(10,0)) * list_price#80))#97 AS average_sales#98]

Subquery:2 Hosting operator id = 91 Hosting Expression = ss_sold_date_sk#77 IN dynamicpruning#12

Subquery:3 Hosting operator id = 96 Hosting Expression = cs_sold_date_sk#83 IN dynamicpruning#12

Subquery:4 Hosting operator id = 101 Hosting Expression = ws_sold_date_sk#89 IN dynamicpruning#12

Subquery:5 Hosting operator id = 1 Hosting Expression = ss_sold_date_sk#4 IN dynamicpruning#5
BroadcastExchange (114)
+- * Project (113)
   +- * Filter (112)
      +- * ColumnarToRow (111)
         +- Scan parquet spark_catalog.default.date_dim (110)


(110) Scan parquet spark_catalog.default.date_dim
Output [2]: [d_date_sk#36, d_week_seq#99]
=======
(69) Project [codegen id : 23]
Output [5]: [ss_quantity#2, ss_list_price#3, i_brand_id#48, i_class_id#49, i_category_id#50]
Input [7]: [ss_item_sk#1, ss_quantity#2, ss_list_price#3, i_item_sk#47, i_brand_id#48, i_class_id#49, i_category_id#50]

(70) HashAggregate [codegen id : 23]
Input [5]: [ss_quantity#2, ss_list_price#3, i_brand_id#48, i_class_id#49, i_category_id#50]
Keys [3]: [i_brand_id#48, i_class_id#49, i_category_id#50]
Functions [2]: [partial_sum(CheckOverflow((promote_precision(cast(ss_quantity#2 as decimal(12,2))) * promote_precision(cast(ss_list_price#3 as decimal(12,2)))), DecimalType(18,2))), partial_count(1)]
Aggregate Attributes [3]: [sum#52, isEmpty#53, count#54]
Results [6]: [i_brand_id#48, i_class_id#49, i_category_id#50, sum#55, isEmpty#56, count#57]

(71) Exchange
Input [6]: [i_brand_id#48, i_class_id#49, i_category_id#50, sum#55, isEmpty#56, count#57]
Arguments: hashpartitioning(i_brand_id#48, i_class_id#49, i_category_id#50, 5), ENSURE_REQUIREMENTS, [id=#58]

(72) HashAggregate [codegen id : 48]
Input [6]: [i_brand_id#48, i_class_id#49, i_category_id#50, sum#55, isEmpty#56, count#57]
Keys [3]: [i_brand_id#48, i_class_id#49, i_category_id#50]
Functions [2]: [sum(CheckOverflow((promote_precision(cast(ss_quantity#2 as decimal(12,2))) * promote_precision(cast(ss_list_price#3 as decimal(12,2)))), DecimalType(18,2))), count(1)]
Aggregate Attributes [2]: [sum(CheckOverflow((promote_precision(cast(ss_quantity#2 as decimal(12,2))) * promote_precision(cast(ss_list_price#3 as decimal(12,2)))), DecimalType(18,2)))#59, count(1)#60]
Results [6]: [store AS channel#61, i_brand_id#48, i_class_id#49, i_category_id#50, sum(CheckOverflow((promote_precision(cast(ss_quantity#2 as decimal(12,2))) * promote_precision(cast(ss_list_price#3 as decimal(12,2)))), DecimalType(18,2)))#59 AS sales#62, count(1)#60 AS number_sales#63]

(73) Filter [codegen id : 48]
Input [6]: [channel#61, i_brand_id#48, i_class_id#49, i_category_id#50, sales#62, number_sales#63]
Condition : (isnotnull(sales#62) AND (cast(sales#62 as decimal(32,6)) > cast(Subquery scalar-subquery#64, [id=#65] as decimal(32,6))))

(74) Scan parquet default.store_sales
Output [4]: [ss_item_sk#66, ss_quantity#67, ss_list_price#68, ss_sold_date_sk#69]
Batched: true
Location: InMemoryFileIndex []
PartitionFilters: [isnotnull(ss_sold_date_sk#69), dynamicpruningexpression(ss_sold_date_sk#69 IN dynamicpruning#70)]
PushedFilters: [IsNotNull(ss_item_sk)]
ReadSchema: struct<ss_item_sk:int,ss_quantity:int,ss_list_price:decimal(7,2)>

(75) ColumnarToRow [codegen id : 24]
Input [4]: [ss_item_sk#66, ss_quantity#67, ss_list_price#68, ss_sold_date_sk#69]

(76) Filter [codegen id : 24]
Input [4]: [ss_item_sk#66, ss_quantity#67, ss_list_price#68, ss_sold_date_sk#69]
Condition : isnotnull(ss_item_sk#66)

(77) Exchange
Input [4]: [ss_item_sk#66, ss_quantity#67, ss_list_price#68, ss_sold_date_sk#69]
Arguments: hashpartitioning(ss_item_sk#66, 5), ENSURE_REQUIREMENTS, [id=#71]

(78) Sort [codegen id : 25]
Input [4]: [ss_item_sk#66, ss_quantity#67, ss_list_price#68, ss_sold_date_sk#69]
Arguments: [ss_item_sk#66 ASC NULLS FIRST], false, 0

(79) ReusedExchange [Reuses operator id: 58]
Output [1]: [ss_item_sk#44]

(80) Sort [codegen id : 43]
Input [1]: [ss_item_sk#44]
Arguments: [ss_item_sk#44 ASC NULLS FIRST], false, 0

(81) SortMergeJoin [codegen id : 46]
Left keys [1]: [ss_item_sk#66]
Right keys [1]: [ss_item_sk#44]
Join condition: None

(82) ReusedExchange [Reuses operator id: 132]
Output [1]: [d_date_sk#72]

(83) BroadcastHashJoin [codegen id : 46]
Left keys [1]: [ss_sold_date_sk#69]
Right keys [1]: [d_date_sk#72]
Join condition: None

(84) Project [codegen id : 46]
Output [3]: [ss_item_sk#66, ss_quantity#67, ss_list_price#68]
Input [5]: [ss_item_sk#66, ss_quantity#67, ss_list_price#68, ss_sold_date_sk#69, d_date_sk#72]

(85) ReusedExchange [Reuses operator id: 67]
Output [4]: [i_item_sk#73, i_brand_id#74, i_class_id#75, i_category_id#76]

(86) BroadcastHashJoin [codegen id : 46]
Left keys [1]: [ss_item_sk#66]
Right keys [1]: [i_item_sk#73]
Join condition: None

(87) Project [codegen id : 46]
Output [5]: [ss_quantity#67, ss_list_price#68, i_brand_id#74, i_class_id#75, i_category_id#76]
Input [7]: [ss_item_sk#66, ss_quantity#67, ss_list_price#68, i_item_sk#73, i_brand_id#74, i_class_id#75, i_category_id#76]

(88) HashAggregate [codegen id : 46]
Input [5]: [ss_quantity#67, ss_list_price#68, i_brand_id#74, i_class_id#75, i_category_id#76]
Keys [3]: [i_brand_id#74, i_class_id#75, i_category_id#76]
Functions [2]: [partial_sum(CheckOverflow((promote_precision(cast(ss_quantity#67 as decimal(12,2))) * promote_precision(cast(ss_list_price#68 as decimal(12,2)))), DecimalType(18,2))), partial_count(1)]
Aggregate Attributes [3]: [sum#77, isEmpty#78, count#79]
Results [6]: [i_brand_id#74, i_class_id#75, i_category_id#76, sum#80, isEmpty#81, count#82]

(89) Exchange
Input [6]: [i_brand_id#74, i_class_id#75, i_category_id#76, sum#80, isEmpty#81, count#82]
Arguments: hashpartitioning(i_brand_id#74, i_class_id#75, i_category_id#76, 5), ENSURE_REQUIREMENTS, [id=#83]

(90) HashAggregate [codegen id : 47]
Input [6]: [i_brand_id#74, i_class_id#75, i_category_id#76, sum#80, isEmpty#81, count#82]
Keys [3]: [i_brand_id#74, i_class_id#75, i_category_id#76]
Functions [2]: [sum(CheckOverflow((promote_precision(cast(ss_quantity#67 as decimal(12,2))) * promote_precision(cast(ss_list_price#68 as decimal(12,2)))), DecimalType(18,2))), count(1)]
Aggregate Attributes [2]: [sum(CheckOverflow((promote_precision(cast(ss_quantity#67 as decimal(12,2))) * promote_precision(cast(ss_list_price#68 as decimal(12,2)))), DecimalType(18,2)))#84, count(1)#85]
Results [6]: [store AS channel#86, i_brand_id#74, i_class_id#75, i_category_id#76, sum(CheckOverflow((promote_precision(cast(ss_quantity#67 as decimal(12,2))) * promote_precision(cast(ss_list_price#68 as decimal(12,2)))), DecimalType(18,2)))#84 AS sales#87, count(1)#85 AS number_sales#88]

(91) Filter [codegen id : 47]
Input [6]: [channel#86, i_brand_id#74, i_class_id#75, i_category_id#76, sales#87, number_sales#88]
Condition : (isnotnull(sales#87) AND (cast(sales#87 as decimal(32,6)) > cast(ReusedSubquery Subquery scalar-subquery#64, [id=#65] as decimal(32,6))))

(92) BroadcastExchange
Input [6]: [channel#86, i_brand_id#74, i_class_id#75, i_category_id#76, sales#87, number_sales#88]
Arguments: HashedRelationBroadcastMode(List(input[1, int, true], input[2, int, true], input[3, int, true]),false), [id=#89]

(93) BroadcastHashJoin [codegen id : 48]
Left keys [3]: [i_brand_id#48, i_class_id#49, i_category_id#50]
Right keys [3]: [i_brand_id#74, i_class_id#75, i_category_id#76]
Join condition: None

(94) TakeOrderedAndProject
Input [12]: [channel#61, i_brand_id#48, i_class_id#49, i_category_id#50, sales#62, number_sales#63, channel#86, i_brand_id#74, i_class_id#75, i_category_id#76, sales#87, number_sales#88]
Arguments: 100, [i_brand_id#48 ASC NULLS FIRST, i_class_id#49 ASC NULLS FIRST, i_category_id#50 ASC NULLS FIRST], [channel#61, i_brand_id#48, i_class_id#49, i_category_id#50, sales#62, number_sales#63, channel#86, i_brand_id#74, i_class_id#75, i_category_id#76, sales#87, number_sales#88]

===== Subqueries =====

Subquery:1 Hosting operator id = 73 Hosting Expression = Subquery scalar-subquery#64, [id=#65]
* HashAggregate (113)
+- Exchange (112)
   +- * HashAggregate (111)
      +- Union (110)
         :- * Project (99)
         :  +- * BroadcastHashJoin Inner BuildRight (98)
         :     :- * ColumnarToRow (96)
         :     :  +- Scan parquet default.store_sales (95)
         :     +- ReusedExchange (97)
         :- * Project (104)
         :  +- * BroadcastHashJoin Inner BuildRight (103)
         :     :- * ColumnarToRow (101)
         :     :  +- Scan parquet default.catalog_sales (100)
         :     +- ReusedExchange (102)
         +- * Project (109)
            +- * BroadcastHashJoin Inner BuildRight (108)
               :- * ColumnarToRow (106)
               :  +- Scan parquet default.web_sales (105)
               +- ReusedExchange (107)


(95) Scan parquet default.store_sales
Output [3]: [ss_quantity#90, ss_list_price#91, ss_sold_date_sk#92]
Batched: true
Location: InMemoryFileIndex []
PartitionFilters: [isnotnull(ss_sold_date_sk#92), dynamicpruningexpression(ss_sold_date_sk#92 IN dynamicpruning#13)]
ReadSchema: struct<ss_quantity:int,ss_list_price:decimal(7,2)>

(96) ColumnarToRow [codegen id : 2]
Input [3]: [ss_quantity#90, ss_list_price#91, ss_sold_date_sk#92]

(97) ReusedExchange [Reuses operator id: 127]
Output [1]: [d_date_sk#93]

(98) BroadcastHashJoin [codegen id : 2]
Left keys [1]: [ss_sold_date_sk#92]
Right keys [1]: [d_date_sk#93]
Join condition: None

(99) Project [codegen id : 2]
Output [2]: [ss_quantity#90 AS quantity#94, ss_list_price#91 AS list_price#95]
Input [4]: [ss_quantity#90, ss_list_price#91, ss_sold_date_sk#92, d_date_sk#93]

(100) Scan parquet default.catalog_sales
Output [3]: [cs_quantity#96, cs_list_price#97, cs_sold_date_sk#98]
Batched: true
Location: InMemoryFileIndex []
PartitionFilters: [isnotnull(cs_sold_date_sk#98), dynamicpruningexpression(cs_sold_date_sk#98 IN dynamicpruning#13)]
ReadSchema: struct<cs_quantity:int,cs_list_price:decimal(7,2)>

(101) ColumnarToRow [codegen id : 4]
Input [3]: [cs_quantity#96, cs_list_price#97, cs_sold_date_sk#98]

(102) ReusedExchange [Reuses operator id: 127]
Output [1]: [d_date_sk#99]

(103) BroadcastHashJoin [codegen id : 4]
Left keys [1]: [cs_sold_date_sk#98]
Right keys [1]: [d_date_sk#99]
Join condition: None

(104) Project [codegen id : 4]
Output [2]: [cs_quantity#96 AS quantity#100, cs_list_price#97 AS list_price#101]
Input [4]: [cs_quantity#96, cs_list_price#97, cs_sold_date_sk#98, d_date_sk#99]

(105) Scan parquet default.web_sales
Output [3]: [ws_quantity#102, ws_list_price#103, ws_sold_date_sk#104]
Batched: true
Location: InMemoryFileIndex []
PartitionFilters: [isnotnull(ws_sold_date_sk#104), dynamicpruningexpression(ws_sold_date_sk#104 IN dynamicpruning#13)]
ReadSchema: struct<ws_quantity:int,ws_list_price:decimal(7,2)>

(106) ColumnarToRow [codegen id : 6]
Input [3]: [ws_quantity#102, ws_list_price#103, ws_sold_date_sk#104]

(107) ReusedExchange [Reuses operator id: 127]
Output [1]: [d_date_sk#105]

(108) BroadcastHashJoin [codegen id : 6]
Left keys [1]: [ws_sold_date_sk#104]
Right keys [1]: [d_date_sk#105]
Join condition: None

(109) Project [codegen id : 6]
Output [2]: [ws_quantity#102 AS quantity#106, ws_list_price#103 AS list_price#107]
Input [4]: [ws_quantity#102, ws_list_price#103, ws_sold_date_sk#104, d_date_sk#105]

(110) Union

(111) HashAggregate [codegen id : 7]
Input [2]: [quantity#94, list_price#95]
Keys: []
Functions [1]: [partial_avg(CheckOverflow((promote_precision(cast(quantity#94 as decimal(12,2))) * promote_precision(cast(list_price#95 as decimal(12,2)))), DecimalType(18,2)))]
Aggregate Attributes [2]: [sum#108, count#109]
Results [2]: [sum#110, count#111]

(112) Exchange
Input [2]: [sum#110, count#111]
Arguments: SinglePartition, ENSURE_REQUIREMENTS, [id=#112]

(113) HashAggregate [codegen id : 8]
Input [2]: [sum#110, count#111]
Keys: []
Functions [1]: [avg(CheckOverflow((promote_precision(cast(quantity#94 as decimal(12,2))) * promote_precision(cast(list_price#95 as decimal(12,2)))), DecimalType(18,2)))]
Aggregate Attributes [1]: [avg(CheckOverflow((promote_precision(cast(quantity#94 as decimal(12,2))) * promote_precision(cast(list_price#95 as decimal(12,2)))), DecimalType(18,2)))#113]
Results [1]: [avg(CheckOverflow((promote_precision(cast(quantity#94 as decimal(12,2))) * promote_precision(cast(list_price#95 as decimal(12,2)))), DecimalType(18,2)))#113 AS average_sales#114]

Subquery:2 Hosting operator id = 95 Hosting Expression = ss_sold_date_sk#92 IN dynamicpruning#13

Subquery:3 Hosting operator id = 100 Hosting Expression = cs_sold_date_sk#98 IN dynamicpruning#13

Subquery:4 Hosting operator id = 105 Hosting Expression = ws_sold_date_sk#104 IN dynamicpruning#13

Subquery:5 Hosting operator id = 1 Hosting Expression = ss_sold_date_sk#4 IN dynamicpruning#5
BroadcastExchange (118)
+- * Project (117)
   +- * Filter (116)
      +- * ColumnarToRow (115)
         +- Scan parquet default.date_dim (114)


(114) Scan parquet default.date_dim
Output [2]: [d_date_sk#46, d_week_seq#115]
>>>>>>> 2ffd9892
Batched: true
Location [not included in comparison]/{warehouse_dir}/date_dim]
PushedFilters: [IsNotNull(d_week_seq), IsNotNull(d_date_sk)]
ReadSchema: struct<d_date_sk:int,d_week_seq:int>

<<<<<<< HEAD
(111) ColumnarToRow [codegen id : 1]
Input [2]: [d_date_sk#36, d_week_seq#99]

(112) Filter [codegen id : 1]
Input [2]: [d_date_sk#36, d_week_seq#99]
Condition : ((isnotnull(d_week_seq#99) AND (d_week_seq#99 = Subquery scalar-subquery#100, [id=#101])) AND isnotnull(d_date_sk#36))

(113) Project [codegen id : 1]
Output [1]: [d_date_sk#36]
Input [2]: [d_date_sk#36, d_week_seq#99]

(114) BroadcastExchange
Input [1]: [d_date_sk#36]
Arguments: HashedRelationBroadcastMode(List(cast(input[0, int, true] as bigint)),false), [plan_id=15]

Subquery:6 Hosting operator id = 112 Hosting Expression = Subquery scalar-subquery#100, [id=#101]
* Project (118)
+- * Filter (117)
   +- * ColumnarToRow (116)
      +- Scan parquet spark_catalog.default.date_dim (115)


(115) Scan parquet spark_catalog.default.date_dim
Output [4]: [d_week_seq#102, d_year#103, d_moy#104, d_dom#105]
=======
(115) ColumnarToRow [codegen id : 1]
Input [2]: [d_date_sk#46, d_week_seq#115]

(116) Filter [codegen id : 1]
Input [2]: [d_date_sk#46, d_week_seq#115]
Condition : ((isnotnull(d_week_seq#115) AND (d_week_seq#115 = Subquery scalar-subquery#116, [id=#117])) AND isnotnull(d_date_sk#46))

(117) Project [codegen id : 1]
Output [1]: [d_date_sk#46]
Input [2]: [d_date_sk#46, d_week_seq#115]

(118) BroadcastExchange
Input [1]: [d_date_sk#46]
Arguments: HashedRelationBroadcastMode(List(cast(input[0, int, true] as bigint)),false), [id=#118]

Subquery:6 Hosting operator id = 116 Hosting Expression = Subquery scalar-subquery#116, [id=#117]
* Project (122)
+- * Filter (121)
   +- * ColumnarToRow (120)
      +- Scan parquet default.date_dim (119)


(119) Scan parquet default.date_dim
Output [4]: [d_week_seq#119, d_year#120, d_moy#121, d_dom#122]
>>>>>>> 2ffd9892
Batched: true
Location [not included in comparison]/{warehouse_dir}/date_dim]
PushedFilters: [IsNotNull(d_year), IsNotNull(d_moy), IsNotNull(d_dom), EqualTo(d_year,2000), EqualTo(d_moy,12), EqualTo(d_dom,11)]
ReadSchema: struct<d_week_seq:int,d_year:int,d_moy:int,d_dom:int>

<<<<<<< HEAD
(116) ColumnarToRow [codegen id : 1]
Input [4]: [d_week_seq#102, d_year#103, d_moy#104, d_dom#105]

(117) Filter [codegen id : 1]
Input [4]: [d_week_seq#102, d_year#103, d_moy#104, d_dom#105]
Condition : (((((isnotnull(d_year#103) AND isnotnull(d_moy#104)) AND isnotnull(d_dom#105)) AND (d_year#103 = 2000)) AND (d_moy#104 = 12)) AND (d_dom#105 = 11))

(118) Project [codegen id : 1]
Output [1]: [d_week_seq#102]
Input [4]: [d_week_seq#102, d_year#103, d_moy#104, d_dom#105]

Subquery:7 Hosting operator id = 7 Hosting Expression = ss_sold_date_sk#11 IN dynamicpruning#12
BroadcastExchange (123)
+- * Project (122)
   +- * Filter (121)
      +- * ColumnarToRow (120)
         +- Scan parquet spark_catalog.default.date_dim (119)


(119) Scan parquet spark_catalog.default.date_dim
Output [2]: [d_date_sk#13, d_year#106]
=======
(120) ColumnarToRow [codegen id : 1]
Input [4]: [d_week_seq#119, d_year#120, d_moy#121, d_dom#122]

(121) Filter [codegen id : 1]
Input [4]: [d_week_seq#119, d_year#120, d_moy#121, d_dom#122]
Condition : (((((isnotnull(d_year#120) AND isnotnull(d_moy#121)) AND isnotnull(d_dom#122)) AND (d_year#120 = 2000)) AND (d_moy#121 = 12)) AND (d_dom#122 = 11))

(122) Project [codegen id : 1]
Output [1]: [d_week_seq#119]
Input [4]: [d_week_seq#119, d_year#120, d_moy#121, d_dom#122]

Subquery:7 Hosting operator id = 9 Hosting Expression = ss_sold_date_sk#12 IN dynamicpruning#13
BroadcastExchange (127)
+- * Project (126)
   +- * Filter (125)
      +- * ColumnarToRow (124)
         +- Scan parquet default.date_dim (123)


(123) Scan parquet default.date_dim
Output [2]: [d_date_sk#14, d_year#123]
>>>>>>> 2ffd9892
Batched: true
Location [not included in comparison]/{warehouse_dir}/date_dim]
PushedFilters: [IsNotNull(d_year), GreaterThanOrEqual(d_year,1999), LessThanOrEqual(d_year,2001), IsNotNull(d_date_sk)]
ReadSchema: struct<d_date_sk:int,d_year:int>

<<<<<<< HEAD
(120) ColumnarToRow [codegen id : 1]
Input [2]: [d_date_sk#13, d_year#106]

(121) Filter [codegen id : 1]
Input [2]: [d_date_sk#13, d_year#106]
Condition : (((isnotnull(d_year#106) AND (d_year#106 >= 1999)) AND (d_year#106 <= 2001)) AND isnotnull(d_date_sk#13))

(122) Project [codegen id : 1]
Output [1]: [d_date_sk#13]
Input [2]: [d_date_sk#13, d_year#106]

(123) BroadcastExchange
Input [1]: [d_date_sk#13]
Arguments: HashedRelationBroadcastMode(List(cast(input[0, int, true] as bigint)),false), [plan_id=16]
=======
(124) ColumnarToRow [codegen id : 1]
Input [2]: [d_date_sk#14, d_year#123]

(125) Filter [codegen id : 1]
Input [2]: [d_date_sk#14, d_year#123]
Condition : (((isnotnull(d_year#123) AND (d_year#123 >= 1999)) AND (d_year#123 <= 2001)) AND isnotnull(d_date_sk#14))

(126) Project [codegen id : 1]
Output [1]: [d_date_sk#14]
Input [2]: [d_date_sk#14, d_year#123]

(127) BroadcastExchange
Input [1]: [d_date_sk#14]
Arguments: HashedRelationBroadcastMode(List(cast(input[0, int, true] as bigint)),false), [id=#124]
>>>>>>> 2ffd9892

Subquery:8 Hosting operator id = 18 Hosting Expression = cs_sold_date_sk#19 IN dynamicpruning#12

Subquery:9 Hosting operator id = 41 Hosting Expression = ws_sold_date_sk#29 IN dynamicpruning#12

<<<<<<< HEAD
Subquery:10 Hosting operator id = 87 Hosting Expression = ReusedSubquery Subquery scalar-subquery#52, [id=#53]

Subquery:11 Hosting operator id = 73 Hosting Expression = ss_sold_date_sk#57 IN dynamicpruning#58
BroadcastExchange (128)
+- * Project (127)
   +- * Filter (126)
      +- * ColumnarToRow (125)
         +- Scan parquet spark_catalog.default.date_dim (124)


(124) Scan parquet spark_catalog.default.date_dim
Output [2]: [d_date_sk#59, d_week_seq#107]
=======
Subquery:10 Hosting operator id = 91 Hosting Expression = ReusedSubquery Subquery scalar-subquery#64, [id=#65]

Subquery:11 Hosting operator id = 74 Hosting Expression = ss_sold_date_sk#69 IN dynamicpruning#70
BroadcastExchange (132)
+- * Project (131)
   +- * Filter (130)
      +- * ColumnarToRow (129)
         +- Scan parquet default.date_dim (128)


(128) Scan parquet default.date_dim
Output [2]: [d_date_sk#72, d_week_seq#125]
>>>>>>> 2ffd9892
Batched: true
Location [not included in comparison]/{warehouse_dir}/date_dim]
PushedFilters: [IsNotNull(d_week_seq), IsNotNull(d_date_sk)]
ReadSchema: struct<d_date_sk:int,d_week_seq:int>

<<<<<<< HEAD
(125) ColumnarToRow [codegen id : 1]
Input [2]: [d_date_sk#59, d_week_seq#107]

(126) Filter [codegen id : 1]
Input [2]: [d_date_sk#59, d_week_seq#107]
Condition : ((isnotnull(d_week_seq#107) AND (d_week_seq#107 = Subquery scalar-subquery#108, [id=#109])) AND isnotnull(d_date_sk#59))

(127) Project [codegen id : 1]
Output [1]: [d_date_sk#59]
Input [2]: [d_date_sk#59, d_week_seq#107]

(128) BroadcastExchange
Input [1]: [d_date_sk#59]
Arguments: HashedRelationBroadcastMode(List(cast(input[0, int, true] as bigint)),false), [plan_id=17]

Subquery:12 Hosting operator id = 126 Hosting Expression = Subquery scalar-subquery#108, [id=#109]
* Project (132)
+- * Filter (131)
   +- * ColumnarToRow (130)
      +- Scan parquet spark_catalog.default.date_dim (129)


(129) Scan parquet spark_catalog.default.date_dim
Output [4]: [d_week_seq#110, d_year#111, d_moy#112, d_dom#113]
=======
(129) ColumnarToRow [codegen id : 1]
Input [2]: [d_date_sk#72, d_week_seq#125]

(130) Filter [codegen id : 1]
Input [2]: [d_date_sk#72, d_week_seq#125]
Condition : ((isnotnull(d_week_seq#125) AND (d_week_seq#125 = Subquery scalar-subquery#126, [id=#127])) AND isnotnull(d_date_sk#72))

(131) Project [codegen id : 1]
Output [1]: [d_date_sk#72]
Input [2]: [d_date_sk#72, d_week_seq#125]

(132) BroadcastExchange
Input [1]: [d_date_sk#72]
Arguments: HashedRelationBroadcastMode(List(cast(input[0, int, true] as bigint)),false), [id=#128]

Subquery:12 Hosting operator id = 130 Hosting Expression = Subquery scalar-subquery#126, [id=#127]
* Project (136)
+- * Filter (135)
   +- * ColumnarToRow (134)
      +- Scan parquet default.date_dim (133)


(133) Scan parquet default.date_dim
Output [4]: [d_week_seq#129, d_year#130, d_moy#131, d_dom#132]
>>>>>>> 2ffd9892
Batched: true
Location [not included in comparison]/{warehouse_dir}/date_dim]
PushedFilters: [IsNotNull(d_year), IsNotNull(d_moy), IsNotNull(d_dom), EqualTo(d_year,1999), EqualTo(d_moy,12), EqualTo(d_dom,11)]
ReadSchema: struct<d_week_seq:int,d_year:int,d_moy:int,d_dom:int>

<<<<<<< HEAD
(130) ColumnarToRow [codegen id : 1]
Input [4]: [d_week_seq#110, d_year#111, d_moy#112, d_dom#113]

(131) Filter [codegen id : 1]
Input [4]: [d_week_seq#110, d_year#111, d_moy#112, d_dom#113]
Condition : (((((isnotnull(d_year#111) AND isnotnull(d_moy#112)) AND isnotnull(d_dom#113)) AND (d_year#111 = 1999)) AND (d_moy#112 = 12)) AND (d_dom#113 = 11))

(132) Project [codegen id : 1]
Output [1]: [d_week_seq#110]
Input [4]: [d_week_seq#110, d_year#111, d_moy#112, d_dom#113]
=======
(134) ColumnarToRow [codegen id : 1]
Input [4]: [d_week_seq#129, d_year#130, d_moy#131, d_dom#132]

(135) Filter [codegen id : 1]
Input [4]: [d_week_seq#129, d_year#130, d_moy#131, d_dom#132]
Condition : (((((isnotnull(d_year#130) AND isnotnull(d_moy#131)) AND isnotnull(d_dom#132)) AND (d_year#130 = 1999)) AND (d_moy#131 = 12)) AND (d_dom#132 = 11))

(136) Project [codegen id : 1]
Output [1]: [d_week_seq#129]
Input [4]: [d_week_seq#129, d_year#130, d_moy#131, d_dom#132]
>>>>>>> 2ffd9892

<|MERGE_RESOLUTION|>--- conflicted
+++ resolved
@@ -1,99 +1,4 @@
 == Physical Plan ==
-<<<<<<< HEAD
-TakeOrderedAndProject (90)
-+- * BroadcastHashJoin Inner BuildRight (89)
-   :- * Filter (72)
-   :  +- * HashAggregate (71)
-   :     +- Exchange (70)
-   :        +- * HashAggregate (69)
-   :           +- * Project (68)
-   :              +- * BroadcastHashJoin Inner BuildRight (67)
-   :                 :- * Project (60)
-   :                 :  +- * BroadcastHashJoin Inner BuildRight (59)
-   :                 :     :- * BroadcastHashJoin LeftSemi BuildRight (57)
-   :                 :     :  :- * Filter (3)
-   :                 :     :  :  +- * ColumnarToRow (2)
-   :                 :     :  :     +- Scan parquet spark_catalog.default.store_sales (1)
-   :                 :     :  +- BroadcastExchange (56)
-   :                 :     :     +- * Project (55)
-   :                 :     :        +- * BroadcastHashJoin Inner BuildRight (54)
-   :                 :     :           :- * Filter (6)
-   :                 :     :           :  +- * ColumnarToRow (5)
-   :                 :     :           :     +- Scan parquet spark_catalog.default.item (4)
-   :                 :     :           +- BroadcastExchange (53)
-   :                 :     :              +- * SortMergeJoin LeftSemi (52)
-   :                 :     :                 :- * Sort (40)
-   :                 :     :                 :  +- Exchange (39)
-   :                 :     :                 :     +- * HashAggregate (38)
-   :                 :     :                 :        +- Exchange (37)
-   :                 :     :                 :           +- * HashAggregate (36)
-   :                 :     :                 :              +- * Project (35)
-   :                 :     :                 :                 +- * BroadcastHashJoin Inner BuildRight (34)
-   :                 :     :                 :                    :- * Project (12)
-   :                 :     :                 :                    :  +- * BroadcastHashJoin Inner BuildRight (11)
-   :                 :     :                 :                    :     :- * Filter (9)
-   :                 :     :                 :                    :     :  +- * ColumnarToRow (8)
-   :                 :     :                 :                    :     :     +- Scan parquet spark_catalog.default.store_sales (7)
-   :                 :     :                 :                    :     +- ReusedExchange (10)
-   :                 :     :                 :                    +- BroadcastExchange (33)
-   :                 :     :                 :                       +- * SortMergeJoin LeftSemi (32)
-   :                 :     :                 :                          :- * Sort (17)
-   :                 :     :                 :                          :  +- Exchange (16)
-   :                 :     :                 :                          :     +- * Filter (15)
-   :                 :     :                 :                          :        +- * ColumnarToRow (14)
-   :                 :     :                 :                          :           +- Scan parquet spark_catalog.default.item (13)
-   :                 :     :                 :                          +- * Sort (31)
-   :                 :     :                 :                             +- Exchange (30)
-   :                 :     :                 :                                +- * Project (29)
-   :                 :     :                 :                                   +- * BroadcastHashJoin Inner BuildRight (28)
-   :                 :     :                 :                                      :- * Project (23)
-   :                 :     :                 :                                      :  +- * BroadcastHashJoin Inner BuildRight (22)
-   :                 :     :                 :                                      :     :- * Filter (20)
-   :                 :     :                 :                                      :     :  +- * ColumnarToRow (19)
-   :                 :     :                 :                                      :     :     +- Scan parquet spark_catalog.default.catalog_sales (18)
-   :                 :     :                 :                                      :     +- ReusedExchange (21)
-   :                 :     :                 :                                      +- BroadcastExchange (27)
-   :                 :     :                 :                                         +- * Filter (26)
-   :                 :     :                 :                                            +- * ColumnarToRow (25)
-   :                 :     :                 :                                               +- Scan parquet spark_catalog.default.item (24)
-   :                 :     :                 +- * Sort (51)
-   :                 :     :                    +- Exchange (50)
-   :                 :     :                       +- * Project (49)
-   :                 :     :                          +- * BroadcastHashJoin Inner BuildRight (48)
-   :                 :     :                             :- * Project (46)
-   :                 :     :                             :  +- * BroadcastHashJoin Inner BuildRight (45)
-   :                 :     :                             :     :- * Filter (43)
-   :                 :     :                             :     :  +- * ColumnarToRow (42)
-   :                 :     :                             :     :     +- Scan parquet spark_catalog.default.web_sales (41)
-   :                 :     :                             :     +- ReusedExchange (44)
-   :                 :     :                             +- ReusedExchange (47)
-   :                 :     +- ReusedExchange (58)
-   :                 +- BroadcastExchange (66)
-   :                    +- * BroadcastHashJoin LeftSemi BuildRight (65)
-   :                       :- * Filter (63)
-   :                       :  +- * ColumnarToRow (62)
-   :                       :     +- Scan parquet spark_catalog.default.item (61)
-   :                       +- ReusedExchange (64)
-   +- BroadcastExchange (88)
-      +- * Filter (87)
-         +- * HashAggregate (86)
-            +- Exchange (85)
-               +- * HashAggregate (84)
-                  +- * Project (83)
-                     +- * BroadcastHashJoin Inner BuildRight (82)
-                        :- * Project (80)
-                        :  +- * BroadcastHashJoin Inner BuildRight (79)
-                        :     :- * BroadcastHashJoin LeftSemi BuildRight (77)
-                        :     :  :- * Filter (75)
-                        :     :  :  +- * ColumnarToRow (74)
-                        :     :  :     +- Scan parquet spark_catalog.default.store_sales (73)
-                        :     :  +- ReusedExchange (76)
-                        :     +- ReusedExchange (78)
-                        +- ReusedExchange (81)
-
-
-(1) Scan parquet spark_catalog.default.store_sales
-=======
 TakeOrderedAndProject (94)
 +- * BroadcastHashJoin Inner BuildRight (93)
    :- * Filter (73)
@@ -191,7 +96,6 @@
 
 
 (1) Scan parquet default.store_sales
->>>>>>> 2ffd9892
 Output [4]: [ss_item_sk#1, ss_quantity#2, ss_list_price#3, ss_sold_date_sk#4]
 Batched: true
 Location: InMemoryFileIndex []
@@ -199,339 +103,287 @@
 PushedFilters: [IsNotNull(ss_item_sk)]
 ReadSchema: struct<ss_item_sk:int,ss_quantity:int,ss_list_price:decimal(7,2)>
 
-(2) ColumnarToRow [codegen id : 37]
+(2) ColumnarToRow [codegen id : 1]
 Input [4]: [ss_item_sk#1, ss_quantity#2, ss_list_price#3, ss_sold_date_sk#4]
 
-(3) Filter [codegen id : 37]
+(3) Filter [codegen id : 1]
 Input [4]: [ss_item_sk#1, ss_quantity#2, ss_list_price#3, ss_sold_date_sk#4]
 Condition : isnotnull(ss_item_sk#1)
 
-(4) Scan parquet spark_catalog.default.item
-Output [4]: [i_item_sk#6, i_brand_id#7, i_class_id#8, i_category_id#9]
+(4) Exchange
+Input [4]: [ss_item_sk#1, ss_quantity#2, ss_list_price#3, ss_sold_date_sk#4]
+Arguments: hashpartitioning(ss_item_sk#1, 5), ENSURE_REQUIREMENTS, [id=#6]
+
+(5) Sort [codegen id : 2]
+Input [4]: [ss_item_sk#1, ss_quantity#2, ss_list_price#3, ss_sold_date_sk#4]
+Arguments: [ss_item_sk#1 ASC NULLS FIRST], false, 0
+
+(6) Scan parquet default.item
+Output [4]: [i_item_sk#7, i_brand_id#8, i_class_id#9, i_category_id#10]
 Batched: true
 Location [not included in comparison]/{warehouse_dir}/item]
 PushedFilters: [IsNotNull(i_brand_id), IsNotNull(i_class_id), IsNotNull(i_category_id)]
 ReadSchema: struct<i_item_sk:int,i_brand_id:int,i_class_id:int,i_category_id:int>
 
-(5) ColumnarToRow [codegen id : 17]
-Input [4]: [i_item_sk#6, i_brand_id#7, i_class_id#8, i_category_id#9]
-
-(6) Filter [codegen id : 17]
-Input [4]: [i_item_sk#6, i_brand_id#7, i_class_id#8, i_category_id#9]
-Condition : ((isnotnull(i_brand_id#7) AND isnotnull(i_class_id#8)) AND isnotnull(i_category_id#9))
-
-(7) Scan parquet spark_catalog.default.store_sales
-Output [2]: [ss_item_sk#10, ss_sold_date_sk#11]
+(7) ColumnarToRow [codegen id : 19]
+Input [4]: [i_item_sk#7, i_brand_id#8, i_class_id#9, i_category_id#10]
+
+(8) Filter [codegen id : 19]
+Input [4]: [i_item_sk#7, i_brand_id#8, i_class_id#9, i_category_id#10]
+Condition : ((isnotnull(i_brand_id#8) AND isnotnull(i_class_id#9)) AND isnotnull(i_category_id#10))
+
+(9) Scan parquet default.store_sales
+Output [2]: [ss_item_sk#11, ss_sold_date_sk#12]
 Batched: true
 Location: InMemoryFileIndex []
-PartitionFilters: [isnotnull(ss_sold_date_sk#11), dynamicpruningexpression(ss_sold_date_sk#11 IN dynamicpruning#12)]
+PartitionFilters: [isnotnull(ss_sold_date_sk#12), dynamicpruningexpression(ss_sold_date_sk#12 IN dynamicpruning#13)]
 PushedFilters: [IsNotNull(ss_item_sk)]
 ReadSchema: struct<ss_item_sk:int>
 
-(8) ColumnarToRow [codegen id : 9]
-Input [2]: [ss_item_sk#10, ss_sold_date_sk#11]
-
-(9) Filter [codegen id : 9]
-Input [2]: [ss_item_sk#10, ss_sold_date_sk#11]
-Condition : isnotnull(ss_item_sk#10)
-
-<<<<<<< HEAD
-(10) ReusedExchange [Reuses operator id: 123]
-Output [1]: [d_date_sk#13]
-=======
+(10) ColumnarToRow [codegen id : 11]
+Input [2]: [ss_item_sk#11, ss_sold_date_sk#12]
+
+(11) Filter [codegen id : 11]
+Input [2]: [ss_item_sk#11, ss_sold_date_sk#12]
+Condition : isnotnull(ss_item_sk#11)
+
 (12) ReusedExchange [Reuses operator id: 127]
 Output [1]: [d_date_sk#14]
->>>>>>> 2ffd9892
-
-(11) BroadcastHashJoin [codegen id : 9]
-Left keys [1]: [ss_sold_date_sk#11]
-Right keys [1]: [d_date_sk#13]
-Join type: Inner
-Join condition: None
-
-(12) Project [codegen id : 9]
-Output [1]: [ss_item_sk#10]
-Input [3]: [ss_item_sk#10, ss_sold_date_sk#11, d_date_sk#13]
-
-(13) Scan parquet spark_catalog.default.item
-Output [4]: [i_item_sk#14, i_brand_id#15, i_class_id#16, i_category_id#17]
+
+(13) BroadcastHashJoin [codegen id : 11]
+Left keys [1]: [ss_sold_date_sk#12]
+Right keys [1]: [d_date_sk#14]
+Join condition: None
+
+(14) Project [codegen id : 11]
+Output [1]: [ss_item_sk#11]
+Input [3]: [ss_item_sk#11, ss_sold_date_sk#12, d_date_sk#14]
+
+(15) Scan parquet default.item
+Output [4]: [i_item_sk#15, i_brand_id#16, i_class_id#17, i_category_id#18]
 Batched: true
 Location [not included in comparison]/{warehouse_dir}/item]
 PushedFilters: [IsNotNull(i_item_sk), IsNotNull(i_brand_id), IsNotNull(i_class_id), IsNotNull(i_category_id)]
 ReadSchema: struct<i_item_sk:int,i_brand_id:int,i_class_id:int,i_category_id:int>
 
-(14) ColumnarToRow [codegen id : 2]
-Input [4]: [i_item_sk#14, i_brand_id#15, i_class_id#16, i_category_id#17]
-
-(15) Filter [codegen id : 2]
-Input [4]: [i_item_sk#14, i_brand_id#15, i_class_id#16, i_category_id#17]
-Condition : (((isnotnull(i_item_sk#14) AND isnotnull(i_brand_id#15)) AND isnotnull(i_class_id#16)) AND isnotnull(i_category_id#17))
-
-(16) Exchange
-Input [4]: [i_item_sk#14, i_brand_id#15, i_class_id#16, i_category_id#17]
-Arguments: hashpartitioning(coalesce(i_brand_id#15, 0), isnull(i_brand_id#15), coalesce(i_class_id#16, 0), isnull(i_class_id#16), coalesce(i_category_id#17, 0), isnull(i_category_id#17), 5), ENSURE_REQUIREMENTS, [plan_id=1]
-
-(17) Sort [codegen id : 3]
-Input [4]: [i_item_sk#14, i_brand_id#15, i_class_id#16, i_category_id#17]
-Arguments: [coalesce(i_brand_id#15, 0) ASC NULLS FIRST, isnull(i_brand_id#15) ASC NULLS FIRST, coalesce(i_class_id#16, 0) ASC NULLS FIRST, isnull(i_class_id#16) ASC NULLS FIRST, coalesce(i_category_id#17, 0) ASC NULLS FIRST, isnull(i_category_id#17) ASC NULLS FIRST], false, 0
-
-(18) Scan parquet spark_catalog.default.catalog_sales
-Output [2]: [cs_item_sk#18, cs_sold_date_sk#19]
+(16) ColumnarToRow [codegen id : 4]
+Input [4]: [i_item_sk#15, i_brand_id#16, i_class_id#17, i_category_id#18]
+
+(17) Filter [codegen id : 4]
+Input [4]: [i_item_sk#15, i_brand_id#16, i_class_id#17, i_category_id#18]
+Condition : (((isnotnull(i_item_sk#15) AND isnotnull(i_brand_id#16)) AND isnotnull(i_class_id#17)) AND isnotnull(i_category_id#18))
+
+(18) Exchange
+Input [4]: [i_item_sk#15, i_brand_id#16, i_class_id#17, i_category_id#18]
+Arguments: hashpartitioning(coalesce(i_brand_id#16, 0), isnull(i_brand_id#16), coalesce(i_class_id#17, 0), isnull(i_class_id#17), coalesce(i_category_id#18, 0), isnull(i_category_id#18), 5), ENSURE_REQUIREMENTS, [id=#19]
+
+(19) Sort [codegen id : 5]
+Input [4]: [i_item_sk#15, i_brand_id#16, i_class_id#17, i_category_id#18]
+Arguments: [coalesce(i_brand_id#16, 0) ASC NULLS FIRST, isnull(i_brand_id#16) ASC NULLS FIRST, coalesce(i_class_id#17, 0) ASC NULLS FIRST, isnull(i_class_id#17) ASC NULLS FIRST, coalesce(i_category_id#18, 0) ASC NULLS FIRST, isnull(i_category_id#18) ASC NULLS FIRST], false, 0
+
+(20) Scan parquet default.catalog_sales
+Output [2]: [cs_item_sk#20, cs_sold_date_sk#21]
 Batched: true
 Location: InMemoryFileIndex []
-PartitionFilters: [isnotnull(cs_sold_date_sk#19), dynamicpruningexpression(cs_sold_date_sk#19 IN dynamicpruning#12)]
+PartitionFilters: [isnotnull(cs_sold_date_sk#21), dynamicpruningexpression(cs_sold_date_sk#21 IN dynamicpruning#13)]
 PushedFilters: [IsNotNull(cs_item_sk)]
 ReadSchema: struct<cs_item_sk:int>
 
-(19) ColumnarToRow [codegen id : 6]
-Input [2]: [cs_item_sk#18, cs_sold_date_sk#19]
-
-(20) Filter [codegen id : 6]
-Input [2]: [cs_item_sk#18, cs_sold_date_sk#19]
-Condition : isnotnull(cs_item_sk#18)
-
-<<<<<<< HEAD
-(21) ReusedExchange [Reuses operator id: 123]
-Output [1]: [d_date_sk#20]
-=======
+(21) ColumnarToRow [codegen id : 8]
+Input [2]: [cs_item_sk#20, cs_sold_date_sk#21]
+
+(22) Filter [codegen id : 8]
+Input [2]: [cs_item_sk#20, cs_sold_date_sk#21]
+Condition : isnotnull(cs_item_sk#20)
+
 (23) ReusedExchange [Reuses operator id: 127]
 Output [1]: [d_date_sk#22]
->>>>>>> 2ffd9892
-
-(22) BroadcastHashJoin [codegen id : 6]
-Left keys [1]: [cs_sold_date_sk#19]
-Right keys [1]: [d_date_sk#20]
-Join type: Inner
-Join condition: None
-
-(23) Project [codegen id : 6]
-Output [1]: [cs_item_sk#18]
-Input [3]: [cs_item_sk#18, cs_sold_date_sk#19, d_date_sk#20]
-
-(24) Scan parquet spark_catalog.default.item
-Output [4]: [i_item_sk#21, i_brand_id#22, i_class_id#23, i_category_id#24]
+
+(24) BroadcastHashJoin [codegen id : 8]
+Left keys [1]: [cs_sold_date_sk#21]
+Right keys [1]: [d_date_sk#22]
+Join condition: None
+
+(25) Project [codegen id : 8]
+Output [1]: [cs_item_sk#20]
+Input [3]: [cs_item_sk#20, cs_sold_date_sk#21, d_date_sk#22]
+
+(26) Scan parquet default.item
+Output [4]: [i_item_sk#23, i_brand_id#24, i_class_id#25, i_category_id#26]
 Batched: true
 Location [not included in comparison]/{warehouse_dir}/item]
 PushedFilters: [IsNotNull(i_item_sk)]
 ReadSchema: struct<i_item_sk:int,i_brand_id:int,i_class_id:int,i_category_id:int>
 
-(25) ColumnarToRow [codegen id : 5]
-Input [4]: [i_item_sk#21, i_brand_id#22, i_class_id#23, i_category_id#24]
-
-(26) Filter [codegen id : 5]
-Input [4]: [i_item_sk#21, i_brand_id#22, i_class_id#23, i_category_id#24]
-Condition : isnotnull(i_item_sk#21)
-
-(27) BroadcastExchange
-Input [4]: [i_item_sk#21, i_brand_id#22, i_class_id#23, i_category_id#24]
-Arguments: HashedRelationBroadcastMode(List(cast(input[0, int, false] as bigint)),false), [plan_id=2]
-
-(28) BroadcastHashJoin [codegen id : 6]
-Left keys [1]: [cs_item_sk#18]
-Right keys [1]: [i_item_sk#21]
-Join type: Inner
-Join condition: None
-
-(29) Project [codegen id : 6]
-Output [3]: [i_brand_id#22, i_class_id#23, i_category_id#24]
-Input [5]: [cs_item_sk#18, i_item_sk#21, i_brand_id#22, i_class_id#23, i_category_id#24]
-
-(30) Exchange
-Input [3]: [i_brand_id#22, i_class_id#23, i_category_id#24]
-Arguments: hashpartitioning(coalesce(i_brand_id#22, 0), isnull(i_brand_id#22), coalesce(i_class_id#23, 0), isnull(i_class_id#23), coalesce(i_category_id#24, 0), isnull(i_category_id#24), 5), ENSURE_REQUIREMENTS, [plan_id=3]
-
-(31) Sort [codegen id : 7]
-Input [3]: [i_brand_id#22, i_class_id#23, i_category_id#24]
-Arguments: [coalesce(i_brand_id#22, 0) ASC NULLS FIRST, isnull(i_brand_id#22) ASC NULLS FIRST, coalesce(i_class_id#23, 0) ASC NULLS FIRST, isnull(i_class_id#23) ASC NULLS FIRST, coalesce(i_category_id#24, 0) ASC NULLS FIRST, isnull(i_category_id#24) ASC NULLS FIRST], false, 0
-
-(32) SortMergeJoin [codegen id : 8]
-Left keys [6]: [coalesce(i_brand_id#15, 0), isnull(i_brand_id#15), coalesce(i_class_id#16, 0), isnull(i_class_id#16), coalesce(i_category_id#17, 0), isnull(i_category_id#17)]
-Right keys [6]: [coalesce(i_brand_id#22, 0), isnull(i_brand_id#22), coalesce(i_class_id#23, 0), isnull(i_class_id#23), coalesce(i_category_id#24, 0), isnull(i_category_id#24)]
-Join type: LeftSemi
-Join condition: None
-
-(33) BroadcastExchange
-Input [4]: [i_item_sk#14, i_brand_id#15, i_class_id#16, i_category_id#17]
-Arguments: HashedRelationBroadcastMode(List(cast(input[0, int, false] as bigint)),false), [plan_id=4]
-
-(34) BroadcastHashJoin [codegen id : 9]
-Left keys [1]: [ss_item_sk#10]
-Right keys [1]: [i_item_sk#14]
-Join type: Inner
-Join condition: None
-
-(35) Project [codegen id : 9]
-Output [3]: [i_brand_id#15 AS brand_id#25, i_class_id#16 AS class_id#26, i_category_id#17 AS category_id#27]
-Input [5]: [ss_item_sk#10, i_item_sk#14, i_brand_id#15, i_class_id#16, i_category_id#17]
-
-(36) HashAggregate [codegen id : 9]
-Input [3]: [brand_id#25, class_id#26, category_id#27]
-Keys [3]: [brand_id#25, class_id#26, category_id#27]
+(27) ColumnarToRow [codegen id : 7]
+Input [4]: [i_item_sk#23, i_brand_id#24, i_class_id#25, i_category_id#26]
+
+(28) Filter [codegen id : 7]
+Input [4]: [i_item_sk#23, i_brand_id#24, i_class_id#25, i_category_id#26]
+Condition : isnotnull(i_item_sk#23)
+
+(29) BroadcastExchange
+Input [4]: [i_item_sk#23, i_brand_id#24, i_class_id#25, i_category_id#26]
+Arguments: HashedRelationBroadcastMode(List(cast(input[0, int, false] as bigint)),false), [id=#27]
+
+(30) BroadcastHashJoin [codegen id : 8]
+Left keys [1]: [cs_item_sk#20]
+Right keys [1]: [i_item_sk#23]
+Join condition: None
+
+(31) Project [codegen id : 8]
+Output [3]: [i_brand_id#24, i_class_id#25, i_category_id#26]
+Input [5]: [cs_item_sk#20, i_item_sk#23, i_brand_id#24, i_class_id#25, i_category_id#26]
+
+(32) Exchange
+Input [3]: [i_brand_id#24, i_class_id#25, i_category_id#26]
+Arguments: hashpartitioning(coalesce(i_brand_id#24, 0), isnull(i_brand_id#24), coalesce(i_class_id#25, 0), isnull(i_class_id#25), coalesce(i_category_id#26, 0), isnull(i_category_id#26), 5), ENSURE_REQUIREMENTS, [id=#28]
+
+(33) Sort [codegen id : 9]
+Input [3]: [i_brand_id#24, i_class_id#25, i_category_id#26]
+Arguments: [coalesce(i_brand_id#24, 0) ASC NULLS FIRST, isnull(i_brand_id#24) ASC NULLS FIRST, coalesce(i_class_id#25, 0) ASC NULLS FIRST, isnull(i_class_id#25) ASC NULLS FIRST, coalesce(i_category_id#26, 0) ASC NULLS FIRST, isnull(i_category_id#26) ASC NULLS FIRST], false, 0
+
+(34) SortMergeJoin [codegen id : 10]
+Left keys [6]: [coalesce(i_brand_id#16, 0), isnull(i_brand_id#16), coalesce(i_class_id#17, 0), isnull(i_class_id#17), coalesce(i_category_id#18, 0), isnull(i_category_id#18)]
+Right keys [6]: [coalesce(i_brand_id#24, 0), isnull(i_brand_id#24), coalesce(i_class_id#25, 0), isnull(i_class_id#25), coalesce(i_category_id#26, 0), isnull(i_category_id#26)]
+Join condition: None
+
+(35) BroadcastExchange
+Input [4]: [i_item_sk#15, i_brand_id#16, i_class_id#17, i_category_id#18]
+Arguments: HashedRelationBroadcastMode(List(cast(input[0, int, false] as bigint)),false), [id=#29]
+
+(36) BroadcastHashJoin [codegen id : 11]
+Left keys [1]: [ss_item_sk#11]
+Right keys [1]: [i_item_sk#15]
+Join condition: None
+
+(37) Project [codegen id : 11]
+Output [3]: [i_brand_id#16 AS brand_id#30, i_class_id#17 AS class_id#31, i_category_id#18 AS category_id#32]
+Input [5]: [ss_item_sk#11, i_item_sk#15, i_brand_id#16, i_class_id#17, i_category_id#18]
+
+(38) HashAggregate [codegen id : 11]
+Input [3]: [brand_id#30, class_id#31, category_id#32]
+Keys [3]: [brand_id#30, class_id#31, category_id#32]
 Functions: []
 Aggregate Attributes: []
-Results [3]: [brand_id#25, class_id#26, category_id#27]
-
-(37) Exchange
-Input [3]: [brand_id#25, class_id#26, category_id#27]
-Arguments: hashpartitioning(brand_id#25, class_id#26, category_id#27, 5), ENSURE_REQUIREMENTS, [plan_id=5]
-
-(38) HashAggregate [codegen id : 10]
-Input [3]: [brand_id#25, class_id#26, category_id#27]
-Keys [3]: [brand_id#25, class_id#26, category_id#27]
+Results [3]: [brand_id#30, class_id#31, category_id#32]
+
+(39) Exchange
+Input [3]: [brand_id#30, class_id#31, category_id#32]
+Arguments: hashpartitioning(brand_id#30, class_id#31, category_id#32, 5), ENSURE_REQUIREMENTS, [id=#33]
+
+(40) HashAggregate [codegen id : 12]
+Input [3]: [brand_id#30, class_id#31, category_id#32]
+Keys [3]: [brand_id#30, class_id#31, category_id#32]
 Functions: []
 Aggregate Attributes: []
-Results [3]: [brand_id#25, class_id#26, category_id#27]
-
-(39) Exchange
-Input [3]: [brand_id#25, class_id#26, category_id#27]
-Arguments: hashpartitioning(coalesce(brand_id#25, 0), isnull(brand_id#25), coalesce(class_id#26, 0), isnull(class_id#26), coalesce(category_id#27, 0), isnull(category_id#27), 5), ENSURE_REQUIREMENTS, [plan_id=6]
-
-(40) Sort [codegen id : 11]
-Input [3]: [brand_id#25, class_id#26, category_id#27]
-Arguments: [coalesce(brand_id#25, 0) ASC NULLS FIRST, isnull(brand_id#25) ASC NULLS FIRST, coalesce(class_id#26, 0) ASC NULLS FIRST, isnull(class_id#26) ASC NULLS FIRST, coalesce(category_id#27, 0) ASC NULLS FIRST, isnull(category_id#27) ASC NULLS FIRST], false, 0
-
-(41) Scan parquet spark_catalog.default.web_sales
-Output [2]: [ws_item_sk#28, ws_sold_date_sk#29]
+Results [3]: [brand_id#30, class_id#31, category_id#32]
+
+(41) Exchange
+Input [3]: [brand_id#30, class_id#31, category_id#32]
+Arguments: hashpartitioning(coalesce(brand_id#30, 0), isnull(brand_id#30), coalesce(class_id#31, 0), isnull(class_id#31), coalesce(category_id#32, 0), isnull(category_id#32), 5), ENSURE_REQUIREMENTS, [id=#34]
+
+(42) Sort [codegen id : 13]
+Input [3]: [brand_id#30, class_id#31, category_id#32]
+Arguments: [coalesce(brand_id#30, 0) ASC NULLS FIRST, isnull(brand_id#30) ASC NULLS FIRST, coalesce(class_id#31, 0) ASC NULLS FIRST, isnull(class_id#31) ASC NULLS FIRST, coalesce(category_id#32, 0) ASC NULLS FIRST, isnull(category_id#32) ASC NULLS FIRST], false, 0
+
+(43) Scan parquet default.web_sales
+Output [2]: [ws_item_sk#35, ws_sold_date_sk#36]
 Batched: true
 Location: InMemoryFileIndex []
-PartitionFilters: [isnotnull(ws_sold_date_sk#29), dynamicpruningexpression(ws_sold_date_sk#29 IN dynamicpruning#12)]
+PartitionFilters: [isnotnull(ws_sold_date_sk#36), dynamicpruningexpression(ws_sold_date_sk#36 IN dynamicpruning#13)]
 PushedFilters: [IsNotNull(ws_item_sk)]
 ReadSchema: struct<ws_item_sk:int>
 
-(42) ColumnarToRow [codegen id : 14]
-Input [2]: [ws_item_sk#28, ws_sold_date_sk#29]
-
-(43) Filter [codegen id : 14]
-Input [2]: [ws_item_sk#28, ws_sold_date_sk#29]
-Condition : isnotnull(ws_item_sk#28)
-
-<<<<<<< HEAD
-(44) ReusedExchange [Reuses operator id: 123]
-Output [1]: [d_date_sk#30]
-=======
+(44) ColumnarToRow [codegen id : 16]
+Input [2]: [ws_item_sk#35, ws_sold_date_sk#36]
+
+(45) Filter [codegen id : 16]
+Input [2]: [ws_item_sk#35, ws_sold_date_sk#36]
+Condition : isnotnull(ws_item_sk#35)
+
 (46) ReusedExchange [Reuses operator id: 127]
 Output [1]: [d_date_sk#37]
->>>>>>> 2ffd9892
-
-(45) BroadcastHashJoin [codegen id : 14]
-Left keys [1]: [ws_sold_date_sk#29]
-Right keys [1]: [d_date_sk#30]
-Join type: Inner
-Join condition: None
-
-(46) Project [codegen id : 14]
-Output [1]: [ws_item_sk#28]
-Input [3]: [ws_item_sk#28, ws_sold_date_sk#29, d_date_sk#30]
-
-(47) ReusedExchange [Reuses operator id: 27]
-Output [4]: [i_item_sk#31, i_brand_id#32, i_class_id#33, i_category_id#34]
-
-(48) BroadcastHashJoin [codegen id : 14]
-Left keys [1]: [ws_item_sk#28]
-Right keys [1]: [i_item_sk#31]
-Join type: Inner
-Join condition: None
-
-(49) Project [codegen id : 14]
-Output [3]: [i_brand_id#32, i_class_id#33, i_category_id#34]
-Input [5]: [ws_item_sk#28, i_item_sk#31, i_brand_id#32, i_class_id#33, i_category_id#34]
-
-(50) Exchange
-Input [3]: [i_brand_id#32, i_class_id#33, i_category_id#34]
-Arguments: hashpartitioning(coalesce(i_brand_id#32, 0), isnull(i_brand_id#32), coalesce(i_class_id#33, 0), isnull(i_class_id#33), coalesce(i_category_id#34, 0), isnull(i_category_id#34), 5), ENSURE_REQUIREMENTS, [plan_id=7]
-
-(51) Sort [codegen id : 15]
-Input [3]: [i_brand_id#32, i_class_id#33, i_category_id#34]
-Arguments: [coalesce(i_brand_id#32, 0) ASC NULLS FIRST, isnull(i_brand_id#32) ASC NULLS FIRST, coalesce(i_class_id#33, 0) ASC NULLS FIRST, isnull(i_class_id#33) ASC NULLS FIRST, coalesce(i_category_id#34, 0) ASC NULLS FIRST, isnull(i_category_id#34) ASC NULLS FIRST], false, 0
-
-(52) SortMergeJoin [codegen id : 16]
-Left keys [6]: [coalesce(brand_id#25, 0), isnull(brand_id#25), coalesce(class_id#26, 0), isnull(class_id#26), coalesce(category_id#27, 0), isnull(category_id#27)]
-Right keys [6]: [coalesce(i_brand_id#32, 0), isnull(i_brand_id#32), coalesce(i_class_id#33, 0), isnull(i_class_id#33), coalesce(i_category_id#34, 0), isnull(i_category_id#34)]
-Join type: LeftSemi
-Join condition: None
-
-(53) BroadcastExchange
-Input [3]: [brand_id#25, class_id#26, category_id#27]
-Arguments: HashedRelationBroadcastMode(List(input[0, int, true], input[1, int, true], input[2, int, true]),false), [plan_id=8]
-
-(54) BroadcastHashJoin [codegen id : 17]
-Left keys [3]: [i_brand_id#7, i_class_id#8, i_category_id#9]
-Right keys [3]: [brand_id#25, class_id#26, category_id#27]
-Join type: Inner
-Join condition: None
-
-(55) Project [codegen id : 17]
-Output [1]: [i_item_sk#6 AS ss_item_sk#35]
-Input [7]: [i_item_sk#6, i_brand_id#7, i_class_id#8, i_category_id#9, brand_id#25, class_id#26, category_id#27]
-
-(56) BroadcastExchange
-Input [1]: [ss_item_sk#35]
-Arguments: HashedRelationBroadcastMode(List(cast(input[0, int, true] as bigint)),false), [plan_id=9]
-
-<<<<<<< HEAD
-(57) BroadcastHashJoin [codegen id : 37]
-=======
+
+(47) BroadcastHashJoin [codegen id : 16]
+Left keys [1]: [ws_sold_date_sk#36]
+Right keys [1]: [d_date_sk#37]
+Join condition: None
+
+(48) Project [codegen id : 16]
+Output [1]: [ws_item_sk#35]
+Input [3]: [ws_item_sk#35, ws_sold_date_sk#36, d_date_sk#37]
+
+(49) ReusedExchange [Reuses operator id: 29]
+Output [4]: [i_item_sk#38, i_brand_id#39, i_class_id#40, i_category_id#41]
+
+(50) BroadcastHashJoin [codegen id : 16]
+Left keys [1]: [ws_item_sk#35]
+Right keys [1]: [i_item_sk#38]
+Join condition: None
+
+(51) Project [codegen id : 16]
+Output [3]: [i_brand_id#39, i_class_id#40, i_category_id#41]
+Input [5]: [ws_item_sk#35, i_item_sk#38, i_brand_id#39, i_class_id#40, i_category_id#41]
+
+(52) Exchange
+Input [3]: [i_brand_id#39, i_class_id#40, i_category_id#41]
+Arguments: hashpartitioning(coalesce(i_brand_id#39, 0), isnull(i_brand_id#39), coalesce(i_class_id#40, 0), isnull(i_class_id#40), coalesce(i_category_id#41, 0), isnull(i_category_id#41), 5), ENSURE_REQUIREMENTS, [id=#42]
+
+(53) Sort [codegen id : 17]
+Input [3]: [i_brand_id#39, i_class_id#40, i_category_id#41]
+Arguments: [coalesce(i_brand_id#39, 0) ASC NULLS FIRST, isnull(i_brand_id#39) ASC NULLS FIRST, coalesce(i_class_id#40, 0) ASC NULLS FIRST, isnull(i_class_id#40) ASC NULLS FIRST, coalesce(i_category_id#41, 0) ASC NULLS FIRST, isnull(i_category_id#41) ASC NULLS FIRST], false, 0
+
+(54) SortMergeJoin [codegen id : 18]
+Left keys [6]: [coalesce(brand_id#30, 0), isnull(brand_id#30), coalesce(class_id#31, 0), isnull(class_id#31), coalesce(category_id#32, 0), isnull(category_id#32)]
+Right keys [6]: [coalesce(i_brand_id#39, 0), isnull(i_brand_id#39), coalesce(i_class_id#40, 0), isnull(i_class_id#40), coalesce(i_category_id#41, 0), isnull(i_category_id#41)]
+Join condition: None
+
+(55) BroadcastExchange
+Input [3]: [brand_id#30, class_id#31, category_id#32]
+Arguments: HashedRelationBroadcastMode(List(input[0, int, true], input[1, int, true], input[2, int, true]),false), [id=#43]
+
+(56) BroadcastHashJoin [codegen id : 19]
+Left keys [3]: [i_brand_id#8, i_class_id#9, i_category_id#10]
+Right keys [3]: [brand_id#30, class_id#31, category_id#32]
+Join condition: None
+
+(57) Project [codegen id : 19]
+Output [1]: [i_item_sk#7 AS ss_item_sk#44]
+Input [7]: [i_item_sk#7, i_brand_id#8, i_class_id#9, i_category_id#10, brand_id#30, class_id#31, category_id#32]
+
+(58) Exchange
+Input [1]: [ss_item_sk#44]
+Arguments: hashpartitioning(ss_item_sk#44, 5), ENSURE_REQUIREMENTS, [id=#45]
+
+(59) Sort [codegen id : 20]
+Input [1]: [ss_item_sk#44]
+Arguments: [ss_item_sk#44 ASC NULLS FIRST], false, 0
+
 (60) SortMergeJoin [codegen id : 23]
->>>>>>> 2ffd9892
 Left keys [1]: [ss_item_sk#1]
-Right keys [1]: [ss_item_sk#35]
-Join type: LeftSemi
-Join condition: None
-
-<<<<<<< HEAD
-(58) ReusedExchange [Reuses operator id: 114]
-Output [1]: [d_date_sk#36]
-
-(59) BroadcastHashJoin [codegen id : 37]
-=======
+Right keys [1]: [ss_item_sk#44]
+Join condition: None
+
 (61) ReusedExchange [Reuses operator id: 118]
 Output [1]: [d_date_sk#46]
 
 (62) BroadcastHashJoin [codegen id : 23]
->>>>>>> 2ffd9892
 Left keys [1]: [ss_sold_date_sk#4]
-Right keys [1]: [d_date_sk#36]
-Join type: Inner
-Join condition: None
-
-<<<<<<< HEAD
-(60) Project [codegen id : 37]
-=======
+Right keys [1]: [d_date_sk#46]
+Join condition: None
+
 (63) Project [codegen id : 23]
->>>>>>> 2ffd9892
 Output [3]: [ss_item_sk#1, ss_quantity#2, ss_list_price#3]
-Input [5]: [ss_item_sk#1, ss_quantity#2, ss_list_price#3, ss_sold_date_sk#4, d_date_sk#36]
-
-(61) Scan parquet spark_catalog.default.item
-Output [4]: [i_item_sk#37, i_brand_id#38, i_class_id#39, i_category_id#40]
+Input [5]: [ss_item_sk#1, ss_quantity#2, ss_list_price#3, ss_sold_date_sk#4, d_date_sk#46]
+
+(64) Scan parquet default.item
+Output [4]: [i_item_sk#47, i_brand_id#48, i_class_id#49, i_category_id#50]
 Batched: true
 Location [not included in comparison]/{warehouse_dir}/item]
 PushedFilters: [IsNotNull(i_item_sk), IsNotNull(i_brand_id), IsNotNull(i_class_id), IsNotNull(i_category_id)]
 ReadSchema: struct<i_item_sk:int,i_brand_id:int,i_class_id:int,i_category_id:int>
 
-<<<<<<< HEAD
-(62) ColumnarToRow [codegen id : 36]
-Input [4]: [i_item_sk#37, i_brand_id#38, i_class_id#39, i_category_id#40]
-
-(63) Filter [codegen id : 36]
-Input [4]: [i_item_sk#37, i_brand_id#38, i_class_id#39, i_category_id#40]
-Condition : (((isnotnull(i_item_sk#37) AND isnotnull(i_brand_id#38)) AND isnotnull(i_class_id#39)) AND isnotnull(i_category_id#40))
-
-(64) ReusedExchange [Reuses operator id: 56]
-Output [1]: [ss_item_sk#35]
-
-(65) BroadcastHashJoin [codegen id : 36]
-Left keys [1]: [i_item_sk#37]
-Right keys [1]: [ss_item_sk#35]
-Join type: LeftSemi
-Join condition: None
-
-(66) BroadcastExchange
-Input [4]: [i_item_sk#37, i_brand_id#38, i_class_id#39, i_category_id#40]
-Arguments: HashedRelationBroadcastMode(List(cast(input[0, int, false] as bigint)),false), [plan_id=10]
-
-(67) BroadcastHashJoin [codegen id : 37]
-=======
 (65) ColumnarToRow [codegen id : 22]
 Input [4]: [i_item_sk#47, i_brand_id#48, i_class_id#49, i_category_id#50]
 
@@ -544,255 +396,10 @@
 Arguments: HashedRelationBroadcastMode(List(cast(input[0, int, false] as bigint)),false), [id=#51]
 
 (68) BroadcastHashJoin [codegen id : 23]
->>>>>>> 2ffd9892
 Left keys [1]: [ss_item_sk#1]
-Right keys [1]: [i_item_sk#37]
-Join type: Inner
-Join condition: None
-
-<<<<<<< HEAD
-(68) Project [codegen id : 37]
-Output [5]: [ss_quantity#2, ss_list_price#3, i_brand_id#38, i_class_id#39, i_category_id#40]
-Input [7]: [ss_item_sk#1, ss_quantity#2, ss_list_price#3, i_item_sk#37, i_brand_id#38, i_class_id#39, i_category_id#40]
-
-(69) HashAggregate [codegen id : 37]
-Input [5]: [ss_quantity#2, ss_list_price#3, i_brand_id#38, i_class_id#39, i_category_id#40]
-Keys [3]: [i_brand_id#38, i_class_id#39, i_category_id#40]
-Functions [2]: [partial_sum((cast(ss_quantity#2 as decimal(10,0)) * ss_list_price#3)), partial_count(1)]
-Aggregate Attributes [3]: [sum#41, isEmpty#42, count#43]
-Results [6]: [i_brand_id#38, i_class_id#39, i_category_id#40, sum#44, isEmpty#45, count#46]
-
-(70) Exchange
-Input [6]: [i_brand_id#38, i_class_id#39, i_category_id#40, sum#44, isEmpty#45, count#46]
-Arguments: hashpartitioning(i_brand_id#38, i_class_id#39, i_category_id#40, 5), ENSURE_REQUIREMENTS, [plan_id=11]
-
-(71) HashAggregate [codegen id : 76]
-Input [6]: [i_brand_id#38, i_class_id#39, i_category_id#40, sum#44, isEmpty#45, count#46]
-Keys [3]: [i_brand_id#38, i_class_id#39, i_category_id#40]
-Functions [2]: [sum((cast(ss_quantity#2 as decimal(10,0)) * ss_list_price#3)), count(1)]
-Aggregate Attributes [2]: [sum((cast(ss_quantity#2 as decimal(10,0)) * ss_list_price#3))#47, count(1)#48]
-Results [6]: [store AS channel#49, i_brand_id#38, i_class_id#39, i_category_id#40, sum((cast(ss_quantity#2 as decimal(10,0)) * ss_list_price#3))#47 AS sales#50, count(1)#48 AS number_sales#51]
-
-(72) Filter [codegen id : 76]
-Input [6]: [channel#49, i_brand_id#38, i_class_id#39, i_category_id#40, sales#50, number_sales#51]
-Condition : (isnotnull(sales#50) AND (cast(sales#50 as decimal(32,6)) > cast(Subquery scalar-subquery#52, [id=#53] as decimal(32,6))))
-
-(73) Scan parquet spark_catalog.default.store_sales
-Output [4]: [ss_item_sk#54, ss_quantity#55, ss_list_price#56, ss_sold_date_sk#57]
-Batched: true
-Location: InMemoryFileIndex []
-PartitionFilters: [isnotnull(ss_sold_date_sk#57), dynamicpruningexpression(ss_sold_date_sk#57 IN dynamicpruning#58)]
-PushedFilters: [IsNotNull(ss_item_sk)]
-ReadSchema: struct<ss_item_sk:int,ss_quantity:int,ss_list_price:decimal(7,2)>
-
-(74) ColumnarToRow [codegen id : 74]
-Input [4]: [ss_item_sk#54, ss_quantity#55, ss_list_price#56, ss_sold_date_sk#57]
-
-(75) Filter [codegen id : 74]
-Input [4]: [ss_item_sk#54, ss_quantity#55, ss_list_price#56, ss_sold_date_sk#57]
-Condition : isnotnull(ss_item_sk#54)
-
-(76) ReusedExchange [Reuses operator id: 56]
-Output [1]: [ss_item_sk#35]
-
-(77) BroadcastHashJoin [codegen id : 74]
-Left keys [1]: [ss_item_sk#54]
-Right keys [1]: [ss_item_sk#35]
-Join type: LeftSemi
-Join condition: None
-
-(78) ReusedExchange [Reuses operator id: 128]
-Output [1]: [d_date_sk#59]
-
-(79) BroadcastHashJoin [codegen id : 74]
-Left keys [1]: [ss_sold_date_sk#57]
-Right keys [1]: [d_date_sk#59]
-Join type: Inner
-Join condition: None
-
-(80) Project [codegen id : 74]
-Output [3]: [ss_item_sk#54, ss_quantity#55, ss_list_price#56]
-Input [5]: [ss_item_sk#54, ss_quantity#55, ss_list_price#56, ss_sold_date_sk#57, d_date_sk#59]
-
-(81) ReusedExchange [Reuses operator id: 66]
-Output [4]: [i_item_sk#60, i_brand_id#61, i_class_id#62, i_category_id#63]
-
-(82) BroadcastHashJoin [codegen id : 74]
-Left keys [1]: [ss_item_sk#54]
-Right keys [1]: [i_item_sk#60]
-Join type: Inner
-Join condition: None
-
-(83) Project [codegen id : 74]
-Output [5]: [ss_quantity#55, ss_list_price#56, i_brand_id#61, i_class_id#62, i_category_id#63]
-Input [7]: [ss_item_sk#54, ss_quantity#55, ss_list_price#56, i_item_sk#60, i_brand_id#61, i_class_id#62, i_category_id#63]
-
-(84) HashAggregate [codegen id : 74]
-Input [5]: [ss_quantity#55, ss_list_price#56, i_brand_id#61, i_class_id#62, i_category_id#63]
-Keys [3]: [i_brand_id#61, i_class_id#62, i_category_id#63]
-Functions [2]: [partial_sum((cast(ss_quantity#55 as decimal(10,0)) * ss_list_price#56)), partial_count(1)]
-Aggregate Attributes [3]: [sum#64, isEmpty#65, count#66]
-Results [6]: [i_brand_id#61, i_class_id#62, i_category_id#63, sum#67, isEmpty#68, count#69]
-
-(85) Exchange
-Input [6]: [i_brand_id#61, i_class_id#62, i_category_id#63, sum#67, isEmpty#68, count#69]
-Arguments: hashpartitioning(i_brand_id#61, i_class_id#62, i_category_id#63, 5), ENSURE_REQUIREMENTS, [plan_id=12]
-
-(86) HashAggregate [codegen id : 75]
-Input [6]: [i_brand_id#61, i_class_id#62, i_category_id#63, sum#67, isEmpty#68, count#69]
-Keys [3]: [i_brand_id#61, i_class_id#62, i_category_id#63]
-Functions [2]: [sum((cast(ss_quantity#55 as decimal(10,0)) * ss_list_price#56)), count(1)]
-Aggregate Attributes [2]: [sum((cast(ss_quantity#55 as decimal(10,0)) * ss_list_price#56))#70, count(1)#71]
-Results [6]: [store AS channel#72, i_brand_id#61, i_class_id#62, i_category_id#63, sum((cast(ss_quantity#55 as decimal(10,0)) * ss_list_price#56))#70 AS sales#73, count(1)#71 AS number_sales#74]
-
-(87) Filter [codegen id : 75]
-Input [6]: [channel#72, i_brand_id#61, i_class_id#62, i_category_id#63, sales#73, number_sales#74]
-Condition : (isnotnull(sales#73) AND (cast(sales#73 as decimal(32,6)) > cast(ReusedSubquery Subquery scalar-subquery#52, [id=#53] as decimal(32,6))))
-
-(88) BroadcastExchange
-Input [6]: [channel#72, i_brand_id#61, i_class_id#62, i_category_id#63, sales#73, number_sales#74]
-Arguments: HashedRelationBroadcastMode(List(input[1, int, true], input[2, int, true], input[3, int, true]),false), [plan_id=13]
-
-(89) BroadcastHashJoin [codegen id : 76]
-Left keys [3]: [i_brand_id#38, i_class_id#39, i_category_id#40]
-Right keys [3]: [i_brand_id#61, i_class_id#62, i_category_id#63]
-Join type: Inner
-Join condition: None
-
-(90) TakeOrderedAndProject
-Input [12]: [channel#49, i_brand_id#38, i_class_id#39, i_category_id#40, sales#50, number_sales#51, channel#72, i_brand_id#61, i_class_id#62, i_category_id#63, sales#73, number_sales#74]
-Arguments: 100, [i_brand_id#38 ASC NULLS FIRST, i_class_id#39 ASC NULLS FIRST, i_category_id#40 ASC NULLS FIRST], [channel#49, i_brand_id#38, i_class_id#39, i_category_id#40, sales#50, number_sales#51, channel#72, i_brand_id#61, i_class_id#62, i_category_id#63, sales#73, number_sales#74]
-
-===== Subqueries =====
-
-Subquery:1 Hosting operator id = 72 Hosting Expression = Subquery scalar-subquery#52, [id=#53]
-* HashAggregate (109)
-+- Exchange (108)
-   +- * HashAggregate (107)
-      +- Union (106)
-         :- * Project (95)
-         :  +- * BroadcastHashJoin Inner BuildRight (94)
-         :     :- * ColumnarToRow (92)
-         :     :  +- Scan parquet spark_catalog.default.store_sales (91)
-         :     +- ReusedExchange (93)
-         :- * Project (100)
-         :  +- * BroadcastHashJoin Inner BuildRight (99)
-         :     :- * ColumnarToRow (97)
-         :     :  +- Scan parquet spark_catalog.default.catalog_sales (96)
-         :     +- ReusedExchange (98)
-         +- * Project (105)
-            +- * BroadcastHashJoin Inner BuildRight (104)
-               :- * ColumnarToRow (102)
-               :  +- Scan parquet spark_catalog.default.web_sales (101)
-               +- ReusedExchange (103)
-
-
-(91) Scan parquet spark_catalog.default.store_sales
-Output [3]: [ss_quantity#75, ss_list_price#76, ss_sold_date_sk#77]
-Batched: true
-Location: InMemoryFileIndex []
-PartitionFilters: [isnotnull(ss_sold_date_sk#77), dynamicpruningexpression(ss_sold_date_sk#77 IN dynamicpruning#12)]
-ReadSchema: struct<ss_quantity:int,ss_list_price:decimal(7,2)>
-
-(92) ColumnarToRow [codegen id : 2]
-Input [3]: [ss_quantity#75, ss_list_price#76, ss_sold_date_sk#77]
-
-(93) ReusedExchange [Reuses operator id: 123]
-Output [1]: [d_date_sk#78]
-
-(94) BroadcastHashJoin [codegen id : 2]
-Left keys [1]: [ss_sold_date_sk#77]
-Right keys [1]: [d_date_sk#78]
-Join type: Inner
-Join condition: None
-
-(95) Project [codegen id : 2]
-Output [2]: [ss_quantity#75 AS quantity#79, ss_list_price#76 AS list_price#80]
-Input [4]: [ss_quantity#75, ss_list_price#76, ss_sold_date_sk#77, d_date_sk#78]
-
-(96) Scan parquet spark_catalog.default.catalog_sales
-Output [3]: [cs_quantity#81, cs_list_price#82, cs_sold_date_sk#83]
-Batched: true
-Location: InMemoryFileIndex []
-PartitionFilters: [isnotnull(cs_sold_date_sk#83), dynamicpruningexpression(cs_sold_date_sk#83 IN dynamicpruning#12)]
-ReadSchema: struct<cs_quantity:int,cs_list_price:decimal(7,2)>
-
-(97) ColumnarToRow [codegen id : 4]
-Input [3]: [cs_quantity#81, cs_list_price#82, cs_sold_date_sk#83]
-
-(98) ReusedExchange [Reuses operator id: 123]
-Output [1]: [d_date_sk#84]
-
-(99) BroadcastHashJoin [codegen id : 4]
-Left keys [1]: [cs_sold_date_sk#83]
-Right keys [1]: [d_date_sk#84]
-Join type: Inner
-Join condition: None
-
-(100) Project [codegen id : 4]
-Output [2]: [cs_quantity#81 AS quantity#85, cs_list_price#82 AS list_price#86]
-Input [4]: [cs_quantity#81, cs_list_price#82, cs_sold_date_sk#83, d_date_sk#84]
-
-(101) Scan parquet spark_catalog.default.web_sales
-Output [3]: [ws_quantity#87, ws_list_price#88, ws_sold_date_sk#89]
-Batched: true
-Location: InMemoryFileIndex []
-PartitionFilters: [isnotnull(ws_sold_date_sk#89), dynamicpruningexpression(ws_sold_date_sk#89 IN dynamicpruning#12)]
-ReadSchema: struct<ws_quantity:int,ws_list_price:decimal(7,2)>
-
-(102) ColumnarToRow [codegen id : 6]
-Input [3]: [ws_quantity#87, ws_list_price#88, ws_sold_date_sk#89]
-
-(103) ReusedExchange [Reuses operator id: 123]
-Output [1]: [d_date_sk#90]
-
-(104) BroadcastHashJoin [codegen id : 6]
-Left keys [1]: [ws_sold_date_sk#89]
-Right keys [1]: [d_date_sk#90]
-Join type: Inner
-Join condition: None
-
-(105) Project [codegen id : 6]
-Output [2]: [ws_quantity#87 AS quantity#91, ws_list_price#88 AS list_price#92]
-Input [4]: [ws_quantity#87, ws_list_price#88, ws_sold_date_sk#89, d_date_sk#90]
-
-(106) Union
-
-(107) HashAggregate [codegen id : 7]
-Input [2]: [quantity#79, list_price#80]
-Keys: []
-Functions [1]: [partial_avg((cast(quantity#79 as decimal(10,0)) * list_price#80))]
-Aggregate Attributes [2]: [sum#93, count#94]
-Results [2]: [sum#95, count#96]
-
-(108) Exchange
-Input [2]: [sum#95, count#96]
-Arguments: SinglePartition, ENSURE_REQUIREMENTS, [plan_id=14]
-
-(109) HashAggregate [codegen id : 8]
-Input [2]: [sum#95, count#96]
-Keys: []
-Functions [1]: [avg((cast(quantity#79 as decimal(10,0)) * list_price#80))]
-Aggregate Attributes [1]: [avg((cast(quantity#79 as decimal(10,0)) * list_price#80))#97]
-Results [1]: [avg((cast(quantity#79 as decimal(10,0)) * list_price#80))#97 AS average_sales#98]
-
-Subquery:2 Hosting operator id = 91 Hosting Expression = ss_sold_date_sk#77 IN dynamicpruning#12
-
-Subquery:3 Hosting operator id = 96 Hosting Expression = cs_sold_date_sk#83 IN dynamicpruning#12
-
-Subquery:4 Hosting operator id = 101 Hosting Expression = ws_sold_date_sk#89 IN dynamicpruning#12
-
-Subquery:5 Hosting operator id = 1 Hosting Expression = ss_sold_date_sk#4 IN dynamicpruning#5
-BroadcastExchange (114)
-+- * Project (113)
-   +- * Filter (112)
-      +- * ColumnarToRow (111)
-         +- Scan parquet spark_catalog.default.date_dim (110)
-
-
-(110) Scan parquet spark_catalog.default.date_dim
-Output [2]: [d_date_sk#36, d_week_seq#99]
-=======
+Right keys [1]: [i_item_sk#47]
+Join condition: None
+
 (69) Project [codegen id : 23]
 Output [5]: [ss_quantity#2, ss_list_price#3, i_brand_id#48, i_class_id#49, i_category_id#50]
 Input [7]: [ss_item_sk#1, ss_quantity#2, ss_list_price#3, i_item_sk#47, i_brand_id#48, i_class_id#49, i_category_id#50]
@@ -1039,38 +646,11 @@
 
 (114) Scan parquet default.date_dim
 Output [2]: [d_date_sk#46, d_week_seq#115]
->>>>>>> 2ffd9892
 Batched: true
 Location [not included in comparison]/{warehouse_dir}/date_dim]
 PushedFilters: [IsNotNull(d_week_seq), IsNotNull(d_date_sk)]
 ReadSchema: struct<d_date_sk:int,d_week_seq:int>
 
-<<<<<<< HEAD
-(111) ColumnarToRow [codegen id : 1]
-Input [2]: [d_date_sk#36, d_week_seq#99]
-
-(112) Filter [codegen id : 1]
-Input [2]: [d_date_sk#36, d_week_seq#99]
-Condition : ((isnotnull(d_week_seq#99) AND (d_week_seq#99 = Subquery scalar-subquery#100, [id=#101])) AND isnotnull(d_date_sk#36))
-
-(113) Project [codegen id : 1]
-Output [1]: [d_date_sk#36]
-Input [2]: [d_date_sk#36, d_week_seq#99]
-
-(114) BroadcastExchange
-Input [1]: [d_date_sk#36]
-Arguments: HashedRelationBroadcastMode(List(cast(input[0, int, true] as bigint)),false), [plan_id=15]
-
-Subquery:6 Hosting operator id = 112 Hosting Expression = Subquery scalar-subquery#100, [id=#101]
-* Project (118)
-+- * Filter (117)
-   +- * ColumnarToRow (116)
-      +- Scan parquet spark_catalog.default.date_dim (115)
-
-
-(115) Scan parquet spark_catalog.default.date_dim
-Output [4]: [d_week_seq#102, d_year#103, d_moy#104, d_dom#105]
-=======
 (115) ColumnarToRow [codegen id : 1]
 Input [2]: [d_date_sk#46, d_week_seq#115]
 
@@ -1095,35 +675,11 @@
 
 (119) Scan parquet default.date_dim
 Output [4]: [d_week_seq#119, d_year#120, d_moy#121, d_dom#122]
->>>>>>> 2ffd9892
 Batched: true
 Location [not included in comparison]/{warehouse_dir}/date_dim]
 PushedFilters: [IsNotNull(d_year), IsNotNull(d_moy), IsNotNull(d_dom), EqualTo(d_year,2000), EqualTo(d_moy,12), EqualTo(d_dom,11)]
 ReadSchema: struct<d_week_seq:int,d_year:int,d_moy:int,d_dom:int>
 
-<<<<<<< HEAD
-(116) ColumnarToRow [codegen id : 1]
-Input [4]: [d_week_seq#102, d_year#103, d_moy#104, d_dom#105]
-
-(117) Filter [codegen id : 1]
-Input [4]: [d_week_seq#102, d_year#103, d_moy#104, d_dom#105]
-Condition : (((((isnotnull(d_year#103) AND isnotnull(d_moy#104)) AND isnotnull(d_dom#105)) AND (d_year#103 = 2000)) AND (d_moy#104 = 12)) AND (d_dom#105 = 11))
-
-(118) Project [codegen id : 1]
-Output [1]: [d_week_seq#102]
-Input [4]: [d_week_seq#102, d_year#103, d_moy#104, d_dom#105]
-
-Subquery:7 Hosting operator id = 7 Hosting Expression = ss_sold_date_sk#11 IN dynamicpruning#12
-BroadcastExchange (123)
-+- * Project (122)
-   +- * Filter (121)
-      +- * ColumnarToRow (120)
-         +- Scan parquet spark_catalog.default.date_dim (119)
-
-
-(119) Scan parquet spark_catalog.default.date_dim
-Output [2]: [d_date_sk#13, d_year#106]
-=======
 (120) ColumnarToRow [codegen id : 1]
 Input [4]: [d_week_seq#119, d_year#120, d_moy#121, d_dom#122]
 
@@ -1145,28 +701,11 @@
 
 (123) Scan parquet default.date_dim
 Output [2]: [d_date_sk#14, d_year#123]
->>>>>>> 2ffd9892
 Batched: true
 Location [not included in comparison]/{warehouse_dir}/date_dim]
 PushedFilters: [IsNotNull(d_year), GreaterThanOrEqual(d_year,1999), LessThanOrEqual(d_year,2001), IsNotNull(d_date_sk)]
 ReadSchema: struct<d_date_sk:int,d_year:int>
 
-<<<<<<< HEAD
-(120) ColumnarToRow [codegen id : 1]
-Input [2]: [d_date_sk#13, d_year#106]
-
-(121) Filter [codegen id : 1]
-Input [2]: [d_date_sk#13, d_year#106]
-Condition : (((isnotnull(d_year#106) AND (d_year#106 >= 1999)) AND (d_year#106 <= 2001)) AND isnotnull(d_date_sk#13))
-
-(122) Project [codegen id : 1]
-Output [1]: [d_date_sk#13]
-Input [2]: [d_date_sk#13, d_year#106]
-
-(123) BroadcastExchange
-Input [1]: [d_date_sk#13]
-Arguments: HashedRelationBroadcastMode(List(cast(input[0, int, true] as bigint)),false), [plan_id=16]
-=======
 (124) ColumnarToRow [codegen id : 1]
 Input [2]: [d_date_sk#14, d_year#123]
 
@@ -1181,26 +720,11 @@
 (127) BroadcastExchange
 Input [1]: [d_date_sk#14]
 Arguments: HashedRelationBroadcastMode(List(cast(input[0, int, true] as bigint)),false), [id=#124]
->>>>>>> 2ffd9892
-
-Subquery:8 Hosting operator id = 18 Hosting Expression = cs_sold_date_sk#19 IN dynamicpruning#12
-
-Subquery:9 Hosting operator id = 41 Hosting Expression = ws_sold_date_sk#29 IN dynamicpruning#12
-
-<<<<<<< HEAD
-Subquery:10 Hosting operator id = 87 Hosting Expression = ReusedSubquery Subquery scalar-subquery#52, [id=#53]
-
-Subquery:11 Hosting operator id = 73 Hosting Expression = ss_sold_date_sk#57 IN dynamicpruning#58
-BroadcastExchange (128)
-+- * Project (127)
-   +- * Filter (126)
-      +- * ColumnarToRow (125)
-         +- Scan parquet spark_catalog.default.date_dim (124)
-
-
-(124) Scan parquet spark_catalog.default.date_dim
-Output [2]: [d_date_sk#59, d_week_seq#107]
-=======
+
+Subquery:8 Hosting operator id = 20 Hosting Expression = cs_sold_date_sk#21 IN dynamicpruning#13
+
+Subquery:9 Hosting operator id = 43 Hosting Expression = ws_sold_date_sk#36 IN dynamicpruning#13
+
 Subquery:10 Hosting operator id = 91 Hosting Expression = ReusedSubquery Subquery scalar-subquery#64, [id=#65]
 
 Subquery:11 Hosting operator id = 74 Hosting Expression = ss_sold_date_sk#69 IN dynamicpruning#70
@@ -1213,38 +737,11 @@
 
 (128) Scan parquet default.date_dim
 Output [2]: [d_date_sk#72, d_week_seq#125]
->>>>>>> 2ffd9892
 Batched: true
 Location [not included in comparison]/{warehouse_dir}/date_dim]
 PushedFilters: [IsNotNull(d_week_seq), IsNotNull(d_date_sk)]
 ReadSchema: struct<d_date_sk:int,d_week_seq:int>
 
-<<<<<<< HEAD
-(125) ColumnarToRow [codegen id : 1]
-Input [2]: [d_date_sk#59, d_week_seq#107]
-
-(126) Filter [codegen id : 1]
-Input [2]: [d_date_sk#59, d_week_seq#107]
-Condition : ((isnotnull(d_week_seq#107) AND (d_week_seq#107 = Subquery scalar-subquery#108, [id=#109])) AND isnotnull(d_date_sk#59))
-
-(127) Project [codegen id : 1]
-Output [1]: [d_date_sk#59]
-Input [2]: [d_date_sk#59, d_week_seq#107]
-
-(128) BroadcastExchange
-Input [1]: [d_date_sk#59]
-Arguments: HashedRelationBroadcastMode(List(cast(input[0, int, true] as bigint)),false), [plan_id=17]
-
-Subquery:12 Hosting operator id = 126 Hosting Expression = Subquery scalar-subquery#108, [id=#109]
-* Project (132)
-+- * Filter (131)
-   +- * ColumnarToRow (130)
-      +- Scan parquet spark_catalog.default.date_dim (129)
-
-
-(129) Scan parquet spark_catalog.default.date_dim
-Output [4]: [d_week_seq#110, d_year#111, d_moy#112, d_dom#113]
-=======
 (129) ColumnarToRow [codegen id : 1]
 Input [2]: [d_date_sk#72, d_week_seq#125]
 
@@ -1269,24 +766,11 @@
 
 (133) Scan parquet default.date_dim
 Output [4]: [d_week_seq#129, d_year#130, d_moy#131, d_dom#132]
->>>>>>> 2ffd9892
 Batched: true
 Location [not included in comparison]/{warehouse_dir}/date_dim]
 PushedFilters: [IsNotNull(d_year), IsNotNull(d_moy), IsNotNull(d_dom), EqualTo(d_year,1999), EqualTo(d_moy,12), EqualTo(d_dom,11)]
 ReadSchema: struct<d_week_seq:int,d_year:int,d_moy:int,d_dom:int>
 
-<<<<<<< HEAD
-(130) ColumnarToRow [codegen id : 1]
-Input [4]: [d_week_seq#110, d_year#111, d_moy#112, d_dom#113]
-
-(131) Filter [codegen id : 1]
-Input [4]: [d_week_seq#110, d_year#111, d_moy#112, d_dom#113]
-Condition : (((((isnotnull(d_year#111) AND isnotnull(d_moy#112)) AND isnotnull(d_dom#113)) AND (d_year#111 = 1999)) AND (d_moy#112 = 12)) AND (d_dom#113 = 11))
-
-(132) Project [codegen id : 1]
-Output [1]: [d_week_seq#110]
-Input [4]: [d_week_seq#110, d_year#111, d_moy#112, d_dom#113]
-=======
 (134) ColumnarToRow [codegen id : 1]
 Input [4]: [d_week_seq#129, d_year#130, d_moy#131, d_dom#132]
 
@@ -1297,5 +781,4 @@
 (136) Project [codegen id : 1]
 Output [1]: [d_week_seq#129]
 Input [4]: [d_week_seq#129, d_year#130, d_moy#131, d_dom#132]
->>>>>>> 2ffd9892
-
+
