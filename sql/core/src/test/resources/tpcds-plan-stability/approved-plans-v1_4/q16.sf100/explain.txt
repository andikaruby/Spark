== Physical Plan ==
TakeOrderedAndProject (46)
+- * HashAggregate (45)
   +- Exchange (44)
      +- * HashAggregate (43)
         +- * HashAggregate (42)
            +- * HashAggregate (41)
               +- * Project (40)
                  +- * BroadcastHashJoin Inner BuildRight (39)
                     :- * Project (33)
                     :  +- * BroadcastHashJoin Inner BuildRight (32)
                     :     :- * Project (26)
                     :     :  +- * BroadcastHashJoin Inner BuildRight (25)
                     :     :     :- SortMergeJoin LeftAnti (19)
                     :     :     :  :- * Project (13)
                     :     :     :  :  +- SortMergeJoin LeftSemi (12)
                     :     :     :  :     :- * Sort (5)
                     :     :     :  :     :  +- Exchange (4)
                     :     :     :  :     :     +- * Filter (3)
                     :     :     :  :     :        +- * ColumnarToRow (2)
                     :     :     :  :     :           +- Scan parquet default.catalog_sales (1)
                     :     :     :  :     +- * Sort (11)
                     :     :     :  :        +- Exchange (10)
                     :     :     :  :           +- * Project (9)
                     :     :     :  :              +- * Filter (8)
                     :     :     :  :                 +- * ColumnarToRow (7)
                     :     :     :  :                    +- Scan parquet default.catalog_sales (6)
                     :     :     :  +- * Sort (18)
                     :     :     :     +- Exchange (17)
                     :     :     :        +- * Filter (16)
                     :     :     :           +- * ColumnarToRow (15)
                     :     :     :              +- Scan parquet default.catalog_returns (14)
                     :     :     +- BroadcastExchange (24)
                     :     :        +- * Project (23)
                     :     :           +- * Filter (22)
                     :     :              +- * ColumnarToRow (21)
                     :     :                 +- Scan parquet default.customer_address (20)
                     :     +- BroadcastExchange (31)
                     :        +- * Project (30)
                     :           +- * Filter (29)
                     :              +- * ColumnarToRow (28)
                     :                 +- Scan parquet default.call_center (27)
                     +- BroadcastExchange (38)
                        +- * Project (37)
                           +- * Filter (36)
                              +- * ColumnarToRow (35)
                                 +- Scan parquet default.date_dim (34)


(1) Scan parquet default.catalog_sales
Output [7]: [cs_ship_date_sk#1, cs_ship_addr_sk#2, cs_call_center_sk#3, cs_warehouse_sk#4, cs_order_number#5, cs_ext_ship_cost#6, cs_net_profit#7]
Batched: true
<<<<<<< HEAD
Location: InMemoryFileIndex [file:/Users/yi.wu/IdeaProjects/spark/sql/core/spark-warehouse/org.apache.spark.sql.TPCDSV1_4_PlanStabilityWithStatsSuite/catalog_sales]
PushedFilters: [IsNotNull(cs_ship_date_sk), IsNotNull(cs_ship_addr_sk), IsNotNull(cs_call_center_sk), IsNotNull(cs_order_number), IsNotNull(cs_warehouse_sk)]
=======
Location [not included in comparison]/{warehouse_dir}/catalog_sales]
PushedFilters: [IsNotNull(cs_ship_date_sk), IsNotNull(cs_ship_addr_sk), IsNotNull(cs_call_center_sk)]
>>>>>>> 5775073a
ReadSchema: struct<cs_ship_date_sk:int,cs_ship_addr_sk:int,cs_call_center_sk:int,cs_warehouse_sk:int,cs_order_number:int,cs_ext_ship_cost:decimal(7,2),cs_net_profit:decimal(7,2)>

(2) ColumnarToRow [codegen id : 1]
Input [7]: [cs_ship_date_sk#1, cs_ship_addr_sk#2, cs_call_center_sk#3, cs_warehouse_sk#4, cs_order_number#5, cs_ext_ship_cost#6, cs_net_profit#7]

(3) Filter [codegen id : 1]
Input [7]: [cs_ship_date_sk#1, cs_ship_addr_sk#2, cs_call_center_sk#3, cs_warehouse_sk#4, cs_order_number#5, cs_ext_ship_cost#6, cs_net_profit#7]
Condition : ((((isnotnull(cs_ship_date_sk#1) AND isnotnull(cs_ship_addr_sk#2)) AND isnotnull(cs_call_center_sk#3)) AND isnotnull(cs_order_number#5)) AND isnotnull(cs_warehouse_sk#4))

(4) Exchange
Input [7]: [cs_ship_date_sk#1, cs_ship_addr_sk#2, cs_call_center_sk#3, cs_warehouse_sk#4, cs_order_number#5, cs_ext_ship_cost#6, cs_net_profit#7]
Arguments: hashpartitioning(cs_order_number#5, 5), true, [id=#8]

(5) Sort [codegen id : 2]
Input [7]: [cs_ship_date_sk#1, cs_ship_addr_sk#2, cs_call_center_sk#3, cs_warehouse_sk#4, cs_order_number#5, cs_ext_ship_cost#6, cs_net_profit#7]
Arguments: [cs_order_number#5 ASC NULLS FIRST], false, 0

(6) Scan parquet default.catalog_sales
Output [2]: [cs_warehouse_sk#4, cs_order_number#5]
Batched: true
<<<<<<< HEAD
Location: InMemoryFileIndex [file:/Users/yi.wu/IdeaProjects/spark/sql/core/spark-warehouse/org.apache.spark.sql.TPCDSV1_4_PlanStabilityWithStatsSuite/catalog_sales]
PushedFilters: [IsNotNull(cs_order_number), IsNotNull(cs_warehouse_sk)]
=======
Location [not included in comparison]/{warehouse_dir}/catalog_sales]
>>>>>>> 5775073a
ReadSchema: struct<cs_warehouse_sk:int,cs_order_number:int>

(7) ColumnarToRow [codegen id : 3]
Input [2]: [cs_warehouse_sk#4, cs_order_number#5]

(8) Filter [codegen id : 3]
Input [2]: [cs_warehouse_sk#4, cs_order_number#5]
Condition : (isnotnull(cs_order_number#5) AND isnotnull(cs_warehouse_sk#4))

(9) Project [codegen id : 3]
Output [2]: [cs_warehouse_sk#4 AS cs_warehouse_sk#4#9, cs_order_number#5 AS cs_order_number#5#10]
Input [2]: [cs_warehouse_sk#4, cs_order_number#5]

(10) Exchange
Input [2]: [cs_warehouse_sk#4#9, cs_order_number#5#10]
Arguments: hashpartitioning(cs_order_number#5#10, 5), true, [id=#11]

(11) Sort [codegen id : 4]
Input [2]: [cs_warehouse_sk#4#9, cs_order_number#5#10]
Arguments: [cs_order_number#5#10 ASC NULLS FIRST], false, 0

(12) SortMergeJoin
Left keys [1]: [cs_order_number#5]
Right keys [1]: [cs_order_number#5#10]
Join condition: NOT (cs_warehouse_sk#4 = cs_warehouse_sk#4#9)

(13) Project [codegen id : 5]
Output [6]: [cs_ship_date_sk#1, cs_ship_addr_sk#2, cs_call_center_sk#3, cs_order_number#5, cs_ext_ship_cost#6, cs_net_profit#7]
Input [7]: [cs_ship_date_sk#1, cs_ship_addr_sk#2, cs_call_center_sk#3, cs_warehouse_sk#4, cs_order_number#5, cs_ext_ship_cost#6, cs_net_profit#7]

(14) Scan parquet default.catalog_returns
Output [1]: [cr_order_number#12]
Batched: true
<<<<<<< HEAD
Location: InMemoryFileIndex [file:/Users/yi.wu/IdeaProjects/spark/sql/core/spark-warehouse/org.apache.spark.sql.TPCDSV1_4_PlanStabilityWithStatsSuite/catalog_returns]
PushedFilters: [IsNotNull(cr_order_number)]
=======
Location [not included in comparison]/{warehouse_dir}/catalog_returns]
>>>>>>> 5775073a
ReadSchema: struct<cr_order_number:int>

(15) ColumnarToRow [codegen id : 6]
Input [1]: [cr_order_number#12]

(16) Filter [codegen id : 6]
Input [1]: [cr_order_number#12]
Condition : isnotnull(cr_order_number#12)

(17) Exchange
Input [1]: [cr_order_number#12]
Arguments: hashpartitioning(cr_order_number#12, 5), true, [id=#13]

(18) Sort [codegen id : 7]
Input [1]: [cr_order_number#12]
Arguments: [cr_order_number#12 ASC NULLS FIRST], false, 0

(19) SortMergeJoin
Left keys [1]: [cs_order_number#5]
Right keys [1]: [cr_order_number#12]
Join condition: None

(20) Scan parquet default.customer_address
Output [2]: [ca_address_sk#14, ca_state#15]
Batched: true
Location [not included in comparison]/{warehouse_dir}/customer_address]
PushedFilters: [IsNotNull(ca_state), EqualTo(ca_state,GA), IsNotNull(ca_address_sk)]
ReadSchema: struct<ca_address_sk:int,ca_state:string>

(21) ColumnarToRow [codegen id : 8]
Input [2]: [ca_address_sk#14, ca_state#15]

(22) Filter [codegen id : 8]
Input [2]: [ca_address_sk#14, ca_state#15]
Condition : ((isnotnull(ca_state#15) AND (ca_state#15 = GA)) AND isnotnull(ca_address_sk#14))

(23) Project [codegen id : 8]
Output [1]: [ca_address_sk#14]
Input [2]: [ca_address_sk#14, ca_state#15]

(24) BroadcastExchange
Input [1]: [ca_address_sk#14]
Arguments: HashedRelationBroadcastMode(List(cast(input[0, int, true] as bigint)),false), [id=#16]

(25) BroadcastHashJoin [codegen id : 11]
Left keys [1]: [cs_ship_addr_sk#2]
Right keys [1]: [ca_address_sk#14]
Join condition: None

(26) Project [codegen id : 11]
Output [5]: [cs_ship_date_sk#1, cs_call_center_sk#3, cs_order_number#5, cs_ext_ship_cost#6, cs_net_profit#7]
Input [7]: [cs_ship_date_sk#1, cs_ship_addr_sk#2, cs_call_center_sk#3, cs_order_number#5, cs_ext_ship_cost#6, cs_net_profit#7, ca_address_sk#14]

(27) Scan parquet default.call_center
Output [2]: [cc_call_center_sk#17, cc_county#18]
Batched: true
Location [not included in comparison]/{warehouse_dir}/call_center]
PushedFilters: [IsNotNull(cc_county), EqualTo(cc_county,Williamson County), IsNotNull(cc_call_center_sk)]
ReadSchema: struct<cc_call_center_sk:int,cc_county:string>

(28) ColumnarToRow [codegen id : 9]
Input [2]: [cc_call_center_sk#17, cc_county#18]

(29) Filter [codegen id : 9]
Input [2]: [cc_call_center_sk#17, cc_county#18]
Condition : ((isnotnull(cc_county#18) AND (cc_county#18 = Williamson County)) AND isnotnull(cc_call_center_sk#17))

(30) Project [codegen id : 9]
Output [1]: [cc_call_center_sk#17]
Input [2]: [cc_call_center_sk#17, cc_county#18]

(31) BroadcastExchange
Input [1]: [cc_call_center_sk#17]
Arguments: HashedRelationBroadcastMode(List(cast(input[0, int, true] as bigint)),false), [id=#19]

(32) BroadcastHashJoin [codegen id : 11]
Left keys [1]: [cs_call_center_sk#3]
Right keys [1]: [cc_call_center_sk#17]
Join condition: None

(33) Project [codegen id : 11]
Output [4]: [cs_ship_date_sk#1, cs_order_number#5, cs_ext_ship_cost#6, cs_net_profit#7]
Input [6]: [cs_ship_date_sk#1, cs_call_center_sk#3, cs_order_number#5, cs_ext_ship_cost#6, cs_net_profit#7, cc_call_center_sk#17]

(34) Scan parquet default.date_dim
Output [2]: [d_date_sk#20, d_date#21]
Batched: true
Location [not included in comparison]/{warehouse_dir}/date_dim]
PushedFilters: [IsNotNull(d_date), GreaterThanOrEqual(d_date,2002-02-01), LessThanOrEqual(d_date,2002-04-02), IsNotNull(d_date_sk)]
ReadSchema: struct<d_date_sk:int,d_date:date>

(35) ColumnarToRow [codegen id : 10]
Input [2]: [d_date_sk#20, d_date#21]

(36) Filter [codegen id : 10]
Input [2]: [d_date_sk#20, d_date#21]
Condition : (((isnotnull(d_date#21) AND (d_date#21 >= 11719)) AND (d_date#21 <= 11779)) AND isnotnull(d_date_sk#20))

(37) Project [codegen id : 10]
Output [1]: [d_date_sk#20]
Input [2]: [d_date_sk#20, d_date#21]

(38) BroadcastExchange
Input [1]: [d_date_sk#20]
Arguments: HashedRelationBroadcastMode(List(cast(input[0, int, true] as bigint)),false), [id=#22]

(39) BroadcastHashJoin [codegen id : 11]
Left keys [1]: [cs_ship_date_sk#1]
Right keys [1]: [d_date_sk#20]
Join condition: None

(40) Project [codegen id : 11]
Output [3]: [cs_order_number#5, cs_ext_ship_cost#6, cs_net_profit#7]
Input [5]: [cs_ship_date_sk#1, cs_order_number#5, cs_ext_ship_cost#6, cs_net_profit#7, d_date_sk#20]

(41) HashAggregate [codegen id : 11]
Input [3]: [cs_order_number#5, cs_ext_ship_cost#6, cs_net_profit#7]
Keys [1]: [cs_order_number#5]
Functions [2]: [partial_sum(UnscaledValue(cs_ext_ship_cost#6)), partial_sum(UnscaledValue(cs_net_profit#7))]
Aggregate Attributes [2]: [sum(UnscaledValue(cs_ext_ship_cost#6))#23, sum(UnscaledValue(cs_net_profit#7))#24]
Results [3]: [cs_order_number#5, sum#25, sum#26]

(42) HashAggregate [codegen id : 11]
Input [3]: [cs_order_number#5, sum#25, sum#26]
Keys [1]: [cs_order_number#5]
Functions [2]: [merge_sum(UnscaledValue(cs_ext_ship_cost#6)), merge_sum(UnscaledValue(cs_net_profit#7))]
Aggregate Attributes [2]: [sum(UnscaledValue(cs_ext_ship_cost#6))#23, sum(UnscaledValue(cs_net_profit#7))#24]
Results [3]: [cs_order_number#5, sum#25, sum#26]

(43) HashAggregate [codegen id : 11]
Input [3]: [cs_order_number#5, sum#25, sum#26]
Keys: []
Functions [3]: [merge_sum(UnscaledValue(cs_ext_ship_cost#6)), merge_sum(UnscaledValue(cs_net_profit#7)), partial_count(distinct cs_order_number#5)]
Aggregate Attributes [3]: [sum(UnscaledValue(cs_ext_ship_cost#6))#23, sum(UnscaledValue(cs_net_profit#7))#24, count(cs_order_number#5)#27]
Results [3]: [sum#25, sum#26, count#28]

(44) Exchange
Input [3]: [sum#25, sum#26, count#28]
Arguments: SinglePartition, true, [id=#29]

(45) HashAggregate [codegen id : 12]
Input [3]: [sum#25, sum#26, count#28]
Keys: []
Functions [3]: [sum(UnscaledValue(cs_ext_ship_cost#6)), sum(UnscaledValue(cs_net_profit#7)), count(distinct cs_order_number#5)]
Aggregate Attributes [3]: [sum(UnscaledValue(cs_ext_ship_cost#6))#23, sum(UnscaledValue(cs_net_profit#7))#24, count(cs_order_number#5)#27]
Results [3]: [count(cs_order_number#5)#27 AS order count #30, MakeDecimal(sum(UnscaledValue(cs_ext_ship_cost#6))#23,17,2) AS total shipping cost #31, MakeDecimal(sum(UnscaledValue(cs_net_profit#7))#24,17,2) AS total net profit #32]

(46) TakeOrderedAndProject
Input [3]: [order count #30, total shipping cost #31, total net profit #32]
Arguments: 100, [order count #30 ASC NULLS FIRST], [order count #30, total shipping cost #31, total net profit #32]
<|MERGE_RESOLUTION|>--- conflicted
+++ resolved
@@ -1,62 +1,55 @@
 == Physical Plan ==
-TakeOrderedAndProject (46)
-+- * HashAggregate (45)
-   +- Exchange (44)
-      +- * HashAggregate (43)
-         +- * HashAggregate (42)
-            +- * HashAggregate (41)
-               +- * Project (40)
-                  +- * BroadcastHashJoin Inner BuildRight (39)
-                     :- * Project (33)
-                     :  +- * BroadcastHashJoin Inner BuildRight (32)
-                     :     :- * Project (26)
-                     :     :  +- * BroadcastHashJoin Inner BuildRight (25)
-                     :     :     :- SortMergeJoin LeftAnti (19)
-                     :     :     :  :- * Project (13)
-                     :     :     :  :  +- SortMergeJoin LeftSemi (12)
+TakeOrderedAndProject (44)
++- * HashAggregate (43)
+   +- Exchange (42)
+      +- * HashAggregate (41)
+         +- * HashAggregate (40)
+            +- * HashAggregate (39)
+               +- * Project (38)
+                  +- * BroadcastHashJoin Inner BuildRight (37)
+                     :- * Project (31)
+                     :  +- * BroadcastHashJoin Inner BuildRight (30)
+                     :     :- * Project (24)
+                     :     :  +- * BroadcastHashJoin Inner BuildRight (23)
+                     :     :     :- SortMergeJoin LeftAnti (17)
+                     :     :     :  :- * Project (12)
+                     :     :     :  :  +- SortMergeJoin LeftSemi (11)
                      :     :     :  :     :- * Sort (5)
                      :     :     :  :     :  +- Exchange (4)
                      :     :     :  :     :     +- * Filter (3)
                      :     :     :  :     :        +- * ColumnarToRow (2)
                      :     :     :  :     :           +- Scan parquet default.catalog_sales (1)
-                     :     :     :  :     +- * Sort (11)
-                     :     :     :  :        +- Exchange (10)
-                     :     :     :  :           +- * Project (9)
-                     :     :     :  :              +- * Filter (8)
-                     :     :     :  :                 +- * ColumnarToRow (7)
-                     :     :     :  :                    +- Scan parquet default.catalog_sales (6)
-                     :     :     :  +- * Sort (18)
-                     :     :     :     +- Exchange (17)
-                     :     :     :        +- * Filter (16)
-                     :     :     :           +- * ColumnarToRow (15)
-                     :     :     :              +- Scan parquet default.catalog_returns (14)
-                     :     :     +- BroadcastExchange (24)
-                     :     :        +- * Project (23)
-                     :     :           +- * Filter (22)
-                     :     :              +- * ColumnarToRow (21)
-                     :     :                 +- Scan parquet default.customer_address (20)
-                     :     +- BroadcastExchange (31)
-                     :        +- * Project (30)
-                     :           +- * Filter (29)
-                     :              +- * ColumnarToRow (28)
-                     :                 +- Scan parquet default.call_center (27)
-                     +- BroadcastExchange (38)
-                        +- * Project (37)
-                           +- * Filter (36)
-                              +- * ColumnarToRow (35)
-                                 +- Scan parquet default.date_dim (34)
+                     :     :     :  :     +- * Sort (10)
+                     :     :     :  :        +- Exchange (9)
+                     :     :     :  :           +- * Project (8)
+                     :     :     :  :              +- * ColumnarToRow (7)
+                     :     :     :  :                 +- Scan parquet default.catalog_sales (6)
+                     :     :     :  +- * Sort (16)
+                     :     :     :     +- Exchange (15)
+                     :     :     :        +- * ColumnarToRow (14)
+                     :     :     :           +- Scan parquet default.catalog_returns (13)
+                     :     :     +- BroadcastExchange (22)
+                     :     :        +- * Project (21)
+                     :     :           +- * Filter (20)
+                     :     :              +- * ColumnarToRow (19)
+                     :     :                 +- Scan parquet default.customer_address (18)
+                     :     +- BroadcastExchange (29)
+                     :        +- * Project (28)
+                     :           +- * Filter (27)
+                     :              +- * ColumnarToRow (26)
+                     :                 +- Scan parquet default.call_center (25)
+                     +- BroadcastExchange (36)
+                        +- * Project (35)
+                           +- * Filter (34)
+                              +- * ColumnarToRow (33)
+                                 +- Scan parquet default.date_dim (32)
 
 
 (1) Scan parquet default.catalog_sales
 Output [7]: [cs_ship_date_sk#1, cs_ship_addr_sk#2, cs_call_center_sk#3, cs_warehouse_sk#4, cs_order_number#5, cs_ext_ship_cost#6, cs_net_profit#7]
 Batched: true
-<<<<<<< HEAD
-Location: InMemoryFileIndex [file:/Users/yi.wu/IdeaProjects/spark/sql/core/spark-warehouse/org.apache.spark.sql.TPCDSV1_4_PlanStabilityWithStatsSuite/catalog_sales]
-PushedFilters: [IsNotNull(cs_ship_date_sk), IsNotNull(cs_ship_addr_sk), IsNotNull(cs_call_center_sk), IsNotNull(cs_order_number), IsNotNull(cs_warehouse_sk)]
-=======
 Location [not included in comparison]/{warehouse_dir}/catalog_sales]
 PushedFilters: [IsNotNull(cs_ship_date_sk), IsNotNull(cs_ship_addr_sk), IsNotNull(cs_call_center_sk)]
->>>>>>> 5775073a
 ReadSchema: struct<cs_ship_date_sk:int,cs_ship_addr_sk:int,cs_call_center_sk:int,cs_warehouse_sk:int,cs_order_number:int,cs_ext_ship_cost:decimal(7,2),cs_net_profit:decimal(7,2)>
 
 (2) ColumnarToRow [codegen id : 1]
@@ -64,7 +57,7 @@
 
 (3) Filter [codegen id : 1]
 Input [7]: [cs_ship_date_sk#1, cs_ship_addr_sk#2, cs_call_center_sk#3, cs_warehouse_sk#4, cs_order_number#5, cs_ext_ship_cost#6, cs_net_profit#7]
-Condition : ((((isnotnull(cs_ship_date_sk#1) AND isnotnull(cs_ship_addr_sk#2)) AND isnotnull(cs_call_center_sk#3)) AND isnotnull(cs_order_number#5)) AND isnotnull(cs_warehouse_sk#4))
+Condition : ((isnotnull(cs_ship_date_sk#1) AND isnotnull(cs_ship_addr_sk#2)) AND isnotnull(cs_call_center_sk#3))
 
 (4) Exchange
 Input [7]: [cs_ship_date_sk#1, cs_ship_addr_sk#2, cs_call_center_sk#3, cs_warehouse_sk#4, cs_order_number#5, cs_ext_ship_cost#6, cs_net_profit#7]
@@ -77,198 +70,180 @@
 (6) Scan parquet default.catalog_sales
 Output [2]: [cs_warehouse_sk#4, cs_order_number#5]
 Batched: true
-<<<<<<< HEAD
-Location: InMemoryFileIndex [file:/Users/yi.wu/IdeaProjects/spark/sql/core/spark-warehouse/org.apache.spark.sql.TPCDSV1_4_PlanStabilityWithStatsSuite/catalog_sales]
-PushedFilters: [IsNotNull(cs_order_number), IsNotNull(cs_warehouse_sk)]
-=======
 Location [not included in comparison]/{warehouse_dir}/catalog_sales]
->>>>>>> 5775073a
 ReadSchema: struct<cs_warehouse_sk:int,cs_order_number:int>
 
 (7) ColumnarToRow [codegen id : 3]
 Input [2]: [cs_warehouse_sk#4, cs_order_number#5]
 
-(8) Filter [codegen id : 3]
-Input [2]: [cs_warehouse_sk#4, cs_order_number#5]
-Condition : (isnotnull(cs_order_number#5) AND isnotnull(cs_warehouse_sk#4))
-
-(9) Project [codegen id : 3]
+(8) Project [codegen id : 3]
 Output [2]: [cs_warehouse_sk#4 AS cs_warehouse_sk#4#9, cs_order_number#5 AS cs_order_number#5#10]
 Input [2]: [cs_warehouse_sk#4, cs_order_number#5]
 
-(10) Exchange
+(9) Exchange
 Input [2]: [cs_warehouse_sk#4#9, cs_order_number#5#10]
 Arguments: hashpartitioning(cs_order_number#5#10, 5), true, [id=#11]
 
-(11) Sort [codegen id : 4]
+(10) Sort [codegen id : 4]
 Input [2]: [cs_warehouse_sk#4#9, cs_order_number#5#10]
 Arguments: [cs_order_number#5#10 ASC NULLS FIRST], false, 0
 
-(12) SortMergeJoin
+(11) SortMergeJoin
 Left keys [1]: [cs_order_number#5]
 Right keys [1]: [cs_order_number#5#10]
 Join condition: NOT (cs_warehouse_sk#4 = cs_warehouse_sk#4#9)
 
-(13) Project [codegen id : 5]
+(12) Project [codegen id : 5]
 Output [6]: [cs_ship_date_sk#1, cs_ship_addr_sk#2, cs_call_center_sk#3, cs_order_number#5, cs_ext_ship_cost#6, cs_net_profit#7]
 Input [7]: [cs_ship_date_sk#1, cs_ship_addr_sk#2, cs_call_center_sk#3, cs_warehouse_sk#4, cs_order_number#5, cs_ext_ship_cost#6, cs_net_profit#7]
 
-(14) Scan parquet default.catalog_returns
+(13) Scan parquet default.catalog_returns
 Output [1]: [cr_order_number#12]
 Batched: true
-<<<<<<< HEAD
-Location: InMemoryFileIndex [file:/Users/yi.wu/IdeaProjects/spark/sql/core/spark-warehouse/org.apache.spark.sql.TPCDSV1_4_PlanStabilityWithStatsSuite/catalog_returns]
-PushedFilters: [IsNotNull(cr_order_number)]
-=======
 Location [not included in comparison]/{warehouse_dir}/catalog_returns]
->>>>>>> 5775073a
 ReadSchema: struct<cr_order_number:int>
 
-(15) ColumnarToRow [codegen id : 6]
+(14) ColumnarToRow [codegen id : 6]
 Input [1]: [cr_order_number#12]
 
-(16) Filter [codegen id : 6]
-Input [1]: [cr_order_number#12]
-Condition : isnotnull(cr_order_number#12)
-
-(17) Exchange
+(15) Exchange
 Input [1]: [cr_order_number#12]
 Arguments: hashpartitioning(cr_order_number#12, 5), true, [id=#13]
 
-(18) Sort [codegen id : 7]
+(16) Sort [codegen id : 7]
 Input [1]: [cr_order_number#12]
 Arguments: [cr_order_number#12 ASC NULLS FIRST], false, 0
 
-(19) SortMergeJoin
+(17) SortMergeJoin
 Left keys [1]: [cs_order_number#5]
 Right keys [1]: [cr_order_number#12]
 Join condition: None
 
-(20) Scan parquet default.customer_address
+(18) Scan parquet default.customer_address
 Output [2]: [ca_address_sk#14, ca_state#15]
 Batched: true
 Location [not included in comparison]/{warehouse_dir}/customer_address]
 PushedFilters: [IsNotNull(ca_state), EqualTo(ca_state,GA), IsNotNull(ca_address_sk)]
 ReadSchema: struct<ca_address_sk:int,ca_state:string>
 
-(21) ColumnarToRow [codegen id : 8]
+(19) ColumnarToRow [codegen id : 8]
 Input [2]: [ca_address_sk#14, ca_state#15]
 
-(22) Filter [codegen id : 8]
+(20) Filter [codegen id : 8]
 Input [2]: [ca_address_sk#14, ca_state#15]
 Condition : ((isnotnull(ca_state#15) AND (ca_state#15 = GA)) AND isnotnull(ca_address_sk#14))
 
-(23) Project [codegen id : 8]
+(21) Project [codegen id : 8]
 Output [1]: [ca_address_sk#14]
 Input [2]: [ca_address_sk#14, ca_state#15]
 
-(24) BroadcastExchange
+(22) BroadcastExchange
 Input [1]: [ca_address_sk#14]
 Arguments: HashedRelationBroadcastMode(List(cast(input[0, int, true] as bigint)),false), [id=#16]
 
-(25) BroadcastHashJoin [codegen id : 11]
+(23) BroadcastHashJoin [codegen id : 11]
 Left keys [1]: [cs_ship_addr_sk#2]
 Right keys [1]: [ca_address_sk#14]
 Join condition: None
 
-(26) Project [codegen id : 11]
+(24) Project [codegen id : 11]
 Output [5]: [cs_ship_date_sk#1, cs_call_center_sk#3, cs_order_number#5, cs_ext_ship_cost#6, cs_net_profit#7]
 Input [7]: [cs_ship_date_sk#1, cs_ship_addr_sk#2, cs_call_center_sk#3, cs_order_number#5, cs_ext_ship_cost#6, cs_net_profit#7, ca_address_sk#14]
 
-(27) Scan parquet default.call_center
+(25) Scan parquet default.call_center
 Output [2]: [cc_call_center_sk#17, cc_county#18]
 Batched: true
 Location [not included in comparison]/{warehouse_dir}/call_center]
 PushedFilters: [IsNotNull(cc_county), EqualTo(cc_county,Williamson County), IsNotNull(cc_call_center_sk)]
 ReadSchema: struct<cc_call_center_sk:int,cc_county:string>
 
-(28) ColumnarToRow [codegen id : 9]
+(26) ColumnarToRow [codegen id : 9]
 Input [2]: [cc_call_center_sk#17, cc_county#18]
 
-(29) Filter [codegen id : 9]
+(27) Filter [codegen id : 9]
 Input [2]: [cc_call_center_sk#17, cc_county#18]
 Condition : ((isnotnull(cc_county#18) AND (cc_county#18 = Williamson County)) AND isnotnull(cc_call_center_sk#17))
 
-(30) Project [codegen id : 9]
+(28) Project [codegen id : 9]
 Output [1]: [cc_call_center_sk#17]
 Input [2]: [cc_call_center_sk#17, cc_county#18]
 
-(31) BroadcastExchange
+(29) BroadcastExchange
 Input [1]: [cc_call_center_sk#17]
 Arguments: HashedRelationBroadcastMode(List(cast(input[0, int, true] as bigint)),false), [id=#19]
 
-(32) BroadcastHashJoin [codegen id : 11]
+(30) BroadcastHashJoin [codegen id : 11]
 Left keys [1]: [cs_call_center_sk#3]
 Right keys [1]: [cc_call_center_sk#17]
 Join condition: None
 
-(33) Project [codegen id : 11]
+(31) Project [codegen id : 11]
 Output [4]: [cs_ship_date_sk#1, cs_order_number#5, cs_ext_ship_cost#6, cs_net_profit#7]
 Input [6]: [cs_ship_date_sk#1, cs_call_center_sk#3, cs_order_number#5, cs_ext_ship_cost#6, cs_net_profit#7, cc_call_center_sk#17]
 
-(34) Scan parquet default.date_dim
+(32) Scan parquet default.date_dim
 Output [2]: [d_date_sk#20, d_date#21]
 Batched: true
 Location [not included in comparison]/{warehouse_dir}/date_dim]
 PushedFilters: [IsNotNull(d_date), GreaterThanOrEqual(d_date,2002-02-01), LessThanOrEqual(d_date,2002-04-02), IsNotNull(d_date_sk)]
 ReadSchema: struct<d_date_sk:int,d_date:date>
 
-(35) ColumnarToRow [codegen id : 10]
+(33) ColumnarToRow [codegen id : 10]
 Input [2]: [d_date_sk#20, d_date#21]
 
-(36) Filter [codegen id : 10]
+(34) Filter [codegen id : 10]
 Input [2]: [d_date_sk#20, d_date#21]
 Condition : (((isnotnull(d_date#21) AND (d_date#21 >= 11719)) AND (d_date#21 <= 11779)) AND isnotnull(d_date_sk#20))
 
-(37) Project [codegen id : 10]
+(35) Project [codegen id : 10]
 Output [1]: [d_date_sk#20]
 Input [2]: [d_date_sk#20, d_date#21]
 
-(38) BroadcastExchange
+(36) BroadcastExchange
 Input [1]: [d_date_sk#20]
 Arguments: HashedRelationBroadcastMode(List(cast(input[0, int, true] as bigint)),false), [id=#22]
 
-(39) BroadcastHashJoin [codegen id : 11]
+(37) BroadcastHashJoin [codegen id : 11]
 Left keys [1]: [cs_ship_date_sk#1]
 Right keys [1]: [d_date_sk#20]
 Join condition: None
 
-(40) Project [codegen id : 11]
+(38) Project [codegen id : 11]
 Output [3]: [cs_order_number#5, cs_ext_ship_cost#6, cs_net_profit#7]
 Input [5]: [cs_ship_date_sk#1, cs_order_number#5, cs_ext_ship_cost#6, cs_net_profit#7, d_date_sk#20]
 
-(41) HashAggregate [codegen id : 11]
+(39) HashAggregate [codegen id : 11]
 Input [3]: [cs_order_number#5, cs_ext_ship_cost#6, cs_net_profit#7]
 Keys [1]: [cs_order_number#5]
 Functions [2]: [partial_sum(UnscaledValue(cs_ext_ship_cost#6)), partial_sum(UnscaledValue(cs_net_profit#7))]
 Aggregate Attributes [2]: [sum(UnscaledValue(cs_ext_ship_cost#6))#23, sum(UnscaledValue(cs_net_profit#7))#24]
 Results [3]: [cs_order_number#5, sum#25, sum#26]
 
-(42) HashAggregate [codegen id : 11]
+(40) HashAggregate [codegen id : 11]
 Input [3]: [cs_order_number#5, sum#25, sum#26]
 Keys [1]: [cs_order_number#5]
 Functions [2]: [merge_sum(UnscaledValue(cs_ext_ship_cost#6)), merge_sum(UnscaledValue(cs_net_profit#7))]
 Aggregate Attributes [2]: [sum(UnscaledValue(cs_ext_ship_cost#6))#23, sum(UnscaledValue(cs_net_profit#7))#24]
 Results [3]: [cs_order_number#5, sum#25, sum#26]
 
-(43) HashAggregate [codegen id : 11]
+(41) HashAggregate [codegen id : 11]
 Input [3]: [cs_order_number#5, sum#25, sum#26]
 Keys: []
 Functions [3]: [merge_sum(UnscaledValue(cs_ext_ship_cost#6)), merge_sum(UnscaledValue(cs_net_profit#7)), partial_count(distinct cs_order_number#5)]
 Aggregate Attributes [3]: [sum(UnscaledValue(cs_ext_ship_cost#6))#23, sum(UnscaledValue(cs_net_profit#7))#24, count(cs_order_number#5)#27]
 Results [3]: [sum#25, sum#26, count#28]
 
-(44) Exchange
+(42) Exchange
 Input [3]: [sum#25, sum#26, count#28]
 Arguments: SinglePartition, true, [id=#29]
 
-(45) HashAggregate [codegen id : 12]
+(43) HashAggregate [codegen id : 12]
 Input [3]: [sum#25, sum#26, count#28]
 Keys: []
 Functions [3]: [sum(UnscaledValue(cs_ext_ship_cost#6)), sum(UnscaledValue(cs_net_profit#7)), count(distinct cs_order_number#5)]
 Aggregate Attributes [3]: [sum(UnscaledValue(cs_ext_ship_cost#6))#23, sum(UnscaledValue(cs_net_profit#7))#24, count(cs_order_number#5)#27]
 Results [3]: [count(cs_order_number#5)#27 AS order count #30, MakeDecimal(sum(UnscaledValue(cs_ext_ship_cost#6))#23,17,2) AS total shipping cost #31, MakeDecimal(sum(UnscaledValue(cs_net_profit#7))#24,17,2) AS total net profit #32]
 
-(46) TakeOrderedAndProject
+(44) TakeOrderedAndProject
 Input [3]: [order count #30, total shipping cost #31, total net profit #32]
 Arguments: 100, [order count #30 ASC NULLS FIRST], [order count #30, total shipping cost #31, total net profit #32]
