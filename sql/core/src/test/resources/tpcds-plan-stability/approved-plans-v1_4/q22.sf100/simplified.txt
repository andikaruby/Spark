TakeOrderedAndProject [qoh,i_product_name,i_brand,i_class,i_category]
  WholeStageCodegen (8)
    HashAggregate [i_product_name,i_brand,i_class,i_category,spark_grouping_id,sum,count] [avg(inv_quantity_on_hand),qoh,sum,count]
      InputAdapter
        Exchange [i_product_name,i_brand,i_class,i_category,spark_grouping_id] #1
          WholeStageCodegen (7)
            HashAggregate [i_product_name,i_brand,i_class,i_category,spark_grouping_id,inv_quantity_on_hand] [sum,count,sum,count]
              Expand [inv_quantity_on_hand,i_product_name,i_brand,i_class,i_category]
                Project [inv_quantity_on_hand,i_product_name,i_brand,i_class,i_category]
                  SortMergeJoin [inv_item_sk,i_item_sk]
                    InputAdapter
                      WholeStageCodegen (4)
                        Sort [inv_item_sk]
                          InputAdapter
                            Exchange [inv_item_sk] #2
                              WholeStageCodegen (3)
                                Project [inv_item_sk,inv_quantity_on_hand]
<<<<<<< HEAD
                                  BroadcastHashJoin [inv_warehouse_sk,w_warehouse_sk]
                                    Project [inv_item_sk,inv_warehouse_sk,inv_quantity_on_hand]
                                      BroadcastHashJoin [inv_date_sk,d_date_sk]
                                        Filter [inv_date_sk,inv_item_sk,inv_warehouse_sk]
=======
                                  BroadcastHashJoin [inv_date_sk,d_date_sk]
                                    Project [inv_item_sk,inv_quantity_on_hand,inv_date_sk]
                                      BroadcastHashJoin [inv_warehouse_sk,w_warehouse_sk]
                                        Filter [inv_item_sk,inv_warehouse_sk]
>>>>>>> ac8307d7
                                          ColumnarToRow
                                            InputAdapter
                                              Scan parquet default.inventory [inv_item_sk,inv_warehouse_sk,inv_quantity_on_hand,inv_date_sk]
                                                SubqueryBroadcast [d_date_sk] #1
                                                  ReusedExchange [d_date_sk] #3
                                        InputAdapter
                                          BroadcastExchange #4
                                            WholeStageCodegen (1)
                                              Project [d_date_sk]
                                                Filter [d_month_seq,d_date_sk]
                                                  ColumnarToRow
                                                    InputAdapter
                                                      Scan parquet default.date_dim [d_date_sk,d_month_seq]
                                    InputAdapter
                                      BroadcastExchange #3
                                        WholeStageCodegen (2)
                                          Filter [w_warehouse_sk]
                                            ColumnarToRow
                                              InputAdapter
                                                Scan parquet default.warehouse [w_warehouse_sk]
                    InputAdapter
                      WholeStageCodegen (6)
                        Sort [i_item_sk]
                          InputAdapter
                            Exchange [i_item_sk] #5
                              WholeStageCodegen (5)
                                Filter [i_item_sk]
                                  ColumnarToRow
                                    InputAdapter
                                      Scan parquet default.item [i_item_sk,i_brand,i_class,i_category,i_product_name]<|MERGE_RESOLUTION|>--- conflicted
+++ resolved
@@ -15,24 +15,17 @@
                             Exchange [inv_item_sk] #2
                               WholeStageCodegen (3)
                                 Project [inv_item_sk,inv_quantity_on_hand]
-<<<<<<< HEAD
                                   BroadcastHashJoin [inv_warehouse_sk,w_warehouse_sk]
                                     Project [inv_item_sk,inv_warehouse_sk,inv_quantity_on_hand]
                                       BroadcastHashJoin [inv_date_sk,d_date_sk]
-                                        Filter [inv_date_sk,inv_item_sk,inv_warehouse_sk]
-=======
-                                  BroadcastHashJoin [inv_date_sk,d_date_sk]
-                                    Project [inv_item_sk,inv_quantity_on_hand,inv_date_sk]
-                                      BroadcastHashJoin [inv_warehouse_sk,w_warehouse_sk]
                                         Filter [inv_item_sk,inv_warehouse_sk]
->>>>>>> ac8307d7
                                           ColumnarToRow
                                             InputAdapter
                                               Scan parquet default.inventory [inv_item_sk,inv_warehouse_sk,inv_quantity_on_hand,inv_date_sk]
                                                 SubqueryBroadcast [d_date_sk] #1
                                                   ReusedExchange [d_date_sk] #3
                                         InputAdapter
-                                          BroadcastExchange #4
+                                          BroadcastExchange #3
                                             WholeStageCodegen (1)
                                               Project [d_date_sk]
                                                 Filter [d_month_seq,d_date_sk]
@@ -40,7 +33,7 @@
                                                     InputAdapter
                                                       Scan parquet default.date_dim [d_date_sk,d_month_seq]
                                     InputAdapter
-                                      BroadcastExchange #3
+                                      BroadcastExchange #4
                                         WholeStageCodegen (2)
                                           Filter [w_warehouse_sk]
                                             ColumnarToRow
