--- conflicted
+++ resolved
@@ -90,32 +90,18 @@
                                                 InputAdapter
                                                   Scan parquet default.customer_address [ca_address_sk,ca_state]
                                 InputAdapter
-<<<<<<< HEAD
-                                  BroadcastExchange #10
-                                    WholeStageCodegen (20)
+                                  BroadcastExchange #9
+                                    WholeStageCodegen (19)
                                       Project [d_date_sk]
                                         Filter [d_date,d_date_sk]
-=======
-                                  BroadcastExchange #9
-                                    WholeStageCodegen (19)
-                                      Project [web_site_sk]
-                                        Filter [web_company_name,web_site_sk]
->>>>>>> 0617dfce
                                           ColumnarToRow
                                             InputAdapter
                                               Scan parquet default.date_dim [d_date_sk,d_date]
                             InputAdapter
-<<<<<<< HEAD
-                              BroadcastExchange #11
-                                WholeStageCodegen (21)
+                              BroadcastExchange #10
+                                WholeStageCodegen (20)
                                   Project [web_site_sk]
                                     Filter [web_company_name,web_site_sk]
-=======
-                              BroadcastExchange #10
-                                WholeStageCodegen (20)
-                                  Project [d_date_sk]
-                                    Filter [d_date,d_date_sk]
->>>>>>> 0617dfce
                                       ColumnarToRow
                                         InputAdapter
                                           Scan parquet default.web_site [web_site_sk,web_company_name]