== Physical Plan ==
* Sort (64)
+- * HashAggregate (63)
   +- Exchange (62)
      +- * HashAggregate (61)
         +- * HashAggregate (60)
            +- Exchange (59)
               +- * HashAggregate (58)
                  +- * Project (57)
                     +- * BroadcastHashJoin Inner BuildRight (56)
                        :- * Project (50)
                        :  +- * BroadcastHashJoin Inner BuildRight (49)
                        :     :- * Project (43)
                        :     :  +- * BroadcastHashJoin Inner BuildRight (42)
                        :     :     :- SortMergeJoin LeftSemi (36)
                        :     :     :  :- * Sort (19)
                        :     :     :  :  +- Exchange (18)
                        :     :     :  :     +- SortMergeJoin LeftSemi (17)
                        :     :     :  :        :- * Sort (6)
                        :     :     :  :        :  +- Exchange (5)
                        :     :     :  :        :     +- * Project (4)
                        :     :     :  :        :        +- * Filter (3)
                        :     :     :  :        :           +- * ColumnarToRow (2)
                        :     :     :  :        :              +- Scan parquet default.web_sales (1)
                        :     :     :  :        +- * Project (16)
                        :     :     :  :           +- * SortMergeJoin Inner (15)
                        :     :     :  :              :- * Sort (12)
                        :     :     :  :              :  +- Exchange (11)
                        :     :     :  :              :     +- * Project (10)
                        :     :     :  :              :        +- * Filter (9)
                        :     :     :  :              :           +- * ColumnarToRow (8)
                        :     :     :  :              :              +- Scan parquet default.web_sales (7)
                        :     :     :  :              +- * Sort (14)
                        :     :     :  :                 +- ReusedExchange (13)
                        :     :     :  +- * Project (35)
                        :     :     :     +- * SortMergeJoin Inner (34)
                        :     :     :        :- * Sort (27)
                        :     :     :        :  +- Exchange (26)
                        :     :     :        :     +- * Project (25)
                        :     :     :        :        +- * SortMergeJoin Inner (24)
                        :     :     :        :           :- * Sort (21)
                        :     :     :        :           :  +- ReusedExchange (20)
                        :     :     :        :           +- * Sort (23)
                        :     :     :        :              +- ReusedExchange (22)
                        :     :     :        +- * Sort (33)
                        :     :     :           +- Exchange (32)
                        :     :     :              +- * Project (31)
                        :     :     :                 +- * Filter (30)
                        :     :     :                    +- * ColumnarToRow (29)
                        :     :     :                       +- Scan parquet default.web_returns (28)
                        :     :     +- BroadcastExchange (41)
                        :     :        +- * Project (40)
                        :     :           +- * Filter (39)
                        :     :              +- * ColumnarToRow (38)
                        :     :                 +- Scan parquet default.customer_address (37)
                        :     +- BroadcastExchange (48)
                        :        +- * Project (47)
                        :           +- * Filter (46)
                        :              +- * ColumnarToRow (45)
                        :                 +- Scan parquet default.date_dim (44)
                        +- BroadcastExchange (55)
                           +- * Project (54)
                              +- * Filter (53)
                                 +- * ColumnarToRow (52)
                                    +- Scan parquet default.web_site (51)


(1) Scan parquet default.web_sales
Output [7]: [ws_ship_date_sk#1, ws_ship_addr_sk#2, ws_web_site_sk#3, ws_order_number#4, ws_ext_ship_cost#5, ws_net_profit#6, ws_sold_date_sk#7]
Batched: true
Location [not included in comparison]/{warehouse_dir}/web_sales]
PushedFilters: [IsNotNull(ws_ship_date_sk), IsNotNull(ws_ship_addr_sk), IsNotNull(ws_web_site_sk)]
ReadSchema: struct<ws_ship_date_sk:int,ws_ship_addr_sk:int,ws_web_site_sk:int,ws_order_number:int,ws_ext_ship_cost:decimal(7,2),ws_net_profit:decimal(7,2)>

(2) ColumnarToRow [codegen id : 1]
Input [7]: [ws_ship_date_sk#1, ws_ship_addr_sk#2, ws_web_site_sk#3, ws_order_number#4, ws_ext_ship_cost#5, ws_net_profit#6, ws_sold_date_sk#7]

(3) Filter [codegen id : 1]
Input [7]: [ws_ship_date_sk#1, ws_ship_addr_sk#2, ws_web_site_sk#3, ws_order_number#4, ws_ext_ship_cost#5, ws_net_profit#6, ws_sold_date_sk#7]
Condition : ((isnotnull(ws_ship_date_sk#1) AND isnotnull(ws_ship_addr_sk#2)) AND isnotnull(ws_web_site_sk#3))

(4) Project [codegen id : 1]
Output [6]: [ws_ship_date_sk#1, ws_ship_addr_sk#2, ws_web_site_sk#3, ws_order_number#4, ws_ext_ship_cost#5, ws_net_profit#6]
Input [7]: [ws_ship_date_sk#1, ws_ship_addr_sk#2, ws_web_site_sk#3, ws_order_number#4, ws_ext_ship_cost#5, ws_net_profit#6, ws_sold_date_sk#7]

(5) Exchange
Input [6]: [ws_ship_date_sk#1, ws_ship_addr_sk#2, ws_web_site_sk#3, ws_order_number#4, ws_ext_ship_cost#5, ws_net_profit#6]
Arguments: hashpartitioning(ws_order_number#4, 5), ENSURE_REQUIREMENTS, [id=#8]

(6) Sort [codegen id : 2]
Input [6]: [ws_ship_date_sk#1, ws_ship_addr_sk#2, ws_web_site_sk#3, ws_order_number#4, ws_ext_ship_cost#5, ws_net_profit#6]
Arguments: [ws_order_number#4 ASC NULLS FIRST], false, 0

(7) Scan parquet default.web_sales
Output [3]: [ws_warehouse_sk#9, ws_order_number#10, ws_sold_date_sk#11]
Batched: true
Location [not included in comparison]/{warehouse_dir}/web_sales]
PushedFilters: [IsNotNull(ws_order_number), IsNotNull(ws_warehouse_sk)]
ReadSchema: struct<ws_warehouse_sk:int,ws_order_number:int>

(8) ColumnarToRow [codegen id : 3]
Input [3]: [ws_warehouse_sk#9, ws_order_number#10, ws_sold_date_sk#11]

(9) Filter [codegen id : 3]
Input [3]: [ws_warehouse_sk#9, ws_order_number#10, ws_sold_date_sk#11]
Condition : (isnotnull(ws_order_number#10) AND isnotnull(ws_warehouse_sk#9))

(10) Project [codegen id : 3]
Output [2]: [ws_warehouse_sk#9, ws_order_number#10]
Input [3]: [ws_warehouse_sk#9, ws_order_number#10, ws_sold_date_sk#11]

(11) Exchange
Input [2]: [ws_warehouse_sk#9, ws_order_number#10]
Arguments: hashpartitioning(ws_order_number#10, 5), ENSURE_REQUIREMENTS, [id=#12]

(12) Sort [codegen id : 4]
Input [2]: [ws_warehouse_sk#9, ws_order_number#10]
Arguments: [ws_order_number#10 ASC NULLS FIRST], false, 0

(13) ReusedExchange [Reuses operator id: 11]
Output [2]: [ws_warehouse_sk#13, ws_order_number#14]

(14) Sort [codegen id : 6]
Input [2]: [ws_warehouse_sk#13, ws_order_number#14]
Arguments: [ws_order_number#14 ASC NULLS FIRST], false, 0

(15) SortMergeJoin [codegen id : 7]
Left keys [1]: [ws_order_number#10]
Right keys [1]: [ws_order_number#14]
Join condition: NOT (ws_warehouse_sk#9 = ws_warehouse_sk#13)

(16) Project [codegen id : 7]
Output [1]: [ws_order_number#10]
Input [4]: [ws_warehouse_sk#9, ws_order_number#10, ws_warehouse_sk#13, ws_order_number#14]

(17) SortMergeJoin
Left keys [1]: [ws_order_number#4]
Right keys [1]: [ws_order_number#10]
Join condition: None

(18) Exchange
Input [6]: [ws_ship_date_sk#1, ws_ship_addr_sk#2, ws_web_site_sk#3, ws_order_number#4, ws_ext_ship_cost#5, ws_net_profit#6]
Arguments: hashpartitioning(cast(ws_order_number#4 as bigint), 5), ENSURE_REQUIREMENTS, [id=#15]

(19) Sort [codegen id : 8]
Input [6]: [ws_ship_date_sk#1, ws_ship_addr_sk#2, ws_web_site_sk#3, ws_order_number#4, ws_ext_ship_cost#5, ws_net_profit#6]
Arguments: [cast(ws_order_number#4 as bigint) ASC NULLS FIRST], false, 0

(20) ReusedExchange [Reuses operator id: 11]
Output [2]: [ws_warehouse_sk#16, ws_order_number#17]

(21) Sort [codegen id : 10]
Input [2]: [ws_warehouse_sk#16, ws_order_number#17]
Arguments: [ws_order_number#17 ASC NULLS FIRST], false, 0

(22) ReusedExchange [Reuses operator id: 11]
Output [2]: [ws_warehouse_sk#18, ws_order_number#19]

(23) Sort [codegen id : 12]
Input [2]: [ws_warehouse_sk#18, ws_order_number#19]
Arguments: [ws_order_number#19 ASC NULLS FIRST], false, 0

(24) SortMergeJoin [codegen id : 13]
Left keys [1]: [ws_order_number#17]
Right keys [1]: [ws_order_number#19]
Join condition: NOT (ws_warehouse_sk#16 = ws_warehouse_sk#18)

(25) Project [codegen id : 13]
Output [1]: [ws_order_number#17]
Input [4]: [ws_warehouse_sk#16, ws_order_number#17, ws_warehouse_sk#18, ws_order_number#19]

(26) Exchange
Input [1]: [ws_order_number#17]
Arguments: hashpartitioning(cast(ws_order_number#17 as bigint), 5), ENSURE_REQUIREMENTS, [id=#20]

(27) Sort [codegen id : 14]
Input [1]: [ws_order_number#17]
Arguments: [cast(ws_order_number#17 as bigint) ASC NULLS FIRST], false, 0

(28) Scan parquet default.web_returns
Output [2]: [wr_order_number#21, wr_returned_date_sk#22]
Batched: true
Location [not included in comparison]/{warehouse_dir}/web_returns]
PushedFilters: [IsNotNull(wr_order_number)]
ReadSchema: struct<wr_order_number:bigint>

(29) ColumnarToRow [codegen id : 15]
Input [2]: [wr_order_number#21, wr_returned_date_sk#22]

(30) Filter [codegen id : 15]
Input [2]: [wr_order_number#21, wr_returned_date_sk#22]
Condition : isnotnull(wr_order_number#21)

(31) Project [codegen id : 15]
Output [1]: [wr_order_number#21]
Input [2]: [wr_order_number#21, wr_returned_date_sk#22]

(32) Exchange
Input [1]: [wr_order_number#21]
Arguments: hashpartitioning(wr_order_number#21, 5), ENSURE_REQUIREMENTS, [id=#23]

(33) Sort [codegen id : 16]
Input [1]: [wr_order_number#21]
Arguments: [wr_order_number#21 ASC NULLS FIRST], false, 0

(34) SortMergeJoin [codegen id : 17]
Left keys [1]: [cast(ws_order_number#17 as bigint)]
Right keys [1]: [wr_order_number#21]
Join condition: None

(35) Project [codegen id : 17]
Output [1]: [wr_order_number#21]
Input [2]: [ws_order_number#17, wr_order_number#21]

(36) SortMergeJoin
Left keys [1]: [cast(ws_order_number#4 as bigint)]
Right keys [1]: [wr_order_number#21]
Join condition: None

(37) Scan parquet default.customer_address
Output [2]: [ca_address_sk#24, ca_state#25]
Batched: true
Location [not included in comparison]/{warehouse_dir}/customer_address]
PushedFilters: [IsNotNull(ca_state), EqualTo(ca_state,IL), IsNotNull(ca_address_sk)]
ReadSchema: struct<ca_address_sk:int,ca_state:string>

(38) ColumnarToRow [codegen id : 18]
Input [2]: [ca_address_sk#24, ca_state#25]

(39) Filter [codegen id : 18]
Input [2]: [ca_address_sk#24, ca_state#25]
Condition : ((isnotnull(ca_state#25) AND (ca_state#25 = IL)) AND isnotnull(ca_address_sk#24))

(40) Project [codegen id : 18]
Output [1]: [ca_address_sk#24]
Input [2]: [ca_address_sk#24, ca_state#25]

(41) BroadcastExchange
Input [1]: [ca_address_sk#24]
Arguments: HashedRelationBroadcastMode(List(cast(input[0, int, true] as bigint)),false), [id=#26]

(42) BroadcastHashJoin [codegen id : 21]
Left keys [1]: [ws_ship_addr_sk#2]
Right keys [1]: [ca_address_sk#24]
Join condition: None

(43) Project [codegen id : 21]
Output [5]: [ws_ship_date_sk#1, ws_web_site_sk#3, ws_order_number#4, ws_ext_ship_cost#5, ws_net_profit#6]
Input [7]: [ws_ship_date_sk#1, ws_ship_addr_sk#2, ws_web_site_sk#3, ws_order_number#4, ws_ext_ship_cost#5, ws_net_profit#6, ca_address_sk#24]

<<<<<<< HEAD
(44) Scan parquet default.date_dim
Output [2]: [d_date_sk#24, d_date#25]
Batched: true
Location [not included in comparison]/{warehouse_dir}/date_dim]
PushedFilters: [IsNotNull(d_date), GreaterThanOrEqual(d_date,1999-02-01), LessThanOrEqual(d_date,1999-04-02), IsNotNull(d_date_sk)]
ReadSchema: struct<d_date_sk:int,d_date:date>

(45) ColumnarToRow [codegen id : 19]
Input [2]: [d_date_sk#24, d_date#25]

(46) Filter [codegen id : 19]
Input [2]: [d_date_sk#24, d_date#25]
Condition : (((isnotnull(d_date#25) AND (d_date#25 >= 10623)) AND (d_date#25 <= 10683)) AND isnotnull(d_date_sk#24))

(47) Project [codegen id : 19]
Output [1]: [d_date_sk#24]
Input [2]: [d_date_sk#24, d_date#25]

(48) BroadcastExchange
Input [1]: [d_date_sk#24]
Arguments: HashedRelationBroadcastMode(List(cast(input[0, int, true] as bigint)),false), [id=#26]

(49) BroadcastHashJoin [codegen id : 21]
Left keys [1]: [ws_ship_date_sk#1]
Right keys [1]: [d_date_sk#24]
Join condition: None

(50) Project [codegen id : 21]
Output [4]: [ws_web_site_sk#3, ws_order_number#4, ws_ext_ship_cost#5, ws_net_profit#6]
Input [6]: [ws_ship_date_sk#1, ws_web_site_sk#3, ws_order_number#4, ws_ext_ship_cost#5, ws_net_profit#6, d_date_sk#24]

(51) Scan parquet default.web_site
Output [2]: [web_site_sk#27, web_company_name#28]
=======
(44) Scan parquet default.web_site
Output [2]: [web_site_sk#27, web_company_name#28]
Batched: true
Location [not included in comparison]/{warehouse_dir}/web_site]
PushedFilters: [IsNotNull(web_company_name), EqualTo(web_company_name,pri                                               ), IsNotNull(web_site_sk)]
ReadSchema: struct<web_site_sk:int,web_company_name:string>

(45) ColumnarToRow [codegen id : 19]
Input [2]: [web_site_sk#27, web_company_name#28]

(46) Filter [codegen id : 19]
Input [2]: [web_site_sk#27, web_company_name#28]
Condition : ((isnotnull(web_company_name#28) AND (web_company_name#28 = pri                                               )) AND isnotnull(web_site_sk#27))

(47) Project [codegen id : 19]
Output [1]: [web_site_sk#27]
Input [2]: [web_site_sk#27, web_company_name#28]

(48) BroadcastExchange
Input [1]: [web_site_sk#27]
Arguments: HashedRelationBroadcastMode(List(cast(input[0, int, true] as bigint)),false), [id=#29]

(49) BroadcastHashJoin [codegen id : 21]
Left keys [1]: [ws_web_site_sk#3]
Right keys [1]: [web_site_sk#27]
Join condition: None

(50) Project [codegen id : 21]
Output [4]: [ws_ship_date_sk#1, ws_order_number#4, ws_ext_ship_cost#5, ws_net_profit#6]
Input [6]: [ws_ship_date_sk#1, ws_web_site_sk#3, ws_order_number#4, ws_ext_ship_cost#5, ws_net_profit#6, web_site_sk#27]

(51) Scan parquet default.date_dim
Output [2]: [d_date_sk#30, d_date#31]
>>>>>>> 280a2f35
Batched: true
Location [not included in comparison]/{warehouse_dir}/web_site]
PushedFilters: [IsNotNull(web_company_name), EqualTo(web_company_name,pri), IsNotNull(web_site_sk)]
ReadSchema: struct<web_site_sk:int,web_company_name:string>

(52) ColumnarToRow [codegen id : 20]
<<<<<<< HEAD
Input [2]: [web_site_sk#27, web_company_name#28]

(53) Filter [codegen id : 20]
Input [2]: [web_site_sk#27, web_company_name#28]
Condition : ((isnotnull(web_company_name#28) AND (web_company_name#28 = pri)) AND isnotnull(web_site_sk#27))

(54) Project [codegen id : 20]
Output [1]: [web_site_sk#27]
Input [2]: [web_site_sk#27, web_company_name#28]

(55) BroadcastExchange
Input [1]: [web_site_sk#27]
Arguments: HashedRelationBroadcastMode(List(cast(input[0, int, true] as bigint)),false), [id=#29]

(56) BroadcastHashJoin [codegen id : 21]
Left keys [1]: [ws_web_site_sk#3]
Right keys [1]: [web_site_sk#27]
=======
Input [2]: [d_date_sk#30, d_date#31]

(53) Filter [codegen id : 20]
Input [2]: [d_date_sk#30, d_date#31]
Condition : (((isnotnull(d_date#31) AND (d_date#31 >= 1999-02-01)) AND (d_date#31 <= 1999-04-02)) AND isnotnull(d_date_sk#30))

(54) Project [codegen id : 20]
Output [1]: [d_date_sk#30]
Input [2]: [d_date_sk#30, d_date#31]

(55) BroadcastExchange
Input [1]: [d_date_sk#30]
Arguments: HashedRelationBroadcastMode(List(cast(input[0, int, true] as bigint)),false), [id=#32]

(56) BroadcastHashJoin [codegen id : 21]
Left keys [1]: [ws_ship_date_sk#1]
Right keys [1]: [d_date_sk#30]
>>>>>>> 280a2f35
Join condition: None

(57) Project [codegen id : 21]
Output [3]: [ws_order_number#4, ws_ext_ship_cost#5, ws_net_profit#6]
<<<<<<< HEAD
Input [5]: [ws_web_site_sk#3, ws_order_number#4, ws_ext_ship_cost#5, ws_net_profit#6, web_site_sk#27]
=======
Input [5]: [ws_ship_date_sk#1, ws_order_number#4, ws_ext_ship_cost#5, ws_net_profit#6, d_date_sk#30]
>>>>>>> 280a2f35

(58) HashAggregate [codegen id : 21]
Input [3]: [ws_order_number#4, ws_ext_ship_cost#5, ws_net_profit#6]
Keys [1]: [ws_order_number#4]
Functions [2]: [partial_sum(UnscaledValue(ws_ext_ship_cost#5)), partial_sum(UnscaledValue(ws_net_profit#6))]
Aggregate Attributes [2]: [sum(UnscaledValue(ws_ext_ship_cost#5))#33, sum(UnscaledValue(ws_net_profit#6))#34]
Results [3]: [ws_order_number#4, sum#35, sum#36]

(59) Exchange
Input [3]: [ws_order_number#4, sum#35, sum#36]
Arguments: hashpartitioning(ws_order_number#4, 5), ENSURE_REQUIREMENTS, [id=#37]

(60) HashAggregate [codegen id : 22]
Input [3]: [ws_order_number#4, sum#35, sum#36]
Keys [1]: [ws_order_number#4]
Functions [2]: [merge_sum(UnscaledValue(ws_ext_ship_cost#5)), merge_sum(UnscaledValue(ws_net_profit#6))]
Aggregate Attributes [2]: [sum(UnscaledValue(ws_ext_ship_cost#5))#33, sum(UnscaledValue(ws_net_profit#6))#34]
Results [3]: [ws_order_number#4, sum#35, sum#36]

(61) HashAggregate [codegen id : 22]
Input [3]: [ws_order_number#4, sum#35, sum#36]
Keys: []
Functions [3]: [merge_sum(UnscaledValue(ws_ext_ship_cost#5)), merge_sum(UnscaledValue(ws_net_profit#6)), partial_count(distinct ws_order_number#4)]
Aggregate Attributes [3]: [sum(UnscaledValue(ws_ext_ship_cost#5))#33, sum(UnscaledValue(ws_net_profit#6))#34, count(ws_order_number#4)#38]
Results [3]: [sum#35, sum#36, count#39]

(62) Exchange
Input [3]: [sum#35, sum#36, count#39]
Arguments: SinglePartition, ENSURE_REQUIREMENTS, [id=#40]

(63) HashAggregate [codegen id : 23]
Input [3]: [sum#35, sum#36, count#39]
Keys: []
Functions [3]: [sum(UnscaledValue(ws_ext_ship_cost#5)), sum(UnscaledValue(ws_net_profit#6)), count(distinct ws_order_number#4)]
Aggregate Attributes [3]: [sum(UnscaledValue(ws_ext_ship_cost#5))#33, sum(UnscaledValue(ws_net_profit#6))#34, count(ws_order_number#4)#38]
Results [3]: [count(ws_order_number#4)#38 AS order count #41, MakeDecimal(sum(UnscaledValue(ws_ext_ship_cost#5))#33,17,2) AS total shipping cost #42, MakeDecimal(sum(UnscaledValue(ws_net_profit#6))#34,17,2) AS total net profit #43]

(64) Sort [codegen id : 23]
Input [3]: [order count #41, total shipping cost #42, total net profit #43]
Arguments: [order count #41 ASC NULLS FIRST], true, 0
<|MERGE_RESOLUTION|>--- conflicted
+++ resolved
@@ -248,127 +248,67 @@
 Output [5]: [ws_ship_date_sk#1, ws_web_site_sk#3, ws_order_number#4, ws_ext_ship_cost#5, ws_net_profit#6]
 Input [7]: [ws_ship_date_sk#1, ws_ship_addr_sk#2, ws_web_site_sk#3, ws_order_number#4, ws_ext_ship_cost#5, ws_net_profit#6, ca_address_sk#24]
 
-<<<<<<< HEAD
 (44) Scan parquet default.date_dim
-Output [2]: [d_date_sk#24, d_date#25]
+Output [2]: [d_date_sk#27, d_date#28]
 Batched: true
 Location [not included in comparison]/{warehouse_dir}/date_dim]
 PushedFilters: [IsNotNull(d_date), GreaterThanOrEqual(d_date,1999-02-01), LessThanOrEqual(d_date,1999-04-02), IsNotNull(d_date_sk)]
 ReadSchema: struct<d_date_sk:int,d_date:date>
 
 (45) ColumnarToRow [codegen id : 19]
-Input [2]: [d_date_sk#24, d_date#25]
+Input [2]: [d_date_sk#27, d_date#28]
 
 (46) Filter [codegen id : 19]
-Input [2]: [d_date_sk#24, d_date#25]
-Condition : (((isnotnull(d_date#25) AND (d_date#25 >= 10623)) AND (d_date#25 <= 10683)) AND isnotnull(d_date_sk#24))
+Input [2]: [d_date_sk#27, d_date#28]
+Condition : (((isnotnull(d_date#28) AND (d_date#28 >= 1999-02-01)) AND (d_date#28 <= 1999-04-02)) AND isnotnull(d_date_sk#27))
 
 (47) Project [codegen id : 19]
-Output [1]: [d_date_sk#24]
-Input [2]: [d_date_sk#24, d_date#25]
+Output [1]: [d_date_sk#27]
+Input [2]: [d_date_sk#27, d_date#28]
 
 (48) BroadcastExchange
-Input [1]: [d_date_sk#24]
-Arguments: HashedRelationBroadcastMode(List(cast(input[0, int, true] as bigint)),false), [id=#26]
+Input [1]: [d_date_sk#27]
+Arguments: HashedRelationBroadcastMode(List(cast(input[0, int, true] as bigint)),false), [id=#29]
 
 (49) BroadcastHashJoin [codegen id : 21]
 Left keys [1]: [ws_ship_date_sk#1]
-Right keys [1]: [d_date_sk#24]
+Right keys [1]: [d_date_sk#27]
 Join condition: None
 
 (50) Project [codegen id : 21]
 Output [4]: [ws_web_site_sk#3, ws_order_number#4, ws_ext_ship_cost#5, ws_net_profit#6]
-Input [6]: [ws_ship_date_sk#1, ws_web_site_sk#3, ws_order_number#4, ws_ext_ship_cost#5, ws_net_profit#6, d_date_sk#24]
+Input [6]: [ws_ship_date_sk#1, ws_web_site_sk#3, ws_order_number#4, ws_ext_ship_cost#5, ws_net_profit#6, d_date_sk#27]
 
 (51) Scan parquet default.web_site
-Output [2]: [web_site_sk#27, web_company_name#28]
-=======
-(44) Scan parquet default.web_site
-Output [2]: [web_site_sk#27, web_company_name#28]
+Output [2]: [web_site_sk#30, web_company_name#31]
 Batched: true
 Location [not included in comparison]/{warehouse_dir}/web_site]
 PushedFilters: [IsNotNull(web_company_name), EqualTo(web_company_name,pri                                               ), IsNotNull(web_site_sk)]
 ReadSchema: struct<web_site_sk:int,web_company_name:string>
 
-(45) ColumnarToRow [codegen id : 19]
-Input [2]: [web_site_sk#27, web_company_name#28]
-
-(46) Filter [codegen id : 19]
-Input [2]: [web_site_sk#27, web_company_name#28]
-Condition : ((isnotnull(web_company_name#28) AND (web_company_name#28 = pri                                               )) AND isnotnull(web_site_sk#27))
-
-(47) Project [codegen id : 19]
-Output [1]: [web_site_sk#27]
-Input [2]: [web_site_sk#27, web_company_name#28]
-
-(48) BroadcastExchange
-Input [1]: [web_site_sk#27]
-Arguments: HashedRelationBroadcastMode(List(cast(input[0, int, true] as bigint)),false), [id=#29]
-
-(49) BroadcastHashJoin [codegen id : 21]
-Left keys [1]: [ws_web_site_sk#3]
-Right keys [1]: [web_site_sk#27]
-Join condition: None
-
-(50) Project [codegen id : 21]
-Output [4]: [ws_ship_date_sk#1, ws_order_number#4, ws_ext_ship_cost#5, ws_net_profit#6]
-Input [6]: [ws_ship_date_sk#1, ws_web_site_sk#3, ws_order_number#4, ws_ext_ship_cost#5, ws_net_profit#6, web_site_sk#27]
-
-(51) Scan parquet default.date_dim
-Output [2]: [d_date_sk#30, d_date#31]
->>>>>>> 280a2f35
-Batched: true
-Location [not included in comparison]/{warehouse_dir}/web_site]
-PushedFilters: [IsNotNull(web_company_name), EqualTo(web_company_name,pri), IsNotNull(web_site_sk)]
-ReadSchema: struct<web_site_sk:int,web_company_name:string>
-
 (52) ColumnarToRow [codegen id : 20]
-<<<<<<< HEAD
-Input [2]: [web_site_sk#27, web_company_name#28]
+Input [2]: [web_site_sk#30, web_company_name#31]
 
 (53) Filter [codegen id : 20]
-Input [2]: [web_site_sk#27, web_company_name#28]
-Condition : ((isnotnull(web_company_name#28) AND (web_company_name#28 = pri)) AND isnotnull(web_site_sk#27))
+Input [2]: [web_site_sk#30, web_company_name#31]
+Condition : ((isnotnull(web_company_name#31) AND (web_company_name#31 = pri                                               )) AND isnotnull(web_site_sk#30))
 
 (54) Project [codegen id : 20]
-Output [1]: [web_site_sk#27]
-Input [2]: [web_site_sk#27, web_company_name#28]
+Output [1]: [web_site_sk#30]
+Input [2]: [web_site_sk#30, web_company_name#31]
 
 (55) BroadcastExchange
-Input [1]: [web_site_sk#27]
-Arguments: HashedRelationBroadcastMode(List(cast(input[0, int, true] as bigint)),false), [id=#29]
+Input [1]: [web_site_sk#30]
+Arguments: HashedRelationBroadcastMode(List(cast(input[0, int, true] as bigint)),false), [id=#32]
 
 (56) BroadcastHashJoin [codegen id : 21]
 Left keys [1]: [ws_web_site_sk#3]
-Right keys [1]: [web_site_sk#27]
-=======
-Input [2]: [d_date_sk#30, d_date#31]
-
-(53) Filter [codegen id : 20]
-Input [2]: [d_date_sk#30, d_date#31]
-Condition : (((isnotnull(d_date#31) AND (d_date#31 >= 1999-02-01)) AND (d_date#31 <= 1999-04-02)) AND isnotnull(d_date_sk#30))
-
-(54) Project [codegen id : 20]
-Output [1]: [d_date_sk#30]
-Input [2]: [d_date_sk#30, d_date#31]
-
-(55) BroadcastExchange
-Input [1]: [d_date_sk#30]
-Arguments: HashedRelationBroadcastMode(List(cast(input[0, int, true] as bigint)),false), [id=#32]
-
-(56) BroadcastHashJoin [codegen id : 21]
-Left keys [1]: [ws_ship_date_sk#1]
-Right keys [1]: [d_date_sk#30]
->>>>>>> 280a2f35
+Right keys [1]: [web_site_sk#30]
 Join condition: None
 
 (57) Project [codegen id : 21]
 Output [3]: [ws_order_number#4, ws_ext_ship_cost#5, ws_net_profit#6]
-<<<<<<< HEAD
-Input [5]: [ws_web_site_sk#3, ws_order_number#4, ws_ext_ship_cost#5, ws_net_profit#6, web_site_sk#27]
-=======
-Input [5]: [ws_ship_date_sk#1, ws_order_number#4, ws_ext_ship_cost#5, ws_net_profit#6, d_date_sk#30]
->>>>>>> 280a2f35
+Input [5]: [ws_web_site_sk#3, ws_order_number#4, ws_ext_ship_cost#5, ws_net_profit#6, web_site_sk#30]
 
 (58) HashAggregate [codegen id : 21]
 Input [3]: [ws_order_number#4, ws_ext_ship_cost#5, ws_net_profit#6]
