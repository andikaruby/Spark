/*
 * Licensed to the Apache Software Foundation (ASF) under one or more
 * contributor license agreements.  See the NOTICE file distributed with
 * this work for additional information regarding copyright ownership.
 * The ASF licenses this file to You under the Apache License, Version 2.0
 * (the "License"); you may not use this file except in compliance with
 * the License.  You may obtain a copy of the License at
 *
 *    http://www.apache.org/licenses/LICENSE-2.0
 *
 * Unless required by applicable law or agreed to in writing, software
 * distributed under the License is distributed on an "AS IS" BASIS,
 * WITHOUT WARRANTIES OR CONDITIONS OF ANY KIND, either express or implied.
 * See the License for the specific language governing permissions and
 * limitations under the License.
 */

package org.apache.spark.network.sasl;

import java.io.IOException;
import java.nio.ByteBuffer;
import javax.security.sasl.Sasl;
import javax.security.sasl.SaslException;

import io.netty.buffer.ByteBuf;
import io.netty.buffer.Unpooled;
import io.netty.channel.Channel;
import org.slf4j.Logger;
import org.slf4j.LoggerFactory;

import org.apache.spark.network.client.RpcResponseCallback;
import org.apache.spark.network.client.TransportClient;
<<<<<<< HEAD
import org.apache.spark.network.sasl.aes.SparkAesSaslServer;
=======
import org.apache.spark.network.sasl.aes.AesEncryption;
import org.apache.spark.network.sasl.aes.AesCipher;
>>>>>>> d8e7bafb
import org.apache.spark.network.server.RpcHandler;
import org.apache.spark.network.server.StreamManager;
import org.apache.spark.network.util.JavaUtils;
import org.apache.spark.network.util.TransportConf;

/**
 * RPC Handler which performs SASL authentication before delegating to a child RPC handler.
 * The delegate will only receive messages if the given connection has been successfully
 * authenticated. A connection may be authenticated at most once.
 *
 * Note that the authentication process consists of multiple challenge-response pairs, each of
 * which are individual RPCs.
 */
class SaslRpcHandler extends RpcHandler {
  private static final Logger logger = LoggerFactory.getLogger(SaslRpcHandler.class);

  /** Transport configuration. */
  private final TransportConf conf;

  /** The client channel. */
  private final Channel channel;

  /** RpcHandler we will delegate to for authenticated connections. */
  private final RpcHandler delegate;

  /** Class which provides secret keys which are shared by server and client on a per-app basis. */
  private final SecretKeyHolder secretKeyHolder;

  private SparkSaslServer saslServer;
  private boolean isComplete;
  private boolean isAuthenticated;

  SaslRpcHandler(
      TransportConf conf,
      Channel channel,
      RpcHandler delegate,
      SecretKeyHolder secretKeyHolder) {
    this.conf = conf;
    this.channel = channel;
    this.delegate = delegate;
    this.secretKeyHolder = secretKeyHolder;
    this.saslServer = null;
    this.isComplete = false;
    this.isAuthenticated = false;
  }

  @Override
  public void receive(TransportClient client, ByteBuffer message, RpcResponseCallback callback) {
<<<<<<< HEAD
    boolean aesEnable = conf.saslEncryptionAesEnabled();
=======
>>>>>>> d8e7bafb
    boolean encrypt = conf.saslServerAlwaysEncrypt();
    if (isComplete) {
      // Authentication complete, delegate to base handler.
      delegate.receive(client, message, callback);
      return;
    }
    if (saslServer == null || !saslServer.isComplete()) {
      ByteBuf nettyBuf = Unpooled.wrappedBuffer(message);
      SaslMessage saslMessage;
      try {
        saslMessage = SaslMessage.decode(nettyBuf);
      } finally {
        nettyBuf.release();
      }

      if (saslServer == null) {
        // First message in the handshake, setup the necessary state.
        client.setClientId(saslMessage.appId);
<<<<<<< HEAD
        saslServer = aesEnable ?
          new SparkAesSaslServer(saslMessage.appId, secretKeyHolder, encrypt) :
          new SparkSaslServer(saslMessage.appId, secretKeyHolder, encrypt);
=======
        saslServer = new SparkSaslServer(saslMessage.appId, secretKeyHolder, encrypt);
>>>>>>> d8e7bafb
      }

      byte[] response;
      try {
        response = saslServer.response(JavaUtils.bufferToArray(
          saslMessage.body().nioByteBuffer()));
      } catch (IOException ioe) {
        throw new RuntimeException(ioe);
      }
      callback.onSuccess(ByteBuffer.wrap(response));
    }

    // Setup encryption after the SASL response is sent, otherwise the client can't parse the
    // response. It's ok to change the channel pipeline here since we are processing an incoming
    // message, so the pipeline is busy and no new incoming messages will be fed to it before this
    // method returns. This assumes that the code ensures, through other means, that no outbound
    // messages are being written to the channel while negotiation is still going on.
    if (saslServer.isComplete()) {
      if (SparkSaslServer.QOP_AUTH_CONF.equals(saslServer.getNegotiatedProperty(Sasl.QOP))) {
<<<<<<< HEAD
        // Return directly if negotiate not finish.
        if (!saslServer.negotiate(message, callback, conf)) return;
        logger.debug("Enabling encryption for channel {}", client);
        SaslEncryption.addToChannel(channel, saslServer, conf.maxSaslEncryptedBlockSize());
        saslServer = null;
=======
        try {
          if (conf.saslEncryptionAesEnabled()) {
            // Extra negotiation should happen after authentication, so return directly while
            // processing authenticate.
            if (!isAuthenticated) {
              logger.debug("SASL authentication successful for channel {}", client);
              isAuthenticated = true;
              return ;
            } else {
              Object result = saslServer.negotiate(message, callback, conf);
              if (result instanceof AesCipher) {
                logger.info("Enabling AES encryption for Server channel {}", client);
                AesEncryption.addToChannel(channel, (AesCipher) result);
              }
            }
          } else {
            logger.debug("Enabling encryption for channel {}", client);
            SaslEncryption.addToChannel(channel, saslServer, conf.maxSaslEncryptedBlockSize());
          }
          saslServer = null;
        } catch (SaslException e) {
          return ;
        }
>>>>>>> d8e7bafb
      } else {
        logger.debug("SASL authentication successful for channel {}", client);
        saslServer.dispose();
        saslServer = null;
      }
      isComplete = true;
    }
  }

  @Override
  public void receive(TransportClient client, ByteBuffer message) {
    delegate.receive(client, message);
  }

  @Override
  public StreamManager getStreamManager() {
    return delegate.getStreamManager();
  }

  @Override
  public void channelActive(TransportClient client) {
    delegate.channelActive(client);
  }

  @Override
  public void channelInactive(TransportClient client) {
    try {
      delegate.channelInactive(client);
    } finally {
      if (saslServer != null) {
        saslServer.dispose();
      }
    }
  }

  @Override
  public void exceptionCaught(Throwable cause, TransportClient client) {
    delegate.exceptionCaught(cause, client);
  }
}<|MERGE_RESOLUTION|>--- conflicted
+++ resolved
@@ -30,12 +30,8 @@
 
 import org.apache.spark.network.client.RpcResponseCallback;
 import org.apache.spark.network.client.TransportClient;
-<<<<<<< HEAD
-import org.apache.spark.network.sasl.aes.SparkAesSaslServer;
-=======
 import org.apache.spark.network.sasl.aes.AesEncryption;
 import org.apache.spark.network.sasl.aes.AesCipher;
->>>>>>> d8e7bafb
 import org.apache.spark.network.server.RpcHandler;
 import org.apache.spark.network.server.StreamManager;
 import org.apache.spark.network.util.JavaUtils;
@@ -84,10 +80,6 @@
 
   @Override
   public void receive(TransportClient client, ByteBuffer message, RpcResponseCallback callback) {
-<<<<<<< HEAD
-    boolean aesEnable = conf.saslEncryptionAesEnabled();
-=======
->>>>>>> d8e7bafb
     boolean encrypt = conf.saslServerAlwaysEncrypt();
     if (isComplete) {
       // Authentication complete, delegate to base handler.
@@ -106,13 +98,7 @@
       if (saslServer == null) {
         // First message in the handshake, setup the necessary state.
         client.setClientId(saslMessage.appId);
-<<<<<<< HEAD
-        saslServer = aesEnable ?
-          new SparkAesSaslServer(saslMessage.appId, secretKeyHolder, encrypt) :
-          new SparkSaslServer(saslMessage.appId, secretKeyHolder, encrypt);
-=======
         saslServer = new SparkSaslServer(saslMessage.appId, secretKeyHolder, encrypt);
->>>>>>> d8e7bafb
       }
 
       byte[] response;
@@ -132,13 +118,6 @@
     // messages are being written to the channel while negotiation is still going on.
     if (saslServer.isComplete()) {
       if (SparkSaslServer.QOP_AUTH_CONF.equals(saslServer.getNegotiatedProperty(Sasl.QOP))) {
-<<<<<<< HEAD
-        // Return directly if negotiate not finish.
-        if (!saslServer.negotiate(message, callback, conf)) return;
-        logger.debug("Enabling encryption for channel {}", client);
-        SaslEncryption.addToChannel(channel, saslServer, conf.maxSaslEncryptedBlockSize());
-        saslServer = null;
-=======
         try {
           if (conf.saslEncryptionAesEnabled()) {
             // Extra negotiation should happen after authentication, so return directly while
@@ -162,7 +141,6 @@
         } catch (SaslException e) {
           return ;
         }
->>>>>>> d8e7bafb
       } else {
         logger.debug("SASL authentication successful for channel {}", client);
         saslServer.dispose();
@@ -202,4 +180,5 @@
   public void exceptionCaught(Throwable cause, TransportClient client) {
     delegate.exceptionCaught(cause, client);
   }
+
 }