/*
* Licensed to the Apache Software Foundation (ASF) under one or more
* contributor license agreements.  See the NOTICE file distributed with
* this work for additional information regarding copyright ownership.
* The ASF licenses this file to You under the Apache License, Version 2.0
* (the "License"); you may not use this file except in compliance with
* the License.  You may obtain a copy of the License at
*
*    http://www.apache.org/licenses/LICENSE-2.0
*
* Unless required by applicable law or agreed to in writing, software
* distributed under the License is distributed on an "AS IS" BASIS,
* WITHOUT WARRANTIES OR CONDITIONS OF ANY KIND, either express or implied.
* See the License for the specific language governing permissions and
* limitations under the License.
*/

package org.apache.spark.unsafe.types;

import org.junit.Test;

import static org.junit.Assert.*;
import static org.apache.spark.unsafe.types.CalendarInterval.*;

public class CalendarIntervalSuite {

  @Test
  public void equalsTest() {
    CalendarInterval i1 = new CalendarInterval(3, 2, 123);
    CalendarInterval i2 = new CalendarInterval(3, 2,321);
    CalendarInterval i3 = new CalendarInterval(3, 4,123);
    CalendarInterval i4 = new CalendarInterval(1, 2, 123);
    CalendarInterval i5 = new CalendarInterval(1, 4, 321);
    CalendarInterval i6 = new CalendarInterval(3, 2, 123);

    assertNotSame(i1, i2);
    assertNotSame(i1, i3);
    assertNotSame(i1, i4);
    assertNotSame(i2, i3);
    assertNotSame(i2, i4);
    assertNotSame(i3, i4);
    assertNotSame(i1, i5);
    assertEquals(i1, i6);
  }

  @Test
  public void toStringTest() {
    CalendarInterval i;

    i = new CalendarInterval(0, 0, 0);
    assertEquals("interval 0 microseconds", i.toString());

    i = new CalendarInterval(34, 0, 0);
    assertEquals("interval 2 years 10 months", i.toString());

    i = new CalendarInterval(-34, 0, 0);
    assertEquals("interval -2 years -10 months", i.toString());

    i = new CalendarInterval(0, 31, 0);
    assertEquals("interval 4 weeks 3 days", i.toString());

    i = new CalendarInterval(0, -31, 0);
    assertEquals("interval -4 weeks -3 days", i.toString());

    i = new CalendarInterval(0, 0, 3 * MICROS_PER_HOUR + 13 * MICROS_PER_MINUTE + 123);
    assertEquals("interval 3 hours 13 minutes 123 microseconds", i.toString());

    i = new CalendarInterval(0, 0, -3 * MICROS_PER_HOUR - 13 * MICROS_PER_MINUTE - 123);
    assertEquals("interval -3 hours -13 minutes -123 microseconds", i.toString());

    i = new CalendarInterval(34, 31, 3 * MICROS_PER_HOUR + 13 * MICROS_PER_MINUTE + 123);
    assertEquals("interval 2 years 10 months 4 weeks 3 days 3 hours 13 minutes 123 microseconds",
      i.toString());
  }

  @Test
<<<<<<< HEAD
  public void fromStringTest() {
    testSingleUnit("year", 3, 36, 0, 0);
    testSingleUnit("month", 3, 3, 0, 0);
    testSingleUnit("week", 3, 0, 21, 0);
    testSingleUnit("day", 3, 0, 3, 0);
    testSingleUnit("hour", 3, 0, 0, 3 * MICROS_PER_HOUR);
    testSingleUnit("minute", 3, 0, 0, 3 * MICROS_PER_MINUTE);
    testSingleUnit("second", 3, 0, 0, 3 * MICROS_PER_SECOND);
    testSingleUnit("millisecond", 3, 0, 0, 3 * MICROS_PER_MILLI);
    testSingleUnit("microsecond", 3, 0, 0, 3);

    CalendarInterval result = new CalendarInterval(-5 * 12 + 23, 0, 0);
    Arrays.asList(
      "interval   -5  years  23   month",
      "  -5  years  23   month",
      "interval   -5  years  23   month   ",
      "  -5  years  23   month   ",
      "  interval   -5  years  23   month   ").forEach(input ->
      assertEquals(fromString(input), result)
    );

    // Error cases
    Arrays.asList(
      "interval   3month 1 hour",
      "3month 1 hour",
      "interval 3 moth 1 hour",
      "3 moth 1 hour",
      "interval",
      "int",
      "",
      null).forEach(input -> assertNull(fromString(input)));
  }

  @Test
  public void fromCaseInsensitiveStringTest() {
    for (String input : new String[]{"5 MINUTES", "5 minutes", "5 Minutes"}) {
      assertEquals(fromCaseInsensitiveString(input),
        new CalendarInterval(0, 0, 5L * 60 * 1_000_000));
    }

    for (String input : new String[]{null, "", " "}) {
      try {
        fromCaseInsensitiveString(input);
        fail("Expected to throw an exception for the invalid input");
      } catch (IllegalArgumentException e) {
        String msg = e.getMessage();
        if (input == null) assertTrue(msg.contains("cannot be null"));
        else assertTrue(msg.contains("cannot be blank"));
      }
    }

    for (String input : new String[]{"interval", "interval1 day", "foo", "foo 1 day"}) {
      try {
        fromCaseInsensitiveString(input);
        fail("Expected to throw an exception for the invalid input");
      } catch (IllegalArgumentException e) {
        String msg = e.getMessage();
        if (input.trim().equalsIgnoreCase("interval")) {
          assertTrue(msg.contains("Interval string must have time units"));
        } else {
          assertTrue(msg.contains("Invalid interval:"));
        }
      }
    }
  }

  @Test
=======
>>>>>>> 25493919
  public void fromYearMonthStringTest() {
    String input;
    CalendarInterval i;

    input = "99-10";
    i = new CalendarInterval(99 * 12 + 10, 0, 0L);
    assertEquals(fromYearMonthString(input), i);

    input = "-8-10";
    i = new CalendarInterval(-8 * 12 - 10, 0, 0L);
    assertEquals(fromYearMonthString(input), i);

    try {
      input = "99-15";
      fromYearMonthString(input);
      fail("Expected to throw an exception for the invalid input");
    } catch (IllegalArgumentException e) {
      assertTrue(e.getMessage().contains("month 15 outside range"));
    }
  }

  @Test
  public void fromDayTimeStringTest() {
    String input;
    CalendarInterval i;

    input = "5 12:40:30.999999999";
    i = new CalendarInterval(0, 5, 12 * MICROS_PER_HOUR +
      40 * MICROS_PER_MINUTE + 30 * MICROS_PER_SECOND + 999999L);
    assertEquals(fromDayTimeString(input), i);

    input = "10 0:12:0.888";
    i = new CalendarInterval(0, 10, 12 * MICROS_PER_MINUTE + 888 * MICROS_PER_MILLI);
    assertEquals(fromDayTimeString(input), i);

    input = "-3 0:0:0";
    i = new CalendarInterval(0, -3, 0L);
    assertEquals(fromDayTimeString(input), i);

    try {
      input = "5 30:12:20";
      fromDayTimeString(input);
      fail("Expected to throw an exception for the invalid input");
    } catch (IllegalArgumentException e) {
      assertTrue(e.getMessage().contains("hour 30 outside range"));
    }

    try {
      input = "5 30-12";
      fromDayTimeString(input);
      fail("Expected to throw an exception for the invalid input");
    } catch (IllegalArgumentException e) {
      assertTrue(e.getMessage().contains("not match day-time format"));
    }

    try {
      input = "5 1:12:20";
      fromDayTimeString(input, "hour", "microsecond");
      fail("Expected to throw an exception for the invalid convention type");
    } catch (IllegalArgumentException e) {
      assertTrue(e.getMessage().contains("Cannot support (interval"));
    }
  }

  @Test
<<<<<<< HEAD
  public void fromSingleUnitStringTest() {
    String input;
    CalendarInterval i;

    input = "12";
    i = new CalendarInterval(12 * 12, 0, 0L);
    assertEquals(fromSingleUnitString("year", input), i);

    input = "100";
    i = new CalendarInterval(0, 100, 0L);
    assertEquals(fromSingleUnitString("day", input), i);

    input = "1999.38888";
    i = new CalendarInterval(0, 0, 1999 * MICROS_PER_SECOND + 38);
    assertEquals(fromSingleUnitString("second", input), i);

    try {
      input = String.valueOf(Integer.MAX_VALUE);
      fromSingleUnitString("year", input);
      fail("Expected to throw an exception for the invalid input");
    } catch (IllegalArgumentException e) {
      assertTrue(e.getMessage().contains("outside range"));
    }

    try {
      input = String.valueOf(Long.MAX_VALUE / MICROS_PER_HOUR + 1);
      fromSingleUnitString("hour", input);
      fail("Expected to throw an exception for the invalid input");
    } catch (IllegalArgumentException e) {
      assertTrue(e.getMessage().contains("outside range"));
    }
  }

  @Test
  public void addTest() {
    String input = "interval 3 month 1 day 1 hour";
    String input2 = "interval 2 month 4 day 100 hour";

    CalendarInterval interval = fromString(input);
    CalendarInterval interval2 = fromString(input2);

    assertEquals(interval.add(interval2), new CalendarInterval(5, 5, 101 * MICROS_PER_HOUR));

    input = "interval -10 month -30 day -81 hour";
    input2 = "interval 75 month 150 day 200 hour";

    interval = fromString(input);
    interval2 = fromString(input2);

    assertEquals(interval.add(interval2), new CalendarInterval(65, 120, 119 * MICROS_PER_HOUR));
=======
  public void addTest() {
    CalendarInterval input1 = new CalendarInterval(3, 1 * MICROS_PER_HOUR);
    CalendarInterval input2 = new CalendarInterval(2, 100 * MICROS_PER_HOUR);
    assertEquals(input1.add(input2), new CalendarInterval(5, 101 * MICROS_PER_HOUR));

    input1 = new CalendarInterval(-10, -81 * MICROS_PER_HOUR);
    input2 = new CalendarInterval(75, 200 * MICROS_PER_HOUR);
    assertEquals(input1.add(input2), new CalendarInterval(65, 119 * MICROS_PER_HOUR));
>>>>>>> 25493919
  }

  @Test
  public void subtractTest() {
<<<<<<< HEAD
    String input = "interval 3 month 1 day 1 hour";
    String input2 = "interval 2 month 4 day 100 hour";

    CalendarInterval interval = fromString(input);
    CalendarInterval interval2 = fromString(input2);

    assertEquals(interval.subtract(interval2), new CalendarInterval(1, -3, -99 * MICROS_PER_HOUR));

    input = "interval -10 month -30 day -81 hour";
    input2 = "interval 75 month 150 day 200 hour";

    interval = fromString(input);
    interval2 = fromString(input2);

    assertEquals(interval.subtract(interval2),
      new CalendarInterval(-85, -180, -281 * MICROS_PER_HOUR));
  }

  private static void testSingleUnit(
      String unit, int number, int months, int days, long microseconds) {
    Arrays.asList("interval ", "").forEach(prefix -> {
      String input1 = prefix + number + " " + unit;
      String input2 = prefix + number + " " + unit + "s";
      CalendarInterval result = new CalendarInterval(months, days, microseconds);
      assertEquals(fromString(input1), result);
      assertEquals(fromString(input2), result);
    });
  }

  @Test
  public void fromStringCaseSensitivityTest() {
    testSingleUnit("YEAR", 3, 36, 0, 0);
    testSingleUnit("Month", 3, 3, 0, 0);
    testSingleUnit("Week", 3, 0, 21, 0);
    testSingleUnit("DAY", 3, 0, 3, 0);
    testSingleUnit("HouR", 3, 0, 0, 3 * MICROS_PER_HOUR);
    testSingleUnit("MiNuTe", 3, 0, 0, 3 * MICROS_PER_MINUTE);
    testSingleUnit("Second", 3, 0, 0, 3 * MICROS_PER_SECOND);
    testSingleUnit("MilliSecond", 3, 0, 0, 3 * MICROS_PER_MILLI);
    testSingleUnit("MicroSecond", 3, 0, 0, 3);

    String input;

    input = "INTERVAL -5 YEARS 23 MONTHS";
    CalendarInterval result = new CalendarInterval(-5 * 12 + 23, 0, 0);
    assertEquals(fromString(input), result);
=======
    CalendarInterval input1 = new CalendarInterval(3, 1 * MICROS_PER_HOUR);
    CalendarInterval input2 = new CalendarInterval(2, 100 * MICROS_PER_HOUR);
    assertEquals(input1.subtract(input2), new CalendarInterval(1, -99 * MICROS_PER_HOUR));
>>>>>>> 25493919

    input1 = new CalendarInterval(-10, -81 * MICROS_PER_HOUR);
    input2 = new CalendarInterval(75, 200 * MICROS_PER_HOUR);
    assertEquals(input1.subtract(input2), new CalendarInterval(-85, -281 * MICROS_PER_HOUR));
  }
}<|MERGE_RESOLUTION|>--- conflicted
+++ resolved
@@ -74,76 +74,6 @@
   }
 
   @Test
-<<<<<<< HEAD
-  public void fromStringTest() {
-    testSingleUnit("year", 3, 36, 0, 0);
-    testSingleUnit("month", 3, 3, 0, 0);
-    testSingleUnit("week", 3, 0, 21, 0);
-    testSingleUnit("day", 3, 0, 3, 0);
-    testSingleUnit("hour", 3, 0, 0, 3 * MICROS_PER_HOUR);
-    testSingleUnit("minute", 3, 0, 0, 3 * MICROS_PER_MINUTE);
-    testSingleUnit("second", 3, 0, 0, 3 * MICROS_PER_SECOND);
-    testSingleUnit("millisecond", 3, 0, 0, 3 * MICROS_PER_MILLI);
-    testSingleUnit("microsecond", 3, 0, 0, 3);
-
-    CalendarInterval result = new CalendarInterval(-5 * 12 + 23, 0, 0);
-    Arrays.asList(
-      "interval   -5  years  23   month",
-      "  -5  years  23   month",
-      "interval   -5  years  23   month   ",
-      "  -5  years  23   month   ",
-      "  interval   -5  years  23   month   ").forEach(input ->
-      assertEquals(fromString(input), result)
-    );
-
-    // Error cases
-    Arrays.asList(
-      "interval   3month 1 hour",
-      "3month 1 hour",
-      "interval 3 moth 1 hour",
-      "3 moth 1 hour",
-      "interval",
-      "int",
-      "",
-      null).forEach(input -> assertNull(fromString(input)));
-  }
-
-  @Test
-  public void fromCaseInsensitiveStringTest() {
-    for (String input : new String[]{"5 MINUTES", "5 minutes", "5 Minutes"}) {
-      assertEquals(fromCaseInsensitiveString(input),
-        new CalendarInterval(0, 0, 5L * 60 * 1_000_000));
-    }
-
-    for (String input : new String[]{null, "", " "}) {
-      try {
-        fromCaseInsensitiveString(input);
-        fail("Expected to throw an exception for the invalid input");
-      } catch (IllegalArgumentException e) {
-        String msg = e.getMessage();
-        if (input == null) assertTrue(msg.contains("cannot be null"));
-        else assertTrue(msg.contains("cannot be blank"));
-      }
-    }
-
-    for (String input : new String[]{"interval", "interval1 day", "foo", "foo 1 day"}) {
-      try {
-        fromCaseInsensitiveString(input);
-        fail("Expected to throw an exception for the invalid input");
-      } catch (IllegalArgumentException e) {
-        String msg = e.getMessage();
-        if (input.trim().equalsIgnoreCase("interval")) {
-          assertTrue(msg.contains("Interval string must have time units"));
-        } else {
-          assertTrue(msg.contains("Invalid interval:"));
-        }
-      }
-    }
-  }
-
-  @Test
-=======
->>>>>>> 25493919
   public void fromYearMonthStringTest() {
     String input;
     CalendarInterval i;
@@ -209,126 +139,24 @@
   }
 
   @Test
-<<<<<<< HEAD
-  public void fromSingleUnitStringTest() {
-    String input;
-    CalendarInterval i;
+  public void addTest() {
+    CalendarInterval input1 = new CalendarInterval(3, 1, 1 * MICROS_PER_HOUR);
+    CalendarInterval input2 = new CalendarInterval(2, 4, 100 * MICROS_PER_HOUR);
+    assertEquals(input1.add(input2), new CalendarInterval(5, 5, 101 * MICROS_PER_HOUR));
 
-    input = "12";
-    i = new CalendarInterval(12 * 12, 0, 0L);
-    assertEquals(fromSingleUnitString("year", input), i);
-
-    input = "100";
-    i = new CalendarInterval(0, 100, 0L);
-    assertEquals(fromSingleUnitString("day", input), i);
-
-    input = "1999.38888";
-    i = new CalendarInterval(0, 0, 1999 * MICROS_PER_SECOND + 38);
-    assertEquals(fromSingleUnitString("second", input), i);
-
-    try {
-      input = String.valueOf(Integer.MAX_VALUE);
-      fromSingleUnitString("year", input);
-      fail("Expected to throw an exception for the invalid input");
-    } catch (IllegalArgumentException e) {
-      assertTrue(e.getMessage().contains("outside range"));
-    }
-
-    try {
-      input = String.valueOf(Long.MAX_VALUE / MICROS_PER_HOUR + 1);
-      fromSingleUnitString("hour", input);
-      fail("Expected to throw an exception for the invalid input");
-    } catch (IllegalArgumentException e) {
-      assertTrue(e.getMessage().contains("outside range"));
-    }
-  }
-
-  @Test
-  public void addTest() {
-    String input = "interval 3 month 1 day 1 hour";
-    String input2 = "interval 2 month 4 day 100 hour";
-
-    CalendarInterval interval = fromString(input);
-    CalendarInterval interval2 = fromString(input2);
-
-    assertEquals(interval.add(interval2), new CalendarInterval(5, 5, 101 * MICROS_PER_HOUR));
-
-    input = "interval -10 month -30 day -81 hour";
-    input2 = "interval 75 month 150 day 200 hour";
-
-    interval = fromString(input);
-    interval2 = fromString(input2);
-
-    assertEquals(interval.add(interval2), new CalendarInterval(65, 120, 119 * MICROS_PER_HOUR));
-=======
-  public void addTest() {
-    CalendarInterval input1 = new CalendarInterval(3, 1 * MICROS_PER_HOUR);
-    CalendarInterval input2 = new CalendarInterval(2, 100 * MICROS_PER_HOUR);
-    assertEquals(input1.add(input2), new CalendarInterval(5, 101 * MICROS_PER_HOUR));
-
-    input1 = new CalendarInterval(-10, -81 * MICROS_PER_HOUR);
-    input2 = new CalendarInterval(75, 200 * MICROS_PER_HOUR);
-    assertEquals(input1.add(input2), new CalendarInterval(65, 119 * MICROS_PER_HOUR));
->>>>>>> 25493919
+    input1 = new CalendarInterval(-10, -30, -81 * MICROS_PER_HOUR);
+    input2 = new CalendarInterval(75, 150, 200 * MICROS_PER_HOUR);
+    assertEquals(input1.add(input2), new CalendarInterval(65, 120, 119 * MICROS_PER_HOUR));
   }
 
   @Test
   public void subtractTest() {
-<<<<<<< HEAD
-    String input = "interval 3 month 1 day 1 hour";
-    String input2 = "interval 2 month 4 day 100 hour";
+    CalendarInterval input1 = new CalendarInterval(3, 1, 1 * MICROS_PER_HOUR);
+    CalendarInterval input2 = new CalendarInterval(2, 4, 100 * MICROS_PER_HOUR);
+    assertEquals(input1.subtract(input2), new CalendarInterval(1, -3, -99 * MICROS_PER_HOUR));
 
-    CalendarInterval interval = fromString(input);
-    CalendarInterval interval2 = fromString(input2);
-
-    assertEquals(interval.subtract(interval2), new CalendarInterval(1, -3, -99 * MICROS_PER_HOUR));
-
-    input = "interval -10 month -30 day -81 hour";
-    input2 = "interval 75 month 150 day 200 hour";
-
-    interval = fromString(input);
-    interval2 = fromString(input2);
-
-    assertEquals(interval.subtract(interval2),
-      new CalendarInterval(-85, -180, -281 * MICROS_PER_HOUR));
-  }
-
-  private static void testSingleUnit(
-      String unit, int number, int months, int days, long microseconds) {
-    Arrays.asList("interval ", "").forEach(prefix -> {
-      String input1 = prefix + number + " " + unit;
-      String input2 = prefix + number + " " + unit + "s";
-      CalendarInterval result = new CalendarInterval(months, days, microseconds);
-      assertEquals(fromString(input1), result);
-      assertEquals(fromString(input2), result);
-    });
-  }
-
-  @Test
-  public void fromStringCaseSensitivityTest() {
-    testSingleUnit("YEAR", 3, 36, 0, 0);
-    testSingleUnit("Month", 3, 3, 0, 0);
-    testSingleUnit("Week", 3, 0, 21, 0);
-    testSingleUnit("DAY", 3, 0, 3, 0);
-    testSingleUnit("HouR", 3, 0, 0, 3 * MICROS_PER_HOUR);
-    testSingleUnit("MiNuTe", 3, 0, 0, 3 * MICROS_PER_MINUTE);
-    testSingleUnit("Second", 3, 0, 0, 3 * MICROS_PER_SECOND);
-    testSingleUnit("MilliSecond", 3, 0, 0, 3 * MICROS_PER_MILLI);
-    testSingleUnit("MicroSecond", 3, 0, 0, 3);
-
-    String input;
-
-    input = "INTERVAL -5 YEARS 23 MONTHS";
-    CalendarInterval result = new CalendarInterval(-5 * 12 + 23, 0, 0);
-    assertEquals(fromString(input), result);
-=======
-    CalendarInterval input1 = new CalendarInterval(3, 1 * MICROS_PER_HOUR);
-    CalendarInterval input2 = new CalendarInterval(2, 100 * MICROS_PER_HOUR);
-    assertEquals(input1.subtract(input2), new CalendarInterval(1, -99 * MICROS_PER_HOUR));
->>>>>>> 25493919
-
-    input1 = new CalendarInterval(-10, -81 * MICROS_PER_HOUR);
-    input2 = new CalendarInterval(75, 200 * MICROS_PER_HOUR);
-    assertEquals(input1.subtract(input2), new CalendarInterval(-85, -281 * MICROS_PER_HOUR));
+    input1 = new CalendarInterval(-10, -30, -81 * MICROS_PER_HOUR);
+    input2 = new CalendarInterval(75, 150, 200 * MICROS_PER_HOUR);
+    assertEquals(input1.subtract(input2), new CalendarInterval(-85, -180, -281 * MICROS_PER_HOUR));
   }
 }