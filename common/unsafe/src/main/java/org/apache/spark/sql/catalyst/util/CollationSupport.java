/*
 * Licensed to the Apache Software Foundation (ASF) under one or more
 * contributor license agreements.  See the NOTICE file distributed with
 * this work for additional information regarding copyright ownership.
 * The ASF licenses this file to You under the Apache License, Version 2.0
 * (the "License"); you may not use this file except in compliance with
 * the License.  You may obtain a copy of the License at
 *
 *    http://www.apache.org/licenses/LICENSE-2.0
 *
 * Unless required by applicable law or agreed to in writing, software
 * distributed under the License is distributed on an "AS IS" BASIS,
 * WITHOUT WARRANTIES OR CONDITIONS OF ANY KIND, either express or implied.
 * See the License for the specific language governing permissions and
 * limitations under the License.
 */
package org.apache.spark.sql.catalyst.util;

import com.ibm.icu.text.StringSearch;

import org.apache.spark.unsafe.types.UTF8String;

/**
 * Static entry point for collation-aware expressions (StringExpressions, RegexpExpressions, and
 * other expressions that require custom collation support), as well as private utility methods for
 * collation-aware UTF8String operations needed to implement .
 */
public final class CollationSupport {

  /**
   * Collation-aware string expressions.
   */

  public static class Contains {
    public static boolean exec(final UTF8String l, final UTF8String r, final int collationId) {
      CollationFactory.Collation collation = CollationFactory.fetchCollation(collationId);
      if (collation.supportsBinaryEquality) {
        return execBinary(l, r);
      } else if (collation.supportsLowercaseEquality) {
        return execLowercase(l, r);
      } else {
        return execICU(l, r, collationId);
      }
    }
    public static String genCode(final String l, final String r, final int collationId) {
      CollationFactory.Collation collation = CollationFactory.fetchCollation(collationId);
      String expr = "CollationSupport.Contains.exec";
      if (collation.supportsBinaryEquality) {
        return String.format(expr + "Binary(%s, %s)", l, r);
      } else if (collation.supportsLowercaseEquality) {
        return String.format(expr + "Lowercase(%s, %s)", l, r);
      } else {
        return String.format(expr + "ICU(%s, %s, %d)", l, r, collationId);
      }
    }
    public static boolean execBinary(final UTF8String l, final UTF8String r) {
      return l.contains(r);
    }
    public static boolean execLowercase(final UTF8String l, final UTF8String r) {
      return l.toLowerCase().contains(r.toLowerCase());
    }
    public static boolean execICU(final UTF8String l, final UTF8String r,
        final int collationId) {
      if (r.numBytes() == 0) return true;
      if (l.numBytes() == 0) return false;
      StringSearch stringSearch = CollationFactory.getStringSearch(l, r, collationId);
      return stringSearch.first() != StringSearch.DONE;
    }
  }

  public static class StartsWith {
    public static boolean exec(final UTF8String l, final UTF8String r,
        final int collationId) {
      CollationFactory.Collation collation = CollationFactory.fetchCollation(collationId);
      if (collation.supportsBinaryEquality) {
        return execBinary(l, r);
      } else if (collation.supportsLowercaseEquality) {
        return execLowercase(l, r);
      } else {
        return execICU(l, r, collationId);
      }
    }
    public static String genCode(final String l, final String r, final int collationId) {
      CollationFactory.Collation collation = CollationFactory.fetchCollation(collationId);
      String expr = "CollationSupport.StartsWith.exec";
      if (collation.supportsBinaryEquality) {
        return String.format(expr + "Binary(%s, %s)", l, r);
      } else if (collation.supportsLowercaseEquality) {
        return String.format(expr + "Lowercase(%s, %s)", l, r);
      } else {
        return String.format(expr + "ICU(%s, %s, %d)", l, r, collationId);
      }
    }
    public static boolean execBinary(final UTF8String l, final UTF8String r) {
      return l.startsWith(r);
    }
    public static boolean execLowercase(final UTF8String l, final UTF8String r) {
      return l.toLowerCase().startsWith(r.toLowerCase());
    }
    public static boolean execICU(final UTF8String l, final UTF8String r,
        final int collationId) {
      if (r.numBytes() == 0) return true;
      if (l.numBytes() == 0) return false;
      StringSearch stringSearch = CollationFactory.getStringSearch(l, r, collationId);
      return stringSearch.first() == 0;
    }
  }

  public static class EndsWith {
    public static boolean exec(final UTF8String l, final UTF8String r, final int collationId) {
      CollationFactory.Collation collation = CollationFactory.fetchCollation(collationId);
      if (collation.supportsBinaryEquality) {
        return execBinary(l, r);
      } else if (collation.supportsLowercaseEquality) {
        return execLowercase(l, r);
      } else {
        return execICU(l, r, collationId);
      }
    }
    public static String genCode(final String l, final String r, final int collationId) {
      CollationFactory.Collation collation = CollationFactory.fetchCollation(collationId);
      String expr = "CollationSupport.EndsWith.exec";
      if (collation.supportsBinaryEquality) {
        return String.format(expr + "Binary(%s, %s)", l, r);
      } else if (collation.supportsLowercaseEquality) {
        return String.format(expr + "Lowercase(%s, %s)", l, r);
      } else {
        return String.format(expr + "ICU(%s, %s, %d)", l, r, collationId);
      }
    }
    public static boolean execBinary(final UTF8String l, final UTF8String r) {
      return l.endsWith(r);
    }
    public static boolean execLowercase(final UTF8String l, final UTF8String r) {
      return l.toLowerCase().endsWith(r.toLowerCase());
    }
    public static boolean execICU(final UTF8String l, final UTF8String r,
        final int collationId) {
      if (r.numBytes() == 0) return true;
      if (l.numBytes() == 0) return false;
      StringSearch stringSearch = CollationFactory.getStringSearch(l, r, collationId);
      int endIndex = stringSearch.getTarget().getEndIndex();
      return stringSearch.last() == endIndex - stringSearch.getMatchLength();
    }
  }

  public static class StringLocate {
    public static int exec(final UTF8String string, final UTF8String substring, final int start,
        final int collationId) {
      CollationFactory.Collation collation = CollationFactory.fetchCollation(collationId);
      if (collation.supportsBinaryEquality) {
        return execBinary(string, substring, start);
      } else if (collation.supportsLowercaseEquality) {
        return execLowercase(string, substring, start);
      } else {
        return execICU(string, substring, start, collationId);
      }
    }
    public static String genCode(final String string, final String substring, final int start,
        final int collationId) {
      CollationFactory.Collation collation = CollationFactory.fetchCollation(collationId);
      String expr = "CollationSupport.StringLocate.exec";
      if (collation.supportsBinaryEquality) {
        return String.format(expr + "Binary(%s, %s, %d)", string, substring, start);
      } else if (collation.supportsLowercaseEquality) {
        return String.format(expr + "Lowercase(%s, %s, %d)", string, substring, start);
      } else {
        return String.format(expr + "ICU(%s, %s, %d, %d)", string, substring, start, collationId);
      }
    }
    public static int execBinary(final UTF8String string, final UTF8String substring,
        final int start) {
      return string.indexOf(substring, start);
    }
    public static int execLowercase(final UTF8String string, final UTF8String substring,
        final int start) {
      return string.toLowerCase().indexOf(substring.toLowerCase(), start);
    }
    public static int execICU(final UTF8String string, final UTF8String substring, final int start,
                              final int collationId) {
      return CollationAwareUTF8String.indexOf(string, substring, start, collationId);
    }
  }

  // TODO: Add more collation-aware string expressions.

  /**
   * Collation-aware regexp expressions.
   */

  // TODO: Add more collation-aware regexp expressions.

  /**
   * Other collation-aware expressions.
   */

  // TODO: Add other collation-aware expressions.

  /**
   * Utility class for collation-aware UTF8String operations.
   */

  private static class CollationAwareUTF8String {

<<<<<<< HEAD
    private static boolean matchAt(final UTF8String target, final UTF8String pattern,
        final int pos, final int collationId) {
      if (pattern.numChars() + pos > target.numChars() || pos < 0) {
        return false;
      }
      if (pattern.numBytes() == 0 || target.numBytes() == 0) {
        return pattern.numBytes() == 0;
      }
      return CollationFactory.getStringSearch(target.substring(
        pos, pos + pattern.numChars()), pattern, collationId).last() == 0;
    }

    private static int indexOf(UTF8String target, UTF8String pattern, int start, int collationId) {
      if (pattern.numBytes() == 0) {
        return 0;
      }

      StringSearch stringSearch = CollationFactory.getStringSearch(target, pattern, collationId);
      stringSearch.setIndex(start);

      return stringSearch.next();
    }

=======
>>>>>>> 1b53f122
  }

}<|MERGE_RESOLUTION|>--- conflicted
+++ resolved
@@ -202,19 +202,6 @@
 
   private static class CollationAwareUTF8String {
 
-<<<<<<< HEAD
-    private static boolean matchAt(final UTF8String target, final UTF8String pattern,
-        final int pos, final int collationId) {
-      if (pattern.numChars() + pos > target.numChars() || pos < 0) {
-        return false;
-      }
-      if (pattern.numBytes() == 0 || target.numBytes() == 0) {
-        return pattern.numBytes() == 0;
-      }
-      return CollationFactory.getStringSearch(target.substring(
-        pos, pos + pattern.numChars()), pattern, collationId).last() == 0;
-    }
-
     private static int indexOf(UTF8String target, UTF8String pattern, int start, int collationId) {
       if (pattern.numBytes() == 0) {
         return 0;
@@ -226,8 +213,6 @@
       return stringSearch.next();
     }
 
-=======
->>>>>>> 1b53f122
   }
 
 }