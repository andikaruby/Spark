/*
 * Licensed to the Apache Software Foundation (ASF) under one or more
 * contributor license agreements.  See the NOTICE file distributed with
 * this work for additional information regarding copyright ownership.
 * The ASF licenses this file to You under the Apache License, Version 2.0
 * (the "License"); you may not use this file except in compliance with
 * the License.  You may obtain a copy of the License at
 *
 *    http://www.apache.org/licenses/LICENSE-2.0
 *
 * Unless required by applicable law or agreed to in writing, software
 * distributed under the License is distributed on an "AS IS" BASIS,
 * WITHOUT WARRANTIES OR CONDITIONS OF ANY KIND, either express or implied.
 * See the License for the specific language governing permissions and
 * limitations under the License.
 */

package org.apache.spark.unsafe.types;

import java.nio.ByteOrder;
import java.util.Arrays;

import com.google.common.primitives.Ints;

import org.apache.spark.unsafe.Platform;

public final class ByteArray {

  public static final byte[] EMPTY_BYTE = new byte[0];
  private static final boolean IS_LITTLE_ENDIAN =
      ByteOrder.nativeOrder() == ByteOrder.LITTLE_ENDIAN;

  /**
   * Writes the content of a byte array into a memory address, identified by an object and an
   * offset. The target memory address must already been allocated, and have enough space to
   * hold all the bytes in this string.
   */
  public static void writeToMemory(byte[] src, Object target, long targetOffset) {
    Platform.copyMemory(src, Platform.BYTE_ARRAY_OFFSET, target, targetOffset, src.length);
  }

  /**
   * Returns a 64-bit integer that can be used as the prefix used in sorting.
   */
  public static long getPrefix(byte[] bytes) {
    if (bytes == null) {
      return 0L;
    }
    return getPrefix(bytes, Platform.BYTE_ARRAY_OFFSET, bytes.length);
  }

  static long getPrefix(Object base, long offset, int numBytes) {
    // Since JVMs are either 4-byte aligned or 8-byte aligned, we check the size of the bytes.
    // If size is 0, just return 0.
    // If size is between 1 and 4 (inclusive), assume data is 4-byte aligned under the hood and
    // use a getInt to fetch the prefix.
    // If size is greater than 4, assume we have at least 8 bytes of data to fetch.
    // After getting the data, we use a mask to mask out data that is not part of the bytes.
    final long p;
    final long mask;
    if (numBytes >= 8) {
      p = Platform.getLong(base, offset);
      mask = 0;
    } else if (numBytes > 4) {
      p = Platform.getLong(base, offset);
      mask = (1L << (8 - numBytes) * 8) - 1;
    } else if (numBytes > 0) {
      long pRaw = Platform.getInt(base, offset);
      p = IS_LITTLE_ENDIAN ? pRaw : (pRaw << 32);
      mask = (1L << (8 - numBytes) * 8) - 1;
    } else {
      p = 0;
      mask = 0;
    }
    return (IS_LITTLE_ENDIAN ? java.lang.Long.reverseBytes(p) : p) & ~mask;
  }

  public static byte[] subStringSQL(byte[] bytes, int pos, int len) {
    // This pos calculation is according to UTF8String#subStringSQL
    if (pos > bytes.length) {
      return EMPTY_BYTE;
    }
    int start = 0;
    int end;
    if (pos > 0) {
      start = pos - 1;
    } else if (pos < 0) {
      start = bytes.length + pos;
    }
    if ((bytes.length - start) < len) {
      end = bytes.length;
    } else {
      end = start + len;
    }
    start = Math.max(start, 0); // underflow
    if (start >= end) {
      return EMPTY_BYTE;
    }
    return Arrays.copyOfRange(bytes, start, end);
  }

  public static byte[] concat(byte[]... inputs) {
    // Compute the total length of the result
    long totalLength = 0;
    for (byte[] input : inputs) {
      if (input != null) {
        totalLength += input.length;
      } else {
        return null;
      }
    }

    // Allocate a new byte array, and copy the inputs one by one into it
    final byte[] result = new byte[Ints.checkedCast(totalLength)];
    int offset = 0;
    for (byte[] input : inputs) {
      int len = input.length;
      Platform.copyMemory(
        input, Platform.BYTE_ARRAY_OFFSET,
        result, Platform.BYTE_ARRAY_OFFSET + offset,
        len);
      offset += len;
    }
    return result;
  }

<<<<<<< HEAD
  // Constants used in the bitwiseAnd, bitwiseOr, and bitwiseXor methods below. They
  // represent valid (case insensitive) values for the third argument of these methods.
  private static final UTF8String LPAD_UTF8 = UTF8String.fromString("lpad");
  private static final UTF8String RPAD_UTF8 = UTF8String.fromString("rpad");

  // Return the bitwise AND of two byte sequences.
  // This method is called when we call the BITAND SQL function. That function has the following
  // behavior:
  // - If the byte lengths of the two sequences are equal, the result is a byte sequence of the
  //   same length as the inputs and its content is the bitwise AND of the two inputs.
  // - If the byte lengths are different, we expect a third string argument (constant) that
  //   indicates whether we should semantically pad (to the left or to the right) the shorter
  //   input to match the length of the longer input before proceeding with the bitwise AND
  //   operation. Padding in this case is done with zero bytes. Therefore, in this case, the
  //   byte length of the result is equal to the maximum byte length of the two inputs. The two
  //   acceptable values for the third argument are "lpad" and "rpad" (case insensitive). If the
  //   value is "lpad" we pad the shorter byte sequence from the left with zero bytes. If the
  //   value is "rpad" we pad the shorter byte sequence from the right with zero bytes.
  // The fourth argument of this method indicates the number of arguments on the caller side (that
  // is at the SQL function level). If the calling side used the two argument overload of the BITAND
  // SQL function, we expect the inputs to be of the same byte length. If the calling side used the
  // three argument overload of the BITAND SQL function, then we check that the string constant has
  // a valid value, and based on that value we do the appropriate semantic padding.
  public static byte[] bitwiseAnd(byte[] bytes1, byte[] bytes2, UTF8String padding,
                                  boolean isTwoArgs) {
    if (bytes1 == null || bytes2 == null || padding == null) return null;
    final int len1 = bytes1.length;
    final int len2 = bytes2.length;
    if (isTwoArgs && len1 != len2) {
      throw new IllegalArgumentException("Two-argument BITAND cannot operate on BINARY strings "
              + "with unequal byte length; use the three-argument overload instead.");
    }
    final boolean isLeftPadding = padding.toLowerCase().equals(LPAD_UTF8);
    final boolean isRightPadding = padding.toLowerCase().equals(RPAD_UTF8);
    if (!isTwoArgs && !isLeftPadding && !isRightPadding) {
      throw new IllegalArgumentException("Third argument for BITAND is invalid; valid values "
              + "are 'lpad' and 'rpad'");
    }
    // Compute the length of the result (maximum of the lengths of the inputs).
    final int maxLen = Math.max(len1, len2);
    if (maxLen == 0) {
      return EMPTY_BYTE;
    }
    final byte[] result = new byte[maxLen];
    final int minLen = Math.min(len1, len2);
    if (isLeftPadding) {
      // Initialize the first `maxLen - minLen` bytes to 0.
      Platform.setMemory(result, Platform.BYTE_ARRAY_OFFSET, maxLen - minLen, (byte) 0);
      // Compute the right-most minLen bytes of the result.
      for (int j = 0; j < minLen; ++j) {
        result[maxLen - 1 - j] = (byte) (bytes1[len1 - 1 - j] & bytes2[len2 - 1 - j]);
      }
    } else {
      // Initialize the last `maxLen - minLen` bytes to 0.
      Platform.setMemory(result, Platform.BYTE_ARRAY_OFFSET + minLen, maxLen - minLen, (byte) 0);
      // Compute the left-most minLen bytes of the result.
      for (int j = 0; j < minLen; ++j) {
        result[j] = (byte) (bytes1[j] & bytes2[j]);
      }
    }
    return result;
  }

  // Return the bitwise OR of two byte sequences.
  // This method is called when we call the BITOR SQL function. That function has the following
  // behavior:
  // - If the byte lengths of the two sequences are equal, the result is a byte sequence of the
  //   same length as the inputs and its content is the bitwise OR of the two inputs.
  // - If the byte lengths are different, we expect a third string argument (constant) that
  //   indicates whether we should semantically pad (to the left or to the right) the shorter
  //   input to match the length of the longer input before proceeding with the bitwise OR
  //   operation. Padding in this case is done with zero bytes. Therefore, in this case, the
  //   byte length of the result is equal to the maximum byte length of the two inputs. The two
  //   acceptable values for the third argument are "lpad" and "rpad" (case insensitive). If the
  //   value is "lpad" we pad the shorter byte sequence from the left with zero bytes. If the
  //   value is "rpad" we pad the shorter byte sequence from the right with zero bytes.
  // The fourth argument of this method indicates the number of arguments on the caller side (that
  // is at the SQL function level). If the calling side used the two argument overload of the BITOR
  // SQL function, we expect the inputs to be of the same byte length. If the calling side used the
  // three argument overload of the BITOR SQL function, then we check that the string constant has
  // a valid value, and based on that value we do the appropriate semantic padding.
  public static byte[] bitwiseOr(byte[] bytes1, byte[] bytes2, UTF8String padding,
                                 boolean isTwoArgs) {
    if (bytes1 == null || bytes2 == null || padding == null) return null;
    final int len1 = bytes1.length;
    final int len2 = bytes2.length;
    if (isTwoArgs && len1 != len2) {
      throw new IllegalArgumentException("Two-argument BITOR cannot operate on BINARY strings "
              + "with unequal byte length; use the three-argument overload instead.");
    }
    final boolean isLeftPadding = padding.toLowerCase().equals(LPAD_UTF8);
    final boolean isRightPadding = padding.toLowerCase().equals(RPAD_UTF8);
    if (!isTwoArgs && !isLeftPadding && !isRightPadding) {
      throw new IllegalArgumentException("Third argument for BITOR is invalid; valid values "
              + "are 'lpad' and 'rpad'");
    }
    // Compute the length of the result (maximum of the lengths of the inputs).
    final int maxLen = Math.max(len1, len2);
    if (maxLen == 0) {
      return EMPTY_BYTE;
    }
    final byte[] result = new byte[maxLen];
    final int minLen = Math.min(len1, len2);
    final byte[] maxLenBytes = (len1 == maxLen) ? bytes1 : bytes2;
    if (isLeftPadding) {
      // Copy the first `maxLen - minLen` bytes of the longer byte sequence into the
      // `maxLen - minLen` left-most bytes of the result buffer.
      Platform.copyMemory(
              maxLenBytes, Platform.BYTE_ARRAY_OFFSET,
              result, Platform.BYTE_ARRAY_OFFSET,
              maxLen - minLen);
      // Compute the right-most minLen bytes of the result.
      for (int j = 0; j < minLen; ++j) {
        result[maxLen - 1 - j] = (byte)(bytes1[len1 - 1 - j] | bytes2[len2 - 1 - j]);
      }
    } else {
      // Copy the last `maxLen - minLen` bytes of the longer byte sequence into the
      // `maxLen - minLen` right-most bytes of the result buffer.
      Platform.copyMemory(
              maxLenBytes, Platform.BYTE_ARRAY_OFFSET + minLen,
              result, Platform.BYTE_ARRAY_OFFSET + minLen,
              maxLen - minLen);
      // Compute the left-most minLen bytes of the result.
      for (int j = 0; j < minLen; ++j) {
        result[j] = (byte) (bytes1[j] | bytes2[j]);
      }
    }
    return result;
  }

  // Return the bitwise XOR of two byte sequences.
  // This method is called when we call the BITXOR SQL function. That function has the following
  // behavior:
  // - If the byte lengths of the two sequences are equal, the result is a byte sequence of the
  //   same length as the inputs and its content is the bitwise XOR of the two inputs.
  // - If the byte lengths are different, we expect a third string argument (constant) that
  //   indicates whether we should semantically pad (to the left or to the right) the shorter
  //   input to match the length of the longer input before proceeding with the bitwise XOR
  //   operation. Padding in this case is done with zero bytes. Therefore, in this case, the
  //   byte length of the result is equal to the maximum byte length of the two inputs. The two
  //   acceptable values for the third argument are "lpad" and "rpad" (case insensitive). If the
  //   value is "lpad" we pad the shorter byte sequence from the left with zero bytes. If the
  //   value is "rpad" we pad the shorter byte sequence from the right with zero bytes.
  // The fourth argument of this method indicates the number of arguments on the caller side (that
  // is at the SQL function level). If the calling side used the two argument overload of the BITXOR
  // SQL function, we expect the inputs to be of the same byte length. If the calling side used the
  // three argument overload of the BITXOR SQL function, then we check that the string constant has
  // a valid value, and based on that value we do the appropriate semantic padding.
  public static byte[] bitwiseXor(byte[] bytes1, byte[] bytes2, UTF8String padding,
                                  boolean isTwoArgs) {
    if (bytes1 == null || bytes2 == null || padding == null) return null;
    final int len1 = bytes1.length;
    final int len2 = bytes2.length;
    if (isTwoArgs && len1 != len2) {
      throw new IllegalArgumentException("Two-argument BITXOR cannot operate on BINARY strings "
              + "with unequal byte length; use the three-argument overload instead.");
    }
    final boolean isLeftPadding = padding.toLowerCase().equals(LPAD_UTF8);
    final boolean isRightPadding = padding.toLowerCase().equals(RPAD_UTF8);
    if (!isTwoArgs && !isLeftPadding && !isRightPadding) {
      throw new IllegalArgumentException("Third argument for BITXOR is invalid; valid values "
              + "are 'lpad' and 'rpad'");
    }
    // Compute the length of the result (maximum of the lengths of the inputs).
    final int maxLen = Math.max(len1, len2);
    if (maxLen == 0) {
      return EMPTY_BYTE;
    }
    final byte[] result = new byte[maxLen];
    final int minLen = Math.min(len1, len2);
    final byte[] maxLenBytes = (len1 == maxLen) ? bytes1 : bytes2;
    if (isLeftPadding) {
      // Copy the first `maxLen - minLen` bytes of the longer byte sequence into the
      // `maxLen - minLen` left-most bytes of the result buffer.
      Platform.copyMemory(
              maxLenBytes, Platform.BYTE_ARRAY_OFFSET,
              result, Platform.BYTE_ARRAY_OFFSET,
              maxLen - minLen);
      // Compute the right-most minLen bytes of the result.
      for (int j = 0; j < minLen; ++j) {
        result[maxLen - 1 - j] = (byte)(bytes1[len1 - 1 - j] ^ bytes2[len2 - 1 - j]);
      }
    } else {
      // Copy the last `maxLen - minLen` bytes of the longer byte sequence into the
      // `maxLen - minLen` right-most bytes of the result buffer.
      Platform.copyMemory(
              maxLenBytes, Platform.BYTE_ARRAY_OFFSET + minLen,
              result, Platform.BYTE_ARRAY_OFFSET + minLen,
              maxLen - minLen);
      // Compute the left-most minLen bytes of the result.
      for (int j = 0; j < minLen; ++j) {
        result[j] = (byte) (bytes1[j] ^ bytes2[j]);
      }
=======
  // Helper method for implementing `lpad` and `rpad`.
  // If the padding pattern's length is 0, return the first `len` bytes of the input byte
  // sequence if it is longer than `len` bytes, or a copy of the byte sequence, otherwise.
  private static byte[] padWithEmptyPattern(byte[] bytes, int len) {
    len = Math.min(bytes.length, len);
    final byte[] result = new byte[len];
    Platform.copyMemory(bytes, Platform.BYTE_ARRAY_OFFSET, result, Platform.BYTE_ARRAY_OFFSET, len);
    return result;
  }

  // Helper method for implementing `lpad` and `rpad`.
  // Fills the resulting byte sequence with the pattern. The resulting byte sequence is
  // passed as the first argument and it is filled from position `firstPos` (inclusive)
  // to position `beyondPos` (not inclusive).
  private static void fillWithPattern(byte[] result, int firstPos, int beyondPos, byte[] pad) {
    for (int pos = firstPos; pos < beyondPos; pos += pad.length) {
      final int jMax = Math.min(pad.length, beyondPos - pos);
      for (int j = 0; j < jMax; ++j) {
        result[pos + j] = (byte) pad[j];
      }
    }
  }

  // Left-pads the input byte sequence using the provided padding pattern.
  // In the special case that the padding pattern is empty, the resulting byte sequence
  // contains the first `len` bytes of the input if they exist, or is a copy of the input
  // byte sequence otherwise.
  // For padding patterns with positive byte length, the resulting byte sequence's byte length is
  // equal to `len`. If the input byte sequence is not less than `len` bytes, its first `len` bytes
  // are returned. Otherwise, the remaining missing bytes are filled in with the provided pattern.
  public static byte[] lpad(byte[] bytes, int len, byte[] pad) {
    if (bytes == null || pad == null) return null;
    // If the input length is 0, return the empty byte sequence.
    if (len == 0) return EMPTY_BYTE;
    // The padding pattern is empty.
    if (pad.length == 0) return padWithEmptyPattern(bytes, len);
    // The general case.
    // 1. Copy the first `len` bytes of the input byte sequence into the output if they exist.
    final byte[] result = new byte[len];
    final int minLen = Math.min(len, bytes.length);
    Platform.copyMemory(
      bytes, Platform.BYTE_ARRAY_OFFSET,
      result, Platform.BYTE_ARRAY_OFFSET + len - minLen,
      minLen);
    // 2. If the input has less than `len` bytes, fill in the rest using the provided pattern.
    if (bytes.length < len) {
      fillWithPattern(result, 0, len - bytes.length, pad);
>>>>>>> 4148fb58
    }
    return result;
  }

<<<<<<< HEAD
  // Return the bitwise NOT of a byte sequence. The resulting byte sequence is of the same byte
  // length as the input.
  public static byte[] bitwiseNot(byte[] bytes) {
    if (bytes == null) return null;
    final int len = bytes.length;
    if (bytes.length == 0) {
      return EMPTY_BYTE;
    }
    final byte[] result = new byte[len];
    for (int i = 0; i < len; ++i) {
      result[i] = (byte)(~bytes[i]);
=======
  // Right-pads the input byte sequence using the provided padding pattern.
  // In the special case that the padding pattern is empty, the resulting byte sequence
  // contains the first `len` bytes of the input if they exist, or is a copy of the input
  // byte sequence otherwise.
  // For padding patterns with positive byte length, the resulting byte sequence's byte length is
  // equal to `len`. If the input byte sequence is not less than `len` bytes, its first `len` bytes
  // are returned. Otherwise, the remaining missing bytes are filled in with the provided pattern.
  public static byte[] rpad(byte[] bytes, int len, byte[] pad) {
    if (bytes == null || pad == null) return null;
    // If the input length is 0, return the empty byte sequence.
    if (len == 0) return EMPTY_BYTE;
    // The padding pattern is empty.
    if (pad.length == 0) return padWithEmptyPattern(bytes, len);
    // The general case.
    // 1. Copy the first `len` bytes of the input sequence into the output if they exist.
    final byte[] result = new byte[len];
    Platform.copyMemory(
      bytes, Platform.BYTE_ARRAY_OFFSET,
      result, Platform.BYTE_ARRAY_OFFSET,
      Math.min(len, bytes.length));
    // 2. If the input has less than `len` bytes, fill in the rest using the provided pattern.
    if (bytes.length < len) {
      fillWithPattern(result, bytes.length, len, pad);
>>>>>>> 4148fb58
    }
    return result;
  }
}<|MERGE_RESOLUTION|>--- conflicted
+++ resolved
@@ -124,7 +124,84 @@
     return result;
   }
 
-<<<<<<< HEAD
+  // Helper method for implementing `lpad` and `rpad`.
+  // If the padding pattern's length is 0, return the first `len` bytes of the input byte
+  // sequence if it is longer than `len` bytes, or a copy of the byte sequence, otherwise.
+  private static byte[] padWithEmptyPattern(byte[] bytes, int len) {
+    len = Math.min(bytes.length, len);
+    final byte[] result = new byte[len];
+    Platform.copyMemory(bytes, Platform.BYTE_ARRAY_OFFSET, result, Platform.BYTE_ARRAY_OFFSET, len);
+    return result;
+  }
+
+  // Helper method for implementing `lpad` and `rpad`.
+  // Fills the resulting byte sequence with the pattern. The resulting byte sequence is
+  // passed as the first argument and it is filled from position `firstPos` (inclusive)
+  // to position `beyondPos` (not inclusive).
+  private static void fillWithPattern(byte[] result, int firstPos, int beyondPos, byte[] pad) {
+    for (int pos = firstPos; pos < beyondPos; pos += pad.length) {
+      final int jMax = Math.min(pad.length, beyondPos - pos);
+      for (int j = 0; j < jMax; ++j) {
+        result[pos + j] = (byte) pad[j];
+      }
+    }
+  }
+
+  // Left-pads the input byte sequence using the provided padding pattern.
+  // In the special case that the padding pattern is empty, the resulting byte sequence
+  // contains the first `len` bytes of the input if they exist, or is a copy of the input
+  // byte sequence otherwise.
+  // For padding patterns with positive byte length, the resulting byte sequence's byte length is
+  // equal to `len`. If the input byte sequence is not less than `len` bytes, its first `len` bytes
+  // are returned. Otherwise, the remaining missing bytes are filled in with the provided pattern.
+  public static byte[] lpad(byte[] bytes, int len, byte[] pad) {
+    if (bytes == null || pad == null) return null;
+    // If the input length is 0, return the empty byte sequence.
+    if (len == 0) return EMPTY_BYTE;
+    // The padding pattern is empty.
+    if (pad.length == 0) return padWithEmptyPattern(bytes, len);
+    // The general case.
+    // 1. Copy the first `len` bytes of the input byte sequence into the output if they exist.
+    final byte[] result = new byte[len];
+    final int minLen = Math.min(len, bytes.length);
+    Platform.copyMemory(
+      bytes, Platform.BYTE_ARRAY_OFFSET,
+      result, Platform.BYTE_ARRAY_OFFSET + len - minLen,
+      minLen);
+    // 2. If the input has less than `len` bytes, fill in the rest using the provided pattern.
+    if (bytes.length < len) {
+      fillWithPattern(result, 0, len - bytes.length, pad);
+    }
+    return result;
+  }
+
+  // Right-pads the input byte sequence using the provided padding pattern.
+  // In the special case that the padding pattern is empty, the resulting byte sequence
+  // contains the first `len` bytes of the input if they exist, or is a copy of the input
+  // byte sequence otherwise.
+  // For padding patterns with positive byte length, the resulting byte sequence's byte length is
+  // equal to `len`. If the input byte sequence is not less than `len` bytes, its first `len` bytes
+  // are returned. Otherwise, the remaining missing bytes are filled in with the provided pattern.
+  public static byte[] rpad(byte[] bytes, int len, byte[] pad) {
+    if (bytes == null || pad == null) return null;
+    // If the input length is 0, return the empty byte sequence.
+    if (len == 0) return EMPTY_BYTE;
+    // The padding pattern is empty.
+    if (pad.length == 0) return padWithEmptyPattern(bytes, len);
+    // The general case.
+    // 1. Copy the first `len` bytes of the input sequence into the output if they exist.
+    final byte[] result = new byte[len];
+    Platform.copyMemory(
+      bytes, Platform.BYTE_ARRAY_OFFSET,
+      result, Platform.BYTE_ARRAY_OFFSET,
+      Math.min(len, bytes.length));
+    // 2. If the input has less than `len` bytes, fill in the rest using the provided pattern.
+    if (bytes.length < len) {
+      fillWithPattern(result, bytes.length, len, pad);
+    }
+    return result;
+  }
+
   // Constants used in the bitwiseAnd, bitwiseOr, and bitwiseXor methods below. They
   // represent valid (case insensitive) values for the third argument of these methods.
   private static final UTF8String LPAD_UTF8 = UTF8String.fromString("lpad");
@@ -318,60 +395,10 @@
       for (int j = 0; j < minLen; ++j) {
         result[j] = (byte) (bytes1[j] ^ bytes2[j]);
       }
-=======
-  // Helper method for implementing `lpad` and `rpad`.
-  // If the padding pattern's length is 0, return the first `len` bytes of the input byte
-  // sequence if it is longer than `len` bytes, or a copy of the byte sequence, otherwise.
-  private static byte[] padWithEmptyPattern(byte[] bytes, int len) {
-    len = Math.min(bytes.length, len);
-    final byte[] result = new byte[len];
-    Platform.copyMemory(bytes, Platform.BYTE_ARRAY_OFFSET, result, Platform.BYTE_ARRAY_OFFSET, len);
-    return result;
-  }
-
-  // Helper method for implementing `lpad` and `rpad`.
-  // Fills the resulting byte sequence with the pattern. The resulting byte sequence is
-  // passed as the first argument and it is filled from position `firstPos` (inclusive)
-  // to position `beyondPos` (not inclusive).
-  private static void fillWithPattern(byte[] result, int firstPos, int beyondPos, byte[] pad) {
-    for (int pos = firstPos; pos < beyondPos; pos += pad.length) {
-      final int jMax = Math.min(pad.length, beyondPos - pos);
-      for (int j = 0; j < jMax; ++j) {
-        result[pos + j] = (byte) pad[j];
-      }
-    }
-  }
-
-  // Left-pads the input byte sequence using the provided padding pattern.
-  // In the special case that the padding pattern is empty, the resulting byte sequence
-  // contains the first `len` bytes of the input if they exist, or is a copy of the input
-  // byte sequence otherwise.
-  // For padding patterns with positive byte length, the resulting byte sequence's byte length is
-  // equal to `len`. If the input byte sequence is not less than `len` bytes, its first `len` bytes
-  // are returned. Otherwise, the remaining missing bytes are filled in with the provided pattern.
-  public static byte[] lpad(byte[] bytes, int len, byte[] pad) {
-    if (bytes == null || pad == null) return null;
-    // If the input length is 0, return the empty byte sequence.
-    if (len == 0) return EMPTY_BYTE;
-    // The padding pattern is empty.
-    if (pad.length == 0) return padWithEmptyPattern(bytes, len);
-    // The general case.
-    // 1. Copy the first `len` bytes of the input byte sequence into the output if they exist.
-    final byte[] result = new byte[len];
-    final int minLen = Math.min(len, bytes.length);
-    Platform.copyMemory(
-      bytes, Platform.BYTE_ARRAY_OFFSET,
-      result, Platform.BYTE_ARRAY_OFFSET + len - minLen,
-      minLen);
-    // 2. If the input has less than `len` bytes, fill in the rest using the provided pattern.
-    if (bytes.length < len) {
-      fillWithPattern(result, 0, len - bytes.length, pad);
->>>>>>> 4148fb58
-    }
-    return result;
-  }
-
-<<<<<<< HEAD
+    }
+    return result;
+  }
+
   // Return the bitwise NOT of a byte sequence. The resulting byte sequence is of the same byte
   // length as the input.
   public static byte[] bitwiseNot(byte[] bytes) {
@@ -383,31 +410,6 @@
     final byte[] result = new byte[len];
     for (int i = 0; i < len; ++i) {
       result[i] = (byte)(~bytes[i]);
-=======
-  // Right-pads the input byte sequence using the provided padding pattern.
-  // In the special case that the padding pattern is empty, the resulting byte sequence
-  // contains the first `len` bytes of the input if they exist, or is a copy of the input
-  // byte sequence otherwise.
-  // For padding patterns with positive byte length, the resulting byte sequence's byte length is
-  // equal to `len`. If the input byte sequence is not less than `len` bytes, its first `len` bytes
-  // are returned. Otherwise, the remaining missing bytes are filled in with the provided pattern.
-  public static byte[] rpad(byte[] bytes, int len, byte[] pad) {
-    if (bytes == null || pad == null) return null;
-    // If the input length is 0, return the empty byte sequence.
-    if (len == 0) return EMPTY_BYTE;
-    // The padding pattern is empty.
-    if (pad.length == 0) return padWithEmptyPattern(bytes, len);
-    // The general case.
-    // 1. Copy the first `len` bytes of the input sequence into the output if they exist.
-    final byte[] result = new byte[len];
-    Platform.copyMemory(
-      bytes, Platform.BYTE_ARRAY_OFFSET,
-      result, Platform.BYTE_ARRAY_OFFSET,
-      Math.min(len, bytes.length));
-    // 2. If the input has less than `len` bytes, fill in the rest using the provided pattern.
-    if (bytes.length < len) {
-      fillWithPattern(result, bytes.length, len, pad);
->>>>>>> 4148fb58
     }
     return result;
   }
