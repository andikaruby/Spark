--- conflicted
+++ resolved
@@ -21,7 +21,6 @@
 import java.io.*;
 import java.nio.ByteBuffer;
 import java.nio.charset.StandardCharsets;
-import java.text.StringCharacterIterator;
 import java.util.Arrays;
 import java.util.Map;
 import java.util.regex.Pattern;
@@ -31,13 +30,7 @@
 import com.esotericsoftware.kryo.io.Input;
 import com.esotericsoftware.kryo.io.Output;
 
-<<<<<<< HEAD
-import com.ibm.icu.text.RuleBasedCollator;
 import com.ibm.icu.text.StringSearch;
-import org.apache.spark.SparkException;
-=======
-import com.ibm.icu.text.StringSearch;
->>>>>>> 456d246b
 import org.apache.spark.sql.catalyst.util.CollationFactory;
 import org.apache.spark.unsafe.Platform;
 import org.apache.spark.unsafe.UTF8StringBuilder;
@@ -397,23 +390,13 @@
   }
 
   public boolean startsWith(final UTF8String prefix, int collationId) {
-    if (collationId == CollationFactory.DEFAULT_COLLATION_ID) {
+    if (CollationFactory.fetchCollation(collationId).isBinaryCollation) {
       return this.startsWith(prefix);
     }
     if (collationId == CollationFactory.LOWERCASE_COLLATION_ID) {
       return this.toLowerCase().startsWith(prefix.toLowerCase());
     }
-    if (prefix.numBytes == 0 || this.numBytes == 0) return prefix.numBytes==0;
-
-    String prefixString = StandardCharsets.UTF_8.decode(prefix.getByteBuffer()).toString(),
-            patternString = StandardCharsets.UTF_8.decode(this.getByteBuffer()).toString();
-
-    StringSearch search = new StringSearch(prefixString,
-            new StringCharacterIterator(patternString),
-            (RuleBasedCollator) CollationFactory.fetchCollation(collationId).collator
-    );
-
-    return search.first()==0;
+    return matchAt(prefix, 0, collationId);
   }
 
   public boolean endsWith(final UTF8String suffix) {
@@ -421,23 +404,13 @@
   }
 
   public boolean endsWith(final UTF8String suffix, int collationId) {
-    if (collationId == CollationFactory.DEFAULT_COLLATION_ID) {
+    if (CollationFactory.fetchCollation(collationId).isBinaryCollation) {
       return this.endsWith(suffix);
     }
     if (collationId == CollationFactory.LOWERCASE_COLLATION_ID) {
       return this.toLowerCase().endsWith(suffix.toLowerCase());
     }
-    if (suffix.numBytes == 0 || this.numBytes == 0) return suffix.numBytes==0;
-
-    String suffixString = StandardCharsets.UTF_8.decode(suffix.getByteBuffer()).toString(),
-            patternString = StandardCharsets.UTF_8.decode(this.getByteBuffer()).toString();
-
-    StringSearch search = new StringSearch(suffixString,
-            new StringCharacterIterator(patternString),
-            (RuleBasedCollator) CollationFactory.fetchCollation(collationId).collator
-    );
-
-    return search.last()==patternString.length()-suffixString.length();
+    return matchAt(suffix, numBytes - suffix.numBytes, collationId);
   }
 
   /**
