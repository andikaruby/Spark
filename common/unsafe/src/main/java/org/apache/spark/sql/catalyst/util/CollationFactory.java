--- conflicted
+++ resolved
@@ -805,6 +805,18 @@
     return Collation.CollationSpecICU.ICULocaleNames;
   }
 
+  public static String getCollationKey(String input, int collationId) {
+    Collation collation = fetchCollation(collationId);
+    if (collation.supportsBinaryEquality) {
+      return input;
+    } else if (collation.supportsLowercaseEquality) {
+      return CollationAwareUTF8String.toLowerCase(input);
+    } else {
+      CollationKey collationKey = collation.collator.getCollationKey(input);
+      return Arrays.toString(collationKey.toByteArray());
+    }
+  }
+
   public static UTF8String getCollationKey(UTF8String input, int collationId) {
     Collation collation = fetchCollation(collationId);
     if (collation.supportsBinaryEquality) {
@@ -817,17 +829,6 @@
     }
   }
 
-<<<<<<< HEAD
-  public static String getCollationKey(String input, int collationId) {
-    Collation collation = fetchCollation(collationId);
-    if (collation.supportsBinaryEquality) {
-      return input;
-    } else if (collation.supportsLowercaseEquality) {
-      return CollationAwareUTF8String.toLowerCase(input);
-    } else {
-      CollationKey collationKey = collation.collator.getCollationKey(input);
-      return Arrays.toString(collationKey.toByteArray());
-=======
   public static byte[] getCollationKeyBytes(UTF8String input, int collationId) {
     Collation collation = fetchCollation(collationId);
     if (collation.supportsBinaryEquality) {
@@ -836,7 +837,6 @@
       return input.toLowerCase().getBytes();
     } else {
       return collation.collator.getCollationKey(input.toString()).toByteArray();
->>>>>>> 6b4f97e1
     }
   }
 
