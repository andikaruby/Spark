/*
 * Licensed to the Apache Software Foundation (ASF) under one or more
 * contributor license agreements.  See the NOTICE file distributed with
 * this work for additional information regarding copyright ownership.
 * The ASF licenses this file to You under the Apache License, Version 2.0
 * (the "License"); you may not use this file except in compliance with
 * the License.  You may obtain a copy of the License at
 *
 *    http://www.apache.org/licenses/LICENSE-2.0
 *
 * Unless required by applicable law or agreed to in writing, software
 * distributed under the License is distributed on an "AS IS" BASIS,
 * WITHOUT WARRANTIES OR CONDITIONS OF ANY KIND, either express or implied.
 * See the License for the specific language governing permissions and
 * limitations under the License.
 */
package org.apache.spark.internal

/**
 * Various keys used for mapped diagnostic contexts(MDC) in logging.
 * All structured logging keys should be defined here for standardization.
 */
object LogKey extends Enumeration {
  val ACCUMULATOR_ID = Value
  val ANALYSIS_ERROR = Value
  val APP_DESC = Value
  val APP_ID = Value
  val APP_STATE = Value
  val BLOCK_ID = Value
  val BLOCK_MANAGER_ID = Value
  val BROADCAST_ID = Value
  val BUCKET = Value
  val BYTECODE_SIZE = Value
  val CATEGORICAL_FEATURES = Value
  val CLASS_LOADER = Value
  val CLASS_NAME = Value
  val CLUSTER_ID = Value
  val COLUMN_DATA_TYPE_SOURCE = Value
  val COLUMN_DATA_TYPE_TARGET = Value
  val COLUMN_DEFAULT_VALUE = Value
  val COLUMN_NAME = Value
  val COMMAND = Value
  val COMMAND_OUTPUT = Value
  val COMPONENT = Value
  val CONFIG = Value
  val CONFIG2 = Value
  val CONFIG3 = Value
  val CONTAINER = Value
  val CONTAINER_ID = Value
  val COUNT = Value
  val CSV_HEADER_COLUMN_NAME = Value
  val CSV_HEADER_COLUMN_NAMES = Value
  val CSV_HEADER_LENGTH = Value
  val CSV_SCHEMA_FIELD_NAME = Value
  val CSV_SCHEMA_FIELD_NAMES = Value
  val CSV_SOURCE = Value
  val DATA = Value
  val DATABASE_NAME = Value
  val DRIVER_ID = Value
  val DROPPED_PARTITIONS = Value
  val END_POINT = Value
  val ENGINE = Value
  val ERROR = Value
  val EVENT_LOOP = Value
  val EVENT_QUEUE = Value
  val EXECUTOR_ID = Value
  val EXECUTOR_STATE = Value
  val EXIT_CODE = Value
  val EXPRESSION_TERMS = Value
  val FAILURES = Value
  val FALLBACK_VERSION = Value
  val FIELD_NAME = Value
  val FILE_FORMAT = Value
  val FILE_FORMAT2 = Value
  val FUNCTION_NAME = Value
  val FUNCTION_PARAMETER = Value
  val GROUP_ID = Value
<<<<<<< HEAD
  val HISTORY_DIR = Value
=======
  val HADOOP_VERSION = Value
>>>>>>> b53c6f9d
  val HIVE_OPERATION_STATE = Value
  val HIVE_OPERATION_TYPE = Value
  val HOST = Value
  val INDEX = Value
  val INFERENCE_MODE = Value
  val JOB_ID = Value
  val JOIN_CONDITION = Value
  val JOIN_CONDITION_SUB_EXPRESSION = Value
  val KEY = Value
  val LEARNING_RATE = Value
  val LINE = Value
  val LINE_NUM = Value
  val LISTENER = Value
  val LOG_TYPE = Value
  val MASTER_URL = Value
  val MAX_ATTEMPTS = Value
  val MAX_CAPACITY = Value
  val MAX_CATEGORIES = Value
  val MAX_EXECUTOR_FAILURES = Value
  val MAX_SIZE = Value
  val MERGE_DIR_NAME = Value
  val METHOD_NAME = Value
  val MIN_SIZE = Value
  val NEW_VALUE = Value
  val NUM_COLUMNS = Value
  val NUM_ITERATIONS = Value
  val OBJECT_ID = Value
  val OFFSET = Value
  val OFFSETS = Value
  val OLD_BLOCK_MANAGER_ID = Value
  val OLD_VALUE = Value
  val OPTIMIZER_CLASS_NAME = Value
  val OP_ID = Value
  val OP_TYPE = Value
  val PARSE_MODE = Value
  val PARTITION_ID = Value
  val PARTITION_SPECIFICATION = Value
  val PARTITION_SPECS = Value
  val PATH = Value
  val PATHS = Value
  val POD_ID = Value
  val POLICY = Value
  val PORT = Value
  val PRODUCER_ID = Value
  val QUERY_HINT = Value
  val QUERY_ID = Value
  val QUERY_PLAN = Value
  val QUERY_PLAN_LENGTH_ACTUAL = Value
  val QUERY_PLAN_LENGTH_MAX = Value
  val RANGE = Value
  val RDD_ID = Value
  val REASON = Value
  val RECEIVED_BLOCK_INFO = Value
  val REDUCE_ID = Value
  val RELATION_NAME = Value
  val REMAINING_PARTITIONS = Value
  val REMOTE_ADDRESS = Value
  val RETRY_COUNT = Value
  val RETRY_INTERVAL = Value
  val RPC_ADDRESS = Value
  val RULE_BATCH_NAME = Value
  val RULE_NAME = Value
  val RULE_NUMBER_OF_RUNS = Value
  val SCHEMA = Value
  val SCHEMA2 = Value
  val SERVICE_NAME = Value
  val SESSION_ID = Value
  val SHARD_ID = Value
  val SHUFFLE_BLOCK_INFO = Value
  val SHUFFLE_ID = Value
  val SHUFFLE_MERGE_ID = Value
  val SIZE = Value
  val SLEEP_TIME = Value
  val SQL_TEXT = Value
  val STAGE_ID = Value
  val STATEMENT_ID = Value
  val STATUS = Value
  val STREAM_ID = Value
  val STREAM_NAME = Value
  val SUBMISSION_ID = Value
  val SUBSAMPLING_RATE = Value
  val TABLE_NAME = Value
  val TASK_ATTEMPT_ID = Value
  val TASK_ID = Value
  val TASK_NAME = Value
  val TASK_SET_NAME = Value
  val TASK_STATE = Value
  val THREAD = Value
  val THREAD_NAME = Value
  val TID = Value
  val TIMEOUT = Value
  val TIME_UNITS = Value
  val TIP = Value
  val TOPIC_PARTITION = Value
  val TOTAL_EFFECTIVE_TIME = Value
  val TOTAL_TIME = Value
  val UNSUPPORTED_EXPRESSION = Value
  val UNSUPPORTED_HINT_REASON = Value
  val UNTIL_OFFSET = Value
  val URI = Value
  val USER_ID = Value
  val USER_NAME = Value
  val WAIT_RESULT_TIME = Value
  val WAIT_SEND_TIME = Value
  val WAIT_TIME = Value
  val WATERMARK_CONSTRAINT = Value
  val WORKER_URL = Value
  val XSD_PATH = Value

  type LogKey = Value
}<|MERGE_RESOLUTION|>--- conflicted
+++ resolved
@@ -75,11 +75,8 @@
   val FUNCTION_NAME = Value
   val FUNCTION_PARAMETER = Value
   val GROUP_ID = Value
-<<<<<<< HEAD
+  val HADOOP_VERSION = Value
   val HISTORY_DIR = Value
-=======
-  val HADOOP_VERSION = Value
->>>>>>> b53c6f9d
   val HIVE_OPERATION_STATE = Value
   val HIVE_OPERATION_TYPE = Value
   val HOST = Value
