/*
 * Licensed to the Apache Software Foundation (ASF) under one or more
 * contributor license agreements.  See the NOTICE file distributed with
 * this work for additional information regarding copyright ownership.
 * The ASF licenses this file to You under the Apache License, Version 2.0
 * (the "License"); you may not use this file except in compliance with
 * the License.  You may obtain a copy of the License at
 *
 *    http://www.apache.org/licenses/LICENSE-2.0
 *
 * Unless required by applicable law or agreed to in writing, software
 * distributed under the License is distributed on an "AS IS" BASIS,
 * WITHOUT WARRANTIES OR CONDITIONS OF ANY KIND, either express or implied.
 * See the License for the specific language governing permissions and
 * limitations under the License.
 */
package org.apache.spark.internal

/**
 * Various keys used for mapped diagnostic contexts(MDC) in logging.
 * All structured logging keys should be defined here for standardization.
 */
object LogKey extends Enumeration {
  val ACCUMULATOR_ID = Value
  val ANALYSIS_ERROR = Value
  val APP_DESC = Value
  val APP_ID = Value
  val APP_STATE = Value
  val BLOCK_ID = Value
  val BLOCK_MANAGER_ID = Value
  val BROADCAST_ID = Value
  val BUCKET = Value
  val BYTECODE_SIZE = Value
  val CATALOG_NAME = Value
  val CATEGORICAL_FEATURES = Value
  val CLASS_LOADER = Value
  val CLASS_NAME = Value
  val CLUSTER_ID = Value
  val COLUMN_DATA_TYPE_SOURCE = Value
  val COLUMN_DATA_TYPE_TARGET = Value
  val COLUMN_DEFAULT_VALUE = Value
  val COLUMN_NAME = Value
  val COMMAND = Value
  val COMMAND_OUTPUT = Value
  val COMPONENT = Value
  val CONFIG = Value
  val CONFIG2 = Value
  val CONTAINER = Value
  val CONTAINER_ID = Value
  val COUNT = Value
  val CSV_HEADER_COLUMN_NAME = Value
  val CSV_HEADER_COLUMN_NAMES = Value
  val CSV_HEADER_LENGTH = Value
  val CSV_SCHEMA_FIELD_NAME = Value
  val CSV_SCHEMA_FIELD_NAMES = Value
  val CSV_SOURCE = Value
  val DATA = Value
  val DATABASE_NAME = Value
  val DRIVER_ID = Value
  val DROPPED_PARTITIONS = Value
  val END_POINT = Value
  val ERROR = Value
  val EVENT_LOOP = Value
  val EVENT_QUEUE = Value
  val EXECUTOR_ID = Value
  val EXECUTOR_STATE = Value
  val EXIT_CODE = Value
  val EXPRESSION_TERMS = Value
  val FAILURES = Value
  val FIELD_NAME = Value
  val FUNCTION_NAME = Value
  val FUNCTION_PARAMETER = Value
  val GROUP_ID = Value
  val HIVE_OPERATION_STATE = Value
  val HIVE_OPERATION_TYPE = Value
  val HOST = Value
  val INDEX = Value
  val JOB_ID = Value
  val JOIN_CONDITION = Value
  val JOIN_CONDITION_SUB_EXPRESSION = Value
  val KEY = Value
  val LEARNING_RATE = Value
  val LINE = Value
  val LINE_NUM = Value
  val LISTENER = Value
  val LOG_MESSAGE = Value
  val LOG_TYPE = Value
  val MASTER_URL = Value
  val MAX_ATTEMPTS = Value
  val MAX_CAPACITY = Value
  val MAX_CATEGORIES = Value
  val MAX_EXECUTOR_FAILURES = Value
  val MAX_SIZE = Value
  val MERGE_DIR_NAME = Value
  val METHOD_NAME = Value
  val MIN_SIZE = Value
  val NEW_VALUE = Value
  val NUM_COLUMNS = Value
  val NUM_ITERATIONS = Value
  val OBJECT_ID = Value
  val OFFSET = Value
  val OFFSETS = Value
  val OLD_BLOCK_MANAGER_ID = Value
  val OLD_VALUE = Value
  val OPTIMIZER_CLASS_NAME = Value
  val OP_ID = Value
  val OP_TYPE = Value
  val PARSE_MODE = Value
  val PARTITION_ID = Value
  val PARTITION_SPECIFICATION = Value
  val PARTITION_SPECS = Value
  val PATH = Value
  val PATHS = Value
  val POD_ID = Value
  val POLICY = Value
  val PORT = Value
  val PRODUCER_ID = Value
  val QUERY_HINT = Value
  val QUERY_ID = Value
  val QUERY_PLAN = Value
  val QUERY_PLAN_LENGTH_ACTUAL = Value
  val QUERY_PLAN_LENGTH_MAX = Value
  val RANGE = Value
  val RDD_ID = Value
  val REASON = Value
  val REDACTED_STATE = Value
  val REDUCE_ID = Value
  val RELATION_NAME = Value
  val REMAINING_PARTITIONS = Value
  val REMOTE_ADDRESS = Value
  val RETRY_COUNT = Value
  val RETRY_INTERVAL = Value
  val RPC_ADDRESS = Value
  val RULE_BATCH_NAME = Value
  val RULE_NAME = Value
  val RULE_NUMBER_OF_RUNS = Value
<<<<<<< HEAD
  val SCHEMA_NAME = Value
=======
  val SERVICE_NAME = Value
>>>>>>> 520f3b1c
  val SESSION_ID = Value
  val SHARD_ID = Value
  val SHUFFLE_BLOCK_INFO = Value
  val SHUFFLE_ID = Value
  val SHUFFLE_MERGE_ID = Value
  val SIZE = Value
  val SLEEP_TIME = Value
  val SQL_TEXT = Value
  val STAGE_ID = Value
  val STATEMENT_ID = Value
  val STATUS = Value
  val STREAM_NAME = Value
  val SUBMISSION_ID = Value
  val SUBSAMPLING_RATE = Value
  val TABLE_NAME = Value
<<<<<<< HEAD
  val TABLE_TYPES = Value
=======
>>>>>>> 520f3b1c
  val TASK_ATTEMPT_ID = Value
  val TASK_ID = Value
  val TASK_NAME = Value
  val TASK_SET_NAME = Value
  val TASK_STATE = Value
  val THREAD = Value
  val THREAD_NAME = Value
  val TID = Value
  val TIMEOUT = Value
  val TIME_UNITS = Value
  val TIP = Value
  val TOPIC_PARTITION = Value
  val TOTAL_EFFECTIVE_TIME = Value
  val TOTAL_TIME = Value
  val UNSUPPORTED_EXPRESSION = Value
  val UNSUPPORTED_HINT_REASON = Value
  val UNTIL_OFFSET = Value
  val URI = Value
  val USER_ID = Value
  val USER_NAME = Value
  val WAIT_RESULT_TIME = Value
  val WAIT_SEND_TIME = Value
  val WAIT_TIME = Value
  val WATERMARK_CONSTRAINT = Value
  val WORKER_URL = Value
  val XSD_PATH = Value

  type LogKey = Value
}<|MERGE_RESOLUTION|>--- conflicted
+++ resolved
@@ -134,11 +134,8 @@
   val RULE_BATCH_NAME = Value
   val RULE_NAME = Value
   val RULE_NUMBER_OF_RUNS = Value
-<<<<<<< HEAD
   val SCHEMA_NAME = Value
-=======
   val SERVICE_NAME = Value
->>>>>>> 520f3b1c
   val SESSION_ID = Value
   val SHARD_ID = Value
   val SHUFFLE_BLOCK_INFO = Value
@@ -154,10 +151,7 @@
   val SUBMISSION_ID = Value
   val SUBSAMPLING_RATE = Value
   val TABLE_NAME = Value
-<<<<<<< HEAD
   val TABLE_TYPES = Value
-=======
->>>>>>> 520f3b1c
   val TASK_ATTEMPT_ID = Value
   val TASK_ID = Value
   val TASK_NAME = Value
