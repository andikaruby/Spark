/*
 * Licensed to the Apache Software Foundation (ASF) under one or more
 * contributor license agreements.  See the NOTICE file distributed with
 * this work for additional information regarding copyright ownership.
 * The ASF licenses this file to You under the Apache License, Version 2.0
 * (the "License"); you may not use this file except in compliance with
 * the License.  You may obtain a copy of the License at
 *
 *    http://www.apache.org/licenses/LICENSE-2.0
 *
 * Unless required by applicable law or agreed to in writing, software
 * distributed under the License is distributed on an "AS IS" BASIS,
 * WITHOUT WARRANTIES OR CONDITIONS OF ANY KIND, either express or implied.
 * See the License for the specific language governing permissions and
 * limitations under the License.
 */
package org.apache.spark.internal

/**
 * Various keys used for mapped diagnostic contexts(MDC) in logging.
 * All structured logging keys should be defined here for standardization.
 */
object LogKey extends Enumeration {
  val ACCUMULATOR_ID = Value
  val ANALYSIS_ERROR = Value
  val APP_DESC = Value
  val APP_ID = Value
  val APP_STATE = Value
  val BLOCK_ID = Value
  val BLOCK_MANAGER_ID = Value
  val BROADCAST_ID = Value
  val BUCKET = Value
  val BYTECODE_SIZE = Value
  val CATEGORICAL_FEATURES = Value
  val CLASS_LOADER = Value
  val CLASS_NAME = Value
  val CLUSTER_ID = Value
  val COLUMN_DATA_TYPE_SOURCE = Value
  val COLUMN_DATA_TYPE_TARGET = Value
  val COLUMN_DEFAULT_VALUE = Value
  val COLUMN_NAME = Value
  val COMMAND = Value
  val COMMAND_OUTPUT = Value
  val COMPONENT = Value
  val CONFIG = Value
  val CONFIG2 = Value
  val CONTAINER = Value
  val CONTAINER_ID = Value
  val COUNT = Value
  val CSV_HEADER_COLUMN_NAME = Value
  val CSV_HEADER_COLUMN_NAMES = Value
  val CSV_HEADER_LENGTH = Value
  val CSV_SCHEMA_FIELD_NAME = Value
  val CSV_SCHEMA_FIELD_NAMES = Value
  val CSV_SOURCE = Value
  val DATA = Value
  val DATABASE_NAME = Value
  val DRIVER_ID = Value
  val DROPPED_PARTITIONS = Value
  val END_POINT = Value
  val ERROR = Value
  val EVENT_LOOP = Value
  val EVENT_QUEUE = Value
  val EXECUTOR_ID = Value
  val EXECUTOR_STATE = Value
  val EXIT_CODE = Value
  val EXPRESSION_TERMS = Value
  val FAILURES = Value
  val FIELD_NAME = Value
  val FUNCTION_NAME = Value
  val FUNCTION_PARAMETER = Value
  val GROUP_ID = Value
  val HISTORY_DIR = Value
  val HIVE_OPERATION_STATE = Value
  val HIVE_OPERATION_TYPE = Value
  val HOST = Value
  val INDEX = Value
  val JOB_ID = Value
  val JOIN_CONDITION = Value
  val JOIN_CONDITION_SUB_EXPRESSION = Value
  val KEY = Value
  val LEARNING_RATE = Value
  val LINE = Value
  val LINE_NUM = Value
  val LISTENER = Value
  val LOG_TYPE = Value
  val MASTER_URL = Value
  val MAX_ATTEMPTS = Value
  val MAX_CAPACITY = Value
  val MAX_CATEGORIES = Value
  val MAX_EXECUTOR_FAILURES = Value
  val MAX_SIZE = Value
  val MERGE_DIR_NAME = Value
  val METHOD_NAME = Value
  val MIN_SIZE = Value
  val NEW_VALUE = Value
  val NUM_COLUMNS = Value
  val NUM_ITERATIONS = Value
  val OBJECT_ID = Value
  val OFFSET = Value
  val OFFSETS = Value
  val OLD_BLOCK_MANAGER_ID = Value
<<<<<<< HEAD
  val OPERATION_ID = Value
=======
  val OLD_VALUE = Value
>>>>>>> 520f3b1c
  val OPTIMIZER_CLASS_NAME = Value
  val OP_ID = Value
  val OP_TYPE = Value
  val PARSE_MODE = Value
  val PARTITION_ID = Value
  val PARTITION_SPECIFICATION = Value
  val PARTITION_SPECS = Value
  val PATH = Value
  val PATHS = Value
  val POD_ID = Value
  val POLICY = Value
  val PORT = Value
  val PRODUCER_ID = Value
  val QUERY_HINT = Value
  val QUERY_ID = Value
  val QUERY_PLAN = Value
  val QUERY_PLAN_LENGTH_ACTUAL = Value
  val QUERY_PLAN_LENGTH_MAX = Value
  val RANGE = Value
  val RDD_ID = Value
  val REASON = Value
  val REDUCE_ID = Value
  val RELATION_NAME = Value
  val REMAINING_PARTITIONS = Value
  val REMOTE_ADDRESS = Value
  val RETRY_COUNT = Value
  val RETRY_INTERVAL = Value
  val RPC_ADDRESS = Value
  val RULE_BATCH_NAME = Value
  val RULE_NAME = Value
  val RULE_NUMBER_OF_RUNS = Value
  val SERVICE_NAME = Value
  val SESSION_ID = Value
  val SHARD_ID = Value
  val SHUFFLE_BLOCK_INFO = Value
  val SHUFFLE_ID = Value
  val SHUFFLE_MERGE_ID = Value
  val SIZE = Value
  val SLEEP_TIME = Value
  val SQL_TEXT = Value
  val STAGE_ID = Value
  val STATEMENT_ID = Value
  val STATUS = Value
  val STREAM_NAME = Value
  val SUBMISSION_ID = Value
  val SUBSAMPLING_RATE = Value
  val TABLE_NAME = Value
  val TASK_ATTEMPT_ID = Value
  val TASK_ID = Value
  val TASK_NAME = Value
  val TASK_SET_NAME = Value
  val TASK_STATE = Value
  val THREAD = Value
  val THREAD_NAME = Value
  val TID = Value
  val TIMEOUT = Value
  val TIME_UNITS = Value
  val TIP = Value
  val TOPIC_PARTITION = Value
  val TOTAL_EFFECTIVE_TIME = Value
  val TOTAL_TIME = Value
  val UNSUPPORTED_EXPRESSION = Value
  val UNSUPPORTED_HINT_REASON = Value
  val UNTIL_OFFSET = Value
  val URI = Value
  val USER_ID = Value
  val USER_NAME = Value
  val WAIT_RESULT_TIME = Value
  val WAIT_SEND_TIME = Value
  val WAIT_TIME = Value
  val WATERMARK_CONSTRAINT = Value
  val WORKER_URL = Value
  val XSD_PATH = Value

  type LogKey = Value
}<|MERGE_RESOLUTION|>--- conflicted
+++ resolved
@@ -100,11 +100,8 @@
   val OFFSET = Value
   val OFFSETS = Value
   val OLD_BLOCK_MANAGER_ID = Value
-<<<<<<< HEAD
+  val OLD_VALUE = Value
   val OPERATION_ID = Value
-=======
-  val OLD_VALUE = Value
->>>>>>> 520f3b1c
   val OPTIMIZER_CLASS_NAME = Value
   val OP_ID = Value
   val OP_TYPE = Value
