--- conflicted
+++ resolved
@@ -32,13 +32,10 @@
   val BROADCAST_ID = Value
   val BUCKET = Value
   val BYTECODE_SIZE = Value
-<<<<<<< HEAD
-  val CATALOG_NAME = Value
-=======
   val CACHE_AUTO_REMOVED_SIZE = Value
   val CACHE_UNTIL_HIGHEST_CONSUMED_SIZE = Value
   val CACHE_UNTIL_LAST_PRODUCED_SIZE = Value
->>>>>>> 8c2c0fb4
+  val CATALOG_NAME = Value
   val CATEGORICAL_FEATURES = Value
   val CLASS_LOADER = Value
   val CLASS_NAME = Value
