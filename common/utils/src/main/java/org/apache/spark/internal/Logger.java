/*
 * Licensed to the Apache Software Foundation (ASF) under one or more
 * contributor license agreements.  See the NOTICE file distributed with
 * this work for additional information regarding copyright ownership.
 * The ASF licenses this file to You under the Apache License, Version 2.0
 * (the "License"); you may not use this file except in compliance with
 * the License.  You may obtain a copy of the License at
 *
 *    http://www.apache.org/licenses/LICENSE-2.0
 *
 * Unless required by applicable law or agreed to in writing, software
 * distributed under the License is distributed on an "AS IS" BASIS,
 * WITHOUT WARRANTIES OR CONDITIONS OF ANY KIND, either express or implied.
 * See the License for the specific language governing permissions and
 * limitations under the License.
 */

package org.apache.spark.internal;

import java.util.HashMap;
import java.util.Map;
import java.util.function.Consumer;

import org.apache.logging.log4j.CloseableThreadContext;
import org.apache.logging.log4j.message.MessageFactory;
import org.apache.logging.log4j.message.ParameterizedMessageFactory;

public class Logger {

  private static final MessageFactory MESSAGE_FACTORY = ParameterizedMessageFactory.INSTANCE;
  private final org.slf4j.Logger slf4jLogger;

  Logger(org.slf4j.Logger slf4jLogger) {
    this.slf4jLogger = slf4jLogger;
  }

  public boolean isErrorEnabled() {
    return slf4jLogger.isErrorEnabled();
  }

  public void error(String msg) {
    slf4jLogger.error(msg);
  }

  public void error(String msg, String arg) {
    slf4jLogger.error(msg, arg);
  }

  public void error(String msg, String arg1, String arg2) {
    slf4jLogger.error(msg, arg1, arg2);
  }

  public void error(String msg, String... args) {
    slf4jLogger.error(msg, args);
  }

  public void error(String msg, Throwable throwable) {
    slf4jLogger.error(msg, throwable);
  }

  public void error(String msg, MDC... mdcs) {
    if (mdcs == null || mdcs.length == 0) {
      slf4jLogger.error(msg);
    } else if (slf4jLogger.isErrorEnabled()) {
      withLogContext(msg, mdcs, null, mt -> slf4jLogger.error(mt.message));
    }
  }

  public void error(String msg, Throwable throwable, MDC... mdcs) {
    if (mdcs == null || mdcs.length == 0) {
      slf4jLogger.error(msg, throwable);
    } else if (slf4jLogger.isErrorEnabled()) {
      withLogContext(msg, mdcs, throwable, mt -> slf4jLogger.error(mt.message, mt.throwable));
    }
  }

  public boolean isWarnEnabled() {
    return slf4jLogger.isWarnEnabled();
  }

  public void warn(String msg) {
    slf4jLogger.warn(msg);
  }

  public void warn(String msg, String arg) {
    slf4jLogger.warn(msg, arg);
  }

  public void warn(String msg, String arg1, String arg2) {
    slf4jLogger.warn(msg, arg1, arg2);
  }

  public void warn(String msg, String... args) {
    slf4jLogger.warn(msg, args);
  }

  public void warn(String msg, Throwable throwable) {
    slf4jLogger.warn(msg, throwable);
  }

  public void warn(String msg, MDC... mdcs) {
    if (mdcs == null || mdcs.length == 0) {
      slf4jLogger.warn(msg);
    } else if (slf4jLogger.isWarnEnabled()) {
      withLogContext(msg, mdcs, null, mt -> slf4jLogger.warn(mt.message));
    }
  }

  public void warn(String msg, Throwable throwable, MDC... mdcs) {
    if (mdcs == null || mdcs.length == 0) {
      slf4jLogger.warn(msg);
    } else if (slf4jLogger.isWarnEnabled()) {
      withLogContext(msg, mdcs, throwable, mt -> slf4jLogger.warn(mt.message, mt.throwable));
    }
  }

  public boolean isInfoEnabled() {
    return slf4jLogger.isInfoEnabled();
  }

  public void info(String msg) {
    slf4jLogger.info(msg);
  }

  public void info(String msg, String arg) {
    slf4jLogger.info(msg, arg);
  }

  public void info(String msg, String arg1, String arg2) {
    slf4jLogger.info(msg, arg1, arg2);
  }

  public void info(String msg, String... args) {
    slf4jLogger.info(msg, args);
  }

  public void info(String msg, Throwable throwable) {
    slf4jLogger.info(msg, throwable);
  }

  public void info(String msg, MDC... mdcs) {
    if (mdcs == null || mdcs.length == 0) {
      slf4jLogger.info(msg);
    } else if (slf4jLogger.isInfoEnabled()) {
      withLogContext(msg, mdcs, null, mt -> slf4jLogger.info(mt.message));
    }
  }

  public void info(String msg, Throwable throwable, MDC... mdcs) {
    if (mdcs == null || mdcs.length == 0) {
      slf4jLogger.info(msg);
    } else if (slf4jLogger.isInfoEnabled()) {
      withLogContext(msg, mdcs, throwable, mt -> slf4jLogger.info(mt.message, mt.throwable));
    }
  }

  public boolean isDebugEnabled() {
    return slf4jLogger.isDebugEnabled();
  }

  public void debug(String msg) {
    slf4jLogger.debug(msg);
  }

<<<<<<< HEAD
  public void debug(String msg, String arg) {
    slf4jLogger.debug(msg, arg);
  }

  public void debug(String msg, String arg1, String arg2) {
    slf4jLogger.debug(msg, arg1, arg2);
  }

  public void debug(String msg, String... args) {
    slf4jLogger.debug(msg, args);
  }

  public void debug(String msg, Throwable throwable) {
    slf4jLogger.debug(msg, throwable);
=======
  public void debug(String format, Object arg) {
    slf4jLogger.debug(format, arg);
>>>>>>> de8ba858
  }

  public void debug(String format, Object arg1, Object arg2) {
    slf4jLogger.debug(format, arg1, arg2);
  }

  public void debug(String format, Object... arguments) {
    slf4jLogger.debug(format, arguments);
  }

  public void debug(String msg, Throwable throwable) {
    slf4jLogger.debug(msg, throwable);
  }

  public boolean isTraceEnabled() {
    return slf4jLogger.isTraceEnabled();
  }

  public void trace(String msg) {
    slf4jLogger.trace(msg);
  }

<<<<<<< HEAD
  public void trace(String msg, String arg) {
    slf4jLogger.trace(msg, arg);
  }

  public void trace(String msg, String arg1, String arg2) {
    slf4jLogger.trace(msg, arg1, arg2);
  }

  public void trace(String msg, String... args) {
    slf4jLogger.trace(msg, args);
  }

  public void trace(String msg, Throwable throwable) {
    slf4jLogger.trace(msg, throwable);
=======
  public void trace(String format, Object arg) {
    slf4jLogger.trace(format, arg);
>>>>>>> de8ba858
  }

  public void trace(String format, Object arg1, Object arg2) {
    slf4jLogger.trace(format, arg1, arg2);
  }

  public void trace(String format, Object... arguments) {
    slf4jLogger.trace(format, arguments);
  }

  public void trace(String msg, Throwable throwable) {
    slf4jLogger.trace(msg, throwable);
  }


  private void withLogContext(
      String pattern,
      MDC[] mdcs,
      Throwable throwable,
      Consumer<MessageThrowable> func) {
    Map<String, String> context = new HashMap<>();
    Object[] args = new Object[mdcs.length];
    for (int index = 0; index < mdcs.length; index++) {
      MDC mdc = mdcs[index];
      String value = (mdc.value() != null) ? mdc.value().toString() : null;
      if (Logging$.MODULE$.isStructuredLoggingEnabled()) {
        context.put(mdc.key().name(), value);
      }
      args[index] = value;
    }
    MessageThrowable messageThrowable = MessageThrowable.of(
        MESSAGE_FACTORY.newMessage(pattern, args).getFormattedMessage(), throwable);
    try (CloseableThreadContext.Instance ignored = CloseableThreadContext.putAll(context)) {
      func.accept(messageThrowable);
    }
  }

  private record MessageThrowable(String message, Throwable throwable) {
    static MessageThrowable of(String message, Throwable throwable) {
      return new MessageThrowable(message, throwable);
    }
  }
}<|MERGE_RESOLUTION|>--- conflicted
+++ resolved
@@ -162,37 +162,20 @@
     slf4jLogger.debug(msg);
   }
 
-<<<<<<< HEAD
-  public void debug(String msg, String arg) {
-    slf4jLogger.debug(msg, arg);
-  }
-
-  public void debug(String msg, String arg1, String arg2) {
-    slf4jLogger.debug(msg, arg1, arg2);
-  }
-
-  public void debug(String msg, String... args) {
-    slf4jLogger.debug(msg, args);
+  public void debug(String format, Object arg) {
+    slf4jLogger.debug(format, arg);
+  }
+
+  public void debug(String format, Object arg1, Object arg2) {
+    slf4jLogger.debug(format, arg1, arg2);
+  }
+
+  public void debug(String format, Object... arguments) {
+    slf4jLogger.debug(format, arguments);
   }
 
   public void debug(String msg, Throwable throwable) {
     slf4jLogger.debug(msg, throwable);
-=======
-  public void debug(String format, Object arg) {
-    slf4jLogger.debug(format, arg);
->>>>>>> de8ba858
-  }
-
-  public void debug(String format, Object arg1, Object arg2) {
-    slf4jLogger.debug(format, arg1, arg2);
-  }
-
-  public void debug(String format, Object... arguments) {
-    slf4jLogger.debug(format, arguments);
-  }
-
-  public void debug(String msg, Throwable throwable) {
-    slf4jLogger.debug(msg, throwable);
   }
 
   public boolean isTraceEnabled() {
@@ -203,39 +186,21 @@
     slf4jLogger.trace(msg);
   }
 
-<<<<<<< HEAD
-  public void trace(String msg, String arg) {
-    slf4jLogger.trace(msg, arg);
-  }
-
-  public void trace(String msg, String arg1, String arg2) {
-    slf4jLogger.trace(msg, arg1, arg2);
-  }
-
-  public void trace(String msg, String... args) {
-    slf4jLogger.trace(msg, args);
+  public void trace(String format, Object arg) {
+    slf4jLogger.trace(format, arg);
+  }
+
+  public void trace(String format, Object arg1, Object arg2) {
+    slf4jLogger.trace(format, arg1, arg2);
+  }
+
+  public void trace(String format, Object... arguments) {
+    slf4jLogger.trace(format, arguments);
   }
 
   public void trace(String msg, Throwable throwable) {
     slf4jLogger.trace(msg, throwable);
-=======
-  public void trace(String format, Object arg) {
-    slf4jLogger.trace(format, arg);
->>>>>>> de8ba858
-  }
-
-  public void trace(String format, Object arg1, Object arg2) {
-    slf4jLogger.trace(format, arg1, arg2);
-  }
-
-  public void trace(String format, Object... arguments) {
-    slf4jLogger.trace(format, arguments);
-  }
-
-  public void trace(String msg, Throwable throwable) {
-    slf4jLogger.trace(msg, throwable);
-  }
-
+  }
 
   private void withLogContext(
       String pattern,
