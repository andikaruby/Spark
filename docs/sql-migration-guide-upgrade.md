---
layout: global
title: Spark SQL Upgrading Guide
displayTitle: Spark SQL Upgrading Guide
---

* Table of contents
{:toc}

## Upgrading From Spark SQL 2.4 to 3.0

  - Since Spark 3.0, the Dataset and DataFrame API `unionAll` is not deprecated any more. It is an alias for `union`.

  - In PySpark, when creating a `SparkSession` with `SparkSession.builder.getOrCreate()`, if there is an existing `SparkContext`, the builder was trying to update the `SparkConf` of the existing `SparkContext` with configurations specified to the builder, but the `SparkContext` is shared by all `SparkSession`s, so we should not update them. Since 3.0, the builder comes to not update the configurations. This is the same behavior as Java/Scala API in 2.3 and above. If you want to update them, you need to update them prior to creating a `SparkSession`.

  - In Spark version 2.4 and earlier, the parser of JSON data source treats empty strings as null for some data types such as `IntegerType`. For `FloatType` and `DoubleType`, it fails on empty strings and throws exceptions. Since Spark 3.0, we disallow empty strings and will throw exceptions for data types except for `StringType` and `BinaryType`.

  - Since Spark 3.0, the `from_json` functions supports two modes - `PERMISSIVE` and `FAILFAST`. The modes can be set via the `mode` option. The default mode became `PERMISSIVE`. In previous versions, behavior of `from_json` did not conform to either `PERMISSIVE` nor `FAILFAST`, especially in processing of malformed JSON records. For example, the JSON string `{"a" 1}` with the schema `a INT` is converted to `null` by previous versions but Spark 3.0 converts it to `Row(null)`.

<<<<<<< HEAD
  - In Spark version 2.4 and earlier, the `from_json` function produces `null`s for JSON strings without valid root JSON tokens (` ` for example). Since Spark 3.0, such input is treated as a bad record and handled according to specified mode. For example, in the `PERMISSIVE` mode the ` ` input is converted to `Row(null, null)` if specified schema is `key STRING, value INT`.
=======
  - In Spark version 2.4 and earlier, the `from_json` function produces `null`s for JSON strings and JSON datasource skips the same independently of its mode if there is no valid root JSON token in its input (` ` for example). Since Spark 3.0, such input is treated as a bad record and handled according to specified mode. For example, in the `PERMISSIVE` mode the ` ` input is converted to `Row(null, null)` if specified schema is `key STRING, value INT`.
>>>>>>> a927c764

  - The `ADD JAR` command previously returned a result set with the single value 0. It now returns an empty result set.

  - In Spark version 2.4 and earlier, users can create map values with map type key via built-in function like `CreateMap`, `MapFromArrays`, etc. Since Spark 3.0, it's not allowed to create map values with map type key with these built-in functions. Users can still read map values with map type key from data source or Java/Scala collections, though they are not very useful.

  - In Spark version 2.4 and earlier, `Dataset.groupByKey` results to a grouped dataset with key attribute wrongly named as "value", if the key is non-struct type, e.g. int, string, array, etc. This is counterintuitive and makes the schema of aggregation queries weird. For example, the schema of `ds.groupByKey(...).count()` is `(value, count)`. Since Spark 3.0, we name the grouping attribute to "key". The old behaviour is preserved under a newly added configuration `spark.sql.legacy.dataset.nameNonStructGroupingKeyAsValue` with a default value of `false`.

  - In Spark version 2.4 and earlier, float/double -0.0 is semantically equal to 0.0, but users can still distinguish them via `Dataset.show`, `Dataset.collect` etc. Since Spark 3.0, float/double -0.0 is replaced by 0.0 internally, and users can't distinguish them any more.

  - In Spark version 2.4 and earlier, users can create a map with duplicated keys via built-in functions like `CreateMap`, `StringToMap`, etc. The behavior of map with duplicated keys is undefined, e.g. map look up respects the duplicated key appears first, `Dataset.collect` only keeps the duplicated key appears last, `MapKeys` returns duplicated keys, etc. Since Spark 3.0, these built-in functions will remove duplicated map keys with last wins policy. Users may still read map values with duplicated keys from data sources which do not enforce it (e.g. Parquet), the behavior will be undefined.

  - In Spark version 2.4 and earlier, partition column value is converted as null if it can't be casted to corresponding user provided schema. Since 3.0, partition column value is validated with user provided schema. An exception is thrown if the validation fails. You can disable such validation by setting `spark.sql.sources.validatePartitionColumns` to `false`.

  - In Spark version 2.4 and earlier, the `SET` command works without any warnings even if the specified key is for `SparkConf` entries and it has no effect because the command does not update `SparkConf`, but the behavior might confuse users. Since 3.0, the command fails if a `SparkConf` key is used. You can disable such a check by setting `spark.sql.legacy.setCommandRejectsSparkCoreConfs` to `false`.

  - Since Spark 3.0, CSV/JSON datasources use java.time API for parsing and generating CSV/JSON content. In Spark version 2.4 and earlier, java.text.SimpleDateFormat is used for the same purpose with fallbacks to the parsing mechanisms of Spark 2.0 and 1.x. For example, `2018-12-08 10:39:21.123` with the pattern `yyyy-MM-dd'T'HH:mm:ss.SSS` cannot be parsed since Spark 3.0 because the timestamp does not match to the pattern but it can be parsed by earlier Spark versions due to a fallback to `Timestamp.valueOf`. To parse the same timestamp since Spark 3.0, the pattern should be `yyyy-MM-dd HH:mm:ss.SSS`. To switch back to the implementation used in Spark 2.4 and earlier, set `spark.sql.legacy.timeParser.enabled` to `true`.

  - In Spark version 2.4 and earlier, CSV datasource converts a malformed CSV string to a row with all `null`s in the PERMISSIVE mode. Since Spark 3.0, the returned row can contain non-`null` fields if some of CSV column values were parsed and converted to desired types successfully.

  - In Spark version 2.4 and earlier, JSON datasource and JSON functions like `from_json` convert a bad JSON record to a row with all `null`s in the PERMISSIVE mode when specified schema is `StructType`. Since Spark 3.0, the returned row can contain non-`null` fields if some of JSON column values were parsed and converted to desired types successfully.

  - Since Spark 3.0, the `unix_timestamp`, `date_format`, `to_unix_timestamp`, `from_unixtime`, `to_date`, `to_timestamp` functions use java.time API for parsing and formatting dates/timestamps from/to strings by using ISO chronology (https://docs.oracle.com/javase/8/docs/api/java/time/chrono/IsoChronology.html) based on Proleptic Gregorian calendar. In Spark version 2.4 and earlier, java.text.SimpleDateFormat and java.util.GregorianCalendar (hybrid calendar that supports both the Julian and Gregorian calendar systems, see https://docs.oracle.com/javase/7/docs/api/java/util/GregorianCalendar.html) is used for the same purpose. New implementation supports pattern formats as described here https://docs.oracle.com/javase/8/docs/api/java/time/format/DateTimeFormatter.html and performs strict checking of its input. For example, the `2015-07-22 10:00:00` timestamp cannot be parse if pattern is `yyyy-MM-dd` because the parser does not consume whole input. Another example is the `31/01/2015 00:00` input cannot be parsed by the `dd/MM/yyyy hh:mm` pattern because `hh` supposes hours in the range `1-12`. To switch back to the implementation used in Spark 2.4 and earlier, set `spark.sql.legacy.timeParser.enabled` to `true`.

  - Since Spark 3.0, JSON datasource and JSON function `schema_of_json` infer TimestampType from string values if they match to the pattern defined by the JSON option `timestampFormat`. Set JSON option `inferTimestamp` to `false` to disable such type inferring.

## Upgrading From Spark SQL 2.3 to 2.4

  - In Spark version 2.3 and earlier, the second parameter to array_contains function is implicitly promoted to the element type of first array type parameter. This type promotion can be lossy and may cause `array_contains` function to return wrong result. This problem has been addressed in 2.4 by employing a safer type promotion mechanism. This can cause some change in behavior and are illustrated in the table below.
  <table class="table">
        <tr>
          <th>
            <b>Query</b>
          </th>
          <th>
            <b>Result Spark 2.3 or Prior</b>
          </th>
          <th>
            <b>Result Spark 2.4</b>
          </th>
          <th>
            <b>Remarks</b>
          </th>
        </tr>
        <tr>
          <th>
            <b>SELECT <br> array_contains(array(1), 1.34D);</b>
          </th>
          <th>
            <b>true</b>
          </th>
          <th>
            <b>false</b>
          </th>
          <th>
            <b>In Spark 2.4, left and right parameters are  promoted to array(double) and double type respectively.</b>
          </th>
        </tr>
        <tr>
          <th>
            <b>SELECT <br> array_contains(array(1), '1');</b>
          </th>
          <th>
            <b>true</b>
          </th>
          <th>
            <b>AnalysisException is thrown since integer type can not be promoted to string type in a loss-less manner.</b>
          </th>
          <th>
            <b>Users can use explicit cast</b>
          </th>
        </tr>
        <tr>
          <th>
            <b>SELECT <br> array_contains(array(1), 'anystring');</b>
          </th>
          <th>
            <b>null</b>
          </th>
          <th>
            <b>AnalysisException is thrown since integer type can not be promoted to string type in a loss-less manner.</b>
          </th>
          <th>
            <b>Users can use explicit cast</b>
          </th>
        </tr>
  </table>

  - Since Spark 2.4, when there is a struct field in front of the IN operator before a subquery, the inner query must contain a struct field as well. In previous versions, instead, the fields of the struct were compared to the output of the inner query. Eg. if `a` is a `struct(a string, b int)`, in Spark 2.4 `a in (select (1 as a, 'a' as b) from range(1))` is a valid query, while `a in (select 1, 'a' from range(1))` is not. In previous version it was the opposite.

  - In versions 2.2.1+ and 2.3, if `spark.sql.caseSensitive` is set to true, then the `CURRENT_DATE` and `CURRENT_TIMESTAMP` functions incorrectly became case-sensitive and would resolve to columns (unless typed in lower case). In Spark 2.4 this has been fixed and the functions are no longer case-sensitive.

  - Since Spark 2.4, Spark will evaluate the set operations referenced in a query by following a precedence rule as per the SQL standard. If the order is not specified by parentheses, set operations are performed from left to right with the exception that all INTERSECT operations are performed before any UNION, EXCEPT or MINUS operations. The old behaviour of giving equal precedence to all the set operations are preserved under a newly added configuration `spark.sql.legacy.setopsPrecedence.enabled` with a default value of `false`. When this property is set to `true`, spark will evaluate the set operators from left to right as they appear in the query given no explicit ordering is enforced by usage of parenthesis.

  - Since Spark 2.4, Spark will display table description column Last Access value as UNKNOWN when the value was Jan 01 1970.

  - Since Spark 2.4, Spark maximizes the usage of a vectorized ORC reader for ORC files by default. To do that, `spark.sql.orc.impl` and `spark.sql.orc.filterPushdown` change their default values to `native` and `true` respectively.

  - In PySpark, when Arrow optimization is enabled, previously `toPandas` just failed when Arrow optimization is unable to be used whereas `createDataFrame` from Pandas DataFrame allowed the fallback to non-optimization. Now, both `toPandas` and `createDataFrame` from Pandas DataFrame allow the fallback by default, which can be switched off by `spark.sql.execution.arrow.fallback.enabled`.

  - Since Spark 2.4, writing an empty dataframe to a directory launches at least one write task, even if physically the dataframe has no partition. This introduces a small behavior change that for self-describing file formats like Parquet and Orc, Spark creates a metadata-only file in the target directory when writing a 0-partition dataframe, so that schema inference can still work if users read that directory later. The new behavior is more reasonable and more consistent regarding writing empty dataframe.

  - Since Spark 2.4, expression IDs in UDF arguments do not appear in column names. For example, a column name in Spark 2.4 is not `UDF:f(col0 AS colA#28)` but ``UDF:f(col0 AS `colA`)``.

  - Since Spark 2.4, writing a dataframe with an empty or nested empty schema using any file formats (parquet, orc, json, text, csv etc.) is not allowed. An exception is thrown when attempting to write dataframes with empty schema.

  - Since Spark 2.4, Spark compares a DATE type with a TIMESTAMP type after promotes both sides to TIMESTAMP. To set `false` to `spark.sql.legacy.compareDateTimestampInTimestamp` restores the previous behavior. This option will be removed in Spark 3.0.

  - Since Spark 2.4, creating a managed table with nonempty location is not allowed. An exception is thrown when attempting to create a managed table with nonempty location. To set `true` to `spark.sql.legacy.allowCreatingManagedTableUsingNonemptyLocation` restores the previous behavior. This option will be removed in Spark 3.0.

  - Since Spark 2.4, renaming a managed table to existing location is not allowed. An exception is thrown when attempting to rename a managed table to existing location.

  - Since Spark 2.4, the type coercion rules can automatically promote the argument types of the variadic SQL functions (e.g., IN/COALESCE) to the widest common type, no matter how the input arguments order. In prior Spark versions, the promotion could fail in some specific orders (e.g., TimestampType, IntegerType and StringType) and throw an exception.

  - Since Spark 2.4, Spark has enabled non-cascading SQL cache invalidation in addition to the traditional cache invalidation mechanism. The non-cascading cache invalidation mechanism allows users to remove a cache without impacting its dependent caches. This new cache invalidation mechanism is used in scenarios where the data of the cache to be removed is still valid, e.g., calling unpersist() on a Dataset, or dropping a temporary view. This allows users to free up memory and keep the desired caches valid at the same time.

  - In version 2.3 and earlier, Spark converts Parquet Hive tables by default but ignores table properties like `TBLPROPERTIES (parquet.compression 'NONE')`. This happens for ORC Hive table properties like `TBLPROPERTIES (orc.compress 'NONE')` in case of `spark.sql.hive.convertMetastoreOrc=true`, too. Since Spark 2.4, Spark respects Parquet/ORC specific table properties while converting Parquet/ORC Hive tables. As an example, `CREATE TABLE t(id int) STORED AS PARQUET TBLPROPERTIES (parquet.compression 'NONE')` would generate Snappy parquet files during insertion in Spark 2.3, and in Spark 2.4, the result would be uncompressed parquet files.

  - Since Spark 2.0, Spark converts Parquet Hive tables by default for better performance. Since Spark 2.4, Spark converts ORC Hive tables by default, too. It means Spark uses its own ORC support by default instead of Hive SerDe. As an example, `CREATE TABLE t(id int) STORED AS ORC` would be handled with Hive SerDe in Spark 2.3, and in Spark 2.4, it would be converted into Spark's ORC data source table and ORC vectorization would be applied. To set `false` to `spark.sql.hive.convertMetastoreOrc` restores the previous behavior.

  - In version 2.3 and earlier, CSV rows are considered as malformed if at least one column value in the row is malformed. CSV parser dropped such rows in the DROPMALFORMED mode or outputs an error in the FAILFAST mode. Since Spark 2.4, CSV row is considered as malformed only when it contains malformed column values requested from CSV datasource, other values can be ignored. As an example, CSV file contains the "id,name" header and one row "1234". In Spark 2.4, selection of the id column consists of a row with one column value 1234 but in Spark 2.3 and earlier it is empty in the DROPMALFORMED mode. To restore the previous behavior, set `spark.sql.csv.parser.columnPruning.enabled` to `false`.

  - Since Spark 2.4, File listing for compute statistics is done in parallel by default. This can be disabled by setting `spark.sql.statistics.parallelFileListingInStatsComputation.enabled` to `False`.

  - Since Spark 2.4, Metadata files (e.g. Parquet summary files) and temporary files are not counted as data files when calculating table size during Statistics computation.

  - Since Spark 2.4, empty strings are saved as quoted empty strings `""`. In version 2.3 and earlier, empty strings are equal to `null` values and do not reflect to any characters in saved CSV files. For example, the row of `"a", null, "", 1` was written as `a,,,1`. Since Spark 2.4, the same row is saved as `a,,"",1`. To restore the previous behavior, set the CSV option `emptyValue` to empty (not quoted) string.

  - Since Spark 2.4, The LOAD DATA command supports wildcard `?` and `*`, which match any one character, and zero or more characters, respectively. Example: `LOAD DATA INPATH '/tmp/folder*/'` or `LOAD DATA INPATH '/tmp/part-?'`. Special Characters like `space` also now work in paths. Example: `LOAD DATA INPATH '/tmp/folder name/'`.

  - In Spark version 2.3 and earlier, HAVING without GROUP BY is treated as WHERE. This means, `SELECT 1 FROM range(10) HAVING true` is executed as `SELECT 1 FROM range(10) WHERE true`  and returns 10 rows. This violates SQL standard, and has been fixed in Spark 2.4. Since Spark 2.4, HAVING without GROUP BY is treated as a global aggregate, which means `SELECT 1 FROM range(10) HAVING true` will return only one row. To restore the previous behavior, set `spark.sql.legacy.parser.havingWithoutGroupByAsWhere` to `true`.

  - In version 2.3 and earlier, when reading from a Parquet data source table, Spark always returns null for any column whose column names in Hive metastore schema and Parquet schema are in different letter cases, no matter whether `spark.sql.caseSensitive` is set to `true` or `false`. Since 2.4, when `spark.sql.caseSensitive` is set to `false`, Spark does case insensitive column name resolution between Hive metastore schema and Parquet schema, so even column names are in different letter cases, Spark returns corresponding column values. An exception is thrown if there is ambiguity, i.e. more than one Parquet column is matched. This change also applies to Parquet Hive tables when `spark.sql.hive.convertMetastoreParquet` is set to `true`.

## Upgrading From Spark SQL 2.3.0 to 2.3.1 and above

  - As of version 2.3.1 Arrow functionality, including `pandas_udf` and `toPandas()`/`createDataFrame()` with `spark.sql.execution.arrow.enabled` set to `True`, has been marked as experimental. These are still evolving and not currently recommended for use in production.

## Upgrading From Spark SQL 2.2 to 2.3

  - Since Spark 2.3, the queries from raw JSON/CSV files are disallowed when the referenced columns only include the internal corrupt record column (named `_corrupt_record` by default). For example, `spark.read.schema(schema).json(file).filter($"_corrupt_record".isNotNull).count()` and `spark.read.schema(schema).json(file).select("_corrupt_record").show()`. Instead, you can cache or save the parsed results and then send the same query. For example, `val df = spark.read.schema(schema).json(file).cache()` and then `df.filter($"_corrupt_record".isNotNull).count()`.

  - The `percentile_approx` function previously accepted numeric type input and output double type results. Now it supports date type, timestamp type and numeric types as input types. The result type is also changed to be the same as the input type, which is more reasonable for percentiles.

  - Since Spark 2.3, the Join/Filter's deterministic predicates that are after the first non-deterministic predicates are also pushed down/through the child operators, if possible. In prior Spark versions, these filters are not eligible for predicate pushdown.

  - Partition column inference previously found incorrect common type for different inferred types, for example, previously it ended up with double type as the common type for double type and date type. Now it finds the correct common type for such conflicts. The conflict resolution follows the table below:
    <table class="table">
      <tr>
        <th>
          <b>InputA \ InputB</b>
        </th>
        <th>
          <b>NullType</b>
        </th>
        <th>
          <b>IntegerType</b>
        </th>
        <th>
          <b>LongType</b>
        </th>
        <th>
          <b>DecimalType(38,0)*</b>
        </th>
        <th>
          <b>DoubleType</b>
        </th>
        <th>
          <b>DateType</b>
        </th>
        <th>
          <b>TimestampType</b>
        </th>
        <th>
          <b>StringType</b>
        </th>
      </tr>
      <tr>
        <td>
          <b>NullType</b>
        </td>
        <td>NullType</td>
        <td>IntegerType</td>
        <td>LongType</td>
        <td>DecimalType(38,0)</td>
        <td>DoubleType</td>
        <td>DateType</td>
        <td>TimestampType</td>
        <td>StringType</td>
      </tr>
      <tr>
        <td>
          <b>IntegerType</b>
        </td>
        <td>IntegerType</td>
        <td>IntegerType</td>
        <td>LongType</td>
        <td>DecimalType(38,0)</td>
        <td>DoubleType</td>
        <td>StringType</td>
        <td>StringType</td>
        <td>StringType</td>
      </tr>
      <tr>
        <td>
          <b>LongType</b>
        </td>
        <td>LongType</td>
        <td>LongType</td>
        <td>LongType</td>
        <td>DecimalType(38,0)</td>
        <td>StringType</td>
        <td>StringType</td>
        <td>StringType</td>
        <td>StringType</td>
      </tr>
      <tr>
        <td>
          <b>DecimalType(38,0)*</b>
        </td>
        <td>DecimalType(38,0)</td>
        <td>DecimalType(38,0)</td>
        <td>DecimalType(38,0)</td>
        <td>DecimalType(38,0)</td>
        <td>StringType</td>
        <td>StringType</td>
        <td>StringType</td>
        <td>StringType</td>
      </tr>
      <tr>
        <td>
          <b>DoubleType</b>
        </td>
        <td>DoubleType</td>
        <td>DoubleType</td>
        <td>StringType</td>
        <td>StringType</td>
        <td>DoubleType</td>
        <td>StringType</td>
        <td>StringType</td>
        <td>StringType</td>
      </tr>
      <tr>
        <td>
          <b>DateType</b>
        </td>
        <td>DateType</td>
        <td>StringType</td>
        <td>StringType</td>
        <td>StringType</td>
        <td>StringType</td>
        <td>DateType</td>
        <td>TimestampType</td>
        <td>StringType</td>
      </tr>
      <tr>
        <td>
          <b>TimestampType</b>
        </td>
        <td>TimestampType</td>
        <td>StringType</td>
        <td>StringType</td>
        <td>StringType</td>
        <td>StringType</td>
        <td>TimestampType</td>
        <td>TimestampType</td>
        <td>StringType</td>
      </tr>
      <tr>
        <td>
          <b>StringType</b>
        </td>
        <td>StringType</td>
        <td>StringType</td>
        <td>StringType</td>
        <td>StringType</td>
        <td>StringType</td>
        <td>StringType</td>
        <td>StringType</td>
        <td>StringType</td>
      </tr>
    </table>

    Note that, for <b>DecimalType(38,0)*</b>, the table above intentionally does not cover all other combinations of scales and precisions because currently we only infer decimal type like `BigInteger`/`BigInt`. For example, 1.1 is inferred as double type.

  - In PySpark, now we need Pandas 0.19.2 or upper if you want to use Pandas related functionalities, such as `toPandas`, `createDataFrame` from Pandas DataFrame, etc.

  - In PySpark, the behavior of timestamp values for Pandas related functionalities was changed to respect session timezone. If you want to use the old behavior, you need to set a configuration `spark.sql.execution.pandas.respectSessionTimeZone` to `False`. See [SPARK-22395](https://issues.apache.org/jira/browse/SPARK-22395) for details.

  - In PySpark, `na.fill()` or `fillna` also accepts boolean and replaces nulls with booleans. In prior Spark versions, PySpark just ignores it and returns the original Dataset/DataFrame.

  - Since Spark 2.3, when either broadcast hash join or broadcast nested loop join is applicable, we prefer to broadcasting the table that is explicitly specified in a broadcast hint. For details, see the section [Broadcast Hint](sql-performance-tuning.html#broadcast-hint-for-sql-queries) and [SPARK-22489](https://issues.apache.org/jira/browse/SPARK-22489).

  - Since Spark 2.3, when all inputs are binary, `functions.concat()` returns an output as binary. Otherwise, it returns as a string. Until Spark 2.3, it always returns as a string despite of input types. To keep the old behavior, set `spark.sql.function.concatBinaryAsString` to `true`.

  - Since Spark 2.3, when all inputs are binary, SQL `elt()` returns an output as binary. Otherwise, it returns as a string. Until Spark 2.3, it always returns as a string despite of input types. To keep the old behavior, set `spark.sql.function.eltOutputAsString` to `true`.

 - Since Spark 2.3, by default arithmetic operations between decimals return a rounded value if an exact representation is not possible (instead of returning NULL). This is compliant with SQL ANSI 2011 specification and Hive's new behavior introduced in Hive 2.2 (HIVE-15331). This involves the following changes

    - The rules to determine the result type of an arithmetic operation have been updated. In particular, if the precision / scale needed are out of the range of available values, the scale is reduced up to 6, in order to prevent the truncation of the integer part of the decimals. All the arithmetic operations are affected by the change, ie. addition (`+`), subtraction (`-`), multiplication (`*`), division (`/`), remainder (`%`) and positive module (`pmod`).

    - Literal values used in SQL operations are converted to DECIMAL with the exact precision and scale needed by them.

    - The configuration `spark.sql.decimalOperations.allowPrecisionLoss` has been introduced. It defaults to `true`, which means the new behavior described here; if set to `false`, Spark uses previous rules, ie. it doesn't adjust the needed scale to represent the values and it returns NULL if an exact representation of the value is not possible.

  - In PySpark, `df.replace` does not allow to omit `value` when `to_replace` is not a dictionary. Previously, `value` could be omitted in the other cases and had `None` by default, which is counterintuitive and error-prone.

  - Un-aliased subquery's semantic has not been well defined with confusing behaviors. Since Spark 2.3, we invalidate such confusing cases, for example: `SELECT v.i from (SELECT i FROM v)`, Spark will throw an analysis exception in this case because users should not be able to use the qualifier inside a subquery. See [SPARK-20690](https://issues.apache.org/jira/browse/SPARK-20690) and [SPARK-21335](https://issues.apache.org/jira/browse/SPARK-21335) for more details.

  - When creating a `SparkSession` with `SparkSession.builder.getOrCreate()`, if there is an existing `SparkContext`, the builder was trying to update the `SparkConf` of the existing `SparkContext` with configurations specified to the builder, but the `SparkContext` is shared by all `SparkSession`s, so we should not update them. Since 2.3, the builder comes to not update the configurations. If you want to update them, you need to update them prior to creating a `SparkSession`.

## Upgrading From Spark SQL 2.1 to 2.2

  - Spark 2.1.1 introduced a new configuration key: `spark.sql.hive.caseSensitiveInferenceMode`. It had a default setting of `NEVER_INFER`, which kept behavior identical to 2.1.0. However, Spark 2.2.0 changes this setting's default value to `INFER_AND_SAVE` to restore compatibility with reading Hive metastore tables whose underlying file schema have mixed-case column names. With the `INFER_AND_SAVE` configuration value, on first access Spark will perform schema inference on any Hive metastore table for which it has not already saved an inferred schema. Note that schema inference can be a very time-consuming operation for tables with thousands of partitions. If compatibility with mixed-case column names is not a concern, you can safely set `spark.sql.hive.caseSensitiveInferenceMode` to `NEVER_INFER` to avoid the initial overhead of schema inference. Note that with the new default `INFER_AND_SAVE` setting, the results of the schema inference are saved as a metastore key for future use. Therefore, the initial schema inference occurs only at a table's first access.

  - Since Spark 2.2.1 and 2.3.0, the schema is always inferred at runtime when the data source tables have the columns that exist in both partition schema and data schema. The inferred schema does not have the partitioned columns. When reading the table, Spark respects the partition values of these overlapping columns instead of the values stored in the data source files. In 2.2.0 and 2.1.x release, the inferred schema is partitioned but the data of the table is invisible to users (i.e., the result set is empty).

  - Since Spark 2.2, view definitions are stored in a different way from prior versions. This may cause Spark unable to read views created by prior versions. In such cases, you need to recreate the views using `ALTER VIEW AS` or `CREATE OR REPLACE VIEW AS` with newer Spark versions.

## Upgrading From Spark SQL 2.0 to 2.1

 - Datasource tables now store partition metadata in the Hive metastore. This means that Hive DDLs such as `ALTER TABLE PARTITION ... SET LOCATION` are now available for tables created with the Datasource API.

    - Legacy datasource tables can be migrated to this format via the `MSCK REPAIR TABLE` command. Migrating legacy tables is recommended to take advantage of Hive DDL support and improved planning performance.

    - To determine if a table has been migrated, look for the `PartitionProvider: Catalog` attribute when issuing `DESCRIBE FORMATTED` on the table.
 - Changes to `INSERT OVERWRITE TABLE ... PARTITION ...` behavior for Datasource tables.

    - In prior Spark versions `INSERT OVERWRITE` overwrote the entire Datasource table, even when given a partition specification. Now only partitions matching the specification are overwritten.

    - Note that this still differs from the behavior of Hive tables, which is to overwrite only partitions overlapping with newly inserted data.

## Upgrading From Spark SQL 1.6 to 2.0

 - `SparkSession` is now the new entry point of Spark that replaces the old `SQLContext` and

   `HiveContext`. Note that the old SQLContext and HiveContext are kept for backward compatibility. A new `catalog` interface is accessible from `SparkSession` - existing API on databases and tables access such as `listTables`, `createExternalTable`, `dropTempView`, `cacheTable` are moved here.

 - Dataset API and DataFrame API are unified. In Scala, `DataFrame` becomes a type alias for
   `Dataset[Row]`, while Java API users must replace `DataFrame` with `Dataset<Row>`. Both the typed
   transformations (e.g., `map`, `filter`, and `groupByKey`) and untyped transformations (e.g.,
   `select` and `groupBy`) are available on the Dataset class. Since compile-time type-safety in
   Python and R is not a language feature, the concept of Dataset does not apply to these languages’
   APIs. Instead, `DataFrame` remains the primary programming abstraction, which is analogous to the
   single-node data frame notion in these languages.

 - Dataset and DataFrame API `unionAll` has been deprecated and replaced by `union`

 - Dataset and DataFrame API `explode` has been deprecated, alternatively, use `functions.explode()` with `select` or `flatMap`

 - Dataset and DataFrame API `registerTempTable` has been deprecated and replaced by `createOrReplaceTempView`

 - Changes to `CREATE TABLE ... LOCATION` behavior for Hive tables.

    - From Spark 2.0, `CREATE TABLE ... LOCATION` is equivalent to `CREATE EXTERNAL TABLE ... LOCATION`
      in order to prevent accidental dropping the existing data in the user-provided locations.
      That means, a Hive table created in Spark SQL with the user-specified location is always a Hive external table.
      Dropping external tables will not remove the data. Users are not allowed to specify the location for Hive managed tables.
      Note that this is different from the Hive behavior.

    - As a result, `DROP TABLE` statements on those tables will not remove the data.

 - `spark.sql.parquet.cacheMetadata` is no longer used.
   See [SPARK-13664](https://issues.apache.org/jira/browse/SPARK-13664) for details.

## Upgrading From Spark SQL 1.5 to 1.6

 - From Spark 1.6, by default, the Thrift server runs in multi-session mode. Which means each JDBC/ODBC
   connection owns a copy of their own SQL configuration and temporary function registry. Cached
   tables are still shared though. If you prefer to run the Thrift server in the old single-session
   mode, please set option `spark.sql.hive.thriftServer.singleSession` to `true`. You may either add
   this option to `spark-defaults.conf`, or pass it to `start-thriftserver.sh` via `--conf`:

   {% highlight bash %}
   ./sbin/start-thriftserver.sh \
     --conf spark.sql.hive.thriftServer.singleSession=true \
     ...
   {% endhighlight %}

 - Since 1.6.1, withColumn method in sparkR supports adding a new column to or replacing existing columns
   of the same name of a DataFrame.

 - From Spark 1.6, LongType casts to TimestampType expect seconds instead of microseconds. This
   change was made to match the behavior of Hive 1.2 for more consistent type casting to TimestampType
   from numeric types. See [SPARK-11724](https://issues.apache.org/jira/browse/SPARK-11724) for
   details.

## Upgrading From Spark SQL 1.4 to 1.5

 - Optimized execution using manually managed memory (Tungsten) is now enabled by default, along with
   code generation for expression evaluation. These features can both be disabled by setting
   `spark.sql.tungsten.enabled` to `false`.

 - Parquet schema merging is no longer enabled by default. It can be re-enabled by setting
   `spark.sql.parquet.mergeSchema` to `true`.

 - Resolution of strings to columns in python now supports using dots (`.`) to qualify the column or
   access nested values. For example `df['table.column.nestedField']`. However, this means that if
   your column name contains any dots you must now escape them using backticks (e.g., ``table.`column.with.dots`.nested``).

 - In-memory columnar storage partition pruning is on by default. It can be disabled by setting
   `spark.sql.inMemoryColumnarStorage.partitionPruning` to `false`.

 - Unlimited precision decimal columns are no longer supported, instead Spark SQL enforces a maximum
   precision of 38. When inferring schema from `BigDecimal` objects, a precision of (38, 18) is now
   used. When no precision is specified in DDL then the default remains `Decimal(10, 0)`.

 - Timestamps are now stored at a precision of 1us, rather than 1ns

 - In the `sql` dialect, floating point numbers are now parsed as decimal. HiveQL parsing remains
   unchanged.

 - The canonical name of SQL/DataFrame functions are now lower case (e.g., sum vs SUM).

 - JSON data source will not automatically load new files that are created by other applications
   (i.e. files that are not inserted to the dataset through Spark SQL).
   For a JSON persistent table (i.e. the metadata of the table is stored in Hive Metastore),
   users can use `REFRESH TABLE` SQL command or `HiveContext`'s `refreshTable` method
   to include those new files to the table. For a DataFrame representing a JSON dataset, users need to recreate
   the DataFrame and the new DataFrame will include new files.

 - DataFrame.withColumn method in pySpark supports adding a new column or replacing existing columns of the same name.

## Upgrading from Spark SQL 1.3 to 1.4

#### DataFrame data reader/writer interface

Based on user feedback, we created a new, more fluid API for reading data in (`SQLContext.read`)
and writing data out (`DataFrame.write`),
and deprecated the old APIs (e.g., `SQLContext.parquetFile`, `SQLContext.jsonFile`).

See the API docs for `SQLContext.read` (
  <a href="api/scala/index.html#org.apache.spark.sql.SQLContext@read:DataFrameReader">Scala</a>,
  <a href="api/java/org/apache/spark/sql/SQLContext.html#read()">Java</a>,
  <a href="api/python/pyspark.sql.html#pyspark.sql.SQLContext.read">Python</a>
) and `DataFrame.write` (
  <a href="api/scala/index.html#org.apache.spark.sql.DataFrame@write:DataFrameWriter">Scala</a>,
  <a href="api/java/org/apache/spark/sql/Dataset.html#write()">Java</a>,
  <a href="api/python/pyspark.sql.html#pyspark.sql.DataFrame.write">Python</a>
) more information.


#### DataFrame.groupBy retains grouping columns

Based on user feedback, we changed the default behavior of `DataFrame.groupBy().agg()` to retain the
grouping columns in the resulting `DataFrame`. To keep the behavior in 1.3, set `spark.sql.retainGroupColumns` to `false`.

<div class="codetabs">
<div data-lang="scala"  markdown="1">
{% highlight scala %}

// In 1.3.x, in order for the grouping column "department" to show up,
// it must be included explicitly as part of the agg function call.
df.groupBy("department").agg($"department", max("age"), sum("expense"))

// In 1.4+, grouping column "department" is included automatically.
df.groupBy("department").agg(max("age"), sum("expense"))

// Revert to 1.3 behavior (not retaining grouping column) by:
sqlContext.setConf("spark.sql.retainGroupColumns", "false")

{% endhighlight %}
</div>

<div data-lang="java"  markdown="1">
{% highlight java %}

// In 1.3.x, in order for the grouping column "department" to show up,
// it must be included explicitly as part of the agg function call.
df.groupBy("department").agg(col("department"), max("age"), sum("expense"));

// In 1.4+, grouping column "department" is included automatically.
df.groupBy("department").agg(max("age"), sum("expense"));

// Revert to 1.3 behavior (not retaining grouping column) by:
sqlContext.setConf("spark.sql.retainGroupColumns", "false");

{% endhighlight %}
</div>

<div data-lang="python"  markdown="1">
{% highlight python %}

import pyspark.sql.functions as func

# In 1.3.x, in order for the grouping column "department" to show up,
# it must be included explicitly as part of the agg function call.
df.groupBy("department").agg(df["department"], func.max("age"), func.sum("expense"))

# In 1.4+, grouping column "department" is included automatically.
df.groupBy("department").agg(func.max("age"), func.sum("expense"))

# Revert to 1.3.x behavior (not retaining grouping column) by:
sqlContext.setConf("spark.sql.retainGroupColumns", "false")

{% endhighlight %}
</div>

</div>


#### Behavior change on DataFrame.withColumn

Prior to 1.4, DataFrame.withColumn() supports adding a column only. The column will always be added
as a new column with its specified name in the result DataFrame even if there may be any existing
columns of the same name. Since 1.4, DataFrame.withColumn() supports adding a column of a different
name from names of all existing columns or replacing existing columns of the same name.

Note that this change is only for Scala API, not for PySpark and SparkR.


## Upgrading from Spark SQL 1.0-1.2 to 1.3

In Spark 1.3 we removed the "Alpha" label from Spark SQL and as part of this did a cleanup of the
available APIs. From Spark 1.3 onwards, Spark SQL will provide binary compatibility with other
releases in the 1.X series. This compatibility guarantee excludes APIs that are explicitly marked
as unstable (i.e., DeveloperAPI or Experimental).

#### Rename of SchemaRDD to DataFrame

The largest change that users will notice when upgrading to Spark SQL 1.3 is that `SchemaRDD` has
been renamed to `DataFrame`. This is primarily because DataFrames no longer inherit from RDD
directly, but instead provide most of the functionality that RDDs provide though their own
implementation. DataFrames can still be converted to RDDs by calling the `.rdd` method.

In Scala, there is a type alias from `SchemaRDD` to `DataFrame` to provide source compatibility for
some use cases. It is still recommended that users update their code to use `DataFrame` instead.
Java and Python users will need to update their code.

#### Unification of the Java and Scala APIs

Prior to Spark 1.3 there were separate Java compatible classes (`JavaSQLContext` and `JavaSchemaRDD`)
that mirrored the Scala API. In Spark 1.3 the Java API and Scala API have been unified. Users
of either language should use `SQLContext` and `DataFrame`. In general these classes try to
use types that are usable from both languages (i.e. `Array` instead of language-specific collections).
In some cases where no common type exists (e.g., for passing in closures or Maps) function overloading
is used instead.

Additionally, the Java specific types API has been removed. Users of both Scala and Java should
use the classes present in `org.apache.spark.sql.types` to describe schema programmatically.


#### Isolation of Implicit Conversions and Removal of dsl Package (Scala-only)

Many of the code examples prior to Spark 1.3 started with `import sqlContext._`, which brought
all of the functions from sqlContext into scope. In Spark 1.3 we have isolated the implicit
conversions for converting `RDD`s into `DataFrame`s into an object inside of the `SQLContext`.
Users should now write `import sqlContext.implicits._`.

Additionally, the implicit conversions now only augment RDDs that are composed of `Product`s (i.e.,
case classes or tuples) with a method `toDF`, instead of applying automatically.

When using function inside of the DSL (now replaced with the `DataFrame` API) users used to import
`org.apache.spark.sql.catalyst.dsl`. Instead the public dataframe functions API should be used:
`import org.apache.spark.sql.functions._`.

#### Removal of the type aliases in org.apache.spark.sql for DataType (Scala-only)

Spark 1.3 removes the type aliases that were present in the base sql package for `DataType`. Users
should instead import the classes in `org.apache.spark.sql.types`

#### UDF Registration Moved to `sqlContext.udf` (Java & Scala)

Functions that are used to register UDFs, either for use in the DataFrame DSL or SQL, have been
moved into the udf object in `SQLContext`.

<div class="codetabs">
<div data-lang="scala"  markdown="1">
{% highlight scala %}

sqlContext.udf.register("strLen", (s: String) => s.length())

{% endhighlight %}
</div>

<div data-lang="java"  markdown="1">
{% highlight java %}

sqlContext.udf().register("strLen", (String s) -> s.length(), DataTypes.IntegerType);

{% endhighlight %}
</div>

</div>

Python UDF registration is unchanged.

#### Python DataTypes No Longer Singletons

When using DataTypes in Python you will need to construct them (i.e. `StringType()`) instead of
referencing a singleton.<|MERGE_RESOLUTION|>--- conflicted
+++ resolved
@@ -17,11 +17,7 @@
 
   - Since Spark 3.0, the `from_json` functions supports two modes - `PERMISSIVE` and `FAILFAST`. The modes can be set via the `mode` option. The default mode became `PERMISSIVE`. In previous versions, behavior of `from_json` did not conform to either `PERMISSIVE` nor `FAILFAST`, especially in processing of malformed JSON records. For example, the JSON string `{"a" 1}` with the schema `a INT` is converted to `null` by previous versions but Spark 3.0 converts it to `Row(null)`.
 
-<<<<<<< HEAD
   - In Spark version 2.4 and earlier, the `from_json` function produces `null`s for JSON strings without valid root JSON tokens (` ` for example). Since Spark 3.0, such input is treated as a bad record and handled according to specified mode. For example, in the `PERMISSIVE` mode the ` ` input is converted to `Row(null, null)` if specified schema is `key STRING, value INT`.
-=======
-  - In Spark version 2.4 and earlier, the `from_json` function produces `null`s for JSON strings and JSON datasource skips the same independently of its mode if there is no valid root JSON token in its input (` ` for example). Since Spark 3.0, such input is treated as a bad record and handled according to specified mode. For example, in the `PERMISSIVE` mode the ` ` input is converted to `Row(null, null)` if specified schema is `key STRING, value INT`.
->>>>>>> a927c764
 
   - The `ADD JAR` command previously returned a result set with the single value 0. It now returns an empty result set.
 
