--- conflicted
+++ resolved
@@ -17,12 +17,9 @@
 
   - The `ADD JAR` command previously returned a result set with the single value 0. It now returns an empty result set.
 
-<<<<<<< HEAD
+  - In Spark version 2.4 and earlier, users can create map values with map type key via built-in function like `CreateMap`, `MapFromArrays`, etc. Since Spark 3.0, it's not allowed to create map values with map type key with these built-in functions. Users can still read map values with map type key from data source or Java/Scala collections, though they are not very useful.
+  
   - In Spark version 2.4 and earlier, `Dataset.groupByKey` results to a grouped dataset with key attribute wrongly named as "value", if the key is non-struct type, e.g. int, string, array, etc. This is counterintuitive and makes the schema of aggregation queries weird. For example, the schema of `ds.groupByKey(...).count()` is `(value, count)`. Since Spark 3.0, we name the grouping attribute to "key". The old behaviour is preserved under a newly added configuration `spark.sql.legacy.dataset.aliasNonStructGroupingKeyAsValue` with a default value of `false`.
-
-=======
-  - In Spark version 2.4 and earlier, users can create map values with map type key via built-in function like `CreateMap`, `MapFromArrays`, etc. Since Spark 3.0, it's not allowed to create map values with map type key with these built-in functions. Users can still read map values with map type key from data source or Java/Scala collections, though they are not very useful.
->>>>>>> a09d5ba8
 
 ## Upgrading From Spark SQL 2.3 to 2.4
 
