---
layout: global
displayTitle: Spark Configuration
title: Configuration
---
* This will become a table of contents (this text will be scraped).
{:toc}

Spark provides three locations to configure the system:

* [Spark properties](#spark-properties) control most application parameters and can be set by using
  a [SparkConf](api/scala/index.html#org.apache.spark.SparkConf) object, or through Java
  system properties.
* [Environment variables](#environment-variables) can be used to set per-machine settings, such as
  the IP address, through the `conf/spark-env.sh` script on each node.
* [Logging](#configuring-logging) can be configured through `log4j.properties`.

# Spark Properties

Spark properties control most application settings and are configured separately for each
application. These properties can be set directly on a
[SparkConf](api/scala/index.html#org.apache.spark.SparkConf) passed to your
`SparkContext`. `SparkConf` allows you to configure some of the common properties
(e.g. master URL and application name), as well as arbitrary key-value pairs through the
`set()` method. For example, we could initialize an application with two threads as follows:

Note that we run with local[2], meaning two threads - which represents "minimal" parallelism,
which can help detect bugs that only exist when we run in a distributed context.

{% highlight scala %}
val conf = new SparkConf()
             .setMaster("local[2]")
             .setAppName("CountingSheep")
val sc = new SparkContext(conf)
{% endhighlight %}

Note that we can have more than 1 thread in local mode, and in cases like Spark Streaming, we may 
actually require one to prevent any sort of starvation issues.

Properties that specify some time duration should be configured with a unit of time. 
The following format is accepted:
 
    25ms (milliseconds)
    5s (seconds)
    10m or 10min (minutes)
    3h (hours)
    5d (days)
    1y (years)
    
    
Properties that specify a byte size should be configured with a unit of size.  
The following format is accepted:

    1b (bytes)
    1k or 1kb (kibibytes = 1024 bytes)
    1m or 1mb (mebibytes = 1024 kibibytes)
    1g or 1gb (gibibytes = 1024 mebibytes)
    1t or 1tb (tebibytes = 1024 gibibytes)
    1p or 1pb (pebibytes = 1024 tebibytes)

## Dynamically Loading Spark Properties
In some cases, you may want to avoid hard-coding certain configurations in a `SparkConf`. For
instance, if you'd like to run the same application with different masters or different
amounts of memory. Spark allows you to simply create an empty conf:

{% highlight scala %}
val sc = new SparkContext(new SparkConf())
{% endhighlight %}

Then, you can supply configuration values at runtime:
{% highlight bash %}
./bin/spark-submit --name "My app" --master local[4] --conf spark.shuffle.spill=false
  --conf "spark.executor.extraJavaOptions=-XX:+PrintGCDetails -XX:+PrintGCTimeStamps" myApp.jar
{% endhighlight %}

The Spark shell and [`spark-submit`](submitting-applications.html)
tool support two ways to load configurations dynamically. The first are command line options,
such as `--master`, as shown above. `spark-submit` can accept any Spark property using the `--conf`
flag, but uses special flags for properties that play a part in launching the Spark application.
Running `./bin/spark-submit --help` will show the entire list of these options.

`bin/spark-submit` will also read configuration options from `conf/spark-defaults.conf`, in which
each line consists of a key and a value separated by whitespace. For example:

    spark.master            spark://5.6.7.8:7077
    spark.executor.memory   4g
    spark.eventLog.enabled  true
    spark.serializer        org.apache.spark.serializer.KryoSerializer

Any values specified as flags or in the properties file will be passed on to the application
and merged with those specified through SparkConf. Properties set directly on the SparkConf
take highest precedence, then flags passed to `spark-submit` or `spark-shell`, then options
in the `spark-defaults.conf` file. A few configuration keys have been renamed since earlier
versions of Spark; in such cases, the older key names are still accepted, but take lower
precedence than any instance of the newer key.

## Viewing Spark Properties

The application web UI at `http://<driver>:4040` lists Spark properties in the "Environment" tab.
This is a useful place to check to make sure that your properties have been set correctly. Note
that only values explicitly specified through `spark-defaults.conf`, `SparkConf`, or the command
line will appear. For all other configuration properties, you can assume the default value is used.

## Available Properties

Most of the properties that control internal settings have reasonable default values. Some
of the most common options to set are:

#### Application Properties
<table class="table">
<tr><th>Property Name</th><th>Default</th><th>Meaning</th></tr>
<tr>
  <td><code>spark.app.name</code></td>
  <td>(none)</td>
  <td>
    The name of your application. This will appear in the UI and in log data.
  </td>
</tr>
<tr>
  <td><code>spark.driver.cores</code></td>
  <td>1</td>
  <td>
    Number of cores to use for the driver process, only in cluster mode.
  </td>
</tr>
  <td><code>spark.driver.maxResultSize</code></td>
  <td>1g</td>
  <td>
    Limit of total size of serialized results of all partitions for each Spark action (e.g. collect).
    Should be at least 1M, or 0 for unlimited. Jobs will be aborted if the total size
    is above this limit.
    Having a high limit may cause out-of-memory errors in driver (depends on spark.driver.memory
    and memory overhead of objects in JVM). Setting a proper limit can protect the driver from
    out-of-memory errors.
  </td>
</tr>
<tr>
  <td><code>spark.driver.memory</code></td>
  <td>1g</td>
  <td>
    Amount of memory to use for the driver process, i.e. where SparkContext is initialized.
    (e.g. <code>1g</code>, <code>2g</code>).
    
    <br /><em>Note:</em> In client mode, this config must not be set through the <code>SparkConf</code>
    directly in your application, because the driver JVM has already started at that point.
    Instead, please set this through the <code>--driver-memory</code> command line option
    or in your default properties file.
  </td>
</tr>
<tr>
  <td><code>spark.executor.memory</code></td>
  <td>1g</td>
  <td>
    Amount of memory to use per executor process (e.g. <code>2g</code>, <code>8g</code>).
  </td>
</tr>
<tr>
  <td><code>spark.extraListeners</code></td>
  <td>(none)</td>
  <td>
    A comma-separated list of classes that implement <code>SparkListener</code>; when initializing
    SparkContext, instances of these classes will be created and registered with Spark's listener
    bus.  If a class has a single-argument constructor that accepts a SparkConf, that constructor
    will be called; otherwise, a zero-argument constructor will be called. If no valid constructor
    can be found, the SparkContext creation will fail with an exception.
  </td>
</tr>
<tr>
  <td><code>spark.local.dir</code></td>
  <td>/tmp</td>
  <td>
    Directory to use for "scratch" space in Spark, including map output files and RDDs that get
    stored on disk. This should be on a fast, local disk in your system. It can also be a
    comma-separated list of multiple directories on different disks.

    NOTE: In Spark 1.0 and later this will be overriden by SPARK_LOCAL_DIRS (Standalone, Mesos) or
    LOCAL_DIRS (YARN) environment variables set by the cluster manager.
  </td>
</tr>
<tr>
  <td><code>spark.logConf</code></td>
  <td>false</td>
  <td>
    Logs the effective SparkConf as INFO when a SparkContext is started.
  </td>
</tr>
<tr>
  <td><code>spark.master</code></td>
  <td>(none)</td>
  <td>
    The cluster manager to connect to. See the list of
    <a href="submitting-applications.html#master-urls"> allowed master URL's</a>.
  </td>
</tr>
</table>

Apart from these, the following properties are also available, and may be useful in some situations:

#### Runtime Environment
<table class="table">
<tr><th>Property Name</th><th>Default</th><th>Meaning</th></tr>
<tr>
  <td><code>spark.driver.extraClassPath</code></td>
  <td>(none)</td>
  <td>
    Extra classpath entries to prepend to the classpath of the driver.

    <br /><em>Note:</em> In client mode, this config must not be set through the <code>SparkConf</code>
    directly in your application, because the driver JVM has already started at that point.
    Instead, please set this through the <code>--driver-class-path</code> command line option or in 
    your default properties file.</td>
  </td>
</tr>
<tr>
  <td><code>spark.driver.extraJavaOptions</code></td>
  <td>(none)</td>
  <td>
    A string of extra JVM options to pass to the driver. For instance, GC settings or other logging.
    
    <br /><em>Note:</em> In client mode, this config must not be set through the <code>SparkConf</code>
    directly in your application, because the driver JVM has already started at that point.
    Instead, please set this through the <code>--driver-java-options</code> command line option or in 
    your default properties file.</td>
  </td>
</tr>
<tr>
  <td><code>spark.driver.extraLibraryPath</code></td>
  <td>(none)</td>
  <td>
    Set a special library path to use when launching the driver JVM.
    
    <br /><em>Note:</em> In client mode, this config must not be set through the <code>SparkConf</code>
    directly in your application, because the driver JVM has already started at that point.
    Instead, please set this through the <code>--driver-library-path</code> command line option or in 
    your default properties file.</td>
  </td>
</tr>
<tr>
  <td><code>spark.driver.userClassPathFirst</code></td>
  <td>false</td>
  <td>
    (Experimental) Whether to give user-added jars precedence over Spark's own jars when loading
    classes in the the driver. This feature can be used to mitigate conflicts between Spark's
    dependencies and user dependencies. It is currently an experimental feature.
    
    This is used in cluster mode only.
  </td>
</tr>
<tr>
  <td><code>spark.executor.extraClassPath</code></td>
  <td>(none)</td>
  <td>
    Extra classpath entries to prepend to the classpath of executors. This exists primarily for 
    backwards-compatibility with older versions of Spark. Users typically should not need to set 
    this option.
  </td>
</tr>
<tr>
  <td><code>spark.executor.extraJavaOptions</code></td>
  <td>(none)</td>
  <td>
    A string of extra JVM options to pass to executors. For instance, GC settings or other logging. 
    Note that it is illegal to set Spark properties or heap size settings with this option. Spark 
    properties should be set using a SparkConf object or the spark-defaults.conf file used with the 
    spark-submit script. Heap size settings can be set with spark.executor.memory.
  </td>
</tr>
<tr>
  <td><code>spark.executor.extraLibraryPath</code></td>
  <td>(none)</td>
  <td>
    Set a special library path to use when launching executor JVM's.
  </td>
</tr>
<tr>
  <td><code>spark.executor.logs.rolling.maxRetainedFiles</code></td>
  <td>(none)</td>
  <td>
    Sets the number of latest rolling log files that are going to be retained by the system.
    Older log files will be deleted. Disabled by default.
  </td>
</tr>
<tr>
  <td><code>spark.executor.logs.rolling.maxSize</code></td>
  <td>(none)</td>
  <td>
    Set the max size of the file by which the executor logs will be rolled over.
    Rolling is disabled by default. See <code>spark.executor.logs.rolling.maxRetainedFiles</code>
    for automatic cleaning of old logs.
  </td>
</tr>
<tr>
  <td><code>spark.executor.logs.rolling.strategy</code></td>
  <td>(none)</td>
  <td>
    Set the strategy of rolling of executor logs. By default it is disabled. It can
    be set to "time" (time-based rolling) or "size" (size-based rolling). For "time",
    use <code>spark.executor.logs.rolling.time.interval</code> to set the rolling interval.
    For "size", use <code>spark.executor.logs.rolling.size.maxBytes</code> to set
    the maximum file size for rolling.
  </td>
</tr>
<tr>
  <td><code>spark.executor.logs.rolling.time.interval</code></td>
  <td>daily</td>
  <td>
    Set the time interval by which the executor logs will be rolled over.
    Rolling is disabled by default. Valid values are `daily`, `hourly`, `minutely` or
    any interval in seconds. See <code>spark.executor.logs.rolling.maxRetainedFiles</code>
    for automatic cleaning of old logs.
  </td>
</tr>
<tr>
  <td><code>spark.executor.userClassPathFirst</code></td>
  <td>false</td>
  <td>
    (Experimental) Same functionality as <code>spark.driver.userClassPathFirst</code>, but
    applied to executor instances.
  </td>
</tr>
<tr>
  <td><code>spark.executorEnv.[EnvironmentVariableName]</code></td>
  <td>(none)</td>
  <td>
    Add the environment variable specified by <code>EnvironmentVariableName</code> to the Executor
    process. The user can specify multiple of these to set multiple environment variables.
  </td>
</tr>
<tr>
  <td><code>spark.python.profile</code></td>
  <td>false</td>
  <td>
    Enable profiling in Python worker, the profile result will show up by `sc.show_profiles()`,
    or it will be displayed before the driver exiting. It also can be dumped into disk by
    `sc.dump_profiles(path)`. If some of the profile results had been displayed manually,
    they will not be displayed automatically before driver exiting.

    By default the `pyspark.profiler.BasicProfiler` will be used, but this can be overridden by
    passing a profiler class in as a parameter to the `SparkContext` constructor.
  </td>
</tr>
<tr>
  <td><code>spark.python.profile.dump</code></td>
  <td>(none)</td>
  <td>
    The directory which is used to dump the profile result before driver exiting.
    The results will be dumped as separated file for each RDD. They can be loaded
    by ptats.Stats(). If this is specified, the profile result will not be displayed
    automatically.
  </td>
</tr>
<tr>
  <td><code>spark.python.worker.memory</code></td>
  <td>512m</td>
  <td>
    Amount of memory to use per python worker process during aggregation, in the same
    format as JVM memory strings (e.g. <code>512m</code>, <code>2g</code>). If the memory
    used during aggregation goes above this amount, it will spill the data into disks.
  </td>
</tr>
<tr>
  <td><code>spark.python.worker.reuse</code></td>
  <td>true</td>
  <td>
    Reuse Python worker or not. If yes, it will use a fixed number of Python workers,
    does not need to fork() a Python process for every tasks. It will be very useful
    if there is large broadcast, then the broadcast will not be needed to transfered
    from JVM to Python worker for every task.
  </td>
</tr>
</table>

#### Shuffle Behavior
<table class="table">
<tr><th>Property Name</th><th>Default</th><th>Meaning</th></tr>
<tr>
  <td><code>spark.reducer.maxSizeInFlight</code></td>
  <td>48m</td>
  <td>
    Maximum size of map outputs to fetch simultaneously from each reduce task. Since
    each output requires us to create a buffer to receive it, this represents a fixed memory
    overhead per reduce task, so keep it small unless you have a large amount of memory.
  </td>
</tr>
<tr>
  <td><code>spark.shuffle.compress</code></td>
  <td>true</td>
  <td>
    Whether to compress map output files. Generally a good idea. Compression will use
    <code>spark.io.compression.codec</code>.
  </td>
</tr>
<tr>
  <td><code>spark.shuffle.consolidateFiles</code></td>
  <td>false</td>
  <td>
    If set to "true", consolidates intermediate files created during a shuffle. Creating fewer
    files can improve filesystem performance for shuffles with large numbers of reduce tasks. It
    is recommended to set this to "true" when using ext4 or xfs filesystems. On ext3, this option
    might degrade performance on machines with many (>8) cores due to filesystem limitations.
  </td>
</tr>
<tr>
  <td><code>spark.shuffle.file.buffer</code></td>
  <td>32k</td>
  <td>
    Size of the in-memory buffer for each shuffle file output stream. These buffers
    reduce the number of disk seeks and system calls made in creating intermediate shuffle files.
  </td>
</tr>
<tr>
  <td><code>spark.shuffle.io.maxRetries</code></td>
  <td>3</td>
  <td>
    (Netty only) Fetches that fail due to IO-related exceptions are automatically retried if this is
    set to a non-zero value. This retry logic helps stabilize large shuffles in the face of long GC
    pauses or transient network connectivity issues.
  </td>
</tr>
<tr>
  <td><code>spark.shuffle.io.numConnectionsPerPeer</code></td>
  <td>1</td>
  <td>
    (Netty only) Connections between hosts are reused in order to reduce connection buildup for
    large clusters. For clusters with many hard disks and few hosts, this may result in insufficient
    concurrency to saturate all disks, and so users may consider increasing this value.
  </td>
</tr>
<tr>
  <td><code>spark.shuffle.io.preferDirectBufs</code></td>
  <td>true</td>
  <td>
    (Netty only) Off-heap buffers are used to reduce garbage collection during shuffle and cache
    block transfer. For environments where off-heap memory is tightly limited, users may wish to
    turn this off to force all allocations from Netty to be on-heap.
  </td>
</tr>
<tr>
  <td><code>spark.shuffle.io.retryWait</code></td>
  <td>5s</td>
  <td>
    (Netty only) How long to wait between retries of fetches. The maximum delay caused by retrying
    is 15 seconds by default, calculated as <code>maxRetries * retryWait</code>.
  </td>
</tr>
<tr>
  <td><code>spark.shuffle.manager</code></td>
  <td>sort</td>
  <td>
    Implementation to use for shuffling data. There are three implementations available:
    <code>sort</code>, <code>hash</code> and the new (1.5+) <code>tungsten-sort</code>.
    Sort-based shuffle is more memory-efficient and is the default option starting in 1.2.
    Tungsten-sort is similar to the sort based shuffle, with a direct binary cache-friendly
    implementation with a fall back to regular sort based shuffle if its requirements are not
    met.
  </td>
</tr>
<tr>
  <td><code>spark.shuffle.memoryFraction</code></td>
  <td>0.2</td>
  <td>
    Fraction of Java heap to use for aggregation and cogroups during shuffles, if
    <code>spark.shuffle.spill</code> is true. At any given time, the collective size of
    all in-memory maps used for shuffles is bounded by this limit, beyond which the contents will
    begin to spill to disk. If spills are often, consider increasing this value at the expense of
    <code>spark.storage.memoryFraction</code>.
  </td>
</tr>
<tr>
  <td><code>spark.shuffle.service.enabled</code></td>
  <td>false</td>
  <td>
    Enables the external shuffle service. This service preserves the shuffle files written by 
    executors so the executors can be safely removed. This must be enabled if 
    <code>spark.dynamicAllocation.enabled</code> is "true". The external shuffle service
    must be set up in order to enable it. See
    <a href="job-scheduling.html#configuration-and-setup">dynamic allocation 
    configuration and setup documentation</a> for more information.
  </td>
</tr>
<tr>
  <td><code>spark.shuffle.service.port</code></td>
  <td>7337</td>
  <td>
    Port on which the external shuffle service will run.
  </td>
</tr>
<tr>
  <td><code>spark.shuffle.sort.bypassMergeThreshold</code></td>
  <td>200</td>
  <td>
    (Advanced) In the sort-based shuffle manager, avoid merge-sorting data if there is no
    map-side aggregation and there are at most this many reduce partitions.
  </td>
</tr>
<tr>
  <td><code>spark.shuffle.spill</code></td>
  <td>true</td>
  <td>
    If set to "true", limits the amount of memory used during reduces by spilling data out to disk.
    This spilling threshold is specified by <code>spark.shuffle.memoryFraction</code>.
  </td>
</tr>
<tr>
  <td><code>spark.shuffle.spill.compress</code></td>
  <td>true</td>
  <td>
    Whether to compress data spilled during shuffles. Compression will use
    <code>spark.io.compression.codec</code>.
  </td>
</tr>
</table>

#### Spark UI
<table class="table">
<tr><th>Property Name</th><th>Default</th><th>Meaning</th></tr>
<tr>
  <td><code>spark.eventLog.compress</code></td>
  <td>false</td>
  <td>
    Whether to compress logged events, if <code>spark.eventLog.enabled</code> is true.
  </td>
</tr>
<tr>
  <td><code>spark.eventLog.dir</code></td>
  <td>file:///tmp/spark-events</td>
  <td>
    Base directory in which Spark events are logged, if <code>spark.eventLog.enabled</code> is true.
    Within this base directory, Spark creates a sub-directory for each application, and logs the
    events specific to the application in this directory. Users may want to set this to
    a unified location like an HDFS directory so history files can be read by the history server.
  </td>
</tr>
<tr>
  <td><code>spark.eventLog.enabled</code></td>
  <td>false</td>
  <td>
    Whether to log Spark events, useful for reconstructing the Web UI after the application has
    finished.
  </td>
</tr>
<tr>
  <td><code>spark.ui.killEnabled</code></td>
  <td>true</td>
  <td>
    Allows stages and corresponding jobs to be killed from the web ui.
  </td>
</tr>
<tr>
  <td><code>spark.ui.port</code></td>
  <td>4040</td>
  <td>
    Port for your application's dashboard, which shows memory and workload data.
  </td>
</tr>
<tr>
  <td><code>spark.ui.retainedJobs</code></td>
  <td>1000</td>
  <td>
    How many jobs the Spark UI and status APIs remember before garbage
    collecting.
  </td>
</tr>
<tr>
  <td><code>spark.ui.retainedStages</code></td>
  <td>1000</td>
  <td>
    How many stages the Spark UI and status APIs remember before garbage
    collecting.
  </td>
</tr>
<tr>
  <td><code>spark.worker.ui.retainedExecutors</code></td>
  <td>1000</td>
  <td>
    How many finished executors the Spark UI and status APIs remember before garbage collecting.
  </td>
</tr>
<tr>
  <td><code>spark.worker.ui.retainedDrivers</code></td>
  <td>1000</td>
  <td>
    How many finished drivers the Spark UI and status APIs remember before garbage collecting.
  </td>
</tr>
</table>

#### Compression and Serialization
<table class="table">
<tr><th>Property Name</th><th>Default</th><th>Meaning</th></tr>
<tr>
  <td><code>spark.broadcast.compress</code></td>
  <td>true</td>
  <td>
    Whether to compress broadcast variables before sending them. Generally a good idea.
  </td>
</tr>
<tr>
  <td><code>spark.closure.serializer</code></td>
  <td>org.apache.spark.serializer.<br />JavaSerializer</td>
  <td>
    Serializer class to use for closures. Currently only the Java serializer is supported.
  </td>
</tr>
<tr>
  <td><code>spark.io.compression.codec</code></td>
  <td>snappy</td>
  <td>
    The codec used to compress internal data such as RDD partitions, broadcast variables and
    shuffle outputs. By default, Spark provides three codecs: <code>lz4</code>, <code>lzf</code>,
    and <code>snappy</code>. You can also use fully qualified class names to specify the codec,
    e.g.
    <code>org.apache.spark.io.LZ4CompressionCodec</code>,
    <code>org.apache.spark.io.LZFCompressionCodec</code>,
    and <code>org.apache.spark.io.SnappyCompressionCodec</code>.
  </td>
</tr>
<tr>
  <td><code>spark.io.compression.lz4.blockSize</code></td>
  <td>32k</td>
  <td>
    Block size used in LZ4 compression, in the case when LZ4 compression codec
    is used. Lowering this block size will also lower shuffle memory usage when LZ4 is used.
  </td>
</tr>
<tr>
  <td><code>spark.io.compression.snappy.blockSize</code></td>
  <td>32k</td>
  <td>
    Block size used in Snappy compression, in the case when Snappy compression codec
    is used. Lowering this block size will also lower shuffle memory usage when Snappy is used.
  </td>
</tr>
<tr>
  <td><code>spark.kryo.classesToRegister</code></td>
  <td>(none)</td>
  <td>
    If you use Kryo serialization, give a comma-separated list of custom class names to register
    with Kryo.
    See the <a href="tuning.html#data-serialization">tuning guide</a> for more details.
  </td>
</tr>
<tr>
  <td><code>spark.kryo.referenceTracking</code></td>
  <td>true (false when using Spark SQL Thrift Server)</td>
  <td>
    Whether to track references to the same object when serializing data with Kryo, which is
    necessary if your object graphs have loops and useful for efficiency if they contain multiple
    copies of the same object. Can be disabled to improve performance if you know this is not the
    case.
  </td>
</tr>
<tr>
  <td><code>spark.kryo.registrationRequired</code></td>
  <td>false</td>
  <td>
    Whether to require registration with Kryo. If set to 'true', Kryo will throw an exception
    if an unregistered class is serialized. If set to false (the default), Kryo will write
    unregistered class names along with each object. Writing class names can cause
    significant performance overhead, so enabling this option can enforce strictly that a
    user has not omitted classes from registration.
  </td>
</tr>
<tr>
  <td><code>spark.kryo.registrator</code></td>
  <td>(none)</td>
  <td>
    If you use Kryo serialization, set this class to register your custom classes with Kryo. This
    property is useful if you need to register your classes in a custom way, e.g. to specify a custom
    field serializer. Otherwise <code>spark.kryo.classesToRegister</code> is simpler. It should be
    set to a class that extends
    <a href="api/scala/index.html#org.apache.spark.serializer.KryoRegistrator">
    <code>KryoRegistrator</code></a>.
    See the <a href="tuning.html#data-serialization">tuning guide</a> for more details.
  </td>
</tr>
<tr>
  <td><code>spark.kryoserializer.buffer.max</code></td>
  <td>64m</td>
  <td>
    Maximum allowable size of Kryo serialization buffer. This must be larger than any
    object you attempt to serialize. Increase this if you get a "buffer limit exceeded" exception
    inside Kryo.
  </td>
</tr>
<tr>
  <td><code>spark.kryoserializer.buffer</code></td>
  <td>64k</td>
  <td>
    Initial size of Kryo's serialization buffer. Note that there will be one buffer
     <i>per core</i> on each worker. This buffer will grow up to
     <code>spark.kryoserializer.buffer.max</code> if needed.
  </td>
</tr>
<tr>
  <td><code>spark.rdd.compress</code></td>
  <td>false</td>
  <td>
    Whether to compress serialized RDD partitions (e.g. for
    <code>StorageLevel.MEMORY_ONLY_SER</code>). Can save substantial space at the cost of some
    extra CPU time.
  </td>
</tr>
<tr>
  <td><code>spark.serializer</code></td>
  <td>
    org.apache.spark.serializer.<br />JavaSerializer (org.apache.spark.serializer.<br />
    KryoSerializer when using Spark SQL Thrift Server)
  </td>
  <td>
    Class to use for serializing objects that will be sent over the network or need to be cached
    in serialized form. The default of Java serialization works with any Serializable Java object
    but is quite slow, so we recommend <a href="tuning.html">using
    <code>org.apache.spark.serializer.KryoSerializer</code> and configuring Kryo serialization</a>
    when speed is necessary. Can be any subclass of
    <a href="api/scala/index.html#org.apache.spark.serializer.Serializer">
    <code>org.apache.spark.Serializer</code></a>.
  </td>
</tr>
<tr>
  <td><code>spark.serializer.objectStreamReset</code></td>
  <td>100</td>
  <td>
    When serializing using org.apache.spark.serializer.JavaSerializer, the serializer caches
    objects to prevent writing redundant data, however that stops garbage collection of those
    objects. By calling 'reset' you flush that info from the serializer, and allow old
    objects to be collected. To turn off this periodic reset set it to -1.
    By default it will reset the serializer every 100 objects.
  </td>
</tr>
</table>

#### Execution Behavior
<table class="table">
<tr><th>Property Name</th><th>Default</th><th>Meaning</th></tr>
<tr>
  <td><code>spark.broadcast.blockSize</code></td>
  <td>4m</td>
  <td>
    Size of each piece of a block for <code>TorrentBroadcastFactory</code>.
    Too large a value decreases parallelism during broadcast (makes it slower); however, if it is
    too small, <code>BlockManager</code> might take a performance hit.
  </td>
</tr>
<tr>
  <td><code>spark.broadcast.factory</code></td>
  <td>org.apache.spark.broadcast.<br />TorrentBroadcastFactory</td>
  <td>
    Which broadcast implementation to use.
  </td>
</tr>
<tr>
  <td><code>spark.cleaner.ttl</code></td>
  <td>(infinite)</td>
  <td>
    Duration (seconds) of how long Spark will remember any metadata (stages generated, tasks
    generated, etc.). Periodic cleanups will ensure that metadata older than this duration will be
    forgotten. This is useful for running Spark for many hours / days (for example, running 24/7 in
    case of Spark Streaming applications). Note that any RDD that persists in memory for more than
    this duration will be cleared as well.
  </td>
</tr>
<tr>
  <td><code>spark.executor.cores</code></td>
  <td>1 in YARN mode, all the available cores on the worker in standalone mode.</td>
  <td>
    The number of cores to use on each executor. For YARN and standalone mode only.
    
    In standalone mode, setting this parameter allows an application to run multiple executors on 
    the same worker, provided that there are enough cores on that worker. Otherwise, only one 
    executor per application will run on each worker.
  </td>
</tr>
<tr>
  <td><code>spark.default.parallelism</code></td>
  <td>
    For distributed shuffle operations like <code>reduceByKey</code> and <code>join</code>, the
    largest number of partitions in a parent RDD.  For operations like <code>parallelize</code>
    with no parent RDDs, it depends on the cluster manager:
    <ul>
      <li>Local mode: number of cores on the local machine</li>
      <li>Mesos fine grained mode: 8</li>
      <li>Others: total number of cores on all executor nodes or 2, whichever is larger</li>
    </ul>
  </td>
  <td>
    Default number of partitions in RDDs returned by transformations like <code>join</code>,
    <code>reduceByKey</code>, and <code>parallelize</code> when not set by user.
  </td>
</tr>
<tr>
    <td><code>spark.executor.heartbeatInterval</code></td>
    <td>10s</td>
    <td>Interval between each executor's heartbeats to the driver.  Heartbeats let
    the driver know that the executor is still alive and update it with metrics for in-progress
    tasks.</td>
</tr>
<tr>
  <td><code>spark.files.fetchTimeout</code></td>
  <td>60s</td>
  <td>
    Communication timeout to use when fetching files added through SparkContext.addFile() from
    the driver.
  </td>
</tr>
<tr>
  <td><code>spark.files.useFetchCache</code></td>
  <td>true</td>
  <td>
    If set to true (default), file fetching will use a local cache that is shared by executors
    that belong to the same application, which can improve task launching performance when
    running many executors on the same host. If set to false, these caching optimizations will
    be disabled and all executors will fetch their own copies of files. This optimization may be
    disabled in order to use Spark local directories that reside on NFS filesystems (see
    <a href="https://issues.apache.org/jira/browse/SPARK-6313">SPARK-6313</a> for more details).
  </td>
</tr>
<tr>
  <td><code>spark.files.overwrite</code></td>
  <td>false</td>
  <td>
    Whether to overwrite files added through SparkContext.addFile() when the target file exists and
    its contents do not match those of the source.
  </td>
</tr>
<tr>
    <td><code>spark.hadoop.cloneConf</code></td>
    <td>false</td>
    <td>If set to true, clones a new Hadoop <code>Configuration</code> object for each task.  This
    option should be enabled to work around <code>Configuration</code> thread-safety issues (see
    <a href="https://issues.apache.org/jira/browse/SPARK-2546">SPARK-2546</a> for more details).
    This is disabled by default in order to avoid unexpected performance regressions for jobs that
    are not affected by these issues.</td>
</tr>
<tr>
    <td><code>spark.hadoop.validateOutputSpecs</code></td>
    <td>true</td>
    <td>If set to true, validates the output specification (e.g. checking if the output directory already exists)
    used in saveAsHadoopFile and other variants. This can be disabled to silence exceptions due to pre-existing
    output directories. We recommend that users do not disable this except if trying to achieve compatibility with
    previous versions of Spark. Simply use Hadoop's FileSystem API to delete output directories by hand.
    This setting is ignored for jobs generated through Spark Streaming's StreamingContext, since
    data may need to be rewritten to pre-existing output directories during checkpoint recovery.</td>
</tr>
<tr>
  <td><code>spark.storage.memoryFraction</code></td>
  <td>0.6</td>
  <td>
    Fraction of Java heap to use for Spark's memory cache. This should not be larger than the "old"
    generation of objects in the JVM, which by default is given 0.6 of the heap, but you can
    increase it if you configure your own old generation size.
  </td>
</tr>
<tr>
  <td><code>spark.storage.memoryMapThreshold</code></td>
  <td>2m</td>
  <td>
    Size of a block above which Spark memory maps when reading a block from disk.
    This prevents Spark from memory mapping very small blocks. In general, memory
    mapping has high overhead for blocks close to or below the page size of the operating system.
  </td>
</tr>
<tr>
  <td><code>spark.storage.unrollFraction</code></td>
  <td>0.2</td>
  <td>
    Fraction of <code>spark.storage.memoryFraction</code> to use for unrolling blocks in memory.
    This is dynamically allocated by dropping existing blocks when there is not enough free
    storage space to unroll the new block in its entirety.
  </td>
</tr>
<tr>
  <td><code>spark.externalBlockStore.blockManager</code></td>
  <td>org.apache.spark.storage.TachyonBlockManager</td>
  <td>
    Implementation of external block manager (file system) that store RDDs. The file system's URL is set by
    <code>spark.externalBlockStore.url</code>.
  </td>
</tr>
<tr>
  <td><code>spark.externalBlockStore.baseDir</code></td>
  <td>System.getProperty("java.io.tmpdir")</td>
  <td>
    Directories of the external block store that store RDDs. The file system's URL is set by
   <code>spark.externalBlockStore.url</code> It can also be a comma-separated list of multiple
    directories on Tachyon file system.
  </td>
</tr>
<tr>
  <td><code>spark.externalBlockStore.url</code></td>
  <td>tachyon://localhost:19998 for Tachyon</td>
  <td>
    The URL of the underlying external blocker file system in the external block store.
  </td>
</tr>
</table>

#### Networking
<table class="table">
<tr><th>Property Name</th><th>Default</th><th>Meaning</th></tr>
<tr>
  <td><code>spark.akka.frameSize</code></td>
  <td>128</td>
  <td>
    Maximum message size to allow in "control plane" communication; generally only applies to map
    output size information sent between executors and the driver. Increase this if you are running
    jobs with many thousands of map and reduce tasks and see messages about the frame size.
  </td>
</tr>
<tr>
  <td><code>spark.akka.heartbeat.interval</code></td>
  <td>1000s</td>
  <td>
    This is set to a larger value to disable the transport failure detector that comes built in to 
    Akka. It can be enabled again, if you plan to use this feature (Not recommended). A larger 
    interval value reduces network overhead and a smaller value ( ~ 1 s) might be more 
    informative for Akka's failure detector. Tune this in combination of `spark.akka.heartbeat.pauses` 
    if you need to. A likely positive use case for using failure detector would be: a sensistive 
    failure detector can help evict rogue executors quickly. However this is usually not the case 
    as GC pauses and network lags are expected in a real Spark cluster. Apart from that enabling 
    this leads to a lot of exchanges of heart beats between nodes leading to flooding the network 
    with those.
  </td>
</tr>
<tr>
  <td><code>spark.akka.heartbeat.pauses</code></td>
  <td>6000s</td>
  <td>
     This is set to a larger value to disable the transport failure detector that comes built in to Akka.
     It can be enabled again, if you plan to use this feature (Not recommended). Acceptable heart 
     beat pause for Akka. This can be used to control sensitivity to GC pauses. Tune
     this along with `spark.akka.heartbeat.interval` if you need to.
  </td>
</tr>
<tr>
  <td><code>spark.akka.threads</code></td>
  <td>4</td>
  <td>
    Number of actor threads to use for communication. Can be useful to increase on large clusters
    when the driver has a lot of CPU cores.
  </td>
</tr>
<tr>
  <td><code>spark.akka.timeout</code></td>
  <td>100s</td>
  <td>
    Communication timeout between Spark nodes.
  </td>
</tr>
<tr>
  <td><code>spark.blockManager.port</code></td>
  <td>(random)</td>
  <td>
    Port for all block managers to listen on. These exist on both the driver and the executors.
  </td>
</tr>
<tr>
  <td><code>spark.broadcast.port</code></td>
  <td>(random)</td>
  <td>
    Port for the driver's HTTP broadcast server to listen on.
    This is not relevant for torrent broadcast.
  </td>
</tr>
<tr>
  <td><code>spark.driver.host</code></td>
  <td>(local hostname)</td>
  <td>
    Hostname or IP address for the driver to listen on.
    This is used for communicating with the executors and the standalone Master.
  </td>
</tr>
<tr>
  <td><code>spark.driver.port</code></td>
  <td>(random)</td>
  <td>
    Port for the driver to listen on.
    This is used for communicating with the executors and the standalone Master.
  </td>
</tr>
<tr>
  <td><code>spark.executor.port</code></td>
  <td>(random)</td>
  <td>
    Port for the executor to listen on. This is used for communicating with the driver.
  </td>
</tr>
<tr>
  <td><code>spark.fileserver.port</code></td>
  <td>(random)</td>
  <td>
    Port for the driver's HTTP file server to listen on.
  </td>
</tr>
<tr>
  <td><code>spark.network.timeout</code></td>
  <td>120s</td>
  <td>
    Default timeout for all network interactions. This config will be used in place of 
    <code>spark.core.connection.ack.wait.timeout</code>, <code>spark.akka.timeout</code>,
    <code>spark.storage.blockManagerSlaveTimeoutMs</code>,
    <code>spark.shuffle.io.connectionTimeout</code>, <code>spark.rpc.askTimeout</code> or
    <code>spark.rpc.lookupTimeout</code> if they are not configured.
  </td>
</tr>
<tr>
  <td><code>spark.port.maxRetries</code></td>
  <td>16</td>
  <td>
    Maximum number of retries when binding to a port before giving up.
    When a port is given a specific value (non 0), each subsequent retry will
    increment the port used in the previous attempt by 1 before retrying. This 
    essentially allows it to try a range of ports from the start port specified 
    to port + maxRetries.
  </td>
</tr>
<tr>
  <td><code>spark.replClassServer.port</code></td>
  <td>(random)</td>
  <td>
    Port for the driver's HTTP class server to listen on.
    This is only relevant for the Spark shell.
  </td>
</tr>
<tr>
  <td><code>spark.rpc.numRetries</code></td>
  <td>3</td>
  <td>
    Number of times to retry before an RPC task gives up.
    An RPC task will run at most times of this number.
  </td>
</tr>
<tr>
  <td><code>spark.rpc.retry.wait</code></td>
  <td>3s</td>
  <td>
    Duration for an RPC ask operation to wait before retrying.
  </td>
</tr>
<tr>
  <td><code>spark.rpc.askTimeout</code></td>
  <td>120s</td>
  <td>
    Duration for an RPC ask operation to wait before timing out.
  </td>
</tr>
<tr>
  <td><code>spark.rpc.lookupTimeout</code></td>
  <td>120s</td>
  <td>
    Duration for an RPC remote endpoint lookup operation to wait before timing out.  
  </td>
</tr>
</table>

#### Scheduling
<table class="table">
<tr><th>Property Name</th><th>Default</th><th>Meaning</th></tr>
<tr>
  <td><code>spark.cores.max</code></td>
  <td>(not set)</td>
  <td>
    When running on a <a href="spark-standalone.html">standalone deploy cluster</a> or a
    <a href="running-on-mesos.html#mesos-run-modes">Mesos cluster in "coarse-grained"
    sharing mode</a>, the maximum amount of CPU cores to request for the application from
    across the cluster (not from each machine). If not set, the default will be
    <code>spark.deploy.defaultCores</code> on Spark's standalone cluster manager, or
    infinite (all available cores) on Mesos.
  </td>
</tr>
<tr>
  <td><code>spark.locality.wait</code></td>
  <td>3s</td>
  <td>
    How long to wait to launch a data-local task before giving up and launching it
    on a less-local node. The same wait will be used to step through multiple locality levels
    (process-local, node-local, rack-local and then any). It is also possible to customize the
    waiting time for each level by setting <code>spark.locality.wait.node</code>, etc.
    You should increase this setting if your tasks are long and see poor locality, but the
    default usually works well.
  </td>
</tr>
<tr>
  <td><code>spark.locality.wait.node</code></td>
  <td>spark.locality.wait</td>
  <td>
    Customize the locality wait for node locality. For example, you can set this to 0 to skip
    node locality and search immediately for rack locality (if your cluster has rack information).
  </td>
</tr>
<tr>
  <td><code>spark.locality.wait.process</code></td>
  <td>spark.locality.wait</td>
  <td>
    Customize the locality wait for process locality. This affects tasks that attempt to access
    cached data in a particular executor process.
  </td>
</tr>
<tr>
  <td><code>spark.locality.wait.rack</code></td>
  <td>spark.locality.wait</td>
  <td>
    Customize the locality wait for rack locality.
  </td>
</tr>
<tr>
  <td><code>spark.scheduler.maxRegisteredResourcesWaitingTime</code></td>
  <td>30s</td>
  <td>
    Maximum amount of time to wait for resources to register before scheduling begins.
  </td>
</tr>
<tr>
  <td><code>spark.scheduler.minRegisteredResourcesRatio</code></td>
<<<<<<< HEAD
  <td>0.8 for YARN mode; 0.0 for standalone mode and Mesos Coarse grained mode</td>
  <td>
    The minimum ratio of registered resources (registered resources / total expected resources)
    (resources are executors in yarn mode, CPU cores in standalone mode and Mesos Coarsed Grained
     mode ['spark.cores.max' value is total expected resources for Mesos Coarse grained mode] )
=======
  <td>0.8 for YARN mode; 0.0 for standalone mode and Mesos coarse-grained mode</td>
  <td>
    The minimum ratio of registered resources (registered resources / total expected resources)
    (resources are executors in yarn mode, CPU cores in standalone mode and Mesos coarsed-grained
     mode ['spark.cores.max' value is total expected resources for Mesos coarse-grained mode] )
>>>>>>> a140dd77
    to wait for before scheduling begins. Specified as a double between 0.0 and 1.0.
    Regardless of whether the minimum ratio of resources has been reached,
    the maximum amount of time it will wait before scheduling begins is controlled by config
    <code>spark.scheduler.maxRegisteredResourcesWaitingTime</code>.
  </td>
</tr>
<tr>
  <td><code>spark.scheduler.mode</code></td>
  <td>FIFO</td>
  <td>
    The <a href="job-scheduling.html#scheduling-within-an-application">scheduling mode</a> between
    jobs submitted to the same SparkContext. Can be set to <code>FAIR</code>
    to use fair sharing instead of queueing jobs one after another. Useful for
    multi-user services.
  </td>
</tr>
<tr>
  <td><code>spark.scheduler.revive.interval</code></td>
  <td>1s</td>
  <td>
    The interval length for the scheduler to revive the worker resource offers to run tasks.
  </td>
</tr>
<tr>
  <td><code>spark.speculation</code></td>
  <td>false</td>
  <td>
    If set to "true", performs speculative execution of tasks. This means if one or more tasks are
    running slowly in a stage, they will be re-launched.
  </td>
</tr>
<tr>
  <td><code>spark.speculation.interval</code></td>
  <td>100ms</td>
  <td>
    How often Spark will check for tasks to speculate.
  </td>
</tr>
<tr>
  <td><code>spark.speculation.multiplier</code></td>
  <td>1.5</td>
  <td>
    How many times slower a task is than the median to be considered for speculation.
  </td>
</tr>
<tr>
  <td><code>spark.speculation.quantile</code></td>
  <td>0.75</td>
  <td>
    Percentage of tasks which must be complete before speculation is enabled for a particular stage.
  </td>
</tr>
<tr>
  <td><code>spark.task.cpus</code></td>
  <td>1</td>
  <td>
    Number of cores to allocate for each task.
  </td>
</tr>
<tr>
  <td><code>spark.task.maxFailures</code></td>
  <td>4</td>
  <td>
    Number of individual task failures before giving up on the job.
    Should be greater than or equal to 1. Number of allowed retries = this value - 1.
  </td>
</tr>
</table>

#### Dynamic Allocation
<table class="table">
<tr><th>Property Name</th><th>Default</th><th>Meaning</th></tr>
<tr>
  <td><code>spark.dynamicAllocation.enabled</code></td>
  <td>false</td>
  <td>
    Whether to use dynamic resource allocation, which scales the number of executors registered
    with this application up and down based on the workload. Note that this is currently only
    available on YARN mode. For more detail, see the description
    <a href="job-scheduling.html#dynamic-resource-allocation">here</a>.
    <br><br>
    This requires <code>spark.shuffle.service.enabled</code> to be set.
    The following configurations are also relevant:
    <code>spark.dynamicAllocation.minExecutors</code>,
    <code>spark.dynamicAllocation.maxExecutors</code>, and
    <code>spark.dynamicAllocation.initialExecutors</code>
  </td>
</tr>
<tr>
  <td><code>spark.dynamicAllocation.executorIdleTimeout</code></td>
  <td>60s</td>
  <td>
    If dynamic allocation is enabled and an executor has been idle for more than this duration, 
    the executor will be removed. For more detail, see this
    <a href="job-scheduling.html#resource-allocation-policy">description</a>.
  </td>
</tr>
<tr>
  <td><code>spark.dynamicAllocation.cachedExecutorIdleTimeout</code></td>
  <td>infinity</td>
  <td>
    If dynamic allocation is enabled and an executor which has cached data blocks has been idle for more than this duration,
    the executor will be removed. For more details, see this
    <a href="job-scheduling.html#resource-allocation-policy">description</a>.
  </td>
</tr>
<tr>
  <td><code>spark.dynamicAllocation.initialExecutors</code></td>
  <td><code>spark.dynamicAllocation.minExecutors</code></td>
  <td>
    Initial number of executors to run if dynamic allocation is enabled.
  </td>
</tr>
<tr>
  <td><code>spark.dynamicAllocation.maxExecutors</code></td>
  <td>infinity</td>
  <td>
    Upper bound for the number of executors if dynamic allocation is enabled.
  </td>
</tr>
<tr>
  <td><code>spark.dynamicAllocation.minExecutors</code></td>
  <td>0</td>
  <td>
    Lower bound for the number of executors if dynamic allocation is enabled.
  </td>
</tr>
<tr>
  <td><code>spark.dynamicAllocation.schedulerBacklogTimeout</code></td>
  <td>1s</td>
  <td>
    If dynamic allocation is enabled and there have been pending tasks backlogged for more than
    this duration, new executors will be requested. For more detail, see this
    <a href="job-scheduling.html#resource-allocation-policy">description</a>.
  </td>
</tr>
<tr>
  <td><code>spark.dynamicAllocation.sustainedSchedulerBacklogTimeout</code></td>
  <td><code>schedulerBacklogTimeout</code></td>
  <td>
    Same as <code>spark.dynamicAllocation.schedulerBacklogTimeout</code>, but used only for
    subsequent executor requests. For more detail, see this
    <a href="job-scheduling.html#resource-allocation-policy">description</a>.
  </td>
</tr>
</table>

#### Security
<table class="table">
<tr><th>Property Name</th><th>Default</th><th>Meaning</th></tr>
<tr>
  <td><code>spark.acls.enable</code></td>
  <td>false</td>
  <td>
    Whether Spark acls should are enabled. If enabled, this checks to see if the user has
    access permissions to view or modify the job.  Note this requires the user to be known,
    so if the user comes across as null no checks are done. Filters can be used with the UI
    to authenticate and set the user.
  </td>
</tr>
<tr>
  <td><code>spark.admin.acls</code></td>
  <td>Empty</td>
  <td>
    Comma separated list of users/administrators that have view and modify access to all Spark jobs.
    This can be used if you run on a shared cluster and have a set of administrators or devs who
    help debug when things work. Putting a "*" in the list means any user can have the priviledge
    of admin.
  </td>
</tr>
<tr>
  <td><code>spark.authenticate</code></td>
  <td>false</td>
  <td>
    Whether Spark authenticates its internal connections. See
    <code>spark.authenticate.secret</code> if not running on YARN.
  </td>
</tr>
<tr>
  <td><code>spark.authenticate.secret</code></td>
  <td>None</td>
  <td>
    Set the secret key used for Spark to authenticate between components. This needs to be set if
    not running on YARN and authentication is enabled.
  </td>
</tr>
<tr>
  <td><code>spark.core.connection.ack.wait.timeout</code></td>
  <td>60s</td>
  <td>
    How long for the connection to wait for ack to occur before timing
    out and giving up. To avoid unwilling timeout caused by long pause like GC,
    you can set larger value.
  </td>
</tr>
<tr>
  <td><code>spark.core.connection.auth.wait.timeout</code></td>
  <td>30s</td>
  <td>
    How long for the connection to wait for authentication to occur before timing
    out and giving up.
  </td>
</tr>
<tr>
  <td><code>spark.modify.acls</code></td>
  <td>Empty</td>
  <td>
    Comma separated list of users that have modify access to the Spark job. By default only the
    user that started the Spark job has access to modify it (kill it for example). Putting a "*" in
    the list means any user can have access to modify it.
  </td>
</tr>
<tr>
  <td><code>spark.ui.filters</code></td>
  <td>None</td>
  <td>
    Comma separated list of filter class names to apply to the Spark web UI. The filter should be a
    standard <a href="http://docs.oracle.com/javaee/6/api/javax/servlet/Filter.html">
    javax servlet Filter</a>. Parameters to each filter can also be specified by setting a
    java system property of: <br />
    <code>spark.&lt;class name of filter&gt;.params='param1=value1,param2=value2'</code><br />
    For example: <br />
    <code>-Dspark.ui.filters=com.test.filter1</code> <br />
    <code>-Dspark.com.test.filter1.params='param1=foo,param2=testing'</code>
  </td>
</tr>
<tr>
  <td><code>spark.ui.view.acls</code></td>
  <td>Empty</td>
  <td>
    Comma separated list of users that have view access to the Spark web ui. By default only the
    user that started the Spark job has view access. Putting a "*" in the list means any user can
    have view access to this Spark job.
  </td>
</tr>
</table>

#### Encryption

<table class="table">
    <tr><th>Property Name</th><th>Default</th><th>Meaning</th></tr>
    <tr>
        <td><code>spark.ssl.enabled</code></td>
        <td>false</td>
        <td>
            <p>Whether to enable SSL connections on all supported protocols.</p>

            <p>All the SSL settings like <code>spark.ssl.xxx</code> where <code>xxx</code> is a
            particular configuration property, denote the global configuration for all the supported
            protocols. In order to override the global configuration for the particular protocol,
            the properties must be overwritten in the protocol-specific namespace.</p>

            <p>Use <code>spark.ssl.YYY.XXX</code> settings to overwrite the global configuration for
            particular protocol denoted by <code>YYY</code>. Currently <code>YYY</code> can be
            either <code>akka</code> for Akka based connections or <code>fs</code> for broadcast and
            file server.</p>
        </td>
    </tr>
    <tr>
        <td><code>spark.ssl.enabledAlgorithms</code></td>
        <td>Empty</td>
        <td>
            A comma separated list of ciphers. The specified ciphers must be supported by JVM.
            The reference list of protocols one can find on
            <a href="https://blogs.oracle.com/java-platform-group/entry/diagnosing_tls_ssl_and_https">this</a>
            page.
        </td>
    </tr>
    <tr>
        <td><code>spark.ssl.keyPassword</code></td>
        <td>None</td>
        <td>
            A password to the private key in key-store.
        </td>
    </tr>
    <tr>
        <td><code>spark.ssl.keyStore</code></td>
        <td>None</td>
        <td>
            A path to a key-store file. The path can be absolute or relative to the directory where
            the component is started in.
        </td>
    </tr>
    <tr>
        <td><code>spark.ssl.keyStorePassword</code></td>
        <td>None</td>
        <td>
            A password to the key-store.
        </td>
    </tr>
    <tr>
        <td><code>spark.ssl.protocol</code></td>
        <td>None</td>
        <td>
            A protocol name. The protocol must be supported by JVM. The reference list of protocols
            one can find on <a href="https://blogs.oracle.com/java-platform-group/entry/diagnosing_tls_ssl_and_https">this</a>
            page.
        </td>
    </tr>
    <tr>
        <td><code>spark.ssl.trustStore</code></td>
        <td>None</td>
        <td>
            A path to a trust-store file. The path can be absolute or relative to the directory
            where the component is started in.
        </td>
    </tr>
    <tr>
        <td><code>spark.ssl.trustStorePassword</code></td>
        <td>None</td>
        <td>
            A password to the trust-store.
        </td>
    </tr>
</table>


#### Spark Streaming
<table class="table">
<tr><th>Property Name</th><th>Default</th><th>Meaning</th></tr>
<tr>
  <td><code>spark.streaming.backpressure.enabled</code></td>
  <td>false</td>
  <td>
    Enables or disables Spark Streaming's internal backpressure mechanism (since 1.5).
    This enables the Spark Streaming to control the receiving rate based on the 
    current batch scheduling delays and processing times so that the system receives
    only as fast as the system can process. Internally, this dynamically sets the 
    maximum receiving rate of receivers. This rate is upper bounded by the values
    `spark.streaming.receiver.maxRate` and `spark.streaming.kafka.maxRatePerPartition`
    if they are set (see below).
  </td>
</tr>
<tr>
  <td><code>spark.streaming.blockInterval</code></td>
  <td>200ms</td>
  <td>
    Interval at which data received by Spark Streaming receivers is chunked
    into blocks of data before storing them in Spark. Minimum recommended - 50 ms. See the
    <a href="streaming-programming-guide.html#level-of-parallelism-in-data-receiving">performance
     tuning</a> section in the Spark Streaming programing guide for more details.
  </td>
</tr>
<tr>
  <td><code>spark.streaming.receiver.maxRate</code></td>
  <td>not set</td>
  <td>
    Maximum rate (number of records per second) at which each receiver will receive data.
    Effectively, each stream will consume at most this number of records per second.
    Setting this configuration to 0 or a negative number will put no limit on the rate.
    See the <a href="streaming-programming-guide.html#deploying-applications">deployment guide</a>
    in the Spark Streaming programing guide for mode details.
  </td>
</tr>
<tr>
  <td><code>spark.streaming.receiver.writeAheadLog.enable</code></td>
  <td>false</td>
  <td>
    Enable write ahead logs for receivers. All the input data received through receivers
    will be saved to write ahead logs that will allow it to be recovered after driver failures.
    See the <a href="streaming-programming-guide.html#deploying-applications">deployment guide</a>
    in the Spark Streaming programing guide for more details.
  </td>
</tr>
<tr>
  <td><code>spark.streaming.unpersist</code></td>
  <td>true</td>
  <td>
    Force RDDs generated and persisted by Spark Streaming to be automatically unpersisted from
    Spark's memory. The raw input data received by Spark Streaming is also automatically cleared.
    Setting this to false will allow the raw data and persisted RDDs to be accessible outside the
    streaming application as they will not be cleared automatically. But it comes at the cost of
    higher memory usage in Spark.
  </td>
</tr>
<tr>
  <td><code>spark.streaming.kafka.maxRatePerPartition</code></td>
  <td>not set</td>
  <td>
    Maximum rate (number of records per second) at which data will be read from each Kafka
    partition when using the new Kafka direct stream API. See the
    <a href="streaming-kafka-integration.html">Kafka Integration guide</a>
    for more details.
  </td>
</tr>
<tr>
  <td><code>spark.streaming.kafka.maxRetries</code></td>
  <td>1</td>
  <td>
    Maximum number of consecutive retries the driver will make in order to find
    the latest offsets on the leader of each partition (a default value of 1
    means that the driver will make a maximum of 2 attempts). Only applies to
    the new Kafka direct stream API.
  </td>
</tr>
<tr>
  <td><code>spark.streaming.ui.retainedBatches</code></td>
  <td>1000</td>
  <td>
    How many batches the Spark Streaming UI and status APIs remember before garbage collecting.
  </td>
</tr>
</table>

#### SparkR
<table class="table">
<tr><th>Property Name</th><th>Default</th><th>Meaning</th></tr>
<tr>
  <td><code>spark.r.numRBackendThreads</code></td>
  <td>2</td>
  <td>
    Number of threads used by RBackend to handle RPC calls from SparkR package.
  </td>
</tr>
</table>

#### Cluster Managers
Each cluster manager in Spark has additional configuration options. Configurations
can be found on the pages for each mode:

##### [YARN](running-on-yarn.html#configuration)

##### [Mesos](running-on-mesos.html#configuration)

##### [Standalone Mode](spark-standalone.html#cluster-launch-scripts)

# Environment Variables

Certain Spark settings can be configured through environment variables, which are read from the
`conf/spark-env.sh` script in the directory where Spark is installed (or `conf/spark-env.cmd` on
Windows). In Standalone and Mesos modes, this file can give machine specific information such as
hostnames. It is also sourced when running local Spark applications or submission scripts.

Note that `conf/spark-env.sh` does not exist by default when Spark is installed. However, you can
copy `conf/spark-env.sh.template` to create it. Make sure you make the copy executable.

The following variables can be set in `spark-env.sh`:


<table class="table">
  <tr><th style="width:21%">Environment Variable</th><th>Meaning</th></tr>
  <tr>
    <td><code>JAVA_HOME</code></td>
    <td>Location where Java is installed (if it's not on your default `PATH`).</td>
  </tr>
  <tr>
    <td><code>PYSPARK_PYTHON</code></td>
    <td>Python binary executable to use for PySpark in both driver and workers (default is `python`).</td>
  </tr>
  <tr>
    <td><code>PYSPARK_DRIVER_PYTHON</code></td>
    <td>Python binary executable to use for PySpark in driver only (default is PYSPARK_PYTHON).</td>
  </tr>
  <tr>
    <td><code>SPARK_LOCAL_IP</code></td>
    <td>IP address of the machine to bind to.</td>
  </tr>
  <tr>
    <td><code>SPARK_PUBLIC_DNS</code></td>
    <td>Hostname your Spark program will advertise to other machines.</td>
  </tr>
</table>

In addition to the above, there are also options for setting up the Spark
[standalone cluster scripts](spark-standalone.html#cluster-launch-scripts), such as number of cores
to use on each machine and maximum memory.

Since `spark-env.sh` is a shell script, some of these can be set programmatically -- for example, you might
compute `SPARK_LOCAL_IP` by looking up the IP of a specific network interface.

# Configuring Logging

Spark uses [log4j](http://logging.apache.org/log4j/) for logging. You can configure it by adding a
`log4j.properties` file in the `conf` directory. One way to start is to copy the existing
`log4j.properties.template` located there.

# Overriding configuration directory

To specify a different configuration directory other than the default "SPARK_HOME/conf",
you can set SPARK_CONF_DIR. Spark will use the the configuration files (spark-defaults.conf, spark-env.sh, log4j.properties, etc)
from this directory.
<|MERGE_RESOLUTION|>--- conflicted
+++ resolved
@@ -1112,19 +1112,11 @@
 </tr>
 <tr>
   <td><code>spark.scheduler.minRegisteredResourcesRatio</code></td>
-<<<<<<< HEAD
-  <td>0.8 for YARN mode; 0.0 for standalone mode and Mesos Coarse grained mode</td>
-  <td>
-    The minimum ratio of registered resources (registered resources / total expected resources)
-    (resources are executors in yarn mode, CPU cores in standalone mode and Mesos Coarsed Grained
-     mode ['spark.cores.max' value is total expected resources for Mesos Coarse grained mode] )
-=======
   <td>0.8 for YARN mode; 0.0 for standalone mode and Mesos coarse-grained mode</td>
   <td>
     The minimum ratio of registered resources (registered resources / total expected resources)
     (resources are executors in yarn mode, CPU cores in standalone mode and Mesos coarsed-grained
      mode ['spark.cores.max' value is total expected resources for Mesos coarse-grained mode] )
->>>>>>> a140dd77
     to wait for before scheduling begins. Specified as a double between 0.0 and 1.0.
     Regardless of whether the minimum ratio of resources has been reached,
     the maximum amount of time it will wait before scheduling begins is controlled by config
