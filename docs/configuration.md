---
layout: global
title: Spark Configuration
---
* This will become a table of contents (this text will be scraped).
{:toc}

Spark provides three locations to configure the system:

* [Spark properties](#spark-properties) control most application parameters and can be set by using
  a [SparkConf](api/scala/index.html#org.apache.spark.SparkConf) object, or through Java
  system properties.
* [Environment variables](#environment-variables) can be used to set per-machine settings, such as
  the IP address, through the `conf/spark-env.sh` script on each node.
* [Logging](#configuring-logging) can be configured through `log4j.properties`.

# Spark Properties

Spark properties control most application settings and are configured separately for each
application. These properties can be set directly on a
[SparkConf](api/scala/index.html#org.apache.spark.SparkConf) passed to your
`SparkContext`. `SparkConf` allows you to configure some of the common properties
(e.g. master URL and application name), as well as arbitrary key-value pairs through the
`set()` method. For example, we could initialize an application with two threads as follows:

Note that we run with local[2], meaning two threads - which represents "minimal" parallelism,
which can help detect bugs that only exist when we run in a distributed context.

{% highlight scala %}
val conf = new SparkConf()
             .setMaster("local[2]")
             .setAppName("CountingSheep")
             .set("spark.executor.memory", "1g")
val sc = new SparkContext(conf)
{% endhighlight %}

Note that we can have more than 1 thread in local mode, and in cases like spark streaming, we may actually
require one to prevent any sort of starvation issues.

## Dynamically Loading Spark Properties
In some cases, you may want to avoid hard-coding certain configurations in a `SparkConf`. For
instance, if you'd like to run the same application with different masters or different
amounts of memory. Spark allows you to simply create an empty conf:

{% highlight scala %}
val sc = new SparkContext(new SparkConf())
{% endhighlight %}

Then, you can supply configuration values at runtime:
{% highlight bash %}
./bin/spark-submit --name "My app" --master local[4] --conf spark.shuffle.spill=false
  --conf "spark.executor.extraJavaOptions=-XX:+PrintGCDetails -XX:+PrintGCTimeStamps" myApp.jar
{% endhighlight %}

The Spark shell and [`spark-submit`](submitting-applications.html)
tool support two ways to load configurations dynamically. The first are command line options,
such as `--master`, as shown above. `spark-submit` can accept any Spark property using the `--conf`
flag, but uses special flags for properties that play a part in launching the Spark application.
Running `./bin/spark-submit --help` will show the entire list of these options.

`bin/spark-submit` will also read configuration options from `conf/spark-defaults.conf`, in which
each line consists of a key and a value separated by whitespace. For example:

    spark.master            spark://5.6.7.8:7077
    spark.executor.memory   512m
    spark.eventLog.enabled  true
    spark.serializer        org.apache.spark.serializer.KryoSerializer

Any values specified as flags or in the properties file will be passed on to the application
and merged with those specified through SparkConf. Properties set directly on the SparkConf
take highest precedence, then flags passed to `spark-submit` or `spark-shell`, then options
in the `spark-defaults.conf` file.

## Viewing Spark Properties

The application web UI at `http://<driver>:4040` lists Spark properties in the "Environment" tab.
This is a useful place to check to make sure that your properties have been set correctly. Note
that only values explicitly specified through `spark-defaults.conf`, `SparkConf`, or the command
line will appear. For all other configuration properties, you can assume the default value is used.

## Available Properties

Most of the properties that control internal settings have reasonable default values. Some
of the most common options to set are:

#### Application Properties
<table class="table">
<tr><th>Property Name</th><th>Default</th><th>Meaning</th></tr>
<tr>
  <td><code>spark.app.name</code></td>
  <td>(none)</td>
  <td>
    The name of your application. This will appear in the UI and in log data.
  </td>
</tr>
<tr>
  <td><code>spark.master</code></td>
  <td>(none)</td>
  <td>
    The cluster manager to connect to. See the list of
    <a href="submitting-applications.html#master-urls"> allowed master URL's</a>.
  </td>
</tr>
<tr>
  <td><code>spark.executor.memory</code></td>
  <td>512m</td>
  <td>
    Amount of memory to use per executor process, in the same format as JVM memory strings
    (e.g. <code>512m</code>, <code>2g</code>).
  </td>
</tr>
<tr>
  <td><code>spark.driver.memory</code></td>
  <td>512m</td>
  <td>
    Amount of memory to use for the driver process, i.e. where SparkContext is initialized.
    (e.g. <code>512m</code>, <code>2g</code>).
  </td>
</tr>
<tr>
  <td><code>spark.driver.maxResultSize</code></td>
  <td>1g</td>
  <td>
    Limit of total size of serialized results of all partitions for each Spark action (e.g. collect).
    Should be at least 1M, or 0 for unlimited. Jobs will be aborted if the total size
    is above this limit.
    Having a high limit may cause out-of-memory errors in driver (depends on spark.driver.memory
    and memory overhead of objects in JVM). Setting a proper limit can protect the driver from
    out-of-memory errors.
  </td>
</tr>
<tr>
  <td><code>spark.serializer</code></td>
  <td>org.apache.spark.serializer.<br />JavaSerializer</td>
  <td>
    Class to use for serializing objects that will be sent over the network or need to be cached
    in serialized form. The default of Java serialization works with any Serializable Java object
    but is quite slow, so we recommend <a href="tuning.html">using
    <code>org.apache.spark.serializer.KryoSerializer</code> and configuring Kryo serialization</a>
    when speed is necessary. Can be any subclass of
    <a href="api/scala/index.html#org.apache.spark.serializer.Serializer">
    <code>org.apache.spark.Serializer</code></a>.
  </td>
</tr>
<tr>
  <td><code>spark.kryo.classesToRegister</code></td>
  <td>(none)</td>
  <td>
    If you use Kryo serialization, give a comma-separated list of custom class names to register
    with Kryo.
    See the <a href="tuning.html#data-serialization">tuning guide</a> for more details.
  </td>
</tr>
<tr>
  <td><code>spark.kryo.registrator</code></td>
  <td>(none)</td>
  <td>
    If you use Kryo serialization, set this class to register your custom classes with Kryo. This
    property is useful if you need to register your classes in a custom way, e.g. to specify a custom
    field serializer. Otherwise <code>spark.kryo.classesToRegister</code> is simpler. It should be
    set to a class that extends
    <a href="api/scala/index.html#org.apache.spark.serializer.KryoRegistrator">
    <code>KryoRegistrator</code></a>.
    See the <a href="tuning.html#data-serialization">tuning guide</a> for more details.
  </td>
</tr>
<tr>
  <td><code>spark.local.dir</code></td>
  <td>/tmp</td>
  <td>
    Directory to use for "scratch" space in Spark, including map output files and RDDs that get
    stored on disk. This should be on a fast, local disk in your system. It can also be a
    comma-separated list of multiple directories on different disks.

    NOTE: In Spark 1.0 and later this will be overriden by SPARK_LOCAL_DIRS (Standalone, Mesos) or
    LOCAL_DIRS (YARN) environment variables set by the cluster manager.
  </td>
</tr>
<tr>
  <td><code>spark.logConf</code></td>
  <td>false</td>
  <td>
    Logs the effective SparkConf as INFO when a SparkContext is started.
  </td>
</tr>
</table>

Apart from these, the following properties are also available, and may be useful in some situations:

#### Runtime Environment
<table class="table">
<tr><th>Property Name</th><th>Default</th><th>Meaning</th></tr>
<tr>
  <td><code>spark.executor.extraJavaOptions</code></td>
  <td>(none)</td>
  <td>
    A string of extra JVM options to pass to executors. For instance, GC settings or other
    logging. Note that it is illegal to set Spark properties or heap size settings with this
    option. Spark properties should be set using a SparkConf object or the
    spark-defaults.conf file used with the spark-submit script. Heap size settings can be set
    with spark.executor.memory.
  </td>
</tr>
<tr>
  <td><code>spark.executor.extraClassPath</code></td>
  <td>(none)</td>
  <td>
    Extra classpath entries to append to the classpath of executors. This exists primarily
    for backwards-compatibility with older versions of Spark. Users typically should not need
    to set this option.
  </td>
</tr>
<tr>
  <td><code>spark.executor.extraLibraryPath</code></td>
  <td>(none)</td>
  <td>
    Set a special library path to use when launching executor JVM's.
  </td>
</tr>
<tr>
<<<<<<< HEAD
  <td><code>spark.executor.userClassPathFirst</code></td>
=======
  <td><code>spark.executor.logs.rolling.strategy</code></td>
  <td>(none)</td>
  <td>
    Set the strategy of rolling of executor logs. By default it is disabled. It can
    be set to "time" (time-based rolling) or "size" (size-based rolling). For "time",
    use <code>spark.executor.logs.rolling.time.interval</code> to set the rolling interval.
    For "size", use <code>spark.executor.logs.rolling.size.maxBytes</code> to set
    the maximum file size for rolling.
  </td>
</tr>
<tr>
  <td><code>spark.executor.logs.rolling.time.interval</code></td>
  <td>daily</td>
  <td>
    Set the time interval by which the executor logs will be rolled over.
    Rolling is disabled by default. Valid values are `daily`, `hourly`, `minutely` or
    any interval in seconds. See <code>spark.executor.logs.rolling.maxRetainedFiles</code>
    for automatic cleaning of old logs.
  </td>
</tr>
<tr>
  <td><code>spark.executor.logs.rolling.size.maxBytes</code></td>
  <td>(none)</td>
  <td>
    Set the max size of the file by which the executor logs will be rolled over.
    Rolling is disabled by default. Value is set in terms of bytes.
    See <code>spark.executor.logs.rolling.maxRetainedFiles</code>
    for automatic cleaning of old logs.
  </td>
</tr>
<tr>
  <td><code>spark.executor.logs.rolling.maxRetainedFiles</code></td>
  <td>(none)</td>
  <td>
    Sets the number of latest rolling log files that are going to be retained by the system.
    Older log files will be deleted. Disabled by default.
  </td>
</tr>
<tr>
  <td><code>spark.files.userClassPathFirst</code></td>
>>>>>>> 29fabb1b
  <td>false</td>
  <td>
    (Experimental) Whether to give user-added jars precedence over Spark's own jars when
    loading classes in Executors. This feature can be used to mitigate conflicts between
    Spark's dependencies and user dependencies. It is currently an experimental feature.
  </td>
</tr>
<tr>
  <td><code>spark.python.worker.memory</code></td>
  <td>512m</td>
  <td>
    Amount of memory to use per python worker process during aggregation, in the same
    format as JVM memory strings (e.g. <code>512m</code>, <code>2g</code>). If the memory
    used during aggregation goes above this amount, it will spill the data into disks.
  </td>
</tr>
<tr>
  <td><code>spark.python.profile</code></td>
  <td>false</td>
  <td>
    Enable profiling in Python worker, the profile result will show up by `sc.show_profiles()`,
    or it will be displayed before the driver exiting. It also can be dumped into disk by
    `sc.dump_profiles(path)`. If some of the profile results had been displayed maually,
    they will not be displayed automatically before driver exiting.
  </td>
</tr>
<tr>
  <td><code>spark.python.profile.dump</code></td>
  <td>(none)</td>
  <td>
    The directory which is used to dump the profile result before driver exiting.
    The results will be dumped as separated file for each RDD. They can be loaded
    by ptats.Stats(). If this is specified, the profile result will not be displayed
    automatically.
  </td>
</tr>
<tr>
  <td><code>spark.python.worker.reuse</code></td>
  <td>true</td>
  <td>
    Reuse Python worker or not. If yes, it will use a fixed number of Python workers,
    does not need to fork() a Python process for every tasks. It will be very useful
    if there is large broadcast, then the broadcast will not be needed to transfered
    from JVM to Python worker for every task.
  </td>
</tr>
<tr>
  <td><code>spark.executorEnv.[EnvironmentVariableName]</code></td>
  <td>(none)</td>
  <td>
    Add the environment variable specified by <code>EnvironmentVariableName</code> to the Executor
<<<<<<< HEAD
    process. The user can specify multiple of these and to set multiple environment variables.
=======
    process. The user can specify multiple of these to set multiple environment variables.
>>>>>>> 29fabb1b
  </td>
</tr>
<tr>
  <td><code>spark.mesos.executor.home</code></td>
  <td>driver side <code>SPARK_HOME</code></td>
  <td>
    Set the directory in which Spark is installed on the executors in Mesos. By default, the
    executors will simply use the driver's Spark home directory, which may not be visible to
    them. Note that this is only relevant if a Spark binary package is not specified through
    <code>spark.executor.uri</code>.
  </td>
</tr>
<tr>
  <td><code>spark.mesos.executor.memoryOverhead</code></td>
  <td>executor memory * 0.07, with minimum of 384</td>
  <td>
    This value is an additive for <code>spark.executor.memory</code>, specified in MiB,
    which is used to calculate the total Mesos task memory. A value of <code>384</code>
    implies a 384MiB overhead. Additionally, there is a hard-coded 7% minimum
    overhead. The final overhead will be the larger of either
    `spark.mesos.executor.memoryOverhead` or 7% of `spark.executor.memory`.
  </td>
</tr>
</table>

#### Shuffle Behavior
<table class="table">
<tr><th>Property Name</th><th>Default</th><th>Meaning</th></tr>
<tr>
  <td><code>spark.shuffle.consolidateFiles</code></td>
  <td>false</td>
  <td>
    If set to "true", consolidates intermediate files created during a shuffle. Creating fewer
    files can improve filesystem performance for shuffles with large numbers of reduce tasks. It
    is recommended to set this to "true" when using ext4 or xfs filesystems. On ext3, this option
    might degrade performance on machines with many (>8) cores due to filesystem limitations.
  </td>
</tr>
<tr>
  <td><code>spark.shuffle.spill</code></td>
  <td>true</td>
  <td>
    If set to "true", limits the amount of memory used during reduces by spilling data out to disk.
    This spilling threshold is specified by <code>spark.shuffle.memoryFraction</code>.
  </td>
</tr>
<tr>
  <td><code>spark.shuffle.spill.compress</code></td>
  <td>true</td>
  <td>
    Whether to compress data spilled during shuffles. Compression will use
    <code>spark.io.compression.codec</code>.
  </td>
</tr>
<tr>
  <td><code>spark.shuffle.memoryFraction</code></td>
  <td>0.2</td>
  <td>
    Fraction of Java heap to use for aggregation and cogroups during shuffles, if
    <code>spark.shuffle.spill</code> is true. At any given time, the collective size of
    all in-memory maps used for shuffles is bounded by this limit, beyond which the contents will
    begin to spill to disk. If spills are often, consider increasing this value at the expense of
    <code>spark.storage.memoryFraction</code>.
  </td>
</tr>
<tr>
  <td><code>spark.shuffle.compress</code></td>
  <td>true</td>
  <td>
    Whether to compress map output files. Generally a good idea. Compression will use
    <code>spark.io.compression.codec</code>.
  </td>
</tr>
<tr>
  <td><code>spark.shuffle.file.buffer.kb</code></td>
  <td>32</td>
  <td>
    Size of the in-memory buffer for each shuffle file output stream, in kilobytes. These buffers
    reduce the number of disk seeks and system calls made in creating intermediate shuffle files.
  </td>
</tr>
<tr>
  <td><code>spark.reducer.maxMbInFlight</code></td>
  <td>48</td>
  <td>
    Maximum size (in megabytes) of map outputs to fetch simultaneously from each reduce task. Since
    each output requires us to create a buffer to receive it, this represents a fixed memory
    overhead per reduce task, so keep it small unless you have a large amount of memory.
  </td>
</tr>
<tr>
  <td><code>spark.shuffle.manager</code></td>
  <td>sort</td>
  <td>
    Implementation to use for shuffling data. There are two implementations available:
    <code>sort</code> and <code>hash</code>. Sort-based shuffle is more memory-efficient and is
    the default option starting in 1.2.
  </td>
</tr>
<tr>
  <td><code>spark.shuffle.sort.bypassMergeThreshold</code></td>
  <td>200</td>
  <td>
    (Advanced) In the sort-based shuffle manager, avoid merge-sorting data if there is no
    map-side aggregation and there are at most this many reduce partitions.
  </td>
</tr>
<tr>
  <td><code>spark.shuffle.blockTransferService</code></td>
  <td>netty</td>
  <td>
    Implementation to use for transferring shuffle and cached blocks between executors. There
    are two implementations available: <code>netty</code> and <code>nio</code>. Netty-based
    block transfer is intended to be simpler but equally efficient and is the default option
    starting in 1.2.
  </td>
</tr>
</table>

#### Spark UI
<table class="table">
<tr><th>Property Name</th><th>Default</th><th>Meaning</th></tr>
<tr>
  <td><code>spark.ui.port</code></td>
  <td>4040</td>
  <td>
    Port for your application's dashboard, which shows memory and workload data.
  </td>
</tr>
<tr>
  <td><code>spark.ui.retainedStages</code></td>
  <td>1000</td>
  <td>
    How many stages the Spark UI and status APIs remember before garbage
    collecting.
  </td>
</tr>
<tr>
  <td><code>spark.ui.retainedJobs</code></td>
  <td>1000</td>
  <td>
    How many stages the Spark UI and status APIs remember before garbage
    collecting.
  </td>
</tr>
<tr>
  <td><code>spark.ui.killEnabled</code></td>
  <td>true</td>
  <td>
    Allows stages and corresponding jobs to be killed from the web ui.
  </td>
</tr>
<tr>
  <td><code>spark.eventLog.enabled</code></td>
  <td>false</td>
  <td>
    Whether to log Spark events, useful for reconstructing the Web UI after the application has
    finished.
  </td>
</tr>
<tr>
  <td><code>spark.eventLog.compress</code></td>
  <td>false</td>
  <td>
    Whether to compress logged events, if <code>spark.eventLog.enabled</code> is true.
  </td>
</tr>
<tr>
  <td><code>spark.eventLog.dir</code></td>
  <td>file:///tmp/spark-events</td>
  <td>
    Base directory in which Spark events are logged, if <code>spark.eventLog.enabled</code> is true.
    Within this base directory, Spark creates a sub-directory for each application, and logs the
    events specific to the application in this directory. Users may want to set this to
    a unified location like an HDFS directory so history files can be read by the history server.
  </td>
</tr>
</table>

#### Compression and Serialization
<table class="table">
<tr><th>Property Name</th><th>Default</th><th>Meaning</th></tr>
<tr>
  <td><code>spark.broadcast.compress</code></td>
  <td>true</td>
  <td>
    Whether to compress broadcast variables before sending them. Generally a good idea.
  </td>
</tr>
<tr>
  <td><code>spark.rdd.compress</code></td>
  <td>false</td>
  <td>
    Whether to compress serialized RDD partitions (e.g. for
    <code>StorageLevel.MEMORY_ONLY_SER</code>). Can save substantial space at the cost of some
    extra CPU time.
  </td>
</tr>
<tr>
  <td><code>spark.io.compression.codec</code></td>
  <td>snappy</td>
  <td>
    The codec used to compress internal data such as RDD partitions, broadcast variables and
    shuffle outputs. By default, Spark provides three codecs: <code>lz4</code>, <code>lzf</code>,
    and <code>snappy</code>. You can also use fully qualified class names to specify the codec,
    e.g.
    <code>org.apache.spark.io.LZ4CompressionCodec</code>,
    <code>org.apache.spark.io.LZFCompressionCodec</code>,
    and <code>org.apache.spark.io.SnappyCompressionCodec</code>.
  </td>
</tr>
<tr>
  <td><code>spark.io.compression.snappy.block.size</code></td>
  <td>32768</td>
  <td>
    Block size (in bytes) used in Snappy compression, in the case when Snappy compression codec
    is used. Lowering this block size will also lower shuffle memory usage when Snappy is used.
  </td>
</tr>
<tr>
  <td><code>spark.io.compression.lz4.block.size</code></td>
  <td>32768</td>
  <td>
    Block size (in bytes) used in LZ4 compression, in the case when LZ4 compression codec
    is used. Lowering this block size will also lower shuffle memory usage when LZ4 is used.
  </td>
</tr>
<tr>
  <td><code>spark.closure.serializer</code></td>
  <td>org.apache.spark.serializer.<br />JavaSerializer</td>
  <td>
    Serializer class to use for closures. Currently only the Java serializer is supported.
  </td>
</tr>
<tr>
  <td><code>spark.serializer.objectStreamReset</code></td>
  <td>100</td>
  <td>
    When serializing using org.apache.spark.serializer.JavaSerializer, the serializer caches
    objects to prevent writing redundant data, however that stops garbage collection of those
    objects. By calling 'reset' you flush that info from the serializer, and allow old
    objects to be collected. To turn off this periodic reset set it to -1.
    By default it will reset the serializer every 100 objects.
  </td>
</tr>
<tr>
  <td><code>spark.kryo.referenceTracking</code></td>
  <td>true</td>
  <td>
    Whether to track references to the same object when serializing data with Kryo, which is
    necessary if your object graphs have loops and useful for efficiency if they contain multiple
    copies of the same object. Can be disabled to improve performance if you know this is not the
    case.
  </td>
</tr>
<tr>
  <td><code>spark.kryo.registrationRequired</code></td>
  <td>false</td>
  <td>
    Whether to require registration with Kryo. If set to 'true', Kryo will throw an exception
    if an unregistered class is serialized. If set to false (the default), Kryo will write
    unregistered class names along with each object. Writing class names can cause
    significant performance overhead, so enabling this option can enforce strictly that a
    user has not omitted classes from registration.
  </td>
</tr>
<tr>
  <td><code>spark.kryoserializer.buffer.mb</code></td>
  <td>0.064</td>
  <td>
    Initial size of Kryo's serialization buffer, in megabytes. Note that there will be one buffer
     <i>per core</i> on each worker. This buffer will grow up to
     <code>spark.kryoserializer.buffer.max.mb</code> if needed.
  </td>
</tr>
<tr>
  <td><code>spark.kryoserializer.buffer.max.mb</code></td>
  <td>64</td>
  <td>
    Maximum allowable size of Kryo serialization buffer, in megabytes. This must be larger than any
    object you attempt to serialize. Increase this if you get a "buffer limit exceeded" exception
    inside Kryo.
  </td>
</tr>
</table>

#### Execution Behavior
<table class="table">
<tr><th>Property Name</th><th>Default</th><th>Meaning</th></tr>
<tr>
  <td><code>spark.default.parallelism</code></td>
  <td>
    For distributed shuffle operations like <code>reduceByKey</code> and <code>join</code>, the
    largest number of partitions in a parent RDD.  For operations like <code>parallelize</code>
    with no parent RDDs, it depends on the cluster manager:
    <ul>
      <li>Local mode: number of cores on the local machine</li>
      <li>Mesos fine grained mode: 8</li>
      <li>Others: total number of cores on all executor nodes or 2, whichever is larger</li>
    </ul>
  </td>
  <td>
    Default number of partitions in RDDs returned by transformations like <code>join</code>,
    <code>reduceByKey</code>, and <code>parallelize</code> when not set by user.
  </td>
</tr>
<tr>
  <td><code>spark.broadcast.factory</code></td>
  <td>org.apache.spark.broadcast.<br />TorrentBroadcastFactory</td>
  <td>
    Which broadcast implementation to use.
  </td>
</tr>
<tr>
  <td><code>spark.broadcast.blockSize</code></td>
  <td>4096</td>
  <td>
    Size of each piece of a block in kilobytes for <code>TorrentBroadcastFactory</code>.
    Too large a value decreases parallelism during broadcast (makes it slower); however, if it is
    too small, <code>BlockManager</code> might take a performance hit.
  </td>
</tr>
<tr>
  <td><code>spark.files.overwrite</code></td>
  <td>false</td>
  <td>
    Whether to overwrite files added through SparkContext.addFile() when the target file exists and
    its contents do not match those of the source.
  </td>
</tr>
<tr>
  <td><code>spark.files.fetchTimeout</code></td>
  <td>60</td>
  <td>
    Communication timeout to use when fetching files added through SparkContext.addFile() from
    the driver, in seconds.
  </td>
</tr>
<tr>
  <td><code>spark.storage.memoryFraction</code></td>
  <td>0.6</td>
  <td>
    Fraction of Java heap to use for Spark's memory cache. This should not be larger than the "old"
    generation of objects in the JVM, which by default is given 0.6 of the heap, but you can
    increase it if you configure your own old generation size.
  </td>
</tr>
<tr>
  <td><code>spark.storage.unrollFraction</code></td>
  <td>0.2</td>
  <td>
    Fraction of <code>spark.storage.memoryFraction</code> to use for unrolling blocks in memory.
    This is dynamically allocated by dropping existing blocks when there is not enough free
    storage space to unroll the new block in its entirety.
  </td>
</tr>
<tr>
  <td><code>spark.tachyonStore.baseDir</code></td>
  <td>System.getProperty("java.io.tmpdir")</td>
  <td>
    Directories of the Tachyon File System that store RDDs. The Tachyon file system's URL is set by
    <code>spark.tachyonStore.url</code>. It can also be a comma-separated list of multiple
    directories on Tachyon file system.
  </td>
</tr>
<tr>
  <td><code>spark.storage.memoryMapThreshold</code></td>
  <td>8192</td>
  <td>
    Size of a block, in bytes, above which Spark memory maps when reading a block from disk.
    This prevents Spark from memory mapping very small blocks. In general, memory
    mapping has high overhead for blocks close to or below the page size of the operating system.
  </td>
</tr>
<tr>
  <td><code>spark.tachyonStore.url</code></td>
  <td>tachyon://localhost:19998</td>
  <td>
    The URL of the underlying Tachyon file system in the TachyonStore.
  </td>
</tr>
<tr>
  <td><code>spark.cleaner.ttl</code></td>
  <td>(infinite)</td>
  <td>
    Duration (seconds) of how long Spark will remember any metadata (stages generated, tasks
    generated, etc.). Periodic cleanups will ensure that metadata older than this duration will be
    forgotten. This is useful for running Spark for many hours / days (for example, running 24/7 in
    case of Spark Streaming applications). Note that any RDD that persists in memory for more than
    this duration will be cleared as well.
  </td>
</tr>
<tr>
    <td><code>spark.hadoop.validateOutputSpecs</code></td>
    <td>true</td>
    <td>If set to true, validates the output specification (e.g. checking if the output directory already exists)
    used in saveAsHadoopFile and other variants. This can be disabled to silence exceptions due to pre-existing
    output directories. We recommend that users do not disable this except if trying to achieve compatibility with
    previous versions of Spark. Simply use Hadoop's FileSystem API to delete output directories by hand.</td>
</tr>
<tr>
    <td><code>spark.hadoop.cloneConf</code></td>
    <td>false</td>
    <td>If set to true, clones a new Hadoop <code>Configuration</code> object for each task.  This
    option should be enabled to work around <code>Configuration</code> thread-safety issues (see
    <a href="https://issues.apache.org/jira/browse/SPARK-2546">SPARK-2546</a> for more details).
    This is disabled by default in order to avoid unexpected performance regressions for jobs that
    are not affected by these issues.</td>
</tr>
<tr>
    <td><code>spark.executor.heartbeatInterval</code></td>
    <td>10000</td>
    <td>Interval (milliseconds) between each executor's heartbeats to the driver.  Heartbeats let
    the driver know that the executor is still alive and update it with metrics for in-progress
    tasks.</td>
</tr>
</table>

#### Networking
<table class="table">
<tr><th>Property Name</th><th>Default</th><th>Meaning</th></tr>
<tr>
  <td><code>spark.driver.host</code></td>
  <td>(local hostname)</td>
  <td>
    Hostname or IP address for the driver to listen on.
    This is used for communicating with the executors and the standalone Master.
  </td>
</tr>
<tr>
  <td><code>spark.driver.port</code></td>
  <td>(random)</td>
  <td>
    Port for the driver to listen on.
    This is used for communicating with the executors and the standalone Master.
  </td>
</tr>
<tr>
  <td><code>spark.fileserver.port</code></td>
  <td>(random)</td>
  <td>
    Port for the driver's HTTP file server to listen on.
  </td>
</tr>
<tr>
  <td><code>spark.broadcast.port</code></td>
  <td>(random)</td>
  <td>
    Port for the driver's HTTP broadcast server to listen on.
    This is not relevant for torrent broadcast.
  </td>
</tr>
<tr>
  <td><code>spark.replClassServer.port</code></td>
  <td>(random)</td>
  <td>
    Port for the driver's HTTP class server to listen on.
    This is only relevant for the Spark shell.
  </td>
</tr>
<tr>
  <td><code>spark.blockManager.port</code></td>
  <td>(random)</td>
  <td>
    Port for all block managers to listen on. These exist on both the driver and the executors.
  </td>
</tr>
<tr>
  <td><code>spark.executor.port</code></td>
  <td>(random)</td>
  <td>
    Port for the executor to listen on. This is used for communicating with the driver.
  </td>
</tr>
<tr>
  <td><code>spark.port.maxRetries</code></td>
  <td>16</td>
  <td>
    Default maximum number of retries when binding to a port before giving up.
  </td>
</tr>
<tr>
  <td><code>spark.akka.frameSize</code></td>
  <td>10</td>
  <td>
    Maximum message size to allow in "control plane" communication (for serialized tasks and task
    results), in MB. Increase this if your tasks need to send back large results to the driver
    (e.g. using <code>collect()</code> on a large dataset).
  </td>
</tr>
<tr>
  <td><code>spark.akka.threads</code></td>
  <td>4</td>
  <td>
    Number of actor threads to use for communication. Can be useful to increase on large clusters
    when the driver has a lot of CPU cores.
  </td>
</tr>
<tr>
  <td><code>spark.akka.timeout</code></td>
  <td>100</td>
  <td>
    Communication timeout between Spark nodes, in seconds.
  </td>
</tr>
<tr>
  <td><code>spark.akka.heartbeat.pauses</code></td>
  <td>6000</td>
  <td>
     This is set to a larger value to disable failure detector that comes inbuilt akka. It can be
     enabled again, if you plan to use this feature (Not recommended). Acceptable heart beat pause
     in seconds for akka. This can be used to control sensitivity to gc pauses. Tune this in
     combination of `spark.akka.heartbeat.interval` and `spark.akka.failure-detector.threshold`
     if you need to.
  </td>
</tr>
<tr>
  <td><code>spark.akka.failure-detector.threshold</code></td>
  <td>300.0</td>
  <td>
     This is set to a larger value to disable failure detector that comes inbuilt akka. It can be
     enabled again, if you plan to use this feature (Not recommended). This maps to akka's
     `akka.remote.transport-failure-detector.threshold`. Tune this in combination of
     `spark.akka.heartbeat.pauses` and `spark.akka.heartbeat.interval` if you need to.
  </td>
</tr>
<tr>
  <td><code>spark.akka.heartbeat.interval</code></td>
  <td>1000</td>
  <td>
    This is set to a larger value to disable failure detector that comes inbuilt akka. It can be
    enabled again, if you plan to use this feature (Not recommended). A larger interval value in
    seconds reduces network overhead and a smaller value ( ~ 1 s) might be more informative for
    akka's failure detector. Tune this in combination of `spark.akka.heartbeat.pauses` and
    `spark.akka.failure-detector.threshold` if you need to. Only positive use case for using
    failure detector can be, a sensistive failure detector can help evict rogue executors really
    quick. However this is usually not the case as gc pauses and network lags are expected in a
    real Spark cluster. Apart from that enabling this leads to a lot of exchanges of heart beats
    between nodes leading to flooding the network with those.
  </td>
</tr>
<tr>
  <td><code>spark.shuffle.io.preferDirectBufs</code></td>
  <td>true</td>
  <td>
    (Netty only) Off-heap buffers are used to reduce garbage collection during shuffle and cache 
    block transfer. For environments where off-heap memory is tightly limited, users may wish to 
    turn this off to force all allocations from Netty to be on-heap.
  </td>
</tr>
<tr>
  <td><code>spark.shuffle.io.numConnectionsPerPeer</code></td>
  <td>1</td>
  <td>
    (Netty only) Connections between hosts are reused in order to reduce connection buildup for 
    large clusters. For clusters with many hard disks and few hosts, this may result in insufficient
    concurrency to saturate all disks, and so users may consider increasing this value.
  </td>
</tr>
<tr>
  <td><code>spark.shuffle.io.maxRetries</code></td>
  <td>3</td>
  <td>
    (Netty only) Fetches that fail due to IO-related exceptions are automatically retried if this is
    set to a non-zero value. This retry logic helps stabilize large shuffles in the face of long GC 
    pauses or transient network connectivity issues.
  </td>
</tr>
<tr>
  <td><code>spark.shuffle.io.retryWait</code></td>
  <td>5</td>
  <td>
    (Netty only) Seconds to wait between retries of fetches. The maximum delay caused by retrying
    is simply <code>maxRetries * retryWait</code>, by default 15 seconds. 
  </td>
</tr>
</table>

#### Scheduling
<table class="table">
<tr><th>Property Name</th><th>Default</th><th>Meaning</th></tr>
<tr>
  <td><code>spark.task.cpus</code></td>
  <td>1</td>
  <td>
    Number of cores to allocate for each task.
  </td>
</tr>
<tr>
  <td><code>spark.task.maxFailures</code></td>
  <td>4</td>
  <td>
    Number of individual task failures before giving up on the job.
    Should be greater than or equal to 1. Number of allowed retries = this value - 1.
  </td>
</tr>
<tr>
  <td><code>spark.scheduler.mode</code></td>
  <td>FIFO</td>
  <td>
    The <a href="job-scheduling.html#scheduling-within-an-application">scheduling mode</a> between
    jobs submitted to the same SparkContext. Can be set to <code>FAIR</code>
    to use fair sharing instead of queueing jobs one after another. Useful for
    multi-user services.
  </td>
</tr>
<tr>
  <td><code>spark.cores.max</code></td>
  <td>(not set)</td>
  <td>
    When running on a <a href="spark-standalone.html">standalone deploy cluster</a> or a
    <a href="running-on-mesos.html#mesos-run-modes">Mesos cluster in "coarse-grained"
    sharing mode</a>, the maximum amount of CPU cores to request for the application from
    across the cluster (not from each machine). If not set, the default will be
    <code>spark.deploy.defaultCores</code> on Spark's standalone cluster manager, or
    infinite (all available cores) on Mesos.
  </td>
</tr>
<tr>
  <td><code>spark.mesos.coarse</code></td>
  <td>false</td>
  <td>
    If set to "true", runs over Mesos clusters in
    <a href="running-on-mesos.html#mesos-run-modes">"coarse-grained" sharing mode</a>,
    where Spark acquires one long-lived Mesos task on each machine instead of one Mesos task per
    Spark task. This gives lower-latency scheduling for short queries, but leaves resources in use
    for the whole duration of the Spark job.
  </td>
</tr>
<tr>
  <td><code>spark.speculation</code></td>
  <td>false</td>
  <td>
    If set to "true", performs speculative execution of tasks. This means if one or more tasks are
    running slowly in a stage, they will be re-launched.
  </td>
</tr>
<tr>
  <td><code>spark.speculation.interval</code></td>
  <td>100</td>
  <td>
    How often Spark will check for tasks to speculate, in milliseconds.
  </td>
</tr>
<tr>
  <td><code>spark.speculation.quantile</code></td>
  <td>0.75</td>
  <td>
    Percentage of tasks which must be complete before speculation is enabled for a particular stage.
  </td>
</tr>
<tr>
  <td><code>spark.speculation.multiplier</code></td>
  <td>1.5</td>
  <td>
    How many times slower a task is than the median to be considered for speculation.
  </td>
</tr>
<tr>
  <td><code>spark.locality.wait</code></td>
  <td>3000</td>
  <td>
    Number of milliseconds to wait to launch a data-local task before giving up and launching it
    on a less-local node. The same wait will be used to step through multiple locality levels
    (process-local, node-local, rack-local and then any). It is also possible to customize the
    waiting time for each level by setting <code>spark.locality.wait.node</code>, etc.
    You should increase this setting if your tasks are long and see poor locality, but the
    default usually works well.
  </td>
</tr>
<tr>
  <td><code>spark.locality.wait.process</code></td>
  <td>spark.locality.wait</td>
  <td>
    Customize the locality wait for process locality. This affects tasks that attempt to access
    cached data in a particular executor process.
  </td>
</tr>
<tr>
  <td><code>spark.locality.wait.node</code></td>
  <td>spark.locality.wait</td>
  <td>
    Customize the locality wait for node locality. For example, you can set this to 0 to skip
    node locality and search immediately for rack locality (if your cluster has rack information).
  </td>
</tr>
<tr>
  <td><code>spark.locality.wait.rack</code></td>
  <td>spark.locality.wait</td>
  <td>
    Customize the locality wait for rack locality.
  </td>
</tr>
<tr>
  <td><code>spark.scheduler.revive.interval</code></td>
  <td>1000</td>
  <td>
    The interval length for the scheduler to revive the worker resource offers to run tasks
    (in milliseconds).
  </td>
</tr>
</tr>
  <td><code>spark.scheduler.minRegisteredResourcesRatio</code></td>
  <td>0.0 for Mesos and Standalone mode, 0.8 for YARN</td>
  <td>
    The minimum ratio of registered resources (registered resources / total expected resources)
    (resources are executors in yarn mode, CPU cores in standalone mode)
    to wait for before scheduling begins. Specified as a double between 0.0 and 1.0.
    Regardless of whether the minimum ratio of resources has been reached,
    the maximum amount of time it will wait before scheduling begins is controlled by config
    <code>spark.scheduler.maxRegisteredResourcesWaitingTime</code>.
  </td>
</tr>
<tr>
  <td><code>spark.scheduler.maxRegisteredResourcesWaitingTime</code></td>
  <td>30000</td>
  <td>
    Maximum amount of time to wait for resources to register before scheduling begins
    (in milliseconds).
  </td>
</tr>
<tr>
  <td><code>spark.localExecution.enabled</code></td>
  <td>false</td>
  <td>
    Enables Spark to run certain jobs, such as first() or take() on the driver, without sending
    tasks to the cluster. This can make certain jobs execute very quickly, but may require
    shipping a whole partition of data to the driver.
  </td>
</tr>
</table>

#### Dynamic allocation
<table class="table">
<tr><th>Property Name</th><th>Default</th><th>Meaning</th></tr>
<tr>
  <td><code>spark.dynamicAllocation.enabled</code></td>
  <td>false</td>
  <td>
    Whether to use dynamic resource allocation, which scales the number of executors registered
    with this application up and down based on the workload. Note that this is currently only
    available on YARN mode. For more detail, see the description
    <a href="job-scheduling.html#dynamic-resource-allocation">here</a>.
    <br><br>
    This requires the following configurations to be set:
    <code>spark.dynamicAllocation.minExecutors</code>,
    <code>spark.dynamicAllocation.maxExecutors</code>, and
    <code>spark.shuffle.service.enabled</code>
  </td>
</tr>
<tr>
  <td><code>spark.dynamicAllocation.minExecutors</code></td>
  <td>(none)</td>
  <td>
    Lower bound for the number of executors if dynamic allocation is enabled (required).
  </td>
</tr>
<tr>
  <td><code>spark.dynamicAllocation.maxExecutors</code></td>
  <td>(none)</td>
  <td>
    Upper bound for the number of executors if dynamic allocation is enabled (required).
  </td>
</tr>
<tr>
  <td><code>spark.dynamicAllocation.schedulerBacklogTimeout</code></td>
  <td>60</td>
  <td>
    If dynamic allocation is enabled and there have been pending tasks backlogged for more than
    this duration (in seconds), new executors will be requested. For more detail, see this
    <a href="job-scheduling.html#resource-allocation-policy">description</a>.
  </td>
</tr>
<tr>
  <td><code>spark.dynamicAllocation.sustainedSchedulerBacklogTimeout</code></td>
  <td><code>schedulerBacklogTimeout</code></td>
  <td>
    Same as <code>spark.dynamicAllocation.schedulerBacklogTimeout</code>, but used only for
    subsequent executor requests. For more detail, see this
    <a href="job-scheduling.html#resource-allocation-policy">description</a>.
  </td>
</tr>
<tr>
  <td><code>spark.dynamicAllocation.executorIdleTimeout</code></td>
  <td>600</td>
  <td>
    If dynamic allocation is enabled and an executor has been idle for more than this duration
    (in seconds), the executor will be removed. For more detail, see this
    <a href="job-scheduling.html#resource-allocation-policy">description</a>.
  </td>
</tr>
</table>

#### Security
<table class="table">
<tr><th>Property Name</th><th>Default</th><th>Meaning</th></tr>
<tr>
  <td><code>spark.authenticate</code></td>
  <td>false</td>
  <td>
    Whether Spark authenticates its internal connections. See
    <code>spark.authenticate.secret</code> if not running on YARN.
  </td>
</tr>
<tr>
  <td><code>spark.authenticate.secret</code></td>
  <td>None</td>
  <td>
    Set the secret key used for Spark to authenticate between components. This needs to be set if
    not running on YARN and authentication is enabled.
  </td>
</tr>
<tr>
  <td><code>spark.core.connection.auth.wait.timeout</code></td>
  <td>30</td>
  <td>
    Number of seconds for the connection to wait for authentication to occur before timing
    out and giving up.
  </td>
</tr>
<tr>
  <td><code>spark.core.connection.ack.wait.timeout</code></td>
  <td>60</td>
  <td>
    Number of seconds for the connection to wait for ack to occur before timing
    out and giving up. To avoid unwilling timeout caused by long pause like GC,
    you can set larger value.
  </td>
</tr>
<tr>
  <td><code>spark.ui.filters</code></td>
  <td>None</td>
  <td>
    Comma separated list of filter class names to apply to the Spark web UI. The filter should be a
    standard <a href="http://docs.oracle.com/javaee/6/api/javax/servlet/Filter.html">
    javax servlet Filter</a>. Parameters to each filter can also be specified by setting a
    java system property of: <br />
    <code>spark.&lt;class name of filter&gt;.params='param1=value1,param2=value2'</code><br />
    For example: <br />
    <code>-Dspark.ui.filters=com.test.filter1</code> <br />
    <code>-Dspark.com.test.filter1.params='param1=foo,param2=testing'</code>
  </td>
</tr>
<tr>
  <td><code>spark.acls.enable</code></td>
  <td>false</td>
  <td>
    Whether Spark acls should are enabled. If enabled, this checks to see if the user has
    access permissions to view or modify the job.  Note this requires the user to be known,
    so if the user comes across as null no checks are done. Filters can be used with the UI
    to authenticate and set the user.
  </td>
</tr>
<tr>
  <td><code>spark.ui.view.acls</code></td>
  <td>Empty</td>
  <td>
    Comma separated list of users that have view access to the Spark web ui. By default only the
    user that started the Spark job has view access.
  </td>
</tr>
<tr>
  <td><code>spark.modify.acls</code></td>
  <td>Empty</td>
  <td>
    Comma separated list of users that have modify access to the Spark job. By default only the
    user that started the Spark job has access to modify it (kill it for example).
  </td>
</tr>
<tr>
  <td><code>spark.admin.acls</code></td>
  <td>Empty</td>
  <td>
    Comma separated list of users/administrators that have view and modify access to all Spark jobs.
    This can be used if you run on a shared cluster and have a set of administrators or devs who
    help debug when things work.
  </td>
</tr>
</table>

#### Spark Streaming
<table class="table">
<tr><th>Property Name</th><th>Default</th><th>Meaning</th></tr>
<tr>
  <td><code>spark.streaming.blockInterval</code></td>
  <td>200</td>
  <td>
    Interval (milliseconds) at which data received by Spark Streaming receivers is chunked
    into blocks of data before storing them in Spark. Minimum recommended - 50 ms. See the
    <a href="streaming-programming-guide.html#level-of-parallelism-in-data-receiving">performance
     tuning</a> section in the Spark Streaming programing guide for more details.
  </td>
</tr>
<tr>
  <td><code>spark.streaming.receiver.maxRate</code></td>
  <td>infinite</td>
  <td>
    Maximum number records per second at which each receiver will receive data.
    Effectively, each stream will consume at most this number of records per second.
    Setting this configuration to 0 or a negative number will put no limit on the rate.
    See the <a href="streaming-programming-guide.html#deploying-applications">deployment guide</a>
    in the Spark Streaming programing guide for mode details.
  </td>
</tr>
<tr>
  <td><code>spark.streaming.receiver.writeAheadLogs.enable</code></td>
  <td>false</td>
  <td>
    Enable write ahead logs for receivers. All the input data received through receivers
    will be saved to write ahead logs that will allow it to be recovered after driver failures.
    See the <a href="streaming-programming-guide.html#deploying-applications">deployment guide</a>
    in the Spark Streaming programing guide for more details.
  </td>
</tr>
<tr>
  <td><code>spark.streaming.unpersist</code></td>
  <td>true</td>
  <td>
    Force RDDs generated and persisted by Spark Streaming to be automatically unpersisted from
    Spark's memory. The raw input data received by Spark Streaming is also automatically cleared.
    Setting this to false will allow the raw data and persisted RDDs to be accessible outside the
    streaming application as they will not be cleared automatically. But it comes at the cost of
    higher memory usage in Spark.
  </td>
</tr>
</table>

#### Cluster Managers
Each cluster manager in Spark has additional configuration options. Configurations
can be found on the pages for each mode:

 * [YARN](running-on-yarn.html#configuration)
 * [Mesos](running-on-mesos.html)
 * [Standalone Mode](spark-standalone.html#cluster-launch-scripts)

# Environment Variables

Certain Spark settings can be configured through environment variables, which are read from the
`conf/spark-env.sh` script in the directory where Spark is installed (or `conf/spark-env.cmd` on
Windows). In Standalone and Mesos modes, this file can give machine specific information such as
hostnames. It is also sourced when running local Spark applications or submission scripts.

Note that `conf/spark-env.sh` does not exist by default when Spark is installed. However, you can
copy `conf/spark-env.sh.template` to create it. Make sure you make the copy executable.

The following variables can be set in `spark-env.sh`:


<table class="table">
  <tr><th style="width:21%">Environment Variable</th><th>Meaning</th></tr>
  <tr>
    <td><code>JAVA_HOME</code></td>
    <td>Location where Java is installed (if it's not on your default `PATH`).</td>
  </tr>
  <tr>
    <td><code>PYSPARK_PYTHON</code></td>
    <td>Python binary executable to use for PySpark.</td>
  </tr>
  <tr>
    <td><code>SPARK_LOCAL_IP</code></td>
    <td>IP address of the machine to bind to.</td>
  </tr>
  <tr>
    <td><code>SPARK_PUBLIC_DNS</code></td>
    <td>Hostname your Spark program will advertise to other machines.</td>
  </tr>
</table>

In addition to the above, there are also options for setting up the Spark
[standalone cluster scripts](spark-standalone.html#cluster-launch-scripts), such as number of cores
to use on each machine and maximum memory.

Since `spark-env.sh` is a shell script, some of these can be set programmatically -- for example, you might
compute `SPARK_LOCAL_IP` by looking up the IP of a specific network interface.

# Configuring Logging

Spark uses [log4j](http://logging.apache.org/log4j/) for logging. You can configure it by adding a
`log4j.properties` file in the `conf` directory. One way to start is to copy the existing
`log4j.properties.template` located there.

# Overriding configuration directory

To specify a different configuration directory other than the default "SPARK_HOME/conf",
you can set SPARK_CONF_DIR. Spark will use the the configuration files (spark-defaults.conf, spark-env.sh, log4j.properties, etc)
from this directory.
<|MERGE_RESOLUTION|>--- conflicted
+++ resolved
@@ -218,9 +218,6 @@
   </td>
 </tr>
 <tr>
-<<<<<<< HEAD
-  <td><code>spark.executor.userClassPathFirst</code></td>
-=======
   <td><code>spark.executor.logs.rolling.strategy</code></td>
   <td>(none)</td>
   <td>
@@ -260,8 +257,7 @@
   </td>
 </tr>
 <tr>
-  <td><code>spark.files.userClassPathFirst</code></td>
->>>>>>> 29fabb1b
+  <td><code>spark.executor.userClassPathFirst</code></td>
   <td>false</td>
   <td>
     (Experimental) Whether to give user-added jars precedence over Spark's own jars when
@@ -313,11 +309,7 @@
   <td>(none)</td>
   <td>
     Add the environment variable specified by <code>EnvironmentVariableName</code> to the Executor
-<<<<<<< HEAD
-    process. The user can specify multiple of these and to set multiple environment variables.
-=======
     process. The user can specify multiple of these to set multiple environment variables.
->>>>>>> 29fabb1b
   </td>
 </tr>
 <tr>
@@ -863,8 +855,8 @@
   <td><code>spark.shuffle.io.preferDirectBufs</code></td>
   <td>true</td>
   <td>
-    (Netty only) Off-heap buffers are used to reduce garbage collection during shuffle and cache 
-    block transfer. For environments where off-heap memory is tightly limited, users may wish to 
+    (Netty only) Off-heap buffers are used to reduce garbage collection during shuffle and cache
+    block transfer. For environments where off-heap memory is tightly limited, users may wish to
     turn this off to force all allocations from Netty to be on-heap.
   </td>
 </tr>
@@ -872,7 +864,7 @@
   <td><code>spark.shuffle.io.numConnectionsPerPeer</code></td>
   <td>1</td>
   <td>
-    (Netty only) Connections between hosts are reused in order to reduce connection buildup for 
+    (Netty only) Connections between hosts are reused in order to reduce connection buildup for
     large clusters. For clusters with many hard disks and few hosts, this may result in insufficient
     concurrency to saturate all disks, and so users may consider increasing this value.
   </td>
@@ -882,7 +874,7 @@
   <td>3</td>
   <td>
     (Netty only) Fetches that fail due to IO-related exceptions are automatically retried if this is
-    set to a non-zero value. This retry logic helps stabilize large shuffles in the face of long GC 
+    set to a non-zero value. This retry logic helps stabilize large shuffles in the face of long GC
     pauses or transient network connectivity issues.
   </td>
 </tr>
@@ -891,7 +883,7 @@
   <td>5</td>
   <td>
     (Netty only) Seconds to wait between retries of fetches. The maximum delay caused by retrying
-    is simply <code>maxRetries * retryWait</code>, by default 15 seconds. 
+    is simply <code>maxRetries * retryWait</code>, by default 15 seconds.
   </td>
 </tr>
 </table>
