---
layout: global
title: SELECT
displayTitle: SELECT
license: |
  Licensed to the Apache Software Foundation (ASF) under one or more
  contributor license agreements.  See the NOTICE file distributed with
  this work for additional information regarding copyright ownership.
  The ASF licenses this file to You under the Apache License, Version 2.0
  (the "License"); you may not use this file except in compliance with
  the License.  You may obtain a copy of the License at

     http://www.apache.org/licenses/LICENSE-2.0

  Unless required by applicable law or agreed to in writing, software
  distributed under the License is distributed on an "AS IS" BASIS,
  WITHOUT WARRANTIES OR CONDITIONS OF ANY KIND, either express or implied.
  See the License for the specific language governing permissions and
  limitations under the License.
---

### Description

Spark supports a `SELECT` statement and conforms to the ANSI SQL standard. Queries are
used to retrieve result sets from one or more tables. The following section
describes the overall query syntax and the sub-sections cover different constructs
of a query along with examples.

### Syntax

```sql
[ WITH with_query [ , ... ] ]
select_statement [ { UNION | INTERSECT | EXCEPT } [ ALL | DISTINCT ] select_statement, ... ]
    [ ORDER BY { expression [ ASC | DESC ] [ NULLS { FIRST | LAST } ] [ , ... ] } ]
    [ SORT BY { expression [ ASC | DESC ] [ NULLS { FIRST | LAST } ] [ , ... ] } ]
    [ CLUSTER BY { expression [ , ... ] } ]
    [ DISTRIBUTE BY { expression [, ... ] } ]
    [ WINDOW { named_window [ , WINDOW named_window, ... ] } ]
    [ LIMIT { ALL | expression } ]
```

While `select_statement` is defined as
```sql
<<<<<<< HEAD
SELECT [ hints , ... ] [ ALL | DISTINCT ] { [ named_expression [ , ... ] | TRANSFORM Clause ] }
=======
SELECT [ hints , ... ] [ ALL | DISTINCT ] { [ named_expression | regex_column_names ] [ , ... ] }
>>>>>>> 162f0560
    FROM { from_item [ , ... ] }
    [ PIVOT clause ]
    [ LATERAL VIEW clause ] [ ... ] 
    [ WHERE boolean_expression ]
    [ GROUP BY expression [ , ... ] ]
    [ HAVING boolean_expression ]
```

### Parameters

* **with_query**

    Specifies the [common table expressions (CTEs)](sql-ref-syntax-qry-select-cte.html) before the main query block.
    These table expressions are allowed to be referenced later in the FROM clause. This is useful to abstract
    out repeated subquery blocks in the FROM clause and improves readability of the query.

* **hints**

    Hints can be specified to help spark optimizer make better planning decisions. Currently spark supports hints
    that influence selection of join strategies and repartitioning of the data.

* **ALL**

    Select all matching rows from the relation and is enabled by default.

* **DISTINCT**

    Select all matching rows from the relation after removing duplicates in results.

* **named_expression**

    An expression with an assigned name. In general, it denotes a column expression.

    **Syntax:** `expression [AS] [alias]`

* **from_item**

     Specifies a source of input for the query. It can be one of the following:
     * Table relation
     * [Join relation](sql-ref-syntax-qry-select-join.html)
     * [Table-value function](sql-ref-syntax-qry-select-tvf.html)
     * [Inline table](sql-ref-syntax-qry-select-inline-table.html)
     * Subquery
     * [File](sql-ref-syntax-qry-select-file.html)
     
* **PIVOT**

     The `PIVOT` clause is used for data perspective; We can get the aggregated values based on specific column value.

* **LATERAL VIEW**
     
     The `LATERAL VIEW` clause is used in conjunction with generator functions such as `EXPLODE`, which will generate a virtual table containing one or more rows. `LATERAL VIEW` will apply the rows to each original output row.
 
* **WHERE**

     Filters the result of the FROM clause based on the supplied predicates.

* **GROUP BY**

     Specifies the expressions that are used to group the rows. This is used in conjunction with aggregate functions
     (MIN, MAX, COUNT, SUM, AVG, etc.) to group rows based on the grouping expressions and aggregate values in each group.
     When a FILTER clause is attached to an aggregate function, only the matching rows are passed to that function.

* **HAVING**

     Specifies the predicates by which the rows produced by GROUP BY are filtered. The HAVING clause is used to
     filter rows after the grouping is performed. If HAVING is specified without GROUP BY, it indicates a GROUP BY
     without grouping expressions (global aggregate).

* **ORDER BY**

     Specifies an ordering of the rows of the complete result set of the query. The output rows are ordered
     across the partitions. This parameter is mutually exclusive with `SORT BY`,
     `CLUSTER BY` and `DISTRIBUTE BY` and can not be specified together.

* **SORT BY**

     Specifies an ordering by which the rows are ordered within each partition. This parameter is mutually
     exclusive with `ORDER BY` and `CLUSTER BY` and can not be specified together.

* **CLUSTER BY**

     Specifies a set of expressions that is used to repartition and sort the rows. Using this clause has
     the same effect of using `DISTRIBUTE BY` and `SORT BY` together.

* **DISTRIBUTE BY**

     Specifies a set of expressions by which the result rows are repartitioned. This parameter is mutually
     exclusive with `ORDER BY` and `CLUSTER BY` and can not be specified together.

* **LIMIT**

     Specifies the maximum number of rows that can be returned by a statement or subquery. This clause
     is mostly used in the conjunction with `ORDER BY` to produce a deterministic result.

* **boolean_expression**

     Specifies any expression that evaluates to a result type `boolean`. Two or
     more expressions may be combined together using the logical
     operators ( `AND`, `OR` ).

* **expression**

     Specifies a combination of one or more values, operators, and SQL functions that evaluates to a value.

* **named_window**

     Specifies aliases for one or more source window specifications. The source window specifications can
     be referenced in the widow definitions in the query.
     
* **regex_column_names**

     When `spark.sql.parser.quotedRegexColumnNames` is true, quoted identifiers (using backticks) in `SELECT`
     statement are interpreted as regular expressions and `SELECT` statement can take regex-based column specification.
     For example, below SQL will only take column `c`:

     ```sql
     SELECT `(a|b)?+.+` FROM (
       SELECT 1 as a, 2 as b, 3 as c
     )
     ```

* **TRANSFORM**

     Specifies a hive-style transform (SELECT TRANSFORM/MAP/REDUCE) query specification to transform
     the input by forking and running the specified script.

### Related Statements

* [WHERE Clause](sql-ref-syntax-qry-select-where.html)
* [GROUP BY Clause](sql-ref-syntax-qry-select-groupby.html)
* [HAVING Clause](sql-ref-syntax-qry-select-having.html)
* [ORDER BY Clause](sql-ref-syntax-qry-select-orderby.html)
* [SORT BY Clause](sql-ref-syntax-qry-select-sortby.html)
* [CLUSTER BY Clause](sql-ref-syntax-qry-select-clusterby.html)
* [DISTRIBUTE BY Clause](sql-ref-syntax-qry-select-distribute-by.html)
* [LIMIT Clause](sql-ref-syntax-qry-select-limit.html)
* [Common Table Expression](sql-ref-syntax-qry-select-cte.html)
* [Hints](sql-ref-syntax-qry-select-hints.html)
* [Inline Table](sql-ref-syntax-qry-select-inline-table.html)
* [File](sql-ref-syntax-qry-select-file.html)
* [JOIN](sql-ref-syntax-qry-select-join.html)
* [LIKE Predicate](sql-ref-syntax-qry-select-like.html)
* [Set Operators](sql-ref-syntax-qry-select-setops.html)
* [TABLESAMPLE](sql-ref-syntax-qry-select-sampling.html)
* [Table-valued Function](sql-ref-syntax-qry-select-tvf.html)
* [Window Function](sql-ref-syntax-qry-select-window.html)
* [CASE Clause](sql-ref-syntax-qry-select-case.html)
* [PIVOT Clause](sql-ref-syntax-qry-select-pivot.html)
* [LATERAL VIEW Clause](sql-ref-syntax-qry-select-lateral-view.html)
* [TRANSFORM Clause](sql-ref-syntax-qry-select-transform.html)<|MERGE_RESOLUTION|>--- conflicted
+++ resolved
@@ -41,11 +41,7 @@
 
 While `select_statement` is defined as
 ```sql
-<<<<<<< HEAD
-SELECT [ hints , ... ] [ ALL | DISTINCT ] { [ named_expression [ , ... ] | TRANSFORM Clause ] }
-=======
-SELECT [ hints , ... ] [ ALL | DISTINCT ] { [ named_expression | regex_column_names ] [ , ... ] }
->>>>>>> 162f0560
+SELECT [ hints , ... ] [ ALL | DISTINCT ] { [[ named_expression | regex_column_names ] [ , ... ] | TRANSFORM Clause ] }
     FROM { from_item [ , ... ] }
     [ PIVOT clause ]
     [ LATERAL VIEW clause ] [ ... ] 
