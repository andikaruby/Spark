---
layout: global
title: Running Spark on YARN
---

Support for running on [YARN (Hadoop
NextGen)](http://hadoop.apache.org/docs/stable/hadoop-yarn/hadoop-yarn-site/YARN.html)
was added to Spark in version 0.6.0, and improved in subsequent releases.

# Preparations

Running Spark-on-YARN requires a binary distribution of Spark which is built with YARN support.
Binary distributions can be downloaded from the Spark project website. 
To build Spark yourself, refer to [Building Spark](building-spark.html).

# Configuration

Most of the configs are the same for Spark on YARN as for other deployment modes. See the [configuration page](configuration.html) for more information on those.  These are configs that are specific to Spark on YARN.

#### Spark Properties

<table class="table">
<tr><th>Property Name</th><th>Default</th><th>Meaning</th></tr>
<tr>
<<<<<<< HEAD
  <td><code>spark.yarn.am.memory</code></td>
  <td>512m</td>
  <td>
    Amount of memory to use for the Yarn ApplicationMaster in client mode. In cluster mode, use `spark.driver.memory` instead.
        (e.g. <code>512m</code>, <code>2g</code>).
  </td>
</tr>
<tr>
  <td><code>spark.yarn.applicationMaster.waitTries</code></td>
  <td>10</td>
=======
  <td><code>spark.yarn.am.waitTime</code></td>
  <td>100000</td>
>>>>>>> 105293a7
  <td>
    In yarn-cluster mode, time in milliseconds for the application master to wait for the
    SparkContext to be initialized. In yarn-client mode, time for the application master to wait
    for the driver to connect to it.
  </td>
</tr>
<tr>
  <td><code>spark.yarn.submit.file.replication</code></td>
  <td>The default HDFS replication (usually 3)</td>
  <td>
    HDFS replication level for the files uploaded into HDFS for the application. These include things like the Spark jar, the app jar, and any distributed cache files/archives.
  </td>
</tr>
<tr>
  <td><code>spark.yarn.preserve.staging.files</code></td>
  <td>false</td>
  <td>
    Set to true to preserve the staged files (Spark jar, app jar, distributed cache files) at the end of the job rather than delete them.
  </td>
</tr>
<tr>
  <td><code>spark.yarn.scheduler.heartbeat.interval-ms</code></td>
  <td>5000</td>
  <td>
    The interval in ms in which the Spark application master heartbeats into the YARN ResourceManager.
  </td>
</tr>
<tr>
  <td><code>spark.yarn.max.executor.failures</code></td>
  <td>numExecutors * 2, with minimum of 3</td>
  <td>
    The maximum number of executor failures before failing the application.
  </td>
</tr>
<tr>
  <td><code>spark.yarn.historyServer.address</code></td>
  <td>(none)</td>
  <td>
    The address of the Spark history server (i.e. host.com:18080). The address should not contain a scheme (http://). Defaults to not being set since the history server is an optional service. This address is given to the YARN ResourceManager when the Spark application finishes to link the application from the ResourceManager UI to the Spark history server UI.
  </td>
</tr>
<tr>
  <td><code>spark.yarn.dist.archives</code></td>
  <td>(none)</td>
  <td>
    Comma separated list of archives to be extracted into the working directory of each executor.
  </td>
</tr>
<tr>
  <td><code>spark.yarn.dist.files</code></td>
  <td>(none)</td>
  <td>
    Comma-separated list of files to be placed in the working directory of each executor.
  </td>
</tr>
<tr>
 <td><code>spark.yarn.executor.memoryOverhead</code></td>
  <td>executorMemory * 0.07, with minimum of 384 </td>
  <td>
    The amount of off heap memory (in megabytes) to be allocated per executor. This is memory that accounts for things like VM overheads, interned strings, other native overheads, etc. This tends to grow with the executor size (typically 6-10%).
  </td>
</tr>
<tr>
  <td><code>spark.yarn.driver.memoryOverhead</code></td>
  <td>driverMemory * 0.07, with minimum of 384 </td>
  <td>
    The amount of off heap memory (in megabytes) to be allocated per driver. This is memory that accounts for things like VM overheads, interned strings, other native overheads, etc. This tends to grow with the container size (typically 6-10%).
  </td>
</tr>
<tr>
  <td><code>spark.yarn.am.memoryOverhead</code></td>
  <td>AM memory * 0.07, with minimum of 384 </td>
  <td>
    Same as `spark.yarn.driver.memoryOverhead`, but for the ApplicationMaster in client mode.
  </td>
</tr>
<tr>
  <td><code>spark.yarn.queue</code></td>
  <td>default</td>
  <td>
    The name of the YARN queue to which the application is submitted.
  </td>
</tr>
<tr>
  <td><code>spark.yarn.jar</code></td>
  <td>(none)</td>
  <td>
    The location of the Spark jar file, in case overriding the default location is desired.
    By default, Spark on YARN will use a Spark jar installed locally, but the Spark jar can also be
    in a world-readable location on HDFS. This allows YARN to cache it on nodes so that it doesn't
    need to be distributed each time an application runs. To point to a jar on HDFS, for example,
    set this configuration to "hdfs:///some/path".
  </td>
</tr>
<tr>
  <td><code>spark.yarn.access.namenodes</code></td>
  <td>(none)</td>
  <td>
    A list of secure HDFS namenodes your Spark application is going to access. For 
    example, `spark.yarn.access.namenodes=hdfs://nn1.com:8032,hdfs://nn2.com:8032`. 
    The Spark application must have acess to the namenodes listed and Kerberos must 
    be properly configured to be able to access them (either in the same realm or in 
    a trusted realm). Spark acquires security tokens for each of the namenodes so that 
    the Spark application can access those remote HDFS clusters.
  </td>
</tr>
<tr>
  <td><code>spark.yarn.appMasterEnv.[EnvironmentVariableName]</code></td>
  <td>(none)</td>
  <td>
     Add the environment variable specified by <code>EnvironmentVariableName</code> to the 
     Application Master process launched on YARN. The user can specify multiple of 
     these and to set multiple environment variables. In yarn-cluster mode this controls 
     the environment of the SPARK driver and in yarn-client mode it only controls 
     the environment of the executor launcher. 
  </td>
</tr>
<tr>
  <td><code>spark.yarn.containerLauncherMaxThreads</code></td>
  <td>25</td>
  <td>
    The maximum number of threads to use in the application master for launching executor containers.
  </td>
</tr>
<tr>
  <td><code>spark.yarn.am.extraJavaOptions</code></td>
  <td>(none)</td>
  <td>
  A string of extra JVM options to pass to the Yarn ApplicationMaster in client mode.
  In cluster mode, use spark.driver.extraJavaOptions instead.
  </td>
</tr>
</table>

# Launching Spark on YARN

Ensure that `HADOOP_CONF_DIR` or `YARN_CONF_DIR` points to the directory which contains the (client side) configuration files for the Hadoop cluster.
These configs are used to write to the dfs and connect to the YARN ResourceManager.

There are two deploy modes that can be used to launch Spark applications on YARN. In yarn-cluster mode, the Spark driver runs inside an application master process which is managed by YARN on the cluster, and the client can go away after initiating the application. In yarn-client mode, the driver runs in the client process, and the application master is only used for requesting resources from YARN.

Unlike in Spark standalone and Mesos mode, in which the master's address is specified in the "master" parameter, in YARN mode the ResourceManager's address is picked up from the Hadoop configuration.  Thus, the master parameter is simply "yarn-client" or "yarn-cluster".

To launch a Spark application in yarn-cluster mode:

    ./bin/spark-submit --class path.to.your.Class --master yarn-cluster [options] <app jar> [app options]
    
For example:

    $ ./bin/spark-submit --class org.apache.spark.examples.SparkPi \
        --master yarn-cluster \
        --num-executors 3 \
        --driver-memory 4g \
        --executor-memory 2g \
        --executor-cores 1 \
        --queue thequeue \
        lib/spark-examples*.jar \
        10

The above starts a YARN client program which starts the default Application Master. Then SparkPi will be run as a child thread of Application Master. The client will periodically poll the Application Master for status updates and display them in the console. The client will exit once your application has finished running.  Refer to the "Debugging your Application" section below for how to see driver and executor logs.

To launch a Spark application in yarn-client mode, do the same, but replace "yarn-cluster" with "yarn-client".  To run spark-shell:

    $ ./bin/spark-shell --master yarn-client

## Adding Other JARs

In yarn-cluster mode, the driver runs on a different machine than the client, so `SparkContext.addJar` won't work out of the box with files that are local to the client. To make files on the client available to `SparkContext.addJar`, include them with the `--jars` option in the launch command. 

    $ ./bin/spark-submit --class my.main.Class \
        --master yarn-cluster \
        --jars my-other-jar.jar,my-other-other-jar.jar
        my-main-jar.jar
        app_arg1 app_arg2

# Debugging your Application

In YARN terminology, executors and application masters run inside "containers". YARN has two modes for handling container logs after an application has completed. If log aggregation is turned on (with the `yarn.log-aggregation-enable` config), container logs are copied to HDFS and deleted on the local machine. These logs can be viewed from anywhere on the cluster with the "yarn logs" command.

    yarn logs -applicationId <app ID>
    
will print out the contents of all log files from all containers from the given application. You can also view the container log files directly in HDFS using the HDFS shell or API. The directory where they are located can be found by looking at your YARN configs (`yarn.nodemanager.remote-app-log-dir` and `yarn.nodemanager.remote-app-log-dir-suffix`).

When log aggregation isn't turned on, logs are retained locally on each machine under `YARN_APP_LOGS_DIR`, which is usually configured to `/tmp/logs` or `$HADOOP_HOME/logs/userlogs` depending on the Hadoop version and installation. Viewing logs for a container requires going to the host that contains them and looking in this directory.  Subdirectories organize log files by application ID and container ID.

To review per-container launch environment, increase `yarn.nodemanager.delete.debug-delay-sec` to a
large value (e.g. 36000), and then access the application cache through `yarn.nodemanager.local-dirs`
on the nodes on which containers are launched. This directory contains the launch script, JARs, and
all environment variables used for launching each container. This process is useful for debugging
classpath problems in particular. (Note that enabling this requires admin privileges on cluster
settings and a restart of all node managers. Thus, this is not applicable to hosted clusters).

To use a custom log4j configuration for the application master or executors, there are two options:

- upload a custom log4j.properties using spark-submit, by adding it to the "--files" list of files
  to be uploaded with the application.
- add "-Dlog4j.configuration=<location of configuration file>" to "spark.driver.extraJavaOptions"
  (for the driver) or "spark.executor.extraJavaOptions" (for executors). Note that if using a file,
  the "file:" protocol should be explicitly provided, and the file needs to exist locally on all
  the nodes.

Note that for the first option, both executors and the application master will share the same
log4j configuration, which may cause issues when they run on the same node (e.g. trying to write
to the same log file).

If you need a reference to the proper location to put log files in the YARN so that YARN can properly display and aggregate them, use "${spark.yarn.app.container.log.dir}" in your log4j.properties. For example, log4j.appender.file_appender.File=${spark.yarn.app.container.log.dir}/spark.log. For streaming application, configuring RollingFileAppender and setting file location to YARN's log directory will avoid disk overflow caused by large log file, and logs can be accessed using YARN's log utility.

# Important notes

- Whether core requests are honored in scheduling decisions depends on which scheduler is in use and how it is configured.
- The local directories used by Spark executors will be the local directories configured for YARN (Hadoop YARN config `yarn.nodemanager.local-dirs`). If the user specifies `spark.local.dir`, it will be ignored.
- The `--files` and `--archives` options support specifying file names with the # similar to Hadoop. For example you can specify: `--files localtest.txt#appSees.txt` and this will upload the file you have locally named localtest.txt into HDFS but this will be linked to by the name `appSees.txt`, and your application should use the name as `appSees.txt` to reference it when running on YARN.
- The `--jars` option allows the `SparkContext.addJar` function to work if you are using it with local files and running in `yarn-cluster` mode. It does not need to be used if you are using it with HDFS, HTTP, HTTPS, or FTP files.<|MERGE_RESOLUTION|>--- conflicted
+++ resolved
@@ -22,7 +22,6 @@
 <table class="table">
 <tr><th>Property Name</th><th>Default</th><th>Meaning</th></tr>
 <tr>
-<<<<<<< HEAD
   <td><code>spark.yarn.am.memory</code></td>
   <td>512m</td>
   <td>
@@ -31,12 +30,8 @@
   </td>
 </tr>
 <tr>
-  <td><code>spark.yarn.applicationMaster.waitTries</code></td>
-  <td>10</td>
-=======
   <td><code>spark.yarn.am.waitTime</code></td>
   <td>100000</td>
->>>>>>> 105293a7
   <td>
     In yarn-cluster mode, time in milliseconds for the application master to wait for the
     SparkContext to be initialized. In yarn-client mode, time for the application master to wait
