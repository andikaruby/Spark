---
layout: global
title: Running Spark on YARN
---

Support for running on [YARN (Hadoop
NextGen)](http://hadoop.apache.org/docs/r2.0.2-alpha/hadoop-yarn/hadoop-yarn-site/YARN.html)
was added to Spark in version 0.6.0, and improved in subsequent releases.

# Preparations

Running Spark-on-YARN requires a binary distribution of Spark which is built with YARN support.
Binary distributions can be downloaded from the Spark project website. 
To build Spark yourself, refer to the [building with Maven guide](building-with-maven.html).

# Configuration

Most of the configs are the same for Spark on YARN as for other deployment modes. See the [configuration page](configuration.html) for more information on those.  These are configs that are specific to Spark on YARN.

#### Environment Variables

* `SPARK_YARN_USER_ENV`, to add environment variables to the Spark processes launched on YARN. This can be a comma separated list of environment variables, e.g. `SPARK_YARN_USER_ENV="JAVA_HOME=/jdk64,FOO=bar"`.

#### Spark Properties

<table class="table">
<tr><th>Property Name</th><th>Default</th><th>Meaning</th></tr>
<tr>
  <td><code>spark.yarn.applicationMaster.waitTries</code></td>
  <td>10</td>
  <td>
    Set the number of times the ApplicationMaster waits for the the Spark master and then also the number of tries it waits for the SparkContext to be initialized
  </td>
</tr>
<tr>
  <td><code>spark.yarn.submit.file.replication</code></td>
  <td>3</td>
  <td>
    HDFS replication level for the files uploaded into HDFS for the application. These include things like the Spark jar, the app jar, and any distributed cache files/archives.
  </td>
</tr>
<tr>
  <td><code>spark.yarn.preserve.staging.files</code></td>
  <td>false</td>
  <td>
    Set to true to preserve the staged files (Spark jar, app jar, distributed cache files) at the end of the job rather then delete them.
  </td>
</tr>
<tr>
  <td><code>spark.yarn.scheduler.heartbeat.interval-ms</code></td>
  <td>5000</td>
  <td>
    The interval in ms in which the Spark application master heartbeats into the YARN ResourceManager.
  </td>
</tr>
<tr>
  <td><code>spark.yarn.max.executor.failures</code></td>
  <td>2*numExecutors</td>
  <td>
    The maximum number of executor failures before failing the application.
  </td>
</tr>
<tr>
  <td><code>spark.yarn.historyServer.address</code></td>
  <td>(none)</td>
  <td>
    The address of the Spark history server (i.e. host.com:18080). The address should not contain a scheme (http://). Defaults to not being set since the history server is an optional service. This address is given to the YARN ResourceManager when the Spark application finishes to link the application from the ResourceManager UI to the Spark history server UI.
  </td>
</tr>
<tr>
<<<<<<< HEAD
  <td><code>spark.yarn.dist.archives</code></td>
  <td>(none)</td>
  <td>
    Comma separated list of archives to be extracted into the working directory of each executor.
  </td>
</tr>
<tr>
  <td><code>spark.yarn.dist.files</code></td>
  <td>(none)</td>
  <td>
    Comma-separated list of files to be placed in the working directory of each executor.
=======
  <td><code>spark.yarn.executor.memoryOverhead</code></td>
  <td>384</code></td>
  <td>
    The amount of off heap memory (in megabytes) to be allocated per executor. This is memory that accounts for things like VM overheads, interned strings, other native overheads, etc.
  </td>
</tr>
<tr>
  <td><code>spark.yarn.driver.memoryOverhead</code></td>
  <td>384</code></td>
  <td>
    The amount of off heap memory (in megabytes) to be allocated per driver. This is memory that accounts for things like VM overheads, interned strings, other native overheads, etc.
>>>>>>> 237b96bc
  </td>
</tr>
</table>

By default, Spark on YARN will use a Spark jar installed locally, but the Spark JAR can also be in a world-readable location on HDFS. This allows YARN to cache it on nodes so that it doesn't need to be distributed each time an application runs. To point to a JAR on HDFS, `export SPARK_JAR=hdfs:///some/path`.

# Launching Spark on YARN

Ensure that `HADOOP_CONF_DIR` or `YARN_CONF_DIR` points to the directory which contains the (client side) configuration files for the Hadoop cluster.
These configs are used to write to the dfs and connect to the YARN ResourceManager.

There are two deploy modes that can be used to launch Spark applications on YARN. In yarn-cluster mode, the Spark driver runs inside an application master process which is managed by YARN on the cluster, and the client can go away after initiating the application. In yarn-client mode, the driver runs in the client process, and the application master is only used for requesting resources from YARN.

Unlike in Spark standalone and Mesos mode, in which the master's address is specified in the "master" parameter, in YARN mode the ResourceManager's address is picked up from the Hadoop configuration.  Thus, the master parameter is simply "yarn-client" or "yarn-cluster".

To launch a Spark application in yarn-cluster mode:

    ./bin/spark-submit --class path.to.your.Class --master yarn-cluster [options] <app jar> [app options]
    
For example:

    $ ./bin/spark-submit --class org.apache.spark.examples.SparkPi \
        --master yarn-cluster \
        --num-executors 3 \
        --driver-memory 4g \
        --executor-memory 2g \
        --executor-cores 1
        lib/spark-examples*.jar \
        10

The above starts a YARN client program which starts the default Application Master. Then SparkPi will be run as a child thread of Application Master. The client will periodically poll the Application Master for status updates and display them in the console. The client will exit once your application has finished running.  Refer to the "Viewing Logs" section below for how to see driver and executor logs.

To launch a Spark application in yarn-client mode, do the same, but replace "yarn-cluster" with "yarn-client".  To run spark-shell:

    $ ./bin/spark-shell --master yarn-client

## Adding Other JARs

In yarn-cluster mode, the driver runs on a different machine than the client, so `SparkContext.addJar` won't work out of the box with files that are local to the client. To make files on the client available to `SparkContext.addJar`, include them with the `--jars` option in the launch command. 

    $ ./bin/spark-submit --class my.main.Class \
        --master yarn-cluster \
        --jars my-other-jar.jar,my-other-other-jar.jar
        my-main-jar.jar
        app_arg1 app_arg2

# Debugging your Application

In YARN terminology, executors and application masters run inside "containers". YARN has two modes for handling container logs after an application has completed. If log aggregation is turned on (with the `yarn.log-aggregation-enable` config), container logs are copied to HDFS and deleted on the local machine. These logs can be viewed from anywhere on the cluster with the "yarn logs" command.

    yarn logs -applicationId <app ID>
    
will print out the contents of all log files from all containers from the given application.

When log aggregation isn't turned on, logs are retained locally on each machine under `YARN_APP_LOGS_DIR`, which is usually configured to `/tmp/logs` or `$HADOOP_HOME/logs/userlogs` depending on the Hadoop version and installation. Viewing logs for a container requires going to the host that contains them and looking in this directory.  Subdirectories organize log files by application ID and container ID.

To review per-container launch environment, increase `yarn.nodemanager.delete.debug-delay-sec` to a
large value (e.g. 36000), and then access the application cache through `yarn.nodemanager.local-dirs`
on the nodes on which containers are launched. This directory contains the launch script, JARs, and
all environment variables used for launching each container. This process is useful for debugging
classpath problems in particular. (Note that enabling this requires admin privileges on cluster
settings and a restart of all node managers. Thus, this is not applicable to hosted clusters).

# Important Notes

- Before Hadoop 2.2, YARN does not support cores in container resource requests. Thus, when running against an earlier version, the numbers of cores given via command line arguments cannot be passed to YARN.  Whether core requests are honored in scheduling decisions depends on which scheduler is in use and how it is configured.
- The local directories used by Spark executors will be the local directories configured for YARN (Hadoop YARN config `yarn.nodemanager.local-dirs`). If the user specifies `spark.local.dir`, it will be ignored.
- The `--files` and `--archives` options support specifying file names with the # similar to Hadoop. For example you can specify: `--files localtest.txt#appSees.txt` and this will upload the file you have locally named localtest.txt into HDFS but this will be linked to by the name `appSees.txt`, and your application should use the name as `appSees.txt` to reference it when running on YARN.
- The `--jars` option allows the `SparkContext.addJar` function to work if you are using it with local files and running in `yarn-cluster` mode. It does not need to be used if you are using it with HDFS, HTTP, HTTPS, or FTP files.<|MERGE_RESOLUTION|>--- conflicted
+++ resolved
@@ -68,7 +68,6 @@
   </td>
 </tr>
 <tr>
-<<<<<<< HEAD
   <td><code>spark.yarn.dist.archives</code></td>
   <td>(none)</td>
   <td>
@@ -80,7 +79,6 @@
   <td>(none)</td>
   <td>
     Comma-separated list of files to be placed in the working directory of each executor.
-=======
   <td><code>spark.yarn.executor.memoryOverhead</code></td>
   <td>384</code></td>
   <td>
@@ -92,7 +90,6 @@
   <td>384</code></td>
   <td>
     The amount of off heap memory (in megabytes) to be allocated per driver. This is memory that accounts for things like VM overheads, interned strings, other native overheads, etc.
->>>>>>> 237b96bc
   </td>
 </tr>
 </table>
