---
layout: global
displayTitle: SparkR (R on Spark)
title: SparkR (R on Spark)
---

* This will become a table of contents (this text will be scraped).
{:toc}

# Overview
SparkR is an R package that provides a light-weight frontend to use Apache Spark from R.
In Spark {{site.SPARK_VERSION}}, SparkR provides a distributed data frame implementation that
supports operations like selection, filtering, aggregation etc. (similar to R data frames,
[dplyr](https://github.com/hadley/dplyr)) but on large datasets. SparkR also supports distributed
machine learning using MLlib.

# SparkDataFrame

A SparkDataFrame is a distributed collection of data organized into named columns. It is conceptually
equivalent to a table in a relational database or a data frame in R, but with richer
optimizations under the hood. SparkDataFrames can be constructed from a wide array of sources such as:
structured data files, tables in Hive, external databases, or existing local R data frames.

All of the examples on this page use sample data included in R or the Spark distribution and can be run using the `./bin/sparkR` shell.

## Starting Up: SparkSession

<div data-lang="r"  markdown="1">
The entry point into SparkR is the `SparkSession` which connects your R program to a Spark cluster.
You can create a `SparkSession` using `sparkR.session` and pass in options such as the application name, any spark packages depended on, etc. Further, you can also work with SparkDataFrames via `SparkSession`. If you are working from the `sparkR` shell, the `SparkSession` should already be created for you, and you would not need to call `sparkR.session`.

<div data-lang="r" markdown="1">
{% highlight r %}
sparkR.session()
{% endhighlight %}
</div>

## Starting Up from RStudio

You can also start SparkR from RStudio. You can connect your R program to a Spark cluster from
RStudio, R shell, Rscript or other R IDEs. To start, make sure SPARK_HOME is set in environment
(you can check [Sys.getenv](https://stat.ethz.ch/R-manual/R-devel/library/base/html/Sys.getenv.html)),
load the SparkR package, and call `sparkR.session` as below. In addition to calling `sparkR.session`,
 you could also specify certain Spark driver properties. Normally these
[Application properties](configuration.html#application-properties) and
[Runtime Environment](configuration.html#runtime-environment) cannot be set programmatically, as the
driver JVM process would have been started, in this case SparkR takes care of this for you. To set
them, pass them as you would other configuration properties in the `sparkConfig` argument to
`sparkR.session()`.

<div data-lang="r" markdown="1">
{% highlight r %}
if (nchar(Sys.getenv("SPARK_HOME")) < 1) {
  Sys.setenv(SPARK_HOME = "/home/spark")
}
library(SparkR, lib.loc = c(file.path(Sys.getenv("SPARK_HOME"), "R", "lib")))
sc <- sparkR.session(master = "local[*]", sparkConfig = list(spark.driver.memory="2g"))
{% endhighlight %}
</div>

The following Spark driver properties can be set in `sparkConfig` with `sparkR.session` from RStudio:

<table class="table">
  <tr><th>Property Name</th><th>Property group</th><th><code>spark-submit</code> equivalent</th></tr>
  <tr>
    <td><code>spark.driver.memory</code></td>
    <td>Application Properties</td>
    <td><code>--driver-memory</code></td>
  </tr>
  <tr>
    <td><code>spark.driver.extraClassPath</code></td>
    <td>Runtime Environment</td>
    <td><code>--driver-class-path</code></td>
  </tr>
  <tr>
    <td><code>spark.driver.extraJavaOptions</code></td>
    <td>Runtime Environment</td>
    <td><code>--driver-java-options</code></td>
  </tr>
  <tr>
    <td><code>spark.driver.extraLibraryPath</code></td>
    <td>Runtime Environment</td>
    <td><code>--driver-library-path</code></td>
  </tr>
</table>

</div>

## Creating SparkDataFrames
With a `SparkSession`, applications can create `SparkDataFrame`s from a local R data frame, from a [Hive table](sql-programming-guide.html#hive-tables), or from other [data sources](sql-programming-guide.html#data-sources).

### From local data frames
The simplest way to create a data frame is to convert a local R data frame into a SparkDataFrame. Specifically we can use `as.DataFrame` or `createDataFrame` and pass in the local R data frame to create a SparkDataFrame. As an example, the following creates a `SparkDataFrame` based using the `faithful` dataset from R.

<div data-lang="r"  markdown="1">
{% highlight r %}
df <- as.DataFrame(faithful)

# Displays the first part of the SparkDataFrame
head(df)
##  eruptions waiting
##1     3.600      79
##2     1.800      54
##3     3.333      74

{% endhighlight %}
</div>

### From Data Sources

SparkR supports operating on a variety of data sources through the `SparkDataFrame` interface. This section describes the general methods for loading and saving data using Data Sources. You can check the Spark SQL programming guide for more [specific options](sql-programming-guide.html#manually-specifying-options) that are available for the built-in data sources.

The general method for creating SparkDataFrames from data sources is `read.df`. This method takes in the path for the file to load and the type of data source, and the currently active SparkSession will be used automatically. SparkR supports reading JSON, CSV and Parquet files natively and through [Spark Packages](http://spark-packages.org/) you can find data source connectors for popular file formats like [Avro](http://spark-packages.org/package/databricks/spark-avro). These packages can either be added by
specifying `--packages` with `spark-submit` or `sparkR` commands, or if initializing SparkSession with `sparkPackages` parameter when in an interactive R shell or from RStudio.

<div data-lang="r" markdown="1">
{% highlight r %}
sc <- sparkR.session(sparkPackages = "com.databricks:spark-avro_2.11:3.0.0")
{% endhighlight %}
</div>

We can see how to use data sources using an example JSON input file. Note that the file that is used here is _not_ a typical JSON file. Each line in the file must contain a separate, self-contained valid JSON object. As a consequence, a regular multi-line JSON file will most often fail.

<div data-lang="r"  markdown="1">
{% highlight r %}
people <- read.df("./examples/src/main/resources/people.json", "json")
head(people)
##  age    name
##1  NA Michael
##2  30    Andy
##3  19  Justin

# SparkR automatically infers the schema from the JSON file
printSchema(people)
# root
#  |-- age: long (nullable = true)
#  |-- name: string (nullable = true)

# Similarly, multiple files can be read with read.json
people <- read.json(c("./examples/src/main/resources/people.json", "./examples/src/main/resources/people2.json"))

{% endhighlight %}
</div>

The data sources API natively supports CSV formatted input files. For more information please refer to SparkR [read.df](api/R/read.df.html) API documentation.

<div data-lang="r"  markdown="1">
{% highlight r %}
df <- read.df(csvPath, "csv", header = "true", inferSchema = "true", na.strings = "NA")

{% endhighlight %}
</div>

The data sources API can also be used to save out SparkDataFrames into multiple file formats. For example we can save the SparkDataFrame from the previous example
to a Parquet file using `write.df`.

<div data-lang="r"  markdown="1">
{% highlight r %}
write.df(people, path = "people.parquet", source = "parquet", mode = "overwrite")
{% endhighlight %}
</div>

### From Hive tables

You can also create SparkDataFrames from Hive tables. To do this we will need to create a SparkSession with Hive support which can access tables in the Hive MetaStore. Note that Spark should have been built with [Hive support](building-spark.html#building-with-hive-and-jdbc-support) and more details can be found in the [SQL programming guide](sql-programming-guide.html#starting-point-sparksession). In SparkR, by default it will attempt to create a SparkSession with Hive support enabled (`enableHiveSupport = TRUE`).

<div data-lang="r" markdown="1">
{% highlight r %}
sparkR.session()

sql("CREATE TABLE IF NOT EXISTS src (key INT, value STRING)")
sql("LOAD DATA LOCAL INPATH 'examples/src/main/resources/kv1.txt' INTO TABLE src")

# Queries can be expressed in HiveQL.
results <- sql("FROM src SELECT key, value")

# results is now a SparkDataFrame
head(results)
##  key   value
## 1 238 val_238
## 2  86  val_86
## 3 311 val_311

{% endhighlight %}
</div>

## SparkDataFrame Operations

SparkDataFrames support a number of functions to do structured data processing.
Here we include some basic examples and a complete list can be found in the [API](api/R/index.html) docs:

### Selecting rows, columns

<div data-lang="r"  markdown="1">
{% highlight r %}
# Create the SparkDataFrame
df <- as.DataFrame(faithful)

# Get basic information about the SparkDataFrame
df
## SparkDataFrame[eruptions:double, waiting:double]

# Select only the "eruptions" column
head(select(df, df$eruptions))
##  eruptions
##1     3.600
##2     1.800
##3     3.333

# You can also pass in column name as strings
head(select(df, "eruptions"))

# Filter the SparkDataFrame to only retain rows with wait times shorter than 50 mins
head(filter(df, df$waiting < 50))
##  eruptions waiting
##1     1.750      47
##2     1.750      47
##3     1.867      48

{% endhighlight %}

</div>

### Grouping, Aggregation

SparkR data frames support a number of commonly used functions to aggregate data after grouping. For example we can compute a histogram of the `waiting` time in the `faithful` dataset as shown below

<div data-lang="r"  markdown="1">
{% highlight r %}

# We use the `n` operator to count the number of times each waiting time appears
head(summarize(groupBy(df, df$waiting), count = n(df$waiting)))
##  waiting count
##1      70     4
##2      67     1
##3      69     2

# We can also sort the output from the aggregation to get the most common waiting times
waiting_counts <- summarize(groupBy(df, df$waiting), count = n(df$waiting))
head(arrange(waiting_counts, desc(waiting_counts$count)))
##   waiting count
##1      78    15
##2      83    14
##3      81    13

{% endhighlight %}
</div>

### Operating on Columns

SparkR also provides a number of functions that can directly applied to columns for data processing and during aggregation. The example below shows the use of basic arithmetic functions.

<div data-lang="r"  markdown="1">
{% highlight r %}

# Convert waiting time from hours to seconds.
# Note that we can assign this to a new column in the same SparkDataFrame
df$waiting_secs <- df$waiting * 60
head(df)
##  eruptions waiting waiting_secs
##1     3.600      79         4740
##2     1.800      54         3240
##3     3.333      74         4440

{% endhighlight %}
</div>

### Applying User-Defined Function
In SparkR, we support several kinds of User-Defined Functions:

#### Run a given function on a large dataset using `dapply` or `dapplyCollect`

##### dapply
Apply a function to each partition of a `SparkDataFrame`. The function to be applied to each partition of the `SparkDataFrame`
and should have only one parameter, to which a `data.frame` corresponds to each partition will be passed. The output of function
<<<<<<< HEAD
should be a `data.frame`. Schema specifies the row format of the resulting a `SparkDataFrame`. It must match to [data types](#data-type-mapping-between-r-and-spark) of returned `data.frame`.
=======
should be a `data.frame`. Schema specifies the row format of the resulting a `SparkDataFrame`. It must match the R function's output.

>>>>>>> 39c836e9
<div data-lang="r"  markdown="1">
{% highlight r %}
# Convert waiting time from hours to seconds.
# Note that we can apply UDF to DataFrame.
schema <- structType(structField("eruptions", "double"), structField("waiting", "double"),
                     structField("waiting_secs", "double"))
df1 <- dapply(df, function(x) { x <- cbind(x, x$waiting * 60) }, schema)
head(collect(df1))
##  eruptions waiting waiting_secs
##1     3.600      79         4740
##2     1.800      54         3240
##3     3.333      74         4440
##4     2.283      62         3720
##5     4.533      85         5100
##6     2.883      55         3300
{% endhighlight %}
</div>

##### dapplyCollect
Like `dapply`, apply a function to each partition of a `SparkDataFrame` and collect the result back. The output of function
should be a `data.frame`. But, Schema is not required to be passed. Note that `dapplyCollect` can fail if the output of UDF run on all the partition cannot be pulled to the driver and fit in driver memory.
<div data-lang="r"  markdown="1">
{% highlight r %}

# Convert waiting time from hours to seconds.
# Note that we can apply UDF to DataFrame and return a R's data.frame
ldf <- dapplyCollect(
         df,
         function(x) {
           x <- cbind(x, "waiting_secs" = x$waiting * 60)
         })
head(ldf, 3)
##  eruptions waiting waiting_secs
##1     3.600      79         4740
##2     1.800      54         3240
##3     3.333      74         4440

{% endhighlight %}
</div>

#### Run a given function on a large dataset grouping by input column(s) and using `gapply` or `gapplyCollect`

##### gapply
Apply a function to each group of a `SparkDataFrame`. The function is to be applied to each group of the `SparkDataFrame` and should have only two parameters: grouping key and R `data.frame` corresponding to
that key. The groups are chosen from `SparkDataFrame`s column(s).
The output of function should be a `data.frame`. Schema specifies the row format of the resulting
`SparkDataFrame`. It must represent R function's output schema on the basis of Spark data types. The column names of the returned `data.frame` are set by user. Below data type mapping between R
and Spark.

#### Data type mapping between R and Spark
<table class="table">
<tr><th>R</th><th>Spark</th></tr>
<tr>
  <td>byte</td>
  <td>byte</td>
</tr>
<tr>
  <td>integer</td>
  <td>integer</td>
</tr>
<tr>
  <td>float</td>
  <td>float</td>
</tr>
<tr>
  <td>double</td>
  <td>double</td>
</tr>
<tr>
  <td>numeric</td>
  <td>double</td>
</tr>
<tr>
  <td>character</td>
  <td>string</td>
</tr>
<tr>
  <td>string</td>
  <td>string</td>
</tr>
<tr>
  <td>binary</td>
  <td>binary</td>
</tr>
<tr>
  <td>raw</td>
  <td>binary</td>
</tr>
<tr>
  <td>logical</td>
  <td>boolean</td>
</tr>
<tr>
  <td>timestamp</td>
  <td>timestamp</td>
</tr>
<tr>
  <td>date</td>
  <td>date</td>
</tr>
<tr>
  <td>array</td>
  <td>array</td>
</tr>
<tr>
  <td>list</td>
  <td>array</td>
</tr>
<tr>
  <td>map</td>
  <td>map</td>
</tr>
<tr>
  <td>env</td>
  <td>map</td>
</tr>
<tr>
  <td>struct</td>
  <td>struct</td>
</tr>
</table>

<div data-lang="r"  markdown="1">
{% highlight r %}

# Determine six waiting times with the largest eruption time in minutes.
schema <- structType(structField("waiting", "double"), structField("max_eruption", "double"))
result <- gapply(
    df,
    "waiting",
    function(key, x) {
        y <- data.frame(key, max(x$eruptions))
    },
    schema)
head(collect(arrange(result, "max_eruption", decreasing = TRUE)))

##    waiting   max_eruption
##1      64       5.100
##2      69       5.067
##3      71       5.033
##4      87       5.000
##5      63       4.933
##6      89       4.900
{% endhighlight %}
</div>

##### gapplyCollect
Like `gapply`, applies a function to each partition of a `SparkDataFrame` and collect the result back to R data.frame. The output of the function should be a `data.frame`. But, the schema is not required to be passed. Note that `gapplyCollect` can fail if the output of UDF run on all the partition cannot be pulled to the driver and fit in driver memory.
<div data-lang="r"  markdown="1">
{% highlight r %}

# Determine six waiting times with the largest eruption time in minutes.
result <- gapplyCollect(
    df,
    "waiting",
    function(key, x) {
        y <- data.frame(key, max(x$eruptions))
        colnames(y) <- c("waiting", "max_eruption")
        y
    })
head(result[order(result$max_eruption, decreasing = TRUE), ])

##    waiting   max_eruption
##1      64       5.100
##2      69       5.067
##3      71       5.033
##4      87       5.000
##5      63       4.933
##6      89       4.900

{% endhighlight %}
</div>

#### Run local R functions distributed using `spark.lapply`

##### spark.lapply
Similar to `lapply` in native R, `spark.lapply` runs a function over a list of elements and distributes the computations with Spark.
Applies a function in a manner that is similar to `doParallel` or `lapply` to elements of a list. The results of all the computations
should fit in a single machine. If that is not the case they can do something like `df <- createDataFrame(list)` and then use
`dapply`

<div data-lang="r"  markdown="1">
{% highlight r %}
# Perform distributed training of multiple models with spark.lapply. Here, we pass
# a read-only list of arguments which specifies family the generalized linear model should be.
families <- c("gaussian", "poisson")
train <- function(family) {
  model <- glm(Sepal.Length ~ Sepal.Width + Species, iris, family = family)
  summary(model)
}
# Return a list of model's summaries
model.summaries <- spark.lapply(families, train)

# Print the summary of each model
print(model.summaries)

{% endhighlight %}
</div>

## Running SQL Queries from SparkR
A SparkDataFrame can also be registered as a temporary view in Spark SQL and that allows you to run SQL queries over its data.
The `sql` function enables applications to run SQL queries programmatically and returns the result as a `SparkDataFrame`.

<div data-lang="r"  markdown="1">
{% highlight r %}
# Load a JSON file
people <- read.df("./examples/src/main/resources/people.json", "json")

# Register this SparkDataFrame as a temporary view.
createOrReplaceTempView(people, "people")

# SQL statements can be run by using the sql method
teenagers <- sql("SELECT name FROM people WHERE age >= 13 AND age <= 19")
head(teenagers)
##    name
##1 Justin

{% endhighlight %}
</div>

# Machine Learning

SparkR supports the following machine learning algorithms currently: `Generalized Linear Model`, `Accelerated Failure Time (AFT) Survival Regression Model`, `Naive Bayes Model` and `KMeans Model`.
Under the hood, SparkR uses MLlib to train the model.
Users can call `summary` to print a summary of the fitted model, [predict](api/R/predict.html) to make predictions on new data, and [write.ml](api/R/write.ml.html)/[read.ml](api/R/read.ml.html) to save/load fitted models.
SparkR supports a subset of the available R formula operators for model fitting, including ‘~’, ‘.’, ‘:’, ‘+’, and ‘-‘.

## Algorithms

### Generalized Linear Model

[spark.glm()](api/R/spark.glm.html) or [glm()](api/R/glm.html) fits generalized linear model against a Spark DataFrame.
Currently "gaussian", "binomial", "poisson" and "gamma" families are supported.
{% include_example glm r/ml.R %}

### Accelerated Failure Time (AFT) Survival Regression Model

[spark.survreg()](api/R/spark.survreg.html) fits an accelerated failure time (AFT) survival regression model on a SparkDataFrame.
Note that the formula of [spark.survreg()](api/R/spark.survreg.html) does not support operator '.' currently.
{% include_example survreg r/ml.R %}

### Naive Bayes Model

[spark.naiveBayes()](api/R/spark.naiveBayes.html) fits a Bernoulli naive Bayes model against a SparkDataFrame. Only categorical data is supported.
{% include_example naiveBayes r/ml.R %}

### KMeans Model

[spark.kmeans()](api/R/spark.kmeans.html) fits a k-means clustering model against a Spark DataFrame, similarly to R's kmeans().
{% include_example kmeans r/ml.R %}

## Model persistence

The following example shows how to save/load a MLlib model by SparkR.
{% include_example read_write r/ml.R %}

# R Function Name Conflicts

When loading and attaching a new package in R, it is possible to have a name [conflict](https://stat.ethz.ch/R-manual/R-devel/library/base/html/library.html), where a
function is masking another function.

The following functions are masked by the SparkR package:

<table class="table">
  <tr><th>Masked function</th><th>How to Access</th></tr>
  <tr>
    <td><code>cov</code> in <code>package:stats</code></td>
    <td><code><pre>stats::cov(x, y = NULL, use = "everything",
           method = c("pearson", "kendall", "spearman"))</pre></code></td>
  </tr>
  <tr>
    <td><code>filter</code> in <code>package:stats</code></td>
    <td><code><pre>stats::filter(x, filter, method = c("convolution", "recursive"),
              sides = 2, circular = FALSE, init)</pre></code></td>
  </tr>
  <tr>
    <td><code>sample</code> in <code>package:base</code></td>
    <td><code>base::sample(x, size, replace = FALSE, prob = NULL)</code></td>
  </tr>
</table>

Since part of SparkR is modeled on the `dplyr` package, certain functions in SparkR share the same names with those in `dplyr`. Depending on the load order of the two packages, some functions from the package loaded first are masked by those in the package loaded after. In such case, prefix such calls with the package name, for instance, `SparkR::cume_dist(x)` or `dplyr::cume_dist(x)`.

You can inspect the search path in R with [`search()`](https://stat.ethz.ch/R-manual/R-devel/library/base/html/search.html)


# Migration Guide

## Upgrading From SparkR 1.5.x to 1.6.x

 - Before Spark 1.6.0, the default mode for writes was `append`. It was changed in Spark 1.6.0 to `error` to match the Scala API.
 - SparkSQL converts `NA` in R to `null` and vice-versa.

## Upgrading From SparkR 1.6.x to 2.0

 - The method `table` has been removed and replaced by `tableToDF`.
 - The class `DataFrame` has been renamed to `SparkDataFrame` to avoid name conflicts.
 - Spark's `SQLContext` and `HiveContext` have been deprecated to be replaced by `SparkSession`. Instead of `sparkR.init()`, call `sparkR.session()` in its place to instantiate the SparkSession. Once that is done, that currently active SparkSession will be used for SparkDataFrame operations.
 - The parameter `sparkExecutorEnv` is not supported by `sparkR.session`. To set environment for the executors, set Spark config properties with the prefix "spark.executorEnv.VAR_NAME", for example, "spark.executorEnv.PATH"
 - The `sqlContext` parameter is no longer required for these functions: `createDataFrame`, `as.DataFrame`, `read.json`, `jsonFile`, `read.parquet`, `parquetFile`, `read.text`, `sql`, `tables`, `tableNames`, `cacheTable`, `uncacheTable`, `clearCache`, `dropTempTable`, `read.df`, `loadDF`, `createExternalTable`.
 - The method `registerTempTable` has been deprecated to be replaced by `createOrReplaceTempView`.
 - The method `dropTempTable` has been deprecated to be replaced by `dropTempView`.
 - The `sc` SparkContext parameter is no longer required for these functions: `setJobGroup`, `clearJobGroup`, `cancelJobGroup`<|MERGE_RESOLUTION|>--- conflicted
+++ resolved
@@ -272,15 +272,10 @@
 
 ##### dapply
 Apply a function to each partition of a `SparkDataFrame`. The function to be applied to each partition of the `SparkDataFrame`
-and should have only one parameter, to which a `data.frame` corresponds to each partition will be passed. The output of function
-<<<<<<< HEAD
-should be a `data.frame`. Schema specifies the row format of the resulting a `SparkDataFrame`. It must match to [data types](#data-type-mapping-between-r-and-spark) of returned `data.frame`.
-=======
-should be a `data.frame`. Schema specifies the row format of the resulting a `SparkDataFrame`. It must match the R function's output.
-
->>>>>>> 39c836e9
-<div data-lang="r"  markdown="1">
-{% highlight r %}
+and should have only one parameter, to which a `data.frame` corresponds to each partition will be passed. The output of function should be a `data.frame`. Schema specifies the row format of the resulting a `SparkDataFrame`. It must match to [data types](#data-type-mapping-between-r-and-spark) of returned value.
+<div data-lang="r"  markdown="1">
+{% highlight r %}
+
 # Convert waiting time from hours to seconds.
 # Note that we can apply UDF to DataFrame.
 schema <- structType(structField("eruptions", "double"), structField("waiting", "double"),
