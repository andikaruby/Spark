--- conflicted
+++ resolved
@@ -91,14 +91,7 @@
 
 ## From 1.2 to 1.3
 
-<<<<<<< HEAD
-We used to represent a labeled feature vector in a NumPy array, where the first entry corresponds to
-the label and the rest are features.  This representation is replaced by class
-[`LabeledPoint`](api/python/pyspark.mllib.html#pyspark.mllib.regression.LabeledPoint), which takes both
-dense and sparse feature vectors.
-=======
 In the `spark.mllib` package, there were several breaking changes.  The first change (in `ALS`) is the only one in a component not marked as Alpha or Experimental.
->>>>>>> b9fe504b
 
 * *(Breaking change)* In [`ALS`](api/scala/index.html#org.apache.spark.mllib.recommendation.ALS), the extraneous method `solveLeastSquares` has been removed.  The `DeveloperApi` method `analyzeBlocks` was also removed.
 * *(Breaking change)* [`StandardScalerModel`](api/scala/index.html#org.apache.spark.mllib.feature.StandardScalerModel) remains an Alpha component. In it, the `variance` method has been replaced with the `std` method.  To compute the column variance values returned by the original `variance` method, simply square the standard deviation values returned by `std`.
