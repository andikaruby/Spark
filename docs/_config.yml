--- conflicted
+++ resolved
@@ -14,13 +14,8 @@
 
 # These allow the documentation to be updated with newer releases
 # of Spark, Scala, and Mesos.
-<<<<<<< HEAD
-SPARK_VERSION: 2.0.1
-SPARK_VERSION_SHORT: 2.0.1
-=======
 SPARK_VERSION: 2.0.2
 SPARK_VERSION_SHORT: 2.0.2
->>>>>>> 584354ea
 SCALA_BINARY_VERSION: "2.11"
 SCALA_VERSION: "2.11.7"
 MESOS_VERSION: 0.21.0
