---
layout: global
title: "Migration Guide: SQL, Datasets and DataFrame"
displayTitle: "Migration Guide: SQL, Datasets and DataFrame"
license: |
  Licensed to the Apache Software Foundation (ASF) under one or more
  contributor license agreements.  See the NOTICE file distributed with
  this work for additional information regarding copyright ownership.
  The ASF licenses this file to You under the Apache License, Version 2.0
  (the "License"); you may not use this file except in compliance with
  the License.  You may obtain a copy of the License at

     http://www.apache.org/licenses/LICENSE-2.0

  Unless required by applicable law or agreed to in writing, software
  distributed under the License is distributed on an "AS IS" BASIS,
  WITHOUT WARRANTIES OR CONDITIONS OF ANY KIND, either express or implied.
  See the License for the specific language governing permissions and
  limitations under the License.
---

* Table of contents
{:toc}

## Upgrading from Spark SQL 3.0 to 3.1

  - In Spark 3.1, grouping_id() returns long values. In Spark version 3.0 and earlier, this function returns int values. To restore the behavior before Spark 3.1, you can set `spark.sql.legacy.integerGroupingId` to `true`.

  - In Spark 3.1, SQL UI data adopts the `formatted` mode for the query plan explain results. To restore the behavior before Spark 3.1, you can set `spark.sql.ui.explainMode` to `extended`.
  
  - In Spark 3.1, `from_unixtime`, `unix_timestamp`,`to_unix_timestamp`, `to_timestamp` and `to_date` will fail if the specified datetime pattern is invalid. In Spark 3.0 or earlier, they result `NULL`.
  
  - In Spark 3.1, the Parquet, ORC, Avro and JSON datasources throw the exception `org.apache.spark.sql.AnalysisException: Found duplicate column(s) in the data schema` in read if they detect duplicate names in top-level columns as well in nested structures. The datasources take into account the SQL config `spark.sql.caseSensitive` while detecting column name duplicates.

<<<<<<< HEAD
  - In Spark 3.1, `CAST` converts NULL elements of structures, arrays and maps to "null". In Spark 3.0 or earlier, NULL elements are converted to empty strings. To restore the behavior before Spark 3.1, you can set `spark.sql.legacy.castComplexTypesToString.enabled` to `true`.
=======
  - In Spark 3.1, structs and maps are wrapped by the `{}` brackets in casting them to strings. For instance, the `show()` action and the `CAST` expression use such brackets. In Spark 3.0 and earlier, the `[]` brackets are used for the same purpose. To restore the behavior before Spark 3.1, you can set `spark.sql.legacy.castComplexTypesToString.enabled` to `true`.
>>>>>>> 0660a050

## Upgrading from Spark SQL 3.0 to 3.0.1

- In Spark 3.0, JSON datasource and JSON function `schema_of_json` infer TimestampType from string values if they match to the pattern defined by the JSON option `timestampFormat`. Since version 3.0.1, the timestamp type inference is disabled by default. Set the JSON option `inferTimestamp` to `true` to enable such type inference.

## Upgrading from Spark SQL 2.4 to 3.0

### Dataset/DataFrame APIs

  - In Spark 3.0, the Dataset and DataFrame API `unionAll` is no longer deprecated. It is an alias for `union`.

  - In Spark 2.4 and below, `Dataset.groupByKey` results to a grouped dataset with key attribute is wrongly named as "value", if the key is non-struct type, for example, int, string, array, etc. This is counterintuitive and makes the schema of aggregation queries unexpected. For example, the schema of `ds.groupByKey(...).count()` is `(value, count)`. Since Spark 3.0, we name the grouping attribute to "key". The old behavior is preserved under a newly added configuration `spark.sql.legacy.dataset.nameNonStructGroupingKeyAsValue` with a default value of `false`.

  - In Spark 3.0, the column metadata will always be propagated in the API `Column.name` and `Column.as`. In Spark version 2.4 and earlier, the metadata of `NamedExpression` is set as the `explicitMetadata` for the new column at the time the API is called, it won't change even if the underlying `NamedExpression` changes metadata. To restore the behavior before Spark 2.4, you can use the API `as(alias: String, metadata: Metadata)` with explicit metadata.

### DDL Statements

  - In Spark 3.0, when inserting a value into a table column with a different data type, the type coercion is performed as per ANSI SQL standard. Certain unreasonable type conversions such as converting `string` to `int` and `double` to `boolean` are disallowed. A runtime exception is thrown if the value is out-of-range for the data type of the column. In Spark version 2.4 and below, type conversions during table insertion are allowed as long as they are valid `Cast`. When inserting an out-of-range value to an integral field, the low-order bits of the value is inserted(the same as Java/Scala numeric type casting). For example, if 257 is inserted to a field of byte type, the result is 1. The behavior is controlled by the option `spark.sql.storeAssignmentPolicy`, with a default value as "ANSI". Setting the option as "Legacy" restores the previous behavior.

  - The `ADD JAR` command previously returned a result set with the single value 0. It now returns an empty result set.

  - Spark 2.4 and below: the `SET` command works without any warnings even if the specified key is for `SparkConf` entries and it has no effect because the command does not update `SparkConf`, but the behavior might confuse users. In 3.0, the command fails if a `SparkConf` key is used. You can disable such a check by setting `spark.sql.legacy.setCommandRejectsSparkCoreConfs` to `false`.

  - Refreshing a cached table would trigger a table uncache operation and then a table cache (lazily) operation. In Spark version 2.4 and below, the cache name and storage level are not preserved before the uncache operation. Therefore, the cache name and storage level could be changed unexpectedly. In Spark 3.0, cache name and storage level are first preserved for cache recreation. It helps to maintain a consistent cache behavior upon table refreshing.

  - In Spark 3.0, the properties listing below become reserved; commands fail if you specify reserved properties in places like `CREATE DATABASE ... WITH DBPROPERTIES` and `ALTER TABLE ... SET TBLPROPERTIES`. You need their specific clauses to specify them, for example, `CREATE DATABASE test COMMENT 'any comment' LOCATION 'some path'`. You can set `spark.sql.legacy.notReserveProperties` to `true` to ignore the `ParseException`, in this case, these properties will be silently removed, for example: `SET DBPROPERTIES('location'='/tmp')` will have no effect. In Spark version 2.4 and below, these properties are neither reserved nor have side effects, for example, `SET DBPROPERTIES('location'='/tmp')` do not change the location of the database but only create a headless property just like `'a'='b'`.

    | Property (case sensitive) | Database Reserved | Table Reserved | Remarks |
    | ------------------------- | ----------------- | -------------- | ------- |
    | provider                 | no                | yes            | For tables, use the `USING` clause to specify it. Once set, it can't be changed. |
    | location                 | yes               | yes            | For databases and tables, use the `LOCATION` clause to specify it. |
    | owner                    | yes               | yes            | For databases and tables, it is determined by the user who runs spark and create the table. |

 
  - In Spark 3.0, you can use `ADD FILE` to add file directories as well. Earlier you could add only single files using this command. To restore the behavior of earlier versions, set `spark.sql.legacy.addSingleFileInAddFile` to `true`.

  - In Spark 3.0, `SHOW TBLPROPERTIES` throws `AnalysisException` if the table does not exist. In Spark version 2.4 and below, this scenario caused `NoSuchTableException`.

  - In Spark 3.0, `SHOW CREATE TABLE` always returns Spark DDL, even when the given table is a Hive SerDe table. For generating Hive DDL, use `SHOW CREATE TABLE AS SERDE` command instead.

  - In Spark 3.0, column of CHAR type is not allowed in non-Hive-Serde tables, and CREATE/ALTER TABLE commands will fail if CHAR type is detected. Please use STRING type instead. In Spark version 2.4 and below, CHAR type is treated as STRING type and the length parameter is simply ignored.

### UDFs and Built-in Functions

  - In Spark 3.0, the `date_add` and `date_sub` functions accepts only int, smallint, tinyint as the 2nd argument; fractional and non-literal strings are not valid anymore, for example: `date_add(cast('1964-05-23' as date), '12.34')` causes `AnalysisException`. Note that, string literals are still allowed, but Spark will throw `AnalysisException` if the string content is not a valid integer. In Spark version 2.4 and below, if the 2nd argument is fractional or string value, it is coerced to int value, and the result is a date value of `1964-06-04`.

  - In Spark 3.0, the function `percentile_approx` and its alias `approx_percentile` only accept integral value with range in `[1, 2147483647]` as its 3rd argument `accuracy`, fractional and string types are disallowed, for example, `percentile_approx(10.0, 0.2, 1.8D)` causes `AnalysisException`. In Spark version 2.4 and below, if `accuracy` is fractional or string value, it is coerced to an int value, `percentile_approx(10.0, 0.2, 1.8D)` is operated as `percentile_approx(10.0, 0.2, 1)` which results in `10.0`.

  - In Spark 3.0, an analysis exception is thrown when hash expressions are applied on elements of `MapType`. To restore the behavior before Spark 3.0, set `spark.sql.legacy.allowHashOnMapType` to `true`.

  - In Spark 3.0, when the `array`/`map` function is called without any parameters, it returns an empty collection with `NullType` as element type. In Spark version 2.4 and below, it returns an empty collection with `StringType` as element type. To restore the behavior before Spark 3.0, you can set `spark.sql.legacy.createEmptyCollectionUsingStringType` to `true`.

  - In Spark 3.0, the `from_json` functions supports two modes - `PERMISSIVE` and `FAILFAST`. The modes can be set via the `mode` option. The default mode became `PERMISSIVE`. In previous versions, behavior of `from_json` did not conform to either `PERMISSIVE` nor `FAILFAST`, especially in processing of malformed JSON records. For example, the JSON string `{"a" 1}` with the schema `a INT` is converted to `null` by previous versions but Spark 3.0 converts it to `Row(null)`.

  - In Spark version 2.4 and below, you can create map values with map type key via built-in function such as `CreateMap`, `MapFromArrays`, etc. In Spark 3.0, it's not allowed to create map values with map type key with these built-in functions. Users can use `map_entries` function to convert map to array<struct<key, value>> as a workaround. In addition, users can still read map values with map type key from data source or Java/Scala collections, though it is discouraged.

  - In Spark version 2.4 and below, you can create a map with duplicated keys via built-in functions like `CreateMap`, `StringToMap`, etc. The behavior of map with duplicated keys is undefined, for example, map look up respects the duplicated key appears first, `Dataset.collect` only keeps the duplicated key appears last, `MapKeys` returns duplicated keys, etc. In Spark 3.0, Spark throws `RuntimeException` when duplicated keys are found. You can set `spark.sql.mapKeyDedupPolicy` to `LAST_WIN` to deduplicate map keys with last wins policy. Users may still read map values with duplicated keys from data sources which do not enforce it (for example, Parquet), the behavior is undefined.

  - In Spark 3.0, using `org.apache.spark.sql.functions.udf(AnyRef, DataType)` is not allowed by default. Remove the return type parameter to automatically switch to typed Scala udf is recommended, or set `spark.sql.legacy.allowUntypedScalaUDF` to true to keep using it. In Spark version 2.4 and below, if `org.apache.spark.sql.functions.udf(AnyRef, DataType)` gets a Scala closure with primitive-type argument, the returned UDF returns null if the input values is null. However, in Spark 3.0, the UDF returns the default value of the Java type if the input value is null. For example, `val f = udf((x: Int) => x, IntegerType)`, `f($"x")` returns null in Spark 2.4 and below if column `x` is null, and return 0 in Spark 3.0. This behavior change is introduced because Spark 3.0 is built with Scala 2.12 by default.

  - In Spark 3.0, a higher-order function `exists` follows the three-valued boolean logic, that is, if the `predicate` returns any `null`s and no `true` is obtained, then `exists` returns `null` instead of `false`. For example, `exists(array(1, null, 3), x -> x % 2 == 0)` is `null`. The previous behaviorcan be restored by setting `spark.sql.legacy.followThreeValuedLogicInArrayExists` to `false`.

  - In Spark 3.0, the `add_months` function does not adjust the resulting date to a last day of month if the original date is a last day of months. For example, `select add_months(DATE'2019-02-28', 1)` results `2019-03-28`. In Spark version 2.4 and below, the resulting date is adjusted when the original date is a last day of months. For example, adding a month to `2019-02-28` results in `2019-03-31`.

  - In Spark version 2.4 and below, the `current_timestamp` function returns a timestamp with millisecond resolution only. In Spark 3.0, the function can return the result with microsecond resolution if the underlying clock available on the system offers such resolution.

  - In Spark 3.0, a 0-argument Java UDF is executed in the executor side identically with other UDFs. In Spark version 2.4 and below, the 0-argument Java UDF alone was executed in the driver side, and the result was propagated to executors, which might be more performant in some cases but caused inconsistency with a correctness issue in some cases.

  - The result of `java.lang.Math`'s `log`, `log1p`, `exp`, `expm1`, and `pow` may vary across platforms. In Spark 3.0, the result of the equivalent SQL functions (including related SQL functions like `LOG10`) return values consistent with `java.lang.StrictMath`. In virtually all cases this makes no difference in the return value, and the difference is very small, but may not exactly match `java.lang.Math` on x86 platforms in cases like, for example, `log(3.0)`, whose value varies between `Math.log()` and `StrictMath.log()`.

  - In Spark 3.0, the `Cast` function processes string literals such as 'Infinity', '+Infinity', '-Infinity', 'NaN', 'Inf', '+Inf', '-Inf' in a case-insensitive manner when casting the literals to `Double` or `Float` type to ensure greater compatibility with other database systems. This behavior change is illustrated in the table below:

    | Operation | Result before Spark 3.0 | Result in Spark 3.0 |
    | --------- | ----------------------- | ------------------- |
    | CAST('infinity' AS DOUBLE) | NULL | Double.PositiveInfinity |
    | CAST('+infinity' AS DOUBLE) | NULL | Double.PositiveInfinity |
    | CAST('inf' AS DOUBLE) | NULL | Double.PositiveInfinity |
    | CAST('inf' AS DOUBLE) | NULL | Double.PositiveInfinity |
    | CAST('-infinity' AS DOUBLE) | NULL | Double.NegativeInfinity |
    | CAST('-inf' AS DOUBLE) | NULL | Double.NegativeInfinity |
    | CAST('infinity' AS FLOAT) | NULL | Float.PositiveInfinity |
    | CAST('+infinity' AS FLOAT) | NULL | Float.PositiveInfinity |
    | CAST('inf' AS FLOAT) | NULL | Float.PositiveInfinity |
    | CAST('+inf' AS FLOAT) | NULL | Float.PositiveInfinity |
    | CAST('-infinity' AS FLOAT) | NULL | Float.NegativeInfinity |
    | CAST('-inf' AS FLOAT) | NULL | Float.NegativeInfinity |
    | CAST('nan' AS DOUBLE) | NULL | Double.Nan |
    | CAST('nan' AS FLOAT) | NULL | Float.NaN |

  - In Spark 3.0, when casting interval values to string type, there is no "interval" prefix, for example, `1 days 2 hours`. In Spark version 2.4 and below, the string contains the "interval" prefix like `interval 1 days 2 hours`.

  - In Spark 3.0, when casting string value to integral types(tinyint, smallint, int and bigint), datetime types(date, timestamp and interval) and boolean type, the leading and trailing whitespaces (<= ASCII 32) will be trimmed before converted to these type values, for example, `cast(' 1\t' as int)` results `1`, `cast(' 1\t' as boolean)` results `true`, `cast('2019-10-10\t as date)` results the date value `2019-10-10`. In Spark version 2.4 and below, when casting string to integrals and booleans, it does not trim the whitespaces from both ends; the foregoing results is `null`, while to datetimes, only the trailing spaces (= ASCII 32) are removed.

### Query Engine

  - In Spark version 2.4 and below, SQL queries such as `FROM <table>` or `FROM <table> UNION ALL FROM <table>` are supported by accident. In hive-style `FROM <table> SELECT <expr>`, the `SELECT` clause is not negligible. Neither Hive nor Presto support this syntax. These queries are treated as invalid in Spark 3.0.

  - In Spark 3.0, the interval literal syntax does not allow multiple from-to units anymore. For example, `SELECT INTERVAL '1-1' YEAR TO MONTH '2-2' YEAR TO MONTH'` throws parser exception.

  - In Spark 3.0, numbers written in scientific notation(for example, `1E2`) would be parsed as Double. In Spark version 2.4 and below, they're parsed as Decimal. To restore the behavior before Spark 3.0, you can set `spark.sql.legacy.exponentLiteralAsDecimal.enabled` to `true`.

  - In Spark 3.0, day-time interval strings are converted to intervals with respect to the `from` and `to` bounds. If an input string does not match to the pattern defined by specified bounds, the `ParseException` exception is thrown. For example, `interval '2 10:20' hour to minute` raises the exception because the expected format is `[+|-]h[h]:[m]m`. In Spark version 2.4, the `from` bound was not taken into account, and the `to` bound was used to truncate the resulted interval. For instance, the day-time interval string from the showed example is converted to `interval 10 hours 20 minutes`. To restore the behavior before Spark 3.0, you can set `spark.sql.legacy.fromDayTimeString.enabled` to `true`.

  - In Spark 3.0, negative scale of decimal is not allowed by default, for example, data type of literal like `1E10BD` is `DecimalType(11, 0)`. In Spark version 2.4 and below, it was `DecimalType(2, -9)`. To restore the behavior before Spark 3.0, you can set `spark.sql.legacy.allowNegativeScaleOfDecimal` to `true`.

  - In Spark 3.0, the unary arithmetic operator plus(`+`) only accepts string, numeric and interval type values as inputs. Besides, `+` with an integral string representation is coerced to a double value, for example, `+'1'` returns `1.0`. In Spark version 2.4 and below, this operator is ignored. There is no type checking for it, thus, all type values with a `+` prefix are valid, for example, `+ array(1, 2)` is valid and results `[1, 2]`. Besides, there is no type coercion for it at all, for example, in Spark 2.4, the result of `+'1'` is string `1`.

  - In Spark 3.0, Dataset query fails if it contains ambiguous column reference that is caused by self join. A typical example: `val df1 = ...; val df2 = df1.filter(...);`, then `df1.join(df2, df1("a") > df2("a"))` returns an empty result which is quite confusing. This is because Spark cannot resolve Dataset column references that point to tables being self joined, and `df1("a")` is exactly the same as `df2("a")` in Spark. To restore the behavior before Spark 3.0, you can set `spark.sql.analyzer.failAmbiguousSelfJoin` to `false`.

  - In Spark 3.0, `spark.sql.legacy.ctePrecedencePolicy` is introduced to control the behavior for name conflicting in the nested WITH clause. By default value `EXCEPTION`, Spark throws an AnalysisException, it forces users to choose the specific substitution order they wanted. If set to `CORRECTED` (which is recommended), inner CTE definitions take precedence over outer definitions. For example, set the config to `false`, `WITH t AS (SELECT 1), t2 AS (WITH t AS (SELECT 2) SELECT * FROM t) SELECT * FROM t2` returns `2`, while setting it to `LEGACY`, the result is `1` which is the behavior in version 2.4 and below.

  - In Spark 3.0, configuration `spark.sql.crossJoin.enabled` become internal configuration, and is true by default, so by default spark won't raise exception on sql with implicit cross join.

  - In Spark version 2.4 and below, float/double -0.0 is semantically equal to 0.0, but -0.0 and 0.0 are considered as different values when used in aggregate grouping keys, window partition keys, and join keys. In Spark 3.0, this bug is fixed. For example, `Seq(-0.0, 0.0).toDF("d").groupBy("d").count()` returns `[(0.0, 2)]` in Spark 3.0, and `[(0.0, 1), (-0.0, 1)]` in Spark 2.4 and below.

  - In Spark version 2.4 and below, invalid time zone ids are silently ignored and replaced by GMT time zone, for example, in the from_utc_timestamp function. In Spark 3.0, such time zone ids are rejected, and Spark throws `java.time.DateTimeException`.

  - In Spark 3.0, Proleptic Gregorian calendar is used in parsing, formatting, and converting dates and timestamps as well as in extracting sub-components like years, days and so on. Spark 3.0 uses Java 8 API classes from the `java.time` packages that are based on [ISO chronology](https://docs.oracle.com/javase/8/docs/api/java/time/chrono/IsoChronology.html). In Spark version 2.4 and below, those operations are performed using the hybrid calendar ([Julian + Gregorian](https://docs.oracle.com/javase/7/docs/api/java/util/GregorianCalendar.html). The changes impact on the results for dates before October 15, 1582 (Gregorian) and affect on the following Spark 3.0 API:

    * Parsing/formatting of timestamp/date strings. This effects on CSV/JSON datasources and on the `unix_timestamp`, `date_format`, `to_unix_timestamp`, `from_unixtime`, `to_date`, `to_timestamp` functions when patterns specified by users is used for parsing and formatting. In Spark 3.0, we define our own pattern strings in [Datetime Patterns for Formatting and Parsing](sql-ref-datetime-pattern.html),
     which is implemented via [DateTimeFormatter](https://docs.oracle.com/javase/8/docs/api/java/time/format/DateTimeFormatter.html) under the hood. New implementation performs strict checking of its input. For example, the `2015-07-22 10:00:00` timestamp cannot be parse if pattern is `yyyy-MM-dd` because the parser does not consume whole input. Another example is the `31/01/2015 00:00` input cannot be parsed by the `dd/MM/yyyy hh:mm` pattern because `hh` supposes hours in the range `1-12`. In Spark version 2.4 and below, `java.text.SimpleDateFormat` is used for timestamp/date string conversions, and the supported patterns are described in [SimpleDateFormat](https://docs.oracle.com/javase/7/docs/api/java/text/SimpleDateFormat.html). The old behavior can be restored by setting `spark.sql.legacy.timeParserPolicy` to `LEGACY`.

    * The `weekofyear`, `weekday`, `dayofweek`, `date_trunc`, `from_utc_timestamp`, `to_utc_timestamp`, and `unix_timestamp` functions use java.time API for calculation week number of year, day number of week as well for conversion from/to TimestampType values in UTC time zone.

    * The JDBC options `lowerBound` and `upperBound` are converted to TimestampType/DateType values in the same way as casting strings to TimestampType/DateType values. The conversion is based on Proleptic Gregorian calendar, and time zone defined by the SQL config `spark.sql.session.timeZone`. In Spark version 2.4 and below, the conversion is based on the hybrid calendar (Julian + Gregorian) and on default system time zone.

    * Formatting `TIMESTAMP` and `DATE` literals.

    * Creating typed `TIMESTAMP` and `DATE` literals from strings. In Spark 3.0, string conversion to typed `TIMESTAMP`/`DATE` literals is performed via casting to `TIMESTAMP`/`DATE` values. For example, `TIMESTAMP '2019-12-23 12:59:30'` is semantically equal to `CAST('2019-12-23 12:59:30' AS TIMESTAMP)`. When the input string does not contain information about time zone, the time zone from the SQL config `spark.sql.session.timeZone` is used in that case. In Spark version 2.4 and below, the conversion is based on JVM system time zone. The different sources of the default time zone may change the behavior of typed `TIMESTAMP` and `DATE` literals.

  - In Spark 3.0, `TIMESTAMP` literals are converted to strings using the SQL config `spark.sql.session.timeZone`. In Spark version 2.4 and below, the conversion uses the default time zone of the Java virtual machine.

  - In Spark 3.0, Spark casts `String` to `Date/Timestamp` in binary comparisons with dates/timestamps. The previous behavior of casting `Date/Timestamp` to `String` can be restored by setting `spark.sql.legacy.typeCoercion.datetimeToString.enabled` to `true`.

  - In Spark 3.0, special values are supported in conversion from strings to dates and timestamps. Those values are simply notational shorthands that are converted to ordinary date or timestamp values when read. The following string values are supported for dates:
    * `epoch [zoneId]` - 1970-01-01
    * `today [zoneId]` - the current date in the time zone specified by `spark.sql.session.timeZone`
    * `yesterday [zoneId]` - the current date - 1
    * `tomorrow [zoneId]` - the current date + 1
    * `now` - the date of running the current query. It has the same notion as today

    For example `SELECT date 'tomorrow' - date 'yesterday';` should output `2`. Here are special timestamp values:
    * `epoch [zoneId]` - 1970-01-01 00:00:00+00 (Unix system time zero)
    * `today [zoneId]` - midnight today
    * `yesterday [zoneId]` - midnight yesterday
    * `tomorrow [zoneId]` - midnight tomorrow
    * `now` - current query start time

    For example `SELECT timestamp 'tomorrow';`.

  - Since Spark 3.0, when using `EXTRACT` expression to extract the second field from date/timestamp values, the result will be a `DecimalType(8, 6)` value with 2 digits for second part, and 6 digits for the fractional part with microsecond precision. e.g. `extract(second from to_timestamp('2019-09-20 10:10:10.1'))` results `10.100000`.  In Spark version 2.4 and earlier, it returns an `IntegerType` value and the result for the former example is `10`.

### Data Sources

  - In Spark version 2.4 and below, when reading a Hive SerDe table with Spark native data sources(parquet/orc), Spark infers the actual file schema and update the table schema in metastore. In Spark 3.0, Spark doesn't infer the schema anymore. This should not cause any problems to end users, but if it does, set `spark.sql.hive.caseSensitiveInferenceMode` to `INFER_AND_SAVE`.

  - In Spark version 2.4 and below, partition column value is converted as null if it can't be casted to corresponding user provided schema. In 3.0, partition column value is validated with user provided schema. An exception is thrown if the validation fails. You can disable such validation by setting  `spark.sql.sources.validatePartitionColumns` to `false`.

  - In Spark 3.0, if files or subdirectories disappear during recursive directory listing (that is, they appear in an intermediate listing but then cannot be read or listed during later phases of the recursive directory listing, due to either concurrent file deletions or object store consistency issues) then the listing will fail with an exception unless `spark.sql.files.ignoreMissingFiles` is `true` (default `false`). In previous versions, these missing files or subdirectories would be ignored. Note that this change of behavior only applies during initial table file listing (or during `REFRESH TABLE`), not during query execution: the net change is that `spark.sql.files.ignoreMissingFiles` is now obeyed during table file listing / query planning, not only at query execution time.

  - In Spark version 2.4 and below, the parser of JSON data source treats empty strings as null for some data types such as `IntegerType`. For `FloatType`, `DoubleType`, `DateType` and `TimestampType`, it fails on empty strings and throws exceptions. Spark 3.0 disallows empty strings and will throw an exception for data types except for `StringType` and `BinaryType`. The previous behavior of allowing an empty string can be restored by setting `spark.sql.legacy.json.allowEmptyString.enabled` to `true`.

  - In Spark version 2.4 and below, JSON datasource and JSON functions like `from_json` convert a bad JSON record to a row with all `null`s in the PERMISSIVE mode when specified schema is `StructType`. In Spark 3.0, the returned row can contain non-`null` fields if some of JSON column values were parsed and converted to desired types successfully.

  - In Spark 3.0, JSON datasource and JSON function `schema_of_json` infer TimestampType from string values if they match to the pattern defined by the JSON option `timestampFormat`. Set JSON option `inferTimestamp` to `false` to disable such type inference.

  - In Spark version 2.4 and below, CSV datasource converts a malformed CSV string to a row with all `null`s in the PERMISSIVE mode. In Spark 3.0, the returned row can contain non-`null` fields if some of CSV column values were parsed and converted to desired types successfully.

  - In Spark 3.0, when Avro files are written with user provided schema, the fields are matched by field names between catalyst schema and Avro schema instead of positions.

  - In Spark 3.0, when Avro files are written with user provided non-nullable schema, even the catalyst schema is nullable, Spark is still able to write the files. However, Spark throws runtime NullPointerException if any of the records contains null.

### Others

  - In Spark version 2.4, when a Spark session is created via `cloneSession()`, the newly created Spark session inherits its configuration from its parent `SparkContext` even though the same configuration may exist with a different value in its parent Spark session. In Spark 3.0, the configurations of a parent `SparkSession` have a higher precedence over the parent `SparkContext`. You can restore the old behavior by setting `spark.sql.legacy.sessionInitWithConfigDefaults` to `true`.

  - In Spark 3.0, if `hive.default.fileformat` is not found in `Spark SQL configuration` then it falls back to the `hive-site.xml` file present in the `Hadoop configuration` of `SparkContext`.

  - In Spark 3.0, we pad decimal numbers with trailing zeros to the scale of the column for `spark-sql` interface, for example:

    | Query | Spark 2.4 | Spark 3.0 |
    | ----- | --------- | --------- |
    |`SELECT CAST(1 AS decimal(38, 18));` | 1 | 1.000000000000000000 |

  - In Spark 3.0, we upgraded the built-in Hive from 1.2 to 2.3 and it brings following impacts:

    * You may need to set `spark.sql.hive.metastore.version` and `spark.sql.hive.metastore.jars` according to the version of the Hive metastore you want to connect to. For example: set `spark.sql.hive.metastore.version` to `1.2.1` and `spark.sql.hive.metastore.jars` to `maven` if your Hive metastore version is 1.2.1.

    * You need to migrate your custom SerDes to Hive 2.3 or build your own Spark with `hive-1.2` profile. See [HIVE-15167](https://issues.apache.org/jira/browse/HIVE-15167) for more details.

    * The decimal string representation can be different between Hive 1.2 and Hive 2.3 when using `TRANSFORM` operator in SQL for script transformation, which depends on hive's behavior. In Hive 1.2, the string representation omits trailing zeroes. But in Hive 2.3, it is always padded to 18 digits with trailing zeroes if necessary.

## Upgrading from Spark SQL 2.4.5 to 2.4.6

  - In Spark 2.4.6, the `RESET` command does not reset the static SQL configuration values to the default. It only clears the runtime SQL configuration values.

## Upgrading from Spark SQL 2.4.4 to 2.4.5

  - Since Spark 2.4.5, `TRUNCATE TABLE` command tries to set back original permission and ACLs during re-creating the table/partition paths. To restore the behaviour of earlier versions, set `spark.sql.truncateTable.ignorePermissionAcl.enabled` to `true`.

  - Since Spark 2.4.5, `spark.sql.legacy.mssqlserver.numericMapping.enabled` configuration is added in order to support the legacy MsSQLServer dialect mapping behavior using IntegerType and DoubleType for SMALLINT and REAL JDBC types, respectively. To restore the behaviour of 2.4.3 and earlier versions, set `spark.sql.legacy.mssqlserver.numericMapping.enabled` to `true`.

## Upgrading from Spark SQL 2.4.3 to 2.4.4

  - Since Spark 2.4.4, according to [MsSqlServer Guide](https://docs.microsoft.com/en-us/sql/connect/jdbc/using-basic-data-types?view=sql-server-2017), MsSQLServer JDBC Dialect uses ShortType and FloatType for SMALLINT and REAL, respectively. Previously, IntegerType and DoubleType is used.

## Upgrading from Spark SQL 2.4 to 2.4.1

  - The value of `spark.executor.heartbeatInterval`, when specified without units like "30" rather than "30s", was
    inconsistently interpreted as both seconds and milliseconds in Spark 2.4.0 in different parts of the code.
    Unitless values are now consistently interpreted as milliseconds. Applications that set values like "30"
    need to specify a value with units like "30s" now, to avoid being interpreted as milliseconds; otherwise,
    the extremely short interval that results will likely cause applications to fail.

  - When turning a Dataset to another Dataset, Spark will up cast the fields in the original Dataset to the type of corresponding fields in the target DataSet. In version 2.4 and earlier, this up cast is not very strict, e.g. `Seq("str").toDS.as[Int]` fails, but `Seq("str").toDS.as[Boolean]` works and throw NPE during execution. In Spark 3.0, the up cast is stricter and turning String into something else is not allowed, i.e. `Seq("str").toDS.as[Boolean]` will fail during analysis.

## Upgrading from Spark SQL 2.3 to 2.4

  - In Spark version 2.3 and earlier, the second parameter to array_contains function is implicitly promoted to the element type of first array type parameter. This type promotion can be lossy and may cause `array_contains` function to return wrong result. This problem has been addressed in 2.4 by employing a safer type promotion mechanism. This can cause some change in behavior and are illustrated in the table below.
    <table class="table">
        <tr>
          <th>
            <b>Query</b>
          </th>
          <th>
            <b>Spark 2.3 or Prior</b>
          </th>
          <th>
            <b>Spark 2.4</b>
          </th>
          <th>
            <b>Remarks</b>
          </th>
        </tr>
        <tr>
          <td>
            <code>SELECT array_contains(array(1), 1.34D);</code>
          </td>
          <td>
            <code>true</code>
          </td>
          <td>
            <code>false</code>
          </td>
          <td>
            In Spark 2.4, left and right parameters are promoted to array type of double type and double type respectively.
          </td>
        </tr>
        <tr>
          <td>
            <code>SELECT array_contains(array(1), '1');</code>
          </td>
          <td>
            <code>true</code>
          </td>
          <td>
            <code>AnalysisException</code> is thrown.
          </td>
          <td>
            Explicit cast can be used in arguments to avoid the exception. In Spark 2.4, <code>AnalysisException</code> is thrown since integer type can not be promoted to string type in a loss-less manner.
          </td>
        </tr>
        <tr>
          <td>
            <code>SELECT array_contains(array(1), 'anystring');</code>
          </td>
          <td>
            <code>null</code>
          </td>
          <td>
            <code>AnalysisException</code> is thrown.
          </td>
          <td>
            Explicit cast can be used in arguments to avoid the exception. In Spark 2.4, <code>AnalysisException</code> is thrown since integer type can not be promoted to string type in a loss-less manner.
          </td>
        </tr>
    </table>

  - Since Spark 2.4, when there is a struct field in front of the IN operator before a subquery, the inner query must contain a struct field as well. In previous versions, instead, the fields of the struct were compared to the output of the inner query. Eg. if `a` is a `struct(a string, b int)`, in Spark 2.4 `a in (select (1 as a, 'a' as b) from range(1))` is a valid query, while `a in (select 1, 'a' from range(1))` is not. In previous version it was the opposite.

  - In versions 2.2.1+ and 2.3, if `spark.sql.caseSensitive` is set to true, then the `CURRENT_DATE` and `CURRENT_TIMESTAMP` functions incorrectly became case-sensitive and would resolve to columns (unless typed in lower case). In Spark 2.4 this has been fixed and the functions are no longer case-sensitive.

  - Since Spark 2.4, Spark will evaluate the set operations referenced in a query by following a precedence rule as per the SQL standard. If the order is not specified by parentheses, set operations are performed from left to right with the exception that all INTERSECT operations are performed before any UNION, EXCEPT or MINUS operations. The old behaviour of giving equal precedence to all the set operations are preserved under a newly added configuration `spark.sql.legacy.setopsPrecedence.enabled` with a default value of `false`. When this property is set to `true`, spark will evaluate the set operators from left to right as they appear in the query given no explicit ordering is enforced by usage of parenthesis.

  - Since Spark 2.4, Spark will display table description column Last Access value as UNKNOWN when the value was Jan 01 1970.

  - Since Spark 2.4, Spark maximizes the usage of a vectorized ORC reader for ORC files by default. To do that, `spark.sql.orc.impl` and `spark.sql.orc.filterPushdown` change their default values to `native` and `true` respectively. ORC files created by native ORC writer cannot be read by some old Apache Hive releases. Use `spark.sql.orc.impl=hive` to create the files shared with Hive 2.1.1 and older.

  - Since Spark 2.4, writing an empty dataframe to a directory launches at least one write task, even if physically the dataframe has no partition. This introduces a small behavior change that for self-describing file formats like Parquet and Orc, Spark creates a metadata-only file in the target directory when writing a 0-partition dataframe, so that schema inference can still work if users read that directory later. The new behavior is more reasonable and more consistent regarding writing empty dataframe.

  - Since Spark 2.4, expression IDs in UDF arguments do not appear in column names. For example, a column name in Spark 2.4 is not `UDF:f(col0 AS colA#28)` but ``UDF:f(col0 AS `colA`)``.

  - Since Spark 2.4, writing a dataframe with an empty or nested empty schema using any file formats (parquet, orc, json, text, csv etc.) is not allowed. An exception is thrown when attempting to write dataframes with empty schema.

  - Since Spark 2.4, Spark compares a DATE type with a TIMESTAMP type after promotes both sides to TIMESTAMP. To set `false` to `spark.sql.legacy.compareDateTimestampInTimestamp` restores the previous behavior. This option will be removed in Spark 3.0.

  - Since Spark 2.4, creating a managed table with nonempty location is not allowed. An exception is thrown when attempting to create a managed table with nonempty location. To set `true` to `spark.sql.legacy.allowCreatingManagedTableUsingNonemptyLocation` restores the previous behavior. This option will be removed in Spark 3.0.

  - Since Spark 2.4, renaming a managed table to existing location is not allowed. An exception is thrown when attempting to rename a managed table to existing location.

  - Since Spark 2.4, the type coercion rules can automatically promote the argument types of the variadic SQL functions (e.g., IN/COALESCE) to the widest common type, no matter how the input arguments order. In prior Spark versions, the promotion could fail in some specific orders (e.g., TimestampType, IntegerType and StringType) and throw an exception.

  - Since Spark 2.4, Spark has enabled non-cascading SQL cache invalidation in addition to the traditional cache invalidation mechanism. The non-cascading cache invalidation mechanism allows users to remove a cache without impacting its dependent caches. This new cache invalidation mechanism is used in scenarios where the data of the cache to be removed is still valid, e.g., calling unpersist() on a Dataset, or dropping a temporary view. This allows users to free up memory and keep the desired caches valid at the same time.

  - In version 2.3 and earlier, Spark converts Parquet Hive tables by default but ignores table properties like `TBLPROPERTIES (parquet.compression 'NONE')`. This happens for ORC Hive table properties like `TBLPROPERTIES (orc.compress 'NONE')` in case of `spark.sql.hive.convertMetastoreOrc=true`, too. Since Spark 2.4, Spark respects Parquet/ORC specific table properties while converting Parquet/ORC Hive tables. As an example, `CREATE TABLE t(id int) STORED AS PARQUET TBLPROPERTIES (parquet.compression 'NONE')` would generate Snappy parquet files during insertion in Spark 2.3, and in Spark 2.4, the result would be uncompressed parquet files.

  - Since Spark 2.0, Spark converts Parquet Hive tables by default for better performance. Since Spark 2.4, Spark converts ORC Hive tables by default, too. It means Spark uses its own ORC support by default instead of Hive SerDe. As an example, `CREATE TABLE t(id int) STORED AS ORC` would be handled with Hive SerDe in Spark 2.3, and in Spark 2.4, it would be converted into Spark's ORC data source table and ORC vectorization would be applied. To set `false` to `spark.sql.hive.convertMetastoreOrc` restores the previous behavior.

  - In version 2.3 and earlier, CSV rows are considered as malformed if at least one column value in the row is malformed. CSV parser dropped such rows in the DROPMALFORMED mode or outputs an error in the FAILFAST mode. Since Spark 2.4, CSV row is considered as malformed only when it contains malformed column values requested from CSV datasource, other values can be ignored. As an example, CSV file contains the "id,name" header and one row "1234". In Spark 2.4, selection of the id column consists of a row with one column value 1234 but in Spark 2.3 and earlier it is empty in the DROPMALFORMED mode. To restore the previous behavior, set `spark.sql.csv.parser.columnPruning.enabled` to `false`.

  - Since Spark 2.4, File listing for compute statistics is done in parallel by default. This can be disabled by setting `spark.sql.statistics.parallelFileListingInStatsComputation.enabled` to `False`.

  - Since Spark 2.4, Metadata files (e.g. Parquet summary files) and temporary files are not counted as data files when calculating table size during Statistics computation.

  - Since Spark 2.4, empty strings are saved as quoted empty strings `""`. In version 2.3 and earlier, empty strings are equal to `null` values and do not reflect to any characters in saved CSV files. For example, the row of `"a", null, "", 1` was written as `a,,,1`. Since Spark 2.4, the same row is saved as `a,,"",1`. To restore the previous behavior, set the CSV option `emptyValue` to empty (not quoted) string.

  - Since Spark 2.4, The LOAD DATA command supports wildcard `?` and `*`, which match any one character, and zero or more characters, respectively. Example: `LOAD DATA INPATH '/tmp/folder*/'` or `LOAD DATA INPATH '/tmp/part-?'`. Special Characters like `space` also now work in paths. Example: `LOAD DATA INPATH '/tmp/folder name/'`.

  - In Spark version 2.3 and earlier, HAVING without GROUP BY is treated as WHERE. This means, `SELECT 1 FROM range(10) HAVING true` is executed as `SELECT 1 FROM range(10) WHERE true`  and returns 10 rows. This violates SQL standard, and has been fixed in Spark 2.4. Since Spark 2.4, HAVING without GROUP BY is treated as a global aggregate, which means `SELECT 1 FROM range(10) HAVING true` will return only one row. To restore the previous behavior, set `spark.sql.legacy.parser.havingWithoutGroupByAsWhere` to `true`.

  - In version 2.3 and earlier, when reading from a Parquet data source table, Spark always returns null for any column whose column names in Hive metastore schema and Parquet schema are in different letter cases, no matter whether `spark.sql.caseSensitive` is set to `true` or `false`. Since 2.4, when `spark.sql.caseSensitive` is set to `false`, Spark does case insensitive column name resolution between Hive metastore schema and Parquet schema, so even column names are in different letter cases, Spark returns corresponding column values. An exception is thrown if there is ambiguity, i.e. more than one Parquet column is matched. This change also applies to Parquet Hive tables when `spark.sql.hive.convertMetastoreParquet` is set to `true`.

## Upgrading from Spark SQL 2.2 to 2.3

  - Since Spark 2.3, the queries from raw JSON/CSV files are disallowed when the referenced columns only include the internal corrupt record column (named `_corrupt_record` by default). For example, `spark.read.schema(schema).json(file).filter($"_corrupt_record".isNotNull).count()` and `spark.read.schema(schema).json(file).select("_corrupt_record").show()`. Instead, you can cache or save the parsed results and then send the same query. For example, `val df = spark.read.schema(schema).json(file).cache()` and then `df.filter($"_corrupt_record".isNotNull).count()`.

  - The `percentile_approx` function previously accepted numeric type input and output double type results. Now it supports date type, timestamp type and numeric types as input types. The result type is also changed to be the same as the input type, which is more reasonable for percentiles.

  - Since Spark 2.3, the Join/Filter's deterministic predicates that are after the first non-deterministic predicates are also pushed down/through the child operators, if possible. In prior Spark versions, these filters are not eligible for predicate pushdown.

  - Partition column inference previously found incorrect common type for different inferred types, for example, previously it ended up with double type as the common type for double type and date type. Now it finds the correct common type for such conflicts. The conflict resolution follows the table below:
    <table class="table">
      <tr>
        <th>
          <b>InputA \ InputB</b>
        </th>
        <th>
          <b>NullType</b>
        </th>
        <th>
          <b>IntegerType</b>
        </th>
        <th>
          <b>LongType</b>
        </th>
        <th>
          <b>DecimalType(38,0)*</b>
        </th>
        <th>
          <b>DoubleType</b>
        </th>
        <th>
          <b>DateType</b>
        </th>
        <th>
          <b>TimestampType</b>
        </th>
        <th>
          <b>StringType</b>
        </th>
      </tr>
      <tr>
        <td>
          <b>NullType</b>
        </td>
        <td>NullType</td>
        <td>IntegerType</td>
        <td>LongType</td>
        <td>DecimalType(38,0)</td>
        <td>DoubleType</td>
        <td>DateType</td>
        <td>TimestampType</td>
        <td>StringType</td>
      </tr>
      <tr>
        <td>
          <b>IntegerType</b>
        </td>
        <td>IntegerType</td>
        <td>IntegerType</td>
        <td>LongType</td>
        <td>DecimalType(38,0)</td>
        <td>DoubleType</td>
        <td>StringType</td>
        <td>StringType</td>
        <td>StringType</td>
      </tr>
      <tr>
        <td>
          <b>LongType</b>
        </td>
        <td>LongType</td>
        <td>LongType</td>
        <td>LongType</td>
        <td>DecimalType(38,0)</td>
        <td>StringType</td>
        <td>StringType</td>
        <td>StringType</td>
        <td>StringType</td>
      </tr>
      <tr>
        <td>
          <b>DecimalType(38,0)*</b>
        </td>
        <td>DecimalType(38,0)</td>
        <td>DecimalType(38,0)</td>
        <td>DecimalType(38,0)</td>
        <td>DecimalType(38,0)</td>
        <td>StringType</td>
        <td>StringType</td>
        <td>StringType</td>
        <td>StringType</td>
      </tr>
      <tr>
        <td>
          <b>DoubleType</b>
        </td>
        <td>DoubleType</td>
        <td>DoubleType</td>
        <td>StringType</td>
        <td>StringType</td>
        <td>DoubleType</td>
        <td>StringType</td>
        <td>StringType</td>
        <td>StringType</td>
      </tr>
      <tr>
        <td>
          <b>DateType</b>
        </td>
        <td>DateType</td>
        <td>StringType</td>
        <td>StringType</td>
        <td>StringType</td>
        <td>StringType</td>
        <td>DateType</td>
        <td>TimestampType</td>
        <td>StringType</td>
      </tr>
      <tr>
        <td>
          <b>TimestampType</b>
        </td>
        <td>TimestampType</td>
        <td>StringType</td>
        <td>StringType</td>
        <td>StringType</td>
        <td>StringType</td>
        <td>TimestampType</td>
        <td>TimestampType</td>
        <td>StringType</td>
      </tr>
      <tr>
        <td>
          <b>StringType</b>
        </td>
        <td>StringType</td>
        <td>StringType</td>
        <td>StringType</td>
        <td>StringType</td>
        <td>StringType</td>
        <td>StringType</td>
        <td>StringType</td>
        <td>StringType</td>
      </tr>
    </table>

    Note that, for <b>DecimalType(38,0)*</b>, the table above intentionally does not cover all other combinations of scales and precisions because currently we only infer decimal type like `BigInteger`/`BigInt`. For example, 1.1 is inferred as double type.

  - Since Spark 2.3, when either broadcast hash join or broadcast nested loop join is applicable, we prefer to broadcasting the table that is explicitly specified in a broadcast hint. For details, see the section [Join Strategy Hints for SQL Queries](sql-performance-tuning.html#join-strategy-hints-for-sql-queries) and [SPARK-22489](https://issues.apache.org/jira/browse/SPARK-22489).

  - Since Spark 2.3, when all inputs are binary, `functions.concat()` returns an output as binary. Otherwise, it returns as a string. Until Spark 2.3, it always returns as a string despite of input types. To keep the old behavior, set `spark.sql.function.concatBinaryAsString` to `true`.

  - Since Spark 2.3, when all inputs are binary, SQL `elt()` returns an output as binary. Otherwise, it returns as a string. Until Spark 2.3, it always returns as a string despite of input types. To keep the old behavior, set `spark.sql.function.eltOutputAsString` to `true`.

 - Since Spark 2.3, by default arithmetic operations between decimals return a rounded value if an exact representation is not possible (instead of returning NULL). This is compliant with SQL ANSI 2011 specification and Hive's new behavior introduced in Hive 2.2 (HIVE-15331). This involves the following changes

    - The rules to determine the result type of an arithmetic operation have been updated. In particular, if the precision / scale needed are out of the range of available values, the scale is reduced up to 6, in order to prevent the truncation of the integer part of the decimals. All the arithmetic operations are affected by the change, ie. addition (`+`), subtraction (`-`), multiplication (`*`), division (`/`), remainder (`%`) and positive module (`pmod`).

    - Literal values used in SQL operations are converted to DECIMAL with the exact precision and scale needed by them.

    - The configuration `spark.sql.decimalOperations.allowPrecisionLoss` has been introduced. It defaults to `true`, which means the new behavior described here; if set to `false`, Spark uses previous rules, ie. it doesn't adjust the needed scale to represent the values and it returns NULL if an exact representation of the value is not possible.

  - Un-aliased subquery's semantic has not been well defined with confusing behaviors. Since Spark 2.3, we invalidate such confusing cases, for example: `SELECT v.i from (SELECT i FROM v)`, Spark will throw an analysis exception in this case because users should not be able to use the qualifier inside a subquery. See [SPARK-20690](https://issues.apache.org/jira/browse/SPARK-20690) and [SPARK-21335](https://issues.apache.org/jira/browse/SPARK-21335) for more details.

  - When creating a `SparkSession` with `SparkSession.builder.getOrCreate()`, if there is an existing `SparkContext`, the builder was trying to update the `SparkConf` of the existing `SparkContext` with configurations specified to the builder, but the `SparkContext` is shared by all `SparkSession`s, so we should not update them. Since 2.3, the builder comes to not update the configurations. If you want to update them, you need to update them prior to creating a `SparkSession`.

## Upgrading from Spark SQL 2.1 to 2.2

  - Spark 2.1.1 introduced a new configuration key: `spark.sql.hive.caseSensitiveInferenceMode`. It had a default setting of `NEVER_INFER`, which kept behavior identical to 2.1.0. However, Spark 2.2.0 changes this setting's default value to `INFER_AND_SAVE` to restore compatibility with reading Hive metastore tables whose underlying file schema have mixed-case column names. With the `INFER_AND_SAVE` configuration value, on first access Spark will perform schema inference on any Hive metastore table for which it has not already saved an inferred schema. Note that schema inference can be a very time-consuming operation for tables with thousands of partitions. If compatibility with mixed-case column names is not a concern, you can safely set `spark.sql.hive.caseSensitiveInferenceMode` to `NEVER_INFER` to avoid the initial overhead of schema inference. Note that with the new default `INFER_AND_SAVE` setting, the results of the schema inference are saved as a metastore key for future use. Therefore, the initial schema inference occurs only at a table's first access.

  - Since Spark 2.2.1 and 2.3.0, the schema is always inferred at runtime when the data source tables have the columns that exist in both partition schema and data schema. The inferred schema does not have the partitioned columns. When reading the table, Spark respects the partition values of these overlapping columns instead of the values stored in the data source files. In 2.2.0 and 2.1.x release, the inferred schema is partitioned but the data of the table is invisible to users (i.e., the result set is empty).

  - Since Spark 2.2, view definitions are stored in a different way from prior versions. This may cause Spark unable to read views created by prior versions. In such cases, you need to recreate the views using `ALTER VIEW AS` or `CREATE OR REPLACE VIEW AS` with newer Spark versions.

## Upgrading from Spark SQL 2.0 to 2.1

 - Datasource tables now store partition metadata in the Hive metastore. This means that Hive DDLs such as `ALTER TABLE PARTITION ... SET LOCATION` are now available for tables created with the Datasource API.

    - Legacy datasource tables can be migrated to this format via the `MSCK REPAIR TABLE` command. Migrating legacy tables is recommended to take advantage of Hive DDL support and improved planning performance.

    - To determine if a table has been migrated, look for the `PartitionProvider: Catalog` attribute when issuing `DESCRIBE FORMATTED` on the table.
 - Changes to `INSERT OVERWRITE TABLE ... PARTITION ...` behavior for Datasource tables.

    - In prior Spark versions `INSERT OVERWRITE` overwrote the entire Datasource table, even when given a partition specification. Now only partitions matching the specification are overwritten.

    - Note that this still differs from the behavior of Hive tables, which is to overwrite only partitions overlapping with newly inserted data.

## Upgrading from Spark SQL 1.6 to 2.0

 - `SparkSession` is now the new entry point of Spark that replaces the old `SQLContext` and

   `HiveContext`. Note that the old SQLContext and HiveContext are kept for backward compatibility. A new `catalog` interface is accessible from `SparkSession` - existing API on databases and tables access such as `listTables`, `createExternalTable`, `dropTempView`, `cacheTable` are moved here.

 - Dataset API and DataFrame API are unified. In Scala, `DataFrame` becomes a type alias for
   `Dataset[Row]`, while Java API users must replace `DataFrame` with `Dataset<Row>`. Both the typed
   transformations (e.g., `map`, `filter`, and `groupByKey`) and untyped transformations (e.g.,
   `select` and `groupBy`) are available on the Dataset class. Since compile-time type-safety in
   Python and R is not a language feature, the concept of Dataset does not apply to these languages’
   APIs. Instead, `DataFrame` remains the primary programming abstraction, which is analogous to the
   single-node data frame notion in these languages.

 - Dataset and DataFrame API `unionAll` has been deprecated and replaced by `union`

 - Dataset and DataFrame API `explode` has been deprecated, alternatively, use `functions.explode()` with `select` or `flatMap`

 - Dataset and DataFrame API `registerTempTable` has been deprecated and replaced by `createOrReplaceTempView`

 - Changes to `CREATE TABLE ... LOCATION` behavior for Hive tables.

    - From Spark 2.0, `CREATE TABLE ... LOCATION` is equivalent to `CREATE EXTERNAL TABLE ... LOCATION`
      in order to prevent accidental dropping the existing data in the user-provided locations.
      That means, a Hive table created in Spark SQL with the user-specified location is always a Hive external table.
      Dropping external tables will not remove the data. Users are not allowed to specify the location for Hive managed tables.
      Note that this is different from the Hive behavior.

    - As a result, `DROP TABLE` statements on those tables will not remove the data.

 - `spark.sql.parquet.cacheMetadata` is no longer used.
   See [SPARK-13664](https://issues.apache.org/jira/browse/SPARK-13664) for details.

## Upgrading from Spark SQL 1.5 to 1.6

 - From Spark 1.6, by default, the Thrift server runs in multi-session mode. Which means each JDBC/ODBC
   connection owns a copy of their own SQL configuration and temporary function registry. Cached
   tables are still shared though. If you prefer to run the Thrift server in the old single-session
   mode, please set option `spark.sql.hive.thriftServer.singleSession` to `true`. You may either add
   this option to `spark-defaults.conf`, or pass it to `start-thriftserver.sh` via `--conf`:

   {% highlight bash %}
   ./sbin/start-thriftserver.sh \
     --conf spark.sql.hive.thriftServer.singleSession=true \
     ...
   {% endhighlight %}

 - From Spark 1.6, LongType casts to TimestampType expect seconds instead of microseconds. This
   change was made to match the behavior of Hive 1.2 for more consistent type casting to TimestampType
   from numeric types. See [SPARK-11724](https://issues.apache.org/jira/browse/SPARK-11724) for
   details.

## Upgrading from Spark SQL 1.4 to 1.5

 - Optimized execution using manually managed memory (Tungsten) is now enabled by default, along with
   code generation for expression evaluation. These features can both be disabled by setting
   `spark.sql.tungsten.enabled` to `false`.

 - Parquet schema merging is no longer enabled by default. It can be re-enabled by setting
   `spark.sql.parquet.mergeSchema` to `true`.

 - In-memory columnar storage partition pruning is on by default. It can be disabled by setting
   `spark.sql.inMemoryColumnarStorage.partitionPruning` to `false`.

 - Unlimited precision decimal columns are no longer supported, instead Spark SQL enforces a maximum
   precision of 38. When inferring schema from `BigDecimal` objects, a precision of (38, 18) is now
   used. When no precision is specified in DDL then the default remains `Decimal(10, 0)`.

 - Timestamps are now stored at a precision of 1us, rather than 1ns

 - In the `sql` dialect, floating point numbers are now parsed as decimal. HiveQL parsing remains
   unchanged.

 - The canonical name of SQL/DataFrame functions are now lower case (e.g., sum vs SUM).

 - JSON data source will not automatically load new files that are created by other applications
   (i.e. files that are not inserted to the dataset through Spark SQL).
   For a JSON persistent table (i.e. the metadata of the table is stored in Hive Metastore),
   users can use `REFRESH TABLE` SQL command or `HiveContext`'s `refreshTable` method
   to include those new files to the table. For a DataFrame representing a JSON dataset, users need to recreate
   the DataFrame and the new DataFrame will include new files.

## Upgrading from Spark SQL 1.3 to 1.4

#### DataFrame data reader/writer interface
{:.no_toc}

Based on user feedback, we created a new, more fluid API for reading data in (`SQLContext.read`)
and writing data out (`DataFrame.write`),
and deprecated the old APIs (e.g., `SQLContext.parquetFile`, `SQLContext.jsonFile`).

See the API docs for `SQLContext.read` (
  <a href="api/scala/org/apache/spark/sql/SQLContext.html#read:DataFrameReader">Scala</a>,
  <a href="api/java/org/apache/spark/sql/SQLContext.html#read()">Java</a>,
  <a href="api/python/pyspark.sql.html#pyspark.sql.SQLContext.read">Python</a>
) and `DataFrame.write` (
  <a href="api/scala/org/apache/spark/sql/DataFrame.html#write:DataFrameWriter">Scala</a>,
  <a href="api/java/org/apache/spark/sql/Dataset.html#write()">Java</a>,
  <a href="api/python/pyspark.sql.html#pyspark.sql.DataFrame.write">Python</a>
) more information.


#### DataFrame.groupBy retains grouping columns
{:.no_toc}

Based on user feedback, we changed the default behavior of `DataFrame.groupBy().agg()` to retain the
grouping columns in the resulting `DataFrame`. To keep the behavior in 1.3, set `spark.sql.retainGroupColumns` to `false`.

<div class="codetabs">
<div data-lang="scala"  markdown="1">
{% highlight scala %}

// In 1.3.x, in order for the grouping column "department" to show up,
// it must be included explicitly as part of the agg function call.
df.groupBy("department").agg($"department", max("age"), sum("expense"))

// In 1.4+, grouping column "department" is included automatically.
df.groupBy("department").agg(max("age"), sum("expense"))

// Revert to 1.3 behavior (not retaining grouping column) by:
sqlContext.setConf("spark.sql.retainGroupColumns", "false")

{% endhighlight %}
</div>

<div data-lang="java"  markdown="1">
{% highlight java %}

// In 1.3.x, in order for the grouping column "department" to show up,
// it must be included explicitly as part of the agg function call.
df.groupBy("department").agg(col("department"), max("age"), sum("expense"));

// In 1.4+, grouping column "department" is included automatically.
df.groupBy("department").agg(max("age"), sum("expense"));

// Revert to 1.3 behavior (not retaining grouping column) by:
sqlContext.setConf("spark.sql.retainGroupColumns", "false");

{% endhighlight %}
</div>

<div data-lang="python"  markdown="1">
{% highlight python %}

import pyspark.sql.functions as func

# In 1.3.x, in order for the grouping column "department" to show up,
# it must be included explicitly as part of the agg function call.
df.groupBy("department").agg(df["department"], func.max("age"), func.sum("expense"))

# In 1.4+, grouping column "department" is included automatically.
df.groupBy("department").agg(func.max("age"), func.sum("expense"))

# Revert to 1.3.x behavior (not retaining grouping column) by:
sqlContext.setConf("spark.sql.retainGroupColumns", "false")

{% endhighlight %}
</div>

</div>


#### Behavior change on DataFrame.withColumn
{:.no_toc}

Prior to 1.4, DataFrame.withColumn() supports adding a column only. The column will always be added
as a new column with its specified name in the result DataFrame even if there may be any existing
columns of the same name. Since 1.4, DataFrame.withColumn() supports adding a column of a different
name from names of all existing columns or replacing existing columns of the same name.

Note that this change is only for Scala API, not for PySpark and SparkR.


## Upgrading from Spark SQL 1.0-1.2 to 1.3

In Spark 1.3 we removed the "Alpha" label from Spark SQL and as part of this did a cleanup of the
available APIs. From Spark 1.3 onwards, Spark SQL will provide binary compatibility with other
releases in the 1.X series. This compatibility guarantee excludes APIs that are explicitly marked
as unstable (i.e., DeveloperAPI or Experimental).

#### Rename of SchemaRDD to DataFrame
{:.no_toc}

The largest change that users will notice when upgrading to Spark SQL 1.3 is that `SchemaRDD` has
been renamed to `DataFrame`. This is primarily because DataFrames no longer inherit from RDD
directly, but instead provide most of the functionality that RDDs provide though their own
implementation. DataFrames can still be converted to RDDs by calling the `.rdd` method.

In Scala, there is a type alias from `SchemaRDD` to `DataFrame` to provide source compatibility for
some use cases. It is still recommended that users update their code to use `DataFrame` instead.
Java and Python users will need to update their code.

#### Unification of the Java and Scala APIs
{:.no_toc}

Prior to Spark 1.3 there were separate Java compatible classes (`JavaSQLContext` and `JavaSchemaRDD`)
that mirrored the Scala API. In Spark 1.3 the Java API and Scala API have been unified. Users
of either language should use `SQLContext` and `DataFrame`. In general these classes try to
use types that are usable from both languages (i.e. `Array` instead of language-specific collections).
In some cases where no common type exists (e.g., for passing in closures or Maps) function overloading
is used instead.

Additionally, the Java specific types API has been removed. Users of both Scala and Java should
use the classes present in `org.apache.spark.sql.types` to describe schema programmatically.


#### Isolation of Implicit Conversions and Removal of dsl Package (Scala-only)
{:.no_toc}

Many of the code examples prior to Spark 1.3 started with `import sqlContext._`, which brought
all of the functions from sqlContext into scope. In Spark 1.3 we have isolated the implicit
conversions for converting `RDD`s into `DataFrame`s into an object inside of the `SQLContext`.
Users should now write `import sqlContext.implicits._`.

Additionally, the implicit conversions now only augment RDDs that are composed of `Product`s (i.e.,
case classes or tuples) with a method `toDF`, instead of applying automatically.

When using function inside of the DSL (now replaced with the `DataFrame` API) users used to import
`org.apache.spark.sql.catalyst.dsl`. Instead the public dataframe functions API should be used:
`import org.apache.spark.sql.functions._`.

#### Removal of the type aliases in org.apache.spark.sql for DataType (Scala-only)
{:.no_toc}

Spark 1.3 removes the type aliases that were present in the base sql package for `DataType`. Users
should instead import the classes in `org.apache.spark.sql.types`

#### UDF Registration Moved to `sqlContext.udf` (Java & Scala)
{:.no_toc}

Functions that are used to register UDFs, either for use in the DataFrame DSL or SQL, have been
moved into the udf object in `SQLContext`.

<div class="codetabs">
<div data-lang="scala"  markdown="1">
{% highlight scala %}

sqlContext.udf.register("strLen", (s: String) => s.length())

{% endhighlight %}
</div>

<div data-lang="java"  markdown="1">
{% highlight java %}

sqlContext.udf().register("strLen", (String s) -> s.length(), DataTypes.IntegerType);

{% endhighlight %}
</div>

</div>

Python UDF registration is unchanged.



## Compatibility with Apache Hive

Spark SQL is designed to be compatible with the Hive Metastore, SerDes and UDFs.
Currently, Hive SerDes and UDFs are based on built-in Hive,
and Spark SQL can be connected to different versions of Hive Metastore
(from 0.12.0 to 2.3.7 and 3.0.0 to 3.1.2. Also see [Interacting with Different Versions of Hive Metastore](sql-data-sources-hive-tables.html#interacting-with-different-versions-of-hive-metastore)).

#### Deploying in Existing Hive Warehouses
{:.no_toc}

The Spark SQL Thrift JDBC server is designed to be "out of the box" compatible with existing Hive
installations. You do not need to modify your existing Hive Metastore or change the data placement
or partitioning of your tables.

### Supported Hive Features
{:.no_toc}

Spark SQL supports the vast majority of Hive features, such as:

* Hive query statements, including:
  * `SELECT`
  * `GROUP BY`
  * `ORDER BY`
  * `DISTRIBUTE BY`
  * `CLUSTER BY`
  * `SORT BY`
* All Hive operators, including:
  * Relational operators (`=`, `<=>`, `==`, `<>`, `<`, `>`, `>=`, `<=`, etc)
  * Arithmetic operators (`+`, `-`, `*`, `/`, `%`, etc)
  * Logical operators (`AND`, `&&`, `OR`, `||`, etc)
  * Complex type constructors
  * Mathematical functions (`sign`, `ln`, `cos`, etc)
  * String functions (`instr`, `length`, `printf`, etc)
* User defined functions (UDF)
* User defined aggregation functions (UDAF)
* User defined serialization formats (SerDes)
* Window functions
* Joins
  * `JOIN`
  * `{LEFT|RIGHT|FULL} OUTER JOIN`
  * `LEFT SEMI JOIN`
  * `LEFT ANTI JOIN`
  * `CROSS JOIN`
* Unions
* Sub-queries
  * Sub-queries in the FROM Clause

    ```SELECT col FROM (SELECT a + b AS col FROM t1) t2```
  * Sub-queries in WHERE Clause
    * Correlated or non-correlated IN and NOT IN statement in WHERE Clause

      ```
      SELECT col FROM t1 WHERE col IN (SELECT a FROM t2 WHERE t1.a = t2.a)
      SELECT col FROM t1 WHERE col IN (SELECT a FROM t2)
      ```
    * Correlated or non-correlated EXISTS and NOT EXISTS statement in WHERE Clause

      ```
      SELECT col FROM t1 WHERE EXISTS (SELECT t2.a FROM t2 WHERE t1.a = t2.a AND t2.a > 10)
      SELECT col FROM t1 WHERE EXISTS (SELECT t2.a FROM t2 WHERE t2.a > 10)
      ```
    * Non-correlated IN and NOT IN statement in JOIN Condition

      ```SELECT t1.col FROM t1 JOIN t2 ON t1.a = t2.a AND t1.a IN (SELECT a FROM t3)```

    * Non-correlated EXISTS and NOT EXISTS statement in JOIN Condition

      ```SELECT t1.col FROM t1 JOIN t2 ON t1.a = t2.a AND EXISTS (SELECT * FROM t3 WHERE t3.a > 10)```

* Sampling
* Explain
* Partitioned tables including dynamic partition insertion
* View
  * If column aliases are not specified in view definition queries, both Spark and Hive will
    generate alias names, but in different ways. In order for Spark to be able to read views created
    by Hive, users should explicitly specify column aliases in view definition queries. As an
    example, Spark cannot read `v1` created as below by Hive.

    ```
    CREATE VIEW v1 AS SELECT * FROM (SELECT c + 1 FROM (SELECT 1 c) t1) t2;
    ```

    Instead, you should create `v1` as below with column aliases explicitly specified.

    ```
    CREATE VIEW v1 AS SELECT * FROM (SELECT c + 1 AS inc_c FROM (SELECT 1 c) t1) t2;
    ```

* All Hive DDL Functions, including:
  * `CREATE TABLE`
  * `CREATE TABLE AS SELECT`
  * `CREATE TABLE LIKE`
  * `ALTER TABLE`
* Most Hive Data types, including:
  * `TINYINT`
  * `SMALLINT`
  * `INT`
  * `BIGINT`
  * `BOOLEAN`
  * `FLOAT`
  * `DOUBLE`
  * `STRING`
  * `BINARY`
  * `TIMESTAMP`
  * `DATE`
  * `ARRAY<>`
  * `MAP<>`
  * `STRUCT<>`

### Unsupported Hive Functionality
{:.no_toc}

Below is a list of Hive features that we don't support yet. Most of these features are rarely used
in Hive deployments.

**Major Hive Features**

* Tables with buckets: bucket is the hash partitioning within a Hive table partition. Spark SQL
  doesn't support buckets yet.


**Esoteric Hive Features**

* `UNION` type
* Unique join
* Column statistics collecting: Spark SQL does not piggyback scans to collect column statistics at
  the moment and only supports populating the sizeInBytes field of the hive metastore.

**Hive Input/Output Formats**

* File format for CLI: For results showing back to the CLI, Spark SQL only supports TextOutputFormat.
* Hadoop archive

**Hive Optimizations**

A handful of Hive optimizations are not yet included in Spark. Some of these (such as indexes) are
less important due to Spark SQL's in-memory computational model. Others are slotted for future
releases of Spark SQL.

* Block-level bitmap indexes and virtual columns (used to build indexes)
* Automatically determine the number of reducers for joins and groupbys: Currently, in Spark SQL, you
  need to control the degree of parallelism post-shuffle using "`SET spark.sql.shuffle.partitions=[num_tasks];`".
* Meta-data only query: For queries that can be answered by using only metadata, Spark SQL still
  launches tasks to compute the result.
* Skew data flag: Spark SQL does not follow the skew data flags in Hive.
* `STREAMTABLE` hint in join: Spark SQL does not follow the `STREAMTABLE` hint.
* Merge multiple small files for query results: if the result output contains multiple small files,
  Hive can optionally merge the small files into fewer large files to avoid overflowing the HDFS
  metadata. Spark SQL does not support that.

**Hive UDF/UDTF/UDAF**

Not all the APIs of the Hive UDF/UDTF/UDAF are supported by Spark SQL. Below are the unsupported APIs:

* `getRequiredJars` and `getRequiredFiles` (`UDF` and `GenericUDF`) are functions to automatically
  include additional resources required by this UDF.
* `initialize(StructObjectInspector)` in `GenericUDTF` is not supported yet. Spark SQL currently uses
  a deprecated interface `initialize(ObjectInspector[])` only.
* `configure` (`GenericUDF`, `GenericUDTF`, and `GenericUDAFEvaluator`) is a function to initialize
  functions with `MapredContext`, which is inapplicable to Spark.
* `close` (`GenericUDF` and `GenericUDAFEvaluator`) is a function to release associated resources.
  Spark SQL does not call this function when tasks finish.
* `reset` (`GenericUDAFEvaluator`) is a function to re-initialize aggregation for reusing the same aggregation.
  Spark SQL currently does not support the reuse of aggregation.
* `getWindowingEvaluator` (`GenericUDAFEvaluator`) is a function to optimize aggregation by evaluating
  an aggregate over a fixed window.

### Incompatible Hive UDF
{:.no_toc}

Below are the scenarios in which Hive and Spark generate different results:

* `SQRT(n)` If n < 0, Hive returns null, Spark SQL returns NaN.
* `ACOS(n)` If n < -1 or n > 1, Hive returns null, Spark SQL returns NaN.
* `ASIN(n)` If n < -1 or n > 1, Hive returns null, Spark SQL returns NaN.
* `CAST(n AS TIMESTAMP)` If n is integral numbers, Hive treats n as milliseconds, Spark SQL treats n as seconds.<|MERGE_RESOLUTION|>--- conflicted
+++ resolved
@@ -32,11 +32,9 @@
   
   - In Spark 3.1, the Parquet, ORC, Avro and JSON datasources throw the exception `org.apache.spark.sql.AnalysisException: Found duplicate column(s) in the data schema` in read if they detect duplicate names in top-level columns as well in nested structures. The datasources take into account the SQL config `spark.sql.caseSensitive` while detecting column name duplicates.
 
-<<<<<<< HEAD
+  - In Spark 3.1, structs and maps are wrapped by the `{}` brackets in casting them to strings. For instance, the `show()` action and the `CAST` expression use such brackets. In Spark 3.0 and earlier, the `[]` brackets are used for the same purpose. To restore the behavior before Spark 3.1, you can set `spark.sql.legacy.castComplexTypesToString.enabled` to `true`.
+
   - In Spark 3.1, `CAST` converts NULL elements of structures, arrays and maps to "null". In Spark 3.0 or earlier, NULL elements are converted to empty strings. To restore the behavior before Spark 3.1, you can set `spark.sql.legacy.castComplexTypesToString.enabled` to `true`.
-=======
-  - In Spark 3.1, structs and maps are wrapped by the `{}` brackets in casting them to strings. For instance, the `show()` action and the `CAST` expression use such brackets. In Spark 3.0 and earlier, the `[]` brackets are used for the same purpose. To restore the behavior before Spark 3.1, you can set `spark.sql.legacy.castComplexTypesToString.enabled` to `true`.
->>>>>>> 0660a050
 
 ## Upgrading from Spark SQL 3.0 to 3.0.1
 
