---
layout: global
title: "Migration Guide: SQL, Datasets and DataFrame"
displayTitle: "Migration Guide: SQL, Datasets and DataFrame"
license: |
  Licensed to the Apache Software Foundation (ASF) under one or more
  contributor license agreements.  See the NOTICE file distributed with
  this work for additional information regarding copyright ownership.
  The ASF licenses this file to You under the Apache License, Version 2.0
  (the "License"); you may not use this file except in compliance with
  the License.  You may obtain a copy of the License at

     http://www.apache.org/licenses/LICENSE-2.0

  Unless required by applicable law or agreed to in writing, software
  distributed under the License is distributed on an "AS IS" BASIS,
  WITHOUT WARRANTIES OR CONDITIONS OF ANY KIND, either express or implied.
  See the License for the specific language governing permissions and
  limitations under the License.
---

* Table of contents
{:toc}

## Upgrading from Spark SQL 3.4 to 3.5

- Since Spark 3.5, the JDBC options related to DS V2 pushdown are `true` by default. These options include: `pushDownAggregate`, `pushDownLimit`, `pushDownOffset` and `pushDownTableSample`. To restore the legacy behavior, please set them to `false`. e.g. set `spark.sql.catalog.your_catalog_name.pushDownAggregate` to `false`.
<<<<<<< HEAD
- Since Spark 3.5, the Avro will throw `AnalysisException` when reading Interval types as Date or Timestamp types and reading Decimal types with lower precision. To restore the legacy behavior, set `spark.sql.legacy.avro.allowReadingWithIncompatibleSchema` to `true`
=======
- Since Spark 3.5, Spark thrift server will interrupt task when canceling a running statement. To restore the previous behavior, set `spark.sql.thriftServer.interruptOnCancel` to `false`.
>>>>>>> bccfe71a

## Upgrading from Spark SQL 3.3 to 3.4

  - Since Spark 3.4, INSERT INTO commands with explicit column lists comprising fewer columns than the target table will automatically add the corresponding default values for the remaining columns (or NULL for any column lacking an explicitly-assigned default value). In Spark 3.3 or earlier, these commands would have failed returning errors reporting that the number of provided columns does not match the number of columns in the target table. Note that disabling `spark.sql.defaultColumn.useNullsForMissingDefaultValues` will restore the previous behavior.
  - Since Spark 3.4, Number or Number(\*) from Teradata will be treated as Decimal(38,18). In Spark 3.3 or earlier, Number or Number(\*) from Teradata will be treated as Decimal(38, 0), in which case the fractional part will be removed.
  - Since Spark 3.4, v1 database, table, permanent view and function identifier will include 'spark_catalog' as the catalog name if database is defined, e.g. a table identifier will be: `spark_catalog.default.t`. To restore the legacy behavior, set `spark.sql.legacy.v1IdentifierNoCatalog` to `true`.
  - Since Spark 3.4, when ANSI SQL mode(configuration `spark.sql.ansi.enabled`) is on, Spark SQL always returns NULL result on getting a map value with a non-existing key. In Spark 3.3 or earlier, there will be an error.
  - Since Spark 3.4, the SQL CLI `spark-sql` does not print the prefix `Error in query:` before the error message of `AnalysisException`.
  - Since Spark 3.4, `split` function ignores trailing empty strings when `regex` parameter is empty.
  - Since Spark 3.4, the `to_binary` function throws error for a malformed `str` input. Use `try_to_binary` to tolerate malformed input and return NULL instead.
    - Valid Base64 string should include symbols from in base64 alphabet (A-Za-z0-9+/), optional padding (`=`), and optional whitespaces. Whitespaces are skipped in conversion except when they are preceded by padding symbol(s). If padding is present it should conclude the string and follow rules described in RFC 4648 § 4.
    - Valid hexadecimal strings should include only allowed symbols (0-9A-Fa-f).
    - Valid values for `fmt` are case-insensitive `hex`, `base64`, `utf-8`, `utf8`.
  - Since Spark 3.4, Spark throws only `PartitionsAlreadyExistException` when it creates partitions but some of them exist already. In Spark 3.3 or earlier, Spark can throw either `PartitionsAlreadyExistException` or `PartitionAlreadyExistsException`.
  - Since Spark 3.4, Spark will do validation for partition spec in ALTER PARTITION to follow the behavior of `spark.sql.storeAssignmentPolicy` which may cause an exception if type conversion fails, e.g. `ALTER TABLE .. ADD PARTITION(p='a')` if column `p` is int type. To restore the legacy behavior, set `spark.sql.legacy.skipTypeValidationOnAlterPartition` to `true`.
  - Since Spark 3.4, vectorized readers are enabled by default for the nested data types (array, map and struct). To restore the legacy behavior, set `spark.sql.orc.enableNestedColumnVectorizedReader` and `spark.sql.parquet.enableNestedColumnVectorizedReader` to `false`.
  - Since Spark 3.4, `BinaryType` is not supported in CSV datasource. In Spark 3.3 or earlier, users can write binary columns in CSV datasource, but the output content in CSV files is `Object.toString()` which is meaningless; meanwhile, if users read CSV tables with binary columns, Spark will throw an `Unsupported type: binary` exception.
  - Since Spark 3.4, bloom filter joins are enabled by default. To restore the legacy behavior, set `spark.sql.optimizer.runtime.bloomFilter.enabled` to `false`.

## Upgrading from Spark SQL 3.2 to 3.3

  - Since Spark 3.3, the `histogram_numeric` function in Spark SQL returns an output type of an array of structs (x, y), where the type of the 'x' field in the return value is propagated from the input values consumed in the aggregate function. In Spark 3.2 or earlier, 'x' always had double type. Optionally, use the configuration `spark.sql.legacy.histogramNumericPropagateInputType` since Spark 3.3 to revert back to the previous behavior.

  - Since Spark 3.3, `DayTimeIntervalType` in Spark SQL is mapped to Arrow's `Duration` type in `ArrowWriter` and `ArrowColumnVector` developer APIs. Previously, `DayTimeIntervalType` was mapped to Arrow's `Interval` type which does not match with the types of other languages Spark SQL maps. For example, `DayTimeIntervalType` is mapped to `java.time.Duration` in Java.

  - Since Spark 3.3, the functions `lpad` and `rpad` have been overloaded to support byte sequences. When the first argument is a byte sequence, the optional padding pattern must also be a byte sequence and the result is a BINARY value. The default padding pattern in this case is the zero byte. To restore the legacy behavior of always returning string types, set `spark.sql.legacy.lpadRpadAlwaysReturnString` to `true`.

  - Since Spark 3.3, Spark turns a non-nullable schema into nullable for API `DataFrameReader.schema(schema: StructType).json(jsonDataset: Dataset[String])` and `DataFrameReader.schema(schema: StructType).csv(csvDataset: Dataset[String])` when the schema is specified by the user and contains non-nullable fields. To restore the legacy behavior of respecting the nullability, set `spark.sql.legacy.respectNullabilityInTextDatasetConversion` to `true`.

  - Since Spark 3.3, when the date or timestamp pattern is not specified, Spark converts an input string to a date/timestamp using the `CAST` expression approach. The changes affect CSV/JSON datasources and parsing of partition values. In Spark 3.2 or earlier, when the date or timestamp pattern is not set, Spark uses the default patterns: `yyyy-MM-dd` for dates and `yyyy-MM-dd HH:mm:ss` for timestamps. After the changes, Spark still recognizes the pattern together with

    Date patterns:
      * `[+-]yyyy*`
      * `[+-]yyyy*-[m]m`
      * `[+-]yyyy*-[m]m-[d]d`
      * `[+-]yyyy*-[m]m-[d]d `
      * `[+-]yyyy*-[m]m-[d]d *`
      * `[+-]yyyy*-[m]m-[d]dT*`

    Timestamp patterns:
      * `[+-]yyyy*`
      * `[+-]yyyy*-[m]m`
      * `[+-]yyyy*-[m]m-[d]d`
      * `[+-]yyyy*-[m]m-[d]d `
      * `[+-]yyyy*-[m]m-[d]d [h]h:[m]m:[s]s.[ms][ms][ms][us][us][us][zone_id]`
      * `[+-]yyyy*-[m]m-[d]dT[h]h:[m]m:[s]s.[ms][ms][ms][us][us][us][zone_id]`
      * `[h]h:[m]m:[s]s.[ms][ms][ms][us][us][us][zone_id]`
      * `T[h]h:[m]m:[s]s.[ms][ms][ms][us][us][us][zone_id]`

  - Since Spark 3.3, the `strfmt` in `format_string(strfmt, obj, ...)` and `printf(strfmt, obj, ...)` will no longer support to use "0$" to specify the first argument, the first argument should always reference by "1$" when use argument index to indicating the position of the argument in the argument list.

  - Since Spark 3.3, nulls are written as empty strings in CSV data source by default. In Spark 3.2 or earlier, nulls were written as empty strings as quoted empty strings, `""`. To restore the previous behavior, set `nullValue` to `""`, or set the configuration `spark.sql.legacy.nullValueWrittenAsQuotedEmptyStringCsv` to `true`.

  - Since Spark 3.3, DESCRIBE FUNCTION fails if the function does not exist. In Spark 3.2 or earlier, DESCRIBE FUNCTION can still run and print "Function: func_name not found".

  - Since Spark 3.3, the table property `external` becomes reserved. Certain commands will fail if you specify the `external` property, such as `CREATE TABLE ... TBLPROPERTIES` and `ALTER TABLE ... SET TBLPROPERTIES`. In Spark 3.2 and earlier, the table property `external` is silently ignored. You can set `spark.sql.legacy.notReserveProperties` to `true` to restore the old behavior.

  - Since Spark 3.3, DROP FUNCTION fails if the function name matches one of the built-in functions' name and is not qualified. In Spark 3.2 or earlier, DROP FUNCTION can still drop a persistent function even if the name is not qualified and is the same as a built-in function's name.

  - Since Spark 3.3, when reading values from a JSON attribute defined as `FloatType` or `DoubleType`, the strings `"+Infinity"`, `"+INF"`, and `"-INF"` are now parsed to the appropriate values, in addition to the already supported `"Infinity"` and `"-Infinity"` variations. This change was made to improve consistency with Jackson's parsing of the unquoted versions of these values. Also, the `allowNonNumericNumbers` option is now respected so these strings will now be considered invalid if this option is disabled.

  - Since Spark 3.3, Spark will try to use built-in data source writer instead of Hive serde in `INSERT OVERWRITE DIRECTORY`. This behavior is effective only if `spark.sql.hive.convertMetastoreParquet` or `spark.sql.hive.convertMetastoreOrc` is enabled respectively for Parquet and ORC formats. To restore the behavior before Spark 3.3, you can set `spark.sql.hive.convertMetastoreInsertDir` to `false`.

  - Since Spark 3.3, the precision of the return type of round-like functions has been fixed. This may cause Spark throw `AnalysisException` of the `CANNOT_UP_CAST_DATATYPE` error class when using views created by prior versions. In such cases, you need to recreate the views using ALTER VIEW AS or CREATE OR REPLACE VIEW AS with newer Spark versions.

  - Since Spark 3.3, the `unbase64` function throws error for a malformed `str` input. Use `try_to_binary(<str>, 'base64')` to tolerate malformed input and return NULL instead. In Spark 3.2 and earlier, the `unbase64` function returns a best-efforts result for a malformed `str` input.

  - Since Spark 3.3.1 and 3.2.3, for `SELECT ... GROUP BY a GROUPING SETS (b)`-style SQL statements, `grouping__id` returns different values from Apache Spark 3.2.0, 3.2.1, 3.2.2, and 3.3.0. It computes based on user-given group-by expressions plus grouping set columns. To restore the behavior before 3.3.1 and 3.2.3, you can set `spark.sql.legacy.groupingIdWithAppendedUserGroupBy`. For details, see [SPARK-40218](https://issues.apache.org/jira/browse/SPARK-40218) and [SPARK-40562](https://issues.apache.org/jira/browse/SPARK-40562).

## Upgrading from Spark SQL 3.1 to 3.2

  - Since Spark 3.2, ADD FILE/JAR/ARCHIVE commands require each path to be enclosed by `"` or `'` if the path contains whitespaces.

  - Since Spark 3.2, all the supported JDBC dialects use StringType for ROWID. In Spark 3.1 or earlier, Oracle dialect uses StringType and the other dialects use LongType.

  - In Spark 3.2, PostgreSQL JDBC dialect uses StringType for MONEY and MONEY[] is not supported due to the JDBC driver for PostgreSQL can't handle those types properly. In Spark 3.1 or earlier, DoubleType and ArrayType of DoubleType are used respectively.

  - In Spark 3.2, `spark.sql.adaptive.enabled` is enabled by default. To restore the behavior before Spark 3.2, you can set `spark.sql.adaptive.enabled` to `false`.

  - In Spark 3.2, the following meta-characters are escaped in the `show()` action. In Spark 3.1 or earlier, the following metacharacters are output as it is.
    * `\n` (new line)
    * `\r` (carriage ret)
    * `\t` (horizontal tab)
    * `\f` (form feed)
    * `\b` (backspace)
    * `\u000B` (vertical tab)
    * `\u0007` (bell)

  - In Spark 3.2, `ALTER TABLE .. RENAME TO PARTITION` throws `PartitionAlreadyExistsException` instead of `AnalysisException` for tables from Hive external when the target partition already exists.

  - In Spark 3.2, script transform default FIELD DELIMIT is `\u0001` for no serde mode, serde property `field.delim` is `\t` for Hive serde mode when user specifies serde. In Spark 3.1 or earlier, the default FIELD DELIMIT is `\t`, serde property `field.delim` is `\u0001` for Hive serde mode when user specifies serde.

  - In Spark 3.2, the auto-generated `Cast` (such as those added by type coercion rules) will be stripped when generating column alias names. E.g., `sql("SELECT floor(1)").columns` will be `FLOOR(1)` instead of `FLOOR(CAST(1 AS DOUBLE))`.

  - In Spark 3.2, the output schema of `SHOW TABLES` becomes `namespace: string, tableName: string, isTemporary: boolean`. In Spark 3.1 or earlier, the `namespace` field was named `database` for the builtin catalog, and there is no `isTemporary` field for v2 catalogs. To restore the old schema with the builtin catalog, you can set `spark.sql.legacy.keepCommandOutputSchema` to `true`.

  - In Spark 3.2, the output schema of `SHOW TABLE EXTENDED` becomes `namespace: string, tableName: string, isTemporary: boolean, information: string`. In Spark 3.1 or earlier, the `namespace` field was named `database` for the builtin catalog, and no change for the v2 catalogs. To restore the old schema with the builtin catalog, you can set `spark.sql.legacy.keepCommandOutputSchema` to `true`.

  - In Spark 3.2, the output schema of `SHOW TBLPROPERTIES` becomes `key: string, value: string` whether you specify the table property key or not. In Spark 3.1 and earlier, the output schema of `SHOW TBLPROPERTIES` is `value: string` when you specify the table property key. To restore the old schema with the builtin catalog, you can set `spark.sql.legacy.keepCommandOutputSchema` to `true`.

  - In Spark 3.2, the output schema of `DESCRIBE NAMESPACE` becomes `info_name: string, info_value: string`. In Spark 3.1 or earlier, the `info_name` field was named `database_description_item` and the `info_value` field was named `database_description_value` for the builtin catalog. To restore the old schema with the builtin catalog, you can set `spark.sql.legacy.keepCommandOutputSchema` to `true`.

  - In Spark 3.2, table refreshing clears cached data of the table as well as of all its dependents such as views while keeping the dependents cached. The following commands perform table refreshing:
    * `ALTER TABLE .. ADD PARTITION`
    * `ALTER TABLE .. RENAME PARTITION`
    * `ALTER TABLE .. DROP PARTITION`
    * `ALTER TABLE .. RECOVER PARTITIONS`
    * `MSCK REPAIR TABLE`
    * `LOAD DATA`
    * `REFRESH TABLE`
    * `TRUNCATE TABLE`
    * and the method `spark.catalog.refreshTable`
  In Spark 3.1 and earlier, table refreshing leaves dependents uncached.

  - In Spark 3.2, the usage of `count(tblName.*)` is blocked to avoid producing ambiguous results. Because `count(*)` and `count(tblName.*)` will output differently if there is any null values. To restore the behavior before Spark 3.2, you can set `spark.sql.legacy.allowStarWithSingleTableIdentifierInCount` to `true`.

  - In Spark 3.2, we support typed literals in the partition spec of INSERT and ADD/DROP/RENAME PARTITION. For example, `ADD PARTITION(dt = date'2020-01-01')` adds a partition with date value `2020-01-01`. In Spark 3.1 and earlier, the partition value will be parsed as string value `date '2020-01-01'`, which is an illegal date value, and we add a partition with null value at the end.

  - In Spark 3.2, `DataFrameNaFunctions.replace()` no longer uses exact string match for the input column names, to match the SQL syntax and support qualified column names. Input column name having a dot in the name (not nested) needs to be escaped with backtick \`. Now, it throws `AnalysisException` if the column is not found in the data frame schema. It also throws `IllegalArgumentException` if the input column name is a nested column. In Spark 3.1 and earlier, it used to ignore invalid input column name and nested column name.

  - In Spark 3.2, the dates subtraction expression such as `date1 - date2` returns values of `DayTimeIntervalType`. In Spark 3.1 and earlier, the returned type is `CalendarIntervalType`. To restore the behavior before Spark 3.2, you can set `spark.sql.legacy.interval.enabled` to `true`.

  - In Spark 3.2, the timestamps subtraction expression such as `timestamp '2021-03-31 23:48:00' - timestamp '2021-01-01 00:00:00'` returns values of `DayTimeIntervalType`. In Spark 3.1 and earlier, the type of the same expression is `CalendarIntervalType`. To restore the behavior before Spark 3.2, you can set `spark.sql.legacy.interval.enabled` to `true`.

  - In Spark 3.2, `CREATE TABLE .. LIKE ..` command can not use reserved properties. You need their specific clauses to specify them, for example, `CREATE TABLE test1 LIKE test LOCATION 'some path'`. You can set `spark.sql.legacy.notReserveProperties` to `true` to ignore the `ParseException`, in this case, these properties will be silently removed, for example: `TBLPROPERTIES('owner'='yao')` will have no effect. In Spark version 3.1 and below, the reserved properties can be used in `CREATE TABLE .. LIKE ..` command but have no side effects, for example, `TBLPROPERTIES('location'='/tmp')` does not change the location of the table but only create a headless property just like `'a'='b'`.

  - In Spark 3.2, `TRANSFORM` operator can't support alias in inputs. In Spark 3.1 and earlier, we can write script transform like `SELECT TRANSFORM(a AS c1, b AS c2) USING 'cat' FROM TBL`.

  - In Spark 3.2, `TRANSFORM` operator can support `ArrayType/MapType/StructType` without Hive SerDe, in this mode, we use `StructsToJson` to convert `ArrayType/MapType/StructType` column to `STRING` and use `JsonToStructs` to parse `STRING` to `ArrayType/MapType/StructType`. In Spark 3.1, Spark just support case `ArrayType/MapType/StructType` column as `STRING` but can't support parse `STRING` to `ArrayType/MapType/StructType` output columns.

  - In Spark 3.2, the unit-to-unit interval literals like `INTERVAL '1-1' YEAR TO MONTH` and the unit list interval literals like `INTERVAL '3' DAYS '1' HOUR` are converted to ANSI interval types: `YearMonthIntervalType` or `DayTimeIntervalType`. In Spark 3.1 and earlier, such interval literals are converted to `CalendarIntervalType`. To restore the behavior before Spark 3.2, you can set `spark.sql.legacy.interval.enabled` to `true`.

  - In Spark 3.2, the unit list interval literals can not mix year-month fields (YEAR and MONTH) and day-time fields (WEEK, DAY, ..., MICROSECOND). For example, `INTERVAL 1 month 1 hour` is invalid in Spark 3.2. In Spark 3.1 and earlier, there is no such limitation and the literal returns value of `CalendarIntervalType`. To restore the behavior before Spark 3.2, you can set `spark.sql.legacy.interval.enabled` to `true`.

  - In Spark 3.2, Spark supports `DayTimeIntervalType` and `YearMonthIntervalType` as inputs and outputs of `TRANSFORM` clause in Hive `SERDE` mode, the behavior is different between Hive `SERDE` mode and `ROW FORMAT DELIMITED` mode when these two types are used as inputs. In Hive `SERDE` mode, `DayTimeIntervalType` column is converted to `HiveIntervalDayTime`, its string format is `[-]?d h:m:s.n`, but in `ROW FORMAT DELIMITED` mode the format is `INTERVAL '[-]?d h:m:s.n' DAY TO TIME`. In Hive `SERDE` mode, `YearMonthIntervalType` column is converted to `HiveIntervalYearMonth`, its string format is `[-]?y-m`, but in `ROW FORMAT DELIMITED` mode the format is `INTERVAL '[-]?y-m' YEAR TO MONTH`.

  - In Spark 3.2, `hash(0) == hash(-0)` for floating point types. Previously, different values were generated.

  - In Spark 3.2, `CREATE TABLE AS SELECT` with non-empty `LOCATION` will throw `AnalysisException`. To restore the behavior before Spark 3.2, you can set `spark.sql.legacy.allowNonEmptyLocationInCTAS` to `true`.

  - In Spark 3.2, special datetime values such as `epoch`, `today`, `yesterday`, `tomorrow`, and `now` are supported in typed literals or in cast of foldable strings only, for instance, `select timestamp'now'` or `select cast('today' as date)`. In Spark 3.1 and 3.0, such special values are supported in any casts of strings to dates/timestamps. To keep these special values as dates/timestamps in Spark 3.1 and 3.0, you should replace them manually, e.g. `if (c in ('now', 'today'), current_date(), cast(c as date))`.

  - In Spark 3.2, `FloatType` is mapped to `FLOAT` in MySQL. Prior to this, it used to be mapped to `REAL`, which is by default a synonym to `DOUBLE PRECISION` in MySQL.

  - In Spark 3.2, the query executions triggered by `DataFrameWriter` are always named `command` when being sent to `QueryExecutionListener`. In Spark 3.1 and earlier, the name is one of `save`, `insertInto`, `saveAsTable`.

  - In Spark 3.2, `Dataset.unionByName` with `allowMissingColumns` set to true will add missing nested fields to the end of structs. In Spark 3.1, nested struct fields are sorted alphabetically.

  - In Spark 3.2, create/alter view will fail if the input query output columns contain auto-generated alias. This is necessary to make sure the query output column names are stable across different spark versions. To restore the behavior before Spark 3.2, set `spark.sql.legacy.allowAutoGeneratedAliasForView` to `true`.

  - In Spark 3.2, date +/- interval with only day-time fields such as `date '2011-11-11' + interval 12 hours` returns timestamp. In Spark 3.1 and earlier, the same expression returns date. To restore the behavior before Spark 3.2, you can use `cast` to convert timestamp as date.

## Upgrading from Spark SQL 3.0 to 3.1

  - In Spark 3.1, statistical aggregation function includes `std`, `stddev`, `stddev_samp`, `variance`, `var_samp`, `skewness`, `kurtosis`, `covar_samp`, `corr` will return `NULL` instead of `Double.NaN` when `DivideByZero` occurs during expression evaluation, for example, when `stddev_samp` applied on a single element set. In Spark version 3.0 and earlier, it will return `Double.NaN` in such case. To restore the behavior before Spark 3.1, you can set `spark.sql.legacy.statisticalAggregate` to `true`.

  - In Spark 3.1, grouping_id() returns long values. In Spark version 3.0 and earlier, this function returns int values. To restore the behavior before Spark 3.1, you can set `spark.sql.legacy.integerGroupingId` to `true`.

  - In Spark 3.1, SQL UI data adopts the `formatted` mode for the query plan explain results. To restore the behavior before Spark 3.1, you can set `spark.sql.ui.explainMode` to `extended`.

  - In Spark 3.1, `from_unixtime`, `unix_timestamp`,`to_unix_timestamp`, `to_timestamp` and `to_date` will fail if the specified datetime pattern is invalid. In Spark 3.0 or earlier, they result `NULL`.

  - In Spark 3.1, the Parquet, ORC, Avro and JSON datasources throw the exception `org.apache.spark.sql.AnalysisException: Found duplicate column(s) in the data schema` in read if they detect duplicate names in top-level columns as well in nested structures. The datasources take into account the SQL config `spark.sql.caseSensitive` while detecting column name duplicates.

  - In Spark 3.1, structs and maps are wrapped by the `{}` brackets in casting them to strings. For instance, the `show()` action and the `CAST` expression use such brackets. In Spark 3.0 and earlier, the `[]` brackets are used for the same purpose. To restore the behavior before Spark 3.1, you can set `spark.sql.legacy.castComplexTypesToString.enabled` to `true`.

  - In Spark 3.1, NULL elements of structures, arrays and maps are converted to "null" in casting them to strings. In Spark 3.0 or earlier, NULL elements are converted to empty strings. To restore the behavior before Spark 3.1, you can set `spark.sql.legacy.castComplexTypesToString.enabled` to `true`.

  - In Spark 3.1, when `spark.sql.ansi.enabled` is false, Spark always returns null if the sum of decimal type column overflows. In Spark 3.0 or earlier, in the case, the sum of decimal type column may return null or incorrect result, or even fails at runtime (depending on the actual query plan execution).

  - In Spark 3.1, `path` option cannot coexist when the following methods are called with path parameter(s): `DataFrameReader.load()`, `DataFrameWriter.save()`, `DataStreamReader.load()`, or `DataStreamWriter.start()`. In addition, `paths` option cannot coexist for `DataFrameReader.load()`. For example, `spark.read.format("csv").option("path", "/tmp").load("/tmp2")` or `spark.read.option("path", "/tmp").csv("/tmp2")` will throw `org.apache.spark.sql.AnalysisException`. In Spark version 3.0 and below, `path` option is overwritten if one path parameter is passed to above methods; `path` option is added to the overall paths if multiple path parameters are passed to `DataFrameReader.load()`. To restore the behavior before Spark 3.1, you can set `spark.sql.legacy.pathOptionBehavior.enabled` to `true`.

  - In Spark 3.1, `IllegalArgumentException` is returned for the incomplete interval literals, e.g. `INTERVAL '1'`, `INTERVAL '1 DAY 2'`, which are invalid. In Spark 3.0, these literals result in `NULL`s.

  - In Spark 3.1, we remove the built-in Hive 1.2. You need to migrate your custom SerDes to Hive 2.3. See [HIVE-15167](https://issues.apache.org/jira/browse/HIVE-15167) for more details.

  - In Spark 3.1, loading and saving of timestamps from/to parquet files fails if the timestamps are before 1900-01-01 00:00:00Z, and loaded (saved) as the INT96 type. In Spark 3.0, the actions don't fail but might lead to shifting of the input timestamps due to rebasing from/to Julian to/from Proleptic Gregorian calendar. To restore the behavior before Spark 3.1, you can set `spark.sql.legacy.parquet.int96RebaseModeInRead` or/and `spark.sql.legacy.parquet.int96RebaseModeInWrite` to `LEGACY`.

  - In Spark 3.1, the `schema_of_json` and `schema_of_csv` functions return the schema in the SQL format in which field names are quoted. In Spark 3.0, the function returns a catalog string without field quoting and in lower case.

  - In Spark 3.1, refreshing a table will trigger an uncache operation for all other caches that reference the table, even if the table itself is not cached. In Spark 3.0 the operation will only be triggered if the table itself is cached.

  - In Spark 3.1, creating or altering a permanent view will capture runtime SQL configs and store them as view properties. These configs will be applied during the parsing and analysis phases of the view resolution. To restore the behavior before Spark 3.1, you can set `spark.sql.legacy.useCurrentConfigsForView` to `true`.

  - In Spark 3.1, the temporary view will have same behaviors with the permanent view, i.e. capture and store runtime SQL configs, SQL text, catalog and namespace. The captured view properties will be applied during the parsing and analysis phases of the view resolution. To restore the behavior before Spark 3.1, you can set `spark.sql.legacy.storeAnalyzedPlanForView` to `true`.

  - In Spark 3.1, temporary view created via `CACHE TABLE ... AS SELECT` will also have the same behavior with permanent view. In particular, when the temporary view is dropped, Spark will invalidate all its cache dependents, as well as the cache for the temporary view itself. This is different from Spark 3.0 and below, which only does the latter. To restore the previous behavior, you can set `spark.sql.legacy.storeAnalyzedPlanForView` to `true`.

  - Since Spark 3.1, CHAR/CHARACTER and VARCHAR types are supported in the table schema. Table scan/insertion will respect the char/varchar semantic. If char/varchar is used in places other than table schema, an exception will be thrown (CAST is an exception that simply treats char/varchar as string like before). To restore the behavior before Spark 3.1, which treats them as STRING types and ignores a length parameter, e.g. `CHAR(4)`, you can set `spark.sql.legacy.charVarcharAsString` to `true`.

  - In Spark 3.1, `AnalysisException` is replaced by its sub-classes that are thrown for tables from Hive external catalog in the following situations:
    * `ALTER TABLE .. ADD PARTITION` throws `PartitionsAlreadyExistException` if new partition exists already
    * `ALTER TABLE .. DROP PARTITION` throws `NoSuchPartitionsException` for not existing partitions

## Upgrading from Spark SQL 3.0.1 to 3.0.2

  - In Spark 3.0.2, `AnalysisException` is replaced by its sub-classes that are thrown for tables from Hive external catalog in the following situations:
    * `ALTER TABLE .. ADD PARTITION` throws `PartitionsAlreadyExistException` if new partition exists already
    * `ALTER TABLE .. DROP PARTITION` throws `NoSuchPartitionsException` for not existing partitions

  - In Spark 3.0.2, `PARTITION(col=null)` is always parsed as a null literal in the partition spec. In Spark 3.0.1 or earlier, it is parsed as a string literal of its text representation, e.g., string "null", if the partition column is string type. To restore the legacy behavior, you can set `spark.sql.legacy.parseNullPartitionSpecAsStringLiteral` as true.

  - In Spark 3.0.2, the output schema of `SHOW DATABASES` becomes `namespace: string`. In Spark version 3.0.1 and earlier, the schema was `databaseName: string`. Since Spark 3.0.2, you can restore the old schema by setting `spark.sql.legacy.keepCommandOutputSchema` to `true`.

## Upgrading from Spark SQL 3.0 to 3.0.1

- In Spark 3.0, JSON datasource and JSON function `schema_of_json` infer TimestampType from string values if they match to the pattern defined by the JSON option `timestampFormat`. Since version 3.0.1, the timestamp type inference is disabled by default. Set the JSON option `inferTimestamp` to `true` to enable such type inference.

- In Spark 3.0, when casting string to integral types(tinyint, smallint, int and bigint), datetime types(date, timestamp and interval) and boolean type, the leading and trailing characters (<= ASCII 32) will be trimmed. For example, `cast('\b1\b' as int)` results `1`. Since Spark 3.0.1, only the leading and trailing whitespace ASCII characters will be trimmed. For example, `cast('\t1\t' as int)` results `1` but `cast('\b1\b' as int)` results `NULL`.

## Upgrading from Spark SQL 2.4 to 3.0

### Dataset/DataFrame APIs

  - In Spark 3.0, the Dataset and DataFrame API `unionAll` is no longer deprecated. It is an alias for `union`.

  - In Spark 2.4 and below, `Dataset.groupByKey` results to a grouped dataset with key attribute is wrongly named as "value", if the key is non-struct type, for example, int, string, array, etc. This is counterintuitive and makes the schema of aggregation queries unexpected. For example, the schema of `ds.groupByKey(...).count()` is `(value, count)`. Since Spark 3.0, we name the grouping attribute to "key". The old behavior is preserved under a newly added configuration `spark.sql.legacy.dataset.nameNonStructGroupingKeyAsValue` with a default value of `false`.

  - In Spark 3.0, the column metadata will always be propagated in the API `Column.name` and `Column.as`. In Spark version 2.4 and earlier, the metadata of `NamedExpression` is set as the `explicitMetadata` for the new column at the time the API is called, it won't change even if the underlying `NamedExpression` changes metadata. To restore the behavior before Spark 3.0, you can use the API `as(alias: String, metadata: Metadata)` with explicit metadata.

### DDL Statements

  - In Spark 3.0, when inserting a value into a table column with a different data type, the type coercion is performed as per ANSI SQL standard. Certain unreasonable type conversions such as converting `string` to `int` and `double` to `boolean` are disallowed. A runtime exception is thrown if the value is out-of-range for the data type of the column. In Spark version 2.4 and below, type conversions during table insertion are allowed as long as they are valid `Cast`. When inserting an out-of-range value to an integral field, the low-order bits of the value is inserted(the same as Java/Scala numeric type casting). For example, if 257 is inserted to a field of byte type, the result is 1. The behavior is controlled by the option `spark.sql.storeAssignmentPolicy`, with a default value as "ANSI". Setting the option as "Legacy" restores the previous behavior.

  - The `ADD JAR` command previously returned a result set with the single value 0. It now returns an empty result set.

  - Spark 2.4 and below: the `SET` command works without any warnings even if the specified key is for `SparkConf` entries and it has no effect because the command does not update `SparkConf`, but the behavior might confuse users. In 3.0, the command fails if a `SparkConf` key is used. You can disable such a check by setting `spark.sql.legacy.setCommandRejectsSparkCoreConfs` to `false`.

  - Refreshing a cached table would trigger a table uncache operation and then a table cache (lazily) operation. In Spark version 2.4 and below, the cache name and storage level are not preserved before the uncache operation. Therefore, the cache name and storage level could be changed unexpectedly. In Spark 3.0, cache name and storage level are first preserved for cache recreation. It helps to maintain a consistent cache behavior upon table refreshing.

  - In Spark 3.0, the properties listing below become reserved; commands fail if you specify reserved properties in places like `CREATE DATABASE ... WITH DBPROPERTIES` and `ALTER TABLE ... SET TBLPROPERTIES`. You need their specific clauses to specify them, for example, `CREATE DATABASE test COMMENT 'any comment' LOCATION 'some path'`. You can set `spark.sql.legacy.notReserveProperties` to `true` to ignore the `ParseException`, in this case, these properties will be silently removed, for example: `SET DBPROPERTIES('location'='/tmp')` will have no effect. In Spark version 2.4 and below, these properties are neither reserved nor have side effects, for example, `SET DBPROPERTIES('location'='/tmp')` do not change the location of the database but only create a headless property just like `'a'='b'`.

    | Property (case sensitive) | Database Reserved | Table Reserved | Remarks |
    | ------------------------- | ----------------- | -------------- | ------- |
    | provider                 | no                | yes            | For tables, use the `USING` clause to specify it. Once set, it can't be changed. |
    | location                 | yes               | yes            | For databases and tables, use the `LOCATION` clause to specify it. |
    | owner                    | yes               | yes            | For databases and tables, it is determined by the user who runs spark and create the table. |


  - In Spark 3.0, you can use `ADD FILE` to add file directories as well. Earlier you could add only single files using this command. To restore the behavior of earlier versions, set `spark.sql.legacy.addSingleFileInAddFile` to `true`.

  - In Spark 3.0, `SHOW TBLPROPERTIES` throws `AnalysisException` if the table does not exist. In Spark version 2.4 and below, this scenario caused `NoSuchTableException`.

  - In Spark 3.0, `SHOW CREATE TABLE table_identifier` always returns Spark DDL, even when the given table is a Hive SerDe table. For generating Hive DDL, use `SHOW CREATE TABLE table_identifier AS SERDE` command instead.

  - In Spark 3.0, column of CHAR type is not allowed in non-Hive-Serde tables, and CREATE/ALTER TABLE commands will fail if CHAR type is detected. Please use STRING type instead. In Spark version 2.4 and below, CHAR type is treated as STRING type and the length parameter is simply ignored.

### UDFs and Built-in Functions

  - In Spark 3.0, the `date_add` and `date_sub` functions accepts only int, smallint, tinyint as the 2nd argument; fractional and non-literal strings are not valid anymore, for example: `date_add(cast('1964-05-23' as date), '12.34')` causes `AnalysisException`. Note that, string literals are still allowed, but Spark will throw `AnalysisException` if the string content is not a valid integer. In Spark version 2.4 and below, if the 2nd argument is fractional or string value, it is coerced to int value, and the result is a date value of `1964-06-04`.

  - In Spark 3.0, the function `percentile_approx` and its alias `approx_percentile` only accept integral value with range in `[1, 2147483647]` as its 3rd argument `accuracy`, fractional and string types are disallowed, for example, `percentile_approx(10.0, 0.2, 1.8D)` causes `AnalysisException`. In Spark version 2.4 and below, if `accuracy` is fractional or string value, it is coerced to an int value, `percentile_approx(10.0, 0.2, 1.8D)` is operated as `percentile_approx(10.0, 0.2, 1)` which results in `10.0`.

  - In Spark 3.0, an analysis exception is thrown when hash expressions are applied on elements of `MapType`. To restore the behavior before Spark 3.0, set `spark.sql.legacy.allowHashOnMapType` to `true`.

  - In Spark 3.0, when the `array`/`map` function is called without any parameters, it returns an empty collection with `NullType` as element type. In Spark version 2.4 and below, it returns an empty collection with `StringType` as element type. To restore the behavior before Spark 3.0, you can set `spark.sql.legacy.createEmptyCollectionUsingStringType` to `true`.

  - In Spark 3.0, the `from_json` functions supports two modes - `PERMISSIVE` and `FAILFAST`. The modes can be set via the `mode` option. The default mode became `PERMISSIVE`. In previous versions, behavior of `from_json` did not conform to either `PERMISSIVE` nor `FAILFAST`, especially in processing of malformed JSON records. For example, the JSON string `{"a" 1}` with the schema `a INT` is converted to `null` by previous versions but Spark 3.0 converts it to `Row(null)`.

  - In Spark version 2.4 and below, you can create map values with map type key via built-in function such as `CreateMap`, `MapFromArrays`, etc. In Spark 3.0, it's not allowed to create map values with map type key with these built-in functions. Users can use `map_entries` function to convert map to array<struct<key, value>> as a workaround. In addition, users can still read map values with map type key from data source or Java/Scala collections, though it is discouraged.

  - In Spark version 2.4 and below, you can create a map with duplicated keys via built-in functions like `CreateMap`, `StringToMap`, etc. The behavior of map with duplicated keys is undefined, for example, map look up respects the duplicated key appears first, `Dataset.collect` only keeps the duplicated key appears last, `MapKeys` returns duplicated keys, etc. In Spark 3.0, Spark throws `RuntimeException` when duplicated keys are found. You can set `spark.sql.mapKeyDedupPolicy` to `LAST_WIN` to deduplicate map keys with last wins policy. Users may still read map values with duplicated keys from data sources which do not enforce it (for example, Parquet), the behavior is undefined.

  - In Spark 3.0, using `org.apache.spark.sql.functions.udf(AnyRef, DataType)` is not allowed by default. Remove the return type parameter to automatically switch to typed Scala udf is recommended, or set `spark.sql.legacy.allowUntypedScalaUDF` to true to keep using it. In Spark version 2.4 and below, if `org.apache.spark.sql.functions.udf(AnyRef, DataType)` gets a Scala closure with primitive-type argument, the returned UDF returns null if the input values is null. However, in Spark 3.0, the UDF returns the default value of the Java type if the input value is null. For example, `val f = udf((x: Int) => x, IntegerType)`, `f($"x")` returns null in Spark 2.4 and below if column `x` is null, and return 0 in Spark 3.0. This behavior change is introduced because Spark 3.0 is built with Scala 2.12 by default.

  - In Spark 3.0, a higher-order function `exists` follows the three-valued boolean logic, that is, if the `predicate` returns any `null`s and no `true` is obtained, then `exists` returns `null` instead of `false`. For example, `exists(array(1, null, 3), x -> x % 2 == 0)` is `null`. The previous behavior can be restored by setting `spark.sql.legacy.followThreeValuedLogicInArrayExists` to `false`.

  - In Spark 3.0, the `add_months` function does not adjust the resulting date to a last day of month if the original date is a last day of months. For example, `select add_months(DATE'2019-02-28', 1)` results `2019-03-28`. In Spark version 2.4 and below, the resulting date is adjusted when the original date is a last day of months. For example, adding a month to `2019-02-28` results in `2019-03-31`.

  - In Spark version 2.4 and below, the `current_timestamp` function returns a timestamp with millisecond resolution only. In Spark 3.0, the function can return the result with microsecond resolution if the underlying clock available on the system offers such resolution.

  - In Spark 3.0, a 0-argument Java UDF is executed in the executor side identically with other UDFs. In Spark version 2.4 and below, the 0-argument Java UDF alone was executed in the driver side, and the result was propagated to executors, which might be more performant in some cases but caused inconsistency with a correctness issue in some cases.

  - The result of `java.lang.Math`'s `log`, `log1p`, `exp`, `expm1`, and `pow` may vary across platforms. In Spark 3.0, the result of the equivalent SQL functions (including related SQL functions like `LOG10`) return values consistent with `java.lang.StrictMath`. In virtually all cases this makes no difference in the return value, and the difference is very small, but may not exactly match `java.lang.Math` on x86 platforms in cases like, for example, `log(3.0)`, whose value varies between `Math.log()` and `StrictMath.log()`.

  - In Spark 3.0, the `cast` function processes string literals such as 'Infinity', '+Infinity', '-Infinity', 'NaN', 'Inf', '+Inf', '-Inf' in a case-insensitive manner when casting the literals to `Double` or `Float` type to ensure greater compatibility with other database systems. This behavior change is illustrated in the table below:

    | Operation | Result before Spark 3.0 | Result in Spark 3.0 |
    | --------- | ----------------------- | ------------------- |
    | CAST('infinity' AS DOUBLE) | NULL | Double.PositiveInfinity |
    | CAST('+infinity' AS DOUBLE) | NULL | Double.PositiveInfinity |
    | CAST('inf' AS DOUBLE) | NULL | Double.PositiveInfinity |
    | CAST('inf' AS DOUBLE) | NULL | Double.PositiveInfinity |
    | CAST('-infinity' AS DOUBLE) | NULL | Double.NegativeInfinity |
    | CAST('-inf' AS DOUBLE) | NULL | Double.NegativeInfinity |
    | CAST('infinity' AS FLOAT) | NULL | Float.PositiveInfinity |
    | CAST('+infinity' AS FLOAT) | NULL | Float.PositiveInfinity |
    | CAST('inf' AS FLOAT) | NULL | Float.PositiveInfinity |
    | CAST('+inf' AS FLOAT) | NULL | Float.PositiveInfinity |
    | CAST('-infinity' AS FLOAT) | NULL | Float.NegativeInfinity |
    | CAST('-inf' AS FLOAT) | NULL | Float.NegativeInfinity |
    | CAST('nan' AS DOUBLE) | NULL | Double.NaN |
    | CAST('nan' AS FLOAT) | NULL | Float.NaN |

  - In Spark 3.0, when casting interval values to string type, there is no "interval" prefix, for example, `1 days 2 hours`. In Spark version 2.4 and below, the string contains the "interval" prefix like `interval 1 days 2 hours`.

  - In Spark 3.0, when casting string value to integral types(tinyint, smallint, int and bigint), datetime types(date, timestamp and interval) and boolean type, the leading and trailing whitespaces (<= ASCII 32) will be trimmed before converted to these type values, for example, `cast(' 1\t' as int)` results `1`, `cast(' 1\t' as boolean)` results `true`, `cast('2019-10-10\t as date)` results the date value `2019-10-10`. In Spark version 2.4 and below, when casting string to integrals and booleans, it does not trim the whitespaces from both ends; the foregoing results is `null`, while to datetimes, only the trailing spaces (= ASCII 32) are removed.

### Query Engine

  - In Spark version 2.4 and below, SQL queries such as `FROM <table>` or `FROM <table> UNION ALL FROM <table>` are supported by accident. In hive-style `FROM <table> SELECT <expr>`, the `SELECT` clause is not negligible. Neither Hive nor Presto support this syntax. These queries are treated as invalid in Spark 3.0.

  - In Spark 3.0, the interval literal syntax does not allow multiple from-to units anymore. For example, `SELECT INTERVAL '1-1' YEAR TO MONTH '2-2' YEAR TO MONTH'` throws parser exception.

  - In Spark 3.0, numbers written in scientific notation(for example, `1E2`) would be parsed as Double. In Spark version 2.4 and below, they're parsed as Decimal. To restore the behavior before Spark 3.0, you can set `spark.sql.legacy.exponentLiteralAsDecimal.enabled` to `true`.

  - In Spark 3.0, day-time interval strings are converted to intervals with respect to the `from` and `to` bounds. If an input string does not match to the pattern defined by specified bounds, the `ParseException` exception is thrown. For example, `interval '2 10:20' hour to minute` raises the exception because the expected format is `[+|-]h[h]:[m]m`. In Spark version 2.4, the `from` bound was not taken into account, and the `to` bound was used to truncate the resulted interval. For instance, the day-time interval string from the showed example is converted to `interval 10 hours 20 minutes`. To restore the behavior before Spark 3.0, you can set `spark.sql.legacy.fromDayTimeString.enabled` to `true`.

  - In Spark 3.0, negative scale of decimal is not allowed by default, for example, data type of literal like `1E10BD` is `DecimalType(11, 0)`. In Spark version 2.4 and below, it was `DecimalType(2, -9)`. To restore the behavior before Spark 3.0, you can set `spark.sql.legacy.allowNegativeScaleOfDecimal` to `true`.

  - In Spark 3.0, the unary arithmetic operator plus(`+`) only accepts string, numeric and interval type values as inputs. Besides, `+` with an integral string representation is coerced to a double value, for example, `+'1'` returns `1.0`. In Spark version 2.4 and below, this operator is ignored. There is no type checking for it, thus, all type values with a `+` prefix are valid, for example, `+ array(1, 2)` is valid and results `[1, 2]`. Besides, there is no type coercion for it at all, for example, in Spark 2.4, the result of `+'1'` is string `1`.

  - In Spark 3.0, Dataset query fails if it contains ambiguous column reference that is caused by self join. A typical example: `val df1 = ...; val df2 = df1.filter(...);`, then `df1.join(df2, df1("a") > df2("a"))` returns an empty result which is quite confusing. This is because Spark cannot resolve Dataset column references that point to tables being self joined, and `df1("a")` is exactly the same as `df2("a")` in Spark. To restore the behavior before Spark 3.0, you can set `spark.sql.analyzer.failAmbiguousSelfJoin` to `false`.

  - In Spark 3.0, `spark.sql.legacy.ctePrecedencePolicy` is introduced to control the behavior for name conflicting in the nested WITH clause. By default value `EXCEPTION`, Spark throws an AnalysisException, it forces users to choose the specific substitution order they wanted. If set to `CORRECTED` (which is recommended), inner CTE definitions take precedence over outer definitions. For example, set the config to `false`, `WITH t AS (SELECT 1), t2 AS (WITH t AS (SELECT 2) SELECT * FROM t) SELECT * FROM t2` returns `2`, while setting it to `LEGACY`, the result is `1` which is the behavior in version 2.4 and below.

  - In Spark 3.0, configuration `spark.sql.crossJoin.enabled` become internal configuration, and is true by default, so by default spark won't raise exception on sql with implicit cross join.

  - In Spark version 2.4 and below, float/double -0.0 is semantically equal to 0.0, but -0.0 and 0.0 are considered as different values when used in aggregate grouping keys, window partition keys, and join keys. In Spark 3.0, this bug is fixed. For example, `Seq(-0.0, 0.0).toDF("d").groupBy("d").count()` returns `[(0.0, 2)]` in Spark 3.0, and `[(0.0, 1), (-0.0, 1)]` in Spark 2.4 and below.

  - In Spark version 2.4 and below, invalid time zone ids are silently ignored and replaced by GMT time zone, for example, in the from_utc_timestamp function. In Spark 3.0, such time zone ids are rejected, and Spark throws `java.time.DateTimeException`.

  - In Spark 3.0, Proleptic Gregorian calendar is used in parsing, formatting, and converting dates and timestamps as well as in extracting sub-components like years, days and so on. Spark 3.0 uses Java 8 API classes from the `java.time` packages that are based on [ISO chronology](https://docs.oracle.com/javase/8/docs/api/java/time/chrono/IsoChronology.html). In Spark version 2.4 and below, those operations are performed using the hybrid calendar ([Julian + Gregorian](https://docs.oracle.com/javase/7/docs/api/java/util/GregorianCalendar.html). The changes impact on the results for dates before October 15, 1582 (Gregorian) and affect on the following Spark 3.0 API:

    * Parsing/formatting of timestamp/date strings. This effects on CSV/JSON datasources and on the `unix_timestamp`, `date_format`, `to_unix_timestamp`, `from_unixtime`, `to_date`, `to_timestamp` functions when patterns specified by users is used for parsing and formatting. In Spark 3.0, we define our own pattern strings in [Datetime Patterns for Formatting and Parsing](sql-ref-datetime-pattern.html),
     which is implemented via [DateTimeFormatter](https://docs.oracle.com/javase/8/docs/api/java/time/format/DateTimeFormatter.html) under the hood. New implementation performs strict checking of its input. For example, the `2015-07-22 10:00:00` timestamp cannot be parse if pattern is `yyyy-MM-dd` because the parser does not consume whole input. Another example is the `31/01/2015 00:00` input cannot be parsed by the `dd/MM/yyyy hh:mm` pattern because `hh` supposes hours in the range `1-12`. In Spark version 2.4 and below, `java.text.SimpleDateFormat` is used for timestamp/date string conversions, and the supported patterns are described in [SimpleDateFormat](https://docs.oracle.com/javase/7/docs/api/java/text/SimpleDateFormat.html). The old behavior can be restored by setting `spark.sql.legacy.timeParserPolicy` to `LEGACY`.

    * The `weekofyear`, `weekday`, `dayofweek`, `date_trunc`, `from_utc_timestamp`, `to_utc_timestamp`, and `unix_timestamp` functions use java.time API for calculation week number of year, day number of week as well for conversion from/to TimestampType values in UTC time zone.

    * The JDBC options `lowerBound` and `upperBound` are converted to TimestampType/DateType values in the same way as casting strings to TimestampType/DateType values. The conversion is based on Proleptic Gregorian calendar, and time zone defined by the SQL config `spark.sql.session.timeZone`. In Spark version 2.4 and below, the conversion is based on the hybrid calendar (Julian + Gregorian) and on default system time zone.

    * Formatting `TIMESTAMP` and `DATE` literals.

    * Creating typed `TIMESTAMP` and `DATE` literals from strings. In Spark 3.0, string conversion to typed `TIMESTAMP`/`DATE` literals is performed via casting to `TIMESTAMP`/`DATE` values. For example, `TIMESTAMP '2019-12-23 12:59:30'` is semantically equal to `CAST('2019-12-23 12:59:30' AS TIMESTAMP)`. When the input string does not contain information about time zone, the time zone from the SQL config `spark.sql.session.timeZone` is used in that case. In Spark version 2.4 and below, the conversion is based on JVM system time zone. The different sources of the default time zone may change the behavior of typed `TIMESTAMP` and `DATE` literals.

  - In Spark 3.0, `TIMESTAMP` literals are converted to strings using the SQL config `spark.sql.session.timeZone`. In Spark version 2.4 and below, the conversion uses the default time zone of the Java virtual machine.

  - In Spark 3.0, Spark casts `String` to `Date/Timestamp` in binary comparisons with dates/timestamps. The previous behavior of casting `Date/Timestamp` to `String` can be restored by setting `spark.sql.legacy.typeCoercion.datetimeToString.enabled` to `true`.

  - In Spark 3.0, special values are supported in conversion from strings to dates and timestamps. Those values are simply notational shorthands that are converted to ordinary date or timestamp values when read. The following string values are supported for dates:
    * `epoch [zoneId]` - 1970-01-01
    * `today [zoneId]` - the current date in the time zone specified by `spark.sql.session.timeZone`
    * `yesterday [zoneId]` - the current date - 1
    * `tomorrow [zoneId]` - the current date + 1
    * `now` - the date of running the current query. It has the same notion as today

    For example `SELECT date 'tomorrow' - date 'yesterday';` should output `2`. Here are special timestamp values:
    * `epoch [zoneId]` - 1970-01-01 00:00:00+00 (Unix system time zero)
    * `today [zoneId]` - midnight today
    * `yesterday [zoneId]` - midnight yesterday
    * `tomorrow [zoneId]` - midnight tomorrow
    * `now` - current query start time

    For example `SELECT timestamp 'tomorrow';`.

  - Since Spark 3.0, when using `EXTRACT` expression to extract the second field from date/timestamp values, the result will be a `DecimalType(8, 6)` value with 2 digits for second part, and 6 digits for the fractional part with microsecond precision. e.g. `extract(second from to_timestamp('2019-09-20 10:10:10.1'))` results `10.100000`.  In Spark version 2.4 and earlier, it returns an `IntegerType` value and the result for the former example is `10`.

  - In Spark 3.0, datetime pattern letter `F` is **aligned day of week in month** that represents the concept of the count of days within the period of a week where the weeks are aligned to the start of the month. In Spark version 2.4 and earlier, it is **week of month** that represents the concept of the count of weeks within the month where weeks start on a fixed day-of-week, e.g. `2020-07-30` is 30 days (4 weeks and 2 days) after the first day of the month, so `date_format(date '2020-07-30', 'F')` returns 2 in Spark 3.0, but as a week count in Spark 2.x, it returns 5 because it locates in the 5th week of July 2020, where week one is 2020-07-01 to 07-04.

  - In Spark 3.0, Spark will try to use built-in data source writer instead of Hive serde in `CTAS`. This behavior is effective only if `spark.sql.hive.convertMetastoreParquet` or `spark.sql.hive.convertMetastoreOrc` is enabled respectively for Parquet and ORC formats. To restore the behavior before Spark 3.0, you can set `spark.sql.hive.convertMetastoreCtas` to `false`.

  - In Spark 3.0, Spark will try to use built-in data source writer instead of Hive serde to process inserting into partitioned ORC/Parquet tables created by using the HiveSQL syntax. This behavior is effective only if `spark.sql.hive.convertMetastoreParquet` or `spark.sql.hive.convertMetastoreOrc` is enabled respectively for Parquet and ORC formats. To restore the behavior before Spark 3.0, you can set `spark.sql.hive.convertInsertingPartitionedTable` to `false`.

### Data Sources

  - In Spark version 2.4 and below, when reading a Hive SerDe table with Spark native data sources(parquet/orc), Spark infers the actual file schema and update the table schema in metastore. In Spark 3.0, Spark doesn't infer the schema anymore. This should not cause any problems to end users, but if it does, set `spark.sql.hive.caseSensitiveInferenceMode` to `INFER_AND_SAVE`.

  - In Spark version 2.4 and below, partition column value is converted as null if it can't be casted to corresponding user provided schema. In 3.0, partition column value is validated with user provided schema. An exception is thrown if the validation fails. You can disable such validation by setting  `spark.sql.sources.validatePartitionColumns` to `false`.

  - In Spark 3.0, if files or subdirectories disappear during recursive directory listing (that is, they appear in an intermediate listing but then cannot be read or listed during later phases of the recursive directory listing, due to either concurrent file deletions or object store consistency issues) then the listing will fail with an exception unless `spark.sql.files.ignoreMissingFiles` is `true` (default `false`). In previous versions, these missing files or subdirectories would be ignored. Note that this change of behavior only applies during initial table file listing (or during `REFRESH TABLE`), not during query execution: the net change is that `spark.sql.files.ignoreMissingFiles` is now obeyed during table file listing / query planning, not only at query execution time.

  - In Spark version 2.4 and below, the parser of JSON data source treats empty strings as null for some data types such as `IntegerType`. For `FloatType`, `DoubleType`, `DateType` and `TimestampType`, it fails on empty strings and throws exceptions. Spark 3.0 disallows empty strings and will throw an exception for data types except for `StringType` and `BinaryType`. The previous behavior of allowing an empty string can be restored by setting `spark.sql.legacy.json.allowEmptyString.enabled` to `true`.

  - In Spark version 2.4 and below, JSON datasource and JSON functions like `from_json` convert a bad JSON record to a row with all `null`s in the PERMISSIVE mode when specified schema is `StructType`. In Spark 3.0, the returned row can contain non-`null` fields if some of JSON column values were parsed and converted to desired types successfully.

  - In Spark 3.0, JSON datasource and JSON function `schema_of_json` infer TimestampType from string values if they match to the pattern defined by the JSON option `timestampFormat`. Set JSON option `inferTimestamp` to `false` to disable such type inference.

  - In Spark version 2.4 and below, CSV datasource converts a malformed CSV string to a row with all `null`s in the PERMISSIVE mode. In Spark 3.0, the returned row can contain non-`null` fields if some of CSV column values were parsed and converted to desired types successfully.

  - In Spark 3.0, when Avro files are written with user provided schema, the fields are matched by field names between catalyst schema and Avro schema instead of positions.

  - In Spark 3.0, when Avro files are written with user provided non-nullable schema, even the catalyst schema is nullable, Spark is still able to write the files. However, Spark throws runtime NullPointerException if any of the records contains null.

  - In Spark version 2.4 and below, CSV datasource can detect encoding of input files automatically when the files have BOM at the beginning. For instance, CSV datasource can recognize UTF-8, UTF-16BE, UTF-16LE, UTF-32BE and UTF-32LE in the multi-line mode (the CSV option `multiLine` is set to `true`). In Spark 3.0, CSV datasource reads input files in encoding specified via the CSV option `encoding` which has the default value of UTF-8. In this way, if file encoding doesn't match to the encoding specified via the CSV option, Spark loads the file incorrectly. To solve the issue, users should either set correct encoding via the CSV option `encoding` or set the option to `null` which fallbacks to encoding auto-detection as in Spark versions before 3.0.

### Others

  - In Spark version 2.4, when a Spark session is created via `cloneSession()`, the newly created Spark session inherits its configuration from its parent `SparkContext` even though the same configuration may exist with a different value in its parent Spark session. In Spark 3.0, the configurations of a parent `SparkSession` have a higher precedence over the parent `SparkContext`. You can restore the old behavior by setting `spark.sql.legacy.sessionInitWithConfigDefaults` to `true`.

  - In Spark 3.0, if `hive.default.fileformat` is not found in `Spark SQL configuration` then it falls back to the `hive-site.xml` file present in the `Hadoop configuration` of `SparkContext`.

  - In Spark 3.0, we pad decimal numbers with trailing zeros to the scale of the column for `spark-sql` interface, for example:

    | Query | Spark 2.4 | Spark 3.0 |
    | ----- | --------- | --------- |
    |`SELECT CAST(1 AS decimal(38, 18));` | 1 | 1.000000000000000000 |

  - In Spark 3.0, we upgraded the built-in Hive from 1.2 to 2.3 and it brings following impacts:

    * You may need to set `spark.sql.hive.metastore.version` and `spark.sql.hive.metastore.jars` according to the version of the Hive metastore you want to connect to. For example: set `spark.sql.hive.metastore.version` to `1.2.1` and `spark.sql.hive.metastore.jars` to `maven` if your Hive metastore version is 1.2.1.

    * You need to migrate your custom SerDes to Hive 2.3 or build your own Spark with `hive-1.2` profile. See [HIVE-15167](https://issues.apache.org/jira/browse/HIVE-15167) for more details.

    * The decimal string representation can be different between Hive 1.2 and Hive 2.3 when using `TRANSFORM` operator in SQL for script transformation, which depends on hive's behavior. In Hive 1.2, the string representation omits trailing zeroes. But in Hive 2.3, it is always padded to 18 digits with trailing zeroes if necessary.

## Upgrading from Spark SQL 2.4.7 to 2.4.8

  - In Spark 2.4.8, `AnalysisException` is replaced by its sub-classes that are thrown for tables from Hive external catalog in the following situations:
    * `ALTER TABLE .. ADD PARTITION` throws `PartitionsAlreadyExistException` if new partition exists already
    * `ALTER TABLE .. DROP PARTITION` throws `NoSuchPartitionsException` for not existing partitions

## Upgrading from Spark SQL 2.4.5 to 2.4.6

  - In Spark 2.4.6, the `RESET` command does not reset the static SQL configuration values to the default. It only clears the runtime SQL configuration values.

## Upgrading from Spark SQL 2.4.4 to 2.4.5

  - Since Spark 2.4.5, `TRUNCATE TABLE` command tries to set back original permission and ACLs during re-creating the table/partition paths. To restore the behaviour of earlier versions, set `spark.sql.truncateTable.ignorePermissionAcl.enabled` to `true`.

  - Since Spark 2.4.5, `spark.sql.legacy.mssqlserver.numericMapping.enabled` configuration is added in order to support the legacy MsSQLServer dialect mapping behavior using IntegerType and DoubleType for SMALLINT and REAL JDBC types, respectively. To restore the behaviour of 2.4.3 and earlier versions, set `spark.sql.legacy.mssqlserver.numericMapping.enabled` to `true`.

## Upgrading from Spark SQL 2.4.3 to 2.4.4

  - Since Spark 2.4.4, according to [MsSqlServer Guide](https://docs.microsoft.com/en-us/sql/connect/jdbc/using-basic-data-types?view=sql-server-2017), MsSQLServer JDBC Dialect uses ShortType and FloatType for SMALLINT and REAL, respectively. Previously, IntegerType and DoubleType is used.

## Upgrading from Spark SQL 2.4 to 2.4.1

  - The value of `spark.executor.heartbeatInterval`, when specified without units like "30" rather than "30s", was
    inconsistently interpreted as both seconds and milliseconds in Spark 2.4.0 in different parts of the code.
    Unitless values are now consistently interpreted as milliseconds. Applications that set values like "30"
    need to specify a value with units like "30s" now, to avoid being interpreted as milliseconds; otherwise,
    the extremely short interval that results will likely cause applications to fail.

  - When turning a Dataset to another Dataset, Spark will up cast the fields in the original Dataset to the type of corresponding fields in the target DataSet. In version 2.4 and earlier, this up cast is not very strict, e.g. `Seq("str").toDS.as[Int]` fails, but `Seq("str").toDS.as[Boolean]` works and throw NPE during execution. In Spark 3.0, the up cast is stricter and turning String into something else is not allowed, i.e. `Seq("str").toDS.as[Boolean]` will fail during analysis. To restore the behavior before 2.4.1, set `spark.sql.legacy.looseUpcast` to `true`.

## Upgrading from Spark SQL 2.3 to 2.4

  - In Spark version 2.3 and earlier, the second parameter to array_contains function is implicitly promoted to the element type of first array type parameter. This type promotion can be lossy and may cause `array_contains` function to return wrong result. This problem has been addressed in 2.4 by employing a safer type promotion mechanism. This can cause some change in behavior and are illustrated in the table below.
    <table class="table table-striped">
        <thead>
          <tr>
            <th>
              <b>Query</b>
            </th>
            <th>
              <b>Spark 2.3 or Prior</b>
            </th>
            <th>
              <b>Spark 2.4</b>
            </th>
            <th>
              <b>Remarks</b>
            </th>
          </tr>
        </thead>
        <tr>
          <td>
            <code>SELECT array_contains(array(1), 1.34D);</code>
          </td>
          <td>
            <code>true</code>
          </td>
          <td>
            <code>false</code>
          </td>
          <td>
            In Spark 2.4, left and right parameters are promoted to array type of double type and double type respectively.
          </td>
        </tr>
        <tr>
          <td>
            <code>SELECT array_contains(array(1), '1');</code>
          </td>
          <td>
            <code>true</code>
          </td>
          <td>
            <code>AnalysisException</code> is thrown.
          </td>
          <td>
            Explicit cast can be used in arguments to avoid the exception. In Spark 2.4, <code>AnalysisException</code> is thrown since integer type can not be promoted to string type in a loss-less manner.
          </td>
        </tr>
        <tr>
          <td>
            <code>SELECT array_contains(array(1), 'anystring');</code>
          </td>
          <td>
            <code>null</code>
          </td>
          <td>
            <code>AnalysisException</code> is thrown.
          </td>
          <td>
            Explicit cast can be used in arguments to avoid the exception. In Spark 2.4, <code>AnalysisException</code> is thrown since integer type can not be promoted to string type in a loss-less manner.
          </td>
        </tr>
    </table>

  - Since Spark 2.4, when there is a struct field in front of the IN operator before a subquery, the inner query must contain a struct field as well. In previous versions, instead, the fields of the struct were compared to the output of the inner query. For example, if `a` is a `struct(a string, b int)`, in Spark 2.4 `a in (select (1 as a, 'a' as b) from range(1))` is a valid query, while `a in (select 1, 'a' from range(1))` is not. In previous version it was the opposite.

  - In versions 2.2.1+ and 2.3, if `spark.sql.caseSensitive` is set to true, then the `CURRENT_DATE` and `CURRENT_TIMESTAMP` functions incorrectly became case-sensitive and would resolve to columns (unless typed in lower case). In Spark 2.4 this has been fixed and the functions are no longer case-sensitive.

  - Since Spark 2.4, Spark will evaluate the set operations referenced in a query by following a precedence rule as per the SQL standard. If the order is not specified by parentheses, set operations are performed from left to right with the exception that all INTERSECT operations are performed before any UNION, EXCEPT or MINUS operations. The old behaviour of giving equal precedence to all the set operations are preserved under a newly added configuration `spark.sql.legacy.setopsPrecedence.enabled` with a default value of `false`. When this property is set to `true`, spark will evaluate the set operators from left to right as they appear in the query given no explicit ordering is enforced by usage of parenthesis.

  - Since Spark 2.4, Spark will display table description column Last Access value as UNKNOWN when the value was Jan 01 1970.

  - Since Spark 2.4, Spark maximizes the usage of a vectorized ORC reader for ORC files by default. To do that, `spark.sql.orc.impl` and `spark.sql.orc.filterPushdown` change their default values to `native` and `true` respectively. ORC files created by native ORC writer cannot be read by some old Apache Hive releases. Use `spark.sql.orc.impl=hive` to create the files shared with Hive 2.1.1 and older.

  - Since Spark 2.4, writing an empty dataframe to a directory launches at least one write task, even if physically the dataframe has no partition. This introduces a small behavior change that for self-describing file formats like Parquet and Orc, Spark creates a metadata-only file in the target directory when writing a 0-partition dataframe, so that schema inference can still work if users read that directory later. The new behavior is more reasonable and more consistent regarding writing empty dataframe.

  - Since Spark 2.4, expression IDs in UDF arguments do not appear in column names. For example, a column name in Spark 2.4 is not `UDF:f(col0 AS colA#28)` but ``UDF:f(col0 AS `colA`)``.

  - Since Spark 2.4, writing a dataframe with an empty or nested empty schema using any file formats (parquet, orc, json, text, csv etc.) is not allowed. An exception is thrown when attempting to write dataframes with empty schema.

  - Since Spark 2.4, Spark compares a DATE type with a TIMESTAMP type after promotes both sides to TIMESTAMP. To set `false` to `spark.sql.legacy.compareDateTimestampInTimestamp` restores the previous behavior. This option will be removed in Spark 3.0.

  - Since Spark 2.4, creating a managed table with nonempty location is not allowed. An exception is thrown when attempting to create a managed table with nonempty location. To set `true` to `spark.sql.legacy.allowCreatingManagedTableUsingNonemptyLocation` restores the previous behavior. This option will be removed in Spark 3.0.

  - Since Spark 2.4, renaming a managed table to existing location is not allowed. An exception is thrown when attempting to rename a managed table to existing location.

  - Since Spark 2.4, the type coercion rules can automatically promote the argument types of the variadic SQL functions (e.g., IN/COALESCE) to the widest common type, no matter how the input arguments order. In prior Spark versions, the promotion could fail in some specific orders (e.g., TimestampType, IntegerType and StringType) and throw an exception.

  - Since Spark 2.4, Spark has enabled non-cascading SQL cache invalidation in addition to the traditional cache invalidation mechanism. The non-cascading cache invalidation mechanism allows users to remove a cache without impacting its dependent caches. This new cache invalidation mechanism is used in scenarios where the data of the cache to be removed is still valid, e.g., calling unpersist() on a Dataset, or dropping a temporary view. This allows users to free up memory and keep the desired caches valid at the same time.

  - In version 2.3 and earlier, Spark converts Parquet Hive tables by default but ignores table properties like `TBLPROPERTIES (parquet.compression 'NONE')`. This happens for ORC Hive table properties like `TBLPROPERTIES (orc.compress 'NONE')` in case of `spark.sql.hive.convertMetastoreOrc=true`, too. Since Spark 2.4, Spark respects Parquet/ORC specific table properties while converting Parquet/ORC Hive tables. As an example, `CREATE TABLE t(id int) STORED AS PARQUET TBLPROPERTIES (parquet.compression 'NONE')` would generate Snappy parquet files during insertion in Spark 2.3, and in Spark 2.4, the result would be uncompressed parquet files.

  - Since Spark 2.0, Spark converts Parquet Hive tables by default for better performance. Since Spark 2.4, Spark converts ORC Hive tables by default, too. It means Spark uses its own ORC support by default instead of Hive SerDe. As an example, `CREATE TABLE t(id int) STORED AS ORC` would be handled with Hive SerDe in Spark 2.3, and in Spark 2.4, it would be converted into Spark's ORC data source table and ORC vectorization would be applied. To set `false` to `spark.sql.hive.convertMetastoreOrc` restores the previous behavior.

  - In version 2.3 and earlier, CSV rows are considered as malformed if at least one column value in the row is malformed. CSV parser dropped such rows in the DROPMALFORMED mode or outputs an error in the FAILFAST mode. Since Spark 2.4, CSV row is considered as malformed only when it contains malformed column values requested from CSV datasource, other values can be ignored. As an example, CSV file contains the "id,name" header and one row "1234". In Spark 2.4, selection of the id column consists of a row with one column value 1234 but in Spark 2.3 and earlier it is empty in the DROPMALFORMED mode. To restore the previous behavior, set `spark.sql.csv.parser.columnPruning.enabled` to `false`.

  - Since Spark 2.4, File listing for compute statistics is done in parallel by default. This can be disabled by setting `spark.sql.statistics.parallelFileListingInStatsComputation.enabled` to `False`.

  - Since Spark 2.4, Metadata files (e.g. Parquet summary files) and temporary files are not counted as data files when calculating table size during Statistics computation.

  - Since Spark 2.4, empty strings are saved as quoted empty strings `""`. In version 2.3 and earlier, empty strings are equal to `null` values and do not reflect to any characters in saved CSV files. For example, the row of `"a", null, "", 1` was written as `a,,,1`. Since Spark 2.4, the same row is saved as `a,,"",1`. To restore the previous behavior, set the CSV option `emptyValue` to empty (not quoted) string.

  - Since Spark 2.4, The LOAD DATA command supports wildcard `?` and `*`, which match any one character, and zero or more characters, respectively. Example: `LOAD DATA INPATH '/tmp/folder*/'` or `LOAD DATA INPATH '/tmp/part-?'`. Special Characters like `space` also now work in paths. Example: `LOAD DATA INPATH '/tmp/folder name/'`.

  - In Spark version 2.3 and earlier, HAVING without GROUP BY is treated as WHERE. This means, `SELECT 1 FROM range(10) HAVING true` is executed as `SELECT 1 FROM range(10) WHERE true`  and returns 10 rows. This violates SQL standard, and has been fixed in Spark 2.4. Since Spark 2.4, HAVING without GROUP BY is treated as a global aggregate, which means `SELECT 1 FROM range(10) HAVING true` will return only one row. To restore the previous behavior, set `spark.sql.legacy.parser.havingWithoutGroupByAsWhere` to `true`.

  - In version 2.3 and earlier, when reading from a Parquet data source table, Spark always returns null for any column whose column names in Hive metastore schema and Parquet schema are in different letter cases, no matter whether `spark.sql.caseSensitive` is set to `true` or `false`. Since 2.4, when `spark.sql.caseSensitive` is set to `false`, Spark does case insensitive column name resolution between Hive metastore schema and Parquet schema, so even column names are in different letter cases, Spark returns corresponding column values. An exception is thrown if there is ambiguity, i.e. more than one Parquet column is matched. This change also applies to Parquet Hive tables when `spark.sql.hive.convertMetastoreParquet` is set to `true`.

## Upgrading from Spark SQL 2.2 to 2.3

  - Since Spark 2.3, the queries from raw JSON/CSV files are disallowed when the referenced columns only include the internal corrupt record column (named `_corrupt_record` by default). For example, `spark.read.schema(schema).json(file).filter($"_corrupt_record".isNotNull).count()` and `spark.read.schema(schema).json(file).select("_corrupt_record").show()`. Instead, you can cache or save the parsed results and then send the same query. For example, `val df = spark.read.schema(schema).json(file).cache()` and then `df.filter($"_corrupt_record".isNotNull).count()`.

  - The `percentile_approx` function previously accepted numeric type input and output double type results. Now it supports date type, timestamp type and numeric types as input types. The result type is also changed to be the same as the input type, which is more reasonable for percentiles.

  - Since Spark 2.3, the Join/Filter's deterministic predicates that are after the first non-deterministic predicates are also pushed down/through the child operators, if possible. In prior Spark versions, these filters are not eligible for predicate pushdown.

  - Partition column inference previously found incorrect common type for different inferred types, for example, previously it ended up with double type as the common type for double type and date type. Now it finds the correct common type for such conflicts. The conflict resolution follows the table below:
    <table class="table table-striped">
    <thead>
      <tr>
        <th>
          <b>InputA \ InputB</b>
        </th>
        <th>
          <b>NullType</b>
        </th>
        <th>
          <b>IntegerType</b>
        </th>
        <th>
          <b>LongType</b>
        </th>
        <th>
          <b>DecimalType(38,0)*</b>
        </th>
        <th>
          <b>DoubleType</b>
        </th>
        <th>
          <b>DateType</b>
        </th>
        <th>
          <b>TimestampType</b>
        </th>
        <th>
          <b>StringType</b>
        </th>
      </tr>
   </thead>
      <tr>
        <td>
          <b>NullType</b>
        </td>
        <td>NullType</td>
        <td>IntegerType</td>
        <td>LongType</td>
        <td>DecimalType(38,0)</td>
        <td>DoubleType</td>
        <td>DateType</td>
        <td>TimestampType</td>
        <td>StringType</td>
      </tr>
      <tr>
        <td>
          <b>IntegerType</b>
        </td>
        <td>IntegerType</td>
        <td>IntegerType</td>
        <td>LongType</td>
        <td>DecimalType(38,0)</td>
        <td>DoubleType</td>
        <td>StringType</td>
        <td>StringType</td>
        <td>StringType</td>
      </tr>
      <tr>
        <td>
          <b>LongType</b>
        </td>
        <td>LongType</td>
        <td>LongType</td>
        <td>LongType</td>
        <td>DecimalType(38,0)</td>
        <td>StringType</td>
        <td>StringType</td>
        <td>StringType</td>
        <td>StringType</td>
      </tr>
      <tr>
        <td>
          <b>DecimalType(38,0)*</b>
        </td>
        <td>DecimalType(38,0)</td>
        <td>DecimalType(38,0)</td>
        <td>DecimalType(38,0)</td>
        <td>DecimalType(38,0)</td>
        <td>StringType</td>
        <td>StringType</td>
        <td>StringType</td>
        <td>StringType</td>
      </tr>
      <tr>
        <td>
          <b>DoubleType</b>
        </td>
        <td>DoubleType</td>
        <td>DoubleType</td>
        <td>StringType</td>
        <td>StringType</td>
        <td>DoubleType</td>
        <td>StringType</td>
        <td>StringType</td>
        <td>StringType</td>
      </tr>
      <tr>
        <td>
          <b>DateType</b>
        </td>
        <td>DateType</td>
        <td>StringType</td>
        <td>StringType</td>
        <td>StringType</td>
        <td>StringType</td>
        <td>DateType</td>
        <td>TimestampType</td>
        <td>StringType</td>
      </tr>
      <tr>
        <td>
          <b>TimestampType</b>
        </td>
        <td>TimestampType</td>
        <td>StringType</td>
        <td>StringType</td>
        <td>StringType</td>
        <td>StringType</td>
        <td>TimestampType</td>
        <td>TimestampType</td>
        <td>StringType</td>
      </tr>
      <tr>
        <td>
          <b>StringType</b>
        </td>
        <td>StringType</td>
        <td>StringType</td>
        <td>StringType</td>
        <td>StringType</td>
        <td>StringType</td>
        <td>StringType</td>
        <td>StringType</td>
        <td>StringType</td>
      </tr>
    </table>

    Note that, for <b>DecimalType(38,0)*</b>, the table above intentionally does not cover all other combinations of scales and precisions because currently we only infer decimal type like `BigInteger`/`BigInt`. For example, 1.1 is inferred as double type.

  - Since Spark 2.3, when either broadcast hash join or broadcast nested loop join is applicable, we prefer to broadcasting the table that is explicitly specified in a broadcast hint. For details, see the section [Join Strategy Hints for SQL Queries](sql-performance-tuning.html#join-strategy-hints-for-sql-queries) and [SPARK-22489](https://issues.apache.org/jira/browse/SPARK-22489).

  - Since Spark 2.3, when all inputs are binary, `functions.concat()` returns an output as binary. Otherwise, it returns as a string. Until Spark 2.3, it always returns as a string despite of input types. To keep the old behavior, set `spark.sql.function.concatBinaryAsString` to `true`.

  - Since Spark 2.3, when all inputs are binary, SQL `elt()` returns an output as binary. Otherwise, it returns as a string. Until Spark 2.3, it always returns as a string despite of input types. To keep the old behavior, set `spark.sql.function.eltOutputAsString` to `true`.

 - Since Spark 2.3, by default arithmetic operations between decimals return a rounded value if an exact representation is not possible (instead of returning NULL). This is compliant with SQL ANSI 2011 specification and Hive's new behavior introduced in Hive 2.2 (HIVE-15331). This involves the following changes

    - The rules to determine the result type of an arithmetic operation have been updated. In particular, if the precision / scale needed are out of the range of available values, the scale is reduced up to 6, in order to prevent the truncation of the integer part of the decimals. All the arithmetic operations are affected by the change, i.e. addition (`+`), subtraction (`-`), multiplication (`*`), division (`/`), remainder (`%`) and positive modulus (`pmod`).

    - Literal values used in SQL operations are converted to DECIMAL with the exact precision and scale needed by them.

    - The configuration `spark.sql.decimalOperations.allowPrecisionLoss` has been introduced. It defaults to `true`, which means the new behavior described here; if set to `false`, Spark uses previous rules, i.e. it doesn't adjust the needed scale to represent the values and it returns NULL if an exact representation of the value is not possible.

  - Un-aliased subquery's semantic has not been well defined with confusing behaviors. Since Spark 2.3, we invalidate such confusing cases, for example: `SELECT v.i from (SELECT i FROM v)`, Spark will throw an analysis exception in this case because users should not be able to use the qualifier inside a subquery. See [SPARK-20690](https://issues.apache.org/jira/browse/SPARK-20690) and [SPARK-21335](https://issues.apache.org/jira/browse/SPARK-21335) for more details.

  - When creating a `SparkSession` with `SparkSession.builder.getOrCreate()`, if there is an existing `SparkContext`, the builder was trying to update the `SparkConf` of the existing `SparkContext` with configurations specified to the builder, but the `SparkContext` is shared by all `SparkSession`s, so we should not update them. Since 2.3, the builder comes to not update the configurations. If you want to update them, you need to update them prior to creating a `SparkSession`.

## Upgrading from Spark SQL 2.1 to 2.2

  - Spark 2.1.1 introduced a new configuration key: `spark.sql.hive.caseSensitiveInferenceMode`. It had a default setting of `NEVER_INFER`, which kept behavior identical to 2.1.0. However, Spark 2.2.0 changes this setting's default value to `INFER_AND_SAVE` to restore compatibility with reading Hive metastore tables whose underlying file schema have mixed-case column names. With the `INFER_AND_SAVE` configuration value, on first access Spark will perform schema inference on any Hive metastore table for which it has not already saved an inferred schema. Note that schema inference can be a very time-consuming operation for tables with thousands of partitions. If compatibility with mixed-case column names is not a concern, you can safely set `spark.sql.hive.caseSensitiveInferenceMode` to `NEVER_INFER` to avoid the initial overhead of schema inference. Note that with the new default `INFER_AND_SAVE` setting, the results of the schema inference are saved as a metastore key for future use. Therefore, the initial schema inference occurs only at a table's first access.

  - Since Spark 2.2.1 and 2.3.0, the schema is always inferred at runtime when the data source tables have the columns that exist in both partition schema and data schema. The inferred schema does not have the partitioned columns. When reading the table, Spark respects the partition values of these overlapping columns instead of the values stored in the data source files. In 2.2.0 and 2.1.x release, the inferred schema is partitioned but the data of the table is invisible to users (i.e., the result set is empty).

  - Since Spark 2.2, view definitions are stored in a different way from prior versions. This may cause Spark unable to read views created by prior versions. In such cases, you need to recreate the views using `ALTER VIEW AS` or `CREATE OR REPLACE VIEW AS` with newer Spark versions.

## Upgrading from Spark SQL 2.0 to 2.1

 - Datasource tables now store partition metadata in the Hive metastore. This means that Hive DDLs such as `ALTER TABLE PARTITION ... SET LOCATION` are now available for tables created with the Datasource API.

    - Legacy datasource tables can be migrated to this format via the `MSCK REPAIR TABLE` command. Migrating legacy tables is recommended to take advantage of Hive DDL support and improved planning performance.

    - To determine if a table has been migrated, look for the `PartitionProvider: Catalog` attribute when issuing `DESCRIBE FORMATTED` on the table.
 - Changes to `INSERT OVERWRITE TABLE ... PARTITION ...` behavior for Datasource tables.

    - In prior Spark versions `INSERT OVERWRITE` overwrote the entire Datasource table, even when given a partition specification. Now only partitions matching the specification are overwritten.

    - Note that this still differs from the behavior of Hive tables, which is to overwrite only partitions overlapping with newly inserted data.

## Upgrading from Spark SQL 1.6 to 2.0

 - `SparkSession` is now the new entry point of Spark that replaces the old `SQLContext` and

   `HiveContext`. Note that the old SQLContext and HiveContext are kept for backward compatibility. A new `catalog` interface is accessible from `SparkSession` - existing API on databases and tables access such as `listTables`, `createExternalTable`, `dropTempView`, `cacheTable` are moved here.

 - Dataset API and DataFrame API are unified. In Scala, `DataFrame` becomes a type alias for
   `Dataset[Row]`, while Java API users must replace `DataFrame` with `Dataset<Row>`. Both the typed
   transformations (e.g., `map`, `filter`, and `groupByKey`) and untyped transformations (e.g.,
   `select` and `groupBy`) are available on the Dataset class. Since compile-time type-safety in
   Python and R is not a language feature, the concept of Dataset does not apply to these languages’
   APIs. Instead, `DataFrame` remains the primary programming abstraction, which is analogous to the
   single-node data frame notion in these languages.

 - Dataset and DataFrame API `unionAll` has been deprecated and replaced by `union`

 - Dataset and DataFrame API `explode` has been deprecated, alternatively, use `functions.explode()` with `select` or `flatMap`

 - Dataset and DataFrame API `registerTempTable` has been deprecated and replaced by `createOrReplaceTempView`

 - Changes to `CREATE TABLE ... LOCATION` behavior for Hive tables.

    - From Spark 2.0, `CREATE TABLE ... LOCATION` is equivalent to `CREATE EXTERNAL TABLE ... LOCATION`
      in order to prevent accidental dropping the existing data in the user-provided locations.
      That means, a Hive table created in Spark SQL with the user-specified location is always a Hive external table.
      Dropping external tables will not remove the data. Users are not allowed to specify the location for Hive managed tables.
      Note that this is different from the Hive behavior.

    - As a result, `DROP TABLE` statements on those tables will not remove the data.

 - `spark.sql.parquet.cacheMetadata` is no longer used.
   See [SPARK-13664](https://issues.apache.org/jira/browse/SPARK-13664) for details.

## Upgrading from Spark SQL 1.5 to 1.6

 - From Spark 1.6, by default, the Thrift server runs in multi-session mode. Which means each JDBC/ODBC
   connection owns a copy of their own SQL configuration and temporary function registry. Cached
   tables are still shared though. If you prefer to run the Thrift server in the old single-session
   mode, please set option `spark.sql.hive.thriftServer.singleSession` to `true`. You may either add
   this option to `spark-defaults.conf`, or pass it to `start-thriftserver.sh` via `--conf`:

   {% highlight bash %}
   ./sbin/start-thriftserver.sh \
     --conf spark.sql.hive.thriftServer.singleSession=true \
     ...
   {% endhighlight %}

 - From Spark 1.6, LongType casts to TimestampType expect seconds instead of microseconds. This
   change was made to match the behavior of Hive 1.2 for more consistent type casting to TimestampType
   from numeric types. See [SPARK-11724](https://issues.apache.org/jira/browse/SPARK-11724) for
   details.

## Upgrading from Spark SQL 1.4 to 1.5

 - Optimized execution using manually managed memory (Tungsten) is now enabled by default, along with
   code generation for expression evaluation. These features can both be disabled by setting
   `spark.sql.tungsten.enabled` to `false`.

 - Parquet schema merging is no longer enabled by default. It can be re-enabled by setting
   `spark.sql.parquet.mergeSchema` to `true`.

 - In-memory columnar storage partition pruning is on by default. It can be disabled by setting
   `spark.sql.inMemoryColumnarStorage.partitionPruning` to `false`.

 - Unlimited precision decimal columns are no longer supported, instead Spark SQL enforces a maximum
   precision of 38. When inferring schema from `BigDecimal` objects, a precision of (38, 18) is now
   used. When no precision is specified in DDL then the default remains `Decimal(10, 0)`.

 - Timestamps are now stored at a precision of 1us, rather than 1ns

 - In the `sql` dialect, floating point numbers are now parsed as decimal. HiveQL parsing remains
   unchanged.

 - The canonical name of SQL/DataFrame functions are now lower case (e.g., sum vs SUM).

 - JSON data source will not automatically load new files that are created by other applications
   (i.e. files that are not inserted to the dataset through Spark SQL).
   For a JSON persistent table (i.e. the metadata of the table is stored in Hive Metastore),
   users can use `REFRESH TABLE` SQL command or `HiveContext`'s `refreshTable` method
   to include those new files to the table. For a DataFrame representing a JSON dataset, users need to recreate
   the DataFrame and the new DataFrame will include new files.

## Upgrading from Spark SQL 1.3 to 1.4

#### DataFrame data reader/writer interface
{:.no_toc}

Based on user feedback, we created a new, more fluid API for reading data in (`SQLContext.read`)
and writing data out (`DataFrame.write`),
and deprecated the old APIs (e.g., `SQLContext.parquetFile`, `SQLContext.jsonFile`).

See the API docs for `SQLContext.read` (
  <a href="api/scala/org/apache/spark/sql/SQLContext.html#read:DataFrameReader">Scala</a>,
  <a href="api/java/org/apache/spark/sql/SQLContext.html#read()">Java</a>,
  <a href="api/python/reference/pyspark.sql/api/pyspark.sql.SparkSession.read.html#pyspark.sql.SparkSession.read">Python</a>
) and `DataFrame.write` (
  <a href="api/scala/org/apache/spark/sql/DataFrame.html#write:DataFrameWriter">Scala</a>,
  <a href="api/java/org/apache/spark/sql/Dataset.html#write()">Java</a>,
  <a href="api/python/reference/pyspark.sql/api/pyspark.sql.DataFrame.write.html#pyspark.sql.DataFrame.write">Python</a>
) more information.


#### DataFrame.groupBy retains grouping columns
{:.no_toc}

Based on user feedback, we changed the default behavior of `DataFrame.groupBy().agg()` to retain the
grouping columns in the resulting `DataFrame`. To keep the behavior in 1.3, set `spark.sql.retainGroupColumns` to `false`.

<div class="codetabs">

<div data-lang="python"  markdown="1">
{% highlight python %}

import pyspark.sql.functions as func

# In 1.3.x, in order for the grouping column "department" to show up,
# it must be included explicitly as part of the agg function call.
df.groupBy("department").agg(df["department"], func.max("age"), func.sum("expense"))

# In 1.4+, grouping column "department" is included automatically.
df.groupBy("department").agg(func.max("age"), func.sum("expense"))

# Revert to 1.3.x behavior (not retaining grouping column) by:
sqlContext.setConf("spark.sql.retainGroupColumns", "false")

{% endhighlight %}
</div>

<div data-lang="scala"  markdown="1">
{% highlight scala %}

// In 1.3.x, in order for the grouping column "department" to show up,
// it must be included explicitly as part of the agg function call.
df.groupBy("department").agg($"department", max("age"), sum("expense"))

// In 1.4+, grouping column "department" is included automatically.
df.groupBy("department").agg(max("age"), sum("expense"))

// Revert to 1.3 behavior (not retaining grouping column) by:
sqlContext.setConf("spark.sql.retainGroupColumns", "false")

{% endhighlight %}
</div>

<div data-lang="java"  markdown="1">
{% highlight java %}

// In 1.3.x, in order for the grouping column "department" to show up,
// it must be included explicitly as part of the agg function call.
df.groupBy("department").agg(col("department"), max("age"), sum("expense"));

// In 1.4+, grouping column "department" is included automatically.
df.groupBy("department").agg(max("age"), sum("expense"));

// Revert to 1.3 behavior (not retaining grouping column) by:
sqlContext.setConf("spark.sql.retainGroupColumns", "false");

{% endhighlight %}
</div>

</div>


#### Behavior change on DataFrame.withColumn
{:.no_toc}

Prior to 1.4, DataFrame.withColumn() supports adding a column only. The column will always be added
as a new column with its specified name in the result DataFrame even if there may be any existing
columns of the same name. Since 1.4, DataFrame.withColumn() supports adding a column of a different
name from names of all existing columns or replacing existing columns of the same name.

Note that this change is only for Scala API, not for PySpark and SparkR.


## Upgrading from Spark SQL 1.0-1.2 to 1.3

In Spark 1.3 we removed the "Alpha" label from Spark SQL and as part of this did a cleanup of the
available APIs. From Spark 1.3 onwards, Spark SQL will provide binary compatibility with other
releases in the 1.X series. This compatibility guarantee excludes APIs that are explicitly marked
as unstable (i.e., DeveloperAPI or Experimental).

#### Rename of SchemaRDD to DataFrame
{:.no_toc}

The largest change that users will notice when upgrading to Spark SQL 1.3 is that `SchemaRDD` has
been renamed to `DataFrame`. This is primarily because DataFrames no longer inherit from RDD
directly, but instead provide most of the functionality that RDDs provide though their own
implementation. DataFrames can still be converted to RDDs by calling the `.rdd` method.

In Scala, there is a type alias from `SchemaRDD` to `DataFrame` to provide source compatibility for
some use cases. It is still recommended that users update their code to use `DataFrame` instead.
Java and Python users will need to update their code.

#### Unification of the Java and Scala APIs
{:.no_toc}

Prior to Spark 1.3 there were separate Java compatible classes (`JavaSQLContext` and `JavaSchemaRDD`)
that mirrored the Scala API. In Spark 1.3 the Java API and Scala API have been unified. Users
of either language should use `SQLContext` and `DataFrame`. In general these classes try to
use types that are usable from both languages (i.e. `Array` instead of language-specific collections).
In some cases where no common type exists (e.g., for passing in closures or Maps) function overloading
is used instead.

Additionally, the Java specific types API has been removed. Users of both Scala and Java should
use the classes present in `org.apache.spark.sql.types` to describe schema programmatically.


#### Isolation of Implicit Conversions and Removal of dsl Package (Scala-only)
{:.no_toc}

Many of the code examples prior to Spark 1.3 started with `import sqlContext._`, which brought
all of the functions from sqlContext into scope. In Spark 1.3 we have isolated the implicit
conversions for converting `RDD`s into `DataFrame`s into an object inside of the `SQLContext`.
Users should now write `import sqlContext.implicits._`.

Additionally, the implicit conversions now only augment RDDs that are composed of `Product`s (i.e.,
case classes or tuples) with a method `toDF`, instead of applying automatically.

When using function inside of the DSL (now replaced with the `DataFrame` API) users used to import
`org.apache.spark.sql.catalyst.dsl`. Instead the public dataframe functions API should be used:
`import org.apache.spark.sql.functions._`.

#### Removal of the type aliases in org.apache.spark.sql for DataType (Scala-only)
{:.no_toc}

Spark 1.3 removes the type aliases that were present in the base sql package for `DataType`. Users
should instead import the classes in `org.apache.spark.sql.types`

#### UDF Registration Moved to `sqlContext.udf` (Java & Scala)
{:.no_toc}

Functions that are used to register UDFs, either for use in the DataFrame DSL or SQL, have been
moved into the udf object in `SQLContext`.

<div class="codetabs">
<div data-lang="scala"  markdown="1">
{% highlight scala %}

sqlContext.udf.register("strLen", (s: String) => s.length())

{% endhighlight %}
</div>

<div data-lang="java"  markdown="1">
{% highlight java %}

sqlContext.udf().register("strLen", (String s) -> s.length(), DataTypes.IntegerType);

{% endhighlight %}
</div>

</div>

Python UDF registration is unchanged.



## Compatibility with Apache Hive

Spark SQL is designed to be compatible with the Hive Metastore, SerDes and UDFs.
Currently, Hive SerDes and UDFs are based on built-in Hive,
and Spark SQL can be connected to different versions of Hive Metastore
(from 0.12.0 to 2.3.9 and 3.0.0 to 3.1.3. Also see [Interacting with Different Versions of Hive Metastore](sql-data-sources-hive-tables.html#interacting-with-different-versions-of-hive-metastore)).

#### Deploying in Existing Hive Warehouses
{:.no_toc}

The Spark SQL Thrift JDBC server is designed to be "out of the box" compatible with existing Hive
installations. You do not need to modify your existing Hive Metastore or change the data placement
or partitioning of your tables.

### Supported Hive Features
{:.no_toc}

Spark SQL supports the vast majority of Hive features, such as:

* Hive query statements, including:
  * `SELECT`
  * `GROUP BY`
  * `ORDER BY`
  * `DISTRIBUTE BY`
  * `CLUSTER BY`
  * `SORT BY`
* All Hive operators, including:
  * Relational operators (`=`, `<=>`, `==`, `<>`, `<`, `>`, `>=`, `<=`, etc)
  * Arithmetic operators (`+`, `-`, `*`, `/`, `%`, etc)
  * Logical operators (`AND`, `OR`, etc)
  * Complex type constructors
  * Mathematical functions (`sign`, `ln`, `cos`, etc)
  * String functions (`instr`, `length`, `printf`, etc)
* User defined functions (UDF)
* User defined aggregation functions (UDAF)
* User defined serialization formats (SerDes)
* Window functions
* Joins
  * `JOIN`
  * `{LEFT|RIGHT|FULL} OUTER JOIN`
  * `LEFT SEMI JOIN`
  * `LEFT ANTI JOIN`
  * `CROSS JOIN`
* Unions
* Sub-queries
  * Sub-queries in the FROM Clause

    ```SELECT col FROM (SELECT a + b AS col FROM t1) t2```
  * Sub-queries in WHERE Clause
    * Correlated or non-correlated IN and NOT IN statement in WHERE Clause

      ```
      SELECT col FROM t1 WHERE col IN (SELECT a FROM t2 WHERE t1.a = t2.a)
      SELECT col FROM t1 WHERE col IN (SELECT a FROM t2)
      ```
    * Correlated or non-correlated EXISTS and NOT EXISTS statement in WHERE Clause

      ```
      SELECT col FROM t1 WHERE EXISTS (SELECT t2.a FROM t2 WHERE t1.a = t2.a AND t2.a > 10)
      SELECT col FROM t1 WHERE EXISTS (SELECT t2.a FROM t2 WHERE t2.a > 10)
      ```
    * Non-correlated IN and NOT IN statement in JOIN Condition

      ```SELECT t1.col FROM t1 JOIN t2 ON t1.a = t2.a AND t1.a IN (SELECT a FROM t3)```

    * Non-correlated EXISTS and NOT EXISTS statement in JOIN Condition

      ```SELECT t1.col FROM t1 JOIN t2 ON t1.a = t2.a AND EXISTS (SELECT * FROM t3 WHERE t3.a > 10)```

* Sampling
* Explain
* Partitioned tables including dynamic partition insertion
* View
  * If column aliases are not specified in view definition queries, both Spark and Hive will
    generate alias names, but in different ways. In order for Spark to be able to read views created
    by Hive, users should explicitly specify column aliases in view definition queries. As an
    example, Spark cannot read `v1` created as below by Hive.

    ```
    CREATE VIEW v1 AS SELECT * FROM (SELECT c + 1 FROM (SELECT 1 c) t1) t2;
    ```

    Instead, you should create `v1` as below with column aliases explicitly specified.

    ```
    CREATE VIEW v1 AS SELECT * FROM (SELECT c + 1 AS inc_c FROM (SELECT 1 c) t1) t2;
    ```

* All Hive DDL Functions, including:
  * `CREATE TABLE`
  * `CREATE TABLE AS SELECT`
  * `CREATE TABLE LIKE`
  * `ALTER TABLE`
* Most Hive Data types, including:
  * `TINYINT`
  * `SMALLINT`
  * `INT`
  * `BIGINT`
  * `BOOLEAN`
  * `FLOAT`
  * `DOUBLE`
  * `STRING`
  * `BINARY`
  * `TIMESTAMP`
  * `DATE`
  * `ARRAY<>`
  * `MAP<>`
  * `STRUCT<>`

### Unsupported Hive Functionality
{:.no_toc}

Below is a list of Hive features that we don't support yet. Most of these features are rarely used
in Hive deployments.

**Esoteric Hive Features**

* `UNION` type
* Unique join
* Column statistics collecting: Spark SQL does not piggyback scans to collect column statistics at
  the moment and only supports populating the sizeInBytes field of the hive metastore.

**Hive Input/Output Formats**

* File format for CLI: For results showing back to the CLI, Spark SQL only supports TextOutputFormat.
* Hadoop archive

**Hive Optimizations**

A handful of Hive optimizations are not yet included in Spark. Some of these (such as indexes) are
less important due to Spark SQL's in-memory computational model. Others are slotted for future
releases of Spark SQL.

* Block-level bitmap indexes and virtual columns (used to build indexes)
* Automatically determine the number of reducers for joins and groupbys: Currently, in Spark SQL, you
  need to control the degree of parallelism post-shuffle using "`SET spark.sql.shuffle.partitions=[num_tasks];`".
* Meta-data only query: For queries that can be answered by using only metadata, Spark SQL still
  launches tasks to compute the result.
* Skew data flag: Spark SQL does not follow the skew data flags in Hive.
* `STREAMTABLE` hint in join: Spark SQL does not follow the `STREAMTABLE` hint.
* Merge multiple small files for query results: if the result output contains multiple small files,
  Hive can optionally merge the small files into fewer large files to avoid overflowing the HDFS
  metadata. Spark SQL does not support that.

**Hive UDF/UDTF/UDAF**

Not all the APIs of the Hive UDF/UDTF/UDAF are supported by Spark SQL. Below are the unsupported APIs:

* `getRequiredJars` and `getRequiredFiles` (`UDF` and `GenericUDF`) are functions to automatically
  include additional resources required by this UDF.
* `initialize(StructObjectInspector)` in `GenericUDTF` is not supported yet. Spark SQL currently uses
  a deprecated interface `initialize(ObjectInspector[])` only.
* `configure` (`GenericUDF`, `GenericUDTF`, and `GenericUDAFEvaluator`) is a function to initialize
  functions with `MapredContext`, which is inapplicable to Spark.
* `close` (`GenericUDF` and `GenericUDAFEvaluator`) is a function to release associated resources.
  Spark SQL does not call this function when tasks finish.
* `reset` (`GenericUDAFEvaluator`) is a function to re-initialize aggregation for reusing the same aggregation.
  Spark SQL currently does not support the reuse of aggregation.
* `getWindowingEvaluator` (`GenericUDAFEvaluator`) is a function to optimize aggregation by evaluating
  an aggregate over a fixed window.

### Incompatible Hive UDF
{:.no_toc}

Below are the scenarios in which Hive and Spark generate different results:

* `SQRT(n)` If n < 0, Hive returns null, Spark SQL returns NaN.
* `ACOS(n)` If n < -1 or n > 1, Hive returns null, Spark SQL returns NaN.
* `ASIN(n)` If n < -1 or n > 1, Hive returns null, Spark SQL returns NaN.
* `CAST(n AS TIMESTAMP)` If n is integral numbers, Hive treats n as milliseconds, Spark SQL treats n as seconds.<|MERGE_RESOLUTION|>--- conflicted
+++ resolved
@@ -25,11 +25,8 @@
 ## Upgrading from Spark SQL 3.4 to 3.5
 
 - Since Spark 3.5, the JDBC options related to DS V2 pushdown are `true` by default. These options include: `pushDownAggregate`, `pushDownLimit`, `pushDownOffset` and `pushDownTableSample`. To restore the legacy behavior, please set them to `false`. e.g. set `spark.sql.catalog.your_catalog_name.pushDownAggregate` to `false`.
-<<<<<<< HEAD
+- Since Spark 3.5, Spark thrift server will interrupt task when canceling a running statement. To restore the previous behavior, set `spark.sql.thriftServer.interruptOnCancel` to `false`.
 - Since Spark 3.5, the Avro will throw `AnalysisException` when reading Interval types as Date or Timestamp types and reading Decimal types with lower precision. To restore the legacy behavior, set `spark.sql.legacy.avro.allowReadingWithIncompatibleSchema` to `true`
-=======
-- Since Spark 3.5, Spark thrift server will interrupt task when canceling a running statement. To restore the previous behavior, set `spark.sql.thriftServer.interruptOnCancel` to `false`.
->>>>>>> bccfe71a
 
 ## Upgrading from Spark SQL 3.3 to 3.4
 
