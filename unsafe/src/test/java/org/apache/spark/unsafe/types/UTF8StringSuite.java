--- conflicted
+++ resolved
@@ -136,13 +136,8 @@
         fromString("a"),
         concatWs(sep, fromString("a"), null, null));
     assertEquals(
-<<<<<<< HEAD
-        fromString(""),
-        concatWs(sep, null, null, null));
-=======
       EMPTY_UTF8,
       concatWs(sep, null, null, null));
->>>>>>> e90543e5
     assertEquals(
         fromString("数据哈哈砖头"),
         concatWs(sep, fromString("数据"), fromString("砖头")));
@@ -278,7 +273,6 @@
   }
 
   @Test
-<<<<<<< HEAD
   public void substringSQL() {
     UTF8String e = fromString("example");
     assertEquals(e.substringSQL(0, 2), fromString("ex"));
@@ -295,7 +289,9 @@
     assertEquals(e.substringSQL(0, Integer.MAX_VALUE), fromString("example"));
     assertEquals(e.substringSQL(1, Integer.MAX_VALUE), fromString("example"));
     assertEquals(e.substringSQL(2, Integer.MAX_VALUE), fromString("xample"));
-=======
+  }
+
+  @Test
   public void split() {
     assertTrue(Arrays.equals(fromString("ab,def,ghi").split(fromString(","), -1),
       new UTF8String[]{fromString("ab"), fromString("def"), fromString("ghi")}));
@@ -303,7 +299,6 @@
       new UTF8String[]{fromString("ab"), fromString("def,ghi")}));
     assertTrue(Arrays.equals(fromString("ab,def,ghi").split(fromString(","), 2),
       new UTF8String[]{fromString("ab"), fromString("def,ghi")}));
->>>>>>> e90543e5
   }
   
   @Test
