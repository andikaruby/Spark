--- conflicted
+++ resolved
@@ -224,14 +224,10 @@
     </profile>
 
     <!--
-     Pull in spark-hadoop-cloud and its associated JARs,
+     Pull in hadoop-cloud and its associated JARs,
     -->
     <profile>
-<<<<<<< HEAD
-      <id>cloud</id>
-=======
       <id>hadoop-cloud</id>
->>>>>>> 3aa4e464
       <dependencies>
         <dependency>
           <groupId>org.apache.spark</groupId>
