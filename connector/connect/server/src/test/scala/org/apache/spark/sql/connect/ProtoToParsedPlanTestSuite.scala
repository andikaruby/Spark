--- conflicted
+++ resolved
@@ -60,10 +60,9 @@
  */
 // scalastyle:on
 class ProtoToParsedPlanTestSuite extends SparkFunSuite with SharedSparkSession {
-<<<<<<< HEAD
 
   val sessionHolder = SessionHolder("user1", "session1", spark)
-=======
+
   val url = "jdbc:h2:mem:testdb0"
   var conn: java.sql.Connection = null
 
@@ -94,7 +93,6 @@
     conn.close()
     super.afterAll()
   }
->>>>>>> 8e3b9d40
 
   override def sparkConf: SparkConf = {
     super.sparkConf
