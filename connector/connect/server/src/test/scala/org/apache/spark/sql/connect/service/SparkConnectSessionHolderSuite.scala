--- conflicted
+++ resolved
@@ -282,10 +282,7 @@
       assert(spark.streams.listListeners().length == 1) // only process termination listener
     } finally {
       SparkConnectService.stop()
-<<<<<<< HEAD
-=======
       // Wait for things to calm down.
->>>>>>> 57fc1abc
       Thread.sleep(4.seconds.toMillis)
       // remove process termination listener
       spark.streams.listListeners().foreach(spark.streams.removeListener)
