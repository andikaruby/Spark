--- conflicted
+++ resolved
@@ -61,11 +61,8 @@
     ToSchema to_schema = 26;
     RepartitionByExpression repartition_by_expression = 27;
     FrameMap frame_map = 28;
-<<<<<<< HEAD
-    WithSequenceColumn with_sequence_column = 29;
-=======
     CollectMetrics collect_metrics = 29;
->>>>>>> 4b8b3683
+    WithSequenceColumn with_sequence_column = 30;
 
     // NA functions
     NAFill fill_na = 90;
@@ -786,7 +783,18 @@
   CommonInlineUserDefinedFunction func = 2;
 }
 
-<<<<<<< HEAD
+// Collect arbitrary (named) metrics from a dataset.
+message CollectMetrics {
+  // (Required) The input relation.
+  Relation input = 1;
+
+  // (Required) Name of the metrics.
+  string name = 2;
+
+  // (Required) The metric sequence.
+  repeated Expression metrics = 3;
+}
+
 // This is for 'distributed-sequence' default index in pandas API on Spark.
 // This should not be used for other external purpose.
 message WithSequenceColumn {
@@ -795,16 +803,4 @@
 
   // (Required) The name for sequence column.
   string name = 2;
-=======
-// Collect arbitrary (named) metrics from a dataset.
-message CollectMetrics {
-  // (Required) The input relation.
-  Relation input = 1;
-
-  // (Required) Name of the metrics.
-  string name = 2;
-
-  // (Required) The metric sequence.
-  repeated Expression metrics = 3;
->>>>>>> 4b8b3683
 }