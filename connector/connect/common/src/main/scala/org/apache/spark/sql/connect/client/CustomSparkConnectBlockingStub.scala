--- conflicted
+++ resolved
@@ -24,19 +24,12 @@
 
 private[connect] class CustomSparkConnectBlockingStub(
     channel: ManagedChannel,
-<<<<<<< HEAD
-    retryHandler: GrpcRetryHandler) {
-
-  private val stub = SparkConnectServiceGrpc.newBlockingStub(channel)
-
-=======
     stubState: SparkConnectStubState) {
 
   private val stub = SparkConnectServiceGrpc.newBlockingStub(channel)
 
   private val retryHandler = stubState.retryHandler
 
->>>>>>> 49ca6aa6
   // GrpcExceptionConverter with a GRPC stub for fetching error details from server.
   private val grpcExceptionConverter = stubState.exceptionConverter
 
@@ -68,13 +61,9 @@
         request.getSessionId,
         request.getUserContext,
         request.getClientType,
-<<<<<<< HEAD
-        new ExecutePlanResponseReattachableIterator(request, channel, retryHandler))
-=======
         // Don't use retryHandler - own retry handling is inside.
         stubState.responseValidator.wrapIterator(
-          new ExecutePlanResponseReattachableIterator(request, channel, stubState.retryPolicy)))
->>>>>>> 49ca6aa6
+          new ExecutePlanResponseReattachableIterator(request, channel, stubState.retryHandler)))
     }
   }
 
