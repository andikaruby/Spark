/*
 * Licensed to the Apache Software Foundation (ASF) under one or more
 * contributor license agreements.  See the NOTICE file distributed with
 * this work for additional information regarding copyright ownership.
 * The ASF licenses this file to You under the Apache License, Version 2.0
 * (the "License"); you may not use this file except in compliance with
 * the License.  You may obtain a copy of the License at
 *
 *    http://www.apache.org/licenses/LICENSE-2.0
 *
 * Unless required by applicable law or agreed to in writing, software
 * distributed under the License is distributed on an "AS IS" BASIS,
 * WITHOUT WARRANTIES OR CONDITIONS OF ANY KIND, either express or implied.
 * See the License for the specific language governing permissions and
 * limitations under the License.
 */

package org.apache.spark.sql.connect.client

import java.net.URI
import java.util.{Locale, UUID}
import java.util.concurrent.Executor

import scala.collection.mutable
import scala.jdk.CollectionConverters._
import scala.util.Properties

import com.google.protobuf.ByteString
import io.grpc._

import org.apache.spark.SparkBuildInfo.{spark_version => SPARK_VERSION}
import org.apache.spark.connect.proto
import org.apache.spark.connect.proto.UserContext
import org.apache.spark.sql.connect.common.ProtoUtils
import org.apache.spark.sql.connect.common.config.ConnectCommon

/**
 * Conceptually the remote spark session that communicates with the server.
 */
private[sql] class SparkConnectClient(
    private[sql] val configuration: SparkConnectClient.Configuration,
    private val channel: ManagedChannel) {

  private val userContext: UserContext = configuration.userContext

<<<<<<< HEAD
  private[this] val retryHandler = new GrpcRetryHandler(configuration.retryPolicies)
  private[this] val bstub = new CustomSparkConnectBlockingStub(channel, retryHandler)
  private[this] val stub = new CustomSparkConnectStub(channel, retryHandler)
=======
  private[this] val stubState = new SparkConnectStubState(channel, configuration.retryPolicy)
  private[this] val bstub =
    new CustomSparkConnectBlockingStub(channel, stubState)
  private[this] val stub =
    new CustomSparkConnectStub(channel, stubState)
>>>>>>> 49ca6aa6

  private[client] def userAgent: String = configuration.userAgent

  /**
   * Placeholder method.
   * @return
   *   User ID.
   */
  private[sql] def userId: String = userContext.getUserId

  // Generate a unique session ID for this client. This UUID must be unique to allow
  // concurrent Spark sessions of the same user. If the channel is closed, creating
  // a new client will create a new session ID.
  private[sql] val sessionId: String = configuration.sessionId.getOrElse(UUID.randomUUID.toString)

  private[sql] val artifactManager: ArtifactManager = {
    new ArtifactManager(configuration, sessionId, bstub, stub)
  }

  /**
   * Manually triggers upload of all classfile artifacts to the Spark Connect Server
   */
  private[sql] def uploadAllClassFileArtifacts(): Unit =
    artifactManager.uploadAllClassFileArtifacts()

  /**
   * Dispatch the [[proto.AnalyzePlanRequest]] to the Spark Connect server.
   * @return
   *   A [[proto.AnalyzePlanResponse]] from the Spark Connect server.
   */
  def analyze(request: proto.AnalyzePlanRequest): proto.AnalyzePlanResponse = {
    artifactManager.uploadAllClassFileArtifacts()
    bstub.analyzePlan(request)
  }

  /**
   * Execute the plan and return response iterator.
   *
   * It returns CloseableIterator. For resource management it is better to close it once you are
   * done. If you don't close it, it and the underlying data will be cleaned up once the iterator
   * is garbage collected.
   */
  def execute(plan: proto.Plan): CloseableIterator[proto.ExecutePlanResponse] = {
    artifactManager.uploadAllClassFileArtifacts()
    val request = proto.ExecutePlanRequest
      .newBuilder()
      .setPlan(plan)
      .setUserContext(userContext)
      .setSessionId(sessionId)
      .setClientType(userAgent)
      .addAllTags(tags.get.toSeq.asJava)
      .build()
    if (configuration.useReattachableExecute) {
      bstub.executePlanReattachable(request)
    } else {
      bstub.executePlan(request)
    }
  }

  /**
   * Dispatch the [[proto.ConfigRequest]] to the Spark Connect server.
   * @return
   *   A [[proto.ConfigResponse]] from the Spark Connect server.
   */
  def config(operation: proto.ConfigRequest.Operation): proto.ConfigResponse = {
    val request = proto.ConfigRequest
      .newBuilder()
      .setOperation(operation)
      .setSessionId(sessionId)
      .setClientType(userAgent)
      .setUserContext(userContext)
      .build()
    bstub.config(request)
  }

  /**
   * Builds a [[proto.AnalyzePlanRequest]] from `plan` and dispatched it to the Spark Connect
   * server.
   * @return
   *   A [[proto.AnalyzePlanResponse]] from the Spark Connect server.
   */
  def analyze(
      method: proto.AnalyzePlanRequest.AnalyzeCase,
      plan: Option[proto.Plan] = None,
      explainMode: Option[proto.AnalyzePlanRequest.Explain.ExplainMode] = None)
      : proto.AnalyzePlanResponse = {
    val builder = proto.AnalyzePlanRequest.newBuilder()
    method match {
      case proto.AnalyzePlanRequest.AnalyzeCase.SCHEMA =>
        assert(plan.isDefined)
        builder.setSchema(
          proto.AnalyzePlanRequest.Schema
            .newBuilder()
            .setPlan(plan.get)
            .build())
      case proto.AnalyzePlanRequest.AnalyzeCase.EXPLAIN =>
        if (explainMode.isEmpty) {
          throw new IllegalArgumentException(s"ExplainMode is required in Explain request")
        }
        assert(plan.isDefined)
        builder.setExplain(
          proto.AnalyzePlanRequest.Explain
            .newBuilder()
            .setPlan(plan.get)
            .setExplainMode(explainMode.get)
            .build())
      case proto.AnalyzePlanRequest.AnalyzeCase.IS_LOCAL =>
        assert(plan.isDefined)
        builder.setIsLocal(
          proto.AnalyzePlanRequest.IsLocal
            .newBuilder()
            .setPlan(plan.get)
            .build())
      case proto.AnalyzePlanRequest.AnalyzeCase.IS_STREAMING =>
        assert(plan.isDefined)
        builder.setIsStreaming(
          proto.AnalyzePlanRequest.IsStreaming
            .newBuilder()
            .setPlan(plan.get)
            .build())
      case proto.AnalyzePlanRequest.AnalyzeCase.INPUT_FILES =>
        assert(plan.isDefined)
        builder.setInputFiles(
          proto.AnalyzePlanRequest.InputFiles
            .newBuilder()
            .setPlan(plan.get)
            .build())
      case proto.AnalyzePlanRequest.AnalyzeCase.SPARK_VERSION =>
        builder.setSparkVersion(proto.AnalyzePlanRequest.SparkVersion.newBuilder().build())
      case other => throw new IllegalArgumentException(s"Unknown Analyze request $other")
    }
    analyze(builder)
  }

  def sameSemantics(plan: proto.Plan, otherPlan: proto.Plan): proto.AnalyzePlanResponse = {
    val builder = proto.AnalyzePlanRequest.newBuilder()
    builder.setSameSemantics(
      proto.AnalyzePlanRequest.SameSemantics
        .newBuilder()
        .setTargetPlan(plan)
        .setOtherPlan(otherPlan))
    analyze(builder)
  }

  def semanticHash(plan: proto.Plan): proto.AnalyzePlanResponse = {
    val builder = proto.AnalyzePlanRequest.newBuilder()
    builder.setSemanticHash(
      proto.AnalyzePlanRequest.SemanticHash
        .newBuilder()
        .setPlan(plan))
    analyze(builder)
  }

  private[sql] def analyze(
      builder: proto.AnalyzePlanRequest.Builder): proto.AnalyzePlanResponse = {
    val request = builder
      .setUserContext(userContext)
      .setSessionId(sessionId)
      .setClientType(userAgent)
      .build()
    analyze(request)
  }

  private[sql] def interruptAll(): proto.InterruptResponse = {
    val builder = proto.InterruptRequest.newBuilder()
    val request = builder
      .setUserContext(userContext)
      .setSessionId(sessionId)
      .setClientType(userAgent)
      .setInterruptType(proto.InterruptRequest.InterruptType.INTERRUPT_TYPE_ALL)
      .build()
    bstub.interrupt(request)
  }

  private[sql] def interruptTag(tag: String): proto.InterruptResponse = {
    val builder = proto.InterruptRequest.newBuilder()
    val request = builder
      .setUserContext(userContext)
      .setSessionId(sessionId)
      .setClientType(userAgent)
      .setInterruptType(proto.InterruptRequest.InterruptType.INTERRUPT_TYPE_TAG)
      .setOperationTag(tag)
      .build()
    bstub.interrupt(request)
  }

  private[sql] def interruptOperation(id: String): proto.InterruptResponse = {
    val builder = proto.InterruptRequest.newBuilder()
    val request = builder
      .setUserContext(userContext)
      .setSessionId(sessionId)
      .setClientType(userAgent)
      .setInterruptType(proto.InterruptRequest.InterruptType.INTERRUPT_TYPE_OPERATION_ID)
      .setOperationId(id)
      .build()
    bstub.interrupt(request)
  }

  private[sql] def releaseSession(): proto.ReleaseSessionResponse = {
    val builder = proto.ReleaseSessionRequest.newBuilder()
    val request = builder
      .setUserContext(userContext)
      .setSessionId(sessionId)
      .setClientType(userAgent)
      .build()
    bstub.releaseSession(request)
  }

  private[this] val tags = new InheritableThreadLocal[mutable.Set[String]] {
    override def childValue(parent: mutable.Set[String]): mutable.Set[String] = {
      // Note: make a clone such that changes in the parent tags aren't reflected in
      // those of the children threads.
      parent.clone()
    }
    override protected def initialValue(): mutable.Set[String] = new mutable.HashSet[String]()
  }

  private[sql] def addTag(tag: String): Unit = {
    // validation is also done server side, but this will give error earlier.
    ProtoUtils.throwIfInvalidTag(tag)
    tags.get += tag
  }

  private[sql] def removeTag(tag: String): Unit = {
    // validation is also done server side, but this will give error earlier.
    ProtoUtils.throwIfInvalidTag(tag)
    tags.get.remove(tag)
  }

  private[sql] def getTags(): Set[String] = {
    tags.get.toSet
  }

  private[sql] def clearTags(): Unit = {
    tags.get.clear()
  }

  def copy(): SparkConnectClient = configuration.toSparkConnectClient

  /**
   * Add a single artifact to the client session.
   *
   * Currently only local files with extensions .jar and .class are supported.
   */
  def addArtifact(path: String): Unit = artifactManager.addArtifact(path)

  /**
   * Add a single artifact to the client session.
   *
   * Currently only local files with extensions .jar and .class are supported.
   */
  def addArtifact(uri: URI): Unit = artifactManager.addArtifact(uri)

  /**
   * Add multiple artifacts to the session.
   *
   * Currently only local files with extensions .jar and .class are supported.
   */
  def addArtifacts(uri: Seq[URI]): Unit = artifactManager.addArtifacts(uri)

  /**
   * Register a [[ClassFinder]] for dynamically generated classes.
   */
  def registerClassFinder(finder: ClassFinder): Unit = artifactManager.registerClassFinder(finder)

  /**
   * Shutdown the client's connection to the server.
   */
  def shutdown(): Unit = {
    channel.shutdownNow()
  }

  /**
   * Cache the given local relation at the server, and return its key in the remote cache.
   */
  def cacheLocalRelation(data: ByteString, schema: String): String = {
    val localRelation = proto.Relation
      .newBuilder()
      .getLocalRelationBuilder
      .setSchema(schema)
      .setData(data)
      .build()
    artifactManager.cacheArtifact(localRelation.toByteArray)
  }
}

object SparkConnectClient {

  private val SPARK_REMOTE: String = "SPARK_REMOTE"

  private val DEFAULT_USER_AGENT: String = "_SPARK_CONNECT_SCALA"

  private val AUTH_TOKEN_META_DATA_KEY: Metadata.Key[String] =
    Metadata.Key.of("Authentication", Metadata.ASCII_STRING_MARSHALLER)

  private val AUTH_TOKEN_ON_INSECURE_CONN_ERROR_MSG: String =
    "Authentication token cannot be passed over insecure connections. " +
      "Either remove 'token' or set 'use_ssl=true'"

  // for internal tests
  private[sql] def apply(channel: ManagedChannel): SparkConnectClient = {
    new SparkConnectClient(Configuration(), channel)
  }

  def builder(): Builder = new Builder()

  /**
   * This is a helper class that is used to create a GRPC channel based on either a set host and
   * port or a NameResolver-compliant URI connection string.
   */
  class Builder(private var _configuration: Configuration) {
    def this() = this(Configuration())

    def configuration: Configuration = _configuration

    def userId(id: String): Builder = {
      // TODO this is not an optional field!
      require(id != null && id.nonEmpty)
      _configuration = _configuration.copy(userId = id)
      this
    }

    def userId: Option[String] = Option(_configuration.userId)

    def userName(name: String): Builder = {
      require(name != null && name.nonEmpty)
      _configuration = _configuration.copy(userName = name)
      this
    }

    def userName: Option[String] = Option(_configuration.userName)

    def host(inputHost: String): Builder = {
      require(inputHost != null)
      _configuration = _configuration.copy(host = inputHost)
      this
    }

    def host: String = _configuration.host

    def port(inputPort: Int): Builder = {
      _configuration = _configuration.copy(port = inputPort)
      this
    }

    def port: Int = _configuration.port

    /**
     * Setting the token implicitly sets the use_ssl=true. All the following examples yield the
     * same results:
     *
     * {{{
     * sc://localhost/;token=aaa
     * sc://localhost/;use_ssl=true;token=aaa
     * sc://localhost/;token=aaa;use_ssl=true
     * }}}
     *
     * Throws exception if the token is set but use_ssl=false.
     *
     * @param inputToken
     *   the user token.
     * @return
     *   this builder.
     */
    def token(inputToken: String): Builder = {
      require(inputToken != null && inputToken.nonEmpty)
      if (_configuration.isSslEnabled.contains(false)) {
        throw new IllegalArgumentException(AUTH_TOKEN_ON_INSECURE_CONN_ERROR_MSG)
      }
      _configuration =
        _configuration.copy(token = Option(inputToken), isSslEnabled = Option(true))
      this
    }

    def token: Option[String] = _configuration.token

    def enableSsl(): Builder = {
      _configuration = _configuration.copy(isSslEnabled = Option(true))
      this
    }

    /**
     * Disables the SSL. Throws exception if the token has been set.
     *
     * @return
     *   this builder.
     */
    def disableSsl(): Builder = {
      require(token.isEmpty, AUTH_TOKEN_ON_INSECURE_CONN_ERROR_MSG)
      _configuration = _configuration.copy(isSslEnabled = Option(false))
      this
    }

    def sslEnabled: Boolean = _configuration.isSslEnabled.contains(true)

    def retryPolicy(policies: Seq[GrpcRetryHandler.RetryPolicy]): Builder = {
      _configuration = _configuration.copy(retryPolicies = policies)
      this
    }

    def retryPolicy(policy: GrpcRetryHandler.RetryPolicy): Builder = {
      retryPolicy(List(policy))
    }

    private object URIParams {
      val PARAM_USER_ID = "user_id"
      val PARAM_USE_SSL = "use_ssl"
      val PARAM_TOKEN = "token"
      val PARAM_USER_AGENT = "user_agent"
      val PARAM_SESSION_ID = "session_id"
    }

    private def verifyURI(uri: URI): Unit = {
      if (uri.getScheme != "sc") {
        throw new IllegalArgumentException("Scheme for connection URI must be 'sc'.")
      }
      if (uri.getHost == null) {
        throw new IllegalArgumentException(s"Host for connection URI must be defined.")
      }
      // Java URI considers everything after the authority segment as "path" until the
      // ? (query)/# (fragment) components as shown in the regex
      // [scheme:][//authority][path][?query][#fragment].
      // However, with the Spark Connect definition, configuration parameter are passed in the
      // style of the HTTP URL Path Parameter Syntax (e.g
      // sc://hostname:port/;param1=value;param2=value).
      // Thus, we manually parse the "java path" to get the "correct path" and configuration
      // parameters.
      val pathAndParams = uri.getPath.split(';')
      if (pathAndParams.nonEmpty && (pathAndParams(0) != "/" && pathAndParams(0) != "")) {
        throw new IllegalArgumentException(
          s"Path component for connection URI must be empty: " +
            s"${pathAndParams(0)}")
      }
    }

    def userAgent(value: String): Builder = {
      require(value != null)
      _configuration = _configuration.copy(userAgent = genUserAgent(value))
      this
    }

    def sessionId(value: String): Builder = {
      try {
        UUID.fromString(value).toString
      } catch {
        case e: IllegalArgumentException =>
          throw new IllegalArgumentException(
            "Parameter value 'session_id' must be a valid UUID format.",
            e)
      }
      _configuration = _configuration.copy(sessionId = Some(value))
      this
    }

    def sessionId: Option[String] = _configuration.sessionId

    def userAgent: String = _configuration.userAgent

    def option(key: String, value: String): Builder = {
      _configuration = _configuration.copy(metadata = _configuration.metadata + ((key, value)))
      this
    }

    def options: Map[String, String] = _configuration.metadata

    private def parseURIParams(uri: URI): Unit = {
      val params = uri.getPath.split(';').drop(1).filter(_ != "")
      params.foreach { kv =>
        val (key, value) = {
          val arr = kv.split('=')
          if (arr.length != 2) {
            throw new IllegalArgumentException(
              s"Parameter $kv is not a valid parameter" +
                s" key-value pair")
          }
          (arr(0), arr(1))
        }
        key match {
          case URIParams.PARAM_USER_ID => userId(value)
          case URIParams.PARAM_USER_AGENT => userAgent(value)
          case URIParams.PARAM_TOKEN => token(value)
          case URIParams.PARAM_USE_SSL =>
            if (java.lang.Boolean.valueOf(value)) enableSsl() else disableSsl()
          case URIParams.PARAM_SESSION_ID => sessionId(value)
          case _ => option(key, value)
        }
      }
    }

    /**
     * Configure the builder using the env SPARK_REMOTE environment variable.
     */
    def loadFromEnvironment(): Builder = {
      sys.env.get(SparkConnectClient.SPARK_REMOTE).foreach(connectionString)
      this
    }

    /**
     * Creates the channel with a target connection string, per the documentation of Spark
     * Connect.
     *
     * Note: The connection string, if used, will override any previous host/port settings.
     */
    def connectionString(connectionString: String): Builder = {
      val uri = new URI(connectionString)
      verifyURI(uri)
      parseURIParams(uri)
      host(uri.getHost)
      val inputPort = uri.getPort
      if (inputPort != -1) {
        port(uri.getPort)
      }
      this
    }

    /**
     * Configure the builder with the given CLI arguments.
     */
    def parse(args: Array[String]): Builder = {
      SparkConnectClientParser.parse(args.toList, this)
      this
    }

    /**
     * Add an interceptor to be used during channel creation.
     *
     * Note that interceptors added last are executed first by gRPC.
     */
    def interceptor(interceptor: ClientInterceptor): Builder = {
      val interceptors = _configuration.interceptors ++ List(interceptor)
      _configuration = _configuration.copy(interceptors = interceptors)
      this
    }

    /**
     * Disable reattachable execute.
     */
    def disableReattachableExecute(): Builder = {
      _configuration = _configuration.copy(useReattachableExecute = false)
      this
    }

    /**
     * Enable reattachable execute.
     *
     * It makes client more robust, enabling reattaching to an ExecutePlanResponse stream in case
     * of intermittent connection errors.
     */
    def enableReattachableExecute(): Builder = {
      _configuration = _configuration.copy(useReattachableExecute = true)
      this
    }

    def build(): SparkConnectClient = _configuration.toSparkConnectClient
  }

  /**
   * Appends the Spark, Scala & JVM version, and the used OS to the user-provided user agent.
   */
  private def genUserAgent(value: String): String = {
    val scalaVersion = Properties.versionNumberString
    val jvmVersion = System.getProperty("java.version").split("_")(0)
    val osName = {
      val os = System.getProperty("os.name").toLowerCase(Locale.ROOT)
      if (os.contains("mac")) "darwin"
      else if (os.contains("linux")) "linux"
      else if (os.contains("win")) "windows"
      else "unknown"
    }
    List(
      value,
      s"spark/$SPARK_VERSION",
      s"scala/$scalaVersion",
      s"jvm/$jvmVersion",
      s"os/$osName").mkString(" ")
  }

  /**
   * Helper class that fully captures the configuration for a [[SparkConnectClient]].
   */
  private[sql] case class Configuration(
      userId: String = null,
      userName: String = null,
      host: String = "localhost",
      port: Int = ConnectCommon.CONNECT_GRPC_BINDING_PORT,
      token: Option[String] = None,
      isSslEnabled: Option[Boolean] = None,
      metadata: Map[String, String] = Map.empty,
      userAgent: String = genUserAgent(
        sys.env.getOrElse("SPARK_CONNECT_USER_AGENT", DEFAULT_USER_AGENT)),
      retryPolicies: Seq[GrpcRetryHandler.RetryPolicy] = GrpcRetryHandler.defaultPolicies(),
      useReattachableExecute: Boolean = true,
      interceptors: List[ClientInterceptor] = List.empty,
      sessionId: Option[String] = None) {

    def userContext: proto.UserContext = {
      val builder = proto.UserContext.newBuilder()
      if (userId != null) {
        builder.setUserId(userId)
      }
      if (userName != null) {
        builder.setUserName(userName)
      }
      builder.build()
    }

    def credentials: ChannelCredentials = {
      if (isSslEnabled.contains(true)) {
        token match {
          case Some(t) =>
            // With access token added in the http header.
            CompositeChannelCredentials.create(
              TlsChannelCredentials.create,
              new AccessTokenCallCredentials(t))
          case None =>
            TlsChannelCredentials.create()
        }
      } else {
        InsecureChannelCredentials.create()
      }
    }

    def createChannel(): ManagedChannel = {
      val channelBuilder = Grpc.newChannelBuilderForAddress(host, port, credentials)

      if (metadata.nonEmpty) {
        channelBuilder.intercept(new MetadataHeaderClientInterceptor(metadata))
      }

      interceptors.foreach(channelBuilder.intercept(_))

      channelBuilder.maxInboundMessageSize(ConnectCommon.CONNECT_GRPC_MAX_MESSAGE_SIZE)
      channelBuilder.build()
    }

    def toSparkConnectClient: SparkConnectClient = new SparkConnectClient(this, createChannel())
  }

  /**
   * A [[CallCredentials]] created from an access token.
   *
   * @param token
   *   A string to place directly in the http request authorization header, for example
   *   "authorization: Bearer <access_token>".
   */
  private[client] class AccessTokenCallCredentials(token: String) extends CallCredentials {
    override def applyRequestMetadata(
        requestInfo: CallCredentials.RequestInfo,
        appExecutor: Executor,
        applier: CallCredentials.MetadataApplier): Unit = {
      appExecutor.execute(() => {
        try {
          val headers = new Metadata()
          headers.put(AUTH_TOKEN_META_DATA_KEY, s"Bearer $token")
          applier.apply(headers)
        } catch {
          case e: Throwable =>
            applier.fail(Status.UNAUTHENTICATED.withCause(e));
        }
      })
    }
  }

  /**
   * A client interceptor to pass extra parameters in http request header.
   *
   * @param metadata
   *   extra metadata placed in the http request header, for example "key: value".
   */
  private[client] class MetadataHeaderClientInterceptor(metadata: Map[String, String])
      extends ClientInterceptor {
    override def interceptCall[ReqT, RespT](
        method: MethodDescriptor[ReqT, RespT],
        callOptions: CallOptions,
        next: Channel): ClientCall[ReqT, RespT] = {
      new ForwardingClientCall.SimpleForwardingClientCall[ReqT, RespT](
        next.newCall(method, callOptions)) {
        override def start(
            responseListener: ClientCall.Listener[RespT],
            headers: Metadata): Unit = {
          metadata.foreach { case (key, value) =>
            headers.put(Metadata.Key.of(key, Metadata.ASCII_STRING_MARSHALLER), value)
          }
          super.start(responseListener, headers)
        }
      }
    }
  }
}<|MERGE_RESOLUTION|>--- conflicted
+++ resolved
@@ -43,17 +43,11 @@
 
   private val userContext: UserContext = configuration.userContext
 
-<<<<<<< HEAD
-  private[this] val retryHandler = new GrpcRetryHandler(configuration.retryPolicies)
-  private[this] val bstub = new CustomSparkConnectBlockingStub(channel, retryHandler)
-  private[this] val stub = new CustomSparkConnectStub(channel, retryHandler)
-=======
   private[this] val stubState = new SparkConnectStubState(channel, configuration.retryPolicy)
   private[this] val bstub =
     new CustomSparkConnectBlockingStub(channel, stubState)
   private[this] val stub =
     new CustomSparkConnectStub(channel, stubState)
->>>>>>> 49ca6aa6
 
   private[client] def userAgent: String = configuration.userAgent
 
