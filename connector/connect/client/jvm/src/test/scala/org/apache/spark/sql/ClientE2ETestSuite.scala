--- conflicted
+++ resolved
@@ -46,16 +46,11 @@
 import org.apache.spark.sql.types._
 import org.apache.spark.util.SparkThreadUtils
 
-<<<<<<< HEAD
-
-class ClientE2ETestSuite extends RemoteSparkSession with SQLHelper with PrivateMethodTester {
-=======
 class ClientE2ETestSuite
     extends ConnectFunSuite
     with RemoteSparkSession
     with SQLHelper
     with PrivateMethodTester {
->>>>>>> a78ef738
 
   test("throw SparkException with null filename in stack trace elements") {
     withSQLConf("spark.sql.connect.enrichError.enabled" -> "true") {
