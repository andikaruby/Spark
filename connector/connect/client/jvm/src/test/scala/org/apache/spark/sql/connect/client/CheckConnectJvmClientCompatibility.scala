/*
 * Licensed to the Apache Software Foundation (ASF) under one or more
 * contributor license agreements.  See the NOTICE file distributed with
 * this work for additional information regarding copyright ownership.
 * The ASF licenses this file to You under the Apache License, Version 2.0
 * (the "License"); you may not use this file except in compliance with
 * the License.  You may obtain a copy of the License at
 *
 *    http://www.apache.org/licenses/LICENSE-2.0
 *
 * Unless required by applicable law or agreed to in writing, software
 * distributed under the License is distributed on an "AS IS" BASIS,
 * WITHOUT WARRANTIES OR CONDITIONS OF ANY KIND, either express or implied.
 * See the License for the specific language governing permissions and
 * limitations under the License.
 */
package org.apache.spark.sql.connect.client

import java.io.{File, Writer}
import java.nio.charset.StandardCharsets
import java.nio.file.{Files, Paths}
import java.util.regex.Pattern

import scala.collection.mutable.{Set => MutableSet}

import com.typesafe.tools.mima.core._
import com.typesafe.tools.mima.lib.MiMaLib

import org.apache.spark.SparkBuildInfo.spark_version
import org.apache.spark.sql.test.IntegrationTestUtils._

/**
 * A tool for checking the binary compatibility of the connect client API against the spark SQL
 * API using MiMa. We did not write this check using a SBT build rule as the rule cannot provide
 * the same level of freedom as a test. With a test we can:
 *   1. Specify any two jars to run the compatibility check.
 *   1. Easily make the test automatically pick up all new methods added while the client is being
 *      built.
 *
 * We can run this check by executing the `dev/connect-jvm-client-mima-check`.
 */
// scalastyle:off println
object CheckConnectJvmClientCompatibility {

  private lazy val sparkHome: String = {
    if (!sys.env.contains("SPARK_HOME")) {
      throw new IllegalArgumentException("SPARK_HOME is not set.")
    }
    sys.env("SPARK_HOME")
  }

  private val sqlJar = {
    val path = Paths.get(
      sparkHome,
      "sql",
      "core",
      "target",
      "scala-" + scalaVersion,
      "spark-sql_" + scalaVersion + "-" + spark_version + ".jar")
    assert(Files.exists(path), s"$path does not exist")
    path.toFile
  }

  private val clientJar = {
    val path = Paths.get(
      sparkHome,
      "connector",
      "connect",
      "client",
      "jvm",
      "target",
      "scala-" + scalaVersion,
      "spark-connect-client-jvm_" + scalaVersion + "-" + spark_version + ".jar")
    assert(Files.exists(path), s"$path does not exist")
    path.toFile
  }

  def main(args: Array[String]): Unit = {
    var resultWriter: Writer = null
    try {
      resultWriter = Files.newBufferedWriter(
        Paths.get(s"$sparkHome/.connect-mima-check-result"),
        StandardCharsets.UTF_8)
      val problemsWithSqlModule = checkMiMaCompatibilityWithSqlModule(clientJar, sqlJar)
      appendMimaCheckErrorMessageIfNeeded(
        resultWriter,
        problemsWithSqlModule,
        clientJar,
        sqlJar,
        "Sql")

      val problemsWithClientModule =
        checkMiMaCompatibilityWithReversedSqlModule(clientJar, sqlJar)
      appendMimaCheckErrorMessageIfNeeded(
        resultWriter,
        problemsWithClientModule,
        clientJar,
        sqlJar,
        "ReversedSql",
        "Sql")

      val avroJar: File = findJar("connector/avro", "spark-avro", "spark-avro")
      val problemsWithAvroModule = checkMiMaCompatibilityWithAvroModule(clientJar, avroJar)
      appendMimaCheckErrorMessageIfNeeded(
        resultWriter,
        problemsWithAvroModule,
        clientJar,
        avroJar,
        "Avro")

      val protobufJar: File =
        findJar("connector/protobuf", "spark-protobuf-assembly", "spark-protobuf")
      val problemsWithProtobufModule =
        checkMiMaCompatibilityWithProtobufModule(clientJar, protobufJar)
      appendMimaCheckErrorMessageIfNeeded(
        resultWriter,
        problemsWithProtobufModule,
        clientJar,
        protobufJar,
        "Protobuf")
    } catch {
      case e: Throwable =>
        println(e.getMessage)
        resultWriter.write(s"ERROR: ${e.getMessage}\n")
    } finally {
      if (resultWriter != null) {
        resultWriter.close()
      }
    }
  }

  private def checkMiMaCompatibilityWithAvroModule(
      clientJar: File,
      avroJar: File): List[Problem] = {
    val includedRules = Seq(IncludeByName("org.apache.spark.sql.avro.functions.*"))
    val excludeRules = Seq.empty
    checkMiMaCompatibility(clientJar, avroJar, includedRules, excludeRules)
  }

  private def checkMiMaCompatibilityWithProtobufModule(
      clientJar: File,
      protobufJar: File): List[Problem] = {
    val includedRules = Seq(IncludeByName("org.apache.spark.sql.protobuf.functions.*"))
    val excludeRules = Seq.empty
    checkMiMaCompatibility(clientJar, protobufJar, includedRules, excludeRules)
  }

  private lazy val mergeIntoWriterExcludeRules: Seq[ProblemFilter] = {
    // Exclude some auto-generated methods in [[MergeIntoWriter]] classes.
    // The incompatible changes are due to the uses of [[proto.Expression]] instead
    // of [[catalyst.Expression]] in the method signature.
    val classNames = Seq("WhenMatched", "WhenNotMatched", "WhenNotMatchedBySource")
    val methodNames = Seq("apply", "condition", "copy", "copy$*", "unapply")

    classNames.flatMap { className =>
      methodNames.map { methodName =>
        ProblemFilters.exclude[IncompatibleSignatureProblem](
          s"org.apache.spark.sql.$className.$methodName")
      }
    }
  }

  private def checkMiMaCompatibilityWithSqlModule(
      clientJar: File,
      sqlJar: File): List[Problem] = {
    val includedRules = Seq(IncludeByName("org.apache.spark.sql.*"))
    val excludeRules = Seq(
      // Filter unsupported rules:
      // Note when muting errors for a method, checks on all overloading methods are also muted.

      // Skip unsupported packages
      ProblemFilters.exclude[Problem]("org.apache.spark.sql.api.*"), // Java, Python, R
      ProblemFilters.exclude[Problem]("org.apache.spark.sql.catalyst.*"),
      ProblemFilters.exclude[Problem]("org.apache.spark.sql.columnar.*"),
      ProblemFilters.exclude[Problem]("org.apache.spark.sql.connector.*"),
      ProblemFilters.exclude[Problem]("org.apache.spark.sql.execution.*"),
      ProblemFilters.exclude[Problem]("org.apache.spark.sql.internal.*"),
      ProblemFilters.exclude[Problem]("org.apache.spark.sql.jdbc.*"),
      ProblemFilters.exclude[Problem]("org.apache.spark.sql.scripting.*"),
      ProblemFilters.exclude[Problem]("org.apache.spark.sql.sources.*"),
      ProblemFilters.exclude[Problem]("org.apache.spark.sql.streaming.ui.*"),
      ProblemFilters.exclude[Problem]("org.apache.spark.sql.test.*"),
      ProblemFilters.exclude[Problem]("org.apache.spark.sql.util.*"),

      // Skip private[sql] constructors
      ProblemFilters.exclude[Problem]("org.apache.spark.sql.*.this"),

      // Skip unsupported classes
      ProblemFilters.exclude[MissingClassProblem]("org.apache.spark.sql.ExperimentalMethods"),
      ProblemFilters.exclude[MissingClassProblem]("org.apache.spark.sql.SQLContext"),
      ProblemFilters.exclude[MissingClassProblem]("org.apache.spark.sql.SQLContext$*"),
      ProblemFilters.exclude[MissingClassProblem]("org.apache.spark.sql.SparkSessionExtensions"),
      ProblemFilters.exclude[MissingClassProblem](
        "org.apache.spark.sql.SparkSessionExtensionsProvider"),
      ProblemFilters.exclude[MissingClassProblem](
        "org.apache.spark.sql.ExtendedExplainGenerator"),
      ProblemFilters.exclude[MissingClassProblem]("org.apache.spark.sql.UDTFRegistration"),
      ProblemFilters.exclude[MissingClassProblem]("org.apache.spark.sql.DataSourceRegistration"),

      // DataFrame Reader & Writer
      ProblemFilters.exclude[Problem]("org.apache.spark.sql.DataFrameReader.json"), // rdd

      // DataFrameNaFunctions
      ProblemFilters.exclude[Problem]("org.apache.spark.sql.DataFrameNaFunctions.fillValue"),

      // Dataset
      ProblemFilters.exclude[MissingClassProblem](
        "org.apache.spark.sql.Dataset$" // private[sql]
      ),
      ProblemFilters.exclude[MissingClassProblem]("org.apache.spark.sql.ObservationListener"),
      ProblemFilters.exclude[MissingClassProblem]("org.apache.spark.sql.ObservationListener$"),
      // TODO (SPARK-49096):
      // Mima check might complain the following Dataset rules does not filter any problem.
      // This is due to a potential bug in Mima that all methods in `class Dataset` are not being
      // checked for problems due to the presence of a private[sql] companion object.
      // Further investigation is needed.
      ProblemFilters.exclude[Problem]("org.apache.spark.sql.Dataset.queryExecution"),
      ProblemFilters.exclude[Problem]("org.apache.spark.sql.Dataset.sqlContext"),
      ProblemFilters.exclude[Problem]("org.apache.spark.sql.Dataset.selectUntyped"), // protected
      ProblemFilters.exclude[Problem]("org.apache.spark.sql.Dataset.rdd"),
      ProblemFilters.exclude[Problem]("org.apache.spark.sql.Dataset.toJavaRDD"),
      ProblemFilters.exclude[Problem]("org.apache.spark.sql.Dataset.javaRDD"),

      // KeyValueGroupedDataset
      ProblemFilters.exclude[Problem](
        "org.apache.spark.sql.KeyValueGroupedDataset.queryExecution"),

      // RelationalGroupedDataset
      ProblemFilters.exclude[MissingClassProblem](
        "org.apache.spark.sql.RelationalGroupedDataset$*" // private[sql]
      ),

      // SparkSession
      ProblemFilters.exclude[Problem]("org.apache.spark.sql.SparkSession.sparkContext"),
      ProblemFilters.exclude[Problem]("org.apache.spark.sql.SparkSession.sharedState"),
      ProblemFilters.exclude[Problem]("org.apache.spark.sql.SparkSession.sessionState"),
      ProblemFilters.exclude[Problem]("org.apache.spark.sql.SparkSession.sqlContext"),
      ProblemFilters.exclude[Problem]("org.apache.spark.sql.SparkSession.listenerManager"),
      ProblemFilters.exclude[Problem]("org.apache.spark.sql.SparkSession.experimental"),
      ProblemFilters.exclude[Problem]("org.apache.spark.sql.SparkSession.dataSource"),
      ProblemFilters.exclude[Problem]("org.apache.spark.sql.SparkSession.createDataFrame"),
      ProblemFilters.exclude[Problem](
        "org.apache.spark.sql.SparkSession.baseRelationToDataFrame"),
      ProblemFilters.exclude[Problem]("org.apache.spark.sql.SparkSession.createDataset"),
      ProblemFilters.exclude[Problem]("org.apache.spark.sql.SparkSession.executeCommand"),

      // SparkSession#implicits
      ProblemFilters.exclude[DirectMissingMethodProblem](
        "org.apache.spark.sql.SparkSession#implicits.session"),

      // SparkSession#Builder
      ProblemFilters.exclude[DirectMissingMethodProblem](
        "org.apache.spark.sql.SparkSession#Builder.config"),
      ProblemFilters.exclude[DirectMissingMethodProblem](
        "org.apache.spark.sql.SparkSession#Builder.withExtensions"),

      // RuntimeConfig
      ProblemFilters.exclude[MissingClassProblem]("org.apache.spark.sql.RuntimeConfig$"),
      ProblemFilters.exclude[DirectMissingMethodProblem](
        "org.apache.spark.sql.RuntimeConfig.sqlConf"),

      // DataStreamWriter
      ProblemFilters.exclude[MissingClassProblem](
        "org.apache.spark.sql.streaming.DataStreamWriter$"),
      ProblemFilters.exclude[Problem](
        "org.apache.spark.sql.streaming.DataStreamWriter.SOURCE*" // These are constant vals.
      ),

      // Classes missing from streaming API
      ProblemFilters.exclude[MissingClassProblem](
        "org.apache.spark.sql.streaming.TestGroupState"),
      ProblemFilters.exclude[MissingClassProblem](
        "org.apache.spark.sql.streaming.TestGroupState$"),
      ProblemFilters.exclude[MissingClassProblem](
        "org.apache.spark.sql.streaming.PythonStreamingQueryListener"),
      ProblemFilters.exclude[MissingClassProblem](
        "org.apache.spark.sql.streaming.PythonStreamingQueryListenerWrapper"),
      ProblemFilters.exclude[MissingTypesProblem](
        "org.apache.spark.sql.streaming.StreamingQueryListener$Event"),

      // SQLImplicits
      ProblemFilters.exclude[Problem]("org.apache.spark.sql.SQLImplicits.rddToDatasetHolder"),
      ProblemFilters.exclude[Problem]("org.apache.spark.sql.SQLImplicits.session"),

      // New public APIs added in the Catalog
      ProblemFilters.exclude[DirectMissingMethodProblem](
        "org.apache.spark.sql.catalog.Catalog.listCollations"),
      ProblemFilters.exclude[MissingClassProblem](
        "org.apache.spark.sql.catalog.CollationMetadata"),

      // Artifact Manager
      ProblemFilters.exclude[MissingClassProblem](
        "org.apache.spark.sql.artifact.ArtifactManager"),
      ProblemFilters.exclude[MissingClassProblem](
        "org.apache.spark.sql.artifact.ArtifactManager$"),
      ProblemFilters.exclude[MissingClassProblem](
        "org.apache.spark.sql.artifact.util.ArtifactUtils"),
      ProblemFilters.exclude[MissingClassProblem](
        "org.apache.spark.sql.artifact.util.ArtifactUtils$"),

      // UDFRegistration
      ProblemFilters.exclude[DirectMissingMethodProblem](
        "org.apache.spark.sql.UDFRegistration.register"),

      // ColumnNode conversions
      ProblemFilters.exclude[DirectMissingMethodProblem](
        "org.apache.spark.sql.SparkSession.Converter"),
      ProblemFilters.exclude[MissingClassProblem]("org.apache.spark.sql.SparkSession$Converter$"),

      // Missing expressions.
      ProblemFilters.exclude[MissingClassProblem](
        "org.apache.spark.sql.expressions.ReduceAggregator"),
      ProblemFilters.exclude[MissingClassProblem](
        "org.apache.spark.sql.expressions.ReduceAggregator$"),
      ProblemFilters.exclude[MissingClassProblem]("org.apache.spark.sql.expressions.javalang.*"),
      ProblemFilters.exclude[MissingClassProblem]("org.apache.spark.sql.expressions.scalalang.*"),

      // UDFRegistration
      ProblemFilters.exclude[MissingTypesProblem]("org.apache.spark.sql.UDFRegistration"),
      ProblemFilters.exclude[DirectMissingMethodProblem](
        "org.apache.spark.sql.UDFRegistration.log*"),
      ProblemFilters.exclude[DirectMissingMethodProblem](
        "org.apache.spark.sql.UDFRegistration.LogStringContext"),
      ProblemFilters.exclude[DirectMissingMethodProblem](
        "org.apache.spark.sql.UDFRegistration.withLogContext"),
      ProblemFilters.exclude[DirectMissingMethodProblem](
        "org.apache.spark.sql.UDFRegistration.isTraceEnabled"),
      ProblemFilters.exclude[DirectMissingMethodProblem](
        "org.apache.spark.sql.UDFRegistration.initializeForcefully"),
      ProblemFilters.exclude[DirectMissingMethodProblem](
        "org.apache.spark.sql.UDFRegistration.initializeLogIfNecessary"),
      ProblemFilters.exclude[DirectMissingMethodProblem](
        "org.apache.spark.sql.UDFRegistration.initializeLogIfNecessary$default$2"),

      // Datasource V2 partition transforms
      ProblemFilters.exclude[MissingClassProblem]("org.apache.spark.sql.PartitionTransform"),
      ProblemFilters.exclude[MissingClassProblem]("org.apache.spark.sql.PartitionTransform$"),
      ProblemFilters.exclude[MissingClassProblem](
        "org.apache.spark.sql.PartitionTransform$ExtractTransform")) ++
      mergeIntoWriterExcludeRules

    checkMiMaCompatibility(clientJar, sqlJar, includedRules, excludeRules)
  }

  /**
   * This check ensures client jar dose not expose any unwanted APIs by mistake.
   */
  private def checkMiMaCompatibilityWithReversedSqlModule(
      clientJar: File,
      sqlJar: File): List[Problem] = {
    val includedRules = Seq(IncludeByName("org.apache.spark.sql.*"))
    val excludeRules = Seq(
      // Skipped packages
      ProblemFilters.exclude[Problem]("org.apache.spark.sql.application.*"),
      ProblemFilters.exclude[Problem]("org.apache.spark.sql.avro.*"),
      ProblemFilters.exclude[Problem]("org.apache.spark.sql.connect.*"),
      ProblemFilters.exclude[Problem]("org.apache.spark.sql.protobuf.*"),
      ProblemFilters.exclude[Problem]("org.apache.spark.sql.internal.*"),

      // private[sql]
      ProblemFilters.exclude[Problem]("org.apache.spark.sql.*.this"),
      ProblemFilters.exclude[MissingClassProblem]("org.apache.spark.sql.DataFrameStatFunctions$"),
      ProblemFilters.exclude[MissingClassProblem](
        "org.apache.spark.sql.KeyValueGroupedDatasetImpl"),
      ProblemFilters.exclude[MissingClassProblem](
        "org.apache.spark.sql.KeyValueGroupedDatasetImpl$"),

<<<<<<< HEAD
      // New public APIs added in the Catalog
      ProblemFilters.exclude[ReversedMissingMethodProblem](
        "org.apache.spark.sql.catalog.Catalog.listCollations"),

      // private
      ProblemFilters.exclude[MissingClassProblem]("org.apache.spark.sql.internal.CleanupTask"),
      ProblemFilters.exclude[MissingClassProblem](
        "org.apache.spark.sql.internal.CleanupTaskWeakReference"),
      ProblemFilters.exclude[MissingClassProblem](
        "org.apache.spark.sql.internal.CleanupCachedRemoteRelation"),
      ProblemFilters.exclude[MissingClassProblem](
        "org.apache.spark.sql.internal.CleanupCachedRemoteRelation$"),

      // Catalyst Refactoring
      ProblemFilters.exclude[Problem]("org.apache.spark.sql.catalyst.util.SparkCollectionUtils"),
      ProblemFilters.exclude[Problem]("org.apache.spark.sql.catalyst.util.SparkCollectionUtils$"),
=======
      // ColumnNode conversions
      ProblemFilters.exclude[IncompatibleResultTypeProblem](
        "org.apache.spark.sql.SparkSession#RichColumn.expr"),
      ProblemFilters.exclude[DirectMissingMethodProblem](
        "org.apache.spark.sql.SparkSession#RichColumn.typedExpr"),
      ProblemFilters.exclude[DirectMissingMethodProblem]("org.apache.spark.sql.package.column"),
>>>>>>> 07816316

      // New public APIs added in the client
      // Dataset
      ProblemFilters.exclude[DirectMissingMethodProblem](
        "org.apache.spark.sql.Dataset.plan"
      ), // developer API
      ProblemFilters.exclude[DirectMissingMethodProblem](
        "org.apache.spark.sql.Dataset.collectResult"),

      // RuntimeConfig
      ProblemFilters.exclude[MissingTypesProblem](
        "org.apache.spark.sql.RuntimeConfig" // Client version extends Logging
      ),
      ProblemFilters.exclude[Problem](
        "org.apache.spark.sql.RuntimeConfig.*" // Mute missing Logging methods
      ),

      // SparkSession
      // developer API
      ProblemFilters.exclude[DirectMissingMethodProblem](
        "org.apache.spark.sql.SparkSession.newDataFrame"),
      ProblemFilters.exclude[DirectMissingMethodProblem](
        "org.apache.spark.sql.SparkSession.newDataset"),
      ProblemFilters.exclude[DirectMissingMethodProblem](
        "org.apache.spark.sql.SparkSession.execute"),
      // Experimental
      ProblemFilters.exclude[DirectMissingMethodProblem](
        "org.apache.spark.sql.SparkSession.addArtifact"),
      ProblemFilters.exclude[DirectMissingMethodProblem](
        "org.apache.spark.sql.SparkSession.addArtifacts"),
      ProblemFilters.exclude[DirectMissingMethodProblem](
        "org.apache.spark.sql.SparkSession.registerClassFinder"),
      // public
      ProblemFilters.exclude[DirectMissingMethodProblem](
        "org.apache.spark.sql.SparkSession.interruptAll"),
      ProblemFilters.exclude[DirectMissingMethodProblem](
        "org.apache.spark.sql.SparkSession.interruptTag"),
      ProblemFilters.exclude[DirectMissingMethodProblem](
        "org.apache.spark.sql.SparkSession.interruptOperation"),
      ProblemFilters.exclude[DirectMissingMethodProblem](
        "org.apache.spark.sql.SparkSession.addTag"),
      ProblemFilters.exclude[DirectMissingMethodProblem](
        "org.apache.spark.sql.SparkSession.removeTag"),
      ProblemFilters.exclude[DirectMissingMethodProblem](
        "org.apache.spark.sql.SparkSession.getTags"),
      ProblemFilters.exclude[DirectMissingMethodProblem](
        "org.apache.spark.sql.SparkSession.clearTags"),
      // SparkSession#Builder
      ProblemFilters.exclude[DirectMissingMethodProblem](
        "org.apache.spark.sql.SparkSession#Builder.remote"),
      ProblemFilters.exclude[DirectMissingMethodProblem](
        "org.apache.spark.sql.SparkSession#Builder.client"),
      ProblemFilters.exclude[DirectMissingMethodProblem](
        "org.apache.spark.sql.SparkSession#Builder.build" // deprecated
      ),
      ProblemFilters.exclude[DirectMissingMethodProblem](
        "org.apache.spark.sql.SparkSession#Builder.create"),
      ProblemFilters.exclude[DirectMissingMethodProblem](
        "org.apache.spark.sql.SparkSession#Builder.interceptor"),

      // SQLImplicits
      ProblemFilters.exclude[Problem]("org.apache.spark.sql.SQLImplicits.session"),

      // Steaming API
      ProblemFilters.exclude[MissingTypesProblem](
        "org.apache.spark.sql.streaming.DataStreamWriter" // Client version extends Logging
      ),
      ProblemFilters.exclude[Problem](
        "org.apache.spark.sql.streaming.DataStreamWriter.*" // Mute missing Logging methods
      ),
      ProblemFilters.exclude[MissingClassProblem](
        "org.apache.spark.sql.streaming.RemoteStreamingQuery"),
      ProblemFilters.exclude[MissingClassProblem](
        "org.apache.spark.sql.streaming.RemoteStreamingQuery$"),
      // Skip client side listener specific class
      ProblemFilters.exclude[MissingClassProblem](
        "org.apache.spark.sql.streaming.StreamingQueryListenerBus"),

      // Encoders are in the wrong JAR
      ProblemFilters.exclude[MissingClassProblem]("org.apache.spark.sql.Encoders"),
      ProblemFilters.exclude[MissingClassProblem]("org.apache.spark.sql.Encoders$")) ++
      mergeIntoWriterExcludeRules

    checkMiMaCompatibility(sqlJar, clientJar, includedRules, excludeRules)
  }

  /**
   * MiMa takes a new jar and an old jar as inputs and then reports all incompatibilities found in
   * the new jar. The incompatibility result is then filtered using include and exclude rules.
   * Include rules are first applied to find all client classes that need to be checked. Then
   * exclude rules are applied to filter out all unsupported methods in the client classes.
   */
  private def checkMiMaCompatibility(
      newJar: File,
      oldJar: File,
      includedRules: Seq[IncludeByName],
      excludeRules: Seq[ProblemFilter]): List[Problem] = {
    val mima = new MiMaLib(Seq(newJar, oldJar))
    val allProblems = mima.collectProblems(oldJar, newJar, List.empty)

    val effectiveExcludeRules = MutableSet.empty[ProblemFilter]
    val problems = allProblems
      .filter { p =>
        includedRules.exists(rule => rule(p))
      }
      .filter { p =>
        excludeRules.forall { rule =>
          val passedRule = rule(p)
          if (!passedRule) {
            effectiveExcludeRules += rule
          }
          passedRule
        }
      }
    excludeRules.filterNot(effectiveExcludeRules.contains).foreach { rule =>
      println(s"Warning: $rule did not filter out any problems.")
    }
    problems
  }

  private def appendMimaCheckErrorMessageIfNeeded(
      resultWriter: Writer,
      problems: List[Problem],
      clientModule: File,
      targetModule: File,
      targetName: String,
      description: String = "client"): Unit = {
    if (problems.nonEmpty) {
      resultWriter.write(
        s"ERROR: Comparing Client jar: $clientModule and $targetName jar: $targetModule \n")
      resultWriter.write(s"problems with $targetName module: \n")
      val problemDescriptions =
        problems.map(p => s"${p.getClass.getSimpleName}: ${p.description(description)}")
      resultWriter.write(problemDescriptions.mkString("\n"))
      resultWriter.write("\n\n")
      resultWriter.write("Exceptions to binary compatibility can be added in " +
        s"'CheckConnectJvmClientCompatibility#checkMiMaCompatibilityWith${targetName}Module':\n")
      resultWriter.write(problems.flatMap(_.howToFilter).distinct.mkString(",\n"))
      resultWriter.write("\n\n")
    }
  }

  private case class IncludeByName(name: String) extends ProblemFilter {
    private[this] val pattern =
      Pattern.compile(name.split("\\*", -1).map(Pattern.quote).mkString(".*"))

    override def apply(problem: Problem): Boolean = {
      pattern.matcher(problem.matchName.getOrElse("")).matches
    }
  }
}<|MERGE_RESOLUTION|>--- conflicted
+++ resolved
@@ -365,93 +365,78 @@
       ProblemFilters.exclude[MissingClassProblem](
         "org.apache.spark.sql.KeyValueGroupedDatasetImpl$"),
 
-<<<<<<< HEAD
+      // ColumnNode conversions
+      ProblemFilters.exclude[IncompatibleResultTypeProblem](
+        "org.apache.spark.sql.SparkSession#RichColumn.expr"),
+      ProblemFilters.exclude[DirectMissingMethodProblem](
+        "org.apache.spark.sql.SparkSession#RichColumn.typedExpr"),
+      ProblemFilters.exclude[DirectMissingMethodProblem]("org.apache.spark.sql.package.column"),
+
+      // New public APIs added in the client
+      // Dataset
+      ProblemFilters.exclude[DirectMissingMethodProblem](
+        "org.apache.spark.sql.Dataset.plan"
+      ), // developer API
+      ProblemFilters.exclude[DirectMissingMethodProblem](
+        "org.apache.spark.sql.Dataset.collectResult"),
+
+      // RuntimeConfig
+      ProblemFilters.exclude[MissingTypesProblem](
+        "org.apache.spark.sql.RuntimeConfig" // Client version extends Logging
+      ),
+      ProblemFilters.exclude[Problem](
+        "org.apache.spark.sql.RuntimeConfig.*" // Mute missing Logging methods
+      ),
+
+      // SparkSession
+      // developer API
+      ProblemFilters.exclude[DirectMissingMethodProblem](
+        "org.apache.spark.sql.SparkSession.newDataFrame"),
+      ProblemFilters.exclude[DirectMissingMethodProblem](
+        "org.apache.spark.sql.SparkSession.newDataset"),
+      ProblemFilters.exclude[DirectMissingMethodProblem](
+        "org.apache.spark.sql.SparkSession.execute"),
+      // Experimental
+      ProblemFilters.exclude[DirectMissingMethodProblem](
+        "org.apache.spark.sql.SparkSession.addArtifact"),
+      ProblemFilters.exclude[DirectMissingMethodProblem](
+        "org.apache.spark.sql.SparkSession.addArtifacts"),
+      ProblemFilters.exclude[DirectMissingMethodProblem](
+        "org.apache.spark.sql.SparkSession.registerClassFinder"),
+      // public
+      ProblemFilters.exclude[DirectMissingMethodProblem](
+        "org.apache.spark.sql.SparkSession.interruptAll"),
+      ProblemFilters.exclude[DirectMissingMethodProblem](
+        "org.apache.spark.sql.SparkSession.interruptTag"),
+      ProblemFilters.exclude[DirectMissingMethodProblem](
+        "org.apache.spark.sql.SparkSession.interruptOperation"),
+      ProblemFilters.exclude[DirectMissingMethodProblem](
+        "org.apache.spark.sql.SparkSession.addTag"),
+      ProblemFilters.exclude[DirectMissingMethodProblem](
+        "org.apache.spark.sql.SparkSession.removeTag"),
+      ProblemFilters.exclude[DirectMissingMethodProblem](
+        "org.apache.spark.sql.SparkSession.getTags"),
+      ProblemFilters.exclude[DirectMissingMethodProblem](
+        "org.apache.spark.sql.SparkSession.clearTags"),
+      // SparkSession#Builder
+      ProblemFilters.exclude[DirectMissingMethodProblem](
+        "org.apache.spark.sql.SparkSession#Builder.remote"),
+      ProblemFilters.exclude[DirectMissingMethodProblem](
+        "org.apache.spark.sql.SparkSession#Builder.client"),
+      ProblemFilters.exclude[DirectMissingMethodProblem](
+        "org.apache.spark.sql.SparkSession#Builder.build" // deprecated
+      ),
+      ProblemFilters.exclude[DirectMissingMethodProblem](
+        "org.apache.spark.sql.SparkSession#Builder.create"),
+      ProblemFilters.exclude[DirectMissingMethodProblem](
+        "org.apache.spark.sql.SparkSession#Builder.interceptor"),
+
+      // SQLImplicits
+      ProblemFilters.exclude[Problem]("org.apache.spark.sql.SQLImplicits.session"),
+
       // New public APIs added in the Catalog
       ProblemFilters.exclude[ReversedMissingMethodProblem](
         "org.apache.spark.sql.catalog.Catalog.listCollations"),
-
-      // private
-      ProblemFilters.exclude[MissingClassProblem]("org.apache.spark.sql.internal.CleanupTask"),
-      ProblemFilters.exclude[MissingClassProblem](
-        "org.apache.spark.sql.internal.CleanupTaskWeakReference"),
-      ProblemFilters.exclude[MissingClassProblem](
-        "org.apache.spark.sql.internal.CleanupCachedRemoteRelation"),
-      ProblemFilters.exclude[MissingClassProblem](
-        "org.apache.spark.sql.internal.CleanupCachedRemoteRelation$"),
-
-      // Catalyst Refactoring
-      ProblemFilters.exclude[Problem]("org.apache.spark.sql.catalyst.util.SparkCollectionUtils"),
-      ProblemFilters.exclude[Problem]("org.apache.spark.sql.catalyst.util.SparkCollectionUtils$"),
-=======
-      // ColumnNode conversions
-      ProblemFilters.exclude[IncompatibleResultTypeProblem](
-        "org.apache.spark.sql.SparkSession#RichColumn.expr"),
-      ProblemFilters.exclude[DirectMissingMethodProblem](
-        "org.apache.spark.sql.SparkSession#RichColumn.typedExpr"),
-      ProblemFilters.exclude[DirectMissingMethodProblem]("org.apache.spark.sql.package.column"),
->>>>>>> 07816316
-
-      // New public APIs added in the client
-      // Dataset
-      ProblemFilters.exclude[DirectMissingMethodProblem](
-        "org.apache.spark.sql.Dataset.plan"
-      ), // developer API
-      ProblemFilters.exclude[DirectMissingMethodProblem](
-        "org.apache.spark.sql.Dataset.collectResult"),
-
-      // RuntimeConfig
-      ProblemFilters.exclude[MissingTypesProblem](
-        "org.apache.spark.sql.RuntimeConfig" // Client version extends Logging
-      ),
-      ProblemFilters.exclude[Problem](
-        "org.apache.spark.sql.RuntimeConfig.*" // Mute missing Logging methods
-      ),
-
-      // SparkSession
-      // developer API
-      ProblemFilters.exclude[DirectMissingMethodProblem](
-        "org.apache.spark.sql.SparkSession.newDataFrame"),
-      ProblemFilters.exclude[DirectMissingMethodProblem](
-        "org.apache.spark.sql.SparkSession.newDataset"),
-      ProblemFilters.exclude[DirectMissingMethodProblem](
-        "org.apache.spark.sql.SparkSession.execute"),
-      // Experimental
-      ProblemFilters.exclude[DirectMissingMethodProblem](
-        "org.apache.spark.sql.SparkSession.addArtifact"),
-      ProblemFilters.exclude[DirectMissingMethodProblem](
-        "org.apache.spark.sql.SparkSession.addArtifacts"),
-      ProblemFilters.exclude[DirectMissingMethodProblem](
-        "org.apache.spark.sql.SparkSession.registerClassFinder"),
-      // public
-      ProblemFilters.exclude[DirectMissingMethodProblem](
-        "org.apache.spark.sql.SparkSession.interruptAll"),
-      ProblemFilters.exclude[DirectMissingMethodProblem](
-        "org.apache.spark.sql.SparkSession.interruptTag"),
-      ProblemFilters.exclude[DirectMissingMethodProblem](
-        "org.apache.spark.sql.SparkSession.interruptOperation"),
-      ProblemFilters.exclude[DirectMissingMethodProblem](
-        "org.apache.spark.sql.SparkSession.addTag"),
-      ProblemFilters.exclude[DirectMissingMethodProblem](
-        "org.apache.spark.sql.SparkSession.removeTag"),
-      ProblemFilters.exclude[DirectMissingMethodProblem](
-        "org.apache.spark.sql.SparkSession.getTags"),
-      ProblemFilters.exclude[DirectMissingMethodProblem](
-        "org.apache.spark.sql.SparkSession.clearTags"),
-      // SparkSession#Builder
-      ProblemFilters.exclude[DirectMissingMethodProblem](
-        "org.apache.spark.sql.SparkSession#Builder.remote"),
-      ProblemFilters.exclude[DirectMissingMethodProblem](
-        "org.apache.spark.sql.SparkSession#Builder.client"),
-      ProblemFilters.exclude[DirectMissingMethodProblem](
-        "org.apache.spark.sql.SparkSession#Builder.build" // deprecated
-      ),
-      ProblemFilters.exclude[DirectMissingMethodProblem](
-        "org.apache.spark.sql.SparkSession#Builder.create"),
-      ProblemFilters.exclude[DirectMissingMethodProblem](
-        "org.apache.spark.sql.SparkSession#Builder.interceptor"),
-
-      // SQLImplicits
-      ProblemFilters.exclude[Problem]("org.apache.spark.sql.SQLImplicits.session"),
 
       // Steaming API
       ProblemFilters.exclude[MissingTypesProblem](
