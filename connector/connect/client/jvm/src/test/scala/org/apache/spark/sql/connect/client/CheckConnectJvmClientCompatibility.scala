/*
 * Licensed to the Apache Software Foundation (ASF) under one or more
 * contributor license agreements.  See the NOTICE file distributed with
 * this work for additional information regarding copyright ownership.
 * The ASF licenses this file to You under the Apache License, Version 2.0
 * (the "License"); you may not use this file except in compliance with
 * the License.  You may obtain a copy of the License at
 *
 *    http://www.apache.org/licenses/LICENSE-2.0
 *
 * Unless required by applicable law or agreed to in writing, software
 * distributed under the License is distributed on an "AS IS" BASIS,
 * WITHOUT WARRANTIES OR CONDITIONS OF ANY KIND, either express or implied.
 * See the License for the specific language governing permissions and
 * limitations under the License.
 */
package org.apache.spark.sql.connect.client

import java.io.{File, Writer}
import java.nio.charset.StandardCharsets
import java.nio.file.{Files, Paths}
import java.util.regex.Pattern

import scala.collection.mutable.{Set => MutableSet}

import com.typesafe.tools.mima.core._
import com.typesafe.tools.mima.lib.MiMaLib

import org.apache.spark.SparkBuildInfo.spark_version
import org.apache.spark.sql.test.IntegrationTestUtils._

/**
 * A tool for checking the binary compatibility of the connect client API against the spark SQL
 * API using MiMa. We did not write this check using a SBT build rule as the rule cannot provide
 * the same level of freedom as a test. With a test we can:
 *   1. Specify any two jars to run the compatibility check.
 *   1. Easily make the test automatically pick up all new methods added while the client is being
 *      built.
 *
 * We can run this check by executing the `dev/connect-jvm-client-mima-check`.
 */
// scalastyle:off println
object CheckConnectJvmClientCompatibility {

  private lazy val sparkHome: String = {
    if (!sys.env.contains("SPARK_HOME")) {
      throw new IllegalArgumentException("SPARK_HOME is not set.")
    }
    sys.env("SPARK_HOME")
  }

  private val sqlJar = {
    val path = Paths.get(
      sparkHome,
      "sql",
      "core",
      "target",
      "scala-" + scalaVersion,
      "spark-sql_" + scalaVersion + "-" + spark_version + ".jar")
    assert(Files.exists(path), s"$path does not exist")
    path.toFile
  }

  private val clientJar = {
    val path = Paths.get(
      sparkHome,
      "connector",
      "connect",
      "client",
      "jvm",
      "target",
      "scala-" + scalaVersion,
      "spark-connect-client-jvm_" + scalaVersion + "-" + spark_version + ".jar")
    assert(Files.exists(path), s"$path does not exist")
    path.toFile
  }

  def main(args: Array[String]): Unit = {
    var resultWriter: Writer = null
    try {
      resultWriter = Files.newBufferedWriter(
        Paths.get(s"$sparkHome/.connect-mima-check-result"),
        StandardCharsets.UTF_8)
      val problemsWithSqlModule = checkMiMaCompatibilityWithSqlModule(clientJar, sqlJar)
      appendMimaCheckErrorMessageIfNeeded(
        resultWriter,
        problemsWithSqlModule,
        clientJar,
        sqlJar,
        "Sql")

      val problemsWithClientModule =
        checkMiMaCompatibilityWithReversedSqlModule(clientJar, sqlJar)
      appendMimaCheckErrorMessageIfNeeded(
        resultWriter,
        problemsWithClientModule,
        clientJar,
        sqlJar,
        "ReversedSql",
        "Sql")

      val avroJar: File = findJar("connector/avro", "spark-avro", "spark-avro")
      val problemsWithAvroModule = checkMiMaCompatibilityWithAvroModule(clientJar, avroJar)
      appendMimaCheckErrorMessageIfNeeded(
        resultWriter,
        problemsWithAvroModule,
        clientJar,
        avroJar,
        "Avro")

      val protobufJar: File =
        findJar("connector/protobuf", "spark-protobuf-assembly", "spark-protobuf")
      val problemsWithProtobufModule =
        checkMiMaCompatibilityWithProtobufModule(clientJar, protobufJar)
      appendMimaCheckErrorMessageIfNeeded(
        resultWriter,
        problemsWithProtobufModule,
        clientJar,
        protobufJar,
        "Protobuf")
    } catch {
      case e: Throwable =>
        println(e.getMessage)
        resultWriter.write(s"ERROR: ${e.getMessage}\n")
    } finally {
      if (resultWriter != null) {
        resultWriter.close()
      }
    }
  }

  private def checkMiMaCompatibilityWithAvroModule(
      clientJar: File,
      avroJar: File): List[Problem] = {
    val includedRules = Seq(IncludeByName("org.apache.spark.sql.avro.functions.*"))
    val excludeRules = Seq.empty
    checkMiMaCompatibility(clientJar, avroJar, includedRules, excludeRules)
  }

  private def checkMiMaCompatibilityWithProtobufModule(
      clientJar: File,
      protobufJar: File): List[Problem] = {
    val includedRules = Seq(IncludeByName("org.apache.spark.sql.protobuf.functions.*"))
    val excludeRules = Seq.empty
    checkMiMaCompatibility(clientJar, protobufJar, includedRules, excludeRules)
  }

  private lazy val mergeIntoWriterExcludeRules: Seq[ProblemFilter] = {
    // Exclude some auto-generated methods in [[MergeIntoWriter]] classes.
    // The incompatible changes are due to the uses of [[proto.Expression]] instead
    // of [[catalyst.Expression]] in the method signature.
    val classNames = Seq("WhenMatched", "WhenNotMatched", "WhenNotMatchedBySource")
    val methodNames = Seq("apply", "condition", "copy", "copy$*", "unapply")

    classNames.flatMap { className =>
      methodNames.map { methodName =>
        ProblemFilters.exclude[IncompatibleSignatureProblem](
          s"org.apache.spark.sql.$className.$methodName")
      }
    }
  }

  private def checkMiMaCompatibilityWithSqlModule(
      clientJar: File,
      sqlJar: File): List[Problem] = {
    val includedRules = Seq(IncludeByName("org.apache.spark.sql.*"))
    val excludeRules = Seq(
      // Filter unsupported rules:
      // Note when muting errors for a method, checks on all overloading methods are also muted.

      // Skip unsupported packages
      ProblemFilters.exclude[Problem]("org.apache.spark.sql.api.*"), // Java, Python, R
      ProblemFilters.exclude[Problem]("org.apache.spark.sql.catalyst.*"),
      ProblemFilters.exclude[Problem]("org.apache.spark.sql.columnar.*"),
      ProblemFilters.exclude[Problem]("org.apache.spark.sql.connector.*"),
      ProblemFilters.exclude[Problem]("org.apache.spark.sql.execution.*"),
      ProblemFilters.exclude[Problem]("org.apache.spark.sql.internal.*"),
      ProblemFilters.exclude[Problem]("org.apache.spark.sql.jdbc.*"),
      ProblemFilters.exclude[Problem]("org.apache.spark.sql.scripting.*"),
      ProblemFilters.exclude[Problem]("org.apache.spark.sql.sources.*"),
      ProblemFilters.exclude[Problem]("org.apache.spark.sql.streaming.ui.*"),
      ProblemFilters.exclude[Problem]("org.apache.spark.sql.test.*"),
      ProblemFilters.exclude[Problem]("org.apache.spark.sql.util.*"),

      // Skip private[sql] constructors
      ProblemFilters.exclude[Problem]("org.apache.spark.sql.*.this"),

      // Skip unsupported classes
      ProblemFilters.exclude[MissingClassProblem]("org.apache.spark.sql.ExperimentalMethods"),
      ProblemFilters.exclude[MissingClassProblem]("org.apache.spark.sql.SQLContext"),
      ProblemFilters.exclude[MissingClassProblem]("org.apache.spark.sql.SQLContext$*"),
      ProblemFilters.exclude[MissingClassProblem]("org.apache.spark.sql.SparkSessionExtensions"),
      ProblemFilters.exclude[MissingClassProblem](
        "org.apache.spark.sql.SparkSessionExtensionsProvider"),
      ProblemFilters.exclude[MissingClassProblem](
        "org.apache.spark.sql.ExtendedExplainGenerator"),
      ProblemFilters.exclude[MissingClassProblem]("org.apache.spark.sql.UDTFRegistration"),
      ProblemFilters.exclude[MissingClassProblem]("org.apache.spark.sql.DataSourceRegistration"),

      // DataFrame Reader & Writer
      ProblemFilters.exclude[Problem]("org.apache.spark.sql.DataFrameReader.json"), // rdd

      // DataFrameNaFunctions
      ProblemFilters.exclude[Problem]("org.apache.spark.sql.DataFrameNaFunctions.fillValue"),

      // Dataset
      ProblemFilters.exclude[MissingClassProblem](
        "org.apache.spark.sql.Dataset$" // private[sql]
      ),
      // TODO (SPARK-49096):
      // Mima check might complain the following Dataset rules does not filter any problem.
      // This is due to a potential bug in Mima that all methods in `class Dataset` are not being
      // checked for problems due to the presence of a private[sql] companion object.
      // Further investigation is needed.
      ProblemFilters.exclude[Problem]("org.apache.spark.sql.Dataset.queryExecution"),
      ProblemFilters.exclude[Problem]("org.apache.spark.sql.Dataset.sqlContext"),
      ProblemFilters.exclude[Problem]("org.apache.spark.sql.Dataset.selectUntyped"), // protected
      ProblemFilters.exclude[Problem]("org.apache.spark.sql.Dataset.rdd"),
      ProblemFilters.exclude[Problem]("org.apache.spark.sql.Dataset.toJavaRDD"),
      ProblemFilters.exclude[Problem]("org.apache.spark.sql.Dataset.javaRDD"),

      // KeyValueGroupedDataset
      ProblemFilters.exclude[Problem](
        "org.apache.spark.sql.KeyValueGroupedDataset.queryExecution"),

      // RelationalGroupedDataset
      ProblemFilters.exclude[MissingClassProblem](
        "org.apache.spark.sql.RelationalGroupedDataset$*" // private[sql]
      ),

      // SparkSession
      ProblemFilters.exclude[Problem]("org.apache.spark.sql.SparkSession.sparkContext"),
      ProblemFilters.exclude[Problem]("org.apache.spark.sql.SparkSession.sharedState"),
      ProblemFilters.exclude[Problem]("org.apache.spark.sql.SparkSession.sessionState"),
      ProblemFilters.exclude[Problem]("org.apache.spark.sql.SparkSession.sqlContext"),
      ProblemFilters.exclude[Problem]("org.apache.spark.sql.SparkSession.listenerManager"),
      ProblemFilters.exclude[Problem]("org.apache.spark.sql.SparkSession.experimental"),
      ProblemFilters.exclude[Problem]("org.apache.spark.sql.SparkSession.dataSource"),
      ProblemFilters.exclude[Problem]("org.apache.spark.sql.SparkSession.createDataFrame"),
      ProblemFilters.exclude[Problem](
        "org.apache.spark.sql.SparkSession.baseRelationToDataFrame"),
      ProblemFilters.exclude[Problem]("org.apache.spark.sql.SparkSession.createDataset"),
      ProblemFilters.exclude[Problem]("org.apache.spark.sql.SparkSession.executeCommand"),

      // SparkSession#implicits
      ProblemFilters.exclude[DirectMissingMethodProblem](
        "org.apache.spark.sql.SparkSession#implicits.session"),

      // SparkSession#Builder
      ProblemFilters.exclude[DirectMissingMethodProblem](
        "org.apache.spark.sql.SparkSession#Builder.config"),
      ProblemFilters.exclude[DirectMissingMethodProblem](
        "org.apache.spark.sql.SparkSession#Builder.withExtensions"),

      // RuntimeConfig
      ProblemFilters.exclude[MissingClassProblem]("org.apache.spark.sql.RuntimeConfig$"),
      ProblemFilters.exclude[DirectMissingMethodProblem](
        "org.apache.spark.sql.RuntimeConfig.sqlConf"),

      // DataStreamWriter
      ProblemFilters.exclude[MissingClassProblem](
        "org.apache.spark.sql.streaming.DataStreamWriter$"),
      ProblemFilters.exclude[Problem](
        "org.apache.spark.sql.streaming.DataStreamWriter.SOURCE*" // These are constant vals.
      ),

      // Classes missing from streaming API
      ProblemFilters.exclude[MissingClassProblem](
        "org.apache.spark.sql.streaming.TestGroupState"),
      ProblemFilters.exclude[MissingClassProblem](
        "org.apache.spark.sql.streaming.TestGroupState$"),
      ProblemFilters.exclude[MissingClassProblem](
        "org.apache.spark.sql.streaming.PythonStreamingQueryListener"),
      ProblemFilters.exclude[MissingClassProblem](
        "org.apache.spark.sql.streaming.PythonStreamingQueryListenerWrapper"),
      ProblemFilters.exclude[MissingTypesProblem](
        "org.apache.spark.sql.streaming.StreamingQueryListener$Event"),

      // SQLImplicits
      ProblemFilters.exclude[Problem]("org.apache.spark.sql.SQLImplicits.rddToDatasetHolder"),
      ProblemFilters.exclude[Problem]("org.apache.spark.sql.SQLImplicits.session"),

<<<<<<< HEAD
      // New public APIs added in the Catalog
      ProblemFilters.exclude[DirectMissingMethodProblem](
        "org.apache.spark.sql.catalog.Catalog.listCollations"),
      ProblemFilters.exclude[MissingClassProblem](
        "org.apache.spark.sql.catalog.CollationMetadata"),

      // Artifact Manager
=======
      // Artifact Manager, client has a totally different implementation.
>>>>>>> a6203cc5
      ProblemFilters.exclude[MissingClassProblem](
        "org.apache.spark.sql.artifact.ArtifactManager"),
      ProblemFilters.exclude[MissingClassProblem](
        "org.apache.spark.sql.artifact.ArtifactManager$"),

      // UDFRegistration
      ProblemFilters.exclude[DirectMissingMethodProblem](
        "org.apache.spark.sql.UDFRegistration.register"),

      // ColumnNode conversions
      ProblemFilters.exclude[DirectMissingMethodProblem](
        "org.apache.spark.sql.SparkSession.Converter"),
      ProblemFilters.exclude[MissingClassProblem]("org.apache.spark.sql.SparkSession$Converter$"),

      // Missing expressions.
      ProblemFilters.exclude[MissingClassProblem](
        "org.apache.spark.sql.expressions.ReduceAggregator"),
      ProblemFilters.exclude[MissingClassProblem](
        "org.apache.spark.sql.expressions.ReduceAggregator$"),
      ProblemFilters.exclude[MissingClassProblem]("org.apache.spark.sql.expressions.javalang.*"),
      ProblemFilters.exclude[MissingClassProblem]("org.apache.spark.sql.expressions.scalalang.*"),

      // UDFRegistration
      ProblemFilters.exclude[MissingTypesProblem]("org.apache.spark.sql.UDFRegistration"),
      ProblemFilters.exclude[DirectMissingMethodProblem](
        "org.apache.spark.sql.UDFRegistration.log*"),
      ProblemFilters.exclude[DirectMissingMethodProblem](
        "org.apache.spark.sql.UDFRegistration.LogStringContext"),
      ProblemFilters.exclude[DirectMissingMethodProblem](
        "org.apache.spark.sql.UDFRegistration.withLogContext"),
      ProblemFilters.exclude[DirectMissingMethodProblem](
        "org.apache.spark.sql.UDFRegistration.isTraceEnabled"),
      ProblemFilters.exclude[DirectMissingMethodProblem](
        "org.apache.spark.sql.UDFRegistration.initializeForcefully"),
      ProblemFilters.exclude[DirectMissingMethodProblem](
        "org.apache.spark.sql.UDFRegistration.initializeLogIfNecessary"),
      ProblemFilters.exclude[DirectMissingMethodProblem](
        "org.apache.spark.sql.UDFRegistration.initializeLogIfNecessary$default$2"),

      // Protected DataFrameReader methods...
      ProblemFilters.exclude[DirectMissingMethodProblem](
        "org.apache.spark.sql.DataFrameReader.validateSingleVariantColumn"),
      ProblemFilters.exclude[DirectMissingMethodProblem](
        "org.apache.spark.sql.DataFrameReader.validateJsonSchema"),
      ProblemFilters.exclude[DirectMissingMethodProblem](
        "org.apache.spark.sql.DataFrameReader.validateXmlSchema"),

      // Datasource V2 partition transforms
      ProblemFilters.exclude[MissingClassProblem]("org.apache.spark.sql.PartitionTransform"),
      ProblemFilters.exclude[MissingClassProblem]("org.apache.spark.sql.PartitionTransform$"),
      ProblemFilters.exclude[MissingClassProblem](
        "org.apache.spark.sql.PartitionTransform$ExtractTransform")) ++
      mergeIntoWriterExcludeRules

    checkMiMaCompatibility(clientJar, sqlJar, includedRules, excludeRules)
  }

  /**
   * This check ensures client jar dose not expose any unwanted APIs by mistake.
   */
  private def checkMiMaCompatibilityWithReversedSqlModule(
      clientJar: File,
      sqlJar: File): List[Problem] = {
    val includedRules = Seq(IncludeByName("org.apache.spark.sql.*"))
    val excludeRules = Seq(
      // Skipped packages
      ProblemFilters.exclude[Problem]("org.apache.spark.sql.application.*"),
      ProblemFilters.exclude[Problem]("org.apache.spark.sql.avro.*"),
      ProblemFilters.exclude[Problem]("org.apache.spark.sql.connect.*"),
      ProblemFilters.exclude[Problem]("org.apache.spark.sql.protobuf.*"),
      ProblemFilters.exclude[Problem]("org.apache.spark.sql.internal.*"),

      // private[sql]
      ProblemFilters.exclude[Problem]("org.apache.spark.sql.*.this"),
      ProblemFilters.exclude[MissingClassProblem]("org.apache.spark.sql.DataFrameStatFunctions$"),
      ProblemFilters.exclude[MissingClassProblem](
        "org.apache.spark.sql.KeyValueGroupedDatasetImpl"),
      ProblemFilters.exclude[MissingClassProblem](
        "org.apache.spark.sql.KeyValueGroupedDatasetImpl$"),

      // ColumnNode conversions
      ProblemFilters.exclude[IncompatibleResultTypeProblem](
        "org.apache.spark.sql.SparkSession#RichColumn.expr"),
      ProblemFilters.exclude[DirectMissingMethodProblem](
        "org.apache.spark.sql.SparkSession#RichColumn.typedExpr"),
      ProblemFilters.exclude[DirectMissingMethodProblem]("org.apache.spark.sql.package.column"),

      // New public APIs added in the client
      // Dataset
      ProblemFilters.exclude[DirectMissingMethodProblem](
        "org.apache.spark.sql.Dataset.plan"
      ), // developer API
      ProblemFilters.exclude[DirectMissingMethodProblem](
        "org.apache.spark.sql.Dataset.collectResult"),

      // RuntimeConfig
      ProblemFilters.exclude[MissingTypesProblem](
        "org.apache.spark.sql.RuntimeConfig" // Client version extends Logging
      ),
      ProblemFilters.exclude[Problem](
        "org.apache.spark.sql.RuntimeConfig.*" // Mute missing Logging methods
      ),

      // SparkSession
      // developer API
      ProblemFilters.exclude[DirectMissingMethodProblem](
        "org.apache.spark.sql.SparkSession.newDataFrame"),
      ProblemFilters.exclude[DirectMissingMethodProblem](
        "org.apache.spark.sql.SparkSession.newDataset"),
      ProblemFilters.exclude[DirectMissingMethodProblem](
        "org.apache.spark.sql.SparkSession.execute"),
      // Experimental
      ProblemFilters.exclude[DirectMissingMethodProblem](
        "org.apache.spark.sql.SparkSession.registerClassFinder"),
      // public
      ProblemFilters.exclude[DirectMissingMethodProblem](
        "org.apache.spark.sql.SparkSession.interruptAll"),
      ProblemFilters.exclude[DirectMissingMethodProblem](
        "org.apache.spark.sql.SparkSession.interruptTag"),
      ProblemFilters.exclude[DirectMissingMethodProblem](
        "org.apache.spark.sql.SparkSession.interruptOperation"),
      ProblemFilters.exclude[DirectMissingMethodProblem](
        "org.apache.spark.sql.SparkSession.addTag"),
      ProblemFilters.exclude[DirectMissingMethodProblem](
        "org.apache.spark.sql.SparkSession.removeTag"),
      ProblemFilters.exclude[DirectMissingMethodProblem](
        "org.apache.spark.sql.SparkSession.getTags"),
      ProblemFilters.exclude[DirectMissingMethodProblem](
        "org.apache.spark.sql.SparkSession.clearTags"),
      // SparkSession#Builder
      ProblemFilters.exclude[DirectMissingMethodProblem](
        "org.apache.spark.sql.SparkSession#Builder.remote"),
      ProblemFilters.exclude[DirectMissingMethodProblem](
        "org.apache.spark.sql.SparkSession#Builder.client"),
      ProblemFilters.exclude[DirectMissingMethodProblem](
        "org.apache.spark.sql.SparkSession#Builder.build" // deprecated
      ),
      ProblemFilters.exclude[DirectMissingMethodProblem](
        "org.apache.spark.sql.SparkSession#Builder.create"),
      ProblemFilters.exclude[DirectMissingMethodProblem](
        "org.apache.spark.sql.SparkSession#Builder.interceptor"),

      // SQLImplicits
      ProblemFilters.exclude[Problem]("org.apache.spark.sql.SQLImplicits.session"),

      // New public APIs added in the Catalog
      ProblemFilters.exclude[ReversedMissingMethodProblem](
        "org.apache.spark.sql.catalog.Catalog.listCollations"),

      // Steaming API
      ProblemFilters.exclude[MissingTypesProblem](
        "org.apache.spark.sql.streaming.DataStreamWriter" // Client version extends Logging
      ),
      ProblemFilters.exclude[Problem](
        "org.apache.spark.sql.streaming.DataStreamWriter.*" // Mute missing Logging methods
      ),
      ProblemFilters.exclude[MissingClassProblem](
        "org.apache.spark.sql.streaming.RemoteStreamingQuery"),
      ProblemFilters.exclude[MissingClassProblem](
        "org.apache.spark.sql.streaming.RemoteStreamingQuery$"),
      // Skip client side listener specific class
      ProblemFilters.exclude[MissingClassProblem](
        "org.apache.spark.sql.streaming.StreamingQueryListenerBus"),

      // Encoders are in the wrong JAR
      ProblemFilters.exclude[MissingClassProblem]("org.apache.spark.sql.Encoders"),
      ProblemFilters.exclude[MissingClassProblem]("org.apache.spark.sql.Encoders$")) ++
      mergeIntoWriterExcludeRules

    checkMiMaCompatibility(sqlJar, clientJar, includedRules, excludeRules)
  }

  /**
   * MiMa takes a new jar and an old jar as inputs and then reports all incompatibilities found in
   * the new jar. The incompatibility result is then filtered using include and exclude rules.
   * Include rules are first applied to find all client classes that need to be checked. Then
   * exclude rules are applied to filter out all unsupported methods in the client classes.
   */
  private def checkMiMaCompatibility(
      newJar: File,
      oldJar: File,
      includedRules: Seq[IncludeByName],
      excludeRules: Seq[ProblemFilter]): List[Problem] = {
    val mima = new MiMaLib(Seq(newJar, oldJar))
    val allProblems = mima.collectProblems(oldJar, newJar, List.empty)

    val effectiveExcludeRules = MutableSet.empty[ProblemFilter]
    val problems = allProblems
      .filter { p =>
        includedRules.exists(rule => rule(p))
      }
      .filter { p =>
        excludeRules.forall { rule =>
          val passedRule = rule(p)
          if (!passedRule) {
            effectiveExcludeRules += rule
          }
          passedRule
        }
      }
    excludeRules.filterNot(effectiveExcludeRules.contains).foreach { rule =>
      println(s"Warning: $rule did not filter out any problems.")
    }
    problems
  }

  private def appendMimaCheckErrorMessageIfNeeded(
      resultWriter: Writer,
      problems: List[Problem],
      clientModule: File,
      targetModule: File,
      targetName: String,
      description: String = "client"): Unit = {
    if (problems.nonEmpty) {
      resultWriter.write(
        s"ERROR: Comparing Client jar: $clientModule and $targetName jar: $targetModule \n")
      resultWriter.write(s"problems with $targetName module: \n")
      val problemDescriptions =
        problems.map(p => s"${p.getClass.getSimpleName}: ${p.description(description)}")
      resultWriter.write(problemDescriptions.mkString("\n"))
      resultWriter.write("\n\n")
      resultWriter.write("Exceptions to binary compatibility can be added in " +
        s"'CheckConnectJvmClientCompatibility#checkMiMaCompatibilityWith${targetName}Module':\n")
      resultWriter.write(problems.flatMap(_.howToFilter).distinct.mkString(",\n"))
      resultWriter.write("\n\n")
    }
  }

  private case class IncludeByName(name: String) extends ProblemFilter {
    private[this] val pattern =
      Pattern.compile(name.split("\\*", -1).map(Pattern.quote).mkString(".*"))

    override def apply(problem: Problem): Boolean = {
      pattern.matcher(problem.matchName.getOrElse("")).matches
    }
  }
}<|MERGE_RESOLUTION|>--- conflicted
+++ resolved
@@ -280,17 +280,7 @@
       ProblemFilters.exclude[Problem]("org.apache.spark.sql.SQLImplicits.rddToDatasetHolder"),
       ProblemFilters.exclude[Problem]("org.apache.spark.sql.SQLImplicits.session"),
 
-<<<<<<< HEAD
-      // New public APIs added in the Catalog
-      ProblemFilters.exclude[DirectMissingMethodProblem](
-        "org.apache.spark.sql.catalog.Catalog.listCollations"),
-      ProblemFilters.exclude[MissingClassProblem](
-        "org.apache.spark.sql.catalog.CollationMetadata"),
-
-      // Artifact Manager
-=======
       // Artifact Manager, client has a totally different implementation.
->>>>>>> a6203cc5
       ProblemFilters.exclude[MissingClassProblem](
         "org.apache.spark.sql.artifact.ArtifactManager"),
       ProblemFilters.exclude[MissingClassProblem](
@@ -435,10 +425,6 @@
 
       // SQLImplicits
       ProblemFilters.exclude[Problem]("org.apache.spark.sql.SQLImplicits.session"),
-
-      // New public APIs added in the Catalog
-      ProblemFilters.exclude[ReversedMissingMethodProblem](
-        "org.apache.spark.sql.catalog.Catalog.listCollations"),
 
       // Steaming API
       ProblemFilters.exclude[MissingTypesProblem](
