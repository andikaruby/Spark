--- conflicted
+++ resolved
@@ -1811,10 +1811,6 @@
    * Returns the sum of `left` and `right` and the result is null on overflow. The acceptable
    * input types are the same with the `+` operator.
    *
-   * @note
-   *   Only Numeric type is supported in this function, while `try_add` in SQL supports Numeric,
-   *   DATE, TIMESTAMP, and INTERVAL.
-   *
    * @group math_funcs
    * @since 3.5.0
    */
@@ -1832,23 +1828,14 @@
    * Returns `dividend``/``divisor`. It always performs floating point division. Its result is
    * always null if `divisor` is 0.
    *
-   * @note
-   *   The `dividend` must be a numeric, `divisor` must be a numeric in this function. While the
-   *   `dividend` can be a numeric or an interval, `divisor` must be a numeric in SQL function
-   *   `try_divide`.
-   *
    * @group math_funcs
    * @since 3.5.0
    */
   def try_divide(left: Column, right: Column): Column = Column.fn("try_divide", left, right)
 
   /**
-   * Returns `left``*``right` and the result is null on overflow. The acceptable input types are the
-   * same with the `*` operator.
-   *
-   * @note
-   *   Only Numeric type is supported in this function, while `try_multiply` in SQL supports
-   *   Numeric and INTERVAL.
+   * Returns `left``*``right` and the result is null on overflow. The acceptable input types are
+   * the same with the `*` operator.
    *
    * @group math_funcs
    * @since 3.5.0
@@ -1858,10 +1845,6 @@
   /**
    * Returns `left`-`right` and the result is null on overflow. The acceptable input types are the
    * same with the `-` operator.
-   *
-   * @note
-   *   Only Numeric type is supported in this function, while `try_subtract` in SQL supports
-   *   Numeric, DATE, TIMESTAMP, and INTERVAL.
    *
    * @group math_funcs
    * @since 3.5.0
@@ -4041,54 +4024,57 @@
     Column.fn("startswith", str, prefix)
 
   /**
-<<<<<<< HEAD
+   * Returns the ASCII character having the binary equivalent to `n`. If n is larger than 256 the
+   * result is equivalent to char(n % 256)
+   *
+   * @group string_funcs
+   * @since 3.5.0
+   */
+  def char(n: Column): Column = Column.fn("char", n)
+
+  /**
+   * Removes the leading and trailing space characters from `str`.
+   *
+   * @group string_funcs
+   * @since 3.5.0
+   */
+  def btrim(str: Column): Column = Column.fn("btrim", str)
+
+  /**
+   * Remove the leading and trailing `trim` characters from `str`.
+   *
+   * @group string_funcs
+   * @since 3.5.0
+   */
+  def btrim(str: Column, trim: Column): Column = Column.fn("btrim", str, trim)
+
+  /**
    * This is a special version of `to_binary` that performs the same operation, but returns a NULL
    * value instead of raising an error if the conversion cannot be performed.
-=======
-   * Returns the ASCII character having the binary equivalent to `n`. If n is larger than 256 the
-   * result is equivalent to char(n % 256)
->>>>>>> f3db20c1
-   *
-   * @group string_funcs
-   * @since 3.5.0
-   */
-<<<<<<< HEAD
+   *
+   * @group string_funcs
+   * @since 3.5.0
+   */
   def try_to_binary(e: Column, f: Column): Column = Column.fn("try_to_binary", e, f)
 
   /**
    * This is a special version of `to_binary` that performs the same operation, but returns a NULL
    * value instead of raising an error if the conversion cannot be performed.
-=======
-  def char(n: Column): Column = Column.fn("char", n)
-
-  /**
-   * Removes the leading and trailing space characters from `str`.
->>>>>>> f3db20c1
-   *
-   * @group string_funcs
-   * @since 3.5.0
-   */
-<<<<<<< HEAD
+   *
+   * @group string_funcs
+   * @since 3.5.0
+   */
   def try_to_binary(e: Column): Column = Column.fn("try_to_binary", e)
 
   /**
    * Convert string 'e' to a number based on the string format `format`. Returns NULL if the
    * string 'e' does not match the expected format. The format follows the same semantics as the
    * to_number function.
-=======
-  def btrim(str: Column): Column = Column.fn("btrim", str)
-
-  /**
-   * Remove the leading and trailing `trim` characters from `str`.
->>>>>>> f3db20c1
-   *
-   * @group string_funcs
-   * @since 3.5.0
-   */
-<<<<<<< HEAD
+   *
+   * @group string_funcs
+   * @since 3.5.0
+   */
   def try_to_number(e: Column, format: Column): Column = Column.fn("try_to_number", e, format)
-=======
-  def btrim(str: Column, trim: Column): Column = Column.fn("btrim", str, trim)
 
   /**
    * Returns the character length of string data or number of bytes of binary data. The length of
@@ -4224,7 +4210,6 @@
    * @since 3.5.0
    */
   def right(str: Column, len: Column): Column = Column.fn("right", str, len)
->>>>>>> f3db20c1
 
   //////////////////////////////////////////////////////////////////////////////////////////////
   // DateTime functions
@@ -4786,8 +4771,8 @@
 
   /**
    * Parses the `s` with the `format` to a timestamp. The function always returns null on an
-   * invalid input with/without ANSI SQL mode enabled. The result data type is consistent with the
-   * value of configuration `spark.sql.timestampType`.
+   * invalid input with`/`without ANSI SQL mode enabled. The result data type is consistent with
+   * the value of configuration `spark.sql.timestampType`.
    *
    * @group datetime_funcs
    * @since 3.5.0
@@ -4797,8 +4782,8 @@
 
   /**
    * Parses the `s` expression to a timestamp. The function always returns null on an invalid
-   * input with/without ANSI SQL mode enabled. It follows casting rules to a timestamp. The result
-   * data type is consistent with the value of configuration `spark.sql.timestampType`.
+   * input with`/`without ANSI SQL mode enabled. It follows casting rules to a timestamp. The
+   * result data type is consistent with the value of configuration `spark.sql.timestampType`.
    *
    * @group datetime_funcs
    * @since 3.5.0
