/*
 * Licensed to the Apache Software Foundation (ASF) under one or more
 * contributor license agreements.  See the NOTICE file distributed with
 * this work for additional information regarding copyright ownership.
 * The ASF licenses this file to You under the Apache License, Version 2.0
 * (the "License"); you may not use this file except in compliance with
 * the License.  You may obtain a copy of the License at
 *
 *    http://www.apache.org/licenses/LICENSE-2.0
 *
 * Unless required by applicable law or agreed to in writing, software
 * distributed under the License is distributed on an "AS IS" BASIS,
 * WITHOUT WARRANTIES OR CONDITIONS OF ANY KIND, either express or implied.
 * See the License for the specific language governing permissions and
 * limitations under the License.
 */

package org.apache.spark.sql.jdbc

import java.math.{BigDecimal => JBigDecimal}
import java.sql.{Connection, Date, Timestamp}
import java.text.SimpleDateFormat
import java.time.LocalDateTime
import java.util.Properties

import org.apache.spark.SparkException
import org.apache.spark.sql.{Column, Row}
import org.apache.spark.sql.catalyst.expressions.Literal
import org.apache.spark.sql.types._
import org.apache.spark.tags.DockerTest

/**
 * To run this test suite for a specific version (e.g., postgres:16.2):
 * {{{
 *   ENABLE_DOCKER_INTEGRATION_TESTS=1 POSTGRES_DOCKER_IMAGE_NAME=postgres:16.2
 *     ./build/sbt -Pdocker-integration-tests
 *     "docker-integration-tests/testOnly org.apache.spark.sql.jdbc.PostgresIntegrationSuite"
 * }}}
 */
@DockerTest
class PostgresIntegrationSuite extends DockerJDBCIntegrationSuite {
  override val db = new DatabaseOnDocker {
    override val imageName = sys.env.getOrElse("POSTGRES_DOCKER_IMAGE_NAME", "postgres:16.2-alpine")
    override val env = Map(
      "POSTGRES_PASSWORD" -> "rootpass"
    )
    override val usesIpc = false
    override val jdbcPort = 5432
    override def getJdbcUrl(ip: String, port: Int): String =
      s"jdbc:postgresql://$ip:$port/postgres?user=postgres&password=rootpass"
  }

  override def dataPreparation(conn: Connection): Unit = {
    conn.prepareStatement("CREATE DATABASE foo").executeUpdate()
    conn.setCatalog("foo")
    conn.prepareStatement("CREATE TYPE enum_type AS ENUM ('d1', 'd2')").executeUpdate()
    conn.prepareStatement("CREATE TABLE bar (c0 text, c1 integer, c2 double precision, c3 bigint, "
      + "c4 bit(1), c5 bit(10), c6 bytea, c7 boolean, c8 inet, c9 cidr, "
      + "c10 integer[], c11 text[], c12 real[], c13 numeric(2,2)[], c14 enum_type, "
      + "c15 float4, c16 smallint, c17 numeric[], c18 bit varying(6), c19 point, c20 line, "
      + "c21 lseg, c22 box, c23 path, c24 polygon, c25 circle, c26 pg_lsn, "
      + "c27 character(2), c28 character varying(3), c29 date, c30 interval, "
      + "c31 macaddr, c32 macaddr8, c33 numeric(6,4), c34 pg_snapshot, "
      + "c35 real, c36 time, c37 timestamp, c38 tsquery, c39 tsvector, c40 txid_snapshot, "
      + "c41 xml)").executeUpdate()
    conn.prepareStatement("INSERT INTO bar VALUES ('hello', 42, 1.25, 123456789012345, B'0', "
      + "B'1000100101', E'\\\\xDEADBEEF', true, '172.16.0.42', '192.168.0.0/16', "
      + """'{1, 2}', '{"a", null, "b"}', '{0.11, 0.22}', '{0.11, 0.22}', 'd1', 1.01, 1, """
      + "'{111.2222, 333.4444}', B'101010', '(800, 600)', '(23.8, 56.2), (16.23, 89.2)', "
      + "'[(80.12, 131.24), (201.5, 503.33)]', '(19.84, 11.23), (20.21, 2.1)', "
      + "'(10.2, 30.4), (50.6, 70.8), (90.1, 11.3)', "
      + "'((100.3, 40.2), (20.198, 83.1), (500.821, 311.38))', '<500, 200, 100>', '16/B374D848', "
      + "'ab', 'efg', '2021-02-02', '1 minute', '00:11:22:33:44:55', "
      + "'00:11:22:33:44:55:66:77', 12.3456, '10:20:10,14,15', 1E+37, "
      + "'17:22:31', '2016-08-12 10:22:31.949271', 'cat:AB & dog:CD', "
      + "'dog and cat and fox', '10:20:10,14,15', '<key>id</key><value>10</value>')"
    ).executeUpdate()
    conn.prepareStatement("INSERT INTO bar VALUES (null, null, null, null, null, "
      + "null, null, null, null, null, null, null, null, null, null, null, null, "
      + "null, null, null, null, null, null, null, null, null, null, null, null, "
      + "null, null, null, null, null, null, null, null, null, null, null, null, null)"
    ).executeUpdate()

    conn.prepareStatement("CREATE TABLE ts_with_timezone " +
      "(id integer, tstz TIMESTAMP WITH TIME ZONE, ttz TIME WITH TIME ZONE)")
      .executeUpdate()
    conn.prepareStatement("INSERT INTO ts_with_timezone VALUES " +
      "(1, TIMESTAMP WITH TIME ZONE '2016-08-12 10:22:31.949271-07', " +
      "TIME WITH TIME ZONE '17:22:31.949271+00')")
      .executeUpdate()

    conn.prepareStatement("CREATE TABLE st_with_array (c0 uuid, c1 inet, c2 cidr," +
      "c3 json, c4 jsonb, c5 uuid[], c6 inet[], c7 cidr[], c8 json[], c9 jsonb[], c10 xml[], " +
      "c11 tsvector[], c12 tsquery[], c13 macaddr[], c14 txid_snapshot[], c15 point[], " +
      "c16 line[], c17 lseg[], c18 box[], c19 path[], c20 polygon[], c21 circle[], c22 pg_lsn[], " +
      "c23 bit varying(6)[], c24 interval[], c25 macaddr8[], c26 pg_snapshot[])")
      .executeUpdate()
    conn.prepareStatement("INSERT INTO st_with_array VALUES ( " +
      "'0a532531-cdf1-45e3-963d-5de90b6a30f1', '172.168.22.1', '192.168.100.128/25', " +
      """'{"a": "foo", "b": "bar"}', '{"a": 1, "b": 2}', """ +
      "ARRAY['7be8aaf8-650e-4dbb-8186-0a749840ecf2'," +
      "'205f9bfc-018c-4452-a605-609c0cfad228']::uuid[], ARRAY['172.16.0.41', " +
      "'172.16.0.42']::inet[], ARRAY['192.168.0.0/24', '10.1.0.0/16']::cidr[], " +
      """ARRAY['{"a": "foo", "b": "bar"}', '{"a": 1, "b": 2}']::json[], """ +
      """ARRAY['{"a": 1, "b": 2, "c": 3}']::jsonb[], """ +
      """ARRAY['<key>id</key><value>10</value>']::xml[], ARRAY['The dog laying on the grass', """ +
      """'the:1 cat:2 is:3 on:4 the:5 table:6']::tsvector[], """ +
      """ARRAY['programming & language & ! interpreter', 'cat:AB & dog:CD']::tsquery[], """ +
      """ARRAY['12:34:56:78:90:ab', 'cd-ef-12-34-56-78']::macaddr[], """ +
      """ARRAY['10:20:10,14,15']::txid_snapshot[], """ +
      """ARRAY['(800, 600)', '83.24, 5.10']::point[], """ +
      """ARRAY['(23.8, 56.2), (16.23, 89.2)', '{23.85, 10.87, 5.92}']::line[], """ +
      """ARRAY['[(80.12, 131.24), (201.5, 503.33)]']::lseg[], """ +
      """ARRAY['(19.84, 11.23), (20.21, 2.1)']::box[], """ +
      """ARRAY['(10.2, 30.4), (50.6, 70.8), (90.1, 11.3)']::path[], """ +
      """ARRAY['((100.3, 40.2), (20.198, 83.1), (500.821, 311.38))']::polygon[], """ +
      """ARRAY['<500, 200, 100>']::circle[], """ +
      """ARRAY['16/B374D848']::pg_lsn[], """ +
      """ARRAY[B'101010']::bit varying(6)[], """ +
      """ARRAY['1 day', '2 minutes']::interval[], """ +
      """ARRAY['08:00:2b:01:02:03:04:05']::macaddr8[], """ +
      """ARRAY['10:20:10,14,15']::pg_snapshot[])"""
    ).executeUpdate()

    conn.prepareStatement("CREATE TABLE char_types (" +
      "c0 char(4), c1 character(4), c2 character varying(4), c3 varchar(4), c4 bpchar(1)," +
      "c5 bpchar, c6 char)"
    ).executeUpdate()
    conn.prepareStatement("INSERT INTO char_types VALUES " +
      "('abcd', 'efgh', 'ijkl', 'mnop', 'q', 'eason', 'c' )").executeUpdate()

    conn.prepareStatement("CREATE TABLE char_array_types (" +
      "c0 char(4)[], c1 character(4)[], c2 character varying(4)[], c3 varchar(4)[]," +
      "c4 bpchar(1)[], c5 bpchar[])"
    ).executeUpdate()
    conn.prepareStatement("INSERT INTO char_array_types VALUES " +
      """('{"a", "bcd"}', '{"ef", "gh"}', '{"i", "j", "kl"}', '{"mnop"}', '{"q", "r"}',
        | '{"Eason", "Ethan"}')""".stripMargin
    ).executeUpdate()

    conn.prepareStatement("CREATE TABLE money_types (" +
      "c0 money)").executeUpdate()
    conn.prepareStatement("INSERT INTO money_types VALUES " +
      "('$1,000.00')").executeUpdate()

    conn.prepareStatement(s"CREATE TABLE timestamp_ntz(v timestamp)").executeUpdate()
    conn.prepareStatement(s"""INSERT INTO timestamp_ntz VALUES
      |('2013-04-05 12:01:02'),
      |('2013-04-05 18:01:02.123'),
      |('2013-04-05 18:01:02.123456')""".stripMargin).executeUpdate()

    conn.prepareStatement("CREATE TABLE infinity_timestamp" +
      "(id SERIAL PRIMARY KEY, timestamp_column TIMESTAMP, timestamp_array TIMESTAMP[])")
      .executeUpdate()
    conn.prepareStatement("INSERT INTO infinity_timestamp (timestamp_column, timestamp_array)" +
      " VALUES ('infinity', ARRAY[TIMESTAMP 'infinity']), " +
        "('-infinity', ARRAY[TIMESTAMP '-infinity'])")
      .executeUpdate()

    conn.prepareStatement("CREATE TABLE infinity_dates" +
        "(id SERIAL PRIMARY KEY, date_column DATE, date_array DATE[])")
      .executeUpdate()
    conn.prepareStatement("INSERT INTO infinity_dates (date_column, date_array)" +
        " VALUES ('infinity', ARRAY[DATE 'infinity']), " +
        "('-infinity', ARRAY[DATE '-infinity'])")
      .executeUpdate()

    conn.prepareStatement("CREATE DOMAIN not_null_text AS TEXT DEFAULT ''").executeUpdate()
    conn.prepareStatement("create table custom_type(type_array not_null_text[]," +
      "type not_null_text)").executeUpdate()
    conn.prepareStatement("INSERT INTO custom_type (type_array, type) VALUES" +
      "('{1,fds,fdsa}','fdasfasdf')").executeUpdate()

    conn.prepareStatement(
      "CREATE FUNCTION test_null() RETURNS VOID AS $$ BEGIN RETURN; END; $$ LANGUAGE plpgsql")
      .executeUpdate()

    conn.prepareStatement("CREATE TABLE test_bit_array (c1 bit(1)[], c2 bit(5)[])").executeUpdate()
    conn.prepareStatement("INSERT INTO test_bit_array VALUES (ARRAY[B'1', B'0'], " +
      "ARRAY[B'00001', B'00010'])").executeUpdate()

    conn.prepareStatement(
      """
        |CREATE TYPE complex AS (
        |    b       bool,
        |    d       double precision
        |)""".stripMargin).executeUpdate()
    conn.prepareStatement("CREATE TABLE complex_table (c1 complex)").executeUpdate()
    conn.prepareStatement("INSERT INTO complex_table VALUES (ROW(true, 1.0))").executeUpdate()
  }

  test("Type mapping for various types") {
    val df = sqlContext.read.jdbc(jdbcUrl, "bar", new Properties)
    val rows = df.collect().sortBy(_.toString())
    assert(rows.length == 2)
    // Test the types, and values using the first row.
    val types = rows(0).toSeq.map(x => x.getClass)
    assert(types.length == 42)
    assert(classOf[String].isAssignableFrom(types(0)))
    assert(classOf[java.lang.Integer].isAssignableFrom(types(1)))
    assert(classOf[java.lang.Double].isAssignableFrom(types(2)))
    assert(classOf[java.lang.Long].isAssignableFrom(types(3)))
    assert(classOf[java.lang.Boolean].isAssignableFrom(types(4)))
    assert(classOf[Array[Byte]].isAssignableFrom(types(5)))
    assert(classOf[Array[Byte]].isAssignableFrom(types(6)))
    assert(classOf[java.lang.Boolean].isAssignableFrom(types(7)))
    assert(classOf[String].isAssignableFrom(types(8)))
    assert(classOf[String].isAssignableFrom(types(9)))
    assert(classOf[scala.collection.Seq[Int]].isAssignableFrom(types(10)))
    assert(classOf[scala.collection.Seq[String]].isAssignableFrom(types(11)))
    assert(classOf[scala.collection.Seq[Double]].isAssignableFrom(types(12)))
    assert(classOf[scala.collection.Seq[BigDecimal]].isAssignableFrom(types(13)))
    assert(classOf[String].isAssignableFrom(types(14)))
    assert(classOf[java.lang.Float].isAssignableFrom(types(15)))
    assert(classOf[java.lang.Short].isAssignableFrom(types(16)))
    assert(classOf[scala.collection.Seq[BigDecimal]].isAssignableFrom(types(17)))
    assert(classOf[String].isAssignableFrom(types(18)))
    assert(classOf[String].isAssignableFrom(types(19)))
    assert(classOf[String].isAssignableFrom(types(20)))
    assert(classOf[String].isAssignableFrom(types(21)))
    assert(classOf[String].isAssignableFrom(types(22)))
    assert(classOf[String].isAssignableFrom(types(23)))
    assert(classOf[String].isAssignableFrom(types(24)))
    assert(classOf[String].isAssignableFrom(types(25)))
    assert(classOf[String].isAssignableFrom(types(26)))
    assert(classOf[String].isAssignableFrom(types(27)))
    assert(classOf[String].isAssignableFrom(types(28)))
    assert(classOf[Date].isAssignableFrom(types(29)))
    assert(classOf[String].isAssignableFrom(types(30)))
    assert(classOf[String].isAssignableFrom(types(31)))
    assert(classOf[String].isAssignableFrom(types(32)))
    assert(classOf[JBigDecimal].isAssignableFrom(types(33)))
    assert(classOf[String].isAssignableFrom(types(34)))
    assert(classOf[java.lang.Float].isAssignableFrom(types(35)))
    assert(classOf[java.sql.Timestamp].isAssignableFrom(types(36)))
    assert(classOf[java.sql.Timestamp].isAssignableFrom(types(37)))
    assert(classOf[String].isAssignableFrom(types(38)))
    assert(classOf[String].isAssignableFrom(types(39)))
    assert(classOf[String].isAssignableFrom(types(40)))
    assert(classOf[String].isAssignableFrom(types(41)))
    assert(rows(0).getString(0).equals("hello"))
    assert(rows(0).getInt(1) == 42)
    assert(rows(0).getDouble(2) == 1.25)
    assert(rows(0).getLong(3) == 123456789012345L)
    assert(!rows(0).getBoolean(4))
    // BIT(10)'s come back as ASCII strings of ten ASCII 0's and 1's...
    assert(java.util.Arrays.equals(rows(0).getAs[Array[Byte]](5),
      Array[Byte](49, 48, 48, 48, 49, 48, 48, 49, 48, 49)))
    assert(java.util.Arrays.equals(rows(0).getAs[Array[Byte]](6),
      Array[Byte](0xDE.toByte, 0xAD.toByte, 0xBE.toByte, 0xEF.toByte)))
    assert(rows(0).getBoolean(7))
    assert(rows(0).getString(8) == "172.16.0.42")
    assert(rows(0).getString(9) == "192.168.0.0/16")
    assert(rows(0).getSeq(10) == Seq(1, 2))
    assert(rows(0).getSeq(11) == Seq("a", null, "b"))
    assert(rows(0).getSeq(12).toSeq == Seq(0.11f, 0.22f))
    assert(rows(0).getSeq(13) == Seq("0.11", "0.22").map(BigDecimal(_).bigDecimal))
    assert(rows(0).getString(14) == "d1")
    assert(rows(0).getFloat(15) == 1.01f)
    assert(rows(0).getShort(16) == 1)
    assert(rows(0).getSeq(17) ==
      Seq("111.222200000000000000", "333.444400000000000000").map(BigDecimal(_).bigDecimal))
    assert(rows(0).getString(18) == "101010")
    assert(rows(0).getString(19) == "(800,600)")
    assert(rows(0).getString(20) == "{-4.359313077939234,-1,159.9516512549538}")
    assert(rows(0).getString(21) == "[(80.12,131.24),(201.5,503.33)]")
    assert(rows(0).getString(22) == "(20.21,11.23),(19.84,2.1)")
    assert(rows(0).getString(23) == "((10.2,30.4),(50.6,70.8),(90.1,11.3))")
    assert(rows(0).getString(24) == "((100.3,40.2),(20.198,83.1),(500.821,311.38))")
    assert(rows(0).getString(25) == "<(500,200),100>")
    assert(rows(0).getString(26) == "16/B374D848")
    assert(rows(0).getString(27) == "ab")
    assert(rows(0).getString(28) == "efg")
    assert(rows(0).getDate(29) == new SimpleDateFormat("yyyy-MM-dd").parse("2021-02-02"))
    assert(rows(0).getString(30) == "00:01:00")
    assert(rows(0).getString(31) == "00:11:22:33:44:55")
    assert(rows(0).getString(32) == "00:11:22:33:44:55:66:77")
    assert(rows(0).getDecimal(33) == new JBigDecimal("12.3456"))
    assert(rows(0).getString(34) == "10:20:10,14,15")
    assert(rows(0).getFloat(35) == 1E+37F)
    assert(rows(0).getTimestamp(36) == Timestamp.valueOf("1970-01-01 17:22:31.0"))
    assert(rows(0).getTimestamp(37) == Timestamp.valueOf("2016-08-12 10:22:31.949271"))
    assert(rows(0).getString(38) == "'cat':AB & 'dog':CD")
    assert(rows(0).getString(39) == "'and' 'cat' 'dog' 'fox'")
    assert(rows(0).getString(40) == "10:20:10,14,15")
    assert(rows(0).getString(41) == "<key>id</key><value>10</value>")

    // Test reading null values using the second row.
    assert(0.until(16).forall(rows(1).isNullAt(_)))
  }

  test("Basic write test") {
    val df = sqlContext.read.jdbc(jdbcUrl, "bar", new Properties)
    // Test only that it doesn't crash.
    df.write.jdbc(jdbcUrl, "public.barcopy", new Properties)
    // Test that written numeric type has same DataType as input
    assert(sqlContext.read.jdbc(jdbcUrl, "public.barcopy", new Properties).schema(13).dataType ==
      ArrayType(DecimalType(2, 2), true))
    // Test write null values.
    df.select(df.queryExecution.analyzed.output.map { a =>
      Column(Literal.create(null, a.dataType)).as(a.name)
    }: _*).write.jdbc(jdbcUrl, "public.barcopy2", new Properties)
  }

  test("Creating a table with shorts and floats") {
    sqlContext.createDataFrame(Seq((1.0f, 1.toShort)))
      .write.jdbc(jdbcUrl, "shortfloat", new Properties)
    val schema = sqlContext.read.jdbc(jdbcUrl, "shortfloat", new Properties).schema
    assert(schema(0).dataType == FloatType)
    assert(schema(1).dataType == ShortType)
  }

  test("SPARK-47390: Convert TIMESTAMP/TIME WITH TIME ZONE regardless of preferTimestampNTZ") {
    Seq(true, false).foreach { prefer =>
      val rows = sqlContext.read
        .option("preferTimestampNTZ", prefer)
        .jdbc(jdbcUrl, "ts_with_timezone", new Properties)
        .collect()
      rows.head.toSeq.tail.foreach(c => assert(c.isInstanceOf[java.sql.Timestamp]))
    }
  }

  test("SPARK-22291: Conversion error when transforming array types of " +
    "uuid, inet and cidr to StingType in PostgreSQL") {
    val df = sqlContext.read.jdbc(jdbcUrl, "st_with_array", new Properties)
    val rows = df.collect()
    assert(rows(0).getString(0) == "0a532531-cdf1-45e3-963d-5de90b6a30f1")
    assert(rows(0).getString(1) == "172.168.22.1")
    assert(rows(0).getString(2) == "192.168.100.128/25")
    assert(rows(0).getString(3) == "{\"a\": \"foo\", \"b\": \"bar\"}")
    assert(rows(0).getString(4) == "{\"a\": 1, \"b\": 2}")
    assert(rows(0).getSeq(5) == Seq("7be8aaf8-650e-4dbb-8186-0a749840ecf2",
      "205f9bfc-018c-4452-a605-609c0cfad228"))
    assert(rows(0).getSeq(6) == Seq("172.16.0.41", "172.16.0.42"))
    assert(rows(0).getSeq(7) == Seq("192.168.0.0/24", "10.1.0.0/16"))
    assert(rows(0).getSeq(8) == Seq("""{"a": "foo", "b": "bar"}""", """{"a": 1, "b": 2}"""))
    assert(rows(0).getSeq(9) == Seq("""{"a": 1, "b": 2, "c": 3}"""))
    assert(rows(0).getSeq(10) == Seq("""<key>id</key><value>10</value>"""))
    assert(rows(0).getSeq(11) == Seq("'The' 'dog' 'grass' 'laying' 'on' 'the'",
      "'cat':2 'is':3 'on':4 'table':6 'the':1,5"))
    assert(rows(0).getSeq(12) == Seq("'programming' & 'language' & !'interpreter'",
      "'cat':AB & 'dog':CD"))
    assert(rows(0).getSeq(13) == Seq("12:34:56:78:90:ab", "cd:ef:12:34:56:78"))
    assert(rows(0).getSeq(14) == Seq("10:20:10,14,15"))
    assert(rows(0).getSeq(15) == Seq("(800.0,600.0)", "(83.24,5.1)"))
    assert(rows(0).getSeq(16) == Seq("{-4.359313077939234,-1.0,159.9516512549538}",
      "{23.85,10.87,5.92}"))
    assert(rows(0).getSeq(17) == Seq("[(80.12,131.24),(201.5,503.33)]"))
    assert(rows(0).getSeq(18) == Seq("(20.21,11.23),(19.84,2.1)"))
    assert(rows(0).getSeq(19) == Seq("((10.2,30.4),(50.6,70.8),(90.1,11.3))"))
    assert(rows(0).getSeq(20) == Seq("((100.3,40.2),(20.198,83.1),(500.821,311.38))"))
    assert(rows(0).getSeq(21) == Seq("<(500.0,200.0),100.0>"))
    assert(rows(0).getSeq(22) == Seq("16/B374D848"))
    assert(rows(0).getSeq(23) == Seq("101010"))
    assert(rows(0).getSeq(24) == Seq("0 years 0 mons 1 days 0 hours 0 mins 0.0 secs",
      "0 years 0 mons 0 days 0 hours 2 mins 0.0 secs"))
    assert(rows(0).getSeq(25) == Seq("08:00:2b:01:02:03:04:05"))
    assert(rows(0).getSeq(26) == Seq("10:20:10,14,15"))
  }

  test("query JDBC option") {
    val expectedResult = Set(
      (42, 123456789012345L)
    ).map { case (c1, c3) =>
      Row(Integer.valueOf(c1), java.lang.Long.valueOf(c3))
    }

    val query = "SELECT c1, c3 FROM bar WHERE c1 IS NOT NULL"
    // query option to pass on the query string.
    val df = spark.read.format("jdbc")
      .option("url", jdbcUrl)
      .option("query", query)
      .load()
    assert(df.collect().toSet === expectedResult)

    // query option in the create table path.
    sql(
      s"""
         |CREATE OR REPLACE TEMPORARY VIEW queryOption
         |USING org.apache.spark.sql.jdbc
         |OPTIONS (url '$jdbcUrl', query '$query')
       """.stripMargin.replaceAll("\n", " "))
    assert(sql("select c1, c3 from queryOption").collect().toSet == expectedResult)
  }

  test("write byte as smallint") {
    sqlContext.createDataFrame(Seq((1.toByte, 2.toShort)))
      .write.jdbc(jdbcUrl, "byte_to_smallint_test", new Properties)
    val df = sqlContext.read.jdbc(jdbcUrl, "byte_to_smallint_test", new Properties)
    val schema = df.schema
    assert(schema.head.dataType == ShortType)
    assert(schema(1).dataType == ShortType)
    val rows = df.collect()
    assert(rows.length === 1)
    assert(rows(0).getShort(0) === 1)
    assert(rows(0).getShort(1) === 2)
  }

  test("character type tests") {
    val df = sqlContext.read.jdbc(jdbcUrl, "char_types", new Properties)
    checkAnswer(df, Row("abcd", "efgh", "ijkl", "mnop", "q", "eason", "c"))
  }

  test("SPARK-32576: character array type tests") {
    val df = sqlContext.read.jdbc(jdbcUrl, "char_array_types", new Properties)
    checkAnswer(df, Row(Seq("a   ", "bcd "), Seq("ef  ", "gh  "), Seq("i", "j", "kl"),
      Seq("mnop"), Seq("q", "r"), Seq("Eason", "Ethan")))
  }

  test("SPARK-34333: money type tests") {
    val df = sqlContext.read.jdbc(jdbcUrl, "money_types", new Properties)
    val row = df.collect()
    assert(row.length === 1)
    assert(row(0).length === 1)
    assert(row(0).getString(0) === "$1,000.00")
  }

  test("SPARK-43040: timestamp_ntz read test") {
    val prop = new Properties
    prop.setProperty("preferTimestampNTZ", "true")
    val df = sqlContext.read.jdbc(jdbcUrl, "timestamp_ntz", prop)
    val row = df.collect()
    assert(row.length === 3)
    assert(row(0).length === 1)
    assert(row(0) === Row(LocalDateTime.of(2013, 4, 5, 12, 1, 2)))
    assert(row(1) === Row(LocalDateTime.of(2013, 4, 5, 18, 1, 2, 123000000)))
    assert(row(2) === Row(LocalDateTime.of(2013, 4, 5, 18, 1, 2, 123456000)))
  }

  test("SPARK-43040: timestamp_ntz roundtrip test") {
    val prop = new Properties
    prop.setProperty("preferTimestampNTZ", "true")
    val df_expected = sql("select timestamp_ntz'2020-12-10 11:22:33' as col0")
    df_expected.write.jdbc(jdbcUrl, "timestamp_ntz_roundtrip", prop)
    val df_actual = spark.read.jdbc(jdbcUrl, "timestamp_ntz_roundtrip", prop)
    checkAnswer(df_actual, df_expected)
  }

  test("SPARK-47316: timestamp_ntz_array roundtrip test") {
    val prop = new Properties
    prop.setProperty("preferTimestampNTZ", "true")
    val df_expected = sql("select array(timestamp_ntz'2020-12-10 11:22:33') as col0")
    df_expected.write.jdbc(jdbcUrl, "timestamp_ntz_array_roundtrip", prop)
    val df_actual = spark.read.jdbc(jdbcUrl, "timestamp_ntz_array_roundtrip", prop)
    checkAnswer(df_actual, df_expected)
  }

  test("SPARK-43267: user-defined column in array test") {
    val df = sqlContext.read.jdbc(jdbcUrl, "custom_type", new Properties)
    val row = df.collect()
    assert(row.length === 1)
    assert(row(0).length === 2)
    assert(row(0).getSeq[String](0) == Seq("1", "fds", "fdsa"))
    assert(row(0).getString(1) == "fdasfasdf")
  }

  test("SPARK-44280: infinity timestamp test") {
    val df = sqlContext.read.jdbc(jdbcUrl, "infinity_timestamp", new Properties)
    val row = df.collect()

    assert(row.length == 2)
    val infinity = row(0).getAs[Timestamp]("timestamp_column")
    val negativeInfinity = row(1).getAs[Timestamp]("timestamp_column")
    val infinitySeq = row(0).getAs[scala.collection.Seq[Timestamp]]("timestamp_array")
    val negativeInfinitySeq = row(1).getAs[scala.collection.Seq[Timestamp]]("timestamp_array")
    val minTimeStamp = -62135596800000L
    val maxTimestamp = 253402300799999L
    assert(infinity.getTime == maxTimestamp)
    assert(negativeInfinity.getTime == minTimeStamp)
    assert(infinitySeq.head.getTime == maxTimestamp)
    assert(negativeInfinitySeq.head.getTime == minTimeStamp)
  }

  test("SPARK-47501: infinity date test") {
    val df = sqlContext.read.jdbc(jdbcUrl, "infinity_dates", new Properties)
    val row = df.collect()

    assert(row.length == 2)
    val infinity = row(0).getDate(1)
    val negativeInfinity = row(1).getDate(1)
    val infinitySeq = row(0).getAs[scala.collection.Seq[Date]]("date_array")
    val negativeInfinitySeq = row(1).getAs[scala.collection.Seq[Date]]("date_array")
    val minDate = -62135654400000L
    val maxDate = 253402156800000L
    assert(infinity.getTime == maxDate)
    assert(negativeInfinity.getTime == minDate)
    assert(infinitySeq.head.getTime == maxDate)
    assert(negativeInfinitySeq.head.getTime == minDate)
  }

  test("SPARK-47407: Support java.sql.Types.NULL for NullType") {
    val df = spark.read.format("jdbc")
      .option("url", jdbcUrl)
      .option("query", "SELECT test_null()")
      .load()
    assert(df.schema.head.dataType === NullType)
    checkAnswer(df, Seq(Row(null)))
  }

  test("SPARK-47628: Fix reading bit array type") {
    val df = sqlContext.read.jdbc(jdbcUrl, "test_bit_array", new Properties)
    val expected = Row(Array(true, false), Array(
      Array[Byte](48, 48, 48, 48, 49), Array[Byte](48, 48, 48, 49, 48)))
    checkAnswer(df, expected)
  }

<<<<<<< HEAD
  test("SPARK-47701: Reading complex type") {
    val df = spark.read.jdbc(jdbcUrl, "complex_table", new Properties)
    checkAnswer(df, Row("(t,1)"))
    val df2 = spark.read.format("jdbc")
      .option("url", jdbcUrl)
      .option("query", "SELECT (c1).b, (c1).d FROM complex_table").load()
    checkAnswer(df2, Row(true, 1.0d))
=======
  test("SPARK-47691: multiple dimensional array") {
    sql("select array(1, 2) as col0").write
      .jdbc(jdbcUrl, "single_dim_array", new Properties)
    checkAnswer(spark.read.jdbc(jdbcUrl, "single_dim_array", new Properties), Row(Seq(1, 2)))

    sql("select array(array(1, 2), array(3, 4)) as col0").write
      .jdbc(jdbcUrl, "double_dim_array", new Properties)
    sql("select array(array(array(1, 2), array(3, 4)), array(array(5, 6), array(7, 8))) as col0")
      .write.jdbc(jdbcUrl, "triple_dim_array", new Properties)
    // Reading multi-dimensional array is not supported yet.
    checkError(
      exception = intercept[SparkException] {
        spark.read.jdbc(jdbcUrl, "double_dim_array", new Properties).collect()
      },
      errorClass = null)
    checkError(
      exception = intercept[SparkException] {
        spark.read.jdbc(jdbcUrl, "triple_dim_array", new Properties).collect()
      },
      errorClass = null)
>>>>>>> 49b7b6b9
  }
}<|MERGE_RESOLUTION|>--- conflicted
+++ resolved
@@ -504,15 +504,6 @@
     checkAnswer(df, expected)
   }
 
-<<<<<<< HEAD
-  test("SPARK-47701: Reading complex type") {
-    val df = spark.read.jdbc(jdbcUrl, "complex_table", new Properties)
-    checkAnswer(df, Row("(t,1)"))
-    val df2 = spark.read.format("jdbc")
-      .option("url", jdbcUrl)
-      .option("query", "SELECT (c1).b, (c1).d FROM complex_table").load()
-    checkAnswer(df2, Row(true, 1.0d))
-=======
   test("SPARK-47691: multiple dimensional array") {
     sql("select array(1, 2) as col0").write
       .jdbc(jdbcUrl, "single_dim_array", new Properties)
@@ -533,6 +524,14 @@
         spark.read.jdbc(jdbcUrl, "triple_dim_array", new Properties).collect()
       },
       errorClass = null)
->>>>>>> 49b7b6b9
+  }
+
+  test("SPARK-47701: Reading complex type") {
+    val df = spark.read.jdbc(jdbcUrl, "complex_table", new Properties)
+    checkAnswer(df, Row("(t,1)"))
+    val df2 = spark.read.format("jdbc")
+      .option("url", jdbcUrl)
+      .option("query", "SELECT (c1).b, (c1).d FROM complex_table").load()
+    checkAnswer(df2, Row(true, 1.0d))
   }
 }