/*
 * Licensed to the Apache Software Foundation (ASF) under one or more
 * contributor license agreements.  See the NOTICE file distributed with
 * this work for additional information regarding copyright ownership.
 * The ASF licenses this file to You under the Apache License, Version 2.0
 * (the "License"); you may not use this file except in compliance with
 * the License.  You may obtain a copy of the License at
 *
 *    http://www.apache.org/licenses/LICENSE-2.0
 *
 * Unless required by applicable law or agreed to in writing, software
 * distributed under the License is distributed on an "AS IS" BASIS,
 * WITHOUT WARRANTIES OR CONDITIONS OF ANY KIND, either express or implied.
 * See the License for the specific language governing permissions and
 * limitations under the License.
 */

package org.apache.spark.sql.jdbc.v2

import java.sql.Connection

import org.apache.spark.{SparkConf, SparkSQLException}
import org.apache.spark.sql.AnalysisException
import org.apache.spark.sql.catalyst.analysis.TableAlreadyExistsException
import org.apache.spark.sql.execution.datasources.v2.jdbc.JDBCTableCatalog
import org.apache.spark.sql.jdbc.DatabaseOnDocker
import org.apache.spark.sql.types._
import org.apache.spark.tags.DockerTest

/**
 * To run this test suite for a specific version (e.g., postgres:17.0-alpine)
 * {{{
 *   ENABLE_DOCKER_INTEGRATION_TESTS=1 POSTGRES_DOCKER_IMAGE_NAME=postgres:17.0-alpine
 *     ./build/sbt -Pdocker-integration-tests "testOnly *v2.PostgresIntegrationSuite"
 * }}}
 */
@DockerTest
class PostgresIntegrationSuite extends DockerJDBCIntegrationV2Suite with V2JDBCTest {
  override val catalogName: String = "postgresql"
  override val db = new DatabaseOnDocker {
    override val imageName = sys.env.getOrElse("POSTGRES_DOCKER_IMAGE_NAME", "postgres:17.0-alpine")
    override val env = Map(
      "POSTGRES_PASSWORD" -> "rootpass"
    )
    override val usesIpc = false
    override val jdbcPort = 5432
    override def getJdbcUrl(ip: String, port: Int): String =
      s"jdbc:postgresql://$ip:$port/postgres?user=postgres&password=rootpass"
  }
  override def sparkConf: SparkConf = super.sparkConf
    .set("spark.sql.catalog.postgresql", classOf[JDBCTableCatalog].getName)
    .set("spark.sql.catalog.postgresql.url", db.getJdbcUrl(dockerIp, externalPort))
    .set("spark.sql.catalog.postgresql.pushDownTableSample", "true")
    .set("spark.sql.catalog.postgresql.pushDownLimit", "true")
    .set("spark.sql.catalog.postgresql.pushDownAggregate", "true")
    .set("spark.sql.catalog.postgresql.pushDownOffset", "true")

  override def tablePreparation(connection: Connection): Unit = {
    connection.prepareStatement(
      "CREATE TABLE employee (dept INTEGER, name VARCHAR(32), salary NUMERIC(20, 2)," +
        " bonus double precision)").executeUpdate()
    connection.prepareStatement(
      s"""CREATE TABLE pattern_testing_table (
         |pattern_testing_col VARCHAR(50)
         |)
                   """.stripMargin
    ).executeUpdate()
<<<<<<< HEAD

    connection.prepareStatement("CREATE TABLE array_test_table (int_array int[]," +
      "float_array FLOAT8[], timestamp_array TIMESTAMP[], string_array TEXT[]," +
      "datetime_array TIMESTAMPTZ[], array_of_int_arrays INT[][])").executeUpdate()

    val query =
      """
        INSERT INTO array_test_table
        (int_array, float_array, timestamp_array, string_array,
        datetime_array, array_of_int_arrays)
        VALUES
        (
            ARRAY[1, 2, 3],                       -- Array of integers
            ARRAY[1.1, 2.2, 3.3],                 -- Array of floats
            ARRAY['2023-01-01 12:00'::timestamp, '2023-06-01 08:30'::timestamp],
            ARRAY['hello', 'world'],              -- Array of strings
            ARRAY['2023-10-04 12:00:00+00'::timestamptz,
            '2023-12-01 14:15:00+00'::timestamptz],
            ARRAY[ARRAY[1, 2]]    -- Array of arrays of integers
        ),
        (
            ARRAY[10, 20, 30],                    -- Another set of data
            ARRAY[10.5, 20.5, 30.5],
            ARRAY['2022-01-01 09:15'::timestamp, '2022-03-15 07:45'::timestamp],
            ARRAY['postgres', 'arrays'],
            ARRAY['2022-11-22 09:00:00+00'::timestamptz,
            '2022-12-31 23:59:59+00'::timestamptz],
            ARRAY[ARRAY[10, 20]]
        );
      """
    connection.prepareStatement(query).executeUpdate()

    connection.prepareStatement("CREATE TABLE array_int (col int[])").executeUpdate()
    connection.prepareStatement("CREATE TABLE array_bigint(col bigint[])").executeUpdate()
    connection.prepareStatement("CREATE TABLE array_smallint (col smallint[])").executeUpdate()
    connection.prepareStatement("CREATE TABLE array_boolean (col boolean[])").executeUpdate()
    connection.prepareStatement("CREATE TABLE array_float (col real[])").executeUpdate()
    connection.prepareStatement("CREATE TABLE array_double (col float8[])").executeUpdate()
    connection.prepareStatement("CREATE TABLE array_text (col text[])").executeUpdate()
    connection.prepareStatement("CREATE TABLE array_timestamp (col timestamp[])").executeUpdate()
    connection.prepareStatement("CREATE TABLE array_timestamptz (col timestamptz[])")
      .executeUpdate()

    connection.prepareStatement("INSERT INTO array_int VALUES (array[array[10]])").executeUpdate()
    connection.prepareStatement("INSERT INTO array_bigint VALUES (array[array[10]])")
      .executeUpdate()
    connection.prepareStatement("INSERT INTO array_smallint VALUES (array[array[10]])")
      .executeUpdate()
    connection.prepareStatement("INSERT INTO array_boolean VALUES (array[array[true]])")
      .executeUpdate()
    connection.prepareStatement("INSERT INTO array_float VALUES (array[array[10.5]])")
      .executeUpdate()
    connection.prepareStatement("INSERT INTO array_double VALUES (array[array[10.1]])")
      .executeUpdate()
    connection.prepareStatement("INSERT INTO array_text VALUES (array[array['helo world']])")
      .executeUpdate()
    connection.prepareStatement("INSERT INTO array_timestamp VALUES (" +
      "array[array['2022-01-01 09:15'::timestamp]])").executeUpdate()
    connection.prepareStatement("INSERT INTO array_timestamptz VALUES " +
      "(array[array['2022-01-01 09:15'::timestamptz]])").executeUpdate()
  }

  test("Test multi-dimensional column types") {
    val df = spark.read.format("jdbc")
      .option("url", jdbcUrl)
      .option("dbtable", "array_test_table")
      .load()
    df.collect()


    intercept[SparkSQLException] {
      val df = spark.read.format("jdbc")
        .option("url", jdbcUrl)
        .option("dbtable", "array_int")
        .load()
      df.collect()
    }

    intercept[SparkSQLException] {
      val df = spark.read.format("jdbc")
        .option("url", jdbcUrl)
        .option("dbtable", "array_bigint")
        .load()
      df.collect()
    }

    intercept[SparkSQLException] {
      val df = spark.read.format("jdbc")
        .option("url", jdbcUrl)
        .option("dbtable", "array_smallint")
        .load()
      df.collect()
    }

    intercept[SparkSQLException] {
      val df = spark.read.format("jdbc")
        .option("url", jdbcUrl)
        .option("dbtable", "array_boolean")
        .load()
      df.collect()
    }

    intercept[SparkSQLException] {
      val df = spark.read.format("jdbc")
        .option("url", jdbcUrl)
        .option("dbtable", "array_float")
        .load()
      df.collect()
    }

    intercept[SparkSQLException] {
      val df = spark.read.format("jdbc")
        .option("url", jdbcUrl)
        .option("dbtable", "array_double")
        .load()
      df.collect()
    }

    intercept[SparkSQLException] {
      val df = spark.read.format("jdbc")
        .option("url", jdbcUrl)
        .option("dbtable", "array_timestamp")
        .load()
      df.collect()
    }

    intercept[SparkSQLException] {
      val df = spark.read.format("jdbc")
        .option("url", jdbcUrl)
        .option("dbtable", "array_timestamptz")
        .load()
      df.collect()
    }

    intercept[SparkSQLException] {
      val df = spark.read.format("jdbc")
        .option("url", jdbcUrl)
        .option("dbtable", "array_text")
        .load()
      df.collect()
    }
=======
    connection.prepareStatement(
      "CREATE TABLE datetime (name VARCHAR(32), date1 DATE, time1 TIMESTAMP)")
      .executeUpdate()
  }

  override def dataPreparation(connection: Connection): Unit = {
    super.dataPreparation(connection)
    connection.prepareStatement("INSERT INTO datetime VALUES " +
      "('amy', '2022-05-19', '2022-05-19 00:00:00')").executeUpdate()
    connection.prepareStatement("INSERT INTO datetime VALUES " +
      "('alex', '2022-05-18', '2022-05-18 00:00:00')").executeUpdate()
>>>>>>> e589ccd9
  }

  override def testUpdateColumnType(tbl: String): Unit = {
    sql(s"CREATE TABLE $tbl (ID INTEGER)")
    var t = spark.table(tbl)
    var expectedSchema = new StructType()
      .add("ID", IntegerType, true, defaultMetadata(IntegerType))
    assert(t.schema === expectedSchema)
    sql(s"ALTER TABLE $tbl ALTER COLUMN id TYPE STRING")
    t = spark.table(tbl)
    expectedSchema = new StructType()
      .add("ID", StringType, true, defaultMetadata())
    assert(t.schema === expectedSchema)
    // Update column type from STRING to INTEGER
    val sql1 = s"ALTER TABLE $tbl ALTER COLUMN id TYPE INTEGER"
    checkError(
      exception = intercept[AnalysisException] {
        sql(sql1)
      },
      condition = "NOT_SUPPORTED_CHANGE_COLUMN",
      parameters = Map(
        "originType" -> "\"STRING\"",
        "newType" -> "\"INT\"",
        "newName" -> "`ID`",
        "originName" -> "`ID`",
        "table" -> s"`$catalogName`.`alt_table`"),
      context = ExpectedContext(fragment = sql1, start = 0, stop = 60)
    )
  }

  override def testCreateTableWithProperty(tbl: String): Unit = {
    sql(s"CREATE TABLE $tbl (ID INT)" +
      s" TBLPROPERTIES('TABLESPACE'='pg_default')")
    val t = spark.table(tbl)
    val expectedSchema = new StructType()
      .add("ID", IntegerType, true, defaultMetadata(IntegerType))
    assert(t.schema === expectedSchema)
  }

  override def supportsTableSample: Boolean = true

  override def supportsIndex: Boolean = true

  override def indexOptions: String = "FILLFACTOR=70"

  test("SPARK-42964: SQLState: 42P07 - duplicated table") {
    val t1 = s"$catalogName.t1"
    val t2 = s"$catalogName.t2"
    withTable(t1, t2) {
      sql(s"CREATE TABLE $t1(c int)")
      sql(s"CREATE TABLE $t2(c int)")
      checkError(
        exception = intercept[TableAlreadyExistsException](sql(s"ALTER TABLE $t1 RENAME TO t2")),
        condition = "TABLE_OR_VIEW_ALREADY_EXISTS",
        parameters = Map("relationName" -> "`t2`")
      )
    }
  }

  override def testDatetime(tbl: String): Unit = {
    val df1 = sql(s"SELECT name FROM $tbl WHERE " +
      "dayofyear(date1) > 100 AND dayofmonth(date1) > 10 ")
    checkFilterPushed(df1)
    val rows1 = df1.collect()
    assert(rows1.length === 2)
    assert(rows1(0).getString(0) === "amy")
    assert(rows1(1).getString(0) === "alex")

    val df2 = sql(s"SELECT name FROM $tbl WHERE year(date1) = 2022 AND quarter(date1) = 2")
    checkFilterPushed(df2)
    val rows2 = df2.collect()
    assert(rows2.length === 2)
    assert(rows2(0).getString(0) === "amy")
    assert(rows2(1).getString(0) === "alex")

    val df3 = sql(s"SELECT name FROM $tbl WHERE second(time1) = 0 AND month(date1) = 5")
    checkFilterPushed(df3)
    val rows3 = df3.collect()
    assert(rows3.length === 2)
    assert(rows3(0).getString(0) === "amy")
    assert(rows3(1).getString(0) === "alex")

    val df4 = sql(s"SELECT name FROM $tbl WHERE hour(time1) = 0 AND minute(time1) = 0")
    checkFilterPushed(df4)
    val rows4 = df4.collect()
    assert(rows4.length === 2)
    assert(rows4(0).getString(0) === "amy")
    assert(rows4(1).getString(0) === "alex")

    val df5 = sql(s"SELECT name FROM $tbl WHERE " +
      "extract(WEEk from date1) > 10 AND extract(YEAROFWEEK from date1) = 2022")
    checkFilterPushed(df5)
    val rows5 = df5.collect()
    assert(rows5.length === 2)
    assert(rows5(0).getString(0) === "amy")
    assert(rows5(1).getString(0) === "alex")

    val df6 = sql(s"SELECT name FROM $tbl WHERE date_add(date1, 1) = date'2022-05-20' " +
      "AND datediff(date1, '2022-05-10') > 0")
    checkFilterPushed(df6, false)
    val rows6 = df6.collect()
    assert(rows6.length === 1)
    assert(rows6(0).getString(0) === "amy")

    val df7 = sql(s"SELECT name FROM $tbl WHERE weekday(date1) = 2")
    checkFilterPushed(df7)
    val rows7 = df7.collect()
    assert(rows7.length === 1)
    assert(rows7(0).getString(0) === "alex")

    val df8 = sql(s"SELECT name FROM $tbl WHERE dayofweek(date1) = 4")
    checkFilterPushed(df8)
    val rows8 = df8.collect()
    assert(rows8.length === 1)
    assert(rows8(0).getString(0) === "alex")

    val df9 = sql(s"SELECT name FROM $tbl WHERE " +
      "dayofyear(date1) > 100 order by dayofyear(date1) limit 1")
    checkFilterPushed(df9)
    val rows9 = df9.collect()
    assert(rows9.length === 1)
    assert(rows9(0).getString(0) === "alex")

    // Postgres does not support
    val df10 = sql(s"SELECT name FROM $tbl WHERE trunc(date1, 'week') = date'2022-05-16'")
    checkFilterPushed(df10, false)
    val rows10 = df10.collect()
    assert(rows10.length === 2)
    assert(rows10(0).getString(0) === "amy")
    assert(rows10(1).getString(0) === "alex")
  }
}<|MERGE_RESOLUTION|>--- conflicted
+++ resolved
@@ -65,7 +65,6 @@
          |)
                    """.stripMargin
     ).executeUpdate()
-<<<<<<< HEAD
 
     connection.prepareStatement("CREATE TABLE array_test_table (int_array int[]," +
       "float_array FLOAT8[], timestamp_array TIMESTAMP[], string_array TEXT[]," +
@@ -126,6 +125,10 @@
       "array[array['2022-01-01 09:15'::timestamp]])").executeUpdate()
     connection.prepareStatement("INSERT INTO array_timestamptz VALUES " +
       "(array[array['2022-01-01 09:15'::timestamptz]])").executeUpdate()
+    
+    connection.prepareStatement(
+    "CREATE TABLE datetime (name VARCHAR(32), date1 DATE, time1 TIMESTAMP)")
+    .executeUpdate()
   }
 
   test("Test multi-dimensional column types") {
@@ -207,10 +210,6 @@
         .load()
       df.collect()
     }
-=======
-    connection.prepareStatement(
-      "CREATE TABLE datetime (name VARCHAR(32), date1 DATE, time1 TIMESTAMP)")
-      .executeUpdate()
   }
 
   override def dataPreparation(connection: Connection): Unit = {
@@ -219,7 +218,6 @@
       "('amy', '2022-05-19', '2022-05-19 00:00:00')").executeUpdate()
     connection.prepareStatement("INSERT INTO datetime VALUES " +
       "('alex', '2022-05-18', '2022-05-18 00:00:00')").executeUpdate()
->>>>>>> e589ccd9
   }
 
   override def testUpdateColumnType(tbl: String): Unit = {
