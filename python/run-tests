#!/usr/bin/env bash

#
# Licensed to the Apache Software Foundation (ASF) under one or more
# contributor license agreements.  See the NOTICE file distributed with
# this work for additional information regarding copyright ownership.
# The ASF licenses this file to You under the Apache License, Version 2.0
# (the "License"); you may not use this file except in compliance with
# the License.  You may obtain a copy of the License at
#
#    http://www.apache.org/licenses/LICENSE-2.0
#
# Unless required by applicable law or agreed to in writing, software
# distributed under the License is distributed on an "AS IS" BASIS,
# WITHOUT WARRANTIES OR CONDITIONS OF ANY KIND, either express or implied.
# See the License for the specific language governing permissions and
# limitations under the License.
#


# Figure out where the Spark framework is installed
FWDIR="$(cd "`dirname "$0"`"; cd ../; pwd)"

# CD into the python directory to find things on the right path
cd "$FWDIR/python"

FAILED=0
LOG_FILE=unit-tests.log

rm -f $LOG_FILE

# Remove the metastore and warehouse directory created by the HiveContext tests in Spark SQL
rm -rf metastore warehouse

function run_test() {
    echo "Running test: $1" | tee -a $LOG_FILE

    SPARK_TESTING=1 time "$FWDIR"/bin/pyspark $1 2>&1 | tee -a $LOG_FILE

    FAILED=$((PIPESTATUS[0]||$FAILED))

    # Fail and exit on the first test failure.
    if [[ $FAILED != 0 ]]; then
        cat $LOG_FILE | grep -v "^[0-9][0-9]*" # filter all lines starting with a number.
        echo -en "\033[31m"  # Red
        echo "Had test failures; see logs."
        echo -en "\033[0m"  # No color
        exit -1
    fi
}

function run_core_tests() {
    echo "Run core tests ..."
    run_test "pyspark/rdd.py"
    run_test "pyspark/context.py"
    run_test "pyspark/conf.py"
    PYSPARK_DOC_TEST=1 run_test "pyspark/broadcast.py"
    PYSPARK_DOC_TEST=1 run_test "pyspark/accumulators.py"
<<<<<<< HEAD
    run_test "pyspark/serializers.py"
=======
    PYSPARK_DOC_TEST=1 run_test "pyspark/serializers.py"
    PYSPARK_DOC_TEST=1 run_test "pyspark/profiler.py" 
>>>>>>> 0864b5d7
    run_test "pyspark/shuffle.py"
    run_test "pyspark/tests.py"
}

function run_sql_tests() {
    echo "Run sql tests ..."
    run_test "pyspark/sql.py"
}

function run_mllib_tests() {
    echo "Run mllib tests ..."
    run_test "pyspark/mllib/classification.py"
    run_test "pyspark/mllib/clustering.py"
    run_test "pyspark/mllib/feature.py"
    run_test "pyspark/mllib/linalg.py"
    run_test "pyspark/mllib/rand.py"
    run_test "pyspark/mllib/recommendation.py"
    run_test "pyspark/mllib/regression.py"
    run_test "pyspark/mllib/stat.py"
    run_test "pyspark/mllib/tree.py"
    run_test "pyspark/mllib/util.py"
    run_test "pyspark/mllib/tests.py"
}

function run_streaming_tests() {
    echo "Run streaming tests ..."
    run_test "pyspark/streaming/util.py"
    run_test "pyspark/streaming/tests.py"
}

echo "Running PySpark tests. Output is in python/$LOG_FILE."

export PYSPARK_PYTHON="python"

# Try to test with Python 2.6, since that's the minimum version that we support:
if [ $(which python2.6) ]; then
    export PYSPARK_PYTHON="python2.6"
fi

echo "Testing with Python version:"
$PYSPARK_PYTHON --version

run_core_tests
run_sql_tests
run_mllib_tests
run_streaming_tests

# Try to test with PyPy
if [ $(which pypy) ]; then
    export PYSPARK_PYTHON="pypy"
    echo "Testing with PyPy version:"
    $PYSPARK_PYTHON --version

    run_core_tests
    run_sql_tests
    run_streaming_tests
fi

if [[ $FAILED == 0 ]]; then
    echo -en "\033[32m"  # Green
    echo "Tests passed."
    echo -en "\033[0m"  # No color
fi

# TODO: in the long-run, it would be nice to use a test runner like `nose`.
# The doctest fixtures are the current barrier to doing this.<|MERGE_RESOLUTION|>--- conflicted
+++ resolved
@@ -56,12 +56,8 @@
     run_test "pyspark/conf.py"
     PYSPARK_DOC_TEST=1 run_test "pyspark/broadcast.py"
     PYSPARK_DOC_TEST=1 run_test "pyspark/accumulators.py"
-<<<<<<< HEAD
     run_test "pyspark/serializers.py"
-=======
-    PYSPARK_DOC_TEST=1 run_test "pyspark/serializers.py"
-    PYSPARK_DOC_TEST=1 run_test "pyspark/profiler.py" 
->>>>>>> 0864b5d7
+    run_test "pyspark/profiler.py" 
     run_test "pyspark/shuffle.py"
     run_test "pyspark/tests.py"
 }
