--- conflicted
+++ resolved
@@ -15,7 +15,7 @@
 # limitations under the License.
 #
 
-from typing import Any, Callable, List, Optional, Tuple, Type, TYPE_CHECKING, cast
+from typing import Any, Callable, List, Optional, Type, TYPE_CHECKING, cast
 
 import cProfile
 import pstats
@@ -36,41 +36,34 @@
     the different stages/UDFs.
     """
 
-<<<<<<< HEAD
-    def __init__(self, profiler_cls: Type["Profiler"], dump_path: Optional[str] = None):
+    def __init__(
+        self,
+        profiler_cls: Type["Profiler"],
+        udf_profiler_cls: Type["Profiler"],
+        dump_path: Optional[str] = None,
+    ):
         self.profiler_cls: Type[Profiler] = profiler_cls
+        self.udf_profiler_cls: Type[Profiler] = udf_profiler_cls
         self.profile_dump_path: Optional[str] = dump_path
-        self.profilers: List[Tuple[int, Profiler, bool]] = []
-=======
-    def __init__(self, profiler_cls, udf_profiler_cls, dump_path=None):
-        self.profiler_cls = profiler_cls
-        self.udf_profiler_cls = udf_profiler_cls
-        self.profile_dump_path = dump_path
-        self.profilers = []
->>>>>>> 19664163
+        self.profilers: List[List[Any]] = []
 
     def new_profiler(self, ctx: "SparkContext") -> "Profiler":
         """Create a new profiler using class `profiler_cls`"""
         return self.profiler_cls(ctx)
 
-<<<<<<< HEAD
-    def add_profiler(self, id: int, profiler: "Profiler") -> None:
-        """Add a profiler for RDD `id`"""
-=======
-    def new_udf_profiler(self, ctx):
+    def new_udf_profiler(self, ctx: "SparkContext") -> "Profiler":
         """Create a new profiler using class `udf_profiler_cls`"""
         return self.udf_profiler_cls(ctx)
 
-    def add_profiler(self, id, profiler):
+    def add_profiler(self, id: int, profiler: "Profiler") -> None:
         """Add a profiler for RDD/UDF `id`"""
->>>>>>> 19664163
         if not self.profilers:
             if self.profile_dump_path:
                 atexit.register(self.dump_profiles, self.profile_dump_path)
             else:
                 atexit.register(self.show_profiles)
 
-        self.profilers.append([id, profiler, False])  # type: ignore[arg-type]
+        self.profilers.append([id, profiler, False])
 
     def dump_profiles(self, path: str) -> None:
         """Dump the profile stats into directory `path`"""
@@ -124,11 +117,7 @@
     def __init__(self, ctx: "SparkContext") -> None:
         pass
 
-<<<<<<< HEAD
-    def profile(self, func: Callable[[], Any]) -> None:
-=======
-    def profile(self, func, *args, **kwargs):
->>>>>>> 19664163
+    def profile(self, func: Callable[..., Any], *args: Any, **kwargs: Any) -> Any:
         """Do profiling on the function `func`"""
         raise NotImplementedError
 
@@ -184,11 +173,7 @@
         # partitions of a stage
         self._accumulator = ctx.accumulator(None, PStatsParam)  # type: ignore[arg-type]
 
-<<<<<<< HEAD
-    def profile(self, func: Callable[[], Any]) -> None:
-=======
-    def profile(self, func, *args, **kwargs):
->>>>>>> 19664163
+    def profile(self, func: Callable[..., Any], *args: Any, **kwargs: Any) -> Any:
         """Runs and profiles the method to_profile passed in. A profile object is returned."""
         pr = cProfile.Profile()
         ret = pr.runcall(func, *args, **kwargs)
@@ -199,14 +184,10 @@
         # Adds a new profile to the existing accumulated value
         self._accumulator.add(st)  # type: ignore[arg-type]
 
-<<<<<<< HEAD
+        return ret
+
     def stats(self) -> pstats.Stats:
-=======
-        return ret
-
-    def stats(self):
->>>>>>> 19664163
-        return self._accumulator.value
+        return cast(pstats.Stats, self._accumulator.value)
 
 
 class UDFBasicProfiler(BasicProfiler):
@@ -214,7 +195,7 @@
     UDFBasicProfiler is the profiler for Python/Pandas UDFs.
     """
 
-    def show(self, id):
+    def show(self, id: int) -> None:
         """Print the profile stats to stdout, id is the PythonUDF id"""
         stats = self.stats()
         if stats:
@@ -223,7 +204,7 @@
             print("=" * 60)
             stats.sort_stats("time", "cumulative").print_stats()
 
-    def dump(self, id, path):
+    def dump(self, id: int, path: str) -> None:
         """Dump the profile into path, id is the PythonUDF id"""
         if not os.path.exists(path):
             os.makedirs(path)
