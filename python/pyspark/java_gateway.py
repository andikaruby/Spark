#
# Licensed to the Apache Software Foundation (ASF) under one or more
# contributor license agreements.  See the NOTICE file distributed with
# this work for additional information regarding copyright ownership.
# The ASF licenses this file to You under the Apache License, Version 2.0
# (the "License"); you may not use this file except in compliance with
# the License.  You may obtain a copy of the License at
#
#    http://www.apache.org/licenses/LICENSE-2.0
#
# Unless required by applicable law or agreed to in writing, software
# distributed under the License is distributed on an "AS IS" BASIS,
# WITHOUT WARRANTIES OR CONDITIONS OF ANY KIND, either express or implied.
# See the License for the specific language governing permissions and
# limitations under the License.
#

import atexit
import os
import sys
import signal
import shlex
import platform
from subprocess import Popen, PIPE
from threading import Thread
from py4j.java_gateway import java_import, JavaGateway, GatewayClient


def launch_gateway():
    SPARK_HOME = os.environ["SPARK_HOME"]

    gateway_port = -1
    if "PYSPARK_GATEWAY_PORT" in os.environ:
        gateway_port = int(os.environ["PYSPARK_GATEWAY_PORT"])
    else:
        # Launch the Py4j gateway using Spark's run command so that we pick up the
        # proper classpath and settings from spark-env.sh
        on_windows = platform.system() == "Windows"
        script = "./bin/spark-submit.cmd" if on_windows else "./bin/spark-submit"
        submit_args = os.environ.get("PYSPARK_SUBMIT_ARGS")
        submit_args = submit_args if submit_args is not None else ""
        submit_args = shlex.split(submit_args)
        command = [os.path.join(SPARK_HOME, script)] + submit_args + ["pyspark-shell"]
        if not on_windows:
            # Don't send ctrl-c / SIGINT to the Java gateway:
            def preexec_func():
                signal.signal(signal.SIGINT, signal.SIG_IGN)
            proc = Popen(command, stdout=PIPE, stdin=PIPE, preexec_fn=preexec_func)
        else:
            # preexec_fn not supported on Windows
            proc = Popen(command, stdout=PIPE, stdin=PIPE)

        try:
            # Determine which ephemeral port the server started on:
            gateway_port = proc.stdout.readline()
            gateway_port = int(gateway_port)
        except ValueError:
            # Grab the remaining lines of stdout
            (stdout, _) = proc.communicate()
            exit_code = proc.poll()
            error_msg = "Launching GatewayServer failed"
            error_msg += " with exit code %d!\n" % exit_code if exit_code else "!\n"
            error_msg += "Warning: Expected GatewayServer to output a port, but found "
            if gateway_port == "" and stdout == "":
                error_msg += "no output.\n"
            else:
                error_msg += "the following:\n\n"
                error_msg += "--------------------------------------------------------------\n"
                error_msg += gateway_port + stdout
                error_msg += "--------------------------------------------------------------\n"
            raise Exception(error_msg)

        # In Windows, ensure the Java child processes do not linger after Python has exited.
        # In UNIX-based systems, the child process can kill itself on broken pipe (i.e. when
        # the parent process' stdin sends an EOF). In Windows, however, this is not possible
        # because java.lang.Process reads directly from the parent process' stdin, contending
        # with any opportunity to read an EOF from the parent. Note that this is only best
        # effort and will not take effect if the python process is violently terminated.
        if on_windows:
            # In Windows, the child process here is "spark-submit.cmd", not the JVM itself
            # (because the UNIX "exec" command is not available). This means we cannot simply
            # call proc.kill(), which kills only the "spark-submit.cmd" process but not the
            # JVMs. Instead, we use "taskkill" with the tree-kill option "/t" to terminate all
            # child processes in the tree (http://technet.microsoft.com/en-us/library/bb491009.aspx)
            def killChild():
                Popen(["cmd", "/c", "taskkill", "/f", "/t", "/pid", str(proc.pid)])
            atexit.register(killChild)

        # Create a thread to echo output from the GatewayServer, which is required
        # for Java log output to show up:
        class EchoOutputThread(Thread):

            def __init__(self, stream):
                Thread.__init__(self)
                self.daemon = True
                self.stream = stream

            def run(self):
                while True:
                    line = self.stream.readline()
                    sys.stderr.write(line)
        EchoOutputThread(proc.stdout).start()

    # Connect to the gateway
    gateway = JavaGateway(GatewayClient(port=gateway_port), auto_convert=False)

    # Import the classes used by PySpark
    java_import(gateway.jvm, "org.apache.spark.SparkConf")
    java_import(gateway.jvm, "org.apache.spark.api.java.*")
    java_import(gateway.jvm, "org.apache.spark.api.python.*")
<<<<<<< HEAD
    java_import(gateway.jvm, "org.apache.spark.streaming.api.java.*")
    java_import(gateway.jvm, "org.apache.spark.streaming.api.python.*")
    java_import(gateway.jvm, "org.apache.spark.streaming.*")
=======
    java_import(gateway.jvm, "org.apache.spark.streaming.*")  # do we need this?
    java_import(gateway.jvm, "org.apache.spark.streaming.api.java.*")
    java_import(gateway.jvm, "org.apache.spark.streaming.api.python.*")
    java_import(gateway.jvm, "org.apache.spark.streaming.dstream.*")  # do we need this?
>>>>>>> 2d32a745
    java_import(gateway.jvm, "org.apache.spark.mllib.api.python.*")
    java_import(gateway.jvm, "org.apache.spark.sql.SQLContext")
    java_import(gateway.jvm, "org.apache.spark.sql.hive.HiveContext")
    java_import(gateway.jvm, "org.apache.spark.sql.hive.LocalHiveContext")
    java_import(gateway.jvm, "org.apache.spark.sql.hive.TestHiveContext")
    java_import(gateway.jvm, "scala.Tuple2")

    return gateway<|MERGE_RESOLUTION|>--- conflicted
+++ resolved
@@ -108,16 +108,9 @@
     java_import(gateway.jvm, "org.apache.spark.SparkConf")
     java_import(gateway.jvm, "org.apache.spark.api.java.*")
     java_import(gateway.jvm, "org.apache.spark.api.python.*")
-<<<<<<< HEAD
+    java_import(gateway.jvm, "org.apache.spark.streaming.*")
     java_import(gateway.jvm, "org.apache.spark.streaming.api.java.*")
     java_import(gateway.jvm, "org.apache.spark.streaming.api.python.*")
-    java_import(gateway.jvm, "org.apache.spark.streaming.*")
-=======
-    java_import(gateway.jvm, "org.apache.spark.streaming.*")  # do we need this?
-    java_import(gateway.jvm, "org.apache.spark.streaming.api.java.*")
-    java_import(gateway.jvm, "org.apache.spark.streaming.api.python.*")
-    java_import(gateway.jvm, "org.apache.spark.streaming.dstream.*")  # do we need this?
->>>>>>> 2d32a745
     java_import(gateway.jvm, "org.apache.spark.mllib.api.python.*")
     java_import(gateway.jvm, "org.apache.spark.sql.SQLContext")
     java_import(gateway.jvm, "org.apache.spark.sql.hive.HiveContext")
