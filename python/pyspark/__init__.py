--- conflicted
+++ resolved
@@ -45,11 +45,8 @@
 from pyspark.accumulators import Accumulator, AccumulatorParam
 from pyspark.broadcast import Broadcast
 from pyspark.serializers import MarshalSerializer, PickleSerializer
-<<<<<<< HEAD
 from pyspark.status import *
-=======
 from pyspark.profiler import Profiler, BasicProfiler
->>>>>>> f9e56945
 
 # for back compatibility
 from pyspark.sql import SQLContext, HiveContext, SchemaRDD, Row
@@ -57,9 +54,5 @@
 __all__ = [
     "SparkConf", "SparkContext", "SparkFiles", "RDD", "StorageLevel", "Broadcast",
     "Accumulator", "AccumulatorParam", "MarshalSerializer", "PickleSerializer",
-<<<<<<< HEAD
-    "StatusTracker", "SparkJobInfo", "SparkStageInfo"
-=======
-    "Profiler", "BasicProfiler",
->>>>>>> f9e56945
+    "StatusTracker", "SparkJobInfo", "SparkStageInfo", "Profiler", "BasicProfiler",
 ]