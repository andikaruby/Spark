--- conflicted
+++ resolved
@@ -58,10 +58,5 @@
 __all__ = [
     "SparkConf", "SparkContext", "SparkFiles", "RDD", "StorageLevel", "Broadcast",
     "Accumulator", "AccumulatorParam", "MarshalSerializer", "PickleSerializer",
-<<<<<<< HEAD
-    "Profiler", "BasicProfiler",
-]
-=======
     "StatusTracker", "SparkJobInfo", "SparkStageInfo", "Profiler", "BasicProfiler",
 ]
->>>>>>> 38e624a7
