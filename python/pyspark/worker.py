--- conflicted
+++ resolved
@@ -265,11 +265,8 @@
     runner_conf = {}
 
     if eval_type in (PythonEvalType.SQL_SCALAR_PANDAS_UDF,
-<<<<<<< HEAD
                      PythonEvalType.SQL_COGROUPED_MAP_PANDAS_UDF,
-=======
                      PythonEvalType.SQL_SCALAR_PANDAS_ITER_UDF,
->>>>>>> 731a60c9
                      PythonEvalType.SQL_GROUPED_MAP_PANDAS_UDF,
                      PythonEvalType.SQL_GROUPED_AGG_PANDAS_UDF,
                      PythonEvalType.SQL_WINDOW_AGG_PANDAS_UDF):
@@ -292,19 +289,13 @@
 
         # Scalar Pandas UDF handles struct type arguments as pandas DataFrames instead of
         # pandas Series. See SPARK-27240.
-<<<<<<< HEAD
         if eval_type == PythonEvalType.SQL_COGROUPED_MAP_PANDAS_UDF:
             ser = InterleavedArrowStreamPandasSerializer(timezone, safecheck, assign_cols_by_name)
         else:
-            df_for_struct = eval_type == PythonEvalType.SQL_SCALAR_PANDAS_UDF
+            df_for_struct = (eval_type == PythonEvalType.SQL_SCALAR_PANDAS_UDF or
+                         eval_type == PythonEvalType.SQL_SCALAR_PANDAS_ITER_UDF)
             ser = ArrowStreamPandasUDFSerializer(timezone, safecheck, assign_cols_by_name,
                                                  df_for_struct)
-=======
-        df_for_struct = (eval_type == PythonEvalType.SQL_SCALAR_PANDAS_UDF or
-                         eval_type == PythonEvalType.SQL_SCALAR_PANDAS_ITER_UDF)
-        ser = ArrowStreamPandasUDFSerializer(timezone, safecheck, assign_cols_by_name,
-                                             df_for_struct)
->>>>>>> 731a60c9
     else:
         ser = BatchedSerializer(PickleSerializer(), 100)
 
