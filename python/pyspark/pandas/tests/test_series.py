--- conflicted
+++ resolved
@@ -2921,7 +2921,6 @@
             psser.at_time("0:20").sort_index(),
         )
 
-<<<<<<< HEAD
     def test_apply(self):
         psser = self.psser
 
@@ -2936,17 +2935,6 @@
             psser.apply(udf)
 
     def test_combine_first(self):
-        pser = self.pser
-        psser = self.psser
-
-        self.assert_eq(pser.combine_first(pser), psser.combine_first(psser))
-
-        pdf = pd.DataFrame({"A": [1, 2, 3], "B": [4, 5, 6]})
-        psdf = ps.from_pandas(pdf)
-
-        self.assert_eq(pdf.A.combine_first(pdf.B), psdf.A.combine_first(psdf.B))
-=======
-    def test_combine_first(self):
         pdf = pd.DataFrame(
             {
                 "A": {"falcon": 330.0, "eagle": 160.0},
@@ -2963,7 +2951,6 @@
         psser2.name = pser2.name = ("Y", "B")
 
         self.assert_eq(psser1.combine_first(psser2), pser1.combine_first(pser2))
->>>>>>> 9c5bcac6
 
 
 if __name__ == "__main__":
