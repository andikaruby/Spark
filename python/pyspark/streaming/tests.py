--- conflicted
+++ resolved
@@ -1260,210 +1260,6 @@
         self._validateStreamResult({"aa": 1, "bb": 2, "cc": 3}, stream)
 
 
-<<<<<<< HEAD
-=======
-class FlumeStreamTests(PySparkStreamingTestCase):
-    timeout = 20  # seconds
-    duration = 1
-
-    def setUp(self):
-        super(FlumeStreamTests, self).setUp()
-        self._utils = self.ssc._jvm.org.apache.spark.streaming.flume.FlumeTestUtils()
-
-    def tearDown(self):
-        if self._utils is not None:
-            self._utils.close()
-            self._utils = None
-
-        super(FlumeStreamTests, self).tearDown()
-
-    def _startContext(self, n, compressed):
-        # Start the StreamingContext and also collect the result
-        dstream = FlumeUtils.createStream(self.ssc, "localhost", self._utils.getTestPort(),
-                                          enableDecompression=compressed)
-        result = []
-
-        def get_output(_, rdd):
-            for event in rdd.collect():
-                if len(result) < n:
-                    result.append(event)
-        dstream.foreachRDD(get_output)
-        self.ssc.start()
-        return result
-
-    def _validateResult(self, input, result):
-        # Validate both the header and the body
-        header = {"test": "header"}
-        self.assertEqual(len(input), len(result))
-        for i in range(0, len(input)):
-            self.assertEqual(header, result[i][0])
-            self.assertEqual(input[i], result[i][1])
-
-    def _writeInput(self, input, compressed):
-        # Try to write input to the receiver until success or timeout
-        start_time = time.time()
-        while True:
-            try:
-                self._utils.writeInput(input, compressed)
-                break
-            except:
-                if time.time() - start_time < self.timeout:
-                    time.sleep(0.01)
-                else:
-                    raise
-
-    def test_flume_stream(self):
-        input = [str(i) for i in range(1, 101)]
-        result = self._startContext(len(input), False)
-        self._writeInput(input, False)
-        self.wait_for(result, len(input))
-        self._validateResult(input, result)
-
-    def test_compressed_flume_stream(self):
-        input = [str(i) for i in range(1, 101)]
-        result = self._startContext(len(input), True)
-        self._writeInput(input, True)
-        self.wait_for(result, len(input))
-        self._validateResult(input, result)
-
-
-class FlumePollingStreamTests(PySparkStreamingTestCase):
-    timeout = 20  # seconds
-    duration = 1
-    maxAttempts = 5
-
-    def setUp(self):
-        self._utils = self.sc._jvm.org.apache.spark.streaming.flume.PollingFlumeTestUtils()
-
-    def tearDown(self):
-        if self._utils is not None:
-            self._utils.close()
-            self._utils = None
-
-    def _writeAndVerify(self, ports):
-        # Set up the streaming context and input streams
-        ssc = StreamingContext(self.sc, self.duration)
-        try:
-            addresses = [("localhost", port) for port in ports]
-            dstream = FlumeUtils.createPollingStream(
-                ssc,
-                addresses,
-                maxBatchSize=self._utils.eventsPerBatch(),
-                parallelism=5)
-            outputBuffer = []
-
-            def get_output(_, rdd):
-                for e in rdd.collect():
-                    outputBuffer.append(e)
-
-            dstream.foreachRDD(get_output)
-            ssc.start()
-            self._utils.sendDatAndEnsureAllDataHasBeenReceived()
-
-            self.wait_for(outputBuffer, self._utils.getTotalEvents())
-            outputHeaders = [event[0] for event in outputBuffer]
-            outputBodies = [event[1] for event in outputBuffer]
-            self._utils.assertOutput(outputHeaders, outputBodies)
-        finally:
-            ssc.stop(False)
-
-    def _testMultipleTimes(self, f):
-        attempt = 0
-        while True:
-            try:
-                f()
-                break
-            except:
-                attempt += 1
-                if attempt >= self.maxAttempts:
-                    raise
-                else:
-                    import traceback
-                    traceback.print_exc()
-
-    def _testFlumePolling(self):
-        try:
-            port = self._utils.startSingleSink()
-            self._writeAndVerify([port])
-            self._utils.assertChannelsAreEmpty()
-        finally:
-            self._utils.close()
-
-    def _testFlumePollingMultipleHosts(self):
-        try:
-            port = self._utils.startSingleSink()
-            self._writeAndVerify([port])
-            self._utils.assertChannelsAreEmpty()
-        finally:
-            self._utils.close()
-
-    def test_flume_polling(self):
-        self._testMultipleTimes(self._testFlumePolling)
-
-    def test_flume_polling_multiple_hosts(self):
-        self._testMultipleTimes(self._testFlumePollingMultipleHosts)
-
-
-class MQTTStreamTests(PySparkStreamingTestCase):
-    timeout = 20  # seconds
-    duration = 1
-
-    def setUp(self):
-        super(MQTTStreamTests, self).setUp()
-        self._MQTTTestUtils = self.ssc._jvm.org.apache.spark.streaming.mqtt.MQTTTestUtils()
-        self._MQTTTestUtils.setup()
-
-    def tearDown(self):
-        if self._MQTTTestUtils is not None:
-            self._MQTTTestUtils.teardown()
-            self._MQTTTestUtils = None
-
-        super(MQTTStreamTests, self).tearDown()
-
-    def _randomTopic(self):
-        return "topic-%d" % random.randint(0, 10000)
-
-    def _startContext(self, topic):
-        # Start the StreamingContext and also collect the result
-        stream = MQTTUtils.createStream(self.ssc, "tcp://" + self._MQTTTestUtils.brokerUri(), topic)
-        result = []
-
-        def getOutput(_, rdd):
-            for data in rdd.collect():
-                result.append(data)
-
-        stream.foreachRDD(getOutput)
-        self.ssc.start()
-        return result
-
-    def test_mqtt_stream(self):
-        """Test the Python MQTT stream API."""
-        sendData = "MQTT demo for spark streaming"
-        topic = self._randomTopic()
-        result = self._startContext(topic)
-
-        def retry():
-            self._MQTTTestUtils.publishData(topic, sendData)
-            # Because "publishData" sends duplicate messages, here we should use > 0
-            self.assertTrue(len(result) > 0)
-            self.assertEqual(sendData, result[0])
-
-        # Retry it because we don't know when the receiver will start.
-        self._retry_or_timeout(retry)
-
-    def _retry_or_timeout(self, test_func):
-        start_time = time.time()
-        while True:
-            try:
-                test_func()
-                break
-            except:
-                if time.time() - start_time > self.timeout:
-                    raise
-                time.sleep(0.01)
-
-
->>>>>>> e06493cb
 class KinesisStreamTests(PySparkStreamingTestCase):
 
     def test_kinesis_stream_api(self):
