#
# Licensed to the Apache Software Foundation (ASF) under one or more
# contributor license agreements.  See the NOTICE file distributed with
# this work for additional information regarding copyright ownership.
# The ASF licenses this file to You under the Apache License, Version 2.0
# (the "License"); you may not use this file except in compliance with
# the License.  You may obtain a copy of the License at
#
#    http://www.apache.org/licenses/LICENSE-2.0
#
# Unless required by applicable law or agreed to in writing, software
# distributed under the License is distributed on an "AS IS" BASIS,
# WITHOUT WARRANTIES OR CONDITIONS OF ANY KIND, either express or implied.
# See the License for the specific language governing permissions and
# limitations under the License.
#

import os
import shutil
import sys
from threading import Lock
from tempfile import NamedTemporaryFile
from collections import namedtuple

from pyspark import accumulators
from pyspark.accumulators import Accumulator
from pyspark.broadcast import Broadcast
from pyspark.conf import SparkConf
from pyspark.files import SparkFiles
from pyspark.java_gateway import launch_gateway
<<<<<<< HEAD
from pyspark.serializers import PickleSerializer, BatchedSerializer, UTF8Deserializer, MsgPackDeserializer
=======
from pyspark.serializers import PickleSerializer, BatchedSerializer, UTF8Deserializer, \
        PairDeserializer
>>>>>>> 9689b663
from pyspark.storagelevel import StorageLevel
from pyspark import rdd
from pyspark.rdd import RDD

from py4j.java_collections import ListConverter


class SparkContext(object):
    """
    Main entry point for Spark functionality. A SparkContext represents the
    connection to a Spark cluster, and can be used to create L{RDD}s and
    broadcast variables on that cluster.
    """

    _gateway = None
    _jvm = None
    _writeToFile = None
    _next_accum_id = 0
    _active_spark_context = None
    _lock = Lock()
    _python_includes = None # zip and egg files that need to be added to PYTHONPATH


    def __init__(self, master=None, appName=None, sparkHome=None, pyFiles=None,
        environment=None, batchSize=1024, serializer=PickleSerializer(), conf=None,
        gateway=None):
        """
        Create a new SparkContext. At least the master and app name should be set,
        either through the named parameters here or through C{conf}.

        @param master: Cluster URL to connect to
               (e.g. mesos://host:port, spark://host:port, local[4]).
        @param appName: A name for your job, to display on the cluster web UI.
        @param sparkHome: Location where Spark is installed on cluster nodes.
        @param pyFiles: Collection of .zip or .py files to send to the cluster
               and add to PYTHONPATH.  These can be paths on the local file
               system or HDFS, HTTP, HTTPS, or FTP URLs.
        @param environment: A dictionary of environment variables to set on
               worker nodes.
        @param batchSize: The number of Python objects represented as a single
               Java object.  Set 1 to disable batching or -1 to use an
               unlimited batch size.
        @param serializer: The serializer for RDDs.
        @param conf: A L{SparkConf} object setting Spark properties.
        @param gateway: Use an existing gateway and JVM, otherwise a new JVM
               will be instatiated.


        >>> from pyspark.context import SparkContext
        >>> sc = SparkContext('local', 'test')

        >>> sc2 = SparkContext('local', 'test2') # doctest: +IGNORE_EXCEPTION_DETAIL
        Traceback (most recent call last):
            ...
        ValueError:...
        """
        if rdd._extract_concise_traceback() is not None:
            self._callsite = rdd._extract_concise_traceback()
        else:
            tempNamedTuple = namedtuple("Callsite", "function file linenum")
            self._callsite = tempNamedTuple(function=None, file=None, linenum=None)
        SparkContext._ensure_initialized(self, gateway=gateway)

        self.environment = environment or {}
        self._conf = conf or SparkConf(_jvm=self._jvm)
        self._batchSize = batchSize  # -1 represents an unlimited batch size
        self._unbatched_serializer = serializer
        if batchSize == 1:
            self.serializer = self._unbatched_serializer
        else:
            self.serializer = BatchedSerializer(self._unbatched_serializer,
                                                batchSize)

        # Set any parameters passed directly to us on the conf
        if master:
            self._conf.setMaster(master)
        if appName:
            self._conf.setAppName(appName)
        if sparkHome:
            self._conf.setSparkHome(sparkHome)
        if environment:
            for key, value in environment.iteritems():
                self._conf.setExecutorEnv(key, value)

        # Check that we have at least the required parameters
        if not self._conf.contains("spark.master"):
            raise Exception("A master URL must be set in your configuration")
        if not self._conf.contains("spark.app.name"):
            raise Exception("An application name must be set in your configuration")

        # Read back our properties from the conf in case we loaded some of them from
        # the classpath or an external config file
        self.master = self._conf.get("spark.master")
        self.appName = self._conf.get("spark.app.name")
        self.sparkHome = self._conf.get("spark.home", None)
        for (k, v) in self._conf.getAll():
            if k.startswith("spark.executorEnv."):
                varName = k[len("spark.executorEnv."):]
                self.environment[varName] = v

        # Create the Java SparkContext through Py4J
        self._jsc = self._initialize_context(self._conf._jconf)

        # Create a single Accumulator in Java that we'll send all our updates through;
        # they will be passed back to us through a TCP server
        self._accumulatorServer = accumulators._start_update_server()
        (host, port) = self._accumulatorServer.server_address
        self._javaAccumulator = self._jsc.accumulator(
                self._jvm.java.util.ArrayList(),
                self._jvm.PythonAccumulatorParam(host, port))

        self.pythonExec = os.environ.get("PYSPARK_PYTHON", 'python')

        # Broadcast's __reduce__ method stores Broadcast instances here.
        # This allows other code to determine which Broadcast instances have
        # been pickled, so it can determine which Java broadcast objects to
        # send.
        self._pickled_broadcast_vars = set()

        SparkFiles._sc = self
        root_dir = SparkFiles.getRootDirectory()
        sys.path.append(root_dir)

        # Deploy any code dependencies specified in the constructor
        self._python_includes = list()
        for path in (pyFiles or []):
            self.addPyFile(path)

        # Create a temporary directory inside spark.local.dir:
        local_dir = self._jvm.org.apache.spark.util.Utils.getLocalDir(self._jsc.sc().conf())
        self._temp_dir = \
            self._jvm.org.apache.spark.util.Utils.createTempDir(local_dir).getAbsolutePath()

    # Initialize SparkContext in function to allow subclass specific initialization
    def _initialize_context(self, jconf):
        return self._jvm.JavaSparkContext(jconf)

    @classmethod
    def _ensure_initialized(cls, instance=None, gateway=None):
        with SparkContext._lock:
            if not SparkContext._gateway:
                SparkContext._gateway = gateway or launch_gateway()
                SparkContext._jvm = SparkContext._gateway.jvm
                SparkContext._writeToFile = SparkContext._jvm.PythonRDD.writeToFile

            if instance:
                if SparkContext._active_spark_context and SparkContext._active_spark_context != instance:
                    currentMaster = SparkContext._active_spark_context.master
                    currentAppName = SparkContext._active_spark_context.appName
                    callsite = SparkContext._active_spark_context._callsite

                    # Raise error if there is already a running Spark context
                    raise ValueError("Cannot run multiple SparkContexts at once; existing SparkContext(app=%s, master=%s)" \
                        " created by %s at %s:%s " \
                        % (currentAppName, currentMaster, callsite.function, callsite.file, callsite.linenum))
                else:
                    SparkContext._active_spark_context = instance

    @classmethod
    def setSystemProperty(cls, key, value):
        """
        Set a Java system property, such as spark.executor.memory. This must
        must be invoked before instantiating SparkContext.
        """
        SparkContext._ensure_initialized()
        SparkContext._jvm.java.lang.System.setProperty(key, value)

    @property
    def defaultParallelism(self):
        """
        Default level of parallelism to use when not given by user (e.g. for
        reduce tasks)
        """
        return self._jsc.sc().defaultParallelism()

    def __del__(self):
        self.stop()

    def stop(self):
        """
        Shut down the SparkContext.
        """
        if self._jsc:
            self._jsc.stop()
            self._jsc = None
        if self._accumulatorServer:
            self._accumulatorServer.shutdown()
            self._accumulatorServer = None
        with SparkContext._lock:
            SparkContext._active_spark_context = None

    def parallelize(self, c, numSlices=None):
        """
        Distribute a local Python collection to form an RDD.

        >>> sc.parallelize(range(5), 5).glom().collect()
        [[0], [1], [2], [3], [4]]
        """
        numSlices = numSlices or self.defaultParallelism
        # Calling the Java parallelize() method with an ArrayList is too slow,
        # because it sends O(n) Py4J commands.  As an alternative, serialized
        # objects are written to a file and loaded through textFile().
        tempFile = NamedTemporaryFile(delete=False, dir=self._temp_dir)
        # Make sure we distribute data evenly if it's smaller than self.batchSize
        if "__len__" not in dir(c):
            c = list(c)    # Make it a list so we can compute its length
        batchSize = min(len(c) // numSlices, self._batchSize)
        if batchSize > 1:
            serializer = BatchedSerializer(self._unbatched_serializer,
                                           batchSize)
        else:
            serializer = self._unbatched_serializer
        serializer.dump_stream(c, tempFile)
        tempFile.close()
        readRDDFromFile = self._jvm.PythonRDD.readRDDFromFile
        jrdd = readRDDFromFile(self._jsc, tempFile.name, numSlices)
        return RDD(jrdd, self, serializer)

    def textFile(self, name, minSplits=None):
        """
        Read a text file from HDFS, a local file system (available on all
        nodes), or any Hadoop-supported file system URI, and return it as an
        RDD of Strings.
        """
        minSplits = minSplits or min(self.defaultParallelism, 2)
        return RDD(self._jsc.textFile(name, minSplits), self,
                   UTF8Deserializer())

<<<<<<< HEAD
    ###
    def sequenceFile(self, name, key_class="org.apache.hadoop.io.Text", value_class="org.apache.hadoop.io.Text",
                     key_wrapper="", value_wrapper="", minSplits=None):
        """
        Read a Hadoop SequenceFile with arbitrary key and value Writable class from HDFS,
        a local file system (available on all nodes), or any Hadoop-supported file system URI.
        The mechanism is as follows:
            1. A Java RDD is created from the SequenceFile, key and value classes
            2. Serialization is attempted via MsgPack
            3. If this fails, the fallback is to call 'toString' on each key and value
            4. C{MsgPackDeserializer} is used to deserialize data on the Python side

        >>> sc.sequenceFile("test_support/data/sfint/").collect()
        [(1, 'aa'), (2, 'bb'), (2, 'aa'), (3, 'cc'), (2, 'bb'), (1, 'aa')]
        >>> sc.sequenceFile("test_support/data/sfdouble/").collect()
        [(1.0, 'aa'), (2.0, 'bb'), (2.0, 'aa'), (3.0, 'cc'), (2.0, 'bb'), (1.0, 'aa')]
        >>> sc.sequenceFile("test_support/data/sftext/").collect()
        [('1', 'aa'), ('2', 'bb'), ('2', 'aa'), ('3', 'cc'), ('2', 'bb'), ('1', 'aa')]
        """
        minSplits = minSplits or min(self.defaultParallelism, 2)
        jrdd = self._jvm.PythonRDD.sequenceFile(self._jsc, name, key_class, value_class, key_wrapper, value_wrapper,
                                                minSplits)
        return RDD(jrdd, self, MsgPackDeserializer())

    def newAPIHadoopFile(self, name, inputformat_class, key_class, value_class, key_wrapper="toString",
                         value_wrapper="toString", conf={}):
        """
        Read a 'new API' Hadoop InputFormat with arbitrary key and value class from HDFS,
        a local file system (available on all nodes), or any Hadoop-supported file system URI.
        The mechanism is as follows:
            1. A Java RDD is created from the InputFormat, key and value classes
            2. Serialization is attempted via MsgPack
            3. If this fails, the fallback is to call 'toString' on each key and value
            4. C{MsgPackDeserializer} is used to deserialize data on the Python side

        A Hadoop configuration can be passed in as a Python dict. This will be converted into a Configuration in Java
        """
        jconf = self._jvm.java.util.HashMap()
        for k, v in conf.iteritems():
            jconf[k] = v
        jrdd = self._jvm.PythonRDD.newAPIHadoopFile(self._jsc, name, inputformat_class, key_class, value_class,
                                                    key_wrapper, value_wrapper, jconf)
        return RDD(jrdd, self, MsgPackDeserializer())

    def newAPIHadoopRDD(self, inputformat_class, key_class, value_class, key_wrapper="toString",
                        value_wrapper="toString", conf={}):
        """
        Read a 'new API' Hadoop InputFormat with arbitrary key and value class, from an arbitrary Hadoop configuration,
        that is passed in as a Python dict. This will be converted into a Configuration in Java.
        The mechanism is as follows:
            1. A Java RDD is created from the InputFormat, key and value classes
            2. Serialization is attempted via MsgPack
            3. If this fails, the fallback is to call 'toString' on each key and value
            4. C{MsgPackDeserializer} is used to deserialize data on the Python side
        """
        jconf = self._jvm.java.util.HashMap()
        for k, v in conf.iteritems():
            jconf[k] = v
        jrdd = self._jvm.PythonRDD.newAPIHadoopRDD(self._jsc, inputformat_class, key_class, value_class, key_wrapper,
                                                   value_wrapper, jconf)
        return RDD(jrdd, self, MsgPackDeserializer())

    def hadoopFile(self, name, inputformat_class, key_class, value_class, key_wrapper="toString",
                   value_wrapper="toString", conf={}):
        """
        Read an 'old' Hadoop InputFormat with arbitrary key and value class from HDFS,
        a local file system (available on all nodes), or any Hadoop-supported file system URI.
        The mechanism is as follows:
            1. A Java RDD is created from the InputFormat, key and value classes
            2. Serialization is attempted via MsgPack
            3. If this fails, the fallback is to call 'toString' on each key and value
            4. C{MsgPackDeserializer} is used to deserialize data on the Python side

        A Hadoop configuration can be passed in as a Python dict. This will be converted into a Configuration in Java
        """
        jconf = self._jvm.java.util.HashMap()
        for k, v in conf.iteritems():
            jconf[k] = v
        jrdd = self._jvm.PythonRDD.hadoopFile(self._jsc, name, inputformat_class, key_class, value_class, key_wrapper,
                                              value_wrapper, jconf)
        return RDD(jrdd, self, MsgPackDeserializer())

    def hadoopRDD(self, inputformat_class, key_class, value_class, key_wrapper="toString",
                  value_wrapper="toString", conf={}):
        """
        Read an 'old' Hadoop InputFormat with arbitrary key and value class, from an arbitrary Hadoop configuration,
        that is passed in as a Python dict. This will be converted into a Configuration in Java.
        The mechanism is as follows:
            1. A Java RDD is created from the InputFormat, key and value classes
            2. Serialization is attempted via MsgPack
            3. If this fails, the fallback is to call 'toString' on each key and value
            4. C{MsgPackDeserializer} is used to deserialize data on the Python side
        """
        jconf = self._jvm.java.util.HashMap()
        for k, v in conf.iteritems():
            jconf[k] = v
        jrdd = self._jvm.PythonRDD.hadoopRDD(self._jsc, inputformat_class, key_class, value_class, key_wrapper,
                                             value_wrapper, jconf)
        return RDD(jrdd, self, MsgPackDeserializer())
=======
    def wholeTextFiles(self, path):
        """
        Read a directory of text files from HDFS, a local file system
        (available on all nodes), or any  Hadoop-supported file system
        URI. Each file is read as a single record and returned in a
        key-value pair, where the key is the path of each file, the
        value is the content of each file.

        For example, if you have the following files::

          hdfs://a-hdfs-path/part-00000
          hdfs://a-hdfs-path/part-00001
          ...
          hdfs://a-hdfs-path/part-nnnnn

        Do C{rdd = sparkContext.wholeTextFiles("hdfs://a-hdfs-path")},
        then C{rdd} contains::

          (a-hdfs-path/part-00000, its content)
          (a-hdfs-path/part-00001, its content)
          ...
          (a-hdfs-path/part-nnnnn, its content)

        NOTE: Small files are preferred, as each file will be loaded
        fully in memory.

        >>> dirPath = os.path.join(tempdir, "files")
        >>> os.mkdir(dirPath)
        >>> with open(os.path.join(dirPath, "1.txt"), "w") as file1:
        ...    file1.write("1")
        >>> with open(os.path.join(dirPath, "2.txt"), "w") as file2:
        ...    file2.write("2")
        >>> textFiles = sc.wholeTextFiles(dirPath)
        >>> sorted(textFiles.collect())
        [(u'.../1.txt', u'1'), (u'.../2.txt', u'2')]
        """
        return RDD(self._jsc.wholeTextFiles(path), self,
                   PairDeserializer(UTF8Deserializer(), UTF8Deserializer()))
>>>>>>> 9689b663

    def _checkpointFile(self, name, input_deserializer):
        jrdd = self._jsc.checkpointFile(name)
        return RDD(jrdd, self, input_deserializer)

    def union(self, rdds):
        """
        Build the union of a list of RDDs.

        This supports unions() of RDDs with different serialized formats,
        although this forces them to be reserialized using the default
        serializer:

        >>> path = os.path.join(tempdir, "union-text.txt")
        >>> with open(path, "w") as testFile:
        ...    testFile.write("Hello")
        >>> textFile = sc.textFile(path)
        >>> textFile.collect()
        [u'Hello']
        >>> parallelized = sc.parallelize(["World!"])
        >>> sorted(sc.union([textFile, parallelized]).collect())
        [u'Hello', 'World!']
        """
        first_jrdd_deserializer = rdds[0]._jrdd_deserializer
        if any(x._jrdd_deserializer != first_jrdd_deserializer for x in rdds):
            rdds = [x._reserialize() for x in rdds]
        first = rdds[0]._jrdd
        rest = [x._jrdd for x in rdds[1:]]
        rest = ListConverter().convert(rest, self._gateway._gateway_client)
        return RDD(self._jsc.union(first, rest), self,
                   rdds[0]._jrdd_deserializer)

    def broadcast(self, value):
        """
        Broadcast a read-only variable to the cluster, returning a
        L{Broadcast<pyspark.broadcast.Broadcast>}
        object for reading it in distributed functions. The variable will be
        sent to each cluster only once.
        """
        pickleSer = PickleSerializer()
        pickled = pickleSer.dumps(value)
        jbroadcast = self._jsc.broadcast(bytearray(pickled))
        return Broadcast(jbroadcast.id(), value, jbroadcast,
                         self._pickled_broadcast_vars)

    def accumulator(self, value, accum_param=None):
        """
        Create an L{Accumulator} with the given initial value, using a given
        L{AccumulatorParam} helper object to define how to add values of the
        data type if provided. Default AccumulatorParams are used for integers
        and floating-point numbers if you do not provide one. For other types,
        a custom AccumulatorParam can be used.
        """
        if accum_param is None:
            if isinstance(value, int):
                accum_param = accumulators.INT_ACCUMULATOR_PARAM
            elif isinstance(value, float):
                accum_param = accumulators.FLOAT_ACCUMULATOR_PARAM
            elif isinstance(value, complex):
                accum_param = accumulators.COMPLEX_ACCUMULATOR_PARAM
            else:
                raise Exception("No default accumulator param for type %s" % type(value))
        SparkContext._next_accum_id += 1
        return Accumulator(SparkContext._next_accum_id - 1, value, accum_param)

    def addFile(self, path):
        """
        Add a file to be downloaded with this Spark job on every node.
        The C{path} passed can be either a local file, a file in HDFS
        (or other Hadoop-supported filesystems), or an HTTP, HTTPS or
        FTP URI.

        To access the file in Spark jobs, use
        L{SparkFiles.get(path)<pyspark.files.SparkFiles.get>} to find its
        download location.

        >>> from pyspark import SparkFiles
        >>> path = os.path.join(tempdir, "test.txt")
        >>> with open(path, "w") as testFile:
        ...    testFile.write("100")
        >>> sc.addFile(path)
        >>> def func(iterator):
        ...    with open(SparkFiles.get("test.txt")) as testFile:
        ...        fileVal = int(testFile.readline())
        ...        return [x * 100 for x in iterator]
        >>> sc.parallelize([1, 2, 3, 4]).mapPartitions(func).collect()
        [100, 200, 300, 400]
        """
        self._jsc.sc().addFile(path)

    def clearFiles(self):
        """
        Clear the job's list of files added by L{addFile} or L{addPyFile} so
        that they do not get downloaded to any new nodes.
        """
        # TODO: remove added .py or .zip files from the PYTHONPATH?
        self._jsc.sc().clearFiles()

    def addPyFile(self, path):
        """
        Add a .py or .zip dependency for all tasks to be executed on this
        SparkContext in the future.  The C{path} passed can be either a local
        file, a file in HDFS (or other Hadoop-supported filesystems), or an
        HTTP, HTTPS or FTP URI.
        """
        self.addFile(path)
        (dirname, filename) = os.path.split(path) # dirname may be directory or HDFS/S3 prefix

        if filename.endswith('.zip') or filename.endswith('.ZIP') or filename.endswith('.egg'):
            self._python_includes.append(filename)
            sys.path.append(os.path.join(SparkFiles.getRootDirectory(), filename)) # for tests in local mode

    def setCheckpointDir(self, dirName):
        """
        Set the directory under which RDDs are going to be checkpointed. The
        directory must be a HDFS path if running on a cluster.
        """
        self._jsc.sc().setCheckpointDir(dirName)

    def _getJavaStorageLevel(self, storageLevel):
        """
        Returns a Java StorageLevel based on a pyspark.StorageLevel.
        """
        if not isinstance(storageLevel, StorageLevel):
            raise Exception("storageLevel must be of type pyspark.StorageLevel")

        newStorageLevel = self._jvm.org.apache.spark.storage.StorageLevel
        return newStorageLevel(storageLevel.useDisk,
                               storageLevel.useMemory,
                               storageLevel.useOffHeap,
                               storageLevel.deserialized,
                               storageLevel.replication)

    def setJobGroup(self, groupId, description):
        """
        Assigns a group ID to all the jobs started by this thread until the group ID is set to a
        different value or cleared.

        Often, a unit of execution in an application consists of multiple Spark actions or jobs.
        Application programmers can use this method to group all those jobs together and give a
        group description. Once set, the Spark web UI will associate such jobs with this group.
        """
        self._jsc.setJobGroup(groupId, description)

    def setLocalProperty(self, key, value):
        """
        Set a local property that affects jobs submitted from this thread, such as the
        Spark fair scheduler pool.
        """
        self._jsc.setLocalProperty(key, value)

    def getLocalProperty(self, key):
        """
        Get a local property set in this thread, or null if it is missing. See
        L{setLocalProperty}
        """
        return self._jsc.getLocalProperty(key)

    def sparkUser(self):
        """
        Get SPARK_USER for user who is running SparkContext.
        """
        return self._jsc.sc().sparkUser()

def _test():
    import atexit
    import doctest
    import tempfile
    globs = globals().copy()
    globs['sc'] = SparkContext('local[4]', 'PythonTest', batchSize=2)
    globs['tempdir'] = tempfile.mkdtemp()
    atexit.register(lambda: shutil.rmtree(globs['tempdir']))
    (failure_count, test_count) = doctest.testmod(globs=globs, optionflags=doctest.ELLIPSIS)
    globs['sc'].stop()
    if failure_count:
        exit(-1)


if __name__ == "__main__":
    _test()<|MERGE_RESOLUTION|>--- conflicted
+++ resolved
@@ -28,12 +28,8 @@
 from pyspark.conf import SparkConf
 from pyspark.files import SparkFiles
 from pyspark.java_gateway import launch_gateway
-<<<<<<< HEAD
-from pyspark.serializers import PickleSerializer, BatchedSerializer, UTF8Deserializer, MsgPackDeserializer
-=======
 from pyspark.serializers import PickleSerializer, BatchedSerializer, UTF8Deserializer, \
-        PairDeserializer
->>>>>>> 9689b663
+        PairDeserializer, MsgPackDeserializer
 from pyspark.storagelevel import StorageLevel
 from pyspark import rdd
 from pyspark.rdd import RDD
@@ -262,107 +258,6 @@
         return RDD(self._jsc.textFile(name, minSplits), self,
                    UTF8Deserializer())
 
-<<<<<<< HEAD
-    ###
-    def sequenceFile(self, name, key_class="org.apache.hadoop.io.Text", value_class="org.apache.hadoop.io.Text",
-                     key_wrapper="", value_wrapper="", minSplits=None):
-        """
-        Read a Hadoop SequenceFile with arbitrary key and value Writable class from HDFS,
-        a local file system (available on all nodes), or any Hadoop-supported file system URI.
-        The mechanism is as follows:
-            1. A Java RDD is created from the SequenceFile, key and value classes
-            2. Serialization is attempted via MsgPack
-            3. If this fails, the fallback is to call 'toString' on each key and value
-            4. C{MsgPackDeserializer} is used to deserialize data on the Python side
-
-        >>> sc.sequenceFile("test_support/data/sfint/").collect()
-        [(1, 'aa'), (2, 'bb'), (2, 'aa'), (3, 'cc'), (2, 'bb'), (1, 'aa')]
-        >>> sc.sequenceFile("test_support/data/sfdouble/").collect()
-        [(1.0, 'aa'), (2.0, 'bb'), (2.0, 'aa'), (3.0, 'cc'), (2.0, 'bb'), (1.0, 'aa')]
-        >>> sc.sequenceFile("test_support/data/sftext/").collect()
-        [('1', 'aa'), ('2', 'bb'), ('2', 'aa'), ('3', 'cc'), ('2', 'bb'), ('1', 'aa')]
-        """
-        minSplits = minSplits or min(self.defaultParallelism, 2)
-        jrdd = self._jvm.PythonRDD.sequenceFile(self._jsc, name, key_class, value_class, key_wrapper, value_wrapper,
-                                                minSplits)
-        return RDD(jrdd, self, MsgPackDeserializer())
-
-    def newAPIHadoopFile(self, name, inputformat_class, key_class, value_class, key_wrapper="toString",
-                         value_wrapper="toString", conf={}):
-        """
-        Read a 'new API' Hadoop InputFormat with arbitrary key and value class from HDFS,
-        a local file system (available on all nodes), or any Hadoop-supported file system URI.
-        The mechanism is as follows:
-            1. A Java RDD is created from the InputFormat, key and value classes
-            2. Serialization is attempted via MsgPack
-            3. If this fails, the fallback is to call 'toString' on each key and value
-            4. C{MsgPackDeserializer} is used to deserialize data on the Python side
-
-        A Hadoop configuration can be passed in as a Python dict. This will be converted into a Configuration in Java
-        """
-        jconf = self._jvm.java.util.HashMap()
-        for k, v in conf.iteritems():
-            jconf[k] = v
-        jrdd = self._jvm.PythonRDD.newAPIHadoopFile(self._jsc, name, inputformat_class, key_class, value_class,
-                                                    key_wrapper, value_wrapper, jconf)
-        return RDD(jrdd, self, MsgPackDeserializer())
-
-    def newAPIHadoopRDD(self, inputformat_class, key_class, value_class, key_wrapper="toString",
-                        value_wrapper="toString", conf={}):
-        """
-        Read a 'new API' Hadoop InputFormat with arbitrary key and value class, from an arbitrary Hadoop configuration,
-        that is passed in as a Python dict. This will be converted into a Configuration in Java.
-        The mechanism is as follows:
-            1. A Java RDD is created from the InputFormat, key and value classes
-            2. Serialization is attempted via MsgPack
-            3. If this fails, the fallback is to call 'toString' on each key and value
-            4. C{MsgPackDeserializer} is used to deserialize data on the Python side
-        """
-        jconf = self._jvm.java.util.HashMap()
-        for k, v in conf.iteritems():
-            jconf[k] = v
-        jrdd = self._jvm.PythonRDD.newAPIHadoopRDD(self._jsc, inputformat_class, key_class, value_class, key_wrapper,
-                                                   value_wrapper, jconf)
-        return RDD(jrdd, self, MsgPackDeserializer())
-
-    def hadoopFile(self, name, inputformat_class, key_class, value_class, key_wrapper="toString",
-                   value_wrapper="toString", conf={}):
-        """
-        Read an 'old' Hadoop InputFormat with arbitrary key and value class from HDFS,
-        a local file system (available on all nodes), or any Hadoop-supported file system URI.
-        The mechanism is as follows:
-            1. A Java RDD is created from the InputFormat, key and value classes
-            2. Serialization is attempted via MsgPack
-            3. If this fails, the fallback is to call 'toString' on each key and value
-            4. C{MsgPackDeserializer} is used to deserialize data on the Python side
-
-        A Hadoop configuration can be passed in as a Python dict. This will be converted into a Configuration in Java
-        """
-        jconf = self._jvm.java.util.HashMap()
-        for k, v in conf.iteritems():
-            jconf[k] = v
-        jrdd = self._jvm.PythonRDD.hadoopFile(self._jsc, name, inputformat_class, key_class, value_class, key_wrapper,
-                                              value_wrapper, jconf)
-        return RDD(jrdd, self, MsgPackDeserializer())
-
-    def hadoopRDD(self, inputformat_class, key_class, value_class, key_wrapper="toString",
-                  value_wrapper="toString", conf={}):
-        """
-        Read an 'old' Hadoop InputFormat with arbitrary key and value class, from an arbitrary Hadoop configuration,
-        that is passed in as a Python dict. This will be converted into a Configuration in Java.
-        The mechanism is as follows:
-            1. A Java RDD is created from the InputFormat, key and value classes
-            2. Serialization is attempted via MsgPack
-            3. If this fails, the fallback is to call 'toString' on each key and value
-            4. C{MsgPackDeserializer} is used to deserialize data on the Python side
-        """
-        jconf = self._jvm.java.util.HashMap()
-        for k, v in conf.iteritems():
-            jconf[k] = v
-        jrdd = self._jvm.PythonRDD.hadoopRDD(self._jsc, inputformat_class, key_class, value_class, key_wrapper,
-                                             value_wrapper, jconf)
-        return RDD(jrdd, self, MsgPackDeserializer())
-=======
     def wholeTextFiles(self, path):
         """
         Read a directory of text files from HDFS, a local file system
@@ -401,7 +296,6 @@
         """
         return RDD(self._jsc.wholeTextFiles(path), self,
                    PairDeserializer(UTF8Deserializer(), UTF8Deserializer()))
->>>>>>> 9689b663
 
     def _checkpointFile(self, name, input_deserializer):
         jrdd = self._jsc.checkpointFile(name)
@@ -529,11 +423,8 @@
             raise Exception("storageLevel must be of type pyspark.StorageLevel")
 
         newStorageLevel = self._jvm.org.apache.spark.storage.StorageLevel
-        return newStorageLevel(storageLevel.useDisk,
-                               storageLevel.useMemory,
-                               storageLevel.useOffHeap,
-                               storageLevel.deserialized,
-                               storageLevel.replication)
+        return newStorageLevel(storageLevel.useDisk, storageLevel.useMemory,
+            storageLevel.deserialized, storageLevel.replication)
 
     def setJobGroup(self, groupId, description):
         """
@@ -574,7 +465,7 @@
     globs['sc'] = SparkContext('local[4]', 'PythonTest', batchSize=2)
     globs['tempdir'] = tempfile.mkdtemp()
     atexit.register(lambda: shutil.rmtree(globs['tempdir']))
-    (failure_count, test_count) = doctest.testmod(globs=globs, optionflags=doctest.ELLIPSIS)
+    (failure_count, test_count) = doctest.testmod(globs=globs)
     globs['sc'].stop()
     if failure_count:
         exit(-1)
