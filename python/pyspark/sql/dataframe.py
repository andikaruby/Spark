--- conflicted
+++ resolved
@@ -1723,7 +1723,6 @@
         1    5    Bob
         """
         import pandas as pd
-<<<<<<< HEAD
         if self.sql_ctx.getConf("spark.sql.execution.arrow.enable", "false").lower() == "true":
             try:
                 import pyarrow
@@ -1738,7 +1737,17 @@
                       "if using spark.sql.execution.arrow.enable=true"
                 raise ImportError("%s\n%s" % (e.message, msg))
         else:
-            return pd.DataFrame.from_records(self.collect(), columns=self.columns)
+            dtype = {}
+            for field in self.schema:
+                pandas_type = _to_corrected_pandas_type(field.dataType)
+                if pandas_type is not None:
+                    dtype[field.name] = pandas_type
+
+            pdf = pd.DataFrame.from_records(self.collect(), columns=self.columns)
+
+            for f, t in dtype.items():
+                pdf[f] = pdf[f].astype(t, copy=False)
+            return pdf
 
     def _collectAsArrow(self):
         """
@@ -1750,20 +1759,6 @@
         with SCCallSiteSync(self._sc) as css:
             port = self._jdf.collectAsArrowToPython()
         return list(_load_from_socket(port, ArrowSerializer()))
-=======
-
-        dtype = {}
-        for field in self.schema:
-            pandas_type = _to_corrected_pandas_type(field.dataType)
-            if pandas_type is not None:
-                dtype[field.name] = pandas_type
-
-        pdf = pd.DataFrame.from_records(self.collect(), columns=self.columns)
-
-        for f, t in dtype.items():
-            pdf[f] = pdf[f].astype(t, copy=False)
-        return pdf
->>>>>>> 19331b8e
 
     ##########################################################################################
     # Pandas compatibility
