#
# Licensed to the Apache Software Foundation (ASF) under one or more
# contributor license agreements.  See the NOTICE file distributed with
# this work for additional information regarding copyright ownership.
# The ASF licenses this file to You under the Apache License, Version 2.0
# (the "License"); you may not use this file except in compliance with
# the License.  You may obtain a copy of the License at
#
#    http://www.apache.org/licenses/LICENSE-2.0
#
# Unless required by applicable law or agreed to in writing, software
# distributed under the License is distributed on an "AS IS" BASIS,
# WITHOUT WARRANTIES OR CONDITIONS OF ANY KIND, either express or implied.
# See the License for the specific language governing permissions and
# limitations under the License.
#

"""
A collections of builtin functions
"""
import inspect
import decimal
import sys
import functools
import warnings
from typing import (
    Any,
    cast,
    Callable,
    Dict,
    List,
    Iterable,
    overload,
    Optional,
    Tuple,
    Type,
    TYPE_CHECKING,
    Union,
    ValuesView,
)

from py4j.java_gateway import JVMView

from pyspark import SparkContext
from pyspark.errors import PySparkTypeError, PySparkValueError
from pyspark.sql.column import Column, _to_java_column, _to_seq, _create_column_from_literal
from pyspark.sql.dataframe import DataFrame
from pyspark.sql.types import ArrayType, DataType, StringType, StructType, _from_numpy_type

# Keep UserDefinedFunction import for backwards compatible import; moved in SPARK-22409
from pyspark.sql.udf import UserDefinedFunction, _create_py_udf  # noqa: F401
from pyspark.sql.udtf import UserDefinedTableFunction, _create_udtf

# Keep pandas_udf and PandasUDFType import for backwards compatible import; moved in SPARK-28264
from pyspark.sql.pandas.functions import pandas_udf, PandasUDFType  # noqa: F401
from pyspark.sql.utils import (
    to_str,
    has_numpy,
    try_remote_functions,
    get_active_spark_context,
)

if TYPE_CHECKING:
    from pyspark.sql._typing import (
        ColumnOrName,
        ColumnOrName_,
        DataTypeOrString,
        UserDefinedFunctionLike,
    )

if has_numpy:
    import numpy as np

# Note to developers: all of PySpark functions here take string as column names whenever possible.
# Namely, if columns are referred as arguments, they can always be both Column or string,
# even though there might be few exceptions for legacy or inevitable reasons.
# If you are fixing other language APIs together, also please note that Scala side is not the case
# since it requires making every single overridden definition.


def _get_jvm_function(name: str, sc: SparkContext) -> Callable:
    """
    Retrieves JVM function identified by name from
    Java gateway associated with sc.
    """
    assert sc._jvm is not None
    return getattr(sc._jvm.functions, name)


def _invoke_function(name: str, *args: Any) -> Column:
    """
    Invokes JVM function identified by name with args
    and wraps the result with :class:`~pyspark.sql.Column`.
    """
    assert SparkContext._active_spark_context is not None
    jf = _get_jvm_function(name, SparkContext._active_spark_context)
    return Column(jf(*args))


def _invoke_function_over_columns(name: str, *cols: "ColumnOrName") -> Column:
    """
    Invokes n-ary JVM function identified by name
    and wraps the result with :class:`~pyspark.sql.Column`.
    """
    return _invoke_function(name, *(_to_java_column(col) for col in cols))


def _invoke_function_over_seq_of_columns(name: str, cols: "Iterable[ColumnOrName]") -> Column:
    """
    Invokes unary JVM function identified by name with
    and wraps the result with :class:`~pyspark.sql.Column`.
    """
    sc = get_active_spark_context()
    return _invoke_function(name, _to_seq(sc, cols, _to_java_column))


def _invoke_binary_math_function(name: str, col1: Any, col2: Any) -> Column:
    """
    Invokes binary JVM math function identified by name
    and wraps the result with :class:`~pyspark.sql.Column`.
    """

    # For legacy reasons, the arguments here can be implicitly converted into column
    cols = [
        _to_java_column(c) if isinstance(c, (str, Column)) else _create_column_from_literal(c)
        for c in (col1, col2)
    ]
    return _invoke_function(name, *cols)


def _options_to_str(options: Optional[Dict[str, Any]] = None) -> Dict[str, Optional[str]]:
    if options:
        return {key: to_str(value) for (key, value) in options.items()}
    return {}


@try_remote_functions
def lit(col: Any) -> Column:
    """
    Creates a :class:`~pyspark.sql.Column` of literal value.

    .. versionadded:: 1.3.0

    .. versionchanged:: 3.4.0
        Supports Spark Connect.

    Parameters
    ----------
    col : :class:`~pyspark.sql.Column`, str, int, float, bool or list, NumPy literals or ndarray.
        the value to make it as a PySpark literal. If a column is passed,
        it returns the column as is.

        .. versionchanged:: 3.4.0
            Since 3.4.0, it supports the list type.

    Returns
    -------
    :class:`~pyspark.sql.Column`
        the literal instance.

    Examples
    --------
    >>> df = spark.range(1)
    >>> df.select(lit(5).alias('height'), df.id).show()
    +------+---+
    |height| id|
    +------+---+
    |     5|  0|
    +------+---+

    Create a literal from a list.

    >>> spark.range(1).select(lit([1, 2, 3])).show()
    +--------------+
    |array(1, 2, 3)|
    +--------------+
    |     [1, 2, 3]|
    +--------------+
    """
    if isinstance(col, Column):
        return col
    elif isinstance(col, list):
        if any(isinstance(c, Column) for c in col):
            raise PySparkValueError(
                error_class="COLUMN_IN_LIST", message_parameters={"func_name": "lit"}
            )
        return array(*[lit(item) for item in col])
    else:
        if has_numpy and isinstance(col, np.generic):
            dt = _from_numpy_type(col.dtype)
            if dt is not None:
                return _invoke_function("lit", col).astype(dt).alias(str(col))
        return _invoke_function("lit", col)


@try_remote_functions
def col(col: str) -> Column:
    """
    Returns a :class:`~pyspark.sql.Column` based on the given column name.

    .. versionadded:: 1.3.0

    .. versionchanged:: 3.4.0
        Supports Spark Connect.

    Parameters
    ----------
    col : str
        the name for the column

    Returns
    -------
    :class:`~pyspark.sql.Column`
        the corresponding column instance.

    Examples
    --------
    >>> col('x')
    Column<'x'>
    >>> column('x')
    Column<'x'>
    """
    return _invoke_function("col", col)


column = col


@try_remote_functions
def asc(col: "ColumnOrName") -> Column:
    """
    Returns a sort expression based on the ascending order of the given column name.

    .. versionadded:: 1.3.0

    .. versionchanged:: 3.4.0
        Supports Spark Connect.

    Parameters
    ----------
    col : :class:`~pyspark.sql.Column` or str
        target column to sort by in the ascending order.

    Returns
    -------
    :class:`~pyspark.sql.Column`
        the column specifying the order.

    Examples
    --------
    Sort by the column 'id' in the descending order.

    >>> df = spark.range(5)
    >>> df = df.sort(desc("id"))
    >>> df.show()
    +---+
    | id|
    +---+
    |  4|
    |  3|
    |  2|
    |  1|
    |  0|
    +---+

    Sort by the column 'id' in the ascending order.

    >>> df.orderBy(asc("id")).show()
    +---+
    | id|
    +---+
    |  0|
    |  1|
    |  2|
    |  3|
    |  4|
    +---+
    """
    return col.asc() if isinstance(col, Column) else _invoke_function("asc", col)


@try_remote_functions
def desc(col: "ColumnOrName") -> Column:
    """
    Returns a sort expression based on the descending order of the given column name.

    .. versionadded:: 1.3.0

    .. versionchanged:: 3.4.0
        Supports Spark Connect.

    Parameters
    ----------
    col : :class:`~pyspark.sql.Column` or str
        target column to sort by in the descending order.

    Returns
    -------
    :class:`~pyspark.sql.Column`
        the column specifying the order.

    Examples
    --------
    Sort by the column 'id' in the descending order.

    >>> spark.range(5).orderBy(desc("id")).show()
    +---+
    | id|
    +---+
    |  4|
    |  3|
    |  2|
    |  1|
    |  0|
    +---+
    """
    return col.desc() if isinstance(col, Column) else _invoke_function("desc", col)


@try_remote_functions
def sqrt(col: "ColumnOrName") -> Column:
    """
    Computes the square root of the specified float value.

    .. versionadded:: 1.3.0

    .. versionchanged:: 3.4.0
        Supports Spark Connect.

    Parameters
    ----------
    col : :class:`~pyspark.sql.Column` or str
        target column to compute on.

    Returns
    -------
    :class:`~pyspark.sql.Column`
        column for computed results.

    Examples
    --------
    >>> df = spark.range(1)
    >>> df.select(sqrt(lit(4))).show()
    +-------+
    |SQRT(4)|
    +-------+
    |    2.0|
    +-------+
    """
    return _invoke_function_over_columns("sqrt", col)


@try_remote_functions
def abs(col: "ColumnOrName") -> Column:
    """
    Computes the absolute value.

    .. versionadded:: 1.3.0

    .. versionchanged:: 3.4.0
        Supports Spark Connect.

    Parameters
    ----------
    col : :class:`~pyspark.sql.Column` or str
        target column to compute on.

    Returns
    -------
    :class:`~pyspark.sql.Column`
        column for computed results.

    Examples
    --------
    >>> df = spark.range(1)
    >>> df.select(abs(lit(-1))).show()
    +-------+
    |abs(-1)|
    +-------+
    |      1|
    +-------+
    """
    return _invoke_function_over_columns("abs", col)


@try_remote_functions
def mode(col: "ColumnOrName") -> Column:
    """
    Returns the most frequent value in a group.

    .. versionadded:: 3.4.0

    .. versionchanged:: 3.4.0
        Supports Spark Connect.

    Parameters
    ----------
    col : :class:`~pyspark.sql.Column` or str
        target column to compute on.

    Returns
    -------
    :class:`~pyspark.sql.Column`
        the most frequent value in a group.

    Examples
    --------
    >>> df = spark.createDataFrame([
    ...     ("Java", 2012, 20000), ("dotNET", 2012, 5000),
    ...     ("Java", 2012, 20000), ("dotNET", 2012, 5000),
    ...     ("dotNET", 2013, 48000), ("Java", 2013, 30000)],
    ...     schema=("course", "year", "earnings"))
    >>> df.groupby("course").agg(mode("year")).show()
    +------+----------+
    |course|mode(year)|
    +------+----------+
    |  Java|      2012|
    |dotNET|      2012|
    +------+----------+
    """
    return _invoke_function_over_columns("mode", col)


@try_remote_functions
def max(col: "ColumnOrName") -> Column:
    """
    Aggregate function: returns the maximum value of the expression in a group.

    .. versionadded:: 1.3.0

    .. versionchanged:: 3.4.0
        Supports Spark Connect.

    Parameters
    ----------
    col : :class:`~pyspark.sql.Column` or str
        target column to compute on.

    Returns
    -------
    :class:`~pyspark.sql.Column`
        column for computed results.

    Examples
    --------
    >>> df = spark.range(10)
    >>> df.select(max(col("id"))).show()
    +-------+
    |max(id)|
    +-------+
    |      9|
    +-------+
    """
    return _invoke_function_over_columns("max", col)


@try_remote_functions
def min(col: "ColumnOrName") -> Column:
    """
    Aggregate function: returns the minimum value of the expression in a group.

    .. versionadded:: 1.3.0

    .. versionchanged:: 3.4.0
        Supports Spark Connect.

    Parameters
    ----------
    col : :class:`~pyspark.sql.Column` or str
        target column to compute on.

    Returns
    -------
    :class:`~pyspark.sql.Column`
        column for computed results.

    Examples
    --------
    >>> df = spark.range(10)
    >>> df.select(min(df.id)).show()
    +-------+
    |min(id)|
    +-------+
    |      0|
    +-------+
    """
    return _invoke_function_over_columns("min", col)


@try_remote_functions
def max_by(col: "ColumnOrName", ord: "ColumnOrName") -> Column:
    """
    Returns the value associated with the maximum value of ord.

    .. versionadded:: 3.3.0

    .. versionchanged:: 3.4.0
        Supports Spark Connect.

    Parameters
    ----------
    col : :class:`~pyspark.sql.Column` or str
        target column to compute on.
    ord : :class:`~pyspark.sql.Column` or str
        column to be maximized

    Returns
    -------
    :class:`~pyspark.sql.Column`
        value associated with the maximum value of ord.

    Examples
    --------
    >>> df = spark.createDataFrame([
    ...     ("Java", 2012, 20000), ("dotNET", 2012, 5000),
    ...     ("dotNET", 2013, 48000), ("Java", 2013, 30000)],
    ...     schema=("course", "year", "earnings"))
    >>> df.groupby("course").agg(max_by("year", "earnings")).show()
    +------+----------------------+
    |course|max_by(year, earnings)|
    +------+----------------------+
    |  Java|                  2013|
    |dotNET|                  2013|
    +------+----------------------+
    """
    return _invoke_function_over_columns("max_by", col, ord)


@try_remote_functions
def min_by(col: "ColumnOrName", ord: "ColumnOrName") -> Column:
    """
    Returns the value associated with the minimum value of ord.

    .. versionadded:: 3.3.0

    .. versionchanged:: 3.4.0
        Supports Spark Connect.

    Parameters
    ----------
    col : :class:`~pyspark.sql.Column` or str
        target column to compute on.
    ord : :class:`~pyspark.sql.Column` or str
        column to be minimized

    Returns
    -------
    :class:`~pyspark.sql.Column`
        value associated with the minimum value of ord.

    Examples
    --------
    >>> df = spark.createDataFrame([
    ...     ("Java", 2012, 20000), ("dotNET", 2012, 5000),
    ...     ("dotNET", 2013, 48000), ("Java", 2013, 30000)],
    ...     schema=("course", "year", "earnings"))
    >>> df.groupby("course").agg(min_by("year", "earnings")).show()
    +------+----------------------+
    |course|min_by(year, earnings)|
    +------+----------------------+
    |  Java|                  2012|
    |dotNET|                  2012|
    +------+----------------------+
    """
    return _invoke_function_over_columns("min_by", col, ord)


@try_remote_functions
def count(col: "ColumnOrName") -> Column:
    """
    Aggregate function: returns the number of items in a group.

    .. versionadded:: 1.3.0

    .. versionchanged:: 3.4.0
        Supports Spark Connect.

    Parameters
    ----------
    col : :class:`~pyspark.sql.Column` or str
        target column to compute on.

    Returns
    -------
    :class:`~pyspark.sql.Column`
        column for computed results.

    Examples
    --------
    Count by all columns (start), and by a column that does not count ``None``.

    >>> df = spark.createDataFrame([(None,), ("a",), ("b",), ("c",)], schema=["alphabets"])
    >>> df.select(count(expr("*")), count(df.alphabets)).show()
    +--------+----------------+
    |count(1)|count(alphabets)|
    +--------+----------------+
    |       4|               3|
    +--------+----------------+
    """
    return _invoke_function_over_columns("count", col)


@try_remote_functions
def sum(col: "ColumnOrName") -> Column:
    """
    Aggregate function: returns the sum of all values in the expression.

    .. versionadded:: 1.3.0

    .. versionchanged:: 3.4.0
        Supports Spark Connect.

    Parameters
    ----------
    col : :class:`~pyspark.sql.Column` or str
        target column to compute on.

    Returns
    -------
    :class:`~pyspark.sql.Column`
        the column for computed results.

    Examples
    --------
    >>> df = spark.range(10)
    >>> df.select(sum(df["id"])).show()
    +-------+
    |sum(id)|
    +-------+
    |     45|
    +-------+
    """
    return _invoke_function_over_columns("sum", col)


@try_remote_functions
def avg(col: "ColumnOrName") -> Column:
    """
    Aggregate function: returns the average of the values in a group.

    .. versionadded:: 1.3.0

    .. versionchanged:: 3.4.0
        Supports Spark Connect.

    Parameters
    ----------
    col : :class:`~pyspark.sql.Column` or str
        target column to compute on.

    Returns
    -------
    :class:`~pyspark.sql.Column`
        the column for computed results.

    Examples
    --------
    >>> df = spark.range(10)
    >>> df.select(avg(col("id"))).show()
    +-------+
    |avg(id)|
    +-------+
    |    4.5|
    +-------+
    """
    return _invoke_function_over_columns("avg", col)


@try_remote_functions
def mean(col: "ColumnOrName") -> Column:
    """
    Aggregate function: returns the average of the values in a group.
    An alias of :func:`avg`.

    .. versionadded:: 1.4.0

    .. versionchanged:: 3.4.0
        Supports Spark Connect.

    Parameters
    ----------
    col : :class:`~pyspark.sql.Column` or str
        target column to compute on.

    Returns
    -------
    :class:`~pyspark.sql.Column`
        the column for computed results.

    Examples
    --------
    >>> df = spark.range(10)
    >>> df.select(mean(df.id)).show()
    +-------+
    |avg(id)|
    +-------+
    |    4.5|
    +-------+
    """
    return _invoke_function_over_columns("mean", col)


@try_remote_functions
def median(col: "ColumnOrName") -> Column:
    """
    Returns the median of the values in a group.

    .. versionadded:: 3.4.0

    .. versionchanged:: 3.4.0
        Supports Spark Connect.

    Parameters
    ----------
    col : :class:`~pyspark.sql.Column` or str
        target column to compute on.

    Returns
    -------
    :class:`~pyspark.sql.Column`
        the median of the values in a group.

    Examples
    --------
    >>> df = spark.createDataFrame([
    ...     ("Java", 2012, 20000), ("dotNET", 2012, 5000),
    ...     ("Java", 2012, 22000), ("dotNET", 2012, 10000),
    ...     ("dotNET", 2013, 48000), ("Java", 2013, 30000)],
    ...     schema=("course", "year", "earnings"))
    >>> df.groupby("course").agg(median("earnings")).show()
    +------+----------------+
    |course|median(earnings)|
    +------+----------------+
    |  Java|         22000.0|
    |dotNET|         10000.0|
    +------+----------------+
    """
    return _invoke_function_over_columns("median", col)


@try_remote_functions
def sumDistinct(col: "ColumnOrName") -> Column:
    """
    Aggregate function: returns the sum of distinct values in the expression.

    .. versionadded:: 1.3.0

    .. versionchanged:: 3.4.0
        Supports Spark Connect.

    .. deprecated:: 3.2.0
        Use :func:`sum_distinct` instead.
    """
    warnings.warn("Deprecated in 3.2, use sum_distinct instead.", FutureWarning)
    return sum_distinct(col)


@try_remote_functions
def sum_distinct(col: "ColumnOrName") -> Column:
    """
    Aggregate function: returns the sum of distinct values in the expression.

    .. versionadded:: 3.2.0

    .. versionchanged:: 3.4.0
        Supports Spark Connect.

    Parameters
    ----------
    col : :class:`~pyspark.sql.Column` or str
        target column to compute on.

    Returns
    -------
    :class:`~pyspark.sql.Column`
        the column for computed results.

    Examples
    --------
    >>> df = spark.createDataFrame([(None,), (1,), (1,), (2,)], schema=["numbers"])
    >>> df.select(sum_distinct(col("numbers"))).show()
    +---------------------+
    |sum(DISTINCT numbers)|
    +---------------------+
    |                    3|
    +---------------------+
    """
    return _invoke_function_over_columns("sum_distinct", col)


@try_remote_functions
def product(col: "ColumnOrName") -> Column:
    """
    Aggregate function: returns the product of the values in a group.

    .. versionadded:: 3.2.0

    .. versionchanged:: 3.4.0
        Supports Spark Connect.

    Parameters
    ----------
    col : str, :class:`Column`
        column containing values to be multiplied together

    Returns
    -------
    :class:`~pyspark.sql.Column`
        the column for computed results.

    Examples
    --------
    >>> df = spark.range(1, 10).toDF('x').withColumn('mod3', col('x') % 3)
    >>> prods = df.groupBy('mod3').agg(product('x').alias('product'))
    >>> prods.orderBy('mod3').show()
    +----+-------+
    |mod3|product|
    +----+-------+
    |   0|  162.0|
    |   1|   28.0|
    |   2|   80.0|
    +----+-------+
    """
    return _invoke_function_over_columns("product", col)


@try_remote_functions
def acos(col: "ColumnOrName") -> Column:
    """
    Computes inverse cosine of the input column.

    .. versionadded:: 1.4.0

    .. versionchanged:: 3.4.0
        Supports Spark Connect.

    Parameters
    ----------
    col : :class:`~pyspark.sql.Column` or str
        target column to compute on.

    Returns
    -------
    :class:`~pyspark.sql.Column`
        inverse cosine of `col`, as if computed by `java.lang.Math.acos()`

    Examples
    --------
    >>> df = spark.range(1, 3)
    >>> df.select(acos(df.id)).show()
    +--------+
    |ACOS(id)|
    +--------+
    |     0.0|
    |     NaN|
    +--------+
    """
    return _invoke_function_over_columns("acos", col)


@try_remote_functions
def acosh(col: "ColumnOrName") -> Column:
    """
    Computes inverse hyperbolic cosine of the input column.

    .. versionadded:: 3.1.0

    .. versionchanged:: 3.4.0
        Supports Spark Connect.

    Parameters
    ----------
    col : :class:`~pyspark.sql.Column` or str
        target column to compute on.

    Returns
    -------
    :class:`~pyspark.sql.Column`
        the column for computed results.

    Examples
    --------
    >>> df = spark.range(2)
    >>> df.select(acosh(col("id"))).show()
    +---------+
    |ACOSH(id)|
    +---------+
    |      NaN|
    |      0.0|
    +---------+
    """
    return _invoke_function_over_columns("acosh", col)


@try_remote_functions
def asin(col: "ColumnOrName") -> Column:
    """
    Computes inverse sine of the input column.

    .. versionadded:: 1.4.0

    .. versionchanged:: 3.4.0
        Supports Spark Connect.

    Parameters
    ----------
    col : :class:`~pyspark.sql.Column` or str
        target column to compute on.

    Returns
    -------
    :class:`~pyspark.sql.Column`
        inverse sine of `col`, as if computed by `java.lang.Math.asin()`

    Examples
    --------
    >>> df = spark.createDataFrame([(0,), (2,)])
    >>> df.select(asin(df.schema.fieldNames()[0])).show()
    +--------+
    |ASIN(_1)|
    +--------+
    |     0.0|
    |     NaN|
    +--------+
    """
    return _invoke_function_over_columns("asin", col)


@try_remote_functions
def asinh(col: "ColumnOrName") -> Column:
    """
    Computes inverse hyperbolic sine of the input column.

    .. versionadded:: 3.1.0

    .. versionchanged:: 3.4.0
        Supports Spark Connect.

    Parameters
    ----------
    col : :class:`~pyspark.sql.Column` or str
        target column to compute on.

    Returns
    -------
    :class:`~pyspark.sql.Column`
        the column for computed results.

    Examples
    --------
    >>> df = spark.range(1)
    >>> df.select(asinh(col("id"))).show()
    +---------+
    |ASINH(id)|
    +---------+
    |      0.0|
    +---------+
    """
    return _invoke_function_over_columns("asinh", col)


@try_remote_functions
def atan(col: "ColumnOrName") -> Column:
    """
    Compute inverse tangent of the input column.

    .. versionadded:: 1.4.0

    .. versionchanged:: 3.4.0
        Supports Spark Connect.

    Parameters
    ----------
    col : :class:`~pyspark.sql.Column` or str
        target column to compute on.

    Returns
    -------
    :class:`~pyspark.sql.Column`
        inverse tangent of `col`, as if computed by `java.lang.Math.atan()`

    Examples
    --------
    >>> df = spark.range(1)
    >>> df.select(atan(df.id)).show()
    +--------+
    |ATAN(id)|
    +--------+
    |     0.0|
    +--------+
    """
    return _invoke_function_over_columns("atan", col)


@try_remote_functions
def atanh(col: "ColumnOrName") -> Column:
    """
    Computes inverse hyperbolic tangent of the input column.

    .. versionadded:: 3.1.0

    .. versionchanged:: 3.4.0
        Supports Spark Connect.

    Parameters
    ----------
    col : :class:`~pyspark.sql.Column` or str
        target column to compute on.

    Returns
    -------
    :class:`~pyspark.sql.Column`
        the column for computed results.

    Examples
    --------
    >>> df = spark.createDataFrame([(0,), (2,)], schema=["numbers"])
    >>> df.select(atanh(df["numbers"])).show()
    +--------------+
    |ATANH(numbers)|
    +--------------+
    |           0.0|
    |           NaN|
    +--------------+
    """
    return _invoke_function_over_columns("atanh", col)


@try_remote_functions
def cbrt(col: "ColumnOrName") -> Column:
    """
    Computes the cube-root of the given value.

    .. versionadded:: 1.4.0

    .. versionchanged:: 3.4.0
        Supports Spark Connect.

    Parameters
    ----------
    col : :class:`~pyspark.sql.Column` or str
        target column to compute on.

    Returns
    -------
    :class:`~pyspark.sql.Column`
        the column for computed results.

    Examples
    --------
    >>> df = spark.range(1)
    >>> df.select(cbrt(lit(27))).show()
    +--------+
    |CBRT(27)|
    +--------+
    |     3.0|
    +--------+
    """
    return _invoke_function_over_columns("cbrt", col)


@try_remote_functions
def ceil(col: "ColumnOrName") -> Column:
    """
    Computes the ceiling of the given value.

    .. versionadded:: 1.4.0

    .. versionchanged:: 3.4.0
        Supports Spark Connect.

    Parameters
    ----------
    col : :class:`~pyspark.sql.Column` or str
        target column to compute on.

    Returns
    -------
    :class:`~pyspark.sql.Column`
        the column for computed results.

    Examples
    --------
    >>> df = spark.range(1)
    >>> df.select(ceil(lit(-0.1))).show()
    +----------+
    |CEIL(-0.1)|
    +----------+
    |         0|
    +----------+
    """
    return _invoke_function_over_columns("ceil", col)


ceiling = ceil


@try_remote_functions
def cos(col: "ColumnOrName") -> Column:
    """
    Computes cosine of the input column.

    .. versionadded:: 1.4.0

    .. versionchanged:: 3.4.0
        Supports Spark Connect.

    Parameters
    ----------
    col : :class:`~pyspark.sql.Column` or str
        angle in radians

    Returns
    -------
    :class:`~pyspark.sql.Column`
        cosine of the angle, as if computed by `java.lang.Math.cos()`.

    Examples
    --------
    >>> import math
    >>> df = spark.range(1)
    >>> df.select(cos(lit(math.pi))).first()
    Row(COS(3.14159...)=-1.0)
    """
    return _invoke_function_over_columns("cos", col)


@try_remote_functions
def cosh(col: "ColumnOrName") -> Column:
    """
    Computes hyperbolic cosine of the input column.

    .. versionadded:: 1.4.0

    .. versionchanged:: 3.4.0
        Supports Spark Connect.

    Parameters
    ----------
    col : :class:`~pyspark.sql.Column` or str
        hyperbolic angle

    Returns
    -------
    :class:`~pyspark.sql.Column`
        hyperbolic cosine of the angle, as if computed by `java.lang.Math.cosh()`

    Examples
    --------
    >>> df = spark.range(1)
    >>> df.select(cosh(lit(1))).first()
    Row(COSH(1)=1.54308...)
    """
    return _invoke_function_over_columns("cosh", col)


@try_remote_functions
def cot(col: "ColumnOrName") -> Column:
    """
    Computes cotangent of the input column.

    .. versionadded:: 3.3.0

    .. versionchanged:: 3.4.0
        Supports Spark Connect.

    Parameters
    ----------
    col : :class:`~pyspark.sql.Column` or str
        angle in radians.

    Returns
    -------
    :class:`~pyspark.sql.Column`
        cotangent of the angle.

    Examples
    --------
    >>> import math
    >>> df = spark.range(1)
    >>> df.select(cot(lit(math.radians(45)))).first()
    Row(COT(0.78539...)=1.00000...)
    """
    return _invoke_function_over_columns("cot", col)


@try_remote_functions
def csc(col: "ColumnOrName") -> Column:
    """
    Computes cosecant of the input column.

    .. versionadded:: 3.3.0

    .. versionchanged:: 3.4.0
        Supports Spark Connect.

    Parameters
    ----------
    col : :class:`~pyspark.sql.Column` or str
        angle in radians.

    Returns
    -------
    :class:`~pyspark.sql.Column`
        cosecant of the angle.

    Examples
    --------
    >>> import math
    >>> df = spark.range(1)
    >>> df.select(csc(lit(math.radians(90)))).first()
    Row(CSC(1.57079...)=1.0)
    """
    return _invoke_function_over_columns("csc", col)


@try_remote_functions
def e() -> Column:
    """Returns Euler's number.

    .. versionadded:: 3.5.0

    Examples
    --------
    >>> spark.range(1).select(e()).show()
    +-----------------+
    |              E()|
    +-----------------+
    |2.718281828459045|
    +-----------------+
    """
    return _invoke_function("e")


@try_remote_functions
def exp(col: "ColumnOrName") -> Column:
    """
    Computes the exponential of the given value.

    .. versionadded:: 1.4.0

    .. versionchanged:: 3.4.0
        Supports Spark Connect.

    Parameters
    ----------
    col : :class:`~pyspark.sql.Column` or str
        column to calculate exponential for.

    Returns
    -------
    :class:`~pyspark.sql.Column`
        exponential of the given value.

    Examples
    --------
    >>> df = spark.range(1)
    >>> df.select(exp(lit(0))).show()
    +------+
    |EXP(0)|
    +------+
    |   1.0|
    +------+
    """
    return _invoke_function_over_columns("exp", col)


@try_remote_functions
def expm1(col: "ColumnOrName") -> Column:
    """
    Computes the exponential of the given value minus one.

    .. versionadded:: 1.4.0

    .. versionchanged:: 3.4.0
        Supports Spark Connect.

    Parameters
    ----------
    col : :class:`~pyspark.sql.Column` or str
        column to calculate exponential for.

    Returns
    -------
    :class:`~pyspark.sql.Column`
        exponential less one.

    Examples
    --------
    >>> df = spark.range(1)
    >>> df.select(expm1(lit(1))).first()
    Row(EXPM1(1)=1.71828...)
    """
    return _invoke_function_over_columns("expm1", col)


@try_remote_functions
def floor(col: "ColumnOrName") -> Column:
    """
    Computes the floor of the given value.

    .. versionadded:: 1.4.0

    .. versionchanged:: 3.4.0
        Supports Spark Connect.

    Parameters
    ----------
    col : :class:`~pyspark.sql.Column` or str
        column to find floor for.

    Returns
    -------
    :class:`~pyspark.sql.Column`
        nearest integer that is less than or equal to given value.

    Examples
    --------
    >>> df = spark.range(1)
    >>> df.select(floor(lit(2.5))).show()
    +----------+
    |FLOOR(2.5)|
    +----------+
    |         2|
    +----------+
    """
    return _invoke_function_over_columns("floor", col)


@try_remote_functions
def log(col: "ColumnOrName") -> Column:
    """
    Computes the natural logarithm of the given value.

    .. versionadded:: 1.4.0

    .. versionchanged:: 3.4.0
        Supports Spark Connect.

    Parameters
    ----------
    col : :class:`~pyspark.sql.Column` or str
        column to calculate natural logarithm for.

    Returns
    -------
    :class:`~pyspark.sql.Column`
        natural logarithm of the given value.

    Examples
    --------
    >>> import math
    >>> df = spark.range(1)
    >>> df.select(log(lit(math.e))).first()
    Row(ln(2.71828...)=1.0)
    """
    return _invoke_function_over_columns("log", col)


@try_remote_functions
def log10(col: "ColumnOrName") -> Column:
    """
    Computes the logarithm of the given value in Base 10.

    .. versionadded:: 1.4.0

    .. versionchanged:: 3.4.0
        Supports Spark Connect.

    Parameters
    ----------
    col : :class:`~pyspark.sql.Column` or str
        column to calculate logarithm for.

    Returns
    -------
    :class:`~pyspark.sql.Column`
        logarithm of the given value in Base 10.

    Examples
    --------
    >>> df = spark.range(1)
    >>> df.select(log10(lit(100))).show()
    +----------+
    |LOG10(100)|
    +----------+
    |       2.0|
    +----------+
    """
    return _invoke_function_over_columns("log10", col)


@try_remote_functions
def log1p(col: "ColumnOrName") -> Column:
    """
    Computes the natural logarithm of the "given value plus one".

    .. versionadded:: 1.4.0

    .. versionchanged:: 3.4.0
        Supports Spark Connect.

    Parameters
    ----------
    col : :class:`~pyspark.sql.Column` or str
        column to calculate natural logarithm for.

    Returns
    -------
    :class:`~pyspark.sql.Column`
        natural logarithm of the "given value plus one".

    Examples
    --------
    >>> import math
    >>> df = spark.range(1)
    >>> df.select(log1p(lit(math.e))).first()
    Row(LOG1P(2.71828...)=1.31326...)

    Same as:

    >>> df.select(log(lit(math.e+1))).first()
    Row(ln(3.71828...)=1.31326...)
    """
    return _invoke_function_over_columns("log1p", col)


@try_remote_functions
def negative(col: "ColumnOrName") -> Column:
    """
    Returns the negative value.

    .. versionadded:: 3.5.0

    Parameters
    ----------
    col : :class:`~pyspark.sql.Column` or str
        column to calculate negative value for.

    Returns
    -------
    :class:`~pyspark.sql.Column`
        negative value.

    Examples
    --------
    >>> spark.range(3).select(negative("id").alias("n")).show()
    +---+
    |  n|
    +---+
    |  0|
    | -1|
    | -2|
    +---+
    """
    return _invoke_function_over_columns("negative", col)


negate = negative


@try_remote_functions
def pi() -> Column:
    """Returns Pi.

    .. versionadded:: 3.5.0

    Examples
    --------
    >>> spark.range(1).select(pi()).show()
    +-----------------+
    |             PI()|
    +-----------------+
    |3.141592653589793|
    +-----------------+
    """
    return _invoke_function("pi")


@try_remote_functions
def positive(col: "ColumnOrName") -> Column:
    """
    Returns the value.

    .. versionadded:: 3.5.0

    Parameters
    ----------
    col : :class:`~pyspark.sql.Column` or str
        input value column.

    Returns
    -------
    :class:`~pyspark.sql.Column`
        value.

    Examples
    --------
    >>> df = spark.createDataFrame([(-1,), (0,), (1,)], ['v'])
    >>> df.select(positive("v").alias("p")).show()
    +---+
    |  p|
    +---+
    | -1|
    |  0|
    |  1|
    +---+
    """
    return _invoke_function_over_columns("positive", col)


@try_remote_functions
def rint(col: "ColumnOrName") -> Column:
    """
    Returns the double value that is closest in value to the argument and
    is equal to a mathematical integer.

    .. versionadded:: 1.4.0

    .. versionchanged:: 3.4.0
        Supports Spark Connect.

    Parameters
    ----------
    col : :class:`~pyspark.sql.Column` or str
        target column to compute on.

    Returns
    -------
    :class:`~pyspark.sql.Column`
        the column for computed results.

    Examples
    --------
    >>> df = spark.range(1)
    >>> df.select(rint(lit(10.6))).show()
    +----------+
    |rint(10.6)|
    +----------+
    |      11.0|
    +----------+

    >>> df.select(rint(lit(10.3))).show()
    +----------+
    |rint(10.3)|
    +----------+
    |      10.0|
    +----------+
    """
    return _invoke_function_over_columns("rint", col)


@try_remote_functions
def sec(col: "ColumnOrName") -> Column:
    """
    Computes secant of the input column.

    .. versionadded:: 3.3.0

    .. versionchanged:: 3.4.0
        Supports Spark Connect.

    Parameters
    ----------
    col : :class:`~pyspark.sql.Column` or str
        Angle in radians

    Returns
    -------
    :class:`~pyspark.sql.Column`
        Secant of the angle.

    Examples
    --------
    >>> df = spark.range(1)
    >>> df.select(sec(lit(1.5))).first()
    Row(SEC(1.5)=14.13683...)
    """
    return _invoke_function_over_columns("sec", col)


@try_remote_functions
def signum(col: "ColumnOrName") -> Column:
    """
    Computes the signum of the given value.

    .. versionadded:: 1.4.0

    .. versionchanged:: 3.4.0
        Supports Spark Connect.

    Parameters
    ----------
    col : :class:`~pyspark.sql.Column` or str
        target column to compute on.

    Returns
    -------
    :class:`~pyspark.sql.Column`
        the column for computed results.

    Examples
    --------
    >>> df = spark.range(1)
    >>> df.select(signum(lit(-5))).show()
    +----------+
    |SIGNUM(-5)|
    +----------+
    |      -1.0|
    +----------+

    >>> df.select(signum(lit(6))).show()
    +---------+
    |SIGNUM(6)|
    +---------+
    |      1.0|
    +---------+
    """
    return _invoke_function_over_columns("signum", col)


sign = signum


@try_remote_functions
def sin(col: "ColumnOrName") -> Column:
    """
    Computes sine of the input column.

    .. versionadded:: 1.4.0

    .. versionchanged:: 3.4.0
        Supports Spark Connect.

    Parameters
    ----------
    col : :class:`~pyspark.sql.Column` or str
        target column to compute on.

    Returns
    -------
    :class:`~pyspark.sql.Column`
        sine of the angle, as if computed by `java.lang.Math.sin()`

    Examples
    --------
    >>> import math
    >>> df = spark.range(1)
    >>> df.select(sin(lit(math.radians(90)))).first()
    Row(SIN(1.57079...)=1.0)
    """
    return _invoke_function_over_columns("sin", col)


@try_remote_functions
def sinh(col: "ColumnOrName") -> Column:
    """
    Computes hyperbolic sine of the input column.

    .. versionadded:: 1.4.0

    .. versionchanged:: 3.4.0
        Supports Spark Connect.

    Parameters
    ----------
    col : :class:`~pyspark.sql.Column` or str
        hyperbolic angle.

    Returns
    -------
    :class:`~pyspark.sql.Column`
        hyperbolic sine of the given value,
        as if computed by `java.lang.Math.sinh()`

    Examples
    --------
    >>> df = spark.range(1)
    >>> df.select(sinh(lit(1.1))).first()
    Row(SINH(1.1)=1.33564...)
    """
    return _invoke_function_over_columns("sinh", col)


@try_remote_functions
def tan(col: "ColumnOrName") -> Column:
    """
    Computes tangent of the input column.

    .. versionadded:: 1.4.0

    .. versionchanged:: 3.4.0
        Supports Spark Connect.

    Parameters
    ----------
    col : :class:`~pyspark.sql.Column` or str
        angle in radians

    Returns
    -------
    :class:`~pyspark.sql.Column`
        tangent of the given value, as if computed by `java.lang.Math.tan()`

    Examples
    --------
    >>> import math
    >>> df = spark.range(1)
    >>> df.select(tan(lit(math.radians(45)))).first()
    Row(TAN(0.78539...)=0.99999...)
    """
    return _invoke_function_over_columns("tan", col)


@try_remote_functions
def tanh(col: "ColumnOrName") -> Column:
    """
    Computes hyperbolic tangent of the input column.

    .. versionadded:: 1.4.0

    .. versionchanged:: 3.4.0
        Supports Spark Connect.

    Parameters
    ----------
    col : :class:`~pyspark.sql.Column` or str
        hyperbolic angle

    Returns
    -------
    :class:`~pyspark.sql.Column`
        hyperbolic tangent of the given value
        as if computed by `java.lang.Math.tanh()`

    Examples
    --------
    >>> import math
    >>> df = spark.range(1)
    >>> df.select(tanh(lit(math.radians(90)))).first()
    Row(TANH(1.57079...)=0.91715...)
    """
    return _invoke_function_over_columns("tanh", col)


@try_remote_functions
def toDegrees(col: "ColumnOrName") -> Column:
    """
    .. versionadded:: 1.4.0

    .. versionchanged:: 3.4.0
        Supports Spark Connect.

    .. deprecated:: 2.1.0
        Use :func:`degrees` instead.
    """
    warnings.warn("Deprecated in 2.1, use degrees instead.", FutureWarning)
    return degrees(col)


@try_remote_functions
def toRadians(col: "ColumnOrName") -> Column:
    """
    .. versionadded:: 1.4.0

    .. versionchanged:: 3.4.0
        Supports Spark Connect.

    .. deprecated:: 2.1.0
        Use :func:`radians` instead.
    """
    warnings.warn("Deprecated in 2.1, use radians instead.", FutureWarning)
    return radians(col)


@try_remote_functions
def bitwiseNOT(col: "ColumnOrName") -> Column:
    """
    Computes bitwise not.

    .. versionadded:: 1.4.0

    .. versionchanged:: 3.4.0
        Supports Spark Connect.

    .. deprecated:: 3.2.0
        Use :func:`bitwise_not` instead.
    """
    warnings.warn("Deprecated in 3.2, use bitwise_not instead.", FutureWarning)
    return bitwise_not(col)


@try_remote_functions
def bitwise_not(col: "ColumnOrName") -> Column:
    """
    Computes bitwise not.

    .. versionadded:: 3.2.0

    .. versionchanged:: 3.4.0
        Supports Spark Connect.

    Parameters
    ----------
    col : :class:`~pyspark.sql.Column` or str
        target column to compute on.

    Returns
    -------
    :class:`~pyspark.sql.Column`
        the column for computed results.

    Examples
    --------
    >>> df = spark.range(1)
    >>> df.select(bitwise_not(lit(0))).show()
    +---+
    | ~0|
    +---+
    | -1|
    +---+
    >>> df.select(bitwise_not(lit(1))).show()
    +---+
    | ~1|
    +---+
    | -2|
    +---+
    """
    return _invoke_function_over_columns("bitwise_not", col)


@try_remote_functions
def bit_count(col: "ColumnOrName") -> Column:
    """
    Returns the number of bits that are set in the argument expr as an unsigned 64-bit integer,
    or NULL if the argument is NULL.

    .. versionadded:: 3.5.0

    Parameters
    ----------
    col : :class:`~pyspark.sql.Column` or str
        target column to compute on.

    Returns
    -------
    :class:`~pyspark.sql.Column`
        the number of bits that are set in the argument expr as an unsigned 64-bit integer,
        or NULL if the argument is NULL.

    Examples
    --------
    >>> df = spark.createDataFrame([[1],[1],[2]], ["c"])
    >>> df.select(bit_count("c")).show()
    +------------+
    |bit_count(c)|
    +------------+
    |           1|
    |           1|
    |           1|
    +------------+
    """
    return _invoke_function_over_columns("bit_count", col)


@try_remote_functions
def bit_get(col: "ColumnOrName", pos: "ColumnOrName") -> Column:
    """
    Returns the value of the bit (0 or 1) at the specified position.
    The positions are numbered from right to left, starting at zero.
    The position argument cannot be negative.

    .. versionadded:: 3.5.0

    Parameters
    ----------
    col : :class:`~pyspark.sql.Column` or str
        target column to compute on.
    pos : :class:`~pyspark.sql.Column` or str
        The positions are numbered from right to left, starting at zero.

    Returns
    -------
    :class:`~pyspark.sql.Column`
        the value of the bit (0 or 1) at the specified position.

    Examples
    --------
    >>> df = spark.createDataFrame([[1],[1],[2]], ["c"])
    >>> df.select(bit_get("c", lit(1))).show()
    +-------------+
    |bit_get(c, 1)|
    +-------------+
    |            0|
    |            0|
    |            1|
    +-------------+
    """
    return _invoke_function_over_columns("bit_get", col, pos)


@try_remote_functions
def getbit(col: "ColumnOrName", pos: "ColumnOrName") -> Column:
    """
    Returns the value of the bit (0 or 1) at the specified position.
    The positions are numbered from right to left, starting at zero.
    The position argument cannot be negative.

    .. versionadded:: 3.5.0

    Parameters
    ----------
    col : :class:`~pyspark.sql.Column` or str
        target column to compute on.
    pos : :class:`~pyspark.sql.Column` or str
        The positions are numbered from right to left, starting at zero.

    Returns
    -------
    :class:`~pyspark.sql.Column`
        the value of the bit (0 or 1) at the specified position.

    Examples
    --------
    >>> df = spark.createDataFrame([[1],[1],[2]], ["c"])
    >>> df.select(getbit("c", lit(1)).alias("d")).show()
    +---+
    |  d|
    +---+
    |  0|
    |  0|
    |  1|
    +---+
    """
    return _invoke_function_over_columns("getbit", col, pos)


@try_remote_functions
def asc_nulls_first(col: "ColumnOrName") -> Column:
    """
    Returns a sort expression based on the ascending order of the given
    column name, and null values return before non-null values.

    .. versionadded:: 2.4.0

    .. versionchanged:: 3.4.0
        Supports Spark Connect.

    Parameters
    ----------
    col : :class:`~pyspark.sql.Column` or str
        target column to sort by in the ascending order.

    Returns
    -------
    :class:`~pyspark.sql.Column`
        the column specifying the order.

    Examples
    --------
    >>> df1 = spark.createDataFrame([(1, "Bob"),
    ...                              (0, None),
    ...                              (2, "Alice")], ["age", "name"])
    >>> df1.sort(asc_nulls_first(df1.name)).show()
    +---+-----+
    |age| name|
    +---+-----+
    |  0| NULL|
    |  2|Alice|
    |  1|  Bob|
    +---+-----+

    """
    return (
        col.asc_nulls_first()
        if isinstance(col, Column)
        else _invoke_function("asc_nulls_first", col)
    )


@try_remote_functions
def asc_nulls_last(col: "ColumnOrName") -> Column:
    """
    Returns a sort expression based on the ascending order of the given
    column name, and null values appear after non-null values.

    .. versionadded:: 2.4.0

    .. versionchanged:: 3.4.0
        Supports Spark Connect.

    Parameters
    ----------
    col : :class:`~pyspark.sql.Column` or str
        target column to sort by in the ascending order.

    Returns
    -------
    :class:`~pyspark.sql.Column`
        the column specifying the order.

    Examples
    --------
    >>> df1 = spark.createDataFrame([(0, None),
    ...                              (1, "Bob"),
    ...                              (2, "Alice")], ["age", "name"])
    >>> df1.sort(asc_nulls_last(df1.name)).show()
    +---+-----+
    |age| name|
    +---+-----+
    |  2|Alice|
    |  1|  Bob|
    |  0| NULL|
    +---+-----+

    """
    return (
        col.asc_nulls_last() if isinstance(col, Column) else _invoke_function("asc_nulls_last", col)
    )


@try_remote_functions
def desc_nulls_first(col: "ColumnOrName") -> Column:
    """
    Returns a sort expression based on the descending order of the given
    column name, and null values appear before non-null values.

    .. versionadded:: 2.4.0

    .. versionchanged:: 3.4.0
        Supports Spark Connect.

    Parameters
    ----------
    col : :class:`~pyspark.sql.Column` or str
        target column to sort by in the descending order.

    Returns
    -------
    :class:`~pyspark.sql.Column`
        the column specifying the order.

    Examples
    --------
    >>> df1 = spark.createDataFrame([(0, None),
    ...                              (1, "Bob"),
    ...                              (2, "Alice")], ["age", "name"])
    >>> df1.sort(desc_nulls_first(df1.name)).show()
    +---+-----+
    |age| name|
    +---+-----+
    |  0| NULL|
    |  1|  Bob|
    |  2|Alice|
    +---+-----+

    """
    return (
        col.desc_nulls_first()
        if isinstance(col, Column)
        else _invoke_function("desc_nulls_first", col)
    )


@try_remote_functions
def desc_nulls_last(col: "ColumnOrName") -> Column:
    """
    Returns a sort expression based on the descending order of the given
    column name, and null values appear after non-null values.

    .. versionadded:: 2.4.0

    .. versionchanged:: 3.4.0
        Supports Spark Connect.

    Parameters
    ----------
    col : :class:`~pyspark.sql.Column` or str
        target column to sort by in the descending order.

    Returns
    -------
    :class:`~pyspark.sql.Column`
        the column specifying the order.

    Examples
    --------
    >>> df1 = spark.createDataFrame([(0, None),
    ...                              (1, "Bob"),
    ...                              (2, "Alice")], ["age", "name"])
    >>> df1.sort(desc_nulls_last(df1.name)).show()
    +---+-----+
    |age| name|
    +---+-----+
    |  1|  Bob|
    |  2|Alice|
    |  0| NULL|
    +---+-----+

    """
    return (
        col.desc_nulls_last()
        if isinstance(col, Column)
        else _invoke_function("desc_nulls_last", col)
    )


@try_remote_functions
def stddev(col: "ColumnOrName") -> Column:
    """
    Aggregate function: alias for stddev_samp.

    .. versionadded:: 1.6.0

    .. versionchanged:: 3.4.0
        Supports Spark Connect.

    Parameters
    ----------
    col : :class:`~pyspark.sql.Column` or str
        target column to compute on.

    Returns
    -------
    :class:`~pyspark.sql.Column`
        standard deviation of given column.

    Examples
    --------
    >>> df = spark.range(6)
    >>> df.select(stddev(df.id)).first()
    Row(stddev_samp(id)=1.87082...)
    """
    return _invoke_function_over_columns("stddev", col)


std = stddev


@try_remote_functions
def stddev_samp(col: "ColumnOrName") -> Column:
    """
    Aggregate function: returns the unbiased sample standard deviation of
    the expression in a group.

    .. versionadded:: 1.6.0

    .. versionchanged:: 3.4.0
        Supports Spark Connect.

    Parameters
    ----------
    col : :class:`~pyspark.sql.Column` or str
        target column to compute on.

    Returns
    -------
    :class:`~pyspark.sql.Column`
        standard deviation of given column.

    Examples
    --------
    >>> df = spark.range(6)
    >>> df.select(stddev_samp(df.id)).first()
    Row(stddev_samp(id)=1.87082...)
    """
    return _invoke_function_over_columns("stddev_samp", col)


@try_remote_functions
def stddev_pop(col: "ColumnOrName") -> Column:
    """
    Aggregate function: returns population standard deviation of
    the expression in a group.

    .. versionadded:: 1.6.0

    .. versionchanged:: 3.4.0
        Supports Spark Connect.

    Parameters
    ----------
    col : :class:`~pyspark.sql.Column` or str
        target column to compute on.

    Returns
    -------
    :class:`~pyspark.sql.Column`
        standard deviation of given column.

    Examples
    --------
    >>> df = spark.range(6)
    >>> df.select(stddev_pop(df.id)).first()
    Row(stddev_pop(id)=1.70782...)
    """
    return _invoke_function_over_columns("stddev_pop", col)


@try_remote_functions
def variance(col: "ColumnOrName") -> Column:
    """
    Aggregate function: alias for var_samp

    .. versionadded:: 1.6.0

    .. versionchanged:: 3.4.0
        Supports Spark Connect.

    Parameters
    ----------
    col : :class:`~pyspark.sql.Column` or str
        target column to compute on.

    Returns
    -------
    :class:`~pyspark.sql.Column`
        variance of given column.

    Examples
    --------
    >>> df = spark.range(6)
    >>> df.select(variance(df.id)).show()
    +------------+
    |var_samp(id)|
    +------------+
    |         3.5|
    +------------+
    """
    return _invoke_function_over_columns("variance", col)


@try_remote_functions
def var_samp(col: "ColumnOrName") -> Column:
    """
    Aggregate function: returns the unbiased sample variance of
    the values in a group.

    .. versionadded:: 1.6.0

    .. versionchanged:: 3.4.0
        Supports Spark Connect.

    Parameters
    ----------
    col : :class:`~pyspark.sql.Column` or str
        target column to compute on.

    Returns
    -------
    :class:`~pyspark.sql.Column`
        variance of given column.

    Examples
    --------
    >>> df = spark.range(6)
    >>> df.select(var_samp(df.id)).show()
    +------------+
    |var_samp(id)|
    +------------+
    |         3.5|
    +------------+
    """
    return _invoke_function_over_columns("var_samp", col)


@try_remote_functions
def var_pop(col: "ColumnOrName") -> Column:
    """
    Aggregate function: returns the population variance of the values in a group.

    .. versionadded:: 1.6.0

    .. versionchanged:: 3.4.0
        Supports Spark Connect.

    Parameters
    ----------
    col : :class:`~pyspark.sql.Column` or str
        target column to compute on.

    Returns
    -------
    :class:`~pyspark.sql.Column`
        variance of given column.

    Examples
    --------
    >>> df = spark.range(6)
    >>> df.select(var_pop(df.id)).first()
    Row(var_pop(id)=2.91666...)
    """
    return _invoke_function_over_columns("var_pop", col)


@try_remote_functions
def regr_avgx(y: "ColumnOrName", x: "ColumnOrName") -> Column:
    """
    Aggregate function: returns the average of the independent variable for non-null pairs
    in a group, where `y` is the dependent variable and `x` is the independent variable.

    .. versionadded:: 3.5.0

    Parameters
    ----------
    y : :class:`~pyspark.sql.Column` or str
        the dependent variable.
    x : :class:`~pyspark.sql.Column` or str
        the independent variable.

    Returns
    -------
    :class:`~pyspark.sql.Column`
        the average of the independent variable for non-null pairs in a group.

    Examples
    --------
    >>> x = (col("id") % 3).alias("x")
    >>> y = (randn(42) + x * 10).alias("y")
    >>> df = spark.range(0, 1000, 1, 1).select(x, y)
    >>> df.select(regr_avgx("y", "x")).first()
    Row(regr_avgx(y, x)=0.999)
    """
    return _invoke_function_over_columns("regr_avgx", y, x)


@try_remote_functions
def regr_avgy(y: "ColumnOrName", x: "ColumnOrName") -> Column:
    """
    Aggregate function: returns the average of the dependent variable for non-null pairs
    in a group, where `y` is the dependent variable and `x` is the independent variable.

    .. versionadded:: 3.5.0

    Parameters
    ----------
    y : :class:`~pyspark.sql.Column` or str
        the dependent variable.
    x : :class:`~pyspark.sql.Column` or str
        the independent variable.

    Returns
    -------
    :class:`~pyspark.sql.Column`
        the average of the dependent variable for non-null pairs in a group.

    Examples
    --------
    >>> x = (col("id") % 3).alias("x")
    >>> y = (randn(42) + x * 10).alias("y")
    >>> df = spark.range(0, 1000, 1, 1).select(x, y)
    >>> df.select(regr_avgy("y", "x")).first()
    Row(regr_avgy(y, x)=9.980732994136464)
    """
    return _invoke_function_over_columns("regr_avgy", y, x)


@try_remote_functions
def regr_count(y: "ColumnOrName", x: "ColumnOrName") -> Column:
    """
    Aggregate function: returns the number of non-null number pairs
    in a group, where `y` is the dependent variable and `x` is the independent variable.

    .. versionadded:: 3.5.0

    Parameters
    ----------
    y : :class:`~pyspark.sql.Column` or str
        the dependent variable.
    x : :class:`~pyspark.sql.Column` or str
        the independent variable.

    Returns
    -------
    :class:`~pyspark.sql.Column`
        the number of non-null number pairs in a group.

    Examples
    --------
    >>> x = (col("id") % 3).alias("x")
    >>> y = (randn(42) + x * 10).alias("y")
    >>> df = spark.range(0, 1000, 1, 1).select(x, y)
    >>> df.select(regr_count("y", "x")).first()
    Row(regr_count(y, x)=1000)
    """
    return _invoke_function_over_columns("regr_count", y, x)


@try_remote_functions
def regr_intercept(y: "ColumnOrName", x: "ColumnOrName") -> Column:
    """
    Aggregate function: returns the intercept of the univariate linear regression line
    for non-null pairs in a group, where `y` is the dependent variable and
    `x` is the independent variable.

    .. versionadded:: 3.5.0

    Parameters
    ----------
    y : :class:`~pyspark.sql.Column` or str
        the dependent variable.
    x : :class:`~pyspark.sql.Column` or str
        the independent variable.

    Returns
    -------
    :class:`~pyspark.sql.Column`
        the intercept of the univariate linear regression line for non-null pairs in a group.

    Examples
    --------
    >>> x = (col("id") % 3).alias("x")
    >>> y = (randn(42) + x * 10).alias("y")
    >>> df = spark.range(0, 1000, 1, 1).select(x, y)
    >>> df.select(regr_intercept("y", "x")).first()
    Row(regr_intercept(y, x)=-0.04961745990969568)
    """
    return _invoke_function_over_columns("regr_intercept", y, x)


@try_remote_functions
def regr_r2(y: "ColumnOrName", x: "ColumnOrName") -> Column:
    """
    Aggregate function: returns the coefficient of determination for non-null pairs
    in a group, where `y` is the dependent variable and `x` is the independent variable.

    .. versionadded:: 3.5.0

    Parameters
    ----------
    y : :class:`~pyspark.sql.Column` or str
        the dependent variable.
    x : :class:`~pyspark.sql.Column` or str
        the independent variable.

    Returns
    -------
    :class:`~pyspark.sql.Column`
        the coefficient of determination for non-null pairs in a group.

    Examples
    --------
    >>> x = (col("id") % 3).alias("x")
    >>> y = (randn(42) + x * 10).alias("y")
    >>> df = spark.range(0, 1000, 1, 1).select(x, y)
    >>> df.select(regr_r2("y", "x")).first()
    Row(regr_r2(y, x)=0.9851908293645436)
    """
    return _invoke_function_over_columns("regr_r2", y, x)


@try_remote_functions
def regr_slope(y: "ColumnOrName", x: "ColumnOrName") -> Column:
    """
    Aggregate function: returns the slope of the linear regression line for non-null pairs
    in a group, where `y` is the dependent variable and `x` is the independent variable.

    .. versionadded:: 3.5.0

    Parameters
    ----------
    y : :class:`~pyspark.sql.Column` or str
        the dependent variable.
    x : :class:`~pyspark.sql.Column` or str
        the independent variable.

    Returns
    -------
    :class:`~pyspark.sql.Column`
        the slope of the linear regression line for non-null pairs in a group.

    Examples
    --------
    >>> x = (col("id") % 3).alias("x")
    >>> y = (randn(42) + x * 10).alias("y")
    >>> df = spark.range(0, 1000, 1, 1).select(x, y)
    >>> df.select(regr_slope("y", "x")).first()
    Row(regr_slope(y, x)=10.040390844891048)
    """
    return _invoke_function_over_columns("regr_slope", y, x)


@try_remote_functions
def regr_sxx(y: "ColumnOrName", x: "ColumnOrName") -> Column:
    """
    Aggregate function: returns REGR_COUNT(y, x) * VAR_POP(x) for non-null pairs
    in a group, where `y` is the dependent variable and `x` is the independent variable.

    .. versionadded:: 3.5.0

    Parameters
    ----------
    y : :class:`~pyspark.sql.Column` or str
        the dependent variable.
    x : :class:`~pyspark.sql.Column` or str
        the independent variable.

    Returns
    -------
    :class:`~pyspark.sql.Column`
        REGR_COUNT(y, x) * VAR_POP(x) for non-null pairs in a group.

    Examples
    --------
    >>> x = (col("id") % 3).alias("x")
    >>> y = (randn(42) + x * 10).alias("y")
    >>> df = spark.range(0, 1000, 1, 1).select(x, y)
    >>> df.select(regr_sxx("y", "x")).first()
    Row(regr_sxx(y, x)=666.9989999999996)
    """
    return _invoke_function_over_columns("regr_sxx", y, x)


@try_remote_functions
def regr_sxy(y: "ColumnOrName", x: "ColumnOrName") -> Column:
    """
    Aggregate function: returns REGR_COUNT(y, x) * COVAR_POP(y, x) for non-null pairs
    in a group, where `y` is the dependent variable and `x` is the independent variable.

    .. versionadded:: 3.5.0

    Parameters
    ----------
    y : :class:`~pyspark.sql.Column` or str
        the dependent variable.
    x : :class:`~pyspark.sql.Column` or str
        the independent variable.

    Returns
    -------
    :class:`~pyspark.sql.Column`
        REGR_COUNT(y, x) * COVAR_POP(y, x) for non-null pairs in a group.

    Examples
    --------
    >>> x = (col("id") % 3).alias("x")
    >>> y = (randn(42) + x * 10).alias("y")
    >>> df = spark.range(0, 1000, 1, 1).select(x, y)
    >>> df.select(regr_sxy("y", "x")).first()
    Row(regr_sxy(y, x)=6696.93065315148)
    """
    return _invoke_function_over_columns("regr_sxy", y, x)


@try_remote_functions
def regr_syy(y: "ColumnOrName", x: "ColumnOrName") -> Column:
    """
    Aggregate function: returns REGR_COUNT(y, x) * VAR_POP(y) for non-null pairs
    in a group, where `y` is the dependent variable and `x` is the independent variable.

    .. versionadded:: 3.5.0

    Parameters
    ----------
    y : :class:`~pyspark.sql.Column` or str
        the dependent variable.
    x : :class:`~pyspark.sql.Column` or str
        the independent variable.

    Returns
    -------
    :class:`~pyspark.sql.Column`
        REGR_COUNT(y, x) * VAR_POP(y) for non-null pairs in a group.

    Examples
    --------
    >>> x = (col("id") % 3).alias("x")
    >>> y = (randn(42) + x * 10).alias("y")
    >>> df = spark.range(0, 1000, 1, 1).select(x, y)
    >>> df.select(regr_syy("y", "x")).first()
    Row(regr_syy(y, x)=68250.53503811295)
    """
    return _invoke_function_over_columns("regr_syy", y, x)


@try_remote_functions
def every(col: "ColumnOrName") -> Column:
    """
    Aggregate function: returns true if all values of `col` are true.

    .. versionadded:: 3.5.0

    Parameters
    ----------
    col : :class:`~pyspark.sql.Column` or str
        column to check if all values are true.

    Returns
    -------
    :class:`~pyspark.sql.Column`
        true if all values of `col` are true, false otherwise.

    Examples
    --------
    >>> df = spark.createDataFrame([[True], [True], [True]], ["flag"])
    >>> df.select(every("flag")).show()
    +--------------+
    |bool_and(flag)|
    +--------------+
    |          true|
    +--------------+
    >>> df = spark.createDataFrame([[True], [False], [True]], ["flag"])
    >>> df.select(every("flag")).show()
    +--------------+
    |bool_and(flag)|
    +--------------+
    |         false|
    +--------------+
    >>> df = spark.createDataFrame([[False], [False], [False]], ["flag"])
    >>> df.select(every("flag")).show()
    +--------------+
    |bool_and(flag)|
    +--------------+
    |         false|
    +--------------+
    """
    return _invoke_function_over_columns("every", col)


@try_remote_functions
def bool_and(col: "ColumnOrName") -> Column:
    """
    Aggregate function: returns true if all values of `col` are true.

    .. versionadded:: 3.5.0

    Parameters
    ----------
    col : :class:`~pyspark.sql.Column` or str
        column to check if all values are true.

    Returns
    -------
    :class:`~pyspark.sql.Column`
        true if all values of `col` are true, false otherwise.

    Examples
    --------
    >>> df = spark.createDataFrame([[True], [True], [True]], ["flag"])
    >>> df.select(bool_and("flag")).show()
    +--------------+
    |bool_and(flag)|
    +--------------+
    |          true|
    +--------------+
    >>> df = spark.createDataFrame([[True], [False], [True]], ["flag"])
    >>> df.select(bool_and("flag")).show()
    +--------------+
    |bool_and(flag)|
    +--------------+
    |         false|
    +--------------+
    >>> df = spark.createDataFrame([[False], [False], [False]], ["flag"])
    >>> df.select(bool_and("flag")).show()
    +--------------+
    |bool_and(flag)|
    +--------------+
    |         false|
    +--------------+
    """
    return _invoke_function_over_columns("bool_and", col)


@try_remote_functions
def some(col: "ColumnOrName") -> Column:
    """
    Aggregate function: returns true if at least one value of `col` is true.

    .. versionadded:: 3.5.0

    Parameters
    ----------
    col : :class:`~pyspark.sql.Column` or str
        column to check if at least one value is true.

    Returns
    -------
    :class:`~pyspark.sql.Column`
        true if at least one value of `col` is true, false otherwise.

    Examples
    --------
    >>> df = spark.createDataFrame([[True], [True], [True]], ["flag"])
    >>> df.select(some("flag")).show()
    +-------------+
    |bool_or(flag)|
    +-------------+
    |         true|
    +-------------+
    >>> df = spark.createDataFrame([[True], [False], [True]], ["flag"])
    >>> df.select(some("flag")).show()
    +-------------+
    |bool_or(flag)|
    +-------------+
    |         true|
    +-------------+
    >>> df = spark.createDataFrame([[False], [False], [False]], ["flag"])
    >>> df.select(some("flag")).show()
    +-------------+
    |bool_or(flag)|
    +-------------+
    |        false|
    +-------------+
    """
    return _invoke_function_over_columns("some", col)


@try_remote_functions
def bool_or(col: "ColumnOrName") -> Column:
    """
    Aggregate function: returns true if at least one value of `col` is true.

    .. versionadded:: 3.5.0

    Parameters
    ----------
    col : :class:`~pyspark.sql.Column` or str
        column to check if at least one value is true.

    Returns
    -------
    :class:`~pyspark.sql.Column`
        true if at least one value of `col` is true, false otherwise.

    Examples
    --------
    >>> df = spark.createDataFrame([[True], [True], [True]], ["flag"])
    >>> df.select(bool_or("flag")).show()
    +-------------+
    |bool_or(flag)|
    +-------------+
    |         true|
    +-------------+
    >>> df = spark.createDataFrame([[True], [False], [True]], ["flag"])
    >>> df.select(bool_or("flag")).show()
    +-------------+
    |bool_or(flag)|
    +-------------+
    |         true|
    +-------------+
    >>> df = spark.createDataFrame([[False], [False], [False]], ["flag"])
    >>> df.select(bool_or("flag")).show()
    +-------------+
    |bool_or(flag)|
    +-------------+
    |        false|
    +-------------+
    """
    return _invoke_function_over_columns("bool_or", col)


@try_remote_functions
def bit_and(col: "ColumnOrName") -> Column:
    """
    Aggregate function: returns the bitwise AND of all non-null input values, or null if none.

    .. versionadded:: 3.5.0

    Parameters
    ----------
    col : :class:`~pyspark.sql.Column` or str
        target column to compute on.

    Returns
    -------
    :class:`~pyspark.sql.Column`
        the bitwise AND of all non-null input values, or null if none.

    Examples
    --------
    >>> df = spark.createDataFrame([[1],[1],[2]], ["c"])
    >>> df.select(bit_and("c")).first()
    Row(bit_and(c)=0)
    """
    return _invoke_function_over_columns("bit_and", col)


@try_remote_functions
def bit_or(col: "ColumnOrName") -> Column:
    """
    Aggregate function: returns the bitwise OR of all non-null input values, or null if none.

    .. versionadded:: 3.5.0

    Parameters
    ----------
    col : :class:`~pyspark.sql.Column` or str
        target column to compute on.

    Returns
    -------
    :class:`~pyspark.sql.Column`
        the bitwise OR of all non-null input values, or null if none.

    Examples
    --------
    >>> df = spark.createDataFrame([[1],[1],[2]], ["c"])
    >>> df.select(bit_or("c")).first()
    Row(bit_or(c)=3)
    """
    return _invoke_function_over_columns("bit_or", col)


@try_remote_functions
def bit_xor(col: "ColumnOrName") -> Column:
    """
    Aggregate function: returns the bitwise XOR of all non-null input values, or null if none.

    .. versionadded:: 3.5.0

    Parameters
    ----------
    col : :class:`~pyspark.sql.Column` or str
        target column to compute on.

    Returns
    -------
    :class:`~pyspark.sql.Column`
        the bitwise XOR of all non-null input values, or null if none.

    Examples
    --------
    >>> df = spark.createDataFrame([[1],[1],[2]], ["c"])
    >>> df.select(bit_xor("c")).first()
    Row(bit_xor(c)=2)
    """
    return _invoke_function_over_columns("bit_xor", col)


@try_remote_functions
def skewness(col: "ColumnOrName") -> Column:
    """
    Aggregate function: returns the skewness of the values in a group.

    .. versionadded:: 1.6.0

    .. versionchanged:: 3.4.0
        Supports Spark Connect.

    Parameters
    ----------
    col : :class:`~pyspark.sql.Column` or str
        target column to compute on.

    Returns
    -------
    :class:`~pyspark.sql.Column`
        skewness of given column.

    Examples
    --------
    >>> df = spark.createDataFrame([[1],[1],[2]], ["c"])
    >>> df.select(skewness(df.c)).first()
    Row(skewness(c)=0.70710...)
    """
    return _invoke_function_over_columns("skewness", col)


@try_remote_functions
def kurtosis(col: "ColumnOrName") -> Column:
    """
    Aggregate function: returns the kurtosis of the values in a group.

    .. versionadded:: 1.6.0

    .. versionchanged:: 3.4.0
        Supports Spark Connect.

    Parameters
    ----------
    col : :class:`~pyspark.sql.Column` or str
        target column to compute on.

    Returns
    -------
    :class:`~pyspark.sql.Column`
        kurtosis of given column.

    Examples
    --------
    >>> df = spark.createDataFrame([[1],[1],[2]], ["c"])
    >>> df.select(kurtosis(df.c)).show()
    +-----------+
    |kurtosis(c)|
    +-----------+
    |       -1.5|
    +-----------+
    """
    return _invoke_function_over_columns("kurtosis", col)


@try_remote_functions
def collect_list(col: "ColumnOrName") -> Column:
    """
    Aggregate function: returns a list of objects with duplicates.

    .. versionadded:: 1.6.0

    .. versionchanged:: 3.4.0
        Supports Spark Connect.

    Notes
    -----
    The function is non-deterministic because the order of collected results depends
    on the order of the rows which may be non-deterministic after a shuffle.

    Parameters
    ----------
    col : :class:`~pyspark.sql.Column` or str
        target column to compute on.

    Returns
    -------
    :class:`~pyspark.sql.Column`
        list of objects with duplicates.

    Examples
    --------
    >>> df2 = spark.createDataFrame([(2,), (5,), (5,)], ('age',))
    >>> df2.agg(collect_list('age')).collect()
    [Row(collect_list(age)=[2, 5, 5])]
    """
    return _invoke_function_over_columns("collect_list", col)


@try_remote_functions
def collect_set(col: "ColumnOrName") -> Column:
    """
    Aggregate function: returns a set of objects with duplicate elements eliminated.

    .. versionadded:: 1.6.0

    .. versionchanged:: 3.4.0
        Supports Spark Connect.

    Notes
    -----
    The function is non-deterministic because the order of collected results depends
    on the order of the rows which may be non-deterministic after a shuffle.

    Parameters
    ----------
    col : :class:`~pyspark.sql.Column` or str
        target column to compute on.

    Returns
    -------
    :class:`~pyspark.sql.Column`
        list of objects with no duplicates.

    Examples
    --------
    >>> df2 = spark.createDataFrame([(2,), (5,), (5,)], ('age',))
    >>> df2.agg(array_sort(collect_set('age')).alias('c')).collect()
    [Row(c=[2, 5])]
    """
    return _invoke_function_over_columns("collect_set", col)


@try_remote_functions
def degrees(col: "ColumnOrName") -> Column:
    """
    Converts an angle measured in radians to an approximately equivalent angle
    measured in degrees.

    .. versionadded:: 2.1.0

    .. versionchanged:: 3.4.0
        Supports Spark Connect.

    Parameters
    ----------
    col : :class:`~pyspark.sql.Column` or str
        angle in radians

    Returns
    -------
    :class:`~pyspark.sql.Column`
        angle in degrees, as if computed by `java.lang.Math.toDegrees()`

    Examples
    --------
    >>> import math
    >>> df = spark.range(1)
    >>> df.select(degrees(lit(math.pi))).first()
    Row(DEGREES(3.14159...)=180.0)
    """
    return _invoke_function_over_columns("degrees", col)


@try_remote_functions
def radians(col: "ColumnOrName") -> Column:
    """
    Converts an angle measured in degrees to an approximately equivalent angle
    measured in radians.

    .. versionadded:: 2.1.0

    .. versionchanged:: 3.4.0
        Supports Spark Connect.

    Parameters
    ----------
    col : :class:`~pyspark.sql.Column` or str
        angle in degrees

    Returns
    -------
    :class:`~pyspark.sql.Column`
        angle in radians, as if computed by `java.lang.Math.toRadians()`

    Examples
    --------
    >>> df = spark.range(1)
    >>> df.select(radians(lit(180))).first()
    Row(RADIANS(180)=3.14159...)
    """
    return _invoke_function_over_columns("radians", col)


@try_remote_functions
def atan2(col1: Union["ColumnOrName", float], col2: Union["ColumnOrName", float]) -> Column:
    """
    .. versionadded:: 1.4.0

    .. versionchanged:: 3.4.0
        Supports Spark Connect.

    Parameters
    ----------
    col1 : str, :class:`~pyspark.sql.Column` or float
        coordinate on y-axis
    col2 : str, :class:`~pyspark.sql.Column` or float
        coordinate on x-axis

    Returns
    -------
    :class:`~pyspark.sql.Column`
        the `theta` component of the point
        (`r`, `theta`)
        in polar coordinates that corresponds to the point
        (`x`, `y`) in Cartesian coordinates,
        as if computed by `java.lang.Math.atan2()`

    Examples
    --------
    >>> df = spark.range(1)
    >>> df.select(atan2(lit(1), lit(2))).first()
    Row(ATAN2(1, 2)=0.46364...)
    """
    return _invoke_binary_math_function("atan2", col1, col2)


@try_remote_functions
def hypot(col1: Union["ColumnOrName", float], col2: Union["ColumnOrName", float]) -> Column:
    """
    Computes ``sqrt(a^2 + b^2)`` without intermediate overflow or underflow.

    .. versionadded:: 1.4.0

    .. versionchanged:: 3.4.0
        Supports Spark Connect.

    Parameters
    ----------
    col1 : str, :class:`~pyspark.sql.Column` or float
        a leg.
    col2 : str, :class:`~pyspark.sql.Column` or float
        b leg.

    Returns
    -------
    :class:`~pyspark.sql.Column`
        length of the hypotenuse.

    Examples
    --------
    >>> df = spark.range(1)
    >>> df.select(hypot(lit(1), lit(2))).first()
    Row(HYPOT(1, 2)=2.23606...)
    """
    return _invoke_binary_math_function("hypot", col1, col2)


@try_remote_functions
def pow(col1: Union["ColumnOrName", float], col2: Union["ColumnOrName", float]) -> Column:
    """
    Returns the value of the first argument raised to the power of the second argument.

    .. versionadded:: 1.4.0

    .. versionchanged:: 3.4.0
        Supports Spark Connect.

    Parameters
    ----------
    col1 : str, :class:`~pyspark.sql.Column` or float
        the base number.
    col2 : str, :class:`~pyspark.sql.Column` or float
        the exponent number.

    Returns
    -------
    :class:`~pyspark.sql.Column`
        the base rased to the power the argument.

    Examples
    --------
    >>> df = spark.range(1)
    >>> df.select(pow(lit(3), lit(2))).first()
    Row(POWER(3, 2)=9.0)
    """
    return _invoke_binary_math_function("pow", col1, col2)


power = pow


@try_remote_functions
def pmod(dividend: Union["ColumnOrName", float], divisor: Union["ColumnOrName", float]) -> Column:
    """
    Returns the positive value of dividend mod divisor.

    .. versionadded:: 3.4.0

    .. versionchanged:: 3.4.0
        Supports Spark Connect.

    Parameters
    ----------
    dividend : str, :class:`~pyspark.sql.Column` or float
        the column that contains dividend, or the specified dividend value
    divisor : str, :class:`~pyspark.sql.Column` or float
        the column that contains divisor, or the specified divisor value

    Returns
    -------
    :class:`~pyspark.sql.Column`
        positive value of dividend mod divisor.

    Examples
    --------
    >>> from pyspark.sql.functions import pmod
    >>> df = spark.createDataFrame([
    ...     (1.0, float('nan')), (float('nan'), 2.0), (10.0, 3.0),
    ...     (float('nan'), float('nan')), (-3.0, 4.0), (-10.0, 3.0),
    ...     (-5.0, -6.0), (7.0, -8.0), (1.0, 2.0)],
    ...     ("a", "b"))
    >>> df.select(pmod("a", "b")).show()
    +----------+
    |pmod(a, b)|
    +----------+
    |       NaN|
    |       NaN|
    |       1.0|
    |       NaN|
    |       1.0|
    |       2.0|
    |      -5.0|
    |       7.0|
    |       1.0|
    +----------+
    """
    return _invoke_binary_math_function("pmod", dividend, divisor)


def width_bucket(
    v: "ColumnOrName",
    min: "ColumnOrName",
    max: "ColumnOrName",
    numBucket: Union["ColumnOrName", int],
) -> Column:
    """
    Returns the bucket number into which the value of this expression would fall
    after being evaluated. Note that input arguments must follow conditions listed below;
    otherwise, the method will return null.

    .. versionadded:: 3.5.0

    Parameters
    ----------
    v : str or :class:`~pyspark.sql.Column`
        value to compute a bucket number in the histogram
    min : str or :class:`~pyspark.sql.Column`
        minimum value of the histogram
    max : str or :class:`~pyspark.sql.Column`
        maximum value of the histogram
    numBucket : str, :class:`~pyspark.sql.Column` or int
        the number of buckets

    Returns
    -------
    :class:`~pyspark.sql.Column`
        the bucket number into which the value would fall after being evaluated

    Examples
    --------
    >>> df = spark.createDataFrame([
    ...     (5.3, 0.2, 10.6, 5),
    ...     (-2.1, 1.3, 3.4, 3),
    ...     (8.1, 0.0, 5.7, 4),
    ...     (-0.9, 5.2, 0.5, 2)],
    ...     ['v', 'min', 'max', 'n'])
    >>> df.select(width_bucket('v', 'min', 'max', 'n')).show()
    +----------------------------+
    |width_bucket(v, min, max, n)|
    +----------------------------+
    |                           3|
    |                           0|
    |                           5|
    |                           3|
    +----------------------------+
    """
    numBucket = lit(numBucket) if isinstance(numBucket, int) else numBucket
    return _invoke_function_over_columns("width_bucket", v, min, max, numBucket)


@try_remote_functions
def row_number() -> Column:
    """
    Window function: returns a sequential number starting at 1 within a window partition.

    .. versionadded:: 1.6.0

    .. versionchanged:: 3.4.0
        Supports Spark Connect.

    Returns
    -------
    :class:`~pyspark.sql.Column`
        the column for calculating row numbers.

    Examples
    --------
    >>> from pyspark.sql import Window
    >>> df = spark.range(3)
    >>> w = Window.orderBy(df.id.desc())
    >>> df.withColumn("desc_order", row_number().over(w)).show()
    +---+----------+
    | id|desc_order|
    +---+----------+
    |  2|         1|
    |  1|         2|
    |  0|         3|
    +---+----------+
    """
    return _invoke_function("row_number")


@try_remote_functions
def dense_rank() -> Column:
    """
    Window function: returns the rank of rows within a window partition, without any gaps.

    The difference between rank and dense_rank is that dense_rank leaves no gaps in ranking
    sequence when there are ties. That is, if you were ranking a competition using dense_rank
    and had three people tie for second place, you would say that all three were in second
    place and that the next person came in third. Rank would give me sequential numbers, making
    the person that came in third place (after the ties) would register as coming in fifth.

    This is equivalent to the DENSE_RANK function in SQL.

    .. versionadded:: 1.6.0

    .. versionchanged:: 3.4.0
        Supports Spark Connect.

    Returns
    -------
    :class:`~pyspark.sql.Column`
        the column for calculating ranks.

    Examples
    --------
    >>> from pyspark.sql import Window, types
    >>> df = spark.createDataFrame([1, 1, 2, 3, 3, 4], types.IntegerType())
    >>> w = Window.orderBy("value")
    >>> df.withColumn("drank", dense_rank().over(w)).show()
    +-----+-----+
    |value|drank|
    +-----+-----+
    |    1|    1|
    |    1|    1|
    |    2|    2|
    |    3|    3|
    |    3|    3|
    |    4|    4|
    +-----+-----+
    """
    return _invoke_function("dense_rank")


@try_remote_functions
def rank() -> Column:
    """
    Window function: returns the rank of rows within a window partition.

    The difference between rank and dense_rank is that dense_rank leaves no gaps in ranking
    sequence when there are ties. That is, if you were ranking a competition using dense_rank
    and had three people tie for second place, you would say that all three were in second
    place and that the next person came in third. Rank would give me sequential numbers, making
    the person that came in third place (after the ties) would register as coming in fifth.

    This is equivalent to the RANK function in SQL.

    .. versionadded:: 1.6.0

    .. versionchanged:: 3.4.0
        Supports Spark Connect.

    Returns
    -------
    :class:`~pyspark.sql.Column`
        the column for calculating ranks.

    Examples
    --------
    >>> from pyspark.sql import Window, types
    >>> df = spark.createDataFrame([1, 1, 2, 3, 3, 4], types.IntegerType())
    >>> w = Window.orderBy("value")
    >>> df.withColumn("drank", rank().over(w)).show()
    +-----+-----+
    |value|drank|
    +-----+-----+
    |    1|    1|
    |    1|    1|
    |    2|    3|
    |    3|    4|
    |    3|    4|
    |    4|    6|
    +-----+-----+
    """
    return _invoke_function("rank")


@try_remote_functions
def cume_dist() -> Column:
    """
    Window function: returns the cumulative distribution of values within a window partition,
    i.e. the fraction of rows that are below the current row.

    .. versionadded:: 1.6.0

    .. versionchanged:: 3.4.0
        Supports Spark Connect.

    Returns
    -------
    :class:`~pyspark.sql.Column`
        the column for calculating cumulative distribution.

    Examples
    --------
    >>> from pyspark.sql import Window, types
    >>> df = spark.createDataFrame([1, 2, 3, 3, 4], types.IntegerType())
    >>> w = Window.orderBy("value")
    >>> df.withColumn("cd", cume_dist().over(w)).show()
    +-----+---+
    |value| cd|
    +-----+---+
    |    1|0.2|
    |    2|0.4|
    |    3|0.8|
    |    3|0.8|
    |    4|1.0|
    +-----+---+
    """
    return _invoke_function("cume_dist")


@try_remote_functions
def percent_rank() -> Column:
    """
    Window function: returns the relative rank (i.e. percentile) of rows within a window partition.

    .. versionadded:: 1.6.0

    .. versionchanged:: 3.4.0
        Supports Spark Connect.

    Returns
    -------
    :class:`~pyspark.sql.Column`
        the column for calculating relative rank.

    Examples
    --------
    >>> from pyspark.sql import Window, types
    >>> df = spark.createDataFrame([1, 1, 2, 3, 3, 4], types.IntegerType())
    >>> w = Window.orderBy("value")
    >>> df.withColumn("pr", percent_rank().over(w)).show()
    +-----+---+
    |value| pr|
    +-----+---+
    |    1|0.0|
    |    1|0.0|
    |    2|0.4|
    |    3|0.6|
    |    3|0.6|
    |    4|1.0|
    +-----+---+
    """
    return _invoke_function("percent_rank")


@try_remote_functions
def approxCountDistinct(col: "ColumnOrName", rsd: Optional[float] = None) -> Column:
    """
    .. versionadded:: 1.3.0

    .. versionchanged:: 3.4.0
        Supports Spark Connect.

    .. deprecated:: 2.1.0
        Use :func:`approx_count_distinct` instead.
    """
    warnings.warn("Deprecated in 2.1, use approx_count_distinct instead.", FutureWarning)
    return approx_count_distinct(col, rsd)


@try_remote_functions
def approx_count_distinct(col: "ColumnOrName", rsd: Optional[float] = None) -> Column:
    """Aggregate function: returns a new :class:`~pyspark.sql.Column` for approximate distinct count
    of column `col`.

    .. versionadded:: 2.1.0

    .. versionchanged:: 3.4.0
        Supports Spark Connect.

    .. versionchanged:: 3.4.0
        Supports Spark Connect.

    Parameters
    ----------
    col : :class:`~pyspark.sql.Column` or str
    rsd : float, optional
        maximum relative standard deviation allowed (default = 0.05).
        For rsd < 0.01, it is more efficient to use :func:`count_distinct`

    Returns
    -------
    :class:`~pyspark.sql.Column`
        the column of computed results.

    Examples
    --------
    >>> df = spark.createDataFrame([1,2,2,3], "INT")
    >>> df.agg(approx_count_distinct("value").alias('distinct_values')).show()
    +---------------+
    |distinct_values|
    +---------------+
    |              3|
    +---------------+
    """
    if rsd is None:
        return _invoke_function_over_columns("approx_count_distinct", col)
    else:
        return _invoke_function("approx_count_distinct", _to_java_column(col), rsd)


@try_remote_functions
def broadcast(df: DataFrame) -> DataFrame:
    """
    Marks a DataFrame as small enough for use in broadcast joins.

    .. versionadded:: 1.6.0

    .. versionchanged:: 3.4.0
        Supports Spark Connect.

    Returns
    -------
    :class:`~pyspark.sql.DataFrame`
        DataFrame marked as ready for broadcast join.

    Examples
    --------
    >>> from pyspark.sql import types
    >>> df = spark.createDataFrame([1, 2, 3, 3, 4], types.IntegerType())
    >>> df_small = spark.range(3)
    >>> df_b = broadcast(df_small)
    >>> df.join(df_b, df.value == df_small.id).show()
    +-----+---+
    |value| id|
    +-----+---+
    |    1|  1|
    |    2|  2|
    +-----+---+
    """

    sc = get_active_spark_context()
    return DataFrame(cast(JVMView, sc._jvm).functions.broadcast(df._jdf), df.sparkSession)


@try_remote_functions
def coalesce(*cols: "ColumnOrName") -> Column:
    """Returns the first column that is not null.

    .. versionadded:: 1.4.0

    .. versionchanged:: 3.4.0
        Supports Spark Connect.

    Parameters
    ----------
    cols : :class:`~pyspark.sql.Column` or str
        list of columns to work on.

    Returns
    -------
    :class:`~pyspark.sql.Column`
        value of the first column that is not null.

    Examples
    --------
    >>> cDf = spark.createDataFrame([(None, None), (1, None), (None, 2)], ("a", "b"))
    >>> cDf.show()
    +----+----+
    |   a|   b|
    +----+----+
    |NULL|NULL|
    |   1|NULL|
    |NULL|   2|
    +----+----+

    >>> cDf.select(coalesce(cDf["a"], cDf["b"])).show()
    +--------------+
    |coalesce(a, b)|
    +--------------+
    |          NULL|
    |             1|
    |             2|
    +--------------+

    >>> cDf.select('*', coalesce(cDf["a"], lit(0.0))).show()
    +----+----+----------------+
    |   a|   b|coalesce(a, 0.0)|
    +----+----+----------------+
    |NULL|NULL|             0.0|
    |   1|NULL|             1.0|
    |NULL|   2|             0.0|
    +----+----+----------------+
    """
    return _invoke_function_over_seq_of_columns("coalesce", cols)


@try_remote_functions
def corr(col1: "ColumnOrName", col2: "ColumnOrName") -> Column:
    """Returns a new :class:`~pyspark.sql.Column` for the Pearson Correlation Coefficient for
    ``col1`` and ``col2``.

    .. versionadded:: 1.6.0

    .. versionchanged:: 3.4.0
        Supports Spark Connect.

    Parameters
    ----------
    col1 : :class:`~pyspark.sql.Column` or str
        first column to calculate correlation.
    col1 : :class:`~pyspark.sql.Column` or str
        second column to calculate correlation.

    Returns
    -------
    :class:`~pyspark.sql.Column`
        Pearson Correlation Coefficient of these two column values.

    Examples
    --------
    >>> a = range(20)
    >>> b = [2 * x for x in range(20)]
    >>> df = spark.createDataFrame(zip(a, b), ["a", "b"])
    >>> df.agg(corr("a", "b").alias('c')).collect()
    [Row(c=1.0)]
    """
    return _invoke_function_over_columns("corr", col1, col2)


@try_remote_functions
def covar_pop(col1: "ColumnOrName", col2: "ColumnOrName") -> Column:
    """Returns a new :class:`~pyspark.sql.Column` for the population covariance of ``col1`` and
    ``col2``.

    .. versionadded:: 2.0.0

    .. versionchanged:: 3.4.0
        Supports Spark Connect.

    Parameters
    ----------
    col1 : :class:`~pyspark.sql.Column` or str
        first column to calculate covariance.
    col1 : :class:`~pyspark.sql.Column` or str
        second column to calculate covariance.

    Returns
    -------
    :class:`~pyspark.sql.Column`
        covariance of these two column values.

    Examples
    --------
    >>> a = [1] * 10
    >>> b = [1] * 10
    >>> df = spark.createDataFrame(zip(a, b), ["a", "b"])
    >>> df.agg(covar_pop("a", "b").alias('c')).collect()
    [Row(c=0.0)]
    """
    return _invoke_function_over_columns("covar_pop", col1, col2)


@try_remote_functions
def covar_samp(col1: "ColumnOrName", col2: "ColumnOrName") -> Column:
    """Returns a new :class:`~pyspark.sql.Column` for the sample covariance of ``col1`` and
    ``col2``.

    .. versionadded:: 2.0.0

    .. versionchanged:: 3.4.0
        Supports Spark Connect.

    Parameters
    ----------
    col1 : :class:`~pyspark.sql.Column` or str
        first column to calculate covariance.
    col1 : :class:`~pyspark.sql.Column` or str
        second column to calculate covariance.

    Returns
    -------
    :class:`~pyspark.sql.Column`
        sample covariance of these two column values.

    Examples
    --------
    >>> a = [1] * 10
    >>> b = [1] * 10
    >>> df = spark.createDataFrame(zip(a, b), ["a", "b"])
    >>> df.agg(covar_samp("a", "b").alias('c')).collect()
    [Row(c=0.0)]
    """
    return _invoke_function_over_columns("covar_samp", col1, col2)


@try_remote_functions
def countDistinct(col: "ColumnOrName", *cols: "ColumnOrName") -> Column:
    """Returns a new :class:`~pyspark.sql.Column` for distinct count of ``col`` or ``cols``.

    An alias of :func:`count_distinct`, and it is encouraged to use :func:`count_distinct`
    directly.

    .. versionadded:: 1.3.0

    .. versionchanged:: 3.4.0
        Supports Spark Connect.
    """
    return count_distinct(col, *cols)


@try_remote_functions
def count_distinct(col: "ColumnOrName", *cols: "ColumnOrName") -> Column:
    """Returns a new :class:`Column` for distinct count of ``col`` or ``cols``.

    .. versionadded:: 3.2.0

    .. versionchanged:: 3.4.0
        Supports Spark Connect.

    Parameters
    ----------
    col : :class:`~pyspark.sql.Column` or str
        first column to compute on.
    cols : :class:`~pyspark.sql.Column` or str
        other columns to compute on.

    Returns
    -------
    :class:`~pyspark.sql.Column`
        distinct values of these two column values.

    Examples
    --------
    >>> from pyspark.sql import types
    >>> df1 = spark.createDataFrame([1, 1, 3], types.IntegerType())
    >>> df2 = spark.createDataFrame([1, 2], types.IntegerType())
    >>> df1.join(df2).show()
    +-----+-----+
    |value|value|
    +-----+-----+
    |    1|    1|
    |    1|    2|
    |    1|    1|
    |    1|    2|
    |    3|    1|
    |    3|    2|
    +-----+-----+
    >>> df1.join(df2).select(count_distinct(df1.value, df2.value)).show()
    +----------------------------+
    |count(DISTINCT value, value)|
    +----------------------------+
    |                           4|
    +----------------------------+
    """
    sc = get_active_spark_context()
    return _invoke_function(
        "count_distinct", _to_java_column(col), _to_seq(sc, cols, _to_java_column)
    )


@try_remote_functions
def first(col: "ColumnOrName", ignorenulls: bool = False) -> Column:
    """Aggregate function: returns the first value in a group.

    The function by default returns the first values it sees. It will return the first non-null
    value it sees when ignoreNulls is set to true. If all values are null, then null is returned.

    .. versionadded:: 1.3.0

    .. versionchanged:: 3.4.0
        Supports Spark Connect.

    Notes
    -----
    The function is non-deterministic because its results depends on the order of the
    rows which may be non-deterministic after a shuffle.

    Parameters
    ----------
    col : :class:`~pyspark.sql.Column` or str
        column to fetch first value for.
    ignorenulls : :class:`~pyspark.sql.Column` or str
        if first value is null then look for first non-null value.

    Returns
    -------
    :class:`~pyspark.sql.Column`
        first value of the group.

    Examples
    --------
    >>> df = spark.createDataFrame([("Alice", 2), ("Bob", 5), ("Alice", None)], ("name", "age"))
    >>> df = df.orderBy(df.age)
    >>> df.groupby("name").agg(first("age")).orderBy("name").show()
    +-----+----------+
    | name|first(age)|
    +-----+----------+
    |Alice|      NULL|
    |  Bob|         5|
    +-----+----------+

    Now, to ignore any nulls we needs to set ``ignorenulls`` to `True`

    >>> df.groupby("name").agg(first("age", ignorenulls=True)).orderBy("name").show()
    +-----+----------+
    | name|first(age)|
    +-----+----------+
    |Alice|         2|
    |  Bob|         5|
    +-----+----------+
    """
    return _invoke_function("first", _to_java_column(col), ignorenulls)


@try_remote_functions
def grouping(col: "ColumnOrName") -> Column:
    """
    Aggregate function: indicates whether a specified column in a GROUP BY list is aggregated
    or not, returns 1 for aggregated or 0 for not aggregated in the result set.

    .. versionadded:: 2.0.0

    .. versionchanged:: 3.4.0
        Supports Spark Connect.

    Parameters
    ----------
    col : :class:`~pyspark.sql.Column` or str
        column to check if it's aggregated.

    Returns
    -------
    :class:`~pyspark.sql.Column`
        returns 1 for aggregated or 0 for not aggregated in the result set.

    Examples
    --------
    >>> df = spark.createDataFrame([("Alice", 2), ("Bob", 5)], ("name", "age"))
    >>> df.cube("name").agg(grouping("name"), sum("age")).orderBy("name").show()
    +-----+--------------+--------+
    | name|grouping(name)|sum(age)|
    +-----+--------------+--------+
    | NULL|             1|       7|
    |Alice|             0|       2|
    |  Bob|             0|       5|
    +-----+--------------+--------+
    """
    return _invoke_function_over_columns("grouping", col)


@try_remote_functions
def grouping_id(*cols: "ColumnOrName") -> Column:
    """
    Aggregate function: returns the level of grouping, equals to

       (grouping(c1) << (n-1)) + (grouping(c2) << (n-2)) + ... + grouping(cn)

    .. versionadded:: 2.0.0

    .. versionchanged:: 3.4.0
        Supports Spark Connect.

    Notes
    -----
    The list of columns should match with grouping columns exactly, or empty (means all
    the grouping columns).

    Parameters
    ----------
    cols : :class:`~pyspark.sql.Column` or str
        columns to check for.

    Returns
    -------
    :class:`~pyspark.sql.Column`
        returns level of the grouping it relates to.

    Examples
    --------
    >>> df = spark.createDataFrame([(1, "a", "a"),
    ...                             (3, "a", "a"),
    ...                             (4, "b", "c")], ["c1", "c2", "c3"])
    >>> df.cube("c2", "c3").agg(grouping_id(), sum("c1")).orderBy("c2", "c3").show()
    +----+----+-------------+-------+
    |  c2|  c3|grouping_id()|sum(c1)|
    +----+----+-------------+-------+
    |NULL|NULL|            3|      8|
    |NULL|   a|            2|      4|
    |NULL|   c|            2|      4|
    |   a|NULL|            1|      4|
    |   a|   a|            0|      4|
    |   b|NULL|            1|      4|
    |   b|   c|            0|      4|
    +----+----+-------------+-------+
    """
    return _invoke_function_over_seq_of_columns("grouping_id", cols)


@try_remote_functions
def input_file_name() -> Column:
    """
    Creates a string column for the file name of the current Spark task.

    .. versionadded:: 1.6.0

    .. versionchanged:: 3.4.0
        Supports Spark Connect.

    Returns
    -------
    :class:`~pyspark.sql.Column`
        file names.

    Examples
    --------
    >>> import os
    >>> path = os.path.abspath(__file__)
    >>> df = spark.read.text(path)
    >>> df.select(input_file_name()).first()
    Row(input_file_name()='file:///...')
    """
    return _invoke_function("input_file_name")


@try_remote_functions
def isnan(col: "ColumnOrName") -> Column:
    """An expression that returns true if the column is NaN.

    .. versionadded:: 1.6.0

    .. versionchanged:: 3.4.0
        Supports Spark Connect.

    Parameters
    ----------
    col : :class:`~pyspark.sql.Column` or str
        target column to compute on.

    Returns
    -------
    :class:`~pyspark.sql.Column`
        True if value is NaN and False otherwise.

    Examples
    --------
    >>> df = spark.createDataFrame([(1.0, float('nan')), (float('nan'), 2.0)], ("a", "b"))
    >>> df.select("a", "b", isnan("a").alias("r1"), isnan(df.b).alias("r2")).show()
    +---+---+-----+-----+
    |  a|  b|   r1|   r2|
    +---+---+-----+-----+
    |1.0|NaN|false| true|
    |NaN|2.0| true|false|
    +---+---+-----+-----+
    """
    return _invoke_function_over_columns("isnan", col)


@try_remote_functions
def isnull(col: "ColumnOrName") -> Column:
    """An expression that returns true if the column is null.

    .. versionadded:: 1.6.0

    .. versionchanged:: 3.4.0
        Supports Spark Connect.

    Parameters
    ----------
    col : :class:`~pyspark.sql.Column` or str
        target column to compute on.

    Returns
    -------
    :class:`~pyspark.sql.Column`
        True if value is null and False otherwise.

    Examples
    --------
    >>> df = spark.createDataFrame([(1, None), (None, 2)], ("a", "b"))
    >>> df.select("a", "b", isnull("a").alias("r1"), isnull(df.b).alias("r2")).show()
    +----+----+-----+-----+
    |   a|   b|   r1|   r2|
    +----+----+-----+-----+
    |   1|NULL|false| true|
    |NULL|   2| true|false|
    +----+----+-----+-----+
    """
    return _invoke_function_over_columns("isnull", col)


@try_remote_functions
def last(col: "ColumnOrName", ignorenulls: bool = False) -> Column:
    """Aggregate function: returns the last value in a group.

    The function by default returns the last values it sees. It will return the last non-null
    value it sees when ignoreNulls is set to true. If all values are null, then null is returned.

    .. versionadded:: 1.3.0

    .. versionchanged:: 3.4.0
        Supports Spark Connect.

    Notes
    -----
    The function is non-deterministic because its results depends on the order of the
    rows which may be non-deterministic after a shuffle.

    Parameters
    ----------
    col : :class:`~pyspark.sql.Column` or str
        column to fetch last value for.
    ignorenulls : :class:`~pyspark.sql.Column` or str
        if last value is null then look for non-null value.

    Returns
    -------
    :class:`~pyspark.sql.Column`
        last value of the group.

    Examples
    --------
    >>> df = spark.createDataFrame([("Alice", 2), ("Bob", 5), ("Alice", None)], ("name", "age"))
    >>> df = df.orderBy(df.age.desc())
    >>> df.groupby("name").agg(last("age")).orderBy("name").show()
    +-----+---------+
    | name|last(age)|
    +-----+---------+
    |Alice|     NULL|
    |  Bob|        5|
    +-----+---------+

    Now, to ignore any nulls we needs to set ``ignorenulls`` to `True`

    >>> df.groupby("name").agg(last("age", ignorenulls=True)).orderBy("name").show()
    +-----+---------+
    | name|last(age)|
    +-----+---------+
    |Alice|        2|
    |  Bob|        5|
    +-----+---------+
    """
    return _invoke_function("last", _to_java_column(col), ignorenulls)


@try_remote_functions
def monotonically_increasing_id() -> Column:
    """A column that generates monotonically increasing 64-bit integers.

    The generated ID is guaranteed to be monotonically increasing and unique, but not consecutive.
    The current implementation puts the partition ID in the upper 31 bits, and the record number
    within each partition in the lower 33 bits. The assumption is that the data frame has
    less than 1 billion partitions, and each partition has less than 8 billion records.

    .. versionadded:: 1.6.0

    .. versionchanged:: 3.4.0
        Supports Spark Connect.

    Notes
    -----
    The function is non-deterministic because its result depends on partition IDs.

    As an example, consider a :class:`DataFrame` with two partitions, each with 3 records.
    This expression would return the following IDs:
    0, 1, 2, 8589934592 (1L << 33), 8589934593, 8589934594.

    Returns
    -------
    :class:`~pyspark.sql.Column`
        last value of the group.

    Examples
    --------
    >>> df0 = sc.parallelize(range(2), 2).mapPartitions(lambda x: [(1,), (2,), (3,)]).toDF(['col1'])
    >>> df0.select(monotonically_increasing_id().alias('id')).collect()
    [Row(id=0), Row(id=1), Row(id=2), Row(id=8589934592), Row(id=8589934593), Row(id=8589934594)]
    """
    return _invoke_function("monotonically_increasing_id")


@try_remote_functions
def nanvl(col1: "ColumnOrName", col2: "ColumnOrName") -> Column:
    """Returns col1 if it is not NaN, or col2 if col1 is NaN.

    Both inputs should be floating point columns (:class:`DoubleType` or :class:`FloatType`).

    .. versionadded:: 1.6.0

    .. versionchanged:: 3.4.0
        Supports Spark Connect.

    Parameters
    ----------
    col1 : :class:`~pyspark.sql.Column` or str
        first column to check.
    col2 : :class:`~pyspark.sql.Column` or str
        second column to return if first is NaN.

    Returns
    -------
    :class:`~pyspark.sql.Column`
        value from first column or second if first is NaN .

    Examples
    --------
    >>> df = spark.createDataFrame([(1.0, float('nan')), (float('nan'), 2.0)], ("a", "b"))
    >>> df.select(nanvl("a", "b").alias("r1"), nanvl(df.a, df.b).alias("r2")).collect()
    [Row(r1=1.0, r2=1.0), Row(r1=2.0, r2=2.0)]
    """
    return _invoke_function_over_columns("nanvl", col1, col2)


@try_remote_functions
def percentile(
    col: "ColumnOrName",
    percentage: Union[Column, float, List[float], Tuple[float]],
    frequency: Union[Column, int] = 1,
) -> Column:
    """Returns the exact percentile(s) of numeric column `expr` at the given percentage(s)
    with value range in [0.0, 1.0].

    .. versionadded:: 3.5.0

    Parameters
    ----------
    col : :class:`~pyspark.sql.Column` or str input column.
    percentage : :class:`~pyspark.sql.Column`, float, list of floats or tuple of floats
        percentage in decimal (must be between 0.0 and 1.0).
    frequency : :class:`~pyspark.sql.Column` or int is a positive numeric literal which
        controls frequency.

    Returns
    -------
    :class:`~pyspark.sql.Column`
        the exact `percentile` of the numeric column.

    Examples
    --------
    >>> key = (col("id") % 3).alias("key")
    >>> value = (randn(42) + key * 10).alias("value")
    >>> df = spark.range(0, 1000, 1, 1).select(key, value)
    >>> df.select(
    ...     percentile("value", [0.25, 0.5, 0.75], lit(1)).alias("quantiles")
    ... ).show()
    +--------------------+
    |           quantiles|
    +--------------------+
    |[0.74419914941216...|
    +--------------------+

    >>> df.groupBy("key").agg(
    ...     percentile("value", 0.5, lit(1)).alias("median")
    ... ).show()
    +---+--------------------+
    |key|              median|
    +---+--------------------+
    |  0|-0.03449962216667901|
    |  1|   9.990389751837329|
    |  2|  19.967859769284075|
    +---+--------------------+
    """
    sc = get_active_spark_context()

    if isinstance(percentage, (list, tuple)):
        # A local list
        percentage = _invoke_function(
            "array", _to_seq(sc, [_create_column_from_literal(x) for x in percentage])
        )._jc
    elif isinstance(percentage, Column):
        # Already a Column
        percentage = _to_java_column(percentage)
    else:
        # Probably scalar
        percentage = _create_column_from_literal(percentage)

    frequency = (
        _to_java_column(frequency)
        if isinstance(frequency, Column)
        else _create_column_from_literal(frequency)
    )

    return _invoke_function("percentile", _to_java_column(col), percentage, frequency)


@try_remote_functions
def percentile_approx(
    col: "ColumnOrName",
    percentage: Union[Column, float, List[float], Tuple[float]],
    accuracy: Union[Column, float] = 10000,
) -> Column:
    """Returns the approximate `percentile` of the numeric column `col` which is the smallest value
    in the ordered `col` values (sorted from least to greatest) such that no more than `percentage`
    of `col` values is less than the value or equal to that value.


    .. versionadded:: 3.1.0

    .. versionchanged:: 3.4.0
        Supports Spark Connect.

    Parameters
    ----------
    col : :class:`~pyspark.sql.Column` or str
        input column.
    percentage : :class:`~pyspark.sql.Column`, float, list of floats or tuple of floats
        percentage in decimal (must be between 0.0 and 1.0).
        When percentage is an array, each value of the percentage array must be between 0.0 and 1.0.
        In this case, returns the approximate percentile array of column col
        at the given percentage array.
    accuracy : :class:`~pyspark.sql.Column` or float
        is a positive numeric literal which controls approximation accuracy
        at the cost of memory. Higher value of accuracy yields better accuracy,
        1.0/accuracy is the relative error of the approximation. (default: 10000).

    Returns
    -------
    :class:`~pyspark.sql.Column`
        approximate `percentile` of the numeric column.

    Examples
    --------
    >>> key = (col("id") % 3).alias("key")
    >>> value = (randn(42) + key * 10).alias("value")
    >>> df = spark.range(0, 1000, 1, 1).select(key, value)
    >>> df.select(
    ...     percentile_approx("value", [0.25, 0.5, 0.75], 1000000).alias("quantiles")
    ... ).printSchema()
    root
     |-- quantiles: array (nullable = true)
     |    |-- element: double (containsNull = false)

    >>> df.groupBy("key").agg(
    ...     percentile_approx("value", 0.5, lit(1000000)).alias("median")
    ... ).printSchema()
    root
     |-- key: long (nullable = true)
     |-- median: double (nullable = true)
    """
    sc = get_active_spark_context()

    if isinstance(percentage, (list, tuple)):
        # A local list
        percentage = _invoke_function(
            "array", _to_seq(sc, [_create_column_from_literal(x) for x in percentage])
        )._jc
    elif isinstance(percentage, Column):
        # Already a Column
        percentage = _to_java_column(percentage)
    else:
        # Probably scalar
        percentage = _create_column_from_literal(percentage)

    accuracy = (
        _to_java_column(accuracy)
        if isinstance(accuracy, Column)
        else _create_column_from_literal(accuracy)
    )

    return _invoke_function("percentile_approx", _to_java_column(col), percentage, accuracy)


@try_remote_functions
def approx_percentile(
    col: "ColumnOrName",
    percentage: Union[Column, float, List[float], Tuple[float]],
    accuracy: Union[Column, float] = 10000,
) -> Column:
    """Returns the approximate `percentile` of the numeric column `col` which is the smallest value
    in the ordered `col` values (sorted from least to greatest) such that no more than `percentage`
    of `col` values is less than the value or equal to that value.


    .. versionadded:: 3.1.0

    .. versionchanged:: 3.4.0
        Supports Spark Connect.

    Parameters
    ----------
    col : :class:`~pyspark.sql.Column` or str
        input column.
    percentage : :class:`~pyspark.sql.Column`, float, list of floats or tuple of floats
        percentage in decimal (must be between 0.0 and 1.0).
        When percentage is an array, each value of the percentage array must be between 0.0 and 1.0.
        In this case, returns the approximate percentile array of column col
        at the given percentage array.
    accuracy : :class:`~pyspark.sql.Column` or float
        is a positive numeric literal which controls approximation accuracy
        at the cost of memory. Higher value of accuracy yields better accuracy,
        1.0/accuracy is the relative error of the approximation. (default: 10000).

    Returns
    -------
    :class:`~pyspark.sql.Column`
        approximate `percentile` of the numeric column.

    Examples
    --------
    >>> key = (col("id") % 3).alias("key")
    >>> value = (randn(42) + key * 10).alias("value")
    >>> df = spark.range(0, 1000, 1, 1).select(key, value)
    >>> df.select(
    ...     approx_percentile("value", [0.25, 0.5, 0.75], 1000000).alias("quantiles")
    ... ).printSchema()
    root
     |-- quantiles: array (nullable = true)
     |    |-- element: double (containsNull = false)

    >>> df.groupBy("key").agg(
    ...     approx_percentile("value", 0.5, lit(1000000)).alias("median")
    ... ).printSchema()
    root
     |-- key: long (nullable = true)
     |-- median: double (nullable = true)
    """
    sc = get_active_spark_context()

    if isinstance(percentage, (list, tuple)):
        # A local list
        percentage = _invoke_function(
            "array", _to_seq(sc, [_create_column_from_literal(x) for x in percentage])
        )._jc
    elif isinstance(percentage, Column):
        # Already a Column
        percentage = _to_java_column(percentage)
    else:
        # Probably scalar
        percentage = _create_column_from_literal(percentage)

    accuracy = (
        _to_java_column(accuracy)
        if isinstance(accuracy, Column)
        else _create_column_from_literal(accuracy)
    )

    return _invoke_function("approx_percentile", _to_java_column(col), percentage, accuracy)


@try_remote_functions
def rand(seed: Optional[int] = None) -> Column:
    """Generates a random column with independent and identically distributed (i.i.d.) samples
    uniformly distributed in [0.0, 1.0).

    .. versionadded:: 1.4.0

    .. versionchanged:: 3.4.0
        Supports Spark Connect.

    Notes
    -----
    The function is non-deterministic in general case.

    Parameters
    ----------
    seed : int (default: None)
        seed value for random generator.

    Returns
    -------
    :class:`~pyspark.sql.Column`
        random values.

    Examples
    --------
    >>> df = spark.range(2)
    >>> df.withColumn('rand', rand(seed=42) * 3).show() # doctest: +SKIP
    +---+------------------+
    | id|              rand|
    +---+------------------+
    |  0|1.4385751892400076|
    |  1|1.7082186019706387|
    +---+------------------+
    """
    if seed is not None:
        return _invoke_function("rand", seed)
    else:
        return _invoke_function("rand")


@try_remote_functions
def randn(seed: Optional[int] = None) -> Column:
    """Generates a column with independent and identically distributed (i.i.d.) samples from
    the standard normal distribution.

    .. versionadded:: 1.4.0

    .. versionchanged:: 3.4.0
        Supports Spark Connect.

    Notes
    -----
    The function is non-deterministic in general case.

    Parameters
    ----------
    seed : int (default: None)
        seed value for random generator.

    Returns
    -------
    :class:`~pyspark.sql.Column`
        random values.

    Examples
    --------
    >>> df = spark.range(2)
    >>> df.withColumn('randn', randn(seed=42)).show() # doctest: +SKIP
    +---+--------------------+
    | id|               randn|
    +---+--------------------+
    |  0|-0.04167221574820542|
    |  1| 0.15241403986452778|
    +---+--------------------+
    """
    if seed is not None:
        return _invoke_function("randn", seed)
    else:
        return _invoke_function("randn")


@try_remote_functions
def round(col: "ColumnOrName", scale: int = 0) -> Column:
    """
    Round the given value to `scale` decimal places using HALF_UP rounding mode if `scale` >= 0
    or at integral part when `scale` < 0.

    .. versionadded:: 1.5.0

    .. versionchanged:: 3.4.0
        Supports Spark Connect.

    Parameters
    ----------
    col : :class:`~pyspark.sql.Column` or str
        input column to round.
    scale : int optional default 0
        scale value.

    Returns
    -------
    :class:`~pyspark.sql.Column`
        rounded values.

    Examples
    --------
    >>> spark.createDataFrame([(2.5,)], ['a']).select(round('a', 0).alias('r')).collect()
    [Row(r=3.0)]
    """
    return _invoke_function("round", _to_java_column(col), scale)


@try_remote_functions
def bround(col: "ColumnOrName", scale: int = 0) -> Column:
    """
    Round the given value to `scale` decimal places using HALF_EVEN rounding mode if `scale` >= 0
    or at integral part when `scale` < 0.

    .. versionadded:: 2.0.0

    .. versionchanged:: 3.4.0
        Supports Spark Connect.

    Parameters
    ----------
    col : :class:`~pyspark.sql.Column` or str
        input column to round.
    scale : int optional default 0
        scale value.

    Returns
    -------
    :class:`~pyspark.sql.Column`
        rounded values.

    Examples
    --------
    >>> spark.createDataFrame([(2.5,)], ['a']).select(bround('a', 0).alias('r')).collect()
    [Row(r=2.0)]
    """
    return _invoke_function("bround", _to_java_column(col), scale)


@try_remote_functions
def shiftLeft(col: "ColumnOrName", numBits: int) -> Column:
    """Shift the given value numBits left.

    .. versionadded:: 1.5.0

    .. versionchanged:: 3.4.0
        Supports Spark Connect.

    .. deprecated:: 3.2.0
        Use :func:`shiftleft` instead.
    """
    warnings.warn("Deprecated in 3.2, use shiftleft instead.", FutureWarning)
    return shiftleft(col, numBits)


@try_remote_functions
def shiftleft(col: "ColumnOrName", numBits: int) -> Column:
    """Shift the given value numBits left.

    .. versionadded:: 3.2.0

    .. versionchanged:: 3.4.0
        Supports Spark Connect.

    Parameters
    ----------
    col : :class:`~pyspark.sql.Column` or str
        input column of values to shift.
    numBits : int
        number of bits to shift.

    Returns
    -------
    :class:`~pyspark.sql.Column`
        shifted value.

    Examples
    --------
    >>> spark.createDataFrame([(21,)], ['a']).select(shiftleft('a', 1).alias('r')).collect()
    [Row(r=42)]
    """
    return _invoke_function("shiftleft", _to_java_column(col), numBits)


@try_remote_functions
def shiftRight(col: "ColumnOrName", numBits: int) -> Column:
    """(Signed) shift the given value numBits right.

    .. versionadded:: 1.5.0

    .. versionchanged:: 3.4.0
        Supports Spark Connect.

    .. deprecated:: 3.2.0
        Use :func:`shiftright` instead.
    """
    warnings.warn("Deprecated in 3.2, use shiftright instead.", FutureWarning)
    return shiftright(col, numBits)


@try_remote_functions
def shiftright(col: "ColumnOrName", numBits: int) -> Column:
    """(Signed) shift the given value numBits right.

    .. versionadded:: 3.2.0

    .. versionchanged:: 3.4.0
        Supports Spark Connect.

    Parameters
    ----------
    col : :class:`~pyspark.sql.Column` or str
        input column of values to shift.
    numBits : int
        number of bits to shift.

    Returns
    -------
    :class:`~pyspark.sql.Column`
        shifted values.

    Examples
    --------
    >>> spark.createDataFrame([(42,)], ['a']).select(shiftright('a', 1).alias('r')).collect()
    [Row(r=21)]
    """
    return _invoke_function("shiftright", _to_java_column(col), numBits)


@try_remote_functions
def shiftRightUnsigned(col: "ColumnOrName", numBits: int) -> Column:
    """Unsigned shift the given value numBits right.

    .. versionadded:: 1.5.0

    .. versionchanged:: 3.4.0
        Supports Spark Connect.

    .. deprecated:: 3.2.0
        Use :func:`shiftrightunsigned` instead.
    """
    warnings.warn("Deprecated in 3.2, use shiftrightunsigned instead.", FutureWarning)
    return shiftrightunsigned(col, numBits)


@try_remote_functions
def shiftrightunsigned(col: "ColumnOrName", numBits: int) -> Column:
    """Unsigned shift the given value numBits right.

    .. versionadded:: 3.2.0

    .. versionchanged:: 3.4.0
        Supports Spark Connect.

    Parameters
    ----------
    col : :class:`~pyspark.sql.Column` or str
        input column of values to shift.
    numBits : int
        number of bits to shift.

    Returns
    -------
    :class:`~pyspark.sql.Column`
        shifted value.

    Examples
    --------
    >>> df = spark.createDataFrame([(-42,)], ['a'])
    >>> df.select(shiftrightunsigned('a', 1).alias('r')).collect()
    [Row(r=9223372036854775787)]
    """
    return _invoke_function("shiftrightunsigned", _to_java_column(col), numBits)


@try_remote_functions
def spark_partition_id() -> Column:
    """A column for partition ID.

    .. versionadded:: 1.6.0

    .. versionchanged:: 3.4.0
        Supports Spark Connect.

    Notes
    -----
    This is non deterministic because it depends on data partitioning and task scheduling.

    Returns
    -------
    :class:`~pyspark.sql.Column`
        partition id the record belongs to.

    Examples
    --------
    >>> df = spark.range(2)
    >>> df.repartition(1).select(spark_partition_id().alias("pid")).collect()
    [Row(pid=0), Row(pid=0)]
    """
    return _invoke_function("spark_partition_id")


@try_remote_functions
def expr(str: str) -> Column:
    """Parses the expression string into the column that it represents

    .. versionadded:: 1.5.0

    .. versionchanged:: 3.4.0
        Supports Spark Connect.

    Parameters
    ----------
    str : str
        expression defined in string.

    Returns
    -------
    :class:`~pyspark.sql.Column`
        column representing the expression.

    Examples
    --------
    >>> df = spark.createDataFrame([["Alice"], ["Bob"]], ["name"])
    >>> df.select("name", expr("length(name)")).show()
    +-----+------------+
    | name|length(name)|
    +-----+------------+
    |Alice|           5|
    |  Bob|           3|
    +-----+------------+
    """
    return _invoke_function("expr", str)


@overload
def struct(*cols: "ColumnOrName") -> Column:
    ...


@overload
def struct(__cols: Union[List["ColumnOrName_"], Tuple["ColumnOrName_", ...]]) -> Column:
    ...


@try_remote_functions
def struct(
    *cols: Union["ColumnOrName", Union[List["ColumnOrName_"], Tuple["ColumnOrName_", ...]]]
) -> Column:
    """Creates a new struct column.

    .. versionadded:: 1.4.0

    .. versionchanged:: 3.4.0
        Supports Spark Connect.

    Parameters
    ----------
    cols : list, set, str or :class:`~pyspark.sql.Column`
        column names or :class:`~pyspark.sql.Column`\\s to contain in the output struct.

    Returns
    -------
    :class:`~pyspark.sql.Column`
        a struct type column of given columns.

    Examples
    --------
    >>> df = spark.createDataFrame([("Alice", 2), ("Bob", 5)], ("name", "age"))
    >>> df.select(struct('age', 'name').alias("struct")).collect()
    [Row(struct=Row(age=2, name='Alice')), Row(struct=Row(age=5, name='Bob'))]
    >>> df.select(struct([df.age, df.name]).alias("struct")).collect()
    [Row(struct=Row(age=2, name='Alice')), Row(struct=Row(age=5, name='Bob'))]
    """
    if len(cols) == 1 and isinstance(cols[0], (list, set)):
        cols = cols[0]  # type: ignore[assignment]
    return _invoke_function_over_seq_of_columns("struct", cols)  # type: ignore[arg-type]


@try_remote_functions
def greatest(*cols: "ColumnOrName") -> Column:
    """
    Returns the greatest value of the list of column names, skipping null values.
    This function takes at least 2 parameters. It will return null if all parameters are null.

    .. versionadded:: 1.5.0

    .. versionchanged:: 3.4.0
        Supports Spark Connect.

    Parameters
    ----------
    col : :class:`~pyspark.sql.Column` or str
        columns to check for gratest value.

    Returns
    -------
    :class:`~pyspark.sql.Column`
        gratest value.

    Examples
    --------
    >>> df = spark.createDataFrame([(1, 4, 3)], ['a', 'b', 'c'])
    >>> df.select(greatest(df.a, df.b, df.c).alias("greatest")).collect()
    [Row(greatest=4)]
    """
    if len(cols) < 2:
        raise PySparkValueError(
            error_class="WRONG_NUM_COLUMNS",
            message_parameters={"func_name": "greatest", "num_cols": "2"},
        )
    return _invoke_function_over_seq_of_columns("greatest", cols)


@try_remote_functions
def least(*cols: "ColumnOrName") -> Column:
    """
    Returns the least value of the list of column names, skipping null values.
    This function takes at least 2 parameters. It will return null if all parameters are null.

    .. versionadded:: 1.5.0

    .. versionchanged:: 3.4.0
        Supports Spark Connect.

    Parameters
    ----------
    cols : :class:`~pyspark.sql.Column` or str
        column names or columns to be compared

    Returns
    -------
    :class:`~pyspark.sql.Column`
        least value.

    Examples
    --------
    >>> df = spark.createDataFrame([(1, 4, 3)], ['a', 'b', 'c'])
    >>> df.select(least(df.a, df.b, df.c).alias("least")).collect()
    [Row(least=1)]
    """
    if len(cols) < 2:
        raise PySparkValueError(
            error_class="WRONG_NUM_COLUMNS",
            message_parameters={"func_name": "least", "num_cols": "2"},
        )
    return _invoke_function_over_seq_of_columns("least", cols)


@try_remote_functions
def when(condition: Column, value: Any) -> Column:
    """Evaluates a list of conditions and returns one of multiple possible result expressions.
    If :func:`pyspark.sql.Column.otherwise` is not invoked, None is returned for unmatched
    conditions.

    .. versionadded:: 1.4.0

    .. versionchanged:: 3.4.0
        Supports Spark Connect.

    Parameters
    ----------
    condition : :class:`~pyspark.sql.Column`
        a boolean :class:`~pyspark.sql.Column` expression.
    value :
        a literal value, or a :class:`~pyspark.sql.Column` expression.

    Returns
    -------
    :class:`~pyspark.sql.Column`
        column representing when expression.

    Examples
    --------
    >>> df = spark.range(3)
    >>> df.select(when(df['id'] == 2, 3).otherwise(4).alias("age")).show()
    +---+
    |age|
    +---+
    |  4|
    |  4|
    |  3|
    +---+

    >>> df.select(when(df.id == 2, df.id + 1).alias("age")).show()
    +----+
    | age|
    +----+
    |NULL|
    |NULL|
    |   3|
    +----+
    """
    # Explicitly not using ColumnOrName type here to make reading condition less opaque
    if not isinstance(condition, Column):
        raise PySparkTypeError(
            error_class="NOT_COLUMN",
            message_parameters={"arg_name": "condition", "arg_type": type(condition).__name__},
        )
    v = value._jc if isinstance(value, Column) else value

    return _invoke_function("when", condition._jc, v)


@overload  # type: ignore[no-redef]
def log(arg1: "ColumnOrName") -> Column:
    ...


@overload
def log(arg1: float, arg2: "ColumnOrName") -> Column:
    ...


@try_remote_functions
def log(arg1: Union["ColumnOrName", float], arg2: Optional["ColumnOrName"] = None) -> Column:
    """Returns the first argument-based logarithm of the second argument.

    If there is only one argument, then this takes the natural logarithm of the argument.

    .. versionadded:: 1.5.0

    .. versionchanged:: 3.4.0
        Supports Spark Connect.

    Parameters
    ----------
    arg1 : :class:`~pyspark.sql.Column`, str or float
        base number or actual number (in this case base is `e`)
    arg2 : :class:`~pyspark.sql.Column`, str or float
        number to calculate logariphm for.

    Returns
    -------
    :class:`~pyspark.sql.Column`
        logariphm of given value.

    Examples
    --------
    >>> df = spark.createDataFrame([10, 100, 1000], "INT")
    >>> df.select(log(10.0, df.value).alias('ten')).show() # doctest: +SKIP
    +---+
    |ten|
    +---+
    |1.0|
    |2.0|
    |3.0|
    +---+

    And Natural logarithm

    >>> df.select(log(df.value)).show() # doctest: +SKIP
    +-----------------+
    |        ln(value)|
    +-----------------+
    |2.302585092994046|
    |4.605170185988092|
    |4.605170185988092|
    +-----------------+
    """
    if arg2 is None:
        return _invoke_function_over_columns("log", cast("ColumnOrName", arg1))
    else:
        return _invoke_function("log", arg1, _to_java_column(arg2))


@try_remote_functions
def ln(col: "ColumnOrName") -> Column:
    """Returns the natural logarithm of the argument.

    .. versionadded:: 3.5.0

    Parameters
    ----------
    col : :class:`~pyspark.sql.Column` or str
        a column to calculate logariphm for.

    Returns
    -------
    :class:`~pyspark.sql.Column`
        natural logarithm of given value.

    Examples
    --------
    >>> df = spark.createDataFrame([(4,)], ['a'])
    >>> df.select(ln('a')).show()
    +------------------+
    |             ln(a)|
    +------------------+
    |1.3862943611198906|
    +------------------+
    """
    return _invoke_function_over_columns("ln", col)


@try_remote_functions
def log2(col: "ColumnOrName") -> Column:
    """Returns the base-2 logarithm of the argument.

    .. versionadded:: 1.5.0

    .. versionchanged:: 3.4.0
        Supports Spark Connect.

    Parameters
    ----------
    col : :class:`~pyspark.sql.Column` or str
        a column to calculate logariphm for.

    Returns
    -------
    :class:`~pyspark.sql.Column`
        logariphm of given value.

    Examples
    --------
    >>> df = spark.createDataFrame([(4,)], ['a'])
    >>> df.select(log2('a').alias('log2')).show()
    +----+
    |log2|
    +----+
    | 2.0|
    +----+
    """
    return _invoke_function_over_columns("log2", col)


@try_remote_functions
def conv(col: "ColumnOrName", fromBase: int, toBase: int) -> Column:
    """
    Convert a number in a string column from one base to another.

    .. versionadded:: 1.5.0

    .. versionchanged:: 3.4.0
        Supports Spark Connect.

    Parameters
    ----------
    col : :class:`~pyspark.sql.Column` or str
        a column to convert base for.
    fromBase: int
        from base number.
    toBase: int
        to base number.

    Returns
    -------
    :class:`~pyspark.sql.Column`
        logariphm of given value.

    Examples
    --------
    >>> df = spark.createDataFrame([("010101",)], ['n'])
    >>> df.select(conv(df.n, 2, 16).alias('hex')).collect()
    [Row(hex='15')]
    """
    return _invoke_function("conv", _to_java_column(col), fromBase, toBase)


@try_remote_functions
def factorial(col: "ColumnOrName") -> Column:
    """
    Computes the factorial of the given value.

    .. versionadded:: 1.5.0

    .. versionchanged:: 3.4.0
        Supports Spark Connect.

    Parameters
    ----------
    col : :class:`~pyspark.sql.Column` or str
        a column to calculate factorial for.

    Returns
    -------
    :class:`~pyspark.sql.Column`
        factorial of given value.

    Examples
    --------
    >>> df = spark.createDataFrame([(5,)], ['n'])
    >>> df.select(factorial(df.n).alias('f')).collect()
    [Row(f=120)]
    """
    return _invoke_function_over_columns("factorial", col)


# ---------------  Window functions ------------------------


@try_remote_functions
def lag(col: "ColumnOrName", offset: int = 1, default: Optional[Any] = None) -> Column:
    """
    Window function: returns the value that is `offset` rows before the current row, and
    `default` if there is less than `offset` rows before the current row. For example,
    an `offset` of one will return the previous row at any given point in the window partition.

    This is equivalent to the LAG function in SQL.

    .. versionadded:: 1.4.0

    .. versionchanged:: 3.4.0
        Supports Spark Connect.

    Parameters
    ----------
    col : :class:`~pyspark.sql.Column` or str
        name of column or expression
    offset : int, optional default 1
        number of row to extend
    default : optional
        default value

    Returns
    -------
    :class:`~pyspark.sql.Column`
        value before current row based on `offset`.

    Examples
    --------
    >>> from pyspark.sql import Window
    >>> df = spark.createDataFrame([("a", 1),
    ...                             ("a", 2),
    ...                             ("a", 3),
    ...                             ("b", 8),
    ...                             ("b", 2)], ["c1", "c2"])
    >>> df.show()
    +---+---+
    | c1| c2|
    +---+---+
    |  a|  1|
    |  a|  2|
    |  a|  3|
    |  b|  8|
    |  b|  2|
    +---+---+
    >>> w = Window.partitionBy("c1").orderBy("c2")
    >>> df.withColumn("previos_value", lag("c2").over(w)).show()
    +---+---+-------------+
    | c1| c2|previos_value|
    +---+---+-------------+
    |  a|  1|         NULL|
    |  a|  2|            1|
    |  a|  3|            2|
    |  b|  2|         NULL|
    |  b|  8|            2|
    +---+---+-------------+
    >>> df.withColumn("previos_value", lag("c2", 1, 0).over(w)).show()
    +---+---+-------------+
    | c1| c2|previos_value|
    +---+---+-------------+
    |  a|  1|            0|
    |  a|  2|            1|
    |  a|  3|            2|
    |  b|  2|            0|
    |  b|  8|            2|
    +---+---+-------------+
    >>> df.withColumn("previos_value", lag("c2", 2, -1).over(w)).show()
    +---+---+-------------+
    | c1| c2|previos_value|
    +---+---+-------------+
    |  a|  1|           -1|
    |  a|  2|           -1|
    |  a|  3|            1|
    |  b|  2|           -1|
    |  b|  8|           -1|
    +---+---+-------------+
    """
    return _invoke_function("lag", _to_java_column(col), offset, default)


@try_remote_functions
def lead(col: "ColumnOrName", offset: int = 1, default: Optional[Any] = None) -> Column:
    """
    Window function: returns the value that is `offset` rows after the current row, and
    `default` if there is less than `offset` rows after the current row. For example,
    an `offset` of one will return the next row at any given point in the window partition.

    This is equivalent to the LEAD function in SQL.

    .. versionadded:: 1.4.0

    .. versionchanged:: 3.4.0
        Supports Spark Connect.

    Parameters
    ----------
    col : :class:`~pyspark.sql.Column` or str
        name of column or expression
    offset : int, optional default 1
        number of row to extend
    default : optional
        default value

    Returns
    -------
    :class:`~pyspark.sql.Column`
        value after current row based on `offset`.

    Examples
    --------
    >>> from pyspark.sql import Window
    >>> df = spark.createDataFrame([("a", 1),
    ...                             ("a", 2),
    ...                             ("a", 3),
    ...                             ("b", 8),
    ...                             ("b", 2)], ["c1", "c2"])
    >>> df.show()
    +---+---+
    | c1| c2|
    +---+---+
    |  a|  1|
    |  a|  2|
    |  a|  3|
    |  b|  8|
    |  b|  2|
    +---+---+
    >>> w = Window.partitionBy("c1").orderBy("c2")
    >>> df.withColumn("next_value", lead("c2").over(w)).show()
    +---+---+----------+
    | c1| c2|next_value|
    +---+---+----------+
    |  a|  1|         2|
    |  a|  2|         3|
    |  a|  3|      NULL|
    |  b|  2|         8|
    |  b|  8|      NULL|
    +---+---+----------+
    >>> df.withColumn("next_value", lead("c2", 1, 0).over(w)).show()
    +---+---+----------+
    | c1| c2|next_value|
    +---+---+----------+
    |  a|  1|         2|
    |  a|  2|         3|
    |  a|  3|         0|
    |  b|  2|         8|
    |  b|  8|         0|
    +---+---+----------+
    >>> df.withColumn("next_value", lead("c2", 2, -1).over(w)).show()
    +---+---+----------+
    | c1| c2|next_value|
    +---+---+----------+
    |  a|  1|         3|
    |  a|  2|        -1|
    |  a|  3|        -1|
    |  b|  2|        -1|
    |  b|  8|        -1|
    +---+---+----------+
    """
    return _invoke_function("lead", _to_java_column(col), offset, default)


@try_remote_functions
def nth_value(col: "ColumnOrName", offset: int, ignoreNulls: Optional[bool] = False) -> Column:
    """
    Window function: returns the value that is the `offset`\\th row of the window frame
    (counting from 1), and `null` if the size of window frame is less than `offset` rows.

    It will return the `offset`\\th non-null value it sees when `ignoreNulls` is set to
    true. If all values are null, then null is returned.

    This is equivalent to the nth_value function in SQL.

    .. versionadded:: 3.1.0

    .. versionchanged:: 3.4.0
        Supports Spark Connect.

    Parameters
    ----------
    col : :class:`~pyspark.sql.Column` or str
        name of column or expression
    offset : int
        number of row to use as the value
    ignoreNulls : bool, optional
        indicates the Nth value should skip null in the
        determination of which row to use

    Returns
    -------
    :class:`~pyspark.sql.Column`
        value of nth row.

    Examples
    --------
    >>> from pyspark.sql import Window
    >>> df = spark.createDataFrame([("a", 1),
    ...                             ("a", 2),
    ...                             ("a", 3),
    ...                             ("b", 8),
    ...                             ("b", 2)], ["c1", "c2"])
    >>> df.show()
    +---+---+
    | c1| c2|
    +---+---+
    |  a|  1|
    |  a|  2|
    |  a|  3|
    |  b|  8|
    |  b|  2|
    +---+---+
    >>> w = Window.partitionBy("c1").orderBy("c2")
    >>> df.withColumn("nth_value", nth_value("c2", 1).over(w)).show()
    +---+---+---------+
    | c1| c2|nth_value|
    +---+---+---------+
    |  a|  1|        1|
    |  a|  2|        1|
    |  a|  3|        1|
    |  b|  2|        2|
    |  b|  8|        2|
    +---+---+---------+
    >>> df.withColumn("nth_value", nth_value("c2", 2).over(w)).show()
    +---+---+---------+
    | c1| c2|nth_value|
    +---+---+---------+
    |  a|  1|     NULL|
    |  a|  2|        2|
    |  a|  3|        2|
    |  b|  2|     NULL|
    |  b|  8|        8|
    +---+---+---------+
    """
    return _invoke_function("nth_value", _to_java_column(col), offset, ignoreNulls)


@try_remote_functions
def any_value(col: "ColumnOrName", ignoreNulls: Optional[Union[bool, Column]] = None) -> Column:
    """Returns some value of `col` for a group of rows.

    .. versionadded:: 3.5.0

    Parameters
    ----------
    col : :class:`~pyspark.sql.Column` or str
        target column to work on.
    ignorenulls : :class:`~pyspark.sql.Column` or bool
        if first value is null then look for first non-null value.

    Returns
    -------
    :class:`~pyspark.sql.Column`
        some value of `col` for a group of rows.

    Examples
    --------
    >>> df = spark.createDataFrame([(None, 1),
    ...                             ("a", 2),
    ...                             ("a", 3),
    ...                             ("b", 8),
    ...                             ("b", 2)], ["c1", "c2"])
    >>> df.select(any_value('c1'), any_value('c2')).collect()
    [Row(any_value(c1)=None, any_value(c2)=1)]
    >>> df.select(any_value('c1', True), any_value('c2', True)).collect()
    [Row(any_value(c1)='a', any_value(c2)=1)]
    """
    if ignoreNulls is None:
        return _invoke_function_over_columns("any_value", col)
    else:
        ignoreNulls = lit(ignoreNulls) if isinstance(ignoreNulls, bool) else ignoreNulls
        return _invoke_function_over_columns("any_value", col, ignoreNulls)


@try_remote_functions
def first_value(col: "ColumnOrName", ignoreNulls: Optional[Union[bool, Column]] = None) -> Column:
    """Returns the first value of `col` for a group of rows. It will return the first non-null
    value it sees when `ignoreNulls` is set to true. If all values are null, then null is returned.

    .. versionadded:: 3.5.0

    Parameters
    ----------
    col : :class:`~pyspark.sql.Column` or str
        target column to work on.
    ignorenulls : :class:`~pyspark.sql.Column` or bool
        if first value is null then look for first non-null value.

    Returns
    -------
    :class:`~pyspark.sql.Column`
        some value of `col` for a group of rows.

    Examples
    --------
    >>> df = spark.createDataFrame([(None, 1),
    ...                             ("a", 2),
    ...                             ("a", 3),
    ...                             ("b", 8),
    ...                             ("b", 2)], ["c1", "c2"])
    >>> df.select(first_value('c1').alias('a'), first_value('c2').alias('b')).collect()
    [Row(a=None, b=1)]
    >>> df.select(first_value('c1', True).alias('a'), first_value('c2', True).alias('b')).collect()
    [Row(a='a', b=1)]
    """
    if ignoreNulls is None:
        return _invoke_function_over_columns("first_value", col)
    else:
        ignoreNulls = lit(ignoreNulls) if isinstance(ignoreNulls, bool) else ignoreNulls
        return _invoke_function_over_columns("first_value", col, ignoreNulls)


@try_remote_functions
def last_value(col: "ColumnOrName", ignoreNulls: Optional[Union[bool, Column]] = None) -> Column:
    """Returns the last value of `col` for a group of rows. It will return the last non-null
    value it sees when `ignoreNulls` is set to true. If all values are null, then null is returned.

    .. versionadded:: 3.5.0

    Parameters
    ----------
    col : :class:`~pyspark.sql.Column` or str
        target column to work on.
    ignorenulls : :class:`~pyspark.sql.Column` or bool
        if first value is null then look for first non-null value.

    Returns
    -------
    :class:`~pyspark.sql.Column`
        some value of `col` for a group of rows.

    Examples
    --------
    >>> df = spark.createDataFrame([("a", 1),
    ...                             ("a", 2),
    ...                             ("a", 3),
    ...                             ("b", 8),
    ...                             (None, 2)], ["c1", "c2"])
    >>> df.select(last_value('c1').alias('a'), last_value('c2').alias('b')).collect()
    [Row(a=None, b=2)]
    >>> df.select(last_value('c1', True).alias('a'), last_value('c2', True).alias('b')).collect()
    [Row(a='b', b=2)]
    """
    if ignoreNulls is None:
        return _invoke_function_over_columns("last_value", col)
    else:
        ignoreNulls = lit(ignoreNulls) if isinstance(ignoreNulls, bool) else ignoreNulls
        return _invoke_function_over_columns("last_value", col, ignoreNulls)


@try_remote_functions
def count_if(col: "ColumnOrName") -> Column:
    """Returns the number of `TRUE` values for the `col`.

    .. versionadded:: 3.5.0

    Parameters
    ----------
    col : :class:`~pyspark.sql.Column` or str
        target column to work on.

    Returns
    -------
    :class:`~pyspark.sql.Column`
        the number of `TRUE` values for the `col`.

    Examples
    --------
    >>> df = spark.createDataFrame([("a", 1),
    ...                             ("a", 2),
    ...                             ("a", 3),
    ...                             ("b", 8),
    ...                             ("b", 2)], ["c1", "c2"])
    >>> df.select(count_if(col('c2') % 2 == 0)).show()
    +------------------------+
    |count_if(((c2 % 2) = 0))|
    +------------------------+
    |                       3|
    +------------------------+
    """
    return _invoke_function_over_columns("count_if", col)


@try_remote_functions
def histogram_numeric(col: "ColumnOrName", nBins: "ColumnOrName") -> Column:
    """Computes a histogram on numeric 'col' using nb bins.
    The return value is an array of (x,y) pairs representing the centers of the
    histogram's bins. As the value of 'nb' is increased, the histogram approximation
    gets finer-grained, but may yield artifacts around outliers. In practice, 20-40
    histogram bins appear to work well, with more bins being required for skewed or
    smaller datasets. Note that this function creates a histogram with non-uniform
    bin widths. It offers no guarantees in terms of the mean-squared-error of the
    histogram, but in practice is comparable to the histograms produced by the R/S-Plus
    statistical computing packages. Note: the output type of the 'x' field in the return value is
    propagated from the input value consumed in the aggregate function.

    .. versionadded:: 3.5.0

    Parameters
    ----------
    col : :class:`~pyspark.sql.Column` or str
        target column to work on.
    nBins : :class:`~pyspark.sql.Column` or str
        number of Histogram columns.

    Returns
    -------
    :class:`~pyspark.sql.Column`
        a histogram on numeric 'col' using nb bins.

    Examples
    --------
    >>> df = spark.createDataFrame([("a", 1),
    ...                             ("a", 2),
    ...                             ("a", 3),
    ...                             ("b", 8),
    ...                             ("b", 2)], ["c1", "c2"])
    >>> df.select(histogram_numeric('c2', lit(5))).show()
    +------------------------+
    |histogram_numeric(c2, 5)|
    +------------------------+
    |    [{1, 1.0}, {2, 1....|
    +------------------------+
    """
    return _invoke_function_over_columns("histogram_numeric", col, nBins)


@try_remote_functions
def ntile(n: int) -> Column:
    """
    Window function: returns the ntile group id (from 1 to `n` inclusive)
    in an ordered window partition. For example, if `n` is 4, the first
    quarter of the rows will get value 1, the second quarter will get 2,
    the third quarter will get 3, and the last quarter will get 4.

    This is equivalent to the NTILE function in SQL.

    .. versionadded:: 1.4.0

    .. versionchanged:: 3.4.0
        Supports Spark Connect.

    Parameters
    ----------
    n : int
        an integer

    Returns
    -------
    :class:`~pyspark.sql.Column`
        portioned group id.

    Examples
    --------
    >>> from pyspark.sql import Window
    >>> df = spark.createDataFrame([("a", 1),
    ...                             ("a", 2),
    ...                             ("a", 3),
    ...                             ("b", 8),
    ...                             ("b", 2)], ["c1", "c2"])
    >>> df.show()
    +---+---+
    | c1| c2|
    +---+---+
    |  a|  1|
    |  a|  2|
    |  a|  3|
    |  b|  8|
    |  b|  2|
    +---+---+
    >>> w = Window.partitionBy("c1").orderBy("c2")
    >>> df.withColumn("ntile", ntile(2).over(w)).show()
    +---+---+-----+
    | c1| c2|ntile|
    +---+---+-----+
    |  a|  1|    1|
    |  a|  2|    1|
    |  a|  3|    2|
    |  b|  2|    1|
    |  b|  8|    2|
    +---+---+-----+
    """
    return _invoke_function("ntile", int(n))


# ---------------------- Date/Timestamp functions ------------------------------


@try_remote_functions
def curdate() -> Column:
    """
    Returns the current date at the start of query evaluation as a :class:`DateType` column.
    All calls of current_date within the same query return the same value.

    .. versionadded:: 3.5.0

    Returns
    -------
    :class:`~pyspark.sql.Column`
        current date.

    Examples
    --------
    >>> df = spark.range(1)
    >>> df.select(curdate()).show() # doctest: +SKIP
    +--------------+
    |current_date()|
    +--------------+
    |    2022-08-26|
    +--------------+
    """
    return _invoke_function("curdate")


@try_remote_functions
def current_date() -> Column:
    """
    Returns the current date at the start of query evaluation as a :class:`DateType` column.
    All calls of current_date within the same query return the same value.

    .. versionadded:: 1.5.0

    .. versionchanged:: 3.4.0
        Supports Spark Connect.

    Returns
    -------
    :class:`~pyspark.sql.Column`
        current date.

    Examples
    --------
    >>> df = spark.range(1)
    >>> df.select(current_date()).show() # doctest: +SKIP
    +--------------+
    |current_date()|
    +--------------+
    |    2022-08-26|
    +--------------+
    """
    return _invoke_function("current_date")


@try_remote_functions
def current_timezone() -> Column:
    """
    Returns the current session local timezone.

    .. versionadded:: 3.5.0

    Returns
    -------
    :class:`~pyspark.sql.Column`
        current session local timezone.

    Examples
    --------
    >>> spark.conf.set("spark.sql.session.timeZone", "America/Los_Angeles")
    >>> spark.range(1).select(current_timezone()).show()
    +-------------------+
    | current_timezone()|
    +-------------------+
    |America/Los_Angeles|
    +-------------------+
    >>> spark.conf.unset("spark.sql.session.timeZone")
    """
    return _invoke_function("current_timezone")


@try_remote_functions
def current_timestamp() -> Column:
    """
    Returns the current timestamp at the start of query evaluation as a :class:`TimestampType`
    column. All calls of current_timestamp within the same query return the same value.

    .. versionadded:: 1.5.0

    .. versionchanged:: 3.4.0
        Supports Spark Connect.

    Returns
    -------
    :class:`~pyspark.sql.Column`
        current date and time.

    Examples
    --------
    >>> df = spark.range(1)
    >>> df.select(current_timestamp()).show(truncate=False) # doctest: +SKIP
    +-----------------------+
    |current_timestamp()    |
    +-----------------------+
    |2022-08-26 21:23:22.716|
    +-----------------------+
    """
    return _invoke_function("current_timestamp")


@try_remote_functions
def localtimestamp() -> Column:
    """
    Returns the current timestamp without time zone at the start of query evaluation
    as a timestamp without time zone column. All calls of localtimestamp within the
    same query return the same value.

    .. versionadded:: 3.4.0

    .. versionchanged:: 3.4.0
        Supports Spark Connect.

    Returns
    -------
    :class:`~pyspark.sql.Column`
        current local date and time.

    Examples
    --------
    >>> df = spark.range(1)
    >>> df.select(localtimestamp()).show(truncate=False) # doctest: +SKIP
    +-----------------------+
    |localtimestamp()       |
    +-----------------------+
    |2022-08-26 21:28:34.639|
    +-----------------------+
    """
    return _invoke_function("localtimestamp")


@try_remote_functions
def date_format(date: "ColumnOrName", format: str) -> Column:
    """
    Converts a date/timestamp/string to a value of string in the format specified by the date
    format given by the second argument.

    A pattern could be for instance `dd.MM.yyyy` and could return a string like '18.03.1993'. All
    pattern letters of `datetime pattern`_. can be used.

    .. _datetime pattern: https://spark.apache.org/docs/latest/sql-ref-datetime-pattern.html

    .. versionadded:: 1.5.0

    .. versionchanged:: 3.4.0
        Supports Spark Connect.

    Notes
    -----
    Whenever possible, use specialized functions like `year`.

    Parameters
    ----------
    date : :class:`~pyspark.sql.Column` or str
        input column of values to format.
    format: str
        format to use to represent datetime values.

    Returns
    -------
    :class:`~pyspark.sql.Column`
        string value representing formatted datetime.

    Examples
    --------
    >>> df = spark.createDataFrame([('2015-04-08',)], ['dt'])
    >>> df.select(date_format('dt', 'MM/dd/yyy').alias('date')).collect()
    [Row(date='04/08/2015')]
    """
    return _invoke_function("date_format", _to_java_column(date), format)


@try_remote_functions
def year(col: "ColumnOrName") -> Column:
    """
    Extract the year of a given date/timestamp as integer.

    .. versionadded:: 1.5.0

    .. versionchanged:: 3.4.0
        Supports Spark Connect.

    Parameters
    ----------
    col : :class:`~pyspark.sql.Column` or str
        target date/timestamp column to work on.

    Returns
    -------
    :class:`~pyspark.sql.Column`
        year part of the date/timestamp as integer.

    Examples
    --------
    >>> df = spark.createDataFrame([('2015-04-08',)], ['dt'])
    >>> df.select(year('dt').alias('year')).collect()
    [Row(year=2015)]
    """
    return _invoke_function_over_columns("year", col)


@try_remote_functions
def quarter(col: "ColumnOrName") -> Column:
    """
    Extract the quarter of a given date/timestamp as integer.

    .. versionadded:: 1.5.0

    .. versionchanged:: 3.4.0
        Supports Spark Connect.

    Parameters
    ----------
    col : :class:`~pyspark.sql.Column` or str
        target date/timestamp column to work on.

    Returns
    -------
    :class:`~pyspark.sql.Column`
        quarter of the date/timestamp as integer.

    Examples
    --------
    >>> df = spark.createDataFrame([('2015-04-08',)], ['dt'])
    >>> df.select(quarter('dt').alias('quarter')).collect()
    [Row(quarter=2)]
    """
    return _invoke_function_over_columns("quarter", col)


@try_remote_functions
def month(col: "ColumnOrName") -> Column:
    """
    Extract the month of a given date/timestamp as integer.

    .. versionadded:: 1.5.0

    .. versionchanged:: 3.4.0
        Supports Spark Connect.

    Parameters
    ----------
    col : :class:`~pyspark.sql.Column` or str
        target date/timestamp column to work on.

    Returns
    -------
    :class:`~pyspark.sql.Column`
        month part of the date/timestamp as integer.

    Examples
    --------
    >>> df = spark.createDataFrame([('2015-04-08',)], ['dt'])
    >>> df.select(month('dt').alias('month')).collect()
    [Row(month=4)]
    """
    return _invoke_function_over_columns("month", col)


@try_remote_functions
def dayofweek(col: "ColumnOrName") -> Column:
    """
    Extract the day of the week of a given date/timestamp as integer.
    Ranges from 1 for a Sunday through to 7 for a Saturday

    .. versionadded:: 2.3.0

    .. versionchanged:: 3.4.0
        Supports Spark Connect.

    Parameters
    ----------
    col : :class:`~pyspark.sql.Column` or str
        target date/timestamp column to work on.

    Returns
    -------
    :class:`~pyspark.sql.Column`
        day of the week for given date/timestamp as integer.

    Examples
    --------
    >>> df = spark.createDataFrame([('2015-04-08',)], ['dt'])
    >>> df.select(dayofweek('dt').alias('day')).collect()
    [Row(day=4)]
    """
    return _invoke_function_over_columns("dayofweek", col)


@try_remote_functions
def dayofmonth(col: "ColumnOrName") -> Column:
    """
    Extract the day of the month of a given date/timestamp as integer.

    .. versionadded:: 1.5.0

    .. versionchanged:: 3.4.0
        Supports Spark Connect.

    Parameters
    ----------
    col : :class:`~pyspark.sql.Column` or str
        target date/timestamp column to work on.

    Returns
    -------
    :class:`~pyspark.sql.Column`
        day of the month for given date/timestamp as integer.

    Examples
    --------
    >>> df = spark.createDataFrame([('2015-04-08',)], ['dt'])
    >>> df.select(dayofmonth('dt').alias('day')).collect()
    [Row(day=8)]
    """
    return _invoke_function_over_columns("dayofmonth", col)


@try_remote_functions
def dayofyear(col: "ColumnOrName") -> Column:
    """
    Extract the day of the year of a given date/timestamp as integer.

    .. versionadded:: 1.5.0

    .. versionchanged:: 3.4.0
        Supports Spark Connect.

    Parameters
    ----------
    col : :class:`~pyspark.sql.Column` or str
        target date/timestamp column to work on.

    Returns
    -------
    :class:`~pyspark.sql.Column`
        day of the year for given date/timestamp as integer.

    Examples
    --------
    >>> df = spark.createDataFrame([('2015-04-08',)], ['dt'])
    >>> df.select(dayofyear('dt').alias('day')).collect()
    [Row(day=98)]
    """
    return _invoke_function_over_columns("dayofyear", col)


@try_remote_functions
def hour(col: "ColumnOrName") -> Column:
    """
    Extract the hours of a given timestamp as integer.

    .. versionadded:: 1.5.0

    .. versionchanged:: 3.4.0
        Supports Spark Connect.

    Parameters
    ----------
    col : :class:`~pyspark.sql.Column` or str
        target date/timestamp column to work on.

    Returns
    -------
    :class:`~pyspark.sql.Column`
        hour part of the timestamp as integer.

    Examples
    --------
    >>> import datetime
    >>> df = spark.createDataFrame([(datetime.datetime(2015, 4, 8, 13, 8, 15),)], ['ts'])
    >>> df.select(hour('ts').alias('hour')).collect()
    [Row(hour=13)]
    """
    return _invoke_function_over_columns("hour", col)


@try_remote_functions
def minute(col: "ColumnOrName") -> Column:
    """
    Extract the minutes of a given timestamp as integer.

    .. versionadded:: 1.5.0

    .. versionchanged:: 3.4.0
        Supports Spark Connect.

    Parameters
    ----------
    col : :class:`~pyspark.sql.Column` or str
        target date/timestamp column to work on.

    Returns
    -------
    :class:`~pyspark.sql.Column`
        minutes part of the timestamp as integer.

    Examples
    --------
    >>> import datetime
    >>> df = spark.createDataFrame([(datetime.datetime(2015, 4, 8, 13, 8, 15),)], ['ts'])
    >>> df.select(minute('ts').alias('minute')).collect()
    [Row(minute=8)]
    """
    return _invoke_function_over_columns("minute", col)


@try_remote_functions
def second(col: "ColumnOrName") -> Column:
    """
    Extract the seconds of a given date as integer.

    .. versionadded:: 1.5.0

    .. versionchanged:: 3.4.0
        Supports Spark Connect.

    Parameters
    ----------
    col : :class:`~pyspark.sql.Column` or str
        target date/timestamp column to work on.

    Returns
    -------
    :class:`~pyspark.sql.Column`
        `seconds` part of the timestamp as integer.

    Examples
    --------
    >>> import datetime
    >>> df = spark.createDataFrame([(datetime.datetime(2015, 4, 8, 13, 8, 15),)], ['ts'])
    >>> df.select(second('ts').alias('second')).collect()
    [Row(second=15)]
    """
    return _invoke_function_over_columns("second", col)


@try_remote_functions
def weekofyear(col: "ColumnOrName") -> Column:
    """
    Extract the week number of a given date as integer.
    A week is considered to start on a Monday and week 1 is the first week with more than 3 days,
    as defined by ISO 8601

    .. versionadded:: 1.5.0

    .. versionchanged:: 3.4.0
        Supports Spark Connect.

    Parameters
    ----------
    col : :class:`~pyspark.sql.Column` or str
        target timestamp column to work on.

    Returns
    -------
    :class:`~pyspark.sql.Column`
        `week` of the year for given date as integer.

    Examples
    --------
    >>> df = spark.createDataFrame([('2015-04-08',)], ['dt'])
    >>> df.select(weekofyear(df.dt).alias('week')).collect()
    [Row(week=15)]
    """
    return _invoke_function_over_columns("weekofyear", col)


@try_remote_functions
def make_date(year: "ColumnOrName", month: "ColumnOrName", day: "ColumnOrName") -> Column:
    """
    Returns a column with a date built from the year, month and day columns.

    .. versionadded:: 3.3.0

    .. versionchanged:: 3.4.0
        Supports Spark Connect.

    Parameters
    ----------
    year : :class:`~pyspark.sql.Column` or str
        The year to build the date
    month : :class:`~pyspark.sql.Column` or str
        The month to build the date
    day : :class:`~pyspark.sql.Column` or str
        The day to build the date

    Returns
    -------
    :class:`~pyspark.sql.Column`
        a date built from given parts.

    Examples
    --------
    >>> df = spark.createDataFrame([(2020, 6, 26)], ['Y', 'M', 'D'])
    >>> df.select(make_date(df.Y, df.M, df.D).alias("datefield")).collect()
    [Row(datefield=datetime.date(2020, 6, 26))]
    """
    return _invoke_function_over_columns("make_date", year, month, day)


@try_remote_functions
def date_add(start: "ColumnOrName", days: Union["ColumnOrName", int]) -> Column:
    """
    Returns the date that is `days` days after `start`. If `days` is a negative value
    then these amount of days will be deducted from `start`.

    .. versionadded:: 1.5.0

    .. versionchanged:: 3.4.0
        Supports Spark Connect.

    Parameters
    ----------
    start : :class:`~pyspark.sql.Column` or str
        date column to work on.
    days : :class:`~pyspark.sql.Column` or str or int
        how many days after the given date to calculate.
        Accepts negative value as well to calculate backwards in time.

    Returns
    -------
    :class:`~pyspark.sql.Column`
        a date after/before given number of days.

    Examples
    --------
    >>> df = spark.createDataFrame([('2015-04-08', 2,)], ['dt', 'add'])
    >>> df.select(date_add(df.dt, 1).alias('next_date')).collect()
    [Row(next_date=datetime.date(2015, 4, 9))]
    >>> df.select(date_add(df.dt, df.add.cast('integer')).alias('next_date')).collect()
    [Row(next_date=datetime.date(2015, 4, 10))]
    >>> df.select(date_add('dt', -1).alias('prev_date')).collect()
    [Row(prev_date=datetime.date(2015, 4, 7))]
    """
    days = lit(days) if isinstance(days, int) else days
    return _invoke_function_over_columns("date_add", start, days)


@try_remote_functions
def date_sub(start: "ColumnOrName", days: Union["ColumnOrName", int]) -> Column:
    """
    Returns the date that is `days` days before `start`. If `days` is a negative value
    then these amount of days will be added to `start`.

    .. versionadded:: 1.5.0

    .. versionchanged:: 3.4.0
        Supports Spark Connect.

    Parameters
    ----------
    start : :class:`~pyspark.sql.Column` or str
        date column to work on.
    days : :class:`~pyspark.sql.Column` or str or int
        how many days before the given date to calculate.
        Accepts negative value as well to calculate forward in time.

    Returns
    -------
    :class:`~pyspark.sql.Column`
        a date before/after given number of days.

    Examples
    --------
    >>> df = spark.createDataFrame([('2015-04-08', 2,)], ['dt', 'sub'])
    >>> df.select(date_sub(df.dt, 1).alias('prev_date')).collect()
    [Row(prev_date=datetime.date(2015, 4, 7))]
    >>> df.select(date_sub(df.dt, df.sub.cast('integer')).alias('prev_date')).collect()
    [Row(prev_date=datetime.date(2015, 4, 6))]
    >>> df.select(date_sub('dt', -1).alias('next_date')).collect()
    [Row(next_date=datetime.date(2015, 4, 9))]
    """
    days = lit(days) if isinstance(days, int) else days
    return _invoke_function_over_columns("date_sub", start, days)


@try_remote_functions
def datediff(end: "ColumnOrName", start: "ColumnOrName") -> Column:
    """
    Returns the number of days from `start` to `end`.

    .. versionadded:: 1.5.0

    .. versionchanged:: 3.4.0
        Supports Spark Connect.

    Parameters
    ----------
    end : :class:`~pyspark.sql.Column` or str
        to date column to work on.
    start : :class:`~pyspark.sql.Column` or str
        from date column to work on.

    Returns
    -------
    :class:`~pyspark.sql.Column`
        difference in days between two dates.

    Examples
    --------
    >>> df = spark.createDataFrame([('2015-04-08','2015-05-10')], ['d1', 'd2'])
    >>> df.select(datediff(df.d2, df.d1).alias('diff')).collect()
    [Row(diff=32)]
    """
    return _invoke_function_over_columns("datediff", end, start)


@try_remote_functions
def add_months(start: "ColumnOrName", months: Union["ColumnOrName", int]) -> Column:
    """
    Returns the date that is `months` months after `start`. If `months` is a negative value
    then these amount of months will be deducted from the `start`.

    .. versionadded:: 1.5.0

    .. versionchanged:: 3.4.0
        Supports Spark Connect.

    Parameters
    ----------
    start : :class:`~pyspark.sql.Column` or str
        date column to work on.
    months : :class:`~pyspark.sql.Column` or str or int
        how many months after the given date to calculate.
        Accepts negative value as well to calculate backwards.

    Returns
    -------
    :class:`~pyspark.sql.Column`
        a date after/before given number of months.

    Examples
    --------
    >>> df = spark.createDataFrame([('2015-04-08', 2)], ['dt', 'add'])
    >>> df.select(add_months(df.dt, 1).alias('next_month')).collect()
    [Row(next_month=datetime.date(2015, 5, 8))]
    >>> df.select(add_months(df.dt, df.add.cast('integer')).alias('next_month')).collect()
    [Row(next_month=datetime.date(2015, 6, 8))]
    >>> df.select(add_months('dt', -2).alias('prev_month')).collect()
    [Row(prev_month=datetime.date(2015, 2, 8))]
    """
    months = lit(months) if isinstance(months, int) else months
    return _invoke_function_over_columns("add_months", start, months)


@try_remote_functions
def months_between(date1: "ColumnOrName", date2: "ColumnOrName", roundOff: bool = True) -> Column:
    """
    Returns number of months between dates date1 and date2.
    If date1 is later than date2, then the result is positive.
    A whole number is returned if both inputs have the same day of month or both are the last day
    of their respective months. Otherwise, the difference is calculated assuming 31 days per month.
    The result is rounded off to 8 digits unless `roundOff` is set to `False`.

    .. versionadded:: 1.5.0

    .. versionchanged:: 3.4.0
        Supports Spark Connect.

    Parameters
    ----------
    date1 : :class:`~pyspark.sql.Column` or str
        first date column.
    date2 : :class:`~pyspark.sql.Column` or str
        second date column.
    roundOff : bool, optional
        whether to round (to 8 digits) the final value or not (default: True).

    Returns
    -------
    :class:`~pyspark.sql.Column`
        number of months between two dates.

    Examples
    --------
    >>> df = spark.createDataFrame([('1997-02-28 10:30:00', '1996-10-30')], ['date1', 'date2'])
    >>> df.select(months_between(df.date1, df.date2).alias('months')).collect()
    [Row(months=3.94959677)]
    >>> df.select(months_between(df.date1, df.date2, False).alias('months')).collect()
    [Row(months=3.9495967741935485)]
    """
    return _invoke_function(
        "months_between", _to_java_column(date1), _to_java_column(date2), roundOff
    )


@try_remote_functions
def to_date(col: "ColumnOrName", format: Optional[str] = None) -> Column:
    """Converts a :class:`~pyspark.sql.Column` into :class:`pyspark.sql.types.DateType`
    using the optionally specified format. Specify formats according to `datetime pattern`_.
    By default, it follows casting rules to :class:`pyspark.sql.types.DateType` if the format
    is omitted. Equivalent to ``col.cast("date")``.

    .. _datetime pattern: https://spark.apache.org/docs/latest/sql-ref-datetime-pattern.html

    .. versionadded:: 2.2.0

    .. versionchanged:: 3.4.0
        Supports Spark Connect.

    Parameters
    ----------
    col : :class:`~pyspark.sql.Column` or str
        input column of values to convert.
    format: str, optional
        format to use to convert date values.

    Returns
    -------
    :class:`~pyspark.sql.Column`
        date value as :class:`pyspark.sql.types.DateType` type.

    Examples
    --------
    >>> df = spark.createDataFrame([('1997-02-28 10:30:00',)], ['t'])
    >>> df.select(to_date(df.t).alias('date')).collect()
    [Row(date=datetime.date(1997, 2, 28))]

    >>> df = spark.createDataFrame([('1997-02-28 10:30:00',)], ['t'])
    >>> df.select(to_date(df.t, 'yyyy-MM-dd HH:mm:ss').alias('date')).collect()
    [Row(date=datetime.date(1997, 2, 28))]
    """
    if format is None:
        return _invoke_function_over_columns("to_date", col)
    else:
        return _invoke_function("to_date", _to_java_column(col), format)


@try_remote_functions
def unix_date(col: "ColumnOrName") -> Column:
    """Returns the number of days since 1970-01-01.

    .. versionadded:: 3.5.0

    Examples
    --------
    >>> spark.conf.set("spark.sql.session.timeZone", "America/Los_Angeles")
    >>> df = spark.createDataFrame([('1970-01-02',)], ['t'])
    >>> df.select(unix_date(to_date(df.t)).alias('n')).collect()
    [Row(n=1)]
    >>> spark.conf.unset("spark.sql.session.timeZone")
    """
    return _invoke_function_over_columns("unix_date", col)


@try_remote_functions
def unix_micros(col: "ColumnOrName") -> Column:
    """Returns the number of microseconds since 1970-01-01 00:00:00 UTC.

    .. versionadded:: 3.5.0

    Examples
    --------
    >>> spark.conf.set("spark.sql.session.timeZone", "America/Los_Angeles")
    >>> df = spark.createDataFrame([('2015-07-22 10:00:00',)], ['t'])
    >>> df.select(unix_micros(to_timestamp(df.t)).alias('n')).collect()
    [Row(n=1437584400000000)]
    >>> spark.conf.unset("spark.sql.session.timeZone")
    """
    return _invoke_function_over_columns("unix_micros", col)


@try_remote_functions
def unix_millis(col: "ColumnOrName") -> Column:
    """Returns the number of milliseconds since 1970-01-01 00:00:00 UTC.
    Truncates higher levels of precision.

    .. versionadded:: 3.5.0

    Examples
    --------
    >>> spark.conf.set("spark.sql.session.timeZone", "America/Los_Angeles")
    >>> df = spark.createDataFrame([('2015-07-22 10:00:00',)], ['t'])
    >>> df.select(unix_millis(to_timestamp(df.t)).alias('n')).collect()
    [Row(n=1437584400000)]
    >>> spark.conf.unset("spark.sql.session.timeZone")
    """
    return _invoke_function_over_columns("unix_millis", col)


@try_remote_functions
def unix_seconds(col: "ColumnOrName") -> Column:
    """Returns the number of seconds since 1970-01-01 00:00:00 UTC.
    Truncates higher levels of precision.

    .. versionadded:: 3.5.0

    Examples
    --------
    >>> spark.conf.set("spark.sql.session.timeZone", "America/Los_Angeles")
    >>> df = spark.createDataFrame([('2015-07-22 10:00:00',)], ['t'])
    >>> df.select(unix_seconds(to_timestamp(df.t)).alias('n')).collect()
    [Row(n=1437584400)]
    >>> spark.conf.unset("spark.sql.session.timeZone")
    """
    return _invoke_function_over_columns("unix_seconds", col)


@overload
def to_timestamp(col: "ColumnOrName") -> Column:
    ...


@overload
def to_timestamp(col: "ColumnOrName", format: str) -> Column:
    ...


@try_remote_functions
def to_timestamp(col: "ColumnOrName", format: Optional[str] = None) -> Column:
    """Converts a :class:`~pyspark.sql.Column` into :class:`pyspark.sql.types.TimestampType`
    using the optionally specified format. Specify formats according to `datetime pattern`_.
    By default, it follows casting rules to :class:`pyspark.sql.types.TimestampType` if the format
    is omitted. Equivalent to ``col.cast("timestamp")``.

    .. _datetime pattern: https://spark.apache.org/docs/latest/sql-ref-datetime-pattern.html

    .. versionadded:: 2.2.0

    .. versionchanged:: 3.4.0
        Supports Spark Connect.

    Parameters
    ----------
    col : :class:`~pyspark.sql.Column` or str
        column values to convert.
    format: str, optional
        format to use to convert timestamp values.

    Returns
    -------
    :class:`~pyspark.sql.Column`
        timestamp value as :class:`pyspark.sql.types.TimestampType` type.

    Examples
    --------
    >>> df = spark.createDataFrame([('1997-02-28 10:30:00',)], ['t'])
    >>> df.select(to_timestamp(df.t).alias('dt')).collect()
    [Row(dt=datetime.datetime(1997, 2, 28, 10, 30))]

    >>> df = spark.createDataFrame([('1997-02-28 10:30:00',)], ['t'])
    >>> df.select(to_timestamp(df.t, 'yyyy-MM-dd HH:mm:ss').alias('dt')).collect()
    [Row(dt=datetime.datetime(1997, 2, 28, 10, 30))]
    """
    if format is None:
        return _invoke_function_over_columns("to_timestamp", col)
    else:
        return _invoke_function("to_timestamp", _to_java_column(col), format)


@try_remote_functions
def xpath(xml: "ColumnOrName", path: "ColumnOrName") -> Column:
    """
    Returns a string array of values within the nodes of xml that match the XPath expression.

    .. versionadded:: 3.5.0

    Examples
    --------
    >>> df = spark.createDataFrame(
    ...     [('<a><b>b1</b><b>b2</b><b>b3</b><c>c1</c><c>c2</c></a>',)], ['x'])
    >>> df.select(xpath(df.x, lit('a/b/text()')).alias('r')).collect()
    [Row(r=['b1', 'b2', 'b3'])]
    """
    return _invoke_function_over_columns("xpath", xml, path)


@try_remote_functions
def xpath_boolean(xml: "ColumnOrName", path: "ColumnOrName") -> Column:
    """
    Returns true if the XPath expression evaluates to true, or if a matching node is found.

    .. versionadded:: 3.5.0

    Examples
    --------
    >>> df = spark.createDataFrame([('<a><b>1</b></a>',)], ['x'])
    >>> df.select(xpath_boolean(df.x, lit('a/b')).alias('r')).collect()
    [Row(r=True)]
    """
    return _invoke_function_over_columns("xpath_boolean", xml, path)


@try_remote_functions
def xpath_double(xml: "ColumnOrName", path: "ColumnOrName") -> Column:
    """
    Returns a double value, the value zero if no match is found,
    or NaN if a match is found but the value is non-numeric.

    .. versionadded:: 3.5.0

    Examples
    --------
    >>> df = spark.createDataFrame([('<a><b>1</b><b>2</b></a>',)], ['x'])
    >>> df.select(xpath_double(df.x, lit('sum(a/b)')).alias('r')).collect()
    [Row(r=3.0)]
    """
    return _invoke_function_over_columns("xpath_double", xml, path)


@try_remote_functions
def xpath_number(xml: "ColumnOrName", path: "ColumnOrName") -> Column:
    """
    Returns a double value, the value zero if no match is found,
    or NaN if a match is found but the value is non-numeric.

    .. versionadded:: 3.5.0

    Examples
    --------
    >>> df = spark.createDataFrame([('<a><b>1</b><b>2</b></a>',)], ['x'])
    >>> df.select(xpath_number(df.x, lit('sum(a/b)')).alias('r')).collect()
    [Row(r=3.0)]
    """
    return _invoke_function_over_columns("xpath_number", xml, path)


@try_remote_functions
def xpath_float(xml: "ColumnOrName", path: "ColumnOrName") -> Column:
    """
    Returns a float value, the value zero if no match is found,
    or NaN if a match is found but the value is non-numeric.

    .. versionadded:: 3.5.0

    Examples
    --------
    >>> df = spark.createDataFrame([('<a><b>1</b><b>2</b></a>',)], ['x'])
    >>> df.select(xpath_float(df.x, lit('sum(a/b)')).alias('r')).collect()
    [Row(r=3.0)]
    """
    return _invoke_function_over_columns("xpath_float", xml, path)


@try_remote_functions
def xpath_int(xml: "ColumnOrName", path: "ColumnOrName") -> Column:
    """
    Returns an integer value, or the value zero if no match is found,
    or a match is found but the value is non-numeric.

    .. versionadded:: 3.5.0

    Examples
    --------
    >>> df = spark.createDataFrame([('<a><b>1</b><b>2</b></a>',)], ['x'])
    >>> df.select(xpath_int(df.x, lit('sum(a/b)')).alias('r')).collect()
    [Row(r=3)]
    """
    return _invoke_function_over_columns("xpath_int", xml, path)


@try_remote_functions
def xpath_long(xml: "ColumnOrName", path: "ColumnOrName") -> Column:
    """
    Returns a long integer value, or the value zero if no match is found,
    or a match is found but the value is non-numeric.

    .. versionadded:: 3.5.0

    Examples
    --------
    >>> df = spark.createDataFrame([('<a><b>1</b><b>2</b></a>',)], ['x'])
    >>> df.select(xpath_long(df.x, lit('sum(a/b)')).alias('r')).collect()
    [Row(r=3)]
    """
    return _invoke_function_over_columns("xpath_long", xml, path)


@try_remote_functions
def xpath_short(xml: "ColumnOrName", path: "ColumnOrName") -> Column:
    """
    Returns a short integer value, or the value zero if no match is found,
    or a match is found but the value is non-numeric.

    .. versionadded:: 3.5.0

    Examples
    --------
    >>> df = spark.createDataFrame([('<a><b>1</b><b>2</b></a>',)], ['x'])
    >>> df.select(xpath_short(df.x, lit('sum(a/b)')).alias('r')).collect()
    [Row(r=3)]
    """
    return _invoke_function_over_columns("xpath_short", xml, path)


@try_remote_functions
def xpath_string(xml: "ColumnOrName", path: "ColumnOrName") -> Column:
    """
    Returns the text contents of the first xml node that matches the XPath expression.

    .. versionadded:: 3.5.0

    Examples
    --------
    >>> df = spark.createDataFrame([('<a><b>b</b><c>cc</c></a>',)], ['x'])
    >>> df.select(xpath_string(df.x, lit('a/c')).alias('r')).collect()
    [Row(r='cc')]
    """
    return _invoke_function_over_columns("xpath_string", xml, path)


@try_remote_functions
def trunc(date: "ColumnOrName", format: str) -> Column:
    """
    Returns date truncated to the unit specified by the format.

    .. versionadded:: 1.5.0

    .. versionchanged:: 3.4.0
        Supports Spark Connect.

    Parameters
    ----------
    date : :class:`~pyspark.sql.Column` or str
        input column of values to truncate.
    format : str
        'year', 'yyyy', 'yy' to truncate by year,
        or 'month', 'mon', 'mm' to truncate by month
        Other options are: 'week', 'quarter'

    Returns
    -------
    :class:`~pyspark.sql.Column`
        truncated date.

    Examples
    --------
    >>> df = spark.createDataFrame([('1997-02-28',)], ['d'])
    >>> df.select(trunc(df.d, 'year').alias('year')).collect()
    [Row(year=datetime.date(1997, 1, 1))]
    >>> df.select(trunc(df.d, 'mon').alias('month')).collect()
    [Row(month=datetime.date(1997, 2, 1))]
    """
    return _invoke_function("trunc", _to_java_column(date), format)


@try_remote_functions
def date_trunc(format: str, timestamp: "ColumnOrName") -> Column:
    """
    Returns timestamp truncated to the unit specified by the format.

    .. versionadded:: 2.3.0

    .. versionchanged:: 3.4.0
        Supports Spark Connect.

    Parameters
    ----------
    format : str
        'year', 'yyyy', 'yy' to truncate by year,
        'month', 'mon', 'mm' to truncate by month,
        'day', 'dd' to truncate by day,
        Other options are:
        'microsecond', 'millisecond', 'second', 'minute', 'hour', 'week', 'quarter'
    timestamp : :class:`~pyspark.sql.Column` or str
        input column of values to truncate.

    Returns
    -------
    :class:`~pyspark.sql.Column`
        truncated timestamp.

    Examples
    --------
    >>> df = spark.createDataFrame([('1997-02-28 05:02:11',)], ['t'])
    >>> df.select(date_trunc('year', df.t).alias('year')).collect()
    [Row(year=datetime.datetime(1997, 1, 1, 0, 0))]
    >>> df.select(date_trunc('mon', df.t).alias('month')).collect()
    [Row(month=datetime.datetime(1997, 2, 1, 0, 0))]
    """
    return _invoke_function("date_trunc", format, _to_java_column(timestamp))


@try_remote_functions
def next_day(date: "ColumnOrName", dayOfWeek: str) -> Column:
    """
    Returns the first date which is later than the value of the date column
    based on second `week day` argument.

    .. versionadded:: 1.5.0

    .. versionchanged:: 3.4.0
        Supports Spark Connect.

    Parameters
    ----------
    date : :class:`~pyspark.sql.Column` or str
        target column to compute on.
    dayOfWeek : str
        day of the week, case-insensitive, accepts:
            "Mon", "Tue", "Wed", "Thu", "Fri", "Sat", "Sun"

    Returns
    -------
    :class:`~pyspark.sql.Column`
        the column of computed results.

    Examples
    --------
    >>> df = spark.createDataFrame([('2015-07-27',)], ['d'])
    >>> df.select(next_day(df.d, 'Sun').alias('date')).collect()
    [Row(date=datetime.date(2015, 8, 2))]
    """
    return _invoke_function("next_day", _to_java_column(date), dayOfWeek)


@try_remote_functions
def last_day(date: "ColumnOrName") -> Column:
    """
    Returns the last day of the month which the given date belongs to.

    .. versionadded:: 1.5.0

    .. versionchanged:: 3.4.0
        Supports Spark Connect.

    Parameters
    ----------
    date : :class:`~pyspark.sql.Column` or str
        target column to compute on.

    Returns
    -------
    :class:`~pyspark.sql.Column`
        last day of the month.

    Examples
    --------
    >>> df = spark.createDataFrame([('1997-02-10',)], ['d'])
    >>> df.select(last_day(df.d).alias('date')).collect()
    [Row(date=datetime.date(1997, 2, 28))]
    """
    return _invoke_function("last_day", _to_java_column(date))


@try_remote_functions
def from_unixtime(timestamp: "ColumnOrName", format: str = "yyyy-MM-dd HH:mm:ss") -> Column:
    """
    Converts the number of seconds from unix epoch (1970-01-01 00:00:00 UTC) to a string
    representing the timestamp of that moment in the current system time zone in the given
    format.

    .. versionadded:: 1.5.0

    .. versionchanged:: 3.4.0
        Supports Spark Connect.

    Parameters
    ----------
    timestamp : :class:`~pyspark.sql.Column` or str
        column of unix time values.
    format : str, optional
        format to use to convert to (default: yyyy-MM-dd HH:mm:ss)

    Returns
    -------
    :class:`~pyspark.sql.Column`
        formatted timestamp as string.

    Examples
    --------
    >>> spark.conf.set("spark.sql.session.timeZone", "America/Los_Angeles")
    >>> time_df = spark.createDataFrame([(1428476400,)], ['unix_time'])
    >>> time_df.select(from_unixtime('unix_time').alias('ts')).collect()
    [Row(ts='2015-04-08 00:00:00')]
    >>> spark.conf.unset("spark.sql.session.timeZone")
    """
    return _invoke_function("from_unixtime", _to_java_column(timestamp), format)


@overload
def unix_timestamp(timestamp: "ColumnOrName", format: str = ...) -> Column:
    ...


@overload
def unix_timestamp() -> Column:
    ...


@try_remote_functions
def unix_timestamp(
    timestamp: Optional["ColumnOrName"] = None, format: str = "yyyy-MM-dd HH:mm:ss"
) -> Column:
    """
    Convert time string with given pattern ('yyyy-MM-dd HH:mm:ss', by default)
    to Unix time stamp (in seconds), using the default timezone and the default
    locale, returns null if failed.

    if `timestamp` is None, then it returns current timestamp.

    .. versionadded:: 1.5.0

    .. versionchanged:: 3.4.0
        Supports Spark Connect.

    Parameters
    ----------
    timestamp : :class:`~pyspark.sql.Column` or str, optional
        timestamps of string values.
    format : str, optional
        alternative format to use for converting (default: yyyy-MM-dd HH:mm:ss).

    Returns
    -------
    :class:`~pyspark.sql.Column`
        unix time as long integer.

    Examples
    --------
    >>> spark.conf.set("spark.sql.session.timeZone", "America/Los_Angeles")
    >>> time_df = spark.createDataFrame([('2015-04-08',)], ['dt'])
    >>> time_df.select(unix_timestamp('dt', 'yyyy-MM-dd').alias('unix_time')).collect()
    [Row(unix_time=1428476400)]
    >>> spark.conf.unset("spark.sql.session.timeZone")
    """
    if timestamp is None:
        return _invoke_function("unix_timestamp")
    return _invoke_function("unix_timestamp", _to_java_column(timestamp), format)


@try_remote_functions
def from_utc_timestamp(timestamp: "ColumnOrName", tz: "ColumnOrName") -> Column:
    """
    This is a common function for databases supporting TIMESTAMP WITHOUT TIMEZONE. This function
    takes a timestamp which is timezone-agnostic, and interprets it as a timestamp in UTC, and
    renders that timestamp as a timestamp in the given time zone.

    However, timestamp in Spark represents number of microseconds from the Unix epoch, which is not
    timezone-agnostic. So in Spark this function just shift the timestamp value from UTC timezone to
    the given timezone.

    This function may return confusing result if the input is a string with timezone, e.g.
    '2018-03-13T06:18:23+00:00'. The reason is that, Spark firstly cast the string to timestamp
    according to the timezone in the string, and finally display the result by converting the
    timestamp to string according to the session local timezone.

    .. versionadded:: 1.5.0

    .. versionchanged:: 3.4.0
        Supports Spark Connect.

    Parameters
    ----------
    timestamp : :class:`~pyspark.sql.Column` or str
        the column that contains timestamps
    tz : :class:`~pyspark.sql.Column` or str
        A string detailing the time zone ID that the input should be adjusted to. It should
        be in the format of either region-based zone IDs or zone offsets. Region IDs must
        have the form 'area/city', such as 'America/Los_Angeles'. Zone offsets must be in
        the format '(+|-)HH:mm', for example '-08:00' or '+01:00'. Also 'UTC' and 'Z' are
        supported as aliases of '+00:00'. Other short names are not recommended to use
        because they can be ambiguous.

        .. versionchanged:: 2.4
           `tz` can take a :class:`~pyspark.sql.Column` containing timezone ID strings.

    Returns
    -------
    :class:`~pyspark.sql.Column`
        timestamp value represented in given timezone.

    Examples
    --------
    >>> df = spark.createDataFrame([('1997-02-28 10:30:00', 'JST')], ['ts', 'tz'])
    >>> df.select(from_utc_timestamp(df.ts, "PST").alias('local_time')).collect()
    [Row(local_time=datetime.datetime(1997, 2, 28, 2, 30))]
    >>> df.select(from_utc_timestamp(df.ts, df.tz).alias('local_time')).collect()
    [Row(local_time=datetime.datetime(1997, 2, 28, 19, 30))]
    """
    if isinstance(tz, Column):
        tz = _to_java_column(tz)
    return _invoke_function("from_utc_timestamp", _to_java_column(timestamp), tz)


@try_remote_functions
def to_utc_timestamp(timestamp: "ColumnOrName", tz: "ColumnOrName") -> Column:
    """
    This is a common function for databases supporting TIMESTAMP WITHOUT TIMEZONE. This function
    takes a timestamp which is timezone-agnostic, and interprets it as a timestamp in the given
    timezone, and renders that timestamp as a timestamp in UTC.

    However, timestamp in Spark represents number of microseconds from the Unix epoch, which is not
    timezone-agnostic. So in Spark this function just shift the timestamp value from the given
    timezone to UTC timezone.

    This function may return confusing result if the input is a string with timezone, e.g.
    '2018-03-13T06:18:23+00:00'. The reason is that, Spark firstly cast the string to timestamp
    according to the timezone in the string, and finally display the result by converting the
    timestamp to string according to the session local timezone.

    .. versionadded:: 1.5.0

    .. versionchanged:: 3.4.0
        Supports Spark Connect.

    Parameters
    ----------
    timestamp : :class:`~pyspark.sql.Column` or str
        the column that contains timestamps
    tz : :class:`~pyspark.sql.Column` or str
        A string detailing the time zone ID that the input should be adjusted to. It should
        be in the format of either region-based zone IDs or zone offsets. Region IDs must
        have the form 'area/city', such as 'America/Los_Angeles'. Zone offsets must be in
        the format '(+|-)HH:mm', for example '-08:00' or '+01:00'. Also 'UTC' and 'Z' are
        supported as aliases of '+00:00'. Other short names are not recommended to use
        because they can be ambiguous.

        .. versionchanged:: 2.4.0
           `tz` can take a :class:`~pyspark.sql.Column` containing timezone ID strings.

    Returns
    -------
    :class:`~pyspark.sql.Column`
        timestamp value represented in UTC timezone.

    Examples
    --------
    >>> df = spark.createDataFrame([('1997-02-28 10:30:00', 'JST')], ['ts', 'tz'])
    >>> df.select(to_utc_timestamp(df.ts, "PST").alias('utc_time')).collect()
    [Row(utc_time=datetime.datetime(1997, 2, 28, 18, 30))]
    >>> df.select(to_utc_timestamp(df.ts, df.tz).alias('utc_time')).collect()
    [Row(utc_time=datetime.datetime(1997, 2, 28, 1, 30))]
    """
    if isinstance(tz, Column):
        tz = _to_java_column(tz)
    return _invoke_function("to_utc_timestamp", _to_java_column(timestamp), tz)


@try_remote_functions
def timestamp_seconds(col: "ColumnOrName") -> Column:
    """
    Converts the number of seconds from the Unix epoch (1970-01-01T00:00:00Z)
    to a timestamp.

    .. versionadded:: 3.1.0

    .. versionchanged:: 3.4.0
        Supports Spark Connect.

    Parameters
    ----------
    col : :class:`~pyspark.sql.Column` or str
        unix time values.

    Returns
    -------
    :class:`~pyspark.sql.Column`
        converted timestamp value.

    Examples
    --------
    >>> from pyspark.sql.functions import timestamp_seconds
    >>> spark.conf.set("spark.sql.session.timeZone", "UTC")
    >>> time_df = spark.createDataFrame([(1230219000,)], ['unix_time'])
    >>> time_df.select(timestamp_seconds(time_df.unix_time).alias('ts')).show()
    +-------------------+
    |                 ts|
    +-------------------+
    |2008-12-25 15:30:00|
    +-------------------+
    >>> time_df.select(timestamp_seconds('unix_time').alias('ts')).printSchema()
    root
     |-- ts: timestamp (nullable = true)
    >>> spark.conf.unset("spark.sql.session.timeZone")
    """

    return _invoke_function_over_columns("timestamp_seconds", col)


@try_remote_functions
def window(
    timeColumn: "ColumnOrName",
    windowDuration: str,
    slideDuration: Optional[str] = None,
    startTime: Optional[str] = None,
) -> Column:
    """Bucketize rows into one or more time windows given a timestamp specifying column. Window
    starts are inclusive but the window ends are exclusive, e.g. 12:05 will be in the window
    [12:05,12:10) but not in [12:00,12:05). Windows can support microsecond precision. Windows in
    the order of months are not supported.

    The time column must be of :class:`pyspark.sql.types.TimestampType`.

    Durations are provided as strings, e.g. '1 second', '1 day 12 hours', '2 minutes'. Valid
    interval strings are 'week', 'day', 'hour', 'minute', 'second', 'millisecond', 'microsecond'.
    If the ``slideDuration`` is not provided, the windows will be tumbling windows.

    The startTime is the offset with respect to 1970-01-01 00:00:00 UTC with which to start
    window intervals. For example, in order to have hourly tumbling windows that start 15 minutes
    past the hour, e.g. 12:15-13:15, 13:15-14:15... provide `startTime` as `15 minutes`.

    The output column will be a struct called 'window' by default with the nested columns 'start'
    and 'end', where 'start' and 'end' will be of :class:`pyspark.sql.types.TimestampType`.

    .. versionadded:: 2.0.0

    .. versionchanged:: 3.4.0
        Supports Spark Connect.

    Parameters
    ----------
    timeColumn : :class:`~pyspark.sql.Column`
        The column or the expression to use as the timestamp for windowing by time.
        The time column must be of TimestampType or TimestampNTZType.
    windowDuration : str
        A string specifying the width of the window, e.g. `10 minutes`,
        `1 second`. Check `org.apache.spark.unsafe.types.CalendarInterval` for
        valid duration identifiers. Note that the duration is a fixed length of
        time, and does not vary over time according to a calendar. For example,
        `1 day` always means 86,400,000 milliseconds, not a calendar day.
    slideDuration : str, optional
        A new window will be generated every `slideDuration`. Must be less than
        or equal to the `windowDuration`. Check
        `org.apache.spark.unsafe.types.CalendarInterval` for valid duration
        identifiers. This duration is likewise absolute, and does not vary
        according to a calendar.
    startTime : str, optional
        The offset with respect to 1970-01-01 00:00:00 UTC with which to start
        window intervals. For example, in order to have hourly tumbling windows that
        start 15 minutes past the hour, e.g. 12:15-13:15, 13:15-14:15... provide
        `startTime` as `15 minutes`.

    Returns
    -------
    :class:`~pyspark.sql.Column`
        the column for computed results.

    Examples
    --------
    >>> import datetime
    >>> df = spark.createDataFrame(
    ...     [(datetime.datetime(2016, 3, 11, 9, 0, 7), 1)],
    ... ).toDF("date", "val")
    >>> w = df.groupBy(window("date", "5 seconds")).agg(sum("val").alias("sum"))
    >>> w.select(w.window.start.cast("string").alias("start"),
    ...          w.window.end.cast("string").alias("end"), "sum").collect()
    [Row(start='2016-03-11 09:00:05', end='2016-03-11 09:00:10', sum=1)]
    """

    def check_string_field(field, fieldName):  # type: ignore[no-untyped-def]
        if not field or type(field) is not str:
            raise PySparkTypeError(
                error_class="NOT_STR",
                message_parameters={"arg_name": fieldName, "arg_type": type(field).__name__},
            )

    time_col = _to_java_column(timeColumn)
    check_string_field(windowDuration, "windowDuration")
    if slideDuration and startTime:
        check_string_field(slideDuration, "slideDuration")
        check_string_field(startTime, "startTime")
        return _invoke_function("window", time_col, windowDuration, slideDuration, startTime)
    elif slideDuration:
        check_string_field(slideDuration, "slideDuration")
        return _invoke_function("window", time_col, windowDuration, slideDuration)
    elif startTime:
        check_string_field(startTime, "startTime")
        return _invoke_function("window", time_col, windowDuration, windowDuration, startTime)
    else:
        return _invoke_function("window", time_col, windowDuration)


@try_remote_functions
def window_time(
    windowColumn: "ColumnOrName",
) -> Column:
    """Computes the event time from a window column. The column window values are produced
    by window aggregating operators and are of type `STRUCT<start: TIMESTAMP, end: TIMESTAMP>`
    where start is inclusive and end is exclusive. The event time of records produced by window
    aggregating operators can be computed as ``window_time(window)`` and are
    ``window.end - lit(1).alias("microsecond")`` (as microsecond is the minimal supported event
    time precision). The window column must be one produced by a window aggregating operator.

    .. versionadded:: 3.4.0

    .. versionchanged:: 3.4.0
        Supports Spark Connect.

    Parameters
    ----------
    windowColumn : :class:`~pyspark.sql.Column`
        The window column of a window aggregate records.

    Returns
    -------
    :class:`~pyspark.sql.Column`
        the column for computed results.

    Examples
    --------
    >>> import datetime
    >>> df = spark.createDataFrame(
    ...     [(datetime.datetime(2016, 3, 11, 9, 0, 7), 1)],
    ... ).toDF("date", "val")

    Group the data into 5 second time windows and aggregate as sum.

    >>> w = df.groupBy(window("date", "5 seconds")).agg(sum("val").alias("sum"))

    Extract the window event time using the window_time function.

    >>> w.select(
    ...     w.window.end.cast("string").alias("end"),
    ...     window_time(w.window).cast("string").alias("window_time"),
    ...     "sum"
    ... ).collect()
    [Row(end='2016-03-11 09:00:10', window_time='2016-03-11 09:00:09.999999', sum=1)]
    """
    window_col = _to_java_column(windowColumn)
    return _invoke_function("window_time", window_col)


@try_remote_functions
def session_window(timeColumn: "ColumnOrName", gapDuration: Union[Column, str]) -> Column:
    """
    Generates session window given a timestamp specifying column.
    Session window is one of dynamic windows, which means the length of window is varying
    according to the given inputs. The length of session window is defined as "the timestamp
    of latest input of the session + gap duration", so when the new inputs are bound to the
    current session window, the end time of session window can be expanded according to the new
    inputs.
    Windows can support microsecond precision. Windows in the order of months are not supported.
    For a streaming query, you may use the function `current_timestamp` to generate windows on
    processing time.
    gapDuration is provided as strings, e.g. '1 second', '1 day 12 hours', '2 minutes'. Valid
    interval strings are 'week', 'day', 'hour', 'minute', 'second', 'millisecond', 'microsecond'.
    It could also be a Column which can be evaluated to gap duration dynamically based on the
    input row.
    The output column will be a struct called 'session_window' by default with the nested columns
    'start' and 'end', where 'start' and 'end' will be of :class:`pyspark.sql.types.TimestampType`.

    .. versionadded:: 3.2.0

    .. versionchanged:: 3.4.0
        Supports Spark Connect.

    Parameters
    ----------
    timeColumn : :class:`~pyspark.sql.Column` or str
        The column name or column to use as the timestamp for windowing by time.
        The time column must be of TimestampType or TimestampNTZType.
    gapDuration : :class:`~pyspark.sql.Column` or str
        A Python string literal or column specifying the timeout of the session. It could be
        static value, e.g. `10 minutes`, `1 second`, or an expression/UDF that specifies gap
        duration dynamically based on the input row.

    Returns
    -------
    :class:`~pyspark.sql.Column`
        the column for computed results.

    Examples
    --------
    >>> df = spark.createDataFrame([("2016-03-11 09:00:07", 1)]).toDF("date", "val")
    >>> w = df.groupBy(session_window("date", "5 seconds")).agg(sum("val").alias("sum"))
    >>> w.select(w.session_window.start.cast("string").alias("start"),
    ...          w.session_window.end.cast("string").alias("end"), "sum").collect()
    [Row(start='2016-03-11 09:00:07', end='2016-03-11 09:00:12', sum=1)]
    >>> w = df.groupBy(session_window("date", lit("5 seconds"))).agg(sum("val").alias("sum"))
    >>> w.select(w.session_window.start.cast("string").alias("start"),
    ...          w.session_window.end.cast("string").alias("end"), "sum").collect()
    [Row(start='2016-03-11 09:00:07', end='2016-03-11 09:00:12', sum=1)]
    """

    def check_field(field: Union[Column, str], fieldName: str) -> None:
        if field is None or not isinstance(field, (str, Column)):
            raise PySparkTypeError(
                error_class="NOT_COLUMN_OR_STR",
                message_parameters={"arg_name": fieldName, "arg_type": type(field).__name__},
            )

    time_col = _to_java_column(timeColumn)
    check_field(gapDuration, "gapDuration")
    gap_duration = gapDuration if isinstance(gapDuration, str) else _to_java_column(gapDuration)
    return _invoke_function("session_window", time_col, gap_duration)


def to_unix_timestamp(
    timestamp: "ColumnOrName",
    format: Optional["ColumnOrName"] = None,
) -> Column:
    """
    Returns the UNIX timestamp of the given time.

    .. versionadded:: 3.5.0

    Parameters
    ----------
    timestamp : :class:`~pyspark.sql.Column` or str
        Input column or strings.
    format : :class:`~pyspark.sql.Column` or str, optional
        format to use to convert UNIX timestamp values.

    Examples
    --------
    >>> spark.conf.set("spark.sql.session.timeZone", "America/Los_Angeles")
    >>> df = spark.createDataFrame([("2016-04-08",)], ["e"])
    >>> df.select(to_unix_timestamp(df.e, lit("yyyy-MM-dd")).alias('r')).collect()
    [Row(r=1460098800)]
    >>> spark.conf.unset("spark.sql.session.timeZone")

    >>> spark.conf.set("spark.sql.session.timeZone", "America/Los_Angeles")
    >>> df = spark.createDataFrame([("2016-04-08",)], ["e"])
    >>> df.select(to_unix_timestamp(df.e).alias('r')).collect()
    [Row(r=None)]
    >>> spark.conf.unset("spark.sql.session.timeZone")
    """
    if format is not None:
        return _invoke_function_over_columns("to_unix_timestamp", timestamp, format)
    else:
        return _invoke_function_over_columns("to_unix_timestamp", timestamp)


def to_timestamp_ltz(
    timestamp: "ColumnOrName",
    format: Optional["ColumnOrName"] = None,
) -> Column:
    """
    Parses the `timestamp` with the `format` to a timestamp without time zone.
    Returns null with invalid input.

    .. versionadded:: 3.5.0

    Parameters
    ----------
    timestamp : :class:`~pyspark.sql.Column` or str
        Input column or strings.
    format : :class:`~pyspark.sql.Column` or str, optional
        format to use to convert type `TimestampType` timestamp values.

    Examples
    --------
    >>> spark.conf.set("spark.sql.session.timeZone", "UTC")
    >>> df = spark.createDataFrame([("2016-12-31",)], ["e"])
    >>> df.select(to_timestamp_ltz(df.e, lit("yyyy-MM-dd")).alias('r')).collect()
    [Row(r=datetime.datetime(2016, 12, 31, 0, 0))]
    >>> spark.conf.unset("spark.sql.session.timeZone")

    >>> spark.conf.set("spark.sql.session.timeZone", "UTC")
    >>> df = spark.createDataFrame([("2016-12-31",)], ["e"])
    >>> df.select(to_timestamp_ltz(df.e).alias('r')).collect()
    [Row(r=datetime.datetime(2016, 12, 31, 0, 0))]
    >>> spark.conf.unset("spark.sql.session.timeZone")
    """
    if format is not None:
        return _invoke_function_over_columns("to_timestamp_ltz", timestamp, format)
    else:
        return _invoke_function_over_columns("to_timestamp_ltz", timestamp)


def to_timestamp_ntz(
    timestamp: "ColumnOrName",
    format: Optional["ColumnOrName"] = None,
) -> Column:
    """
    Parses the `timestamp` with the `format` to a timestamp without time zone.
    Returns null with invalid input.

    .. versionadded:: 3.5.0

    Parameters
    ----------
    timestamp : :class:`~pyspark.sql.Column` or str
        Input column or strings.
    format : :class:`~pyspark.sql.Column` or str, optional
        format to use to convert type `TimestampNTZType` timestamp values.

    Examples
    --------
    >>> spark.conf.set("spark.sql.session.timeZone", "America/Los_Angeles")
    >>> df = spark.createDataFrame([("2016-04-08",)], ["e"])
    >>> df.select(to_timestamp_ntz(df.e, lit("yyyy-MM-dd")).alias('r')).collect()
    [Row(r=datetime.datetime(2016, 4, 8, 0, 0))]
    >>> spark.conf.unset("spark.sql.session.timeZone")

    >>> spark.conf.set("spark.sql.session.timeZone", "America/Los_Angeles")
    >>> df = spark.createDataFrame([("2016-04-08",)], ["e"])
    >>> df.select(to_timestamp_ntz(df.e).alias('r')).collect()
    [Row(r=datetime.datetime(2016, 4, 8, 0, 0))]
    >>> spark.conf.unset("spark.sql.session.timeZone")
    """
    if format is not None:
        return _invoke_function_over_columns("to_timestamp_ntz", timestamp, format)
    else:
        return _invoke_function_over_columns("to_timestamp_ntz", timestamp)


# ---------------------------- misc functions ----------------------------------


@try_remote_functions
def current_catalog() -> Column:
    """Returns the current catalog.

    .. versionadded:: 3.5.0

    Examples
    --------
    >>> spark.range(1).select(current_catalog()).show()
    +-----------------+
    |current_catalog()|
    +-----------------+
    |    spark_catalog|
    +-----------------+
    """
    return _invoke_function("current_catalog")


@try_remote_functions
def current_database() -> Column:
    """Returns the current database.

    .. versionadded:: 3.5.0

    Examples
    --------
    >>> spark.range(1).select(current_database()).show()
    +------------------+
    |current_database()|
    +------------------+
    |           default|
    +------------------+
    """
    return _invoke_function("current_database")


@try_remote_functions
def current_schema() -> Column:
    """Returns the current database.

    .. versionadded:: 3.5.0

    Examples
    --------
    >>> spark.range(1).select(current_schema()).show()
    +------------------+
    |current_database()|
    +------------------+
    |           default|
    +------------------+
    """
    return _invoke_function("current_schema")


@try_remote_functions
def current_user() -> Column:
    """Returns the current database.

    .. versionadded:: 3.5.0

    Examples
    --------
    >>> spark.range(1).select(current_user()).show() # doctest: +SKIP
    +--------------+
    |current_user()|
    +--------------+
    | ruifeng.zheng|
    +--------------+
    """
    return _invoke_function("current_user")


@try_remote_functions
def user() -> Column:
    """Returns the current database.

    .. versionadded:: 3.5.0

    Examples
    --------
    >>> spark.range(1).select(user()).show() # doctest: +SKIP
    +--------------+
    |current_user()|
    +--------------+
    | ruifeng.zheng|
    +--------------+
    """
    return _invoke_function("user")


@try_remote_functions
def crc32(col: "ColumnOrName") -> Column:
    """
    Calculates the cyclic redundancy check value  (CRC32) of a binary column and
    returns the value as a bigint.

    .. versionchanged:: 3.4.0
        Supports Spark Connect.

    Parameters
    ----------
    col : :class:`~pyspark.sql.Column` or str
        target column to compute on.

    Returns
    -------
    :class:`~pyspark.sql.Column`
        the column for computed results.

    .. versionadded:: 1.5.0

    Examples
    --------
    >>> spark.createDataFrame([('ABC',)], ['a']).select(crc32('a').alias('crc32')).collect()
    [Row(crc32=2743272264)]
    """
    return _invoke_function_over_columns("crc32", col)


@try_remote_functions
def md5(col: "ColumnOrName") -> Column:
    """Calculates the MD5 digest and returns the value as a 32 character hex string.

    .. versionadded:: 1.5.0

    .. versionchanged:: 3.4.0
        Supports Spark Connect.

    Parameters
    ----------
    col : :class:`~pyspark.sql.Column` or str
        target column to compute on.

    Returns
    -------
    :class:`~pyspark.sql.Column`
        the column for computed results.

    Examples
    --------
    >>> spark.createDataFrame([('ABC',)], ['a']).select(md5('a').alias('hash')).collect()
    [Row(hash='902fbdd2b1df0c4f70b4a5d23525e932')]
    """
    return _invoke_function_over_columns("md5", col)


@try_remote_functions
def sha1(col: "ColumnOrName") -> Column:
    """Returns the hex string result of SHA-1.

    .. versionadded:: 1.5.0

    .. versionchanged:: 3.4.0
        Supports Spark Connect.

    Parameters
    ----------
    col : :class:`~pyspark.sql.Column` or str
        target column to compute on.

    Returns
    -------
    :class:`~pyspark.sql.Column`
        the column for computed results.

    Examples
    --------
    >>> spark.createDataFrame([('ABC',)], ['a']).select(sha1('a').alias('hash')).collect()
    [Row(hash='3c01bdbb26f358bab27f267924aa2c9a03fcfdb8')]
    """
    return _invoke_function_over_columns("sha1", col)


@try_remote_functions
def sha2(col: "ColumnOrName", numBits: int) -> Column:
    """Returns the hex string result of SHA-2 family of hash functions (SHA-224, SHA-256, SHA-384,
    and SHA-512). The numBits indicates the desired bit length of the result, which must have a
    value of 224, 256, 384, 512, or 0 (which is equivalent to 256).

    .. versionadded:: 1.5.0

    .. versionchanged:: 3.4.0
        Supports Spark Connect.

    Parameters
    ----------
    col : :class:`~pyspark.sql.Column` or str
        target column to compute on.
    numBits : int
        the desired bit length of the result, which must have a
        value of 224, 256, 384, 512, or 0 (which is equivalent to 256).

    Returns
    -------
    :class:`~pyspark.sql.Column`
        the column for computed results.

    Examples
    --------
    >>> df = spark.createDataFrame([["Alice"], ["Bob"]], ["name"])
    >>> df.withColumn("sha2", sha2(df.name, 256)).show(truncate=False)
    +-----+----------------------------------------------------------------+
    |name |sha2                                                            |
    +-----+----------------------------------------------------------------+
    |Alice|3bc51062973c458d5a6f2d8d64a023246354ad7e064b1e4e009ec8a0699a3043|
    |Bob  |cd9fb1e148ccd8442e5aa74904cc73bf6fb54d1d54d333bd596aa9bb4bb4e961|
    +-----+----------------------------------------------------------------+
    """
    return _invoke_function("sha2", _to_java_column(col), numBits)


@try_remote_functions
def hash(*cols: "ColumnOrName") -> Column:
    """Calculates the hash code of given columns, and returns the result as an int column.

    .. versionadded:: 2.0.0

    .. versionchanged:: 3.4.0
        Supports Spark Connect.

    Parameters
    ----------
    cols : :class:`~pyspark.sql.Column` or str
        one or more columns to compute on.

    Returns
    -------
    :class:`~pyspark.sql.Column`
        hash value as int column.

    Examples
    --------
    >>> df = spark.createDataFrame([('ABC', 'DEF')], ['c1', 'c2'])

    Hash for one column

    >>> df.select(hash('c1').alias('hash')).show()
    +----------+
    |      hash|
    +----------+
    |-757602832|
    +----------+

    Two or more columns

    >>> df.select(hash('c1', 'c2').alias('hash')).show()
    +---------+
    |     hash|
    +---------+
    |599895104|
    +---------+
    """
    return _invoke_function_over_seq_of_columns("hash", cols)


@try_remote_functions
def xxhash64(*cols: "ColumnOrName") -> Column:
    """Calculates the hash code of given columns using the 64-bit variant of the xxHash algorithm,
    and returns the result as a long column. The hash computation uses an initial seed of 42.

    .. versionadded:: 3.0.0

    .. versionchanged:: 3.4.0
        Supports Spark Connect.

    Parameters
    ----------
    cols : :class:`~pyspark.sql.Column` or str
        one or more columns to compute on.

    Returns
    -------
    :class:`~pyspark.sql.Column`
        hash value as long column.

    Examples
    --------
    >>> df = spark.createDataFrame([('ABC', 'DEF')], ['c1', 'c2'])

    Hash for one column

    >>> df.select(xxhash64('c1').alias('hash')).show()
    +-------------------+
    |               hash|
    +-------------------+
    |4105715581806190027|
    +-------------------+

    Two or more columns

    >>> df.select(xxhash64('c1', 'c2').alias('hash')).show()
    +-------------------+
    |               hash|
    +-------------------+
    |3233247871021311208|
    +-------------------+
    """
    return _invoke_function_over_seq_of_columns("xxhash64", cols)


@try_remote_functions
def assert_true(col: "ColumnOrName", errMsg: Optional[Union[Column, str]] = None) -> Column:
    """
    Returns `null` if the input column is `true`; throws an exception
    with the provided error message otherwise.

    .. versionadded:: 3.1.0

    .. versionchanged:: 3.4.0
        Supports Spark Connect.

    Parameters
    ----------
    col : :class:`~pyspark.sql.Column` or str
        column name or column that represents the input column to test
    errMsg : :class:`~pyspark.sql.Column` or str, optional
        A Python string literal or column containing the error message

    Returns
    -------
    :class:`~pyspark.sql.Column`
        `null` if the input column is `true` otherwise throws an error with specified message.

    Examples
    --------
    >>> df = spark.createDataFrame([(0,1)], ['a', 'b'])
    >>> df.select(assert_true(df.a < df.b).alias('r')).collect()
    [Row(r=None)]
    >>> df.select(assert_true(df.a < df.b, df.a).alias('r')).collect()
    [Row(r=None)]
    >>> df.select(assert_true(df.a < df.b, 'error').alias('r')).collect()
    [Row(r=None)]
    >>> df.select(assert_true(df.a > df.b, 'My error msg').alias('r')).collect() # doctest: +SKIP
    ...
    java.lang.RuntimeException: My error msg
    ...
    """
    if errMsg is None:
        return _invoke_function_over_columns("assert_true", col)
    if not isinstance(errMsg, (str, Column)):
        raise PySparkTypeError(
            error_class="NOT_COLUMN_OR_STR",
            message_parameters={"arg_name": "errMsg", "arg_type": type(errMsg).__name__},
        )

    errMsg = (
        _create_column_from_literal(errMsg) if isinstance(errMsg, str) else _to_java_column(errMsg)
    )
    return _invoke_function("assert_true", _to_java_column(col), errMsg)


@try_remote_functions
def raise_error(errMsg: Union[Column, str]) -> Column:
    """
    Throws an exception with the provided error message.

    .. versionadded:: 3.1.0

    .. versionchanged:: 3.4.0
        Supports Spark Connect.

    Parameters
    ----------
    errMsg : :class:`~pyspark.sql.Column` or str
        A Python string literal or column containing the error message

    Returns
    -------
    :class:`~pyspark.sql.Column`
        throws an error with specified message.

    Examples
    --------
    >>> df = spark.range(1)
    >>> df.select(raise_error("My error message")).show() # doctest: +SKIP
    ...
    java.lang.RuntimeException: My error message
    ...
    """
    if not isinstance(errMsg, (str, Column)):
        raise PySparkTypeError(
            error_class="NOT_COLUMN_OR_STR",
            message_parameters={"arg_name": "errMsg", "arg_type": type(errMsg).__name__},
        )

    errMsg = (
        _create_column_from_literal(errMsg) if isinstance(errMsg, str) else _to_java_column(errMsg)
    )
    return _invoke_function("raise_error", errMsg)


# ---------------------- String/Binary functions ------------------------------


@try_remote_functions
def upper(col: "ColumnOrName") -> Column:
    """
    Converts a string expression to upper case.

    .. versionadded:: 1.5.0

    .. versionchanged:: 3.4.0
        Supports Spark Connect.

    Parameters
    ----------
    col : :class:`~pyspark.sql.Column` or str
        target column to work on.

    Returns
    -------
    :class:`~pyspark.sql.Column`
        upper case values.

    Examples
    --------
    >>> df = spark.createDataFrame(["Spark", "PySpark", "Pandas API"], "STRING")
    >>> df.select(upper("value")).show()
    +------------+
    |upper(value)|
    +------------+
    |       SPARK|
    |     PYSPARK|
    |  PANDAS API|
    +------------+
    """
    return _invoke_function_over_columns("upper", col)


@try_remote_functions
def lower(col: "ColumnOrName") -> Column:
    """
    Converts a string expression to lower case.

    .. versionadded:: 1.5.0

    .. versionchanged:: 3.4.0
        Supports Spark Connect.

    Parameters
    ----------
    col : :class:`~pyspark.sql.Column` or str
        target column to work on.

    Returns
    -------
    :class:`~pyspark.sql.Column`
        lower case values.

    Examples
    --------
    >>> df = spark.createDataFrame(["Spark", "PySpark", "Pandas API"], "STRING")
    >>> df.select(lower("value")).show()
    +------------+
    |lower(value)|
    +------------+
    |       spark|
    |     pyspark|
    |  pandas api|
    +------------+
    """
    return _invoke_function_over_columns("lower", col)


@try_remote_functions
def ascii(col: "ColumnOrName") -> Column:
    """
    Computes the numeric value of the first character of the string column.

    .. versionadded:: 1.5.0

    .. versionchanged:: 3.4.0
        Supports Spark Connect.

    Parameters
    ----------
    col : :class:`~pyspark.sql.Column` or str
        target column to work on.

    Returns
    -------
    :class:`~pyspark.sql.Column`
        numeric value.

    Examples
    --------
    >>> df = spark.createDataFrame(["Spark", "PySpark", "Pandas API"], "STRING")
    >>> df.select(ascii("value")).show()
    +------------+
    |ascii(value)|
    +------------+
    |          83|
    |          80|
    |          80|
    +------------+
    """
    return _invoke_function_over_columns("ascii", col)


@try_remote_functions
def base64(col: "ColumnOrName") -> Column:
    """
    Computes the BASE64 encoding of a binary column and returns it as a string column.

    .. versionadded:: 1.5.0

    .. versionchanged:: 3.4.0
        Supports Spark Connect.

    Parameters
    ----------
    col : :class:`~pyspark.sql.Column` or str
        target column to work on.

    Returns
    -------
    :class:`~pyspark.sql.Column`
        BASE64 encoding of string value.

    Examples
    --------
    >>> df = spark.createDataFrame(["Spark", "PySpark", "Pandas API"], "STRING")
    >>> df.select(base64("value")).show()
    +----------------+
    |   base64(value)|
    +----------------+
    |        U3Bhcms=|
    |    UHlTcGFyaw==|
    |UGFuZGFzIEFQSQ==|
    +----------------+
    """
    return _invoke_function_over_columns("base64", col)


@try_remote_functions
def unbase64(col: "ColumnOrName") -> Column:
    """
    Decodes a BASE64 encoded string column and returns it as a binary column.

    .. versionadded:: 1.5.0

    .. versionchanged:: 3.4.0
        Supports Spark Connect.

    Parameters
    ----------
    col : :class:`~pyspark.sql.Column` or str
        target column to work on.

    Returns
    -------
    :class:`~pyspark.sql.Column`
        encoded string value.

    Examples
    --------
    >>> df = spark.createDataFrame(["U3Bhcms=",
    ...                             "UHlTcGFyaw==",
    ...                             "UGFuZGFzIEFQSQ=="], "STRING")
    >>> df.select(unbase64("value")).show()
    +--------------------+
    |     unbase64(value)|
    +--------------------+
    |    [53 70 61 72 6B]|
    |[50 79 53 70 61 7...|
    |[50 61 6E 64 61 7...|
    +--------------------+
    """
    return _invoke_function_over_columns("unbase64", col)


@try_remote_functions
def ltrim(col: "ColumnOrName") -> Column:
    """
    Trim the spaces from left end for the specified string value.

    .. versionadded:: 1.5.0

    .. versionchanged:: 3.4.0
        Supports Spark Connect.

    Parameters
    ----------
    col : :class:`~pyspark.sql.Column` or str
        target column to work on.

    Returns
    -------
    :class:`~pyspark.sql.Column`
        left trimmed values.

    Examples
    --------
    >>> df = spark.createDataFrame(["   Spark", "Spark  ", " Spark"], "STRING")
    >>> df.select(ltrim("value").alias("r")).withColumn("length", length("r")).show()
    +-------+------+
    |      r|length|
    +-------+------+
    |  Spark|     5|
    |Spark  |     7|
    |  Spark|     5|
    +-------+------+
    """
    return _invoke_function_over_columns("ltrim", col)


@try_remote_functions
def rtrim(col: "ColumnOrName") -> Column:
    """
    Trim the spaces from right end for the specified string value.

    .. versionadded:: 1.5.0

    .. versionchanged:: 3.4.0
        Supports Spark Connect.

    Parameters
    ----------
    col : :class:`~pyspark.sql.Column` or str
        target column to work on.

    Returns
    -------
    :class:`~pyspark.sql.Column`
        right trimmed values.

    Examples
    --------
    >>> df = spark.createDataFrame(["   Spark", "Spark  ", " Spark"], "STRING")
    >>> df.select(rtrim("value").alias("r")).withColumn("length", length("r")).show()
    +--------+------+
    |       r|length|
    +--------+------+
    |   Spark|     8|
    |   Spark|     5|
    |   Spark|     6|
    +--------+------+
    """
    return _invoke_function_over_columns("rtrim", col)


@try_remote_functions
def trim(col: "ColumnOrName") -> Column:
    """
    Trim the spaces from both ends for the specified string column.

    .. versionadded:: 1.5.0

    .. versionchanged:: 3.4.0
        Supports Spark Connect.

    Parameters
    ----------
    col : :class:`~pyspark.sql.Column` or str
        target column to work on.

    Returns
    -------
    :class:`~pyspark.sql.Column`
        trimmed values from both sides.

    Examples
    --------
    >>> df = spark.createDataFrame(["   Spark", "Spark  ", " Spark"], "STRING")
    >>> df.select(trim("value").alias("r")).withColumn("length", length("r")).show()
    +-----+------+
    |    r|length|
    +-----+------+
    |Spark|     5|
    |Spark|     5|
    |Spark|     5|
    +-----+------+
    """
    return _invoke_function_over_columns("trim", col)


@try_remote_functions
def concat_ws(sep: str, *cols: "ColumnOrName") -> Column:
    """
    Concatenates multiple input string columns together into a single string column,
    using the given separator.

    .. versionadded:: 1.5.0

    .. versionchanged:: 3.4.0
        Supports Spark Connect.

    Parameters
    ----------
    sep : str
        words separator.
    cols : :class:`~pyspark.sql.Column` or str
        list of columns to work on.

    Returns
    -------
    :class:`~pyspark.sql.Column`
        string of concatenated words.

    Examples
    --------
    >>> df = spark.createDataFrame([('abcd','123')], ['s', 'd'])
    >>> df.select(concat_ws('-', df.s, df.d).alias('s')).collect()
    [Row(s='abcd-123')]
    """
    sc = get_active_spark_context()
    return _invoke_function("concat_ws", sep, _to_seq(sc, cols, _to_java_column))


@try_remote_functions
def decode(col: "ColumnOrName", charset: str) -> Column:
    """
    Computes the first argument into a string from a binary using the provided character set
    (one of 'US-ASCII', 'ISO-8859-1', 'UTF-8', 'UTF-16BE', 'UTF-16LE', 'UTF-16').

    .. versionadded:: 1.5.0

    .. versionchanged:: 3.4.0
        Supports Spark Connect.

    Parameters
    ----------
    col : :class:`~pyspark.sql.Column` or str
        target column to work on.
    charset : str
        charset to use to decode to.

    Returns
    -------
    :class:`~pyspark.sql.Column`
        the column for computed results.

    Examples
    --------
    >>> df = spark.createDataFrame([('abcd',)], ['a'])
    >>> df.select(decode("a", "UTF-8")).show()
    +----------------+
    |decode(a, UTF-8)|
    +----------------+
    |            abcd|
    +----------------+
    """
    return _invoke_function("decode", _to_java_column(col), charset)


@try_remote_functions
def encode(col: "ColumnOrName", charset: str) -> Column:
    """
    Computes the first argument into a binary from a string using the provided character set
    (one of 'US-ASCII', 'ISO-8859-1', 'UTF-8', 'UTF-16BE', 'UTF-16LE', 'UTF-16').

    .. versionadded:: 1.5.0

    .. versionchanged:: 3.4.0
        Supports Spark Connect.

    Parameters
    ----------
    col : :class:`~pyspark.sql.Column` or str
        target column to work on.
    charset : str
        charset to use to encode.

    Returns
    -------
    :class:`~pyspark.sql.Column`
        the column for computed results.

    Examples
    --------
    >>> df = spark.createDataFrame([('abcd',)], ['c'])
    >>> df.select(encode("c", "UTF-8")).show()
    +----------------+
    |encode(c, UTF-8)|
    +----------------+
    |   [61 62 63 64]|
    +----------------+
    """
    return _invoke_function("encode", _to_java_column(col), charset)


@try_remote_functions
def format_number(col: "ColumnOrName", d: int) -> Column:
    """
    Formats the number X to a format like '#,--#,--#.--', rounded to d decimal places
    with HALF_EVEN round mode, and returns the result as a string.

    .. versionadded:: 1.5.0

    .. versionchanged:: 3.4.0
        Supports Spark Connect.

    Parameters
    ----------
    col : :class:`~pyspark.sql.Column` or str
        the column name of the numeric value to be formatted
    d : int
        the N decimal places

    Returns
    -------
    :class:`~pyspark.sql.Column`
        the column of formatted results.

    >>> spark.createDataFrame([(5,)], ['a']).select(format_number('a', 4).alias('v')).collect()
    [Row(v='5.0000')]
    """
    return _invoke_function("format_number", _to_java_column(col), d)


@try_remote_functions
def format_string(format: str, *cols: "ColumnOrName") -> Column:
    """
    Formats the arguments in printf-style and returns the result as a string column.

    .. versionadded:: 1.5.0

    .. versionchanged:: 3.4.0
        Supports Spark Connect.

    Parameters
    ----------
    format : str
        string that can contain embedded format tags and used as result column's value
    cols : :class:`~pyspark.sql.Column` or str
        column names or :class:`~pyspark.sql.Column`\\s to be used in formatting

    Returns
    -------
    :class:`~pyspark.sql.Column`
        the column of formatted results.

    Examples
    --------
    >>> df = spark.createDataFrame([(5, "hello")], ['a', 'b'])
    >>> df.select(format_string('%d %s', df.a, df.b).alias('v')).collect()
    [Row(v='5 hello')]
    """
    sc = get_active_spark_context()
    return _invoke_function("format_string", format, _to_seq(sc, cols, _to_java_column))


@try_remote_functions
def instr(str: "ColumnOrName", substr: str) -> Column:
    """
    Locate the position of the first occurrence of substr column in the given string.
    Returns null if either of the arguments are null.

    .. versionadded:: 1.5.0

    .. versionchanged:: 3.4.0
        Supports Spark Connect.

    Notes
    -----
    The position is not zero based, but 1 based index. Returns 0 if substr
    could not be found in str.

    Parameters
    ----------
    str : :class:`~pyspark.sql.Column` or str
        target column to work on.
    substr : str
        substring to look for.

    Returns
    -------
    :class:`~pyspark.sql.Column`
        location of the first occurrence of the substring as integer.

    Examples
    --------
    >>> df = spark.createDataFrame([('abcd',)], ['s',])
    >>> df.select(instr(df.s, 'b').alias('s')).collect()
    [Row(s=2)]
    """
    return _invoke_function("instr", _to_java_column(str), substr)


@try_remote_functions
def overlay(
    src: "ColumnOrName",
    replace: "ColumnOrName",
    pos: Union["ColumnOrName", int],
    len: Union["ColumnOrName", int] = -1,
) -> Column:
    """
    Overlay the specified portion of `src` with `replace`,
    starting from byte position `pos` of `src` and proceeding for `len` bytes.

    .. versionadded:: 3.0.0

    .. versionchanged:: 3.4.0
        Supports Spark Connect.

    Parameters
    ----------
    src : :class:`~pyspark.sql.Column` or str
        column name or column containing the string that will be replaced
    replace : :class:`~pyspark.sql.Column` or str
        column name or column containing the substitution string
    pos : :class:`~pyspark.sql.Column` or str or int
        column name, column, or int containing the starting position in src
    len : :class:`~pyspark.sql.Column` or str or int, optional
        column name, column, or int containing the number of bytes to replace in src
        string by 'replace' defaults to -1, which represents the length of the 'replace' string

    Returns
    -------
    :class:`~pyspark.sql.Column`
        string with replaced values.

    Examples
    --------
    >>> df = spark.createDataFrame([("SPARK_SQL", "CORE")], ("x", "y"))
    >>> df.select(overlay("x", "y", 7).alias("overlayed")).collect()
    [Row(overlayed='SPARK_CORE')]
    >>> df.select(overlay("x", "y", 7, 0).alias("overlayed")).collect()
    [Row(overlayed='SPARK_CORESQL')]
    >>> df.select(overlay("x", "y", 7, 2).alias("overlayed")).collect()
    [Row(overlayed='SPARK_COREL')]
    """
    if not isinstance(pos, (int, str, Column)):
        raise PySparkTypeError(
            error_class="NOT_COLUMN_OR_INT_OR_STR",
            message_parameters={"arg_name": "pos", "arg_type": type(pos).__name__},
        )
    if len is not None and not isinstance(len, (int, str, Column)):
        raise PySparkTypeError(
            error_class="NOT_COLUMN_OR_INT_OR_STR",
            message_parameters={"arg_name": "len", "arg_type": type(len).__name__},
        )

    pos = _create_column_from_literal(pos) if isinstance(pos, int) else _to_java_column(pos)
    len = _create_column_from_literal(len) if isinstance(len, int) else _to_java_column(len)

    return _invoke_function("overlay", _to_java_column(src), _to_java_column(replace), pos, len)


@try_remote_functions
def sentences(
    string: "ColumnOrName",
    language: Optional["ColumnOrName"] = None,
    country: Optional["ColumnOrName"] = None,
) -> Column:
    """
    Splits a string into arrays of sentences, where each sentence is an array of words.
    The 'language' and 'country' arguments are optional, and if omitted, the default locale is used.

    .. versionadded:: 3.2.0

    .. versionchanged:: 3.4.0
        Supports Spark Connect.

    Parameters
    ----------
    string : :class:`~pyspark.sql.Column` or str
        a string to be split
    language : :class:`~pyspark.sql.Column` or str, optional
        a language of the locale
    country : :class:`~pyspark.sql.Column` or str, optional
        a country of the locale

    Returns
    -------
    :class:`~pyspark.sql.Column`
        arrays of split sentences.

    Examples
    --------
    >>> df = spark.createDataFrame([["This is an example sentence."]], ["string"])
    >>> df.select(sentences(df.string, lit("en"), lit("US"))).show(truncate=False)
    +-----------------------------------+
    |sentences(string, en, US)          |
    +-----------------------------------+
    |[[This, is, an, example, sentence]]|
    +-----------------------------------+
    >>> df = spark.createDataFrame([["Hello world. How are you?"]], ["s"])
    >>> df.select(sentences("s")).show(truncate=False)
    +---------------------------------+
    |sentences(s, , )                 |
    +---------------------------------+
    |[[Hello, world], [How, are, you]]|
    +---------------------------------+
    """
    if language is None:
        language = lit("")
    if country is None:
        country = lit("")

    return _invoke_function_over_columns("sentences", string, language, country)


@try_remote_functions
def substring(str: "ColumnOrName", pos: int, len: int) -> Column:
    """
    Substring starts at `pos` and is of length `len` when str is String type or
    returns the slice of byte array that starts at `pos` in byte and is of length `len`
    when str is Binary type.

    .. versionadded:: 1.5.0

    .. versionchanged:: 3.4.0
        Supports Spark Connect.

    Notes
    -----
    The position is not zero based, but 1 based index.

    Parameters
    ----------
    str : :class:`~pyspark.sql.Column` or str
        target column to work on.
    pos : int
        starting position in str.
    len : int
        length of chars.

    Returns
    -------
    :class:`~pyspark.sql.Column`
        substring of given value.

    Examples
    --------
    >>> df = spark.createDataFrame([('abcd',)], ['s',])
    >>> df.select(substring(df.s, 1, 2).alias('s')).collect()
    [Row(s='ab')]
    """
    return _invoke_function("substring", _to_java_column(str), pos, len)


@try_remote_functions
def substring_index(str: "ColumnOrName", delim: str, count: int) -> Column:
    """
    Returns the substring from string str before count occurrences of the delimiter delim.
    If count is positive, everything the left of the final delimiter (counting from left) is
    returned. If count is negative, every to the right of the final delimiter (counting from the
    right) is returned. substring_index performs a case-sensitive match when searching for delim.

    .. versionadded:: 1.5.0

    .. versionchanged:: 3.4.0
        Supports Spark Connect.

    Parameters
    ----------
    str : :class:`~pyspark.sql.Column` or str
        target column to work on.
    delim : str
        delimiter of values.
    count : int
        number of occurrences.

    Returns
    -------
    :class:`~pyspark.sql.Column`
        substring of given value.

    Examples
    --------
    >>> df = spark.createDataFrame([('a.b.c.d',)], ['s'])
    >>> df.select(substring_index(df.s, '.', 2).alias('s')).collect()
    [Row(s='a.b')]
    >>> df.select(substring_index(df.s, '.', -3).alias('s')).collect()
    [Row(s='b.c.d')]
    """
    return _invoke_function("substring_index", _to_java_column(str), delim, count)


@try_remote_functions
def levenshtein(
    left: "ColumnOrName", right: "ColumnOrName", threshold: Optional[int] = None
) -> Column:
    """Computes the Levenshtein distance of the two given strings.

    .. versionadded:: 1.5.0

    .. versionchanged:: 3.4.0
        Supports Spark Connect.

    Parameters
    ----------
    left : :class:`~pyspark.sql.Column` or str
        first column value.
    right : :class:`~pyspark.sql.Column` or str
        second column value.
    threshold : int, optional
        if set when the levenshtein distance of the two given strings
        less than or equal to a given threshold then return result distance, or -1

        .. versionchanged: 3.5.0
            Added ``threshold`` argument.

    Returns
    -------
    :class:`~pyspark.sql.Column`
        Levenshtein distance as integer value.

    Examples
    --------
    >>> df0 = spark.createDataFrame([('kitten', 'sitting',)], ['l', 'r'])
    >>> df0.select(levenshtein('l', 'r').alias('d')).collect()
    [Row(d=3)]
    >>> df0.select(levenshtein('l', 'r', 2).alias('d')).collect()
    [Row(d=-1)]
    """
    if threshold is None:
        return _invoke_function_over_columns("levenshtein", left, right)
    else:
        return _invoke_function(
            "levenshtein", _to_java_column(left), _to_java_column(right), threshold
        )


@try_remote_functions
def locate(substr: str, str: "ColumnOrName", pos: int = 1) -> Column:
    """
    Locate the position of the first occurrence of substr in a string column, after position pos.

    .. versionadded:: 1.5.0

    .. versionchanged:: 3.4.0
        Supports Spark Connect.

    Parameters
    ----------
    substr : str
        a string
    str : :class:`~pyspark.sql.Column` or str
        a Column of :class:`pyspark.sql.types.StringType`
    pos : int, optional
        start position (zero based)

    Returns
    -------
    :class:`~pyspark.sql.Column`
        position of the substring.

    Notes
    -----
    The position is not zero based, but 1 based index. Returns 0 if substr
    could not be found in str.

    Examples
    --------
    >>> df = spark.createDataFrame([('abcd',)], ['s',])
    >>> df.select(locate('b', df.s, 1).alias('s')).collect()
    [Row(s=2)]
    """
    return _invoke_function("locate", substr, _to_java_column(str), pos)


@try_remote_functions
def lpad(col: "ColumnOrName", len: int, pad: str) -> Column:
    """
    Left-pad the string column to width `len` with `pad`.

    .. versionadded:: 1.5.0

    .. versionchanged:: 3.4.0
        Supports Spark Connect.

    Parameters
    ----------
    col : :class:`~pyspark.sql.Column` or str
        target column to work on.
    len : int
        length of the final string.
    pad : str
        chars to prepend.

    Returns
    -------
    :class:`~pyspark.sql.Column`
        left padded result.

    Examples
    --------
    >>> df = spark.createDataFrame([('abcd',)], ['s',])
    >>> df.select(lpad(df.s, 6, '#').alias('s')).collect()
    [Row(s='##abcd')]
    """
    return _invoke_function("lpad", _to_java_column(col), len, pad)


@try_remote_functions
def rpad(col: "ColumnOrName", len: int, pad: str) -> Column:
    """
    Right-pad the string column to width `len` with `pad`.

    .. versionadded:: 1.5.0

    .. versionchanged:: 3.4.0
        Supports Spark Connect.

    Parameters
    ----------
    col : :class:`~pyspark.sql.Column` or str
        target column to work on.
    len : int
        length of the final string.
    pad : str
        chars to append.

    Returns
    -------
    :class:`~pyspark.sql.Column`
        right padded result.

    Examples
    --------
    >>> df = spark.createDataFrame([('abcd',)], ['s',])
    >>> df.select(rpad(df.s, 6, '#').alias('s')).collect()
    [Row(s='abcd##')]
    """
    return _invoke_function("rpad", _to_java_column(col), len, pad)


@try_remote_functions
def repeat(col: "ColumnOrName", n: int) -> Column:
    """
    Repeats a string column n times, and returns it as a new string column.

    .. versionadded:: 1.5.0

    .. versionchanged:: 3.4.0
        Supports Spark Connect.

    Parameters
    ----------
    col : :class:`~pyspark.sql.Column` or str
        target column to work on.
    n : int
        number of times to repeat value.

    Returns
    -------
    :class:`~pyspark.sql.Column`
        string with repeated values.

    Examples
    --------
    >>> df = spark.createDataFrame([('ab',)], ['s',])
    >>> df.select(repeat(df.s, 3).alias('s')).collect()
    [Row(s='ababab')]
    """
    return _invoke_function("repeat", _to_java_column(col), n)


@try_remote_functions
def split(str: "ColumnOrName", pattern: str, limit: int = -1) -> Column:
    """
    Splits str around matches of the given pattern.

    .. versionadded:: 1.5.0

    .. versionchanged:: 3.4.0
        Supports Spark Connect.

    Parameters
    ----------
    str : :class:`~pyspark.sql.Column` or str
        a string expression to split
    pattern : str
        a string representing a regular expression. The regex string should be
        a Java regular expression.
    limit : int, optional
        an integer which controls the number of times `pattern` is applied.

        * ``limit > 0``: The resulting array's length will not be more than `limit`, and the
                         resulting array's last entry will contain all input beyond the last
                         matched pattern.
        * ``limit <= 0``: `pattern` will be applied as many times as possible, and the resulting
                          array can be of any size.

        .. versionchanged:: 3.0
           `split` now takes an optional `limit` field. If not provided, default limit value is -1.

    Returns
    -------
    :class:`~pyspark.sql.Column`
        array of separated strings.

    Examples
    --------
    >>> df = spark.createDataFrame([('oneAtwoBthreeC',)], ['s',])
    >>> df.select(split(df.s, '[ABC]', 2).alias('s')).collect()
    [Row(s=['one', 'twoBthreeC'])]
    >>> df.select(split(df.s, '[ABC]', -1).alias('s')).collect()
    [Row(s=['one', 'two', 'three', ''])]
    """
    return _invoke_function("split", _to_java_column(str), pattern, limit)


@try_remote_functions
def rlike(str: "ColumnOrName", regexp: "ColumnOrName") -> Column:
    r"""Returns true if `str` matches the Java regex `regexp`, or false otherwise.

    .. versionadded:: 3.5.0

    Parameters
    ----------
    str : :class:`~pyspark.sql.Column` or str
        target column to work on.
    regexp : :class:`~pyspark.sql.Column` or str
        regex pattern to apply.

    Returns
    -------
    :class:`~pyspark.sql.Column`
        true if `str` matches a Java regex, or false otherwise.

    Examples
    --------
    >>> df = spark.createDataFrame([("1a 2b 14m", r"(\d+)")], ["str", "regexp"])
    >>> df.select(rlike('str', lit(r'(\d+)')).alias('d')).collect()
    [Row(d=True)]
    >>> df.select(rlike('str', lit(r'\d{2}b')).alias('d')).collect()
    [Row(d=False)]
    >>> df.select(rlike("str", col("regexp")).alias('d')).collect()
    [Row(d=True)]
    """
    return _invoke_function_over_columns("rlike", str, regexp)


@try_remote_functions
def regexp(str: "ColumnOrName", regexp: "ColumnOrName") -> Column:
    r"""Returns true if `str` matches the Java regex `regexp`, or false otherwise.

    .. versionadded:: 3.5.0

    Parameters
    ----------
    str : :class:`~pyspark.sql.Column` or str
        target column to work on.
    regexp : :class:`~pyspark.sql.Column` or str
        regex pattern to apply.

    Returns
    -------
    :class:`~pyspark.sql.Column`
        true if `str` matches a Java regex, or false otherwise.

    Examples
    --------
    >>> df = spark.createDataFrame([("1a 2b 14m", r"(\d+)")], ["str", "regexp"])
    >>> df.select(regexp('str', lit(r'(\d+)')).alias('d')).collect()
    [Row(d=True)]
    >>> df.select(regexp('str', lit(r'\d{2}b')).alias('d')).collect()
    [Row(d=False)]
    >>> df.select(regexp("str", col("regexp")).alias('d')).collect()
    [Row(d=True)]
    """
    return _invoke_function_over_columns("regexp", str, regexp)


@try_remote_functions
def regexp_like(str: "ColumnOrName", regexp: "ColumnOrName") -> Column:
    r"""Returns true if `str` matches the Java regex `regexp`, or false otherwise.

    .. versionadded:: 3.5.0

    Parameters
    ----------
    str : :class:`~pyspark.sql.Column` or str
        target column to work on.
    regexp : :class:`~pyspark.sql.Column` or str
        regex pattern to apply.

    Returns
    -------
    :class:`~pyspark.sql.Column`
        true if `str` matches a Java regex, or false otherwise.

    Examples
    --------
    >>> df = spark.createDataFrame([("1a 2b 14m", r"(\d+)")], ["str", "regexp"])
    >>> df.select(regexp_like('str', lit(r'(\d+)')).alias('d')).collect()
    [Row(d=True)]
    >>> df.select(regexp_like('str', lit(r'\d{2}b')).alias('d')).collect()
    [Row(d=False)]
    >>> df.select(regexp_like("str", col("regexp")).alias('d')).collect()
    [Row(d=True)]
    """
    return _invoke_function_over_columns("regexp_like", str, regexp)


@try_remote_functions
def regexp_count(str: "ColumnOrName", regexp: "ColumnOrName") -> Column:
    r"""Returns a count of the number of times that the Java regex pattern `regexp` is matched
    in the string `str`.

    .. versionadded:: 3.5.0

    Parameters
    ----------
    str : :class:`~pyspark.sql.Column` or str
        target column to work on.
    regexp : :class:`~pyspark.sql.Column` or str
        regex pattern to apply.

    Returns
    -------
    :class:`~pyspark.sql.Column`
        the number of times that a Java regex pattern is matched in the string.

    Examples
    --------
    >>> df = spark.createDataFrame([("1a 2b 14m", r"\d+")], ["str", "regexp"])
    >>> df.select(regexp_count('str', lit(r'\d+')).alias('d')).collect()
    [Row(d=3)]
    >>> df.select(regexp_count('str', lit(r'mmm')).alias('d')).collect()
    [Row(d=0)]
    >>> df.select(regexp_count("str", col("regexp")).alias('d')).collect()
    [Row(d=3)]
    """
    return _invoke_function_over_columns("regexp_count", str, regexp)


@try_remote_functions
def regexp_extract(str: "ColumnOrName", pattern: str, idx: int) -> Column:
    r"""Extract a specific group matched by the Java regex `regexp`, from the specified string column.
    If the regex did not match, or the specified group did not match, an empty string is returned.

    .. versionadded:: 1.5.0

    .. versionchanged:: 3.4.0
        Supports Spark Connect.

    Parameters
    ----------
    str : :class:`~pyspark.sql.Column` or str
        target column to work on.
    pattern : str
        regex pattern to apply.
    idx : int
        matched group id.

    Returns
    -------
    :class:`~pyspark.sql.Column`
        matched value specified by `idx` group id.

    Examples
    --------
    >>> df = spark.createDataFrame([('100-200',)], ['str'])
    >>> df.select(regexp_extract('str', r'(\d+)-(\d+)', 1).alias('d')).collect()
    [Row(d='100')]
    >>> df = spark.createDataFrame([('foo',)], ['str'])
    >>> df.select(regexp_extract('str', r'(\d+)', 1).alias('d')).collect()
    [Row(d='')]
    >>> df = spark.createDataFrame([('aaaac',)], ['str'])
    >>> df.select(regexp_extract('str', '(a+)(b)?(c)', 2).alias('d')).collect()
    [Row(d='')]
    """
    return _invoke_function("regexp_extract", _to_java_column(str), pattern, idx)


@try_remote_functions
def regexp_extract_all(
    str: "ColumnOrName", regexp: "ColumnOrName", idx: Optional[Union[int, Column]] = None
) -> Column:
    r"""Extract all strings in the `str` that match the Java regex `regexp`
    and corresponding to the regex group index.

    .. versionadded:: 3.5.0

    Parameters
    ----------
    str : :class:`~pyspark.sql.Column` or str
        target column to work on.
    regexp : :class:`~pyspark.sql.Column` or str
        regex pattern to apply.
    idx : int
        matched group id.

    Returns
    -------
    :class:`~pyspark.sql.Column`
        all strings in the `str` that match a Java regex and corresponding to the regex group index.

    Examples
    --------
    >>> df = spark.createDataFrame([("100-200, 300-400", r"(\d+)-(\d+)")], ["str", "regexp"])
    >>> df.select(regexp_extract_all('str', lit(r'(\d+)-(\d+)')).alias('d')).collect()
    [Row(d=['100', '300'])]
    >>> df.select(regexp_extract_all('str', lit(r'(\d+)-(\d+)'), 1).alias('d')).collect()
    [Row(d=['100', '300'])]
    >>> df.select(regexp_extract_all('str', lit(r'(\d+)-(\d+)'), 2).alias('d')).collect()
    [Row(d=['200', '400'])]
    >>> df.select(regexp_extract_all('str', col("regexp")).alias('d')).collect()
    [Row(d=['100', '300'])]
    """
    if idx is None:
        return _invoke_function_over_columns("regexp_extract_all", str, regexp)
    else:
        idx = lit(idx) if isinstance(idx, int) else idx
        return _invoke_function_over_columns("regexp_extract_all", str, regexp, idx)


@try_remote_functions
def regexp_replace(
    string: "ColumnOrName", pattern: Union[str, Column], replacement: Union[str, Column]
) -> Column:
    r"""Replace all substrings of the specified string value that match regexp with replacement.

    .. versionadded:: 1.5.0

    .. versionchanged:: 3.4.0
        Supports Spark Connect.

    Parameters
    ----------
    string : :class:`~pyspark.sql.Column` or str
        column name or column containing the string value
    pattern : :class:`~pyspark.sql.Column` or str
        column object or str containing the regexp pattern
    replacement : :class:`~pyspark.sql.Column` or str
        column object or str containing the replacement

    Returns
    -------
    :class:`~pyspark.sql.Column`
        string with all substrings replaced.

    Examples
    --------
    >>> df = spark.createDataFrame([("100-200", r"(\d+)", "--")], ["str", "pattern", "replacement"])
    >>> df.select(regexp_replace('str', r'(\d+)', '--').alias('d')).collect()
    [Row(d='-----')]
    >>> df.select(regexp_replace("str", col("pattern"), col("replacement")).alias('d')).collect()
    [Row(d='-----')]
    """
    if isinstance(pattern, str):
        pattern_col = _create_column_from_literal(pattern)
    else:
        pattern_col = _to_java_column(pattern)
    if isinstance(replacement, str):
        replacement_col = _create_column_from_literal(replacement)
    else:
        replacement_col = _to_java_column(replacement)
    return _invoke_function("regexp_replace", _to_java_column(string), pattern_col, replacement_col)


@try_remote_functions
def regexp_substr(str: "ColumnOrName", regexp: "ColumnOrName") -> Column:
    r"""Returns the substring that matches the Java regex `regexp` within the string `str`.
    If the regular expression is not found, the result is null.

    .. versionadded:: 3.5.0

    Parameters
    ----------
    str : :class:`~pyspark.sql.Column` or str
        target column to work on.
    regexp : :class:`~pyspark.sql.Column` or str
        regex pattern to apply.

    Returns
    -------
    :class:`~pyspark.sql.Column`
        the substring that matches a Java regex within the string `str`.

    Examples
    --------
    >>> df = spark.createDataFrame([("1a 2b 14m", r"\d+")], ["str", "regexp"])
    >>> df.select(regexp_substr('str', lit(r'\d+')).alias('d')).collect()
    [Row(d='1')]
    >>> df.select(regexp_substr('str', lit(r'mmm')).alias('d')).collect()
    [Row(d=None)]
    >>> df.select(regexp_substr("str", col("regexp")).alias('d')).collect()
    [Row(d='1')]
    """
    return _invoke_function_over_columns("regexp_substr", str, regexp)


@try_remote_functions
def regexp_instr(
    str: "ColumnOrName", regexp: "ColumnOrName", idx: Optional[Union[int, Column]] = None
) -> Column:
    r"""Extract all strings in the `str` that match the Java regex `regexp`
    and corresponding to the regex group index.

    .. versionadded:: 3.5.0

    Parameters
    ----------
    str : :class:`~pyspark.sql.Column` or str
        target column to work on.
    regexp : :class:`~pyspark.sql.Column` or str
        regex pattern to apply.
    idx : int
        matched group id.

    Returns
    -------
    :class:`~pyspark.sql.Column`
        all strings in the `str` that match a Java regex and corresponding to the regex group index.

    Examples
    --------
    >>> df = spark.createDataFrame([("1a 2b 14m", r"\d+(a|b|m)")], ["str", "regexp"])
    >>> df.select(regexp_instr('str', lit(r'\d+(a|b|m)')).alias('d')).collect()
    [Row(d=1)]
    >>> df.select(regexp_instr('str', lit(r'\d+(a|b|m)'), 1).alias('d')).collect()
    [Row(d=1)]
    >>> df.select(regexp_instr('str', lit(r'\d+(a|b|m)'), 2).alias('d')).collect()
    [Row(d=1)]
    >>> df.select(regexp_instr('str', col("regexp")).alias('d')).collect()
    [Row(d=1)]
    """
    if idx is None:
        return _invoke_function_over_columns("regexp_instr", str, regexp)
    else:
        idx = lit(idx) if isinstance(idx, int) else idx
        return _invoke_function_over_columns("regexp_instr", str, regexp, idx)


@try_remote_functions
def initcap(col: "ColumnOrName") -> Column:
    """Translate the first letter of each word to upper case in the sentence.

    .. versionadded:: 1.5.0

    .. versionchanged:: 3.4.0
        Supports Spark Connect.

    Parameters
    ----------
    col : :class:`~pyspark.sql.Column` or str
        target column to work on.

    Returns
    -------
    :class:`~pyspark.sql.Column`
        string with all first letters are uppercase in each word.

    Examples
    --------
    >>> spark.createDataFrame([('ab cd',)], ['a']).select(initcap("a").alias('v')).collect()
    [Row(v='Ab Cd')]
    """
    return _invoke_function_over_columns("initcap", col)


@try_remote_functions
def soundex(col: "ColumnOrName") -> Column:
    """
    Returns the SoundEx encoding for a string

    .. versionadded:: 1.5.0

    .. versionchanged:: 3.4.0
        Supports Spark Connect.

    Parameters
    ----------
    col : :class:`~pyspark.sql.Column` or str
        target column to work on.

    Returns
    -------
    :class:`~pyspark.sql.Column`
        SoundEx encoded string.

    Examples
    --------
    >>> df = spark.createDataFrame([("Peters",),("Uhrbach",)], ['name'])
    >>> df.select(soundex(df.name).alias("soundex")).collect()
    [Row(soundex='P362'), Row(soundex='U612')]
    """
    return _invoke_function_over_columns("soundex", col)


@try_remote_functions
def bin(col: "ColumnOrName") -> Column:
    """Returns the string representation of the binary value of the given column.

    .. versionadded:: 1.5.0

    .. versionchanged:: 3.4.0
        Supports Spark Connect.

    Parameters
    ----------
    col : :class:`~pyspark.sql.Column` or str
        target column to work on.

    Returns
    -------
    :class:`~pyspark.sql.Column`
        binary representation of given value as string.

    Examples
    --------
    >>> df = spark.createDataFrame([2,5], "INT")
    >>> df.select(bin(df.value).alias('c')).collect()
    [Row(c='10'), Row(c='101')]
    """
    return _invoke_function_over_columns("bin", col)


@try_remote_functions
def hex(col: "ColumnOrName") -> Column:
    """Computes hex value of the given column, which could be :class:`pyspark.sql.types.StringType`,
    :class:`pyspark.sql.types.BinaryType`, :class:`pyspark.sql.types.IntegerType` or
    :class:`pyspark.sql.types.LongType`.

    .. versionadded:: 1.5.0

    .. versionchanged:: 3.4.0
        Supports Spark Connect.

    Parameters
    ----------
    col : :class:`~pyspark.sql.Column` or str
        target column to work on.

    Returns
    -------
    :class:`~pyspark.sql.Column`
        hexadecimal representation of given value as string.

    Examples
    --------
    >>> spark.createDataFrame([('ABC', 3)], ['a', 'b']).select(hex('a'), hex('b')).collect()
    [Row(hex(a)='414243', hex(b)='3')]
    """
    return _invoke_function_over_columns("hex", col)


@try_remote_functions
def unhex(col: "ColumnOrName") -> Column:
    """Inverse of hex. Interprets each pair of characters as a hexadecimal number
    and converts to the byte representation of number.

    .. versionadded:: 1.5.0

    .. versionchanged:: 3.4.0
        Supports Spark Connect.

    Parameters
    ----------
    col : :class:`~pyspark.sql.Column` or str
        target column to work on.

    Returns
    -------
    :class:`~pyspark.sql.Column`
        string representation of given hexadecimal value.

    Examples
    --------
    >>> spark.createDataFrame([('414243',)], ['a']).select(unhex('a')).collect()
    [Row(unhex(a)=bytearray(b'ABC'))]
    """
    return _invoke_function_over_columns("unhex", col)


@try_remote_functions
def length(col: "ColumnOrName") -> Column:
    """Computes the character length of string data or number of bytes of binary data.
    The length of character data includes the trailing spaces. The length of binary data
    includes binary zeros.

    .. versionadded:: 1.5.0

    .. versionchanged:: 3.4.0
        Supports Spark Connect.

    Parameters
    ----------
    col : :class:`~pyspark.sql.Column` or str
        target column to work on.

    Returns
    -------
    :class:`~pyspark.sql.Column`
        length of the value.

    Examples
    --------
    >>> spark.createDataFrame([('ABC ',)], ['a']).select(length('a').alias('length')).collect()
    [Row(length=4)]
    """
    return _invoke_function_over_columns("length", col)


@try_remote_functions
def octet_length(col: "ColumnOrName") -> Column:
    """
    Calculates the byte length for the specified string column.

    .. versionadded:: 3.3.0

    .. versionchanged:: 3.4.0
        Supports Spark Connect.

    Parameters
    ----------
    col : :class:`~pyspark.sql.Column` or str
        Source column or strings

    Returns
    -------
    :class:`~pyspark.sql.Column`
        Byte length of the col

    Examples
    --------
    >>> from pyspark.sql.functions import octet_length
    >>> spark.createDataFrame([('cat',), ( '\U0001F408',)], ['cat']) \\
    ...      .select(octet_length('cat')).collect()
        [Row(octet_length(cat)=3), Row(octet_length(cat)=4)]
    """
    return _invoke_function_over_columns("octet_length", col)


@try_remote_functions
def bit_length(col: "ColumnOrName") -> Column:
    """
    Calculates the bit length for the specified string column.

    .. versionadded:: 3.3.0

    .. versionchanged:: 3.4.0
        Supports Spark Connect.

    Parameters
    ----------
    col : :class:`~pyspark.sql.Column` or str
        Source column or strings

    Returns
    -------
    :class:`~pyspark.sql.Column`
        Bit length of the col

    Examples
    --------
    >>> from pyspark.sql.functions import bit_length
    >>> spark.createDataFrame([('cat',), ( '\U0001F408',)], ['cat']) \\
    ...      .select(bit_length('cat')).collect()
        [Row(bit_length(cat)=24), Row(bit_length(cat)=32)]
    """
    return _invoke_function_over_columns("bit_length", col)


@try_remote_functions
def translate(srcCol: "ColumnOrName", matching: str, replace: str) -> Column:
    """A function translate any character in the `srcCol` by a character in `matching`.
    The characters in `replace` is corresponding to the characters in `matching`.
    Translation will happen whenever any character in the string is matching with the character
    in the `matching`.

    .. versionadded:: 1.5.0

    .. versionchanged:: 3.4.0
        Supports Spark Connect.

    Parameters
    ----------
    srcCol : :class:`~pyspark.sql.Column` or str
        Source column or strings
    matching : str
        matching characters.
    replace : str
        characters for replacement. If this is shorter than `matching` string then
        those chars that don't have replacement will be dropped.

    Returns
    -------
    :class:`~pyspark.sql.Column`
        replaced value.

    Examples
    --------
    >>> spark.createDataFrame([('translate',)], ['a']).select(translate('a', "rnlt", "123") \\
    ...     .alias('r')).collect()
    [Row(r='1a2s3ae')]
    """
    return _invoke_function("translate", _to_java_column(srcCol), matching, replace)


@try_remote_functions
def to_binary(col: "ColumnOrName", format: Optional["ColumnOrName"] = None) -> Column:
    """
    Converts the input `col` to a binary value based on the supplied `format`.
    The `format` can be a case-insensitive string literal of "hex", "utf-8", "utf8",
    or "base64". By default, the binary format for conversion is "hex" if
    `format` is omitted. The function returns NULL if at least one of the
    input parameters is NULL.

    .. versionadded:: 3.5.0

    Parameters
    ----------
    col : :class:`~pyspark.sql.Column` or str
        Input column or strings.
    format : :class:`~pyspark.sql.Column` or str, optional
        format to use to convert binary values.

    Examples
    --------
    >>> df = spark.createDataFrame([("abc",)], ["e"])
    >>> df.select(to_binary(df.e, lit("utf-8")).alias('r')).collect()
    [Row(r=bytearray(b'abc'))]

    >>> df = spark.createDataFrame([("414243",)], ["e"])
    >>> df.select(to_binary(df.e).alias('r')).collect()
    [Row(r=bytearray(b'ABC'))]
    """
    if format is not None:
        return _invoke_function_over_columns("to_binary", col, format)
    else:
        return _invoke_function_over_columns("to_binary", col)


@try_remote_functions
def to_char(col: "ColumnOrName", format: "ColumnOrName") -> Column:
    """
    Convert `col` to a string based on the `format`.
    Throws an exception if the conversion fails. The format can consist of the following
    characters, case insensitive:
    '0' or '9': Specifies an expected digit between 0 and 9. A sequence of 0 or 9 in the
    format string matches a sequence of digits in the input value, generating a result
    string of the same length as the corresponding sequence in the format string.
    The result string is left-padded with zeros if the 0/9 sequence comprises more digits
    than the matching part of the decimal value, starts with 0, and is before the decimal
    point. Otherwise, it is padded with spaces.
    '.' or 'D': Specifies the position of the decimal point (optional, only allowed once).
    ',' or 'G': Specifies the position of the grouping (thousands) separator (,).
    There must be a 0 or 9 to the left and right of each grouping separator.
    '$': Specifies the location of the $ currency sign. This character may only be specified once.
    'S' or 'MI': Specifies the position of a '-' or '+' sign (optional, only allowed once at
    the beginning or end of the format string). Note that 'S' prints '+' for positive
    values but 'MI' prints a space.
    'PR': Only allowed at the end of the format string; specifies that the result string
    will be wrapped by angle brackets if the input value is negative.

    .. versionadded:: 3.5.0

    Parameters
    ----------
    col : :class:`~pyspark.sql.Column` or str
        Input column or strings.
    format : :class:`~pyspark.sql.Column` or str, optional
        format to use to convert char values.

    Examples
    --------
    >>> df = spark.createDataFrame([(78.12,)], ["e"])
    >>> df.select(to_char(df.e, lit("$99.99")).alias('r')).collect()
    [Row(r='$78.12')]
    """
    return _invoke_function_over_columns("to_char", col, format)


@try_remote_functions
def to_number(col: "ColumnOrName", format: "ColumnOrName") -> Column:
    """
    Convert string 'col' to a number based on the string format 'format'.
    Throws an exception if the conversion fails. The format can consist of the following
    characters, case insensitive:
    '0' or '9': Specifies an expected digit between 0 and 9. A sequence of 0 or 9 in the
    format string matches a sequence of digits in the input string. If the 0/9
    sequence starts with 0 and is before the decimal point, it can only match a digit
    sequence of the same size. Otherwise, if the sequence starts with 9 or is after
    the decimal point, it can match a digit sequence that has the same or smaller size.
    '.' or 'D': Specifies the position of the decimal point (optional, only allowed once).
    ',' or 'G': Specifies the position of the grouping (thousands) separator (,).
    There must be a 0 or 9 to the left and right of each grouping separator.
    'col' must match the grouping separator relevant for the size of the number.
    '$': Specifies the location of the $ currency sign. This character may only be
    specified once.
    'S' or 'MI': Specifies the position of a '-' or '+' sign (optional, only allowed
    once at the beginning or end of the format string). Note that 'S' allows '-'
    but 'MI' does not.
    'PR': Only allowed at the end of the format string; specifies that 'col' indicates a
    negative number with wrapping angled brackets.

    .. versionadded:: 3.5.0

    Parameters
    ----------
    col : :class:`~pyspark.sql.Column` or str
        Input column or strings.
    format : :class:`~pyspark.sql.Column` or str, optional
        format to use to convert number values.

    Examples
    --------
    >>> df = spark.createDataFrame([("$78.12",)], ["e"])
    >>> df.select(to_number(df.e, lit("$99.99")).alias('r')).collect()
    [Row(r=Decimal('78.12'))]
    """
    return _invoke_function_over_columns("to_number", col, format)


@try_remote_functions
<<<<<<< HEAD
def char(col: "ColumnOrName") -> Column:
    """
    Returns the ASCII character having the binary equivalent to `col`. If col is larger than 256 the
    result is equivalent to char(col % 256)

    .. versionadded:: 3.5.0

    Parameters
    ----------
    col : :class:`~pyspark.sql.Column` or str
        Input column or strings.

    Examples
    --------
    >>> df = spark.createDataFrame([(65,)], ['a'])
    >>> df.select(char(df.a).alias('r')).collect()
    [Row(r='A')]
    """
    return _invoke_function_over_columns("char", col)


@try_remote_functions
def btrim(str: "ColumnOrName", trim: Optional["ColumnOrName"] = None) -> Column:
    """
    Remove the leading and trailing `trim` characters from `str`.
=======
def replace(
    src: "ColumnOrName", search: "ColumnOrName", replace: Optional["ColumnOrName"] = None
) -> Column:
    """
    Replaces all occurrences of `search` with `replace`.
>>>>>>> 4503efca

    .. versionadded:: 3.5.0

    Parameters
    ----------
<<<<<<< HEAD
    str : :class:`~pyspark.sql.Column` or str
        Input column or strings.
    trim : :class:`~pyspark.sql.Column` or str
        The trim string characters to trim, the default value is a single space

    Examples
    --------
    >>> df = spark.createDataFrame([("SSparkSQLS", "SL", )], ['a', 'b'])
    >>> df.select(btrim(df.a, df.b).alias('r')).collect()
    [Row(r='parkSQ')]

    >>> df = spark.createDataFrame([("    SparkSQL   ",)], ['a'])
    >>> df.select(btrim(df.a).alias('r')).collect()
    [Row(r='SparkSQL')]
    """
    if trim is not None:
        return _invoke_function_over_columns("btrim", str, trim)
    else:
        return _invoke_function_over_columns("btrim", str)


@try_remote_functions
def char_length(str: "ColumnOrName") -> Column:
    """
    Returns the character length of string data or number of bytes of binary data.
    The length of string data includes the trailing spaces.
    The length of binary data includes binary zeros.
=======
    src : :class:`~pyspark.sql.Column` or str
        A column of string to be replaced.
    search : :class:`~pyspark.sql.Column` or str
        A column of string, If `search` is not found in `str`, `str` is returned unchanged.
    replace : :class:`~pyspark.sql.Column` or str, optional
        A column of string, If `replace` is not specified or is an empty string,
        nothing replaces the string that is removed from `str`.

    Examples
    --------
    >>> df = spark.createDataFrame([("ABCabc", "abc", "DEF",)], ["a", "b", "c"])
    >>> df.select(replace(df.a, df.b, df.c).alias('r')).collect()
    [Row(r='ABCDEF')]

    >>> df.select(replace(df.a, df.b).alias('r')).collect()
    [Row(r='ABC')]
    """
    if replace is not None:
        return _invoke_function_over_columns("replace", src, search, replace)
    else:
        return _invoke_function_over_columns("replace", src, search)


@try_remote_functions
def split_part(src: "ColumnOrName", delimiter: "ColumnOrName", partNum: "ColumnOrName") -> Column:
    """
    Splits `str` by delimiter and return requested part of the split (1-based).
    If any input is null, returns null. if `partNum` is out of range of split parts,
    returns empty string. If `partNum` is 0, throws an error. If `partNum` is negative,
    the parts are counted backward from the end of the string.
    If the `delimiter` is an empty string, the `str` is not split.
>>>>>>> 4503efca

    .. versionadded:: 3.5.0

    Parameters
    ----------
<<<<<<< HEAD
    str : :class:`~pyspark.sql.Column` or str
        Input column or strings.

    Examples
    --------
    >>> df = spark.createDataFrame([("SparkSQL",)], ['a'])
    >>> df.select(char_length(df.a).alias('r')).collect()
    [Row(r=8)]
    """
    return _invoke_function_over_columns("char_length", str)


@try_remote_functions
def character_length(str: "ColumnOrName") -> Column:
    """
    Returns the character length of string data or number of bytes of binary data.
    The length of string data includes the trailing spaces.
    The length of binary data includes binary zeros.
=======
    src : :class:`~pyspark.sql.Column` or str
        A column of string to be splited.
    delimiter : :class:`~pyspark.sql.Column` or str
        A column of string, the delimiter used for split.
    partNum : :class:`~pyspark.sql.Column` or str
        A column of string, requested part of the split (1-based).

    Examples
    --------
    >>> df = spark.createDataFrame([("11.12.13", ".", 3,)], ["a", "b", "c"])
    >>> df.select(split_part(df.a, df.b, df.c).alias('r')).collect()
    [Row(r='13')]
    """
    return _invoke_function_over_columns("split_part", src, delimiter, partNum)


@try_remote_functions
def substr(
    str: "ColumnOrName", pos: "ColumnOrName", len: Optional["ColumnOrName"] = None
) -> Column:
    """
    Returns the substring of `str` that starts at `pos` and is of length `len`,
    or the slice of byte array that starts at `pos` and is of length `len`.
>>>>>>> 4503efca

    .. versionadded:: 3.5.0

    Parameters
    ----------
<<<<<<< HEAD
    str : :class:`~pyspark.sql.Column` or str
        Input column or strings.

    Examples
    --------
    >>> df = spark.createDataFrame([("SparkSQL",)], ['a'])
    >>> df.select(character_length(df.a).alias('r')).collect()
    [Row(r=8)]
    """
    return _invoke_function_over_columns("character_length", str)


@try_remote_functions
def chr(col: "ColumnOrName") -> Column:
    """
    Returns the ASCII character having the binary equivalent to `col`.
    If col is larger than 256 the result is equivalent to chr(col % 256)

    .. versionadded:: 3.5.0

    Parameters
    ----------
    col : :class:`~pyspark.sql.Column` or str
        Input column or strings.

    Examples
    --------
    >>> df = spark.createDataFrame([(65,)], ['a'])
    >>> df.select(chr(df.a).alias('r')).collect()
    [Row(r='A')]
    """
    return _invoke_function_over_columns("chr", col)


@try_remote_functions
def contains(left: "ColumnOrName", right: "ColumnOrName") -> Column:
    """
    Returns a boolean. The value is True if right is found inside left.
    Returns NULL if either input expression is NULL. Otherwise, returns False.
    Both left or right must be of STRING.

    .. versionadded:: 3.5.0

    Notes
    -----
    Only STRING type is supported in this function,
    while `contains` in SQL supports both STRING and BINARY.

    Parameters
    ----------
    left : :class:`~pyspark.sql.Column` or str
        The input column or strings to check, may be NULL.
    right : :class:`~pyspark.sql.Column` or str
        The input column or strings to find, may be NULL.

    Examples
    --------
    >>> df = spark.createDataFrame([("Spark SQL", "Spark")], ['a', 'b'])
    >>> df.select(contains(df.a, df.b).alias('r')).collect()
    [Row(r=True)]
    """
    return _invoke_function_over_columns("contains", left, right)


@try_remote_functions
def elt(*inputs: "ColumnOrName") -> Column:
    """
    Returns the `n`-th input, e.g., returns `input2` when `n` is 2.
    The function returns NULL if the index exceeds the length of the array
    and `spark.sql.ansi.enabled` is set to false. If `spark.sql.ansi.enabled` is set to true,
    it throws ArrayIndexOutOfBoundsException for invalid indices.
=======
    src : :class:`~pyspark.sql.Column` or str
        A column of string.
    pos : :class:`~pyspark.sql.Column` or str
        A column of string, the substring of `str` that starts at `pos`.
    len : :class:`~pyspark.sql.Column` or str, optional
        A column of string, the substring of `str` is of length `len`.

    Examples
    --------
    >>> df = spark.createDataFrame([("Spark SQL", 5, 1,)], ["a", "b", "c"])
    >>> df.select(substr(df.a, df.b, df.c).alias('r')).collect()
    [Row(r='k')]

    >>> df.select(substr(df.a, df.b).alias('r')).collect()
    [Row(r='k SQL')]
    """
    if len is not None:
        return _invoke_function_over_columns("substr", str, pos, len)
    else:
        return _invoke_function_over_columns("substr", str, pos)


@try_remote_functions
def parse_url(
    url: "ColumnOrName", partToExtract: "ColumnOrName", key: Optional["ColumnOrName"] = None
) -> Column:
    """
    Extracts a part from a URL.

    .. versionadded:: 3.5.0

    Parameters
    ----------
    url : :class:`~pyspark.sql.Column` or str
        A column of string.
    partToExtract : :class:`~pyspark.sql.Column` or str
        A column of string, the path.
    key : :class:`~pyspark.sql.Column` or str, optional
        A column of string, the key.

    Examples
    --------
    >>> df = spark.createDataFrame(
    ...     [("http://spark.apache.org/path?query=1", "QUERY", "query",)],
    ...     ["a", "b", "c"]
    ... )
    >>> df.select(parse_url(df.a, df.b, df.c).alias('r')).collect()
    [Row(r='1')]

    >>> df.select(parse_url(df.a, df.b).alias('r')).collect()
    [Row(r='query=1')]
    """
    if key is not None:
        return _invoke_function_over_columns("parse_url", url, partToExtract, key)
    else:
        return _invoke_function_over_columns("parse_url", url, partToExtract)


@try_remote_functions
def printf(format: "ColumnOrName", *cols: "ColumnOrName") -> Column:
    """
    Formats the arguments in printf-style and returns the result as a string column.
>>>>>>> 4503efca

    .. versionadded:: 3.5.0

    Parameters
    ----------
<<<<<<< HEAD
    inputs : :class:`~pyspark.sql.Column` or str
        Input columns or strings.

    Examples
    --------
    >>> df = spark.createDataFrame([(1, "scala", "java")], ['a', 'b', 'c'])
    >>> df.select(elt(df.a, df.b, df.c).alias('r')).collect()
    [Row(r='scala')]
    """
    sc = get_active_spark_context()
    return _invoke_function("elt", _to_seq(sc, inputs, _to_java_column))


@try_remote_functions
def find_in_set(str: "ColumnOrName", str_array: "ColumnOrName") -> Column:
    """
    Returns the index (1-based) of the given string (`str`) in the comma-delimited
    list (`strArray`). Returns 0, if the string was not found or if the given string (`str`)
    contains a comma.
=======
    format : :class:`~pyspark.sql.Column` or str
        string that can contain embedded format tags and used as result column's value
    cols : :class:`~pyspark.sql.Column` or str
        column names or :class:`~pyspark.sql.Column`\\s to be used in formatting

    Examples
    --------
    >>> df = spark.createDataFrame([("aa%d%s", 123, "cc",)], ["a", "b", "c"])
    >>> df.select(printf(df.a, df.b, df.c).alias('r')).collect()
    [Row(r='aa123cc')]
    """
    sc = get_active_spark_context()
    return _invoke_function("printf", _to_java_column(format), _to_seq(sc, cols, _to_java_column))


@try_remote_functions
def url_decode(str: "ColumnOrName") -> Column:
    """
    Decodes a `str` in 'application/x-www-form-urlencoded' format
    using a specific encoding scheme.
>>>>>>> 4503efca

    .. versionadded:: 3.5.0

    Parameters
    ----------
    str : :class:`~pyspark.sql.Column` or str
<<<<<<< HEAD
        The given string to be found.
    str_array : :class:`~pyspark.sql.Column` or str
        The comma-delimited list.

    Examples
    --------
    >>> df = spark.createDataFrame([("ab", "abc,b,ab,c,def")], ['a', 'b'])
    >>> df.select(find_in_set(df.a, df.b).alias('r')).collect()
    [Row(r=3)]
    """
    return _invoke_function_over_columns("find_in_set", str, str_array)


@try_remote_functions
def like(
    str: "ColumnOrName", pattern: "ColumnOrName", escapeChar: Optional["Column"] = None
) -> Column:
    """
    Returns true if str matches `pattern` with `escape`,
    null if any arguments are null, false otherwise.
    The default escape character is the '\'.
=======
        A column of string to decode.

    Examples
    --------
    >>> df = spark.createDataFrame([("https%3A%2F%2Fspark.apache.org",)], ["a"])
    >>> df.select(url_decode(df.a).alias('r')).collect()
    [Row(r='https://spark.apache.org')]
    """
    return _invoke_function_over_columns("url_decode", str)


@try_remote_functions
def url_encode(str: "ColumnOrName") -> Column:
    """
    Translates a string into 'application/x-www-form-urlencoded' format
    using a specific encoding scheme.
>>>>>>> 4503efca

    .. versionadded:: 3.5.0

    Parameters
    ----------
    str : :class:`~pyspark.sql.Column` or str
<<<<<<< HEAD
        A string.
    pattern : :class:`~pyspark.sql.Column` or str
        A string. The pattern is a string which is matched literally, with
        exception to the following special symbols:
        _ matches any one character in the input (similar to . in posix regular expressions)
        % matches zero or more characters in the input (similar to .* in posix regular
        expressions)
        Since Spark 2.0, string literals are unescaped in our SQL parser. For example, in order
        to match "\abc", the pattern should be "\\abc".
        When SQL config 'spark.sql.parser.escapedStringLiterals' is enabled, it falls back
        to Spark 1.6 behavior regarding string literal parsing. For example, if the config is
        enabled, the pattern to match "\abc" should be "\abc".
    escape : :class:`~pyspark.sql.Column`
        An character added since Spark 3.0. The default escape character is the '\'.
        If an escape character precedes a special symbol or another escape character, the
        following character is matched literally. It is invalid to escape any other character.

    Examples
    --------
    >>> df = spark.createDataFrame([("Spark", "_park")], ['a', 'b'])
    >>> df.select(like(df.a, df.b).alias('r')).collect()
    [Row(r=True)]

    >>> df = spark.createDataFrame(
    ...     [("%SystemDrive%/Users/John", "/%SystemDrive/%//Users%")],
    ...     ['a', 'b']
    ... )
    >>> df.select(like(df.a, df.b, lit('/')).alias('r')).collect()
    [Row(r=True)]
    """
    if escapeChar is not None:
        return _invoke_function_over_columns("like", str, pattern, escapeChar)
    else:
        return _invoke_function_over_columns("like", str, pattern)


@try_remote_functions
def ilike(
    str: "ColumnOrName", pattern: "ColumnOrName", escapeChar: Optional["Column"] = None
) -> Column:
    """
    Returns true if str matches `pattern` with `escape` case-insensitively,
    null if any arguments are null, false otherwise.
    The default escape character is the '\'.
=======
        A column of string to encode.

    Examples
    --------
    >>> df = spark.createDataFrame([("https://spark.apache.org",)], ["a"])
    >>> df.select(url_encode(df.a).alias('r')).collect()
    [Row(r='https%3A%2F%2Fspark.apache.org')]
    """
    return _invoke_function_over_columns("url_encode", str)


@try_remote_functions
def position(
    substr: "ColumnOrName", str: "ColumnOrName", start: Optional["ColumnOrName"] = None
) -> Column:
    """
    Returns the position of the first occurrence of `substr` in `str` after position `start`.
    The given `start` and return value are 1-based.
>>>>>>> 4503efca

    .. versionadded:: 3.5.0

    Parameters
    ----------
<<<<<<< HEAD
    str : :class:`~pyspark.sql.Column` or str
        A string.
    pattern : :class:`~pyspark.sql.Column` or str
        A string. The pattern is a string which is matched literally, with
        exception to the following special symbols:
        _ matches any one character in the input (similar to . in posix regular expressions)
        % matches zero or more characters in the input (similar to .* in posix regular
        expressions)
        Since Spark 2.0, string literals are unescaped in our SQL parser. For example, in order
        to match "\abc", the pattern should be "\\abc".
        When SQL config 'spark.sql.parser.escapedStringLiterals' is enabled, it falls back
        to Spark 1.6 behavior regarding string literal parsing. For example, if the config is
        enabled, the pattern to match "\abc" should be "\abc".
    escape : :class:`~pyspark.sql.Column`
        An character added since Spark 3.0. The default escape character is the '\'.
        If an escape character precedes a special symbol or another escape character, the
        following character is matched literally. It is invalid to escape any other character.

    Examples
    --------
    >>> df = spark.createDataFrame([("Spark", "_park")], ['a', 'b'])
    >>> df.select(ilike(df.a, df.b).alias('r')).collect()
    [Row(r=True)]

    >>> df = spark.createDataFrame(
    ...     [("%SystemDrive%/Users/John", "/%SystemDrive/%//Users%")],
    ...     ['a', 'b']
    ... )
    >>> df.select(ilike(df.a, df.b, lit('/')).alias('r')).collect()
    [Row(r=True)]
    """
    if escapeChar is not None:
        return _invoke_function_over_columns("ilike", str, pattern, escapeChar)
    else:
        return _invoke_function_over_columns("ilike", str, pattern)


@try_remote_functions
def lcase(str: "ColumnOrName") -> Column:
    """
    Returns `str` with all characters changed to lowercase.

    .. versionadded:: 3.5.0

    Parameters
    ----------
    str : :class:`~pyspark.sql.Column` or str
        Input column or strings.

    Examples
    --------
    >>> df = spark.createDataFrame([("Spark",)], ['a'])
    >>> df.select(lcase(df.a).alias('r')).collect()
    [Row(r='spark')]
    """
    return _invoke_function_over_columns("lcase", str)


@try_remote_functions
def ucase(str: "ColumnOrName") -> Column:
    """
    Returns `str` with all characters changed to uppercase.

    .. versionadded:: 3.5.0
=======
    substr : :class:`~pyspark.sql.Column` or str
        A column of string, substring.
    str : :class:`~pyspark.sql.Column` or str
        A column of string.
    start : :class:`~pyspark.sql.Column` or str, optional
        A column of string, start position.

    Examples
    --------
    >>> df = spark.createDataFrame([("bar", "foobarbar", 5,)], ["a", "b", "c"])
    >>> df.select(position(df.a, df.b, df.c).alias('r')).collect()
    [Row(r=7)]

    >>> df.select(position(df.a, df.b).alias('r')).collect()
    [Row(r=4)]
    """
    if start is not None:
        return _invoke_function_over_columns("position", substr, str, start)
    else:
        return _invoke_function_over_columns("position", substr, str)


@try_remote_functions
def endswith(str: "ColumnOrName", suffix: "ColumnOrName") -> Column:
    """
    Returns a boolean. The value is True if str ends with suffix.
    Returns NULL if either input expression is NULL. Otherwise, returns False.
    Both str or suffix must be of STRING or BINARY type.

    .. versionadded:: 3.5.0

    Notes
    -----
    Only STRING type is supported in this function,
    while `startswith` in SQL supports both STRING and BINARY.
>>>>>>> 4503efca

    Parameters
    ----------
    str : :class:`~pyspark.sql.Column` or str
<<<<<<< HEAD
        Input column or strings.

    Examples
    --------
    >>> df = spark.createDataFrame([("Spark",)], ['a'])
    >>> df.select(ucase(df.a).alias('r')).collect()
    [Row(r='SPARK')]
    """
    return _invoke_function_over_columns("ucase", str)


@try_remote_functions
def left(str: "ColumnOrName", len: "ColumnOrName") -> Column:
    """
    Returns the leftmost `len`(`len` can be string type) characters from the string `str`,
    if `len` is less or equal than 0 the result is an empty string.

    .. versionadded:: 3.5.0

    Parameters
    ----------
    str : :class:`~pyspark.sql.Column` or str
        Input column or strings.
    len : :class:`~pyspark.sql.Column` or str
        Input column or strings, the leftmost `len`.

    Examples
    --------
    >>> df = spark.createDataFrame([("Spark SQL", 3,)], ['a', 'b'])
    >>> df.select(left(df.a, df.b).alias('r')).collect()
    [Row(r='Spa')]
    """
    return _invoke_function_over_columns("left", str, len)


@try_remote_functions
def right(str: "ColumnOrName", len: "ColumnOrName") -> Column:
    """
    Returns the rightmost `len`(`len` can be string type) characters from the string `str`,
    if `len` is less or equal than 0 the result is an empty string.

    .. versionadded:: 3.5.0
=======
        A column of string.
    suffix : :class:`~pyspark.sql.Column` or str
        A column of string, the suffix.

    Examples
    --------
    >>> df = spark.createDataFrame([("Spark SQL", "Spark",)], ["a", "b"])
    >>> df.select(endswith(df.a, df.b).alias('r')).collect()
    [Row(r=False)]
    """
    return _invoke_function_over_columns("endswith", str, suffix)


@try_remote_functions
def startswith(str: "ColumnOrName", prefix: "ColumnOrName") -> Column:
    """
    Returns a boolean. The value is True if str starts with prefix.
    Returns NULL if either input expression is NULL. Otherwise, returns False.
    Both str or prefix must be of STRING or BINARY type.

    .. versionadded:: 3.5.0

    Notes
    -----
    Only STRING type is supported in this function,
    while `startswith` in SQL supports both STRING and BINARY.
>>>>>>> 4503efca

    Parameters
    ----------
    str : :class:`~pyspark.sql.Column` or str
<<<<<<< HEAD
        Input column or strings.
    len : :class:`~pyspark.sql.Column` or str
        Input column or strings, the rightmost `len`.

    Examples
    --------
    >>> df = spark.createDataFrame([("Spark SQL", 3,)], ['a', 'b'])
    >>> df.select(right(df.a, df.b).alias('r')).collect()
    [Row(r='SQL')]
    """
    return _invoke_function_over_columns("right", str, len)
=======
        A column of string.
    prefix : :class:`~pyspark.sql.Column` or str
        A column of string, the prefix.

    Examples
    --------
    >>> df = spark.createDataFrame([("Spark SQL", "Spark",)], ["a", "b"])
    >>> df.select(startswith(df.a, df.b).alias('r')).collect()
    [Row(r=True)]
    """
    return _invoke_function_over_columns("startswith", str, prefix)
>>>>>>> 4503efca


# ---------------------- Collection functions ------------------------------


@overload
def create_map(*cols: "ColumnOrName") -> Column:
    ...


@overload
def create_map(__cols: Union[List["ColumnOrName_"], Tuple["ColumnOrName_", ...]]) -> Column:
    ...


@try_remote_functions
def create_map(
    *cols: Union["ColumnOrName", Union[List["ColumnOrName_"], Tuple["ColumnOrName_", ...]]]
) -> Column:
    """Creates a new map column.

    .. versionadded:: 2.0.0

    .. versionchanged:: 3.4.0
        Supports Spark Connect.

    Parameters
    ----------
    cols : :class:`~pyspark.sql.Column` or str
        column names or :class:`~pyspark.sql.Column`\\s that are
        grouped as key-value pairs, e.g. (key1, value1, key2, value2, ...).

    Examples
    --------
    >>> df = spark.createDataFrame([("Alice", 2), ("Bob", 5)], ("name", "age"))
    >>> df.select(create_map('name', 'age').alias("map")).collect()
    [Row(map={'Alice': 2}), Row(map={'Bob': 5})]
    >>> df.select(create_map([df.name, df.age]).alias("map")).collect()
    [Row(map={'Alice': 2}), Row(map={'Bob': 5})]
    """
    if len(cols) == 1 and isinstance(cols[0], (list, set)):
        cols = cols[0]  # type: ignore[assignment]
    return _invoke_function_over_seq_of_columns("map", cols)  # type: ignore[arg-type]


@try_remote_functions
def map_from_arrays(col1: "ColumnOrName", col2: "ColumnOrName") -> Column:
    """Creates a new map from two arrays.

    .. versionadded:: 2.4.0

    .. versionchanged:: 3.4.0
        Supports Spark Connect.

    Parameters
    ----------
    col1 : :class:`~pyspark.sql.Column` or str
        name of column containing a set of keys. All elements should not be null
    col2 : :class:`~pyspark.sql.Column` or str
        name of column containing a set of values

    Returns
    -------
    :class:`~pyspark.sql.Column`
        a column of map type.

    Examples
    --------
    >>> df = spark.createDataFrame([([2, 5], ['a', 'b'])], ['k', 'v'])
    >>> df = df.select(map_from_arrays(df.k, df.v).alias("col"))
    >>> df.show()
    +----------------+
    |             col|
    +----------------+
    |{2 -> a, 5 -> b}|
    +----------------+
    >>> df.printSchema()
    root
     |-- col: map (nullable = true)
     |    |-- key: long
     |    |-- value: string (valueContainsNull = true)
    """
    return _invoke_function_over_columns("map_from_arrays", col1, col2)


@overload
def array(*cols: "ColumnOrName") -> Column:
    ...


@overload
def array(__cols: Union[List["ColumnOrName_"], Tuple["ColumnOrName_", ...]]) -> Column:
    ...


@try_remote_functions
def array(
    *cols: Union["ColumnOrName", Union[List["ColumnOrName_"], Tuple["ColumnOrName_", ...]]]
) -> Column:
    """Creates a new array column.

    .. versionadded:: 1.4.0

    .. versionchanged:: 3.4.0
        Supports Spark Connect.

    Parameters
    ----------
    cols : :class:`~pyspark.sql.Column` or str
        column names or :class:`~pyspark.sql.Column`\\s that have
        the same data type.

    Returns
    -------
    :class:`~pyspark.sql.Column`
        a column of array type.

    Examples
    --------
    >>> df = spark.createDataFrame([("Alice", 2), ("Bob", 5)], ("name", "age"))
    >>> df.select(array('age', 'age').alias("arr")).collect()
    [Row(arr=[2, 2]), Row(arr=[5, 5])]
    >>> df.select(array([df.age, df.age]).alias("arr")).collect()
    [Row(arr=[2, 2]), Row(arr=[5, 5])]
    >>> df.select(array('age', 'age').alias("col")).printSchema()
    root
     |-- col: array (nullable = false)
     |    |-- element: long (containsNull = true)
    """
    if len(cols) == 1 and isinstance(cols[0], (list, set)):
        cols = cols[0]  # type: ignore[assignment]
    return _invoke_function_over_seq_of_columns("array", cols)  # type: ignore[arg-type]


@try_remote_functions
def array_contains(col: "ColumnOrName", value: Any) -> Column:
    """
    Collection function: returns null if the array is null, true if the array contains the
    given value, and false otherwise.

    .. versionadded:: 1.5.0

    .. versionchanged:: 3.4.0
        Supports Spark Connect.

    Parameters
    ----------
    col : :class:`~pyspark.sql.Column` or str
        name of column containing array
    value :
        value or column to check for in array

    Returns
    -------
    :class:`~pyspark.sql.Column`
        a column of Boolean type.

    Examples
    --------
    >>> df = spark.createDataFrame([(["a", "b", "c"],), ([],)], ['data'])
    >>> df.select(array_contains(df.data, "a")).collect()
    [Row(array_contains(data, a)=True), Row(array_contains(data, a)=False)]
    >>> df.select(array_contains(df.data, lit("a"))).collect()
    [Row(array_contains(data, a)=True), Row(array_contains(data, a)=False)]
    """
    value = value._jc if isinstance(value, Column) else value
    return _invoke_function("array_contains", _to_java_column(col), value)


@try_remote_functions
def arrays_overlap(a1: "ColumnOrName", a2: "ColumnOrName") -> Column:
    """
    Collection function: returns true if the arrays contain any common non-null element; if not,
    returns null if both the arrays are non-empty and any of them contains a null element; returns
    false otherwise.

    .. versionadded:: 2.4.0

    .. versionchanged:: 3.4.0
        Supports Spark Connect.

    Returns
    -------
    :class:`~pyspark.sql.Column`
        a column of Boolean type.

    Examples
    --------
    >>> df = spark.createDataFrame([(["a", "b"], ["b", "c"]), (["a"], ["b", "c"])], ['x', 'y'])
    >>> df.select(arrays_overlap(df.x, df.y).alias("overlap")).collect()
    [Row(overlap=True), Row(overlap=False)]
    """
    return _invoke_function_over_columns("arrays_overlap", a1, a2)


@try_remote_functions
def slice(
    x: "ColumnOrName", start: Union["ColumnOrName", int], length: Union["ColumnOrName", int]
) -> Column:
    """
    Collection function: returns an array containing all the elements in `x` from index `start`
    (array indices start at 1, or from the end if `start` is negative) with the specified `length`.

    .. versionadded:: 2.4.0

    .. versionchanged:: 3.4.0
        Supports Spark Connect.

    Parameters
    ----------
    x : :class:`~pyspark.sql.Column` or str
        column name or column containing the array to be sliced
    start : :class:`~pyspark.sql.Column` or str or int
        column name, column, or int containing the starting index
    length : :class:`~pyspark.sql.Column` or str or int
        column name, column, or int containing the length of the slice

    Returns
    -------
    :class:`~pyspark.sql.Column`
        a column of array type. Subset of array.

    Examples
    --------
    >>> df = spark.createDataFrame([([1, 2, 3],), ([4, 5],)], ['x'])
    >>> df.select(slice(df.x, 2, 2).alias("sliced")).collect()
    [Row(sliced=[2, 3]), Row(sliced=[5])]
    """
    start = lit(start) if isinstance(start, int) else start
    length = lit(length) if isinstance(length, int) else length

    return _invoke_function_over_columns("slice", x, start, length)


@try_remote_functions
def array_join(
    col: "ColumnOrName", delimiter: str, null_replacement: Optional[str] = None
) -> Column:
    """
    Concatenates the elements of `column` using the `delimiter`. Null values are replaced with
    `null_replacement` if set, otherwise they are ignored.

    .. versionadded:: 2.4.0

    .. versionchanged:: 3.4.0
        Supports Spark Connect.

    Parameters
    ----------
    col : :class:`~pyspark.sql.Column` or str
        target column to work on.
    delimiter : str
        delimiter used to concatenate elements
    null_replacement : str, optional
        if set then null values will be replaced by this value

    Returns
    -------
    :class:`~pyspark.sql.Column`
        a column of string type. Concatenated values.

    Examples
    --------
    >>> df = spark.createDataFrame([(["a", "b", "c"],), (["a", None],)], ['data'])
    >>> df.select(array_join(df.data, ",").alias("joined")).collect()
    [Row(joined='a,b,c'), Row(joined='a')]
    >>> df.select(array_join(df.data, ",", "NULL").alias("joined")).collect()
    [Row(joined='a,b,c'), Row(joined='a,NULL')]
    """
    get_active_spark_context()
    if null_replacement is None:
        return _invoke_function("array_join", _to_java_column(col), delimiter)
    else:
        return _invoke_function("array_join", _to_java_column(col), delimiter, null_replacement)


@try_remote_functions
def concat(*cols: "ColumnOrName") -> Column:
    """
    Concatenates multiple input columns together into a single column.
    The function works with strings, numeric, binary and compatible array columns.

    .. versionadded:: 1.5.0

    .. versionchanged:: 3.4.0
        Supports Spark Connect.

    Parameters
    ----------
    cols : :class:`~pyspark.sql.Column` or str
        target column or columns to work on.

    Returns
    -------
    :class:`~pyspark.sql.Column`
        concatenated values. Type of the `Column` depends on input columns' type.

    See Also
    --------
    :meth:`pyspark.sql.functions.array_join` : to concatenate string columns with delimiter

    Examples
    --------
    >>> df = spark.createDataFrame([('abcd','123')], ['s', 'd'])
    >>> df = df.select(concat(df.s, df.d).alias('s'))
    >>> df.collect()
    [Row(s='abcd123')]
    >>> df
    DataFrame[s: string]

    >>> df = spark.createDataFrame([([1, 2], [3, 4], [5]), ([1, 2], None, [3])], ['a', 'b', 'c'])
    >>> df = df.select(concat(df.a, df.b, df.c).alias("arr"))
    >>> df.collect()
    [Row(arr=[1, 2, 3, 4, 5]), Row(arr=None)]
    >>> df
    DataFrame[arr: array<bigint>]
    """
    return _invoke_function_over_seq_of_columns("concat", cols)


@try_remote_functions
def array_position(col: "ColumnOrName", value: Any) -> Column:
    """
    Collection function: Locates the position of the first occurrence of the given value
    in the given array. Returns null if either of the arguments are null.

    .. versionadded:: 2.4.0

    .. versionchanged:: 3.4.0
        Supports Spark Connect.

    Notes
    -----
    The position is not zero based, but 1 based index. Returns 0 if the given
    value could not be found in the array.

    Parameters
    ----------
    col : :class:`~pyspark.sql.Column` or str
        target column to work on.
    value : Any
        value to look for.

    Returns
    -------
    :class:`~pyspark.sql.Column`
        position of the value in the given array if found and 0 otherwise.

    Examples
    --------
    >>> df = spark.createDataFrame([(["c", "b", "a"],), ([],)], ['data'])
    >>> df.select(array_position(df.data, "a")).collect()
    [Row(array_position(data, a)=3), Row(array_position(data, a)=0)]
    """
    return _invoke_function("array_position", _to_java_column(col), value)


@try_remote_functions
def element_at(col: "ColumnOrName", extraction: Any) -> Column:
    """
    Collection function: Returns element of array at given index in `extraction` if col is array.
    Returns value for the given key in `extraction` if col is map. If position is negative
    then location of the element will start from end, if number is outside the
    array boundaries then None will be returned.

    .. versionadded:: 2.4.0

    .. versionchanged:: 3.4.0
        Supports Spark Connect.

    Parameters
    ----------
    col : :class:`~pyspark.sql.Column` or str
        name of column containing array or map
    extraction :
        index to check for in array or key to check for in map

    Returns
    -------
    :class:`~pyspark.sql.Column`
        value at given position.

    Notes
    -----
    The position is not zero based, but 1 based index.

    See Also
    --------
    :meth:`get`

    Examples
    --------
    >>> df = spark.createDataFrame([(["a", "b", "c"],)], ['data'])
    >>> df.select(element_at(df.data, 1)).collect()
    [Row(element_at(data, 1)='a')]
    >>> df.select(element_at(df.data, -1)).collect()
    [Row(element_at(data, -1)='c')]

    >>> df = spark.createDataFrame([({"a": 1.0, "b": 2.0},)], ['data'])
    >>> df.select(element_at(df.data, lit("a"))).collect()
    [Row(element_at(data, a)=1.0)]
    """
    return _invoke_function_over_columns("element_at", col, lit(extraction))


@try_remote_functions
def get(col: "ColumnOrName", index: Union["ColumnOrName", int]) -> Column:
    """
    Collection function: Returns element of array at given (0-based) index.
    If the index points outside of the array boundaries, then this function
    returns NULL.

    .. versionadded:: 3.4.0

    .. versionchanged:: 3.4.0
        Supports Spark Connect.

    Parameters
    ----------
    col : :class:`~pyspark.sql.Column` or str
        name of column containing array
    index : :class:`~pyspark.sql.Column` or str or int
        index to check for in array

    Returns
    -------
    :class:`~pyspark.sql.Column`
        value at given position.

    Notes
    -----
    The position is not 1 based, but 0 based index.

    See Also
    --------
    :meth:`element_at`

    Examples
    --------
    >>> df = spark.createDataFrame([(["a", "b", "c"], 1)], ['data', 'index'])
    >>> df.select(get(df.data, 1)).show()
    +------------+
    |get(data, 1)|
    +------------+
    |           b|
    +------------+

    >>> df.select(get(df.data, -1)).show()
    +-------------+
    |get(data, -1)|
    +-------------+
    |         NULL|
    +-------------+

    >>> df.select(get(df.data, 3)).show()
    +------------+
    |get(data, 3)|
    +------------+
    |        NULL|
    +------------+

    >>> df.select(get(df.data, "index")).show()
    +----------------+
    |get(data, index)|
    +----------------+
    |               b|
    +----------------+

    >>> df.select(get(df.data, col("index") - 1)).show()
    +----------------------+
    |get(data, (index - 1))|
    +----------------------+
    |                     a|
    +----------------------+
    """
    index = lit(index) if isinstance(index, int) else index

    return _invoke_function_over_columns("get", col, index)


@try_remote_functions
def array_prepend(col: "ColumnOrName", value: Any) -> Column:
    """
    Collection function: Returns an array containing element as
    well as all elements from array. The new element is positioned
    at the beginning of the array.

    .. versionadded:: 3.5.0

    Parameters
    ----------
    col : :class:`~pyspark.sql.Column` or str
        name of column containing array
    value :
        a literal value, or a :class:`~pyspark.sql.Column` expression.

    Returns
    -------
    :class:`~pyspark.sql.Column`
        an array excluding given value.

    Examples
    --------
    >>> df = spark.createDataFrame([([2, 3, 4],), ([],)], ['data'])
    >>> df.select(array_prepend(df.data, 1)).collect()
    [Row(array_prepend(data, 1)=[1, 2, 3, 4]), Row(array_prepend(data, 1)=[1])]
    """
    return _invoke_function_over_columns("array_prepend", col, lit(value))


@try_remote_functions
def array_remove(col: "ColumnOrName", element: Any) -> Column:
    """
    Collection function: Remove all elements that equal to element from the given array.

    .. versionadded:: 2.4.0

    .. versionchanged:: 3.4.0
        Supports Spark Connect.

    Parameters
    ----------
    col : :class:`~pyspark.sql.Column` or str
        name of column containing array
    element :
        element to be removed from the array

    Returns
    -------
    :class:`~pyspark.sql.Column`
        an array excluding given value.

    Examples
    --------
    >>> df = spark.createDataFrame([([1, 2, 3, 1, 1],), ([],)], ['data'])
    >>> df.select(array_remove(df.data, 1)).collect()
    [Row(array_remove(data, 1)=[2, 3]), Row(array_remove(data, 1)=[])]
    """
    return _invoke_function("array_remove", _to_java_column(col), element)


@try_remote_functions
def array_distinct(col: "ColumnOrName") -> Column:
    """
    Collection function: removes duplicate values from the array.

    .. versionadded:: 2.4.0

    .. versionchanged:: 3.4.0
        Supports Spark Connect.

    Parameters
    ----------
    col : :class:`~pyspark.sql.Column` or str
        name of column or expression

    Returns
    -------
    :class:`~pyspark.sql.Column`
        an array of unique values.

    Examples
    --------
    >>> df = spark.createDataFrame([([1, 2, 3, 2],), ([4, 5, 5, 4],)], ['data'])
    >>> df.select(array_distinct(df.data)).collect()
    [Row(array_distinct(data)=[1, 2, 3]), Row(array_distinct(data)=[4, 5])]
    """
    return _invoke_function_over_columns("array_distinct", col)


@try_remote_functions
def array_insert(arr: "ColumnOrName", pos: Union["ColumnOrName", int], value: Any) -> Column:
    """
    Collection function: adds an item into a given array at a specified array index.
    Array indices start at 1, or start from the end if index is negative.
    Index above array size appends the array, or prepends the array if index is negative,
    with 'null' elements.

    .. versionadded:: 3.4.0

    .. versionchanged:: 3.4.0
        Supports Spark Connect.

    Parameters
    ----------
    arr : :class:`~pyspark.sql.Column` or str
        name of column containing an array
    pos : :class:`~pyspark.sql.Column` or str or int
        name of Numeric type column indicating position of insertion
        (starting at index 1, negative position is a start from the back of the array)
    value :
        a literal value, or a :class:`~pyspark.sql.Column` expression.

    Returns
    -------
    :class:`~pyspark.sql.Column`
        an array of values, including the new specified value

    Examples
    --------
    >>> df = spark.createDataFrame(
    ...     [(['a', 'b', 'c'], 2, 'd'), (['c', 'b', 'a'], -2, 'd')],
    ...     ['data', 'pos', 'val']
    ... )
    >>> df.select(array_insert(df.data, df.pos.cast('integer'), df.val).alias('data')).collect()
    [Row(data=['a', 'd', 'b', 'c']), Row(data=['c', 'd', 'b', 'a'])]
    >>> df.select(array_insert(df.data, 5, 'hello').alias('data')).collect()
    [Row(data=['a', 'b', 'c', None, 'hello']), Row(data=['c', 'b', 'a', None, 'hello'])]
    """
    pos = lit(pos) if isinstance(pos, int) else pos

    return _invoke_function_over_columns("array_insert", arr, pos, lit(value))


@try_remote_functions
def array_intersect(col1: "ColumnOrName", col2: "ColumnOrName") -> Column:
    """
    Collection function: returns an array of the elements in the intersection of col1 and col2,
    without duplicates.

    .. versionadded:: 2.4.0

    .. versionchanged:: 3.4.0
        Supports Spark Connect.

    Parameters
    ----------
    col1 : :class:`~pyspark.sql.Column` or str
        name of column containing array
    col2 : :class:`~pyspark.sql.Column` or str
        name of column containing array

    Returns
    -------
    :class:`~pyspark.sql.Column`
        an array of values in the intersection of two arrays.

    Examples
    --------
    >>> from pyspark.sql import Row
    >>> df = spark.createDataFrame([Row(c1=["b", "a", "c"], c2=["c", "d", "a", "f"])])
    >>> df.select(array_intersect(df.c1, df.c2)).collect()
    [Row(array_intersect(c1, c2)=['a', 'c'])]
    """
    return _invoke_function_over_columns("array_intersect", col1, col2)


@try_remote_functions
def array_union(col1: "ColumnOrName", col2: "ColumnOrName") -> Column:
    """
    Collection function: returns an array of the elements in the union of col1 and col2,
    without duplicates.

    .. versionadded:: 2.4.0

    .. versionchanged:: 3.4.0
        Supports Spark Connect.

    Parameters
    ----------
    col1 : :class:`~pyspark.sql.Column` or str
        name of column containing array
    col2 : :class:`~pyspark.sql.Column` or str
        name of column containing array

    Returns
    -------
    :class:`~pyspark.sql.Column`
        an array of values in union of two arrays.

    Examples
    --------
    >>> from pyspark.sql import Row
    >>> df = spark.createDataFrame([Row(c1=["b", "a", "c"], c2=["c", "d", "a", "f"])])
    >>> df.select(array_union(df.c1, df.c2)).collect()
    [Row(array_union(c1, c2)=['b', 'a', 'c', 'd', 'f'])]
    """
    return _invoke_function_over_columns("array_union", col1, col2)


@try_remote_functions
def array_except(col1: "ColumnOrName", col2: "ColumnOrName") -> Column:
    """
    Collection function: returns an array of the elements in col1 but not in col2,
    without duplicates.

    .. versionadded:: 2.4.0

    .. versionchanged:: 3.4.0
        Supports Spark Connect.

    Parameters
    ----------
    col1 : :class:`~pyspark.sql.Column` or str
        name of column containing array
    col2 : :class:`~pyspark.sql.Column` or str
        name of column containing array

    Returns
    -------
    :class:`~pyspark.sql.Column`
        an array of values from first array that are not in the second.

    Examples
    --------
    >>> from pyspark.sql import Row
    >>> df = spark.createDataFrame([Row(c1=["b", "a", "c"], c2=["c", "d", "a", "f"])])
    >>> df.select(array_except(df.c1, df.c2)).collect()
    [Row(array_except(c1, c2)=['b'])]
    """
    return _invoke_function_over_columns("array_except", col1, col2)


@try_remote_functions
def array_compact(col: "ColumnOrName") -> Column:
    """
    Collection function: removes null values from the array.

    .. versionadded:: 3.4.0

    .. versionchanged:: 3.4.0
        Supports Spark Connect.

    Parameters
    ----------
    col : :class:`~pyspark.sql.Column` or str
        name of column or expression

    Returns
    -------
    :class:`~pyspark.sql.Column`
        an array by excluding the null values.

    Examples
    --------
    >>> df = spark.createDataFrame([([1, None, 2, 3],), ([4, 5, None, 4],)], ['data'])
    >>> df.select(array_compact(df.data)).collect()
    [Row(array_compact(data)=[1, 2, 3]), Row(array_compact(data)=[4, 5, 4])]
    """
    return _invoke_function_over_columns("array_compact", col)


@try_remote_functions
def array_append(col: "ColumnOrName", value: Any) -> Column:
    """
    Collection function: returns an array of the elements in col1 along
    with the added element in col2 at the last of the array.

    .. versionadded:: 3.4.0

    .. versionchanged:: 3.4.0
        Supports Spark Connect.

    Parameters
    ----------
    col : :class:`~pyspark.sql.Column` or str
        name of column containing array
    value :
        a literal value, or a :class:`~pyspark.sql.Column` expression.

    Returns
    -------
    :class:`~pyspark.sql.Column`
        an array of values from first array along with the element.

    Examples
    --------
    >>> from pyspark.sql import Row
    >>> df = spark.createDataFrame([Row(c1=["b", "a", "c"], c2="c")])
    >>> df.select(array_append(df.c1, df.c2)).collect()
    [Row(array_append(c1, c2)=['b', 'a', 'c', 'c'])]
    >>> df.select(array_append(df.c1, 'x')).collect()
    [Row(array_append(c1, x)=['b', 'a', 'c', 'x'])]
    """
    return _invoke_function_over_columns("array_append", col, lit(value))


@try_remote_functions
def explode(col: "ColumnOrName") -> Column:
    """
    Returns a new row for each element in the given array or map.
    Uses the default column name `col` for elements in the array and
    `key` and `value` for elements in the map unless specified otherwise.

    .. versionadded:: 1.4.0

    .. versionchanged:: 3.4.0
        Supports Spark Connect.

    Parameters
    ----------
    col : :class:`~pyspark.sql.Column` or str
        target column to work on.

    Returns
    -------
    :class:`~pyspark.sql.Column`
        one row per array item or map key value.

    See Also
    --------
    :meth:`pyspark.functions.posexplode`
    :meth:`pyspark.functions.explode_outer`
    :meth:`pyspark.functions.posexplode_outer`

    Examples
    --------
    >>> from pyspark.sql import Row
    >>> eDF = spark.createDataFrame([Row(a=1, intlist=[1,2,3], mapfield={"a": "b"})])
    >>> eDF.select(explode(eDF.intlist).alias("anInt")).collect()
    [Row(anInt=1), Row(anInt=2), Row(anInt=3)]

    >>> eDF.select(explode(eDF.mapfield).alias("key", "value")).show()
    +---+-----+
    |key|value|
    +---+-----+
    |  a|    b|
    +---+-----+
    """
    return _invoke_function_over_columns("explode", col)


@try_remote_functions
def posexplode(col: "ColumnOrName") -> Column:
    """
    Returns a new row for each element with position in the given array or map.
    Uses the default column name `pos` for position, and `col` for elements in the
    array and `key` and `value` for elements in the map unless specified otherwise.

    .. versionadded:: 2.1.0

    .. versionchanged:: 3.4.0
        Supports Spark Connect.

    Parameters
    ----------
    col : :class:`~pyspark.sql.Column` or str
        target column to work on.

    Returns
    -------
    :class:`~pyspark.sql.Column`
        one row per array item or map key value including positions as a separate column.

    Examples
    --------
    >>> from pyspark.sql import Row
    >>> eDF = spark.createDataFrame([Row(a=1, intlist=[1,2,3], mapfield={"a": "b"})])
    >>> eDF.select(posexplode(eDF.intlist)).collect()
    [Row(pos=0, col=1), Row(pos=1, col=2), Row(pos=2, col=3)]

    >>> eDF.select(posexplode(eDF.mapfield)).show()
    +---+---+-----+
    |pos|key|value|
    +---+---+-----+
    |  0|  a|    b|
    +---+---+-----+
    """
    return _invoke_function_over_columns("posexplode", col)


@try_remote_functions
def inline(col: "ColumnOrName") -> Column:
    """
    Explodes an array of structs into a table.

    .. versionadded:: 3.4.0

    .. versionchanged:: 3.4.0
        Supports Spark Connect.

    Parameters
    ----------
    col : :class:`~pyspark.sql.Column` or str
        input column of values to explode.

    Returns
    -------
    :class:`~pyspark.sql.Column`
        generator expression with the inline exploded result.

    See Also
    --------
    :meth:`explode`

    Examples
    --------
    >>> from pyspark.sql import Row
    >>> df = spark.createDataFrame([Row(structlist=[Row(a=1, b=2), Row(a=3, b=4)])])
    >>> df.select(inline(df.structlist)).show()
    +---+---+
    |  a|  b|
    +---+---+
    |  1|  2|
    |  3|  4|
    +---+---+
    """
    return _invoke_function_over_columns("inline", col)


@try_remote_functions
def explode_outer(col: "ColumnOrName") -> Column:
    """
    Returns a new row for each element in the given array or map.
    Unlike explode, if the array/map is null or empty then null is produced.
    Uses the default column name `col` for elements in the array and
    `key` and `value` for elements in the map unless specified otherwise.

    .. versionadded:: 2.3.0

    .. versionchanged:: 3.4.0
        Supports Spark Connect.

    Parameters
    ----------
    col : :class:`~pyspark.sql.Column` or str
        target column to work on.

    Returns
    -------
    :class:`~pyspark.sql.Column`
        one row per array item or map key value.

    Examples
    --------
    >>> df = spark.createDataFrame(
    ...     [(1, ["foo", "bar"], {"x": 1.0}), (2, [], {}), (3, None, None)],
    ...     ("id", "an_array", "a_map")
    ... )
    >>> df.select("id", "an_array", explode_outer("a_map")).show()
    +---+----------+----+-----+
    | id|  an_array| key|value|
    +---+----------+----+-----+
    |  1|[foo, bar]|   x|  1.0|
    |  2|        []|NULL| NULL|
    |  3|      NULL|NULL| NULL|
    +---+----------+----+-----+

    >>> df.select("id", "a_map", explode_outer("an_array")).show()
    +---+----------+----+
    | id|     a_map| col|
    +---+----------+----+
    |  1|{x -> 1.0}| foo|
    |  1|{x -> 1.0}| bar|
    |  2|        {}|NULL|
    |  3|      NULL|NULL|
    +---+----------+----+
    """
    return _invoke_function_over_columns("explode_outer", col)


@try_remote_functions
def posexplode_outer(col: "ColumnOrName") -> Column:
    """
    Returns a new row for each element with position in the given array or map.
    Unlike posexplode, if the array/map is null or empty then the row (null, null) is produced.
    Uses the default column name `pos` for position, and `col` for elements in the
    array and `key` and `value` for elements in the map unless specified otherwise.

    .. versionadded:: 2.3.0

    .. versionchanged:: 3.4.0
        Supports Spark Connect.

    Parameters
    ----------
    col : :class:`~pyspark.sql.Column` or str
        target column to work on.

    Returns
    -------
    :class:`~pyspark.sql.Column`
        one row per array item or map key value including positions as a separate column.

    Examples
    --------
    >>> df = spark.createDataFrame(
    ...     [(1, ["foo", "bar"], {"x": 1.0}), (2, [], {}), (3, None, None)],
    ...     ("id", "an_array", "a_map")
    ... )
    >>> df.select("id", "an_array", posexplode_outer("a_map")).show()
    +---+----------+----+----+-----+
    | id|  an_array| pos| key|value|
    +---+----------+----+----+-----+
    |  1|[foo, bar]|   0|   x|  1.0|
    |  2|        []|NULL|NULL| NULL|
    |  3|      NULL|NULL|NULL| NULL|
    +---+----------+----+----+-----+
    >>> df.select("id", "a_map", posexplode_outer("an_array")).show()
    +---+----------+----+----+
    | id|     a_map| pos| col|
    +---+----------+----+----+
    |  1|{x -> 1.0}|   0| foo|
    |  1|{x -> 1.0}|   1| bar|
    |  2|        {}|NULL|NULL|
    |  3|      NULL|NULL|NULL|
    +---+----------+----+----+
    """
    return _invoke_function_over_columns("posexplode_outer", col)


@try_remote_functions
def inline_outer(col: "ColumnOrName") -> Column:
    """
    Explodes an array of structs into a table.
    Unlike inline, if the array is null or empty then null is produced for each nested column.

    .. versionadded:: 3.4.0

    .. versionchanged:: 3.4.0
        Supports Spark Connect.

    Parameters
    ----------
    col : :class:`~pyspark.sql.Column` or str
        input column of values to explode.

    Returns
    -------
    :class:`~pyspark.sql.Column`
        generator expression with the inline exploded result.

    See Also
    --------
    :meth:`explode_outer`
    :meth:`inline`

    Examples
    --------
    >>> from pyspark.sql import Row
    >>> df = spark.createDataFrame([
    ...     Row(id=1, structlist=[Row(a=1, b=2), Row(a=3, b=4)]),
    ...     Row(id=2, structlist=[])
    ... ])
    >>> df.select('id', inline_outer(df.structlist)).show()
    +---+----+----+
    | id|   a|   b|
    +---+----+----+
    |  1|   1|   2|
    |  1|   3|   4|
    |  2|NULL|NULL|
    +---+----+----+
    """
    return _invoke_function_over_columns("inline_outer", col)


@try_remote_functions
def get_json_object(col: "ColumnOrName", path: str) -> Column:
    """
    Extracts json object from a json string based on json `path` specified, and returns json string
    of the extracted json object. It will return null if the input json string is invalid.

    .. versionadded:: 1.6.0

    .. versionchanged:: 3.4.0
        Supports Spark Connect.

    Parameters
    ----------
    col : :class:`~pyspark.sql.Column` or str
        string column in json format
    path : str
        path to the json object to extract

    Returns
    -------
    :class:`~pyspark.sql.Column`
        string representation of given JSON object value.

    Examples
    --------
    >>> data = [("1", '''{"f1": "value1", "f2": "value2"}'''), ("2", '''{"f1": "value12"}''')]
    >>> df = spark.createDataFrame(data, ("key", "jstring"))
    >>> df.select(df.key, get_json_object(df.jstring, '$.f1').alias("c0"), \\
    ...                   get_json_object(df.jstring, '$.f2').alias("c1") ).collect()
    [Row(key='1', c0='value1', c1='value2'), Row(key='2', c0='value12', c1=None)]
    """
    return _invoke_function("get_json_object", _to_java_column(col), path)


@try_remote_functions
def json_tuple(col: "ColumnOrName", *fields: str) -> Column:
    """Creates a new row for a json column according to the given field names.

    .. versionadded:: 1.6.0

    .. versionchanged:: 3.4.0
        Supports Spark Connect.

    Parameters
    ----------
    col : :class:`~pyspark.sql.Column` or str
        string column in json format
    fields : str
        a field or fields to extract

    Returns
    -------
    :class:`~pyspark.sql.Column`
        a new row for each given field value from json object

    Examples
    --------
    >>> data = [("1", '''{"f1": "value1", "f2": "value2"}'''), ("2", '''{"f1": "value12"}''')]
    >>> df = spark.createDataFrame(data, ("key", "jstring"))
    >>> df.select(df.key, json_tuple(df.jstring, 'f1', 'f2')).collect()
    [Row(key='1', c0='value1', c1='value2'), Row(key='2', c0='value12', c1=None)]
    """
    sc = get_active_spark_context()
    return _invoke_function("json_tuple", _to_java_column(col), _to_seq(sc, fields))


@try_remote_functions
def from_json(
    col: "ColumnOrName",
    schema: Union[ArrayType, StructType, Column, str],
    options: Optional[Dict[str, str]] = None,
) -> Column:
    """
    Parses a column containing a JSON string into a :class:`MapType` with :class:`StringType`
    as keys type, :class:`StructType` or :class:`ArrayType` with
    the specified schema. Returns `null`, in the case of an unparseable string.

    .. versionadded:: 2.1.0

    .. versionchanged:: 3.4.0
        Supports Spark Connect.

    Parameters
    ----------
    col : :class:`~pyspark.sql.Column` or str
        a column or column name in JSON format
    schema : :class:`DataType` or str
        a StructType, ArrayType of StructType or Python string literal with a DDL-formatted string
        to use when parsing the json column
    options : dict, optional
        options to control parsing. accepts the same options as the json datasource.
        See `Data Source Option <https://spark.apache.org/docs/latest/sql-data-sources-json.html#data-source-option>`_
        for the version you use.

        .. # noqa

    Returns
    -------
    :class:`~pyspark.sql.Column`
        a new column of complex type from given JSON object.

    Examples
    --------
    >>> from pyspark.sql.types import *
    >>> data = [(1, '''{"a": 1}''')]
    >>> schema = StructType([StructField("a", IntegerType())])
    >>> df = spark.createDataFrame(data, ("key", "value"))
    >>> df.select(from_json(df.value, schema).alias("json")).collect()
    [Row(json=Row(a=1))]
    >>> df.select(from_json(df.value, "a INT").alias("json")).collect()
    [Row(json=Row(a=1))]
    >>> df.select(from_json(df.value, "MAP<STRING,INT>").alias("json")).collect()
    [Row(json={'a': 1})]
    >>> data = [(1, '''[{"a": 1}]''')]
    >>> schema = ArrayType(StructType([StructField("a", IntegerType())]))
    >>> df = spark.createDataFrame(data, ("key", "value"))
    >>> df.select(from_json(df.value, schema).alias("json")).collect()
    [Row(json=[Row(a=1)])]
    >>> schema = schema_of_json(lit('''{"a": 0}'''))
    >>> df.select(from_json(df.value, schema).alias("json")).collect()
    [Row(json=Row(a=None))]
    >>> data = [(1, '''[1, 2, 3]''')]
    >>> schema = ArrayType(IntegerType())
    >>> df = spark.createDataFrame(data, ("key", "value"))
    >>> df.select(from_json(df.value, schema).alias("json")).collect()
    [Row(json=[1, 2, 3])]
    """

    if isinstance(schema, DataType):
        schema = schema.json()
    elif isinstance(schema, Column):
        schema = _to_java_column(schema)
    return _invoke_function("from_json", _to_java_column(col), schema, _options_to_str(options))


@try_remote_functions
def to_json(col: "ColumnOrName", options: Optional[Dict[str, str]] = None) -> Column:
    """
    Converts a column containing a :class:`StructType`, :class:`ArrayType` or a :class:`MapType`
    into a JSON string. Throws an exception, in the case of an unsupported type.

    .. versionadded:: 2.1.0

    .. versionchanged:: 3.4.0
        Supports Spark Connect.

    Parameters
    ----------
    col : :class:`~pyspark.sql.Column` or str
        name of column containing a struct, an array or a map.
    options : dict, optional
        options to control converting. accepts the same options as the JSON datasource.
        See `Data Source Option <https://spark.apache.org/docs/latest/sql-data-sources-json.html#data-source-option>`_
        for the version you use.
        Additionally the function supports the `pretty` option which enables
        pretty JSON generation.

        .. # noqa

    Returns
    -------
    :class:`~pyspark.sql.Column`
        JSON object as string column.

    Examples
    --------
    >>> from pyspark.sql import Row
    >>> from pyspark.sql.types import *
    >>> data = [(1, Row(age=2, name='Alice'))]
    >>> df = spark.createDataFrame(data, ("key", "value"))
    >>> df.select(to_json(df.value).alias("json")).collect()
    [Row(json='{"age":2,"name":"Alice"}')]
    >>> data = [(1, [Row(age=2, name='Alice'), Row(age=3, name='Bob')])]
    >>> df = spark.createDataFrame(data, ("key", "value"))
    >>> df.select(to_json(df.value).alias("json")).collect()
    [Row(json='[{"age":2,"name":"Alice"},{"age":3,"name":"Bob"}]')]
    >>> data = [(1, {"name": "Alice"})]
    >>> df = spark.createDataFrame(data, ("key", "value"))
    >>> df.select(to_json(df.value).alias("json")).collect()
    [Row(json='{"name":"Alice"}')]
    >>> data = [(1, [{"name": "Alice"}, {"name": "Bob"}])]
    >>> df = spark.createDataFrame(data, ("key", "value"))
    >>> df.select(to_json(df.value).alias("json")).collect()
    [Row(json='[{"name":"Alice"},{"name":"Bob"}]')]
    >>> data = [(1, ["Alice", "Bob"])]
    >>> df = spark.createDataFrame(data, ("key", "value"))
    >>> df.select(to_json(df.value).alias("json")).collect()
    [Row(json='["Alice","Bob"]')]
    """

    return _invoke_function("to_json", _to_java_column(col), _options_to_str(options))


@try_remote_functions
def schema_of_json(json: "ColumnOrName", options: Optional[Dict[str, str]] = None) -> Column:
    """
    Parses a JSON string and infers its schema in DDL format.

    .. versionadded:: 2.4.0

    .. versionchanged:: 3.4.0
        Supports Spark Connect.

    Parameters
    ----------
    json : :class:`~pyspark.sql.Column` or str
        a JSON string or a foldable string column containing a JSON string.
    options : dict, optional
        options to control parsing. accepts the same options as the JSON datasource.
        See `Data Source Option <https://spark.apache.org/docs/latest/sql-data-sources-json.html#data-source-option>`_
        for the version you use.

        .. # noqa

        .. versionchanged:: 3.0.0
           It accepts `options` parameter to control schema inferring.

    Returns
    -------
    :class:`~pyspark.sql.Column`
        a string representation of a :class:`StructType` parsed from given JSON.

    Examples
    --------
    >>> df = spark.range(1)
    >>> df.select(schema_of_json(lit('{"a": 0}')).alias("json")).collect()
    [Row(json='STRUCT<a: BIGINT>')]
    >>> schema = schema_of_json('{a: 1}', {'allowUnquotedFieldNames':'true'})
    >>> df.select(schema.alias("json")).collect()
    [Row(json='STRUCT<a: BIGINT>')]
    """
    if isinstance(json, str):
        col = _create_column_from_literal(json)
    elif isinstance(json, Column):
        col = _to_java_column(json)
    else:
        raise PySparkTypeError(
            error_class="NOT_COLUMN_OR_STR",
            message_parameters={"arg_name": "json", "arg_type": type(json).__name__},
        )

    return _invoke_function("schema_of_json", col, _options_to_str(options))


@try_remote_functions
def schema_of_csv(csv: "ColumnOrName", options: Optional[Dict[str, str]] = None) -> Column:
    """
    Parses a CSV string and infers its schema in DDL format.

    .. versionadded:: 3.0.0

    .. versionchanged:: 3.4.0
        Supports Spark Connect.

    Parameters
    ----------
    csv : :class:`~pyspark.sql.Column` or str
        a CSV string or a foldable string column containing a CSV string.
    options : dict, optional
        options to control parsing. accepts the same options as the CSV datasource.
        See `Data Source Option <https://spark.apache.org/docs/latest/sql-data-sources-csv.html#data-source-option>`_
        for the version you use.

        .. # noqa

    Returns
    -------
    :class:`~pyspark.sql.Column`
        a string representation of a :class:`StructType` parsed from given CSV.

    Examples
    --------
    >>> df = spark.range(1)
    >>> df.select(schema_of_csv(lit('1|a'), {'sep':'|'}).alias("csv")).collect()
    [Row(csv='STRUCT<_c0: INT, _c1: STRING>')]
    >>> df.select(schema_of_csv('1|a', {'sep':'|'}).alias("csv")).collect()
    [Row(csv='STRUCT<_c0: INT, _c1: STRING>')]
    """
    if isinstance(csv, str):
        col = _create_column_from_literal(csv)
    elif isinstance(csv, Column):
        col = _to_java_column(csv)
    else:
        raise PySparkTypeError(
            error_class="NOT_COLUMN_OR_STR",
            message_parameters={"arg_name": "csv", "arg_type": type(csv).__name__},
        )

    return _invoke_function("schema_of_csv", col, _options_to_str(options))


@try_remote_functions
def to_csv(col: "ColumnOrName", options: Optional[Dict[str, str]] = None) -> Column:
    """
    Converts a column containing a :class:`StructType` into a CSV string.
    Throws an exception, in the case of an unsupported type.

    .. versionadded:: 3.0.0

    .. versionchanged:: 3.4.0
        Supports Spark Connect.

    Parameters
    ----------
    col : :class:`~pyspark.sql.Column` or str
        name of column containing a struct.
    options: dict, optional
        options to control converting. accepts the same options as the CSV datasource.
        See `Data Source Option <https://spark.apache.org/docs/latest/sql-data-sources-csv.html#data-source-option>`_
        for the version you use.

        .. # noqa

    Returns
    -------
    :class:`~pyspark.sql.Column`
        a CSV string converted from given :class:`StructType`.

    Examples
    --------
    >>> from pyspark.sql import Row
    >>> data = [(1, Row(age=2, name='Alice'))]
    >>> df = spark.createDataFrame(data, ("key", "value"))
    >>> df.select(to_csv(df.value).alias("csv")).collect()
    [Row(csv='2,Alice')]
    """

    return _invoke_function("to_csv", _to_java_column(col), _options_to_str(options))


@try_remote_functions
def size(col: "ColumnOrName") -> Column:
    """
    Collection function: returns the length of the array or map stored in the column.

    .. versionadded:: 1.5.0

    .. versionchanged:: 3.4.0
        Supports Spark Connect.

    Parameters
    ----------
    col : :class:`~pyspark.sql.Column` or str
        name of column or expression

    Returns
    -------
    :class:`~pyspark.sql.Column`
        length of the array/map.

    Examples
    --------
    >>> df = spark.createDataFrame([([1, 2, 3],),([1],),([],)], ['data'])
    >>> df.select(size(df.data)).collect()
    [Row(size(data)=3), Row(size(data)=1), Row(size(data)=0)]
    """
    return _invoke_function_over_columns("size", col)


@try_remote_functions
def array_min(col: "ColumnOrName") -> Column:
    """
    Collection function: returns the minimum value of the array.

    .. versionadded:: 2.4.0

    .. versionchanged:: 3.4.0
        Supports Spark Connect.

    Parameters
    ----------
    col : :class:`~pyspark.sql.Column` or str
        name of column or expression

    Returns
    -------
    :class:`~pyspark.sql.Column`
        minimum value of array.

    Examples
    --------
    >>> df = spark.createDataFrame([([2, 1, 3],), ([None, 10, -1],)], ['data'])
    >>> df.select(array_min(df.data).alias('min')).collect()
    [Row(min=1), Row(min=-1)]
    """
    return _invoke_function_over_columns("array_min", col)


@try_remote_functions
def array_max(col: "ColumnOrName") -> Column:
    """
    Collection function: returns the maximum value of the array.

    .. versionadded:: 2.4.0

    .. versionchanged:: 3.4.0
        Supports Spark Connect.

    Parameters
    ----------
    col : :class:`~pyspark.sql.Column` or str
        name of column or expression

    Returns
    -------
    :class:`~pyspark.sql.Column`
        maximum value of an array.

    Examples
    --------
    >>> df = spark.createDataFrame([([2, 1, 3],), ([None, 10, -1],)], ['data'])
    >>> df.select(array_max(df.data).alias('max')).collect()
    [Row(max=3), Row(max=10)]
    """
    return _invoke_function_over_columns("array_max", col)


@try_remote_functions
def sort_array(col: "ColumnOrName", asc: bool = True) -> Column:
    """
    Collection function: sorts the input array in ascending or descending order according
    to the natural ordering of the array elements. Null elements will be placed at the beginning
    of the returned array in ascending order or at the end of the returned array in descending
    order.

    .. versionadded:: 1.5.0

    .. versionchanged:: 3.4.0
        Supports Spark Connect.

    Parameters
    ----------
    col : :class:`~pyspark.sql.Column` or str
        name of column or expression
    asc : bool, optional
        whether to sort in ascending or descending order. If `asc` is True (default)
        then ascending and if False then descending.

    Returns
    -------
    :class:`~pyspark.sql.Column`
        sorted array.

    Examples
    --------
    >>> df = spark.createDataFrame([([2, 1, None, 3],),([1],),([],)], ['data'])
    >>> df.select(sort_array(df.data).alias('r')).collect()
    [Row(r=[None, 1, 2, 3]), Row(r=[1]), Row(r=[])]
    >>> df.select(sort_array(df.data, asc=False).alias('r')).collect()
    [Row(r=[3, 2, 1, None]), Row(r=[1]), Row(r=[])]
    """
    return _invoke_function("sort_array", _to_java_column(col), asc)


@try_remote_functions
def array_sort(
    col: "ColumnOrName", comparator: Optional[Callable[[Column, Column], Column]] = None
) -> Column:
    """
    Collection function: sorts the input array in ascending order. The elements of the input array
    must be orderable. Null elements will be placed at the end of the returned array.

    .. versionadded:: 2.4.0

    .. versionchanged:: 3.4.0
        Can take a `comparator` function.

    .. versionchanged:: 3.4.0
        Supports Spark Connect.

    Parameters
    ----------
    col : :class:`~pyspark.sql.Column` or str
        name of column or expression
    comparator : callable, optional
        A binary ``(Column, Column) -> Column: ...``.
        The comparator will take two
        arguments representing two elements of the array. It returns a negative integer, 0, or a
        positive integer as the first element is less than, equal to, or greater than the second
        element. If the comparator function returns null, the function will fail and raise an error.

    Returns
    -------
    :class:`~pyspark.sql.Column`
        sorted array.

    Examples
    --------
    >>> df = spark.createDataFrame([([2, 1, None, 3],),([1],),([],)], ['data'])
    >>> df.select(array_sort(df.data).alias('r')).collect()
    [Row(r=[1, 2, 3, None]), Row(r=[1]), Row(r=[])]
    >>> df = spark.createDataFrame([(["foo", "foobar", None, "bar"],),(["foo"],),([],)], ['data'])
    >>> df.select(array_sort(
    ...     "data",
    ...     lambda x, y: when(x.isNull() | y.isNull(), lit(0)).otherwise(length(y) - length(x))
    ... ).alias("r")).collect()
    [Row(r=['foobar', 'foo', None, 'bar']), Row(r=['foo']), Row(r=[])]
    """
    if comparator is None:
        return _invoke_function_over_columns("array_sort", col)
    else:
        return _invoke_higher_order_function("ArraySort", [col], [comparator])


@try_remote_functions
def shuffle(col: "ColumnOrName") -> Column:
    """
    Collection function: Generates a random permutation of the given array.

    .. versionadded:: 2.4.0

    .. versionchanged:: 3.4.0
        Supports Spark Connect.

    Notes
    -----
    The function is non-deterministic.

    Parameters
    ----------
    col : :class:`~pyspark.sql.Column` or str
        name of column or expression

    Returns
    -------
    :class:`~pyspark.sql.Column`
        an array of elements in random order.

    Examples
    --------
    >>> df = spark.createDataFrame([([1, 20, 3, 5],), ([1, 20, None, 3],)], ['data'])
    >>> df.select(shuffle(df.data).alias('s')).collect()  # doctest: +SKIP
    [Row(s=[3, 1, 5, 20]), Row(s=[20, None, 3, 1])]
    """
    return _invoke_function_over_columns("shuffle", col)


@try_remote_functions
def reverse(col: "ColumnOrName") -> Column:
    """
    Collection function: returns a reversed string or an array with reverse order of elements.

    .. versionadded:: 1.5.0

    .. versionchanged:: 3.4.0
        Supports Spark Connect.

    Parameters
    ----------
    col : :class:`~pyspark.sql.Column` or str
        name of column or expression

    Returns
    -------
    :class:`~pyspark.sql.Column`
        array of elements in reverse order.

    Examples
    --------
    >>> df = spark.createDataFrame([('Spark SQL',)], ['data'])
    >>> df.select(reverse(df.data).alias('s')).collect()
    [Row(s='LQS krapS')]
    >>> df = spark.createDataFrame([([2, 1, 3],) ,([1],) ,([],)], ['data'])
    >>> df.select(reverse(df.data).alias('r')).collect()
    [Row(r=[3, 1, 2]), Row(r=[1]), Row(r=[])]
    """
    return _invoke_function_over_columns("reverse", col)


@try_remote_functions
def flatten(col: "ColumnOrName") -> Column:
    """
    Collection function: creates a single array from an array of arrays.
    If a structure of nested arrays is deeper than two levels,
    only one level of nesting is removed.

    .. versionadded:: 2.4.0

    .. versionchanged:: 3.4.0
        Supports Spark Connect.

    Parameters
    ----------
    col : :class:`~pyspark.sql.Column` or str
        name of column or expression

    Returns
    -------
    :class:`~pyspark.sql.Column`
        flattened array.

    Examples
    --------
    >>> df = spark.createDataFrame([([[1, 2, 3], [4, 5], [6]],), ([None, [4, 5]],)], ['data'])
    >>> df.show(truncate=False)
    +------------------------+
    |data                    |
    +------------------------+
    |[[1, 2, 3], [4, 5], [6]]|
    |[NULL, [4, 5]]          |
    +------------------------+
    >>> df.select(flatten(df.data).alias('r')).show()
    +------------------+
    |                 r|
    +------------------+
    |[1, 2, 3, 4, 5, 6]|
    |              NULL|
    +------------------+
    """
    return _invoke_function_over_columns("flatten", col)


@try_remote_functions
def map_contains_key(col: "ColumnOrName", value: Any) -> Column:
    """
    Returns true if the map contains the key.

    .. versionadded:: 3.4.0

    .. versionchanged:: 3.4.0
        Supports Spark Connect.

    Parameters
    ----------
    col : :class:`~pyspark.sql.Column` or str
        name of column or expression
    value :
        a literal value

    Returns
    -------
    :class:`~pyspark.sql.Column`
        True if key is in the map and False otherwise.

    Examples
    --------
    >>> from pyspark.sql.functions import map_contains_key
    >>> df = spark.sql("SELECT map(1, 'a', 2, 'b') as data")
    >>> df.select(map_contains_key("data", 1)).show()
    +---------------------------------+
    |array_contains(map_keys(data), 1)|
    +---------------------------------+
    |                             true|
    +---------------------------------+
    >>> df.select(map_contains_key("data", -1)).show()
    +----------------------------------+
    |array_contains(map_keys(data), -1)|
    +----------------------------------+
    |                             false|
    +----------------------------------+
    """
    return _invoke_function("map_contains_key", _to_java_column(col), value)


@try_remote_functions
def map_keys(col: "ColumnOrName") -> Column:
    """
    Collection function: Returns an unordered array containing the keys of the map.

    .. versionadded:: 2.3.0

    .. versionchanged:: 3.4.0
        Supports Spark Connect.

    Parameters
    ----------
    col : :class:`~pyspark.sql.Column` or str
        name of column or expression

    Returns
    -------
    :class:`~pyspark.sql.Column`
        keys of the map as an array.

    Examples
    --------
    >>> from pyspark.sql.functions import map_keys
    >>> df = spark.sql("SELECT map(1, 'a', 2, 'b') as data")
    >>> df.select(map_keys("data").alias("keys")).show()
    +------+
    |  keys|
    +------+
    |[1, 2]|
    +------+
    """
    return _invoke_function_over_columns("map_keys", col)


@try_remote_functions
def map_values(col: "ColumnOrName") -> Column:
    """
    Collection function: Returns an unordered array containing the values of the map.

    .. versionadded:: 2.3.0

    .. versionchanged:: 3.4.0
        Supports Spark Connect.

    Parameters
    ----------
    col : :class:`~pyspark.sql.Column` or str
        name of column or expression

    Returns
    -------
    :class:`~pyspark.sql.Column`
        values of the map as an array.

    Examples
    --------
    >>> from pyspark.sql.functions import map_values
    >>> df = spark.sql("SELECT map(1, 'a', 2, 'b') as data")
    >>> df.select(map_values("data").alias("values")).show()
    +------+
    |values|
    +------+
    |[a, b]|
    +------+
    """
    return _invoke_function_over_columns("map_values", col)


@try_remote_functions
def map_entries(col: "ColumnOrName") -> Column:
    """
    Collection function: Returns an unordered array of all entries in the given map.

    .. versionadded:: 3.0.0

    .. versionchanged:: 3.4.0
        Supports Spark Connect.

    Parameters
    ----------
    col : :class:`~pyspark.sql.Column` or str
        name of column or expression

    Returns
    -------
    :class:`~pyspark.sql.Column`
        an array of key value pairs as a struct type

    Examples
    --------
    >>> from pyspark.sql.functions import map_entries
    >>> df = spark.sql("SELECT map(1, 'a', 2, 'b') as data")
    >>> df = df.select(map_entries("data").alias("entries"))
    >>> df.show()
    +----------------+
    |         entries|
    +----------------+
    |[{1, a}, {2, b}]|
    +----------------+
    >>> df.printSchema()
    root
     |-- entries: array (nullable = false)
     |    |-- element: struct (containsNull = false)
     |    |    |-- key: integer (nullable = false)
     |    |    |-- value: string (nullable = false)
    """
    return _invoke_function_over_columns("map_entries", col)


@try_remote_functions
def map_from_entries(col: "ColumnOrName") -> Column:
    """
    Collection function: Converts an array of entries (key value struct types) to a map
    of values.

    .. versionadded:: 2.4.0

    .. versionchanged:: 3.4.0
        Supports Spark Connect.

    Parameters
    ----------
    col : :class:`~pyspark.sql.Column` or str
        name of column or expression

    Returns
    -------
    :class:`~pyspark.sql.Column`
        a map created from the given array of entries.

    Examples
    --------
    >>> from pyspark.sql.functions import map_from_entries
    >>> df = spark.sql("SELECT array(struct(1, 'a'), struct(2, 'b')) as data")
    >>> df.select(map_from_entries("data").alias("map")).show()
    +----------------+
    |             map|
    +----------------+
    |{1 -> a, 2 -> b}|
    +----------------+
    """
    return _invoke_function_over_columns("map_from_entries", col)


@try_remote_functions
def array_repeat(col: "ColumnOrName", count: Union["ColumnOrName", int]) -> Column:
    """
    Collection function: creates an array containing a column repeated count times.

    .. versionadded:: 2.4.0

    .. versionchanged:: 3.4.0
        Supports Spark Connect.

    Parameters
    ----------
    col : :class:`~pyspark.sql.Column` or str
        column name or column that contains the element to be repeated
    count : :class:`~pyspark.sql.Column` or str or int
        column name, column, or int containing the number of times to repeat the first argument

    Returns
    -------
    :class:`~pyspark.sql.Column`
        an array of repeated elements.

    Examples
    --------
    >>> df = spark.createDataFrame([('ab',)], ['data'])
    >>> df.select(array_repeat(df.data, 3).alias('r')).collect()
    [Row(r=['ab', 'ab', 'ab'])]
    """
    count = lit(count) if isinstance(count, int) else count

    return _invoke_function_over_columns("array_repeat", col, count)


@try_remote_functions
def arrays_zip(*cols: "ColumnOrName") -> Column:
    """
    Collection function: Returns a merged array of structs in which the N-th struct contains all
    N-th values of input arrays. If one of the arrays is shorter than others then
    resulting struct type value will be a `null` for missing elements.

    .. versionadded:: 2.4.0

    .. versionchanged:: 3.4.0
        Supports Spark Connect.

    Parameters
    ----------
    cols : :class:`~pyspark.sql.Column` or str
        columns of arrays to be merged.

    Returns
    -------
    :class:`~pyspark.sql.Column`
        merged array of entries.

    Examples
    --------
    >>> from pyspark.sql.functions import arrays_zip
    >>> df = spark.createDataFrame([(([1, 2, 3], [2, 4, 6], [3, 6]))], ['vals1', 'vals2', 'vals3'])
    >>> df = df.select(arrays_zip(df.vals1, df.vals2, df.vals3).alias('zipped'))
    >>> df.show(truncate=False)
    +------------------------------------+
    |zipped                              |
    +------------------------------------+
    |[{1, 2, 3}, {2, 4, 6}, {3, 6, NULL}]|
    +------------------------------------+
    >>> df.printSchema()
    root
     |-- zipped: array (nullable = true)
     |    |-- element: struct (containsNull = false)
     |    |    |-- vals1: long (nullable = true)
     |    |    |-- vals2: long (nullable = true)
     |    |    |-- vals3: long (nullable = true)
    """
    return _invoke_function_over_seq_of_columns("arrays_zip", cols)


@overload
def map_concat(*cols: "ColumnOrName") -> Column:
    ...


@overload
def map_concat(__cols: Union[List["ColumnOrName_"], Tuple["ColumnOrName_", ...]]) -> Column:
    ...


@try_remote_functions
def map_concat(
    *cols: Union["ColumnOrName", Union[List["ColumnOrName_"], Tuple["ColumnOrName_", ...]]]
) -> Column:
    """Returns the union of all the given maps.

    .. versionadded:: 2.4.0

    .. versionchanged:: 3.4.0
        Supports Spark Connect.

    Parameters
    ----------
    cols : :class:`~pyspark.sql.Column` or str
        column names or :class:`~pyspark.sql.Column`\\s

    Returns
    -------
    :class:`~pyspark.sql.Column`
        a map of merged entries from other maps.

    Examples
    --------
    >>> from pyspark.sql.functions import map_concat
    >>> df = spark.sql("SELECT map(1, 'a', 2, 'b') as map1, map(3, 'c') as map2")
    >>> df.select(map_concat("map1", "map2").alias("map3")).show(truncate=False)
    +------------------------+
    |map3                    |
    +------------------------+
    |{1 -> a, 2 -> b, 3 -> c}|
    +------------------------+
    """
    if len(cols) == 1 and isinstance(cols[0], (list, set)):
        cols = cols[0]  # type: ignore[assignment]
    return _invoke_function_over_seq_of_columns("map_concat", cols)  # type: ignore[arg-type]


@try_remote_functions
def sequence(
    start: "ColumnOrName", stop: "ColumnOrName", step: Optional["ColumnOrName"] = None
) -> Column:
    """
    Generate a sequence of integers from `start` to `stop`, incrementing by `step`.
    If `step` is not set, incrementing by 1 if `start` is less than or equal to `stop`,
    otherwise -1.

    .. versionadded:: 2.4.0

    .. versionchanged:: 3.4.0
        Supports Spark Connect.

    Parameters
    ----------
    start : :class:`~pyspark.sql.Column` or str
        starting value (inclusive)
    stop : :class:`~pyspark.sql.Column` or str
        last values (inclusive)
    step : :class:`~pyspark.sql.Column` or str, optional
        value to add to current to get next element (default is 1)

    Returns
    -------
    :class:`~pyspark.sql.Column`
        an array of sequence values

    Examples
    --------
    >>> df1 = spark.createDataFrame([(-2, 2)], ('C1', 'C2'))
    >>> df1.select(sequence('C1', 'C2').alias('r')).collect()
    [Row(r=[-2, -1, 0, 1, 2])]
    >>> df2 = spark.createDataFrame([(4, -4, -2)], ('C1', 'C2', 'C3'))
    >>> df2.select(sequence('C1', 'C2', 'C3').alias('r')).collect()
    [Row(r=[4, 2, 0, -2, -4])]
    """
    if step is None:
        return _invoke_function_over_columns("sequence", start, stop)
    else:
        return _invoke_function_over_columns("sequence", start, stop, step)


@try_remote_functions
def from_csv(
    col: "ColumnOrName",
    schema: Union[Column, str],
    options: Optional[Dict[str, str]] = None,
) -> Column:
    """
    Parses a column containing a CSV string to a row with the specified schema.
    Returns `null`, in the case of an unparseable string.

    .. versionadded:: 3.0.0

    .. versionchanged:: 3.4.0
        Supports Spark Connect.

    Parameters
    ----------
    col : :class:`~pyspark.sql.Column` or str
        a column or column name in CSV format
    schema :class:`~pyspark.sql.Column` or str
        a column, or Python string literal with schema in DDL format, to use when parsing the CSV column.
    options : dict, optional
        options to control parsing. accepts the same options as the CSV datasource.
        See `Data Source Option <https://spark.apache.org/docs/latest/sql-data-sources-csv.html#data-source-option>`_
        for the version you use.

        .. # noqa

    Returns
    -------
    :class:`~pyspark.sql.Column`
        a column of parsed CSV values

    Examples
    --------
    >>> data = [("1,2,3",)]
    >>> df = spark.createDataFrame(data, ("value",))
    >>> df.select(from_csv(df.value, "a INT, b INT, c INT").alias("csv")).collect()
    [Row(csv=Row(a=1, b=2, c=3))]
    >>> value = data[0][0]
    >>> df.select(from_csv(df.value, schema_of_csv(value)).alias("csv")).collect()
    [Row(csv=Row(_c0=1, _c1=2, _c2=3))]
    >>> data = [("   abc",)]
    >>> df = spark.createDataFrame(data, ("value",))
    >>> options = {'ignoreLeadingWhiteSpace': True}
    >>> df.select(from_csv(df.value, "s string", options).alias("csv")).collect()
    [Row(csv=Row(s='abc'))]
    """

    get_active_spark_context()
    if isinstance(schema, str):
        schema = _create_column_from_literal(schema)
    elif isinstance(schema, Column):
        schema = _to_java_column(schema)
    else:
        raise PySparkTypeError(
            error_class="NOT_COLUMN_OR_STR",
            message_parameters={"arg_name": "schema", "arg_type": type(schema).__name__},
        )

    return _invoke_function("from_csv", _to_java_column(col), schema, _options_to_str(options))


def _unresolved_named_lambda_variable(*name_parts: Any) -> Column:
    """
    Create `o.a.s.sql.expressions.UnresolvedNamedLambdaVariable`,
    convert it to o.s.sql.Column and wrap in Python `Column`

    .. versionchanged:: 3.4.0
        Supports Spark Connect.

    Parameters
    ----------
    name_parts : str
    """
    sc = get_active_spark_context()
    name_parts_seq = _to_seq(sc, name_parts)
    expressions = cast(JVMView, sc._jvm).org.apache.spark.sql.catalyst.expressions
    return Column(
        cast(JVMView, sc._jvm).Column(expressions.UnresolvedNamedLambdaVariable(name_parts_seq))
    )


def _get_lambda_parameters(f: Callable) -> ValuesView[inspect.Parameter]:
    signature = inspect.signature(f)
    parameters = signature.parameters.values()

    # We should exclude functions that use
    # variable args and keyword argnames
    # as well as keyword only args
    supported_parameter_types = {
        inspect.Parameter.POSITIONAL_OR_KEYWORD,
        inspect.Parameter.POSITIONAL_ONLY,
    }

    # Validate that
    # function arity is between 1 and 3
    if not (1 <= len(parameters) <= 3):
        raise PySparkValueError(
            error_class="WRONG_NUM_ARGS_FOR_HIGHER_ORDER_FUNCTION",
            message_parameters={"func_name": f.__name__, "num_args": str(len(parameters))},
        )

    # and all arguments can be used as positional
    if not all(p.kind in supported_parameter_types for p in parameters):
        raise PySparkValueError(
            error_class="UNSUPPORTED_PARAM_TYPE_FOR_HIGHER_ORDER_FUNCTION",
            message_parameters={"func_name": f.__name__},
        )

    return parameters


def _create_lambda(f: Callable) -> Callable:
    """
    Create `o.a.s.sql.expressions.LambdaFunction` corresponding
    to transformation described by f

    :param f: A Python of one of the following forms:
            - (Column) -> Column: ...
            - (Column, Column) -> Column: ...
            - (Column, Column, Column) -> Column: ...
    """
    parameters = _get_lambda_parameters(f)

    sc = get_active_spark_context()
    expressions = cast(JVMView, sc._jvm).org.apache.spark.sql.catalyst.expressions

    argnames = ["x", "y", "z"]
    args = [
        _unresolved_named_lambda_variable(
            expressions.UnresolvedNamedLambdaVariable.freshVarName(arg)
        )
        for arg in argnames[: len(parameters)]
    ]

    result = f(*args)

    if not isinstance(result, Column):
        raise PySparkValueError(
            error_class="HIGHER_ORDER_FUNCTION_SHOULD_RETURN_COLUMN",
            message_parameters={"func_name": f.__name__, "return_type": type(result).__name__},
        )

    jexpr = result._jc.expr()
    jargs = _to_seq(sc, [arg._jc.expr() for arg in args])

    return expressions.LambdaFunction(jexpr, jargs, False)


def _invoke_higher_order_function(
    name: str,
    cols: List["ColumnOrName"],
    funs: List[Callable],
) -> Column:
    """
    Invokes expression identified by name,
    (relative to ```org.apache.spark.sql.catalyst.expressions``)
    and wraps the result with Column (first Scala one, then Python).

    :param name: Name of the expression
    :param cols: a list of columns
    :param funs: a list of((*Column) -> Column functions.

    :return: a Column
    """
    sc = get_active_spark_context()
    expressions = cast(JVMView, sc._jvm).org.apache.spark.sql.catalyst.expressions
    expr = getattr(expressions, name)

    jcols = [_to_java_column(col).expr() for col in cols]
    jfuns = [_create_lambda(f) for f in funs]

    return Column(cast(JVMView, sc._jvm).Column(expr(*jcols + jfuns)))


@overload
def transform(col: "ColumnOrName", f: Callable[[Column], Column]) -> Column:
    ...


@overload
def transform(col: "ColumnOrName", f: Callable[[Column, Column], Column]) -> Column:
    ...


@try_remote_functions
def transform(
    col: "ColumnOrName",
    f: Union[Callable[[Column], Column], Callable[[Column, Column], Column]],
) -> Column:
    """
    Returns an array of elements after applying a transformation to each element in the input array.

    .. versionadded:: 3.1.0

    .. versionchanged:: 3.4.0
        Supports Spark Connect.

    Parameters
    ----------
    col : :class:`~pyspark.sql.Column` or str
        name of column or expression
    f : function
        a function that is applied to each element of the input array.
        Can take one of the following forms:

        - Unary ``(x: Column) -> Column: ...``
        - Binary ``(x: Column, i: Column) -> Column...``, where the second argument is
            a 0-based index of the element.

        and can use methods of :class:`~pyspark.sql.Column`, functions defined in
        :py:mod:`pyspark.sql.functions` and Scala ``UserDefinedFunctions``.
        Python ``UserDefinedFunctions`` are not supported
        (`SPARK-27052 <https://issues.apache.org/jira/browse/SPARK-27052>`__).

    Returns
    -------
    :class:`~pyspark.sql.Column`
        a new array of transformed elements.

    Examples
    --------
    >>> df = spark.createDataFrame([(1, [1, 2, 3, 4])], ("key", "values"))
    >>> df.select(transform("values", lambda x: x * 2).alias("doubled")).show()
    +------------+
    |     doubled|
    +------------+
    |[2, 4, 6, 8]|
    +------------+

    >>> def alternate(x, i):
    ...     return when(i % 2 == 0, x).otherwise(-x)
    >>> df.select(transform("values", alternate).alias("alternated")).show()
    +--------------+
    |    alternated|
    +--------------+
    |[1, -2, 3, -4]|
    +--------------+
    """
    return _invoke_higher_order_function("ArrayTransform", [col], [f])


@try_remote_functions
def exists(col: "ColumnOrName", f: Callable[[Column], Column]) -> Column:
    """
    Returns whether a predicate holds for one or more elements in the array.

    .. versionadded:: 3.1.0

    .. versionchanged:: 3.4.0
        Supports Spark Connect.

    Parameters
    ----------
    col : :class:`~pyspark.sql.Column` or str
        name of column or expression
    f : function
        ``(x: Column) -> Column: ...``  returning the Boolean expression.
        Can use methods of :class:`~pyspark.sql.Column`, functions defined in
        :py:mod:`pyspark.sql.functions` and Scala ``UserDefinedFunctions``.
        Python ``UserDefinedFunctions`` are not supported
        (`SPARK-27052 <https://issues.apache.org/jira/browse/SPARK-27052>`__).

    Returns
    -------
    :class:`~pyspark.sql.Column`
        True if "any" element of an array evaluates to True when passed as an argument to
        given function and False otherwise.

    Examples
    --------
    >>> df = spark.createDataFrame([(1, [1, 2, 3, 4]), (2, [3, -1, 0])],("key", "values"))
    >>> df.select(exists("values", lambda x: x < 0).alias("any_negative")).show()
    +------------+
    |any_negative|
    +------------+
    |       false|
    |        true|
    +------------+
    """
    return _invoke_higher_order_function("ArrayExists", [col], [f])


@try_remote_functions
def forall(col: "ColumnOrName", f: Callable[[Column], Column]) -> Column:
    """
    Returns whether a predicate holds for every element in the array.

    .. versionadded:: 3.1.0

    .. versionchanged:: 3.4.0
        Supports Spark Connect.

    Parameters
    ----------
    col : :class:`~pyspark.sql.Column` or str
        name of column or expression
    f : function
        ``(x: Column) -> Column: ...``  returning the Boolean expression.
        Can use methods of :class:`~pyspark.sql.Column`, functions defined in
        :py:mod:`pyspark.sql.functions` and Scala ``UserDefinedFunctions``.
        Python ``UserDefinedFunctions`` are not supported
        (`SPARK-27052 <https://issues.apache.org/jira/browse/SPARK-27052>`__).

    Returns
    -------
    :class:`~pyspark.sql.Column`
        True if "all" elements of an array evaluates to True when passed as an argument to
        given function and False otherwise.

    Examples
    --------
    >>> df = spark.createDataFrame(
    ...     [(1, ["bar"]), (2, ["foo", "bar"]), (3, ["foobar", "foo"])],
    ...     ("key", "values")
    ... )
    >>> df.select(forall("values", lambda x: x.rlike("foo")).alias("all_foo")).show()
    +-------+
    |all_foo|
    +-------+
    |  false|
    |  false|
    |   true|
    +-------+
    """
    return _invoke_higher_order_function("ArrayForAll", [col], [f])


@overload
def filter(col: "ColumnOrName", f: Callable[[Column], Column]) -> Column:
    ...


@overload
def filter(col: "ColumnOrName", f: Callable[[Column, Column], Column]) -> Column:
    ...


@try_remote_functions
def filter(
    col: "ColumnOrName",
    f: Union[Callable[[Column], Column], Callable[[Column, Column], Column]],
) -> Column:
    """
    Returns an array of elements for which a predicate holds in a given array.

    .. versionadded:: 3.1.0

    .. versionchanged:: 3.4.0
        Supports Spark Connect.

    Parameters
    ----------
    col : :class:`~pyspark.sql.Column` or str
        name of column or expression
    f : function
        A function that returns the Boolean expression.
        Can take one of the following forms:

        - Unary ``(x: Column) -> Column: ...``
        - Binary ``(x: Column, i: Column) -> Column...``, where the second argument is
            a 0-based index of the element.

        and can use methods of :class:`~pyspark.sql.Column`, functions defined in
        :py:mod:`pyspark.sql.functions` and Scala ``UserDefinedFunctions``.
        Python ``UserDefinedFunctions`` are not supported
        (`SPARK-27052 <https://issues.apache.org/jira/browse/SPARK-27052>`__).

    Returns
    -------
    :class:`~pyspark.sql.Column`
        filtered array of elements where given function evaluated to True
        when passed as an argument.

    Examples
    --------
    >>> df = spark.createDataFrame(
    ...     [(1, ["2018-09-20",  "2019-02-03", "2019-07-01", "2020-06-01"])],
    ...     ("key", "values")
    ... )
    >>> def after_second_quarter(x):
    ...     return month(to_date(x)) > 6
    >>> df.select(
    ...     filter("values", after_second_quarter).alias("after_second_quarter")
    ... ).show(truncate=False)
    +------------------------+
    |after_second_quarter    |
    +------------------------+
    |[2018-09-20, 2019-07-01]|
    +------------------------+
    """
    return _invoke_higher_order_function("ArrayFilter", [col], [f])


@try_remote_functions
def aggregate(
    col: "ColumnOrName",
    initialValue: "ColumnOrName",
    merge: Callable[[Column, Column], Column],
    finish: Optional[Callable[[Column], Column]] = None,
) -> Column:
    """
    Applies a binary operator to an initial state and all elements in the array,
    and reduces this to a single state. The final state is converted into the final result
    by applying a finish function.

    Both functions can use methods of :class:`~pyspark.sql.Column`, functions defined in
    :py:mod:`pyspark.sql.functions` and Scala ``UserDefinedFunctions``.
    Python ``UserDefinedFunctions`` are not supported
    (`SPARK-27052 <https://issues.apache.org/jira/browse/SPARK-27052>`__).

    .. versionadded:: 3.1.0

    .. versionchanged:: 3.4.0
        Supports Spark Connect.

    Parameters
    ----------
    col : :class:`~pyspark.sql.Column` or str
        name of column or expression
    initialValue : :class:`~pyspark.sql.Column` or str
        initial value. Name of column or expression
    merge : function
        a binary function ``(acc: Column, x: Column) -> Column...`` returning expression
        of the same type as ``zero``
    finish : function
        an optional unary function ``(x: Column) -> Column: ...``
        used to convert accumulated value.

    Returns
    -------
    :class:`~pyspark.sql.Column`
        final value after aggregate function is applied.

    Examples
    --------
    >>> df = spark.createDataFrame([(1, [20.0, 4.0, 2.0, 6.0, 10.0])], ("id", "values"))
    >>> df.select(aggregate("values", lit(0.0), lambda acc, x: acc + x).alias("sum")).show()
    +----+
    | sum|
    +----+
    |42.0|
    +----+

    >>> def merge(acc, x):
    ...     count = acc.count + 1
    ...     sum = acc.sum + x
    ...     return struct(count.alias("count"), sum.alias("sum"))
    >>> df.select(
    ...     aggregate(
    ...         "values",
    ...         struct(lit(0).alias("count"), lit(0.0).alias("sum")),
    ...         merge,
    ...         lambda acc: acc.sum / acc.count,
    ...     ).alias("mean")
    ... ).show()
    +----+
    |mean|
    +----+
    | 8.4|
    +----+
    """
    if finish is not None:
        return _invoke_higher_order_function("ArrayAggregate", [col, initialValue], [merge, finish])

    else:
        return _invoke_higher_order_function("ArrayAggregate", [col, initialValue], [merge])


@try_remote_functions
def reduce(
    col: "ColumnOrName",
    initialValue: "ColumnOrName",
    merge: Callable[[Column, Column], Column],
    finish: Optional[Callable[[Column], Column]] = None,
) -> Column:
    """
    Applies a binary operator to an initial state and all elements in the array,
    and reduces this to a single state. The final state is converted into the final result
    by applying a finish function.

    Both functions can use methods of :class:`~pyspark.sql.Column`, functions defined in
    :py:mod:`pyspark.sql.functions` and Scala ``UserDefinedFunctions``.
    Python ``UserDefinedFunctions`` are not supported
    (`SPARK-27052 <https://issues.apache.org/jira/browse/SPARK-27052>`__).

    .. versionadded:: 3.5.0

    Parameters
    ----------
    col : :class:`~pyspark.sql.Column` or str
        name of column or expression
    initialValue : :class:`~pyspark.sql.Column` or str
        initial value. Name of column or expression
    merge : function
        a binary function ``(acc: Column, x: Column) -> Column...`` returning expression
        of the same type as ``zero``
    finish : function
        an optional unary function ``(x: Column) -> Column: ...``
        used to convert accumulated value.

    Returns
    -------
    :class:`~pyspark.sql.Column`
        final value after aggregate function is applied.

    Examples
    --------
    >>> df = spark.createDataFrame([(1, [20.0, 4.0, 2.0, 6.0, 10.0])], ("id", "values"))
    >>> df.select(reduce("values", lit(0.0), lambda acc, x: acc + x).alias("sum")).show()
    +----+
    | sum|
    +----+
    |42.0|
    +----+

    >>> def merge(acc, x):
    ...     count = acc.count + 1
    ...     sum = acc.sum + x
    ...     return struct(count.alias("count"), sum.alias("sum"))
    >>> df.select(
    ...     reduce(
    ...         "values",
    ...         struct(lit(0).alias("count"), lit(0.0).alias("sum")),
    ...         merge,
    ...         lambda acc: acc.sum / acc.count,
    ...     ).alias("mean")
    ... ).show()
    +----+
    |mean|
    +----+
    | 8.4|
    +----+
    """
    if finish is not None:
        return _invoke_higher_order_function("ArrayAggregate", [col, initialValue], [merge, finish])

    else:
        return _invoke_higher_order_function("ArrayAggregate", [col, initialValue], [merge])


@try_remote_functions
def zip_with(
    left: "ColumnOrName",
    right: "ColumnOrName",
    f: Callable[[Column, Column], Column],
) -> Column:
    """
    Merge two given arrays, element-wise, into a single array using a function.
    If one array is shorter, nulls are appended at the end to match the length of the longer
    array, before applying the function.

    .. versionadded:: 3.1.0

    .. versionchanged:: 3.4.0
        Supports Spark Connect.

    Parameters
    ----------
    left : :class:`~pyspark.sql.Column` or str
        name of the first column or expression
    right : :class:`~pyspark.sql.Column` or str
        name of the second column or expression
    f : function
        a binary function ``(x1: Column, x2: Column) -> Column...``
        Can use methods of :class:`~pyspark.sql.Column`, functions defined in
        :py:mod:`pyspark.sql.functions` and Scala ``UserDefinedFunctions``.
        Python ``UserDefinedFunctions`` are not supported
        (`SPARK-27052 <https://issues.apache.org/jira/browse/SPARK-27052>`__).

    Returns
    -------
    :class:`~pyspark.sql.Column`
        array of calculated values derived by applying given function to each pair of arguments.

    Examples
    --------
    >>> df = spark.createDataFrame([(1, [1, 3, 5, 8], [0, 2, 4, 6])], ("id", "xs", "ys"))
    >>> df.select(zip_with("xs", "ys", lambda x, y: x ** y).alias("powers")).show(truncate=False)
    +---------------------------+
    |powers                     |
    +---------------------------+
    |[1.0, 9.0, 625.0, 262144.0]|
    +---------------------------+

    >>> df = spark.createDataFrame([(1, ["foo", "bar"], [1, 2, 3])], ("id", "xs", "ys"))
    >>> df.select(zip_with("xs", "ys", lambda x, y: concat_ws("_", x, y)).alias("xs_ys")).show()
    +-----------------+
    |            xs_ys|
    +-----------------+
    |[foo_1, bar_2, 3]|
    +-----------------+
    """
    return _invoke_higher_order_function("ZipWith", [left, right], [f])


@try_remote_functions
def transform_keys(col: "ColumnOrName", f: Callable[[Column, Column], Column]) -> Column:
    """
    Applies a function to every key-value pair in a map and returns
    a map with the results of those applications as the new keys for the pairs.

    .. versionadded:: 3.1.0

    .. versionchanged:: 3.4.0
        Supports Spark Connect.

    Parameters
    ----------
    col : :class:`~pyspark.sql.Column` or str
        name of column or expression
    f : function
        a binary function ``(k: Column, v: Column) -> Column...``
        Can use methods of :class:`~pyspark.sql.Column`, functions defined in
        :py:mod:`pyspark.sql.functions` and Scala ``UserDefinedFunctions``.
        Python ``UserDefinedFunctions`` are not supported
        (`SPARK-27052 <https://issues.apache.org/jira/browse/SPARK-27052>`__).

    Returns
    -------
    :class:`~pyspark.sql.Column`
        a new map of enties where new keys were calculated by applying given function to
        each key value argument.

    Examples
    --------
    >>> df = spark.createDataFrame([(1, {"foo": -2.0, "bar": 2.0})], ("id", "data"))
    >>> row = df.select(transform_keys(
    ...     "data", lambda k, _: upper(k)).alias("data_upper")
    ... ).head()
    >>> sorted(row["data_upper"].items())
    [('BAR', 2.0), ('FOO', -2.0)]
    """
    return _invoke_higher_order_function("TransformKeys", [col], [f])


@try_remote_functions
def transform_values(col: "ColumnOrName", f: Callable[[Column, Column], Column]) -> Column:
    """
    Applies a function to every key-value pair in a map and returns
    a map with the results of those applications as the new values for the pairs.

    .. versionadded:: 3.1.0

    .. versionchanged:: 3.4.0
        Supports Spark Connect.

    Parameters
    ----------
    col : :class:`~pyspark.sql.Column` or str
        name of column or expression
    f : function
        a binary function ``(k: Column, v: Column) -> Column...``
        Can use methods of :class:`~pyspark.sql.Column`, functions defined in
        :py:mod:`pyspark.sql.functions` and Scala ``UserDefinedFunctions``.
        Python ``UserDefinedFunctions`` are not supported
        (`SPARK-27052 <https://issues.apache.org/jira/browse/SPARK-27052>`__).

    Returns
    -------
    :class:`~pyspark.sql.Column`
        a new map of enties where new values were calculated by applying given function to
        each key value argument.

    Examples
    --------
    >>> df = spark.createDataFrame([(1, {"IT": 10.0, "SALES": 2.0, "OPS": 24.0})], ("id", "data"))
    >>> row = df.select(transform_values(
    ...     "data", lambda k, v: when(k.isin("IT", "OPS"), v + 10.0).otherwise(v)
    ... ).alias("new_data")).head()
    >>> sorted(row["new_data"].items())
    [('IT', 20.0), ('OPS', 34.0), ('SALES', 2.0)]
    """
    return _invoke_higher_order_function("TransformValues", [col], [f])


@try_remote_functions
def map_filter(col: "ColumnOrName", f: Callable[[Column, Column], Column]) -> Column:
    """
    Returns a map whose key-value pairs satisfy a predicate.

    .. versionadded:: 3.1.0

    .. versionchanged:: 3.4.0
        Supports Spark Connect.

    Parameters
    ----------
    col : :class:`~pyspark.sql.Column` or str
        name of column or expression
    f : function
        a binary function ``(k: Column, v: Column) -> Column...``
        Can use methods of :class:`~pyspark.sql.Column`, functions defined in
        :py:mod:`pyspark.sql.functions` and Scala ``UserDefinedFunctions``.
        Python ``UserDefinedFunctions`` are not supported
        (`SPARK-27052 <https://issues.apache.org/jira/browse/SPARK-27052>`__).

    Returns
    -------
    :class:`~pyspark.sql.Column`
        filtered map.

    Examples
    --------
    >>> df = spark.createDataFrame([(1, {"foo": 42.0, "bar": 1.0, "baz": 32.0})], ("id", "data"))
    >>> row = df.select(map_filter(
    ...     "data", lambda _, v: v > 30.0).alias("data_filtered")
    ... ).head()
    >>> sorted(row["data_filtered"].items())
    [('baz', 32.0), ('foo', 42.0)]
    """
    return _invoke_higher_order_function("MapFilter", [col], [f])


@try_remote_functions
def map_zip_with(
    col1: "ColumnOrName",
    col2: "ColumnOrName",
    f: Callable[[Column, Column, Column], Column],
) -> Column:
    """
    Merge two given maps, key-wise into a single map using a function.

    .. versionadded:: 3.1.0

    .. versionchanged:: 3.4.0
        Supports Spark Connect.

    Parameters
    ----------
    col1 : :class:`~pyspark.sql.Column` or str
        name of the first column or expression
    col2 : :class:`~pyspark.sql.Column` or str
        name of the second column or expression
    f : function
        a ternary function ``(k: Column, v1: Column, v2: Column) -> Column...``
        Can use methods of :class:`~pyspark.sql.Column`, functions defined in
        :py:mod:`pyspark.sql.functions` and Scala ``UserDefinedFunctions``.
        Python ``UserDefinedFunctions`` are not supported
        (`SPARK-27052 <https://issues.apache.org/jira/browse/SPARK-27052>`__).

    Returns
    -------
    :class:`~pyspark.sql.Column`
        zipped map where entries are calculated by applying given function to each
        pair of arguments.

    Examples
    --------
    >>> df = spark.createDataFrame([
    ...     (1, {"IT": 24.0, "SALES": 12.00}, {"IT": 2.0, "SALES": 1.4})],
    ...     ("id", "base", "ratio")
    ... )
    >>> row = df.select(map_zip_with(
    ...     "base", "ratio", lambda k, v1, v2: round(v1 * v2, 2)).alias("updated_data")
    ... ).head()
    >>> sorted(row["updated_data"].items())
    [('IT', 48.0), ('SALES', 16.8)]
    """
    return _invoke_higher_order_function("MapZipWith", [col1, col2], [f])


def str_to_map(
    text: "ColumnOrName",
    pairDelim: Optional["ColumnOrName"] = None,
    keyValueDelim: Optional["ColumnOrName"] = None,
) -> Column:
    """
    Creates a map after splitting the text into key/value pairs using delimiters.
    Both `pairDelim` and `keyValueDelim` are treated as regular expressions.

    .. versionadded:: 3.5.0

    Parameters
    ----------
    text : :class:`~pyspark.sql.Column` or str
        Input column or strings.
    pairDelim : :class:`~pyspark.sql.Column` or str, optional
        delimiter to use to split pair.
    keyValueDelim : :class:`~pyspark.sql.Column` or str, optional
        delimiter to use to split key/value.

    Examples
    --------
    >>> df = spark.createDataFrame([("a:1,b:2,c:3",)], ["e"])
    >>> df.select(str_to_map(df.e, lit(","), lit(":")).alias('r')).collect()
    [Row(r={'a': '1', 'b': '2', 'c': '3'})]

    >>> df = spark.createDataFrame([("a:1,b:2,c:3",)], ["e"])
    >>> df.select(str_to_map(df.e, lit(",")).alias('r')).collect()
    [Row(r={'a': '1', 'b': '2', 'c': '3'})]

    >>> df = spark.createDataFrame([("a:1,b:2,c:3",)], ["e"])
    >>> df.select(str_to_map(df.e).alias('r')).collect()
    [Row(r={'a': '1', 'b': '2', 'c': '3'})]
    """
    if pairDelim is None:
        pairDelim = lit(",")
    if keyValueDelim is None:
        keyValueDelim = lit(":")
    return _invoke_function_over_columns("str_to_map", text, pairDelim, keyValueDelim)


# ---------------------- Partition transform functions --------------------------------


@try_remote_functions
def years(col: "ColumnOrName") -> Column:
    """
    Partition transform function: A transform for timestamps and dates
    to partition data into years.

    .. versionadded:: 3.1.0

    .. versionchanged:: 3.4.0
        Supports Spark Connect.

    Parameters
    ----------
    col : :class:`~pyspark.sql.Column` or str
        target date or timestamp column to work on.

    Returns
    -------
    :class:`~pyspark.sql.Column`
        data partitioned by years.

    Examples
    --------
    >>> df.writeTo("catalog.db.table").partitionedBy(  # doctest: +SKIP
    ...     years("ts")
    ... ).createOrReplace()

    Notes
    -----
    This function can be used only in combination with
    :py:meth:`~pyspark.sql.readwriter.DataFrameWriterV2.partitionedBy`
    method of the `DataFrameWriterV2`.

    """
    return _invoke_function_over_columns("years", col)


@try_remote_functions
def months(col: "ColumnOrName") -> Column:
    """
    Partition transform function: A transform for timestamps and dates
    to partition data into months.

    .. versionadded:: 3.1.0

    .. versionchanged:: 3.4.0
        Supports Spark Connect.

    Parameters
    ----------
    col : :class:`~pyspark.sql.Column` or str
        target date or timestamp column to work on.

    Returns
    -------
    :class:`~pyspark.sql.Column`
        data partitioned by months.

    Examples
    --------
    >>> df.writeTo("catalog.db.table").partitionedBy(
    ...     months("ts")
    ... ).createOrReplace()  # doctest: +SKIP

    Notes
    -----
    This function can be used only in combination with
    :py:meth:`~pyspark.sql.readwriter.DataFrameWriterV2.partitionedBy`
    method of the `DataFrameWriterV2`.

    """
    return _invoke_function_over_columns("months", col)


@try_remote_functions
def days(col: "ColumnOrName") -> Column:
    """
    Partition transform function: A transform for timestamps and dates
    to partition data into days.

    .. versionadded:: 3.1.0

    .. versionchanged:: 3.4.0
        Supports Spark Connect.

    Parameters
    ----------
    col : :class:`~pyspark.sql.Column` or str
        target date or timestamp column to work on.

    Returns
    -------
    :class:`~pyspark.sql.Column`
        data partitioned by days.

    Examples
    --------
    >>> df.writeTo("catalog.db.table").partitionedBy(  # doctest: +SKIP
    ...     days("ts")
    ... ).createOrReplace()

    Notes
    -----
    This function can be used only in combination with
    :py:meth:`~pyspark.sql.readwriter.DataFrameWriterV2.partitionedBy`
    method of the `DataFrameWriterV2`.

    """
    return _invoke_function_over_columns("days", col)


@try_remote_functions
def hours(col: "ColumnOrName") -> Column:
    """
    Partition transform function: A transform for timestamps
    to partition data into hours.

    .. versionadded:: 3.1.0

    .. versionchanged:: 3.4.0
        Supports Spark Connect.

    Parameters
    ----------
    col : :class:`~pyspark.sql.Column` or str
        target date or timestamp column to work on.

    Returns
    -------
    :class:`~pyspark.sql.Column`
        data partitioned by hours.

    Examples
    --------
    >>> df.writeTo("catalog.db.table").partitionedBy(   # doctest: +SKIP
    ...     hours("ts")
    ... ).createOrReplace()

    Notes
    -----
    This function can be used only in combination with
    :py:meth:`~pyspark.sql.readwriter.DataFrameWriterV2.partitionedBy`
    method of the `DataFrameWriterV2`.

    """
    return _invoke_function_over_columns("hours", col)


@try_remote_functions
def make_dt_interval(
    days: Optional["ColumnOrName"] = None,
    hours: Optional["ColumnOrName"] = None,
    mins: Optional["ColumnOrName"] = None,
    secs: Optional["ColumnOrName"] = None,
) -> Column:
    """
    Make DayTimeIntervalType duration from days, hours, mins and secs.

    .. versionadded:: 3.5.0

    Parameters
    ----------
    days : :class:`~pyspark.sql.Column` or str
        the number of days, positive or negative
    hours : :class:`~pyspark.sql.Column` or str
        the number of hours, positive or negative
    mins : :class:`~pyspark.sql.Column` or str
        the number of minutes, positive or negative
    secs : :class:`~pyspark.sql.Column` or str
        the number of seconds with the fractional part in microsecond precision.

    Examples
    --------
    >>> df = spark.createDataFrame([[1, 12, 30, 01.001001]],
    ...     ["day", "hour", "min", "sec"])
    >>> df.select(make_dt_interval(
    ...     df.day, df.hour, df.min, df.sec).alias('r')
    ... ).show(truncate=False)
    +------------------------------------------+
    |r                                         |
    +------------------------------------------+
    |INTERVAL '1 12:30:01.001001' DAY TO SECOND|
    +------------------------------------------+

    >>> df.select(make_dt_interval(
    ...     df.day, df.hour, df.min).alias('r')
    ... ).show(truncate=False)
    +-----------------------------------+
    |r                                  |
    +-----------------------------------+
    |INTERVAL '1 12:30:00' DAY TO SECOND|
    +-----------------------------------+

    >>> df.select(make_dt_interval(
    ...     df.day, df.hour).alias('r')
    ... ).show(truncate=False)
    +-----------------------------------+
    |r                                  |
    +-----------------------------------+
    |INTERVAL '1 12:00:00' DAY TO SECOND|
    +-----------------------------------+

    >>> df.select(make_dt_interval(df.day).alias('r')).show(truncate=False)
    +-----------------------------------+
    |r                                  |
    +-----------------------------------+
    |INTERVAL '1 00:00:00' DAY TO SECOND|
    +-----------------------------------+

    >>> df.select(make_dt_interval().alias('r')).show(truncate=False)
    +-----------------------------------+
    |r                                  |
    +-----------------------------------+
    |INTERVAL '0 00:00:00' DAY TO SECOND|
    +-----------------------------------+
    """
    _days = lit(0) if days is None else days
    _hours = lit(0) if hours is None else hours
    _mins = lit(0) if mins is None else mins
    _secs = lit(decimal.Decimal(0)) if secs is None else secs
    return _invoke_function_over_columns("make_dt_interval", _days, _hours, _mins, _secs)


@try_remote_functions
def make_interval(
    years: Optional["ColumnOrName"] = None,
    months: Optional["ColumnOrName"] = None,
    weeks: Optional["ColumnOrName"] = None,
    days: Optional["ColumnOrName"] = None,
    hours: Optional["ColumnOrName"] = None,
    mins: Optional["ColumnOrName"] = None,
    secs: Optional["ColumnOrName"] = None,
) -> Column:
    """
    Make interval from years, months, weeks, days, hours, mins and secs.

    .. versionadded:: 3.5.0

    Parameters
    ----------
    years : :class:`~pyspark.sql.Column` or str
        the number of years, positive or negative
    months : :class:`~pyspark.sql.Column` or str
        the number of months, positive or negative
    weeks : :class:`~pyspark.sql.Column` or str
        the number of weeks, positive or negative
    days : :class:`~pyspark.sql.Column` or str
        the number of days, positive or negative
    hours : :class:`~pyspark.sql.Column` or str
        the number of hours, positive or negative
    mins : :class:`~pyspark.sql.Column` or str
        the number of minutes, positive or negative
    secs : :class:`~pyspark.sql.Column` or str
        the number of seconds with the fractional part in microsecond precision.

    Examples
    --------
    >>> df = spark.createDataFrame([[100, 11, 1, 1, 12, 30, 01.001001]],
    ...     ["year", "month", "week", "day", "hour", "min", "sec"])
    >>> df.select(make_interval(
    ...     df.year, df.month, df.week, df.day, df.hour, df.min, df.sec).alias('r')
    ... ).show(truncate=False)
    +---------------------------------------------------------------+
    |r                                                              |
    +---------------------------------------------------------------+
    |100 years 11 months 8 days 12 hours 30 minutes 1.001001 seconds|
    +---------------------------------------------------------------+

    >>> df.select(make_interval(
    ...     df.year, df.month, df.week, df.day, df.hour, df.min).alias('r')
    ... ).show(truncate=False)
    +----------------------------------------------+
    |r                                             |
    +----------------------------------------------+
    |100 years 11 months 8 days 12 hours 30 minutes|
    +----------------------------------------------+

    >>> df.select(make_interval(
    ...     df.year, df.month, df.week, df.day, df.hour).alias('r')
    ... ).show(truncate=False)
    +-----------------------------------+
    |r                                  |
    +-----------------------------------+
    |100 years 11 months 8 days 12 hours|
    +-----------------------------------+

    >>> df.select(make_interval(
    ...     df.year, df.month, df.week, df.day).alias('r')
    ... ).show(truncate=False)
    +--------------------------+
    |r                         |
    +--------------------------+
    |100 years 11 months 8 days|
    +--------------------------+

    >>> df.select(make_interval(
    ...     df.year, df.month, df.week).alias('r')
    ... ).show(truncate=False)
    +--------------------------+
    |r                         |
    +--------------------------+
    |100 years 11 months 7 days|
    +--------------------------+

    >>> df.select(make_interval(df.year, df.month).alias('r')).show(truncate=False)
    +-------------------+
    |r                  |
    +-------------------+
    |100 years 11 months|
    +-------------------+

    >>> df.select(make_interval(df.year).alias('r')).show(truncate=False)
    +---------+
    |r        |
    +---------+
    |100 years|
    +---------+
    """
    _years = lit(0) if years is None else years
    _months = lit(0) if months is None else months
    _weeks = lit(0) if weeks is None else weeks
    _days = lit(0) if days is None else days
    _hours = lit(0) if hours is None else hours
    _mins = lit(0) if mins is None else mins
    _secs = lit(decimal.Decimal(0)) if secs is None else secs
    return _invoke_function_over_columns(
        "make_interval", _years, _months, _weeks, _days, _hours, _mins, _secs
    )


def make_timestamp(
    years: "ColumnOrName",
    months: "ColumnOrName",
    days: "ColumnOrName",
    hours: "ColumnOrName",
    mins: "ColumnOrName",
    secs: "ColumnOrName",
    timezone: Optional["ColumnOrName"] = None,
) -> Column:
    """
    Create timestamp from years, months, days, hours, mins, secs and timezone fields.
    The result data type is consistent with the value of configuration `spark.sql.timestampType`.
    If the configuration `spark.sql.ansi.enabled` is false, the function returns NULL
    on invalid inputs. Otherwise, it will throw an error instead.

    .. versionadded:: 3.5.0

    Parameters
    ----------
    years : :class:`~pyspark.sql.Column` or str
        the year to represent, from 1 to 9999
    months : :class:`~pyspark.sql.Column` or str
        the month-of-year to represent, from 1 (January) to 12 (December)
    days : :class:`~pyspark.sql.Column` or str
        the day-of-month to represent, from 1 to 31
    hours : :class:`~pyspark.sql.Column` or str
        the hour-of-day to represent, from 0 to 23
    mins : :class:`~pyspark.sql.Column` or str
        the minute-of-hour to represent, from 0 to 59
    secs : :class:`~pyspark.sql.Column` or str
        the second-of-minute and its micro-fraction to represent, from 0 to 60.
        The value can be either an integer like 13 , or a fraction like 13.123.
        If the sec argument equals to 60, the seconds field is set
        to 0 and 1 minute is added to the final timestamp.
    timezone : :class:`~pyspark.sql.Column` or str
        the time zone identifier. For example, CET, UTC and etc.

    Examples
    --------
    >>> spark.conf.set("spark.sql.session.timeZone", "America/Los_Angeles")
    >>> df = spark.createDataFrame([[2014, 12, 28, 6, 30, 45.887, 'CET']],
    ...     ["year", "month", "day", "hour", "min", "sec", "timezone"])
    >>> df.select(make_timestamp(
    ...     df.year, df.month, df.day, df.hour, df.min, df.sec, df.timezone).alias('r')
    ... ).show(truncate=False)
    +-----------------------+
    |r                      |
    +-----------------------+
    |2014-12-27 21:30:45.887|
    +-----------------------+

    >>> df.select(make_timestamp(
    ...     df.year, df.month, df.day, df.hour, df.min, df.sec).alias('r')
    ... ).show(truncate=False)
    +-----------------------+
    |r                      |
    +-----------------------+
    |2014-12-28 06:30:45.887|
    +-----------------------+
    >>> spark.conf.unset("spark.sql.session.timeZone")
    """
    if timezone is not None:
        return _invoke_function_over_columns(
            "make_timestamp", years, months, days, hours, mins, secs, timezone
        )
    else:
        return _invoke_function_over_columns(
            "make_timestamp", years, months, days, hours, mins, secs
        )


def make_timestamp_ltz(
    years: "ColumnOrName",
    months: "ColumnOrName",
    days: "ColumnOrName",
    hours: "ColumnOrName",
    mins: "ColumnOrName",
    secs: "ColumnOrName",
    timezone: Optional["ColumnOrName"] = None,
) -> Column:
    """
    Create the current timestamp with local time zone from years, months, days, hours, mins,
    secs and timezone fields. If the configuration `spark.sql.ansi.enabled` is false,
    the function returns NULL on invalid inputs. Otherwise, it will throw an error instead.

    .. versionadded:: 3.5.0

    Parameters
    ----------
    years : :class:`~pyspark.sql.Column` or str
        the year to represent, from 1 to 9999
    months : :class:`~pyspark.sql.Column` or str
        the month-of-year to represent, from 1 (January) to 12 (December)
    days : :class:`~pyspark.sql.Column` or str
        the day-of-month to represent, from 1 to 31
    hours : :class:`~pyspark.sql.Column` or str
        the hour-of-day to represent, from 0 to 23
    mins : :class:`~pyspark.sql.Column` or str
        the minute-of-hour to represent, from 0 to 59
    secs : :class:`~pyspark.sql.Column` or str
        the second-of-minute and its micro-fraction to represent, from 0 to 60.
        The value can be either an integer like 13 , or a fraction like 13.123.
        If the sec argument equals to 60, the seconds field is set
        to 0 and 1 minute is added to the final timestamp.
    timezone : :class:`~pyspark.sql.Column` or str
        the time zone identifier. For example, CET, UTC and etc.

    Examples
    --------
    >>> spark.conf.set("spark.sql.session.timeZone", "America/Los_Angeles")
    >>> df = spark.createDataFrame([[2014, 12, 28, 6, 30, 45.887, 'CET']],
    ...     ["year", "month", "day", "hour", "min", "sec", "timezone"])
    >>> df.select(make_timestamp_ltz(
    ...     df.year, df.month, df.day, df.hour, df.min, df.sec, df.timezone).alias('r')
    ... ).show(truncate=False)
    +-----------------------+
    |r                      |
    +-----------------------+
    |2014-12-27 21:30:45.887|
    +-----------------------+

    >>> df.select(make_timestamp_ltz(
    ...     df.year, df.month, df.day, df.hour, df.min, df.sec).alias('r')
    ... ).show(truncate=False)
    +-----------------------+
    |r                      |
    +-----------------------+
    |2014-12-28 06:30:45.887|
    +-----------------------+
    >>> spark.conf.unset("spark.sql.session.timeZone")
    """
    if timezone is not None:
        return _invoke_function_over_columns(
            "make_timestamp_ltz", years, months, days, hours, mins, secs, timezone
        )
    else:
        return _invoke_function_over_columns(
            "make_timestamp_ltz", years, months, days, hours, mins, secs
        )


def make_timestamp_ntz(
    years: "ColumnOrName",
    months: "ColumnOrName",
    days: "ColumnOrName",
    hours: "ColumnOrName",
    mins: "ColumnOrName",
    secs: "ColumnOrName",
) -> Column:
    """
    Create local date-time from years, months, days, hours, mins, secs fields.
    If the configuration `spark.sql.ansi.enabled` is false, the function returns NULL
    on invalid inputs. Otherwise, it will throw an error instead.

    .. versionadded:: 3.5.0

    Parameters
    ----------
    years : :class:`~pyspark.sql.Column` or str
        the year to represent, from 1 to 9999
    months : :class:`~pyspark.sql.Column` or str
        the month-of-year to represent, from 1 (January) to 12 (December)
    days : :class:`~pyspark.sql.Column` or str
        the day-of-month to represent, from 1 to 31
    hours : :class:`~pyspark.sql.Column` or str
        the hour-of-day to represent, from 0 to 23
    mins : :class:`~pyspark.sql.Column` or str
        the minute-of-hour to represent, from 0 to 59
    secs : :class:`~pyspark.sql.Column` or str
        the second-of-minute and its micro-fraction to represent, from 0 to 60.
        The value can be either an integer like 13 , or a fraction like 13.123.
        If the sec argument equals to 60, the seconds field is set
        to 0 and 1 minute is added to the final timestamp.

    Examples
    --------
    >>> spark.conf.set("spark.sql.session.timeZone", "America/Los_Angeles")
    >>> df = spark.createDataFrame([[2014, 12, 28, 6, 30, 45.887]],
    ...     ["year", "month", "day", "hour", "min", "sec"])
    >>> df.select(make_timestamp_ntz(
    ...     df.year, df.month, df.day, df.hour, df.min, df.sec).alias('r')
    ... ).show(truncate=False)
    +-----------------------+
    |r                      |
    +-----------------------+
    |2014-12-28 06:30:45.887|
    +-----------------------+
    >>> spark.conf.unset("spark.sql.session.timeZone")
    """
    return _invoke_function_over_columns(
        "make_timestamp_ntz", years, months, days, hours, mins, secs
    )


def make_ym_interval(
    years: Optional["ColumnOrName"] = None,
    months: Optional["ColumnOrName"] = None,
) -> Column:
    """
    Make year-month interval from years, months.

    .. versionadded:: 3.5.0

    Parameters
    ----------
    years : :class:`~pyspark.sql.Column` or str
        the number of years, positive or negative
    months : :class:`~pyspark.sql.Column` or str
        the number of months, positive or negative

    Examples
    --------
    >>> spark.conf.set("spark.sql.session.timeZone", "America/Los_Angeles")
    >>> df = spark.createDataFrame([[2014, 12]], ["year", "month"])
    >>> df.select(make_ym_interval(df.year, df.month).alias('r')).show(truncate=False)
    +-------------------------------+
    |r                              |
    +-------------------------------+
    |INTERVAL '2015-0' YEAR TO MONTH|
    +-------------------------------+
    >>> spark.conf.unset("spark.sql.session.timeZone")
    """
    _years = lit(0) if years is None else years
    _months = lit(0) if months is None else months
    return _invoke_function_over_columns("make_ym_interval", _years, _months)


@try_remote_functions
def bucket(numBuckets: Union[Column, int], col: "ColumnOrName") -> Column:
    """
    Partition transform function: A transform for any type that partitions
    by a hash of the input column.

    .. versionadded:: 3.1.0

    .. versionchanged:: 3.4.0
        Supports Spark Connect.

    Examples
    --------
    >>> df.writeTo("catalog.db.table").partitionedBy(  # doctest: +SKIP
    ...     bucket(42, "ts")
    ... ).createOrReplace()

    Parameters
    ----------
    col : :class:`~pyspark.sql.Column` or str
        target date or timestamp column to work on.

    Returns
    -------
    :class:`~pyspark.sql.Column`
        data partitioned by given columns.

    Notes
    -----
    This function can be used only in combination with
    :py:meth:`~pyspark.sql.readwriter.DataFrameWriterV2.partitionedBy`
    method of the `DataFrameWriterV2`.

    """
    if not isinstance(numBuckets, (int, Column)):
        raise PySparkTypeError(
            error_class="NOT_COLUMN_OR_INT",
            message_parameters={"arg_name": "numBuckets", "arg_type": type(numBuckets).__name__},
        )

    get_active_spark_context()
    numBuckets = (
        _create_column_from_literal(numBuckets)
        if isinstance(numBuckets, int)
        else _to_java_column(numBuckets)
    )
    return _invoke_function("bucket", numBuckets, _to_java_column(col))


@try_remote_functions
def call_udf(udfName: str, *cols: "ColumnOrName") -> Column:
    """
    Call an user-defined function.

    .. versionadded:: 3.4.0

    Parameters
    ----------
    udfName : str
        name of the user defined function (UDF)
    cols : :class:`~pyspark.sql.Column` or str
        column names or :class:`~pyspark.sql.Column`\\s to be used in the UDF

    Returns
    -------
    :class:`~pyspark.sql.Column`
        result of executed udf.

    Examples
    --------
    >>> from pyspark.sql.functions import call_udf, col
    >>> from pyspark.sql.types import IntegerType, StringType
    >>> df = spark.createDataFrame([(1, "a"),(2, "b"), (3, "c")],["id", "name"])
    >>> _ = spark.udf.register("intX2", lambda i: i * 2, IntegerType())
    >>> df.select(call_udf("intX2", "id")).show()
    +---------+
    |intX2(id)|
    +---------+
    |        2|
    |        4|
    |        6|
    +---------+
    >>> _ = spark.udf.register("strX2", lambda s: s * 2, StringType())
    >>> df.select(call_udf("strX2", col("name"))).show()
    +-----------+
    |strX2(name)|
    +-----------+
    |         aa|
    |         bb|
    |         cc|
    +-----------+
    """
    sc = get_active_spark_context()
    return _invoke_function("call_udf", udfName, _to_seq(sc, cols, _to_java_column))


@try_remote_functions
def unwrap_udt(col: "ColumnOrName") -> Column:
    """
    Unwrap UDT data type column into its underlying type.

    .. versionadded:: 3.4.0

    .. versionchanged:: 3.4.0
        Supports Spark Connect.
    """
    return _invoke_function("unwrap_udt", _to_java_column(col))


@try_remote_functions
def hll_sketch_agg(col: "ColumnOrName", lgConfigK: Optional[int] = None) -> Column:
    """
    Aggregate function: returns the updatable binary representation of the Datasketches
    HllSketch configured with lgConfigK arg.

    .. versionadded:: 3.5.0

    Parameters
    ----------
    col : :class:`~pyspark.sql.Column` or str
    lgConfigK : int, optional
        The log-base-2 of K, where K is the number of buckets or slots for the HllSketch

    Returns
    -------
    :class:`~pyspark.sql.Column`
        The binary representation of the HllSketch.

    Examples
    --------
    >>> df = spark.createDataFrame([1,2,2,3], "INT")
    >>> df = df.agg(hll_sketch_estimate(hll_sketch_agg("value")).alias("distinct_cnt"))
    >>> df.show()
    +------------+
    |distinct_cnt|
    +------------+
    |           3|
    +------------+
    """
    if lgConfigK is not None:
        return _invoke_function("hll_sketch_agg", _to_java_column(col), lgConfigK)
    else:
        return _invoke_function("hll_sketch_agg", _to_java_column(col))


@try_remote_functions
def hll_union_agg(col: "ColumnOrName", allowDifferentLgConfigK: Optional[bool] = None) -> Column:
    """
    Aggregate function: returns the updatable binary representation of the Datasketches
    HllSketch, generated by merging previously created Datasketches HllSketch instances
    via a Datasketches Union instance. Throws an exception if sketches have different
    lgConfigK values and allowDifferentLgConfigK is unset or set to false.

    .. versionadded:: 3.5.0

    Parameters
    ----------
    col : :class:`~pyspark.sql.Column` or str
    allowDifferentLgConfigK : bool, optional
        Allow sketches with different lgConfigK values to be merged (defaults to false).

    Returns
    -------
    :class:`~pyspark.sql.Column`
        The binary representation of the merged HllSketch.

    Examples
    --------
    >>> df1 = spark.createDataFrame([1,2,2,3], "INT")
    >>> df1 = df1.agg(hll_sketch_agg("value").alias("sketch"))
    >>> df2 = spark.createDataFrame([4,5,5,6], "INT")
    >>> df2 = df2.agg(hll_sketch_agg("value").alias("sketch"))
    >>> df = df1.union(df2).agg(hll_sketch_estimate(hll_union_agg("sketch")).alias("distinct_cnt"))
    >>> df.drop("sketch").show()
    +------------+
    |distinct_cnt|
    +------------+
    |           6|
    +------------+
    """
    if allowDifferentLgConfigK is not None:
        return _invoke_function("hll_union_agg", _to_java_column(col), allowDifferentLgConfigK)
    else:
        return _invoke_function("hll_union_agg", _to_java_column(col))


@try_remote_functions
def hll_sketch_estimate(col: "ColumnOrName") -> Column:
    """
    Returns the estimated number of unique values given the binary representation
    of a Datasketches HllSketch.

    .. versionadded:: 3.5.0

    Parameters
    ----------
    col : :class:`~pyspark.sql.Column` or str

    Returns
    -------
    :class:`~pyspark.sql.Column`
        The estimated number of unique values for the HllSketch.

    Examples
    --------
    >>> df = spark.createDataFrame([1,2,2,3], "INT")
    >>> df = df.agg(hll_sketch_estimate(hll_sketch_agg("value")).alias("distinct_cnt"))
    >>> df.show()
    +------------+
    |distinct_cnt|
    +------------+
    |           3|
    +------------+
    """
    return _invoke_function("hll_sketch_estimate", _to_java_column(col))


@try_remote_functions
def hll_union(
    col1: "ColumnOrName", col2: "ColumnOrName", allowDifferentLgConfigK: Optional[bool] = None
) -> Column:
    """
    Merges two binary representations of Datasketches HllSketch objects, using a
    Datasketches Union object.  Throws an exception if sketches have different
    lgConfigK values and allowDifferentLgConfigK is unset or set to false.

    .. versionadded:: 3.5.0

    Parameters
    ----------
    col1 : :class:`~pyspark.sql.Column` or str
    col2 : :class:`~pyspark.sql.Column` or str
    allowDifferentLgConfigK : bool, optional
        Allow sketches with different lgConfigK values to be merged (defaults to false).

    Returns
    -------
    :class:`~pyspark.sql.Column`
        The binary representation of the merged HllSketch.

    Examples
    --------
    >>> df = spark.createDataFrame([(1,4),(2,5),(2,5),(3,6)], "struct<v1:int,v2:int>")
    >>> df = df.agg(hll_sketch_agg("v1").alias("sketch1"), hll_sketch_agg("v2").alias("sketch2"))
    >>> df = df.withColumn("distinct_cnt", hll_sketch_estimate(hll_union("sketch1", "sketch2")))
    >>> df.drop("sketch1", "sketch2").show()
    +------------+
    |distinct_cnt|
    +------------+
    |           6|
    +------------+
    """
    if allowDifferentLgConfigK is not None:
        return _invoke_function(
            "hll_union", _to_java_column(col1), _to_java_column(col2), allowDifferentLgConfigK
        )
    else:
        return _invoke_function("hll_union", _to_java_column(col1), _to_java_column(col2))


# ---------------------- Predicates functions ------------------------------


@try_remote_functions
def ifnull(col1: "ColumnOrName", col2: "ColumnOrName") -> Column:
    """
    Returns `col2` if `col1` is null, or `col1` otherwise.

    .. versionadded:: 3.5.0

    Parameters
    ----------
    col1 : :class:`~pyspark.sql.Column` or str
    col2 : :class:`~pyspark.sql.Column` or str

    Examples
    --------
    >>> df = spark.createDataFrame([(None,), (1,)], ["e"])
    >>> df.select(ifnull(df.e, lit(8)).alias('r')).collect()
    [Row(r=8), Row(r=1)]
    """
    return _invoke_function_over_columns("ifnull", col1, col2)


@try_remote_functions
def isnotnull(col: "ColumnOrName") -> Column:
    """
    Returns true if `col` is not null, or false otherwise.

    .. versionadded:: 3.5.0

    Parameters
    ----------
    col : :class:`~pyspark.sql.Column` or str

    Examples
    --------
    >>> df = spark.createDataFrame([(None,), (1,)], ["e"])
    >>> df.select(isnotnull(df.e).alias('r')).collect()
    [Row(r=False), Row(r=True)]
    """
    return _invoke_function_over_columns("isnotnull", col)


@try_remote_functions
def equal_null(col1: "ColumnOrName", col2: "ColumnOrName") -> Column:
    """
    Returns same result as the EQUAL(=) operator for non-null operands,
    but returns true if both are null, false if one of the them is null.

    .. versionadded:: 3.5.0

    Parameters
    ----------
    col1 : :class:`~pyspark.sql.Column` or str
    col2 : :class:`~pyspark.sql.Column` or str

    Examples
    --------
    >>> df = spark.createDataFrame([(None, None,), (1, 9,)], ["a", "b"])
    >>> df.select(equal_null(df.a, df.b).alias('r')).collect()
    [Row(r=True), Row(r=False)]
    """
    return _invoke_function_over_columns("equal_null", col1, col2)


@try_remote_functions
def nullif(col1: "ColumnOrName", col2: "ColumnOrName") -> Column:
    """
    Returns null if `col1` equals to `col2`, or `col1` otherwise.

    .. versionadded:: 3.5.0

    Parameters
    ----------
    col1 : :class:`~pyspark.sql.Column` or str
    col2 : :class:`~pyspark.sql.Column` or str

    Examples
    --------
    >>> df = spark.createDataFrame([(None, None,), (1, 9,)], ["a", "b"])
    >>> df.select(nullif(df.a, df.b).alias('r')).collect()
    [Row(r=None), Row(r=1)]
    """
    return _invoke_function_over_columns("nullif", col1, col2)


@try_remote_functions
def nvl(col1: "ColumnOrName", col2: "ColumnOrName") -> Column:
    """
    Returns `col2` if `col1` is null, or `col1` otherwise.

    .. versionadded:: 3.5.0

    Parameters
    ----------
    col1 : :class:`~pyspark.sql.Column` or str
    col2 : :class:`~pyspark.sql.Column` or str

    Examples
    --------
    >>> df = spark.createDataFrame([(None, 8,), (1, 9,)], ["a", "b"])
    >>> df.select(nvl(df.a, df.b).alias('r')).collect()
    [Row(r=8), Row(r=1)]
    """
    return _invoke_function_over_columns("nvl", col1, col2)


@try_remote_functions
def nvl2(col1: "ColumnOrName", col2: "ColumnOrName", col3: "ColumnOrName") -> Column:
    """
    Returns `col2` if `col1` is not null, or `col3` otherwise.

    .. versionadded:: 3.5.0

    Parameters
    ----------
    col1 : :class:`~pyspark.sql.Column` or str
    col2 : :class:`~pyspark.sql.Column` or str
    col3 : :class:`~pyspark.sql.Column` or str

    Examples
    --------
    >>> df = spark.createDataFrame([(None, 8, 6,), (1, 9, 9,)], ["a", "b", "c"])
    >>> df.select(nvl2(df.a, df.b, df.c).alias('r')).collect()
    [Row(r=6), Row(r=9)]
    """
    return _invoke_function_over_columns("nvl2", col1, col2, col3)


# ---------------------------- User Defined Function ----------------------------------


@overload
def udf(
    f: Callable[..., Any],
    returnType: "DataTypeOrString" = StringType(),
    *,
    useArrow: Optional[bool] = None,
) -> "UserDefinedFunctionLike":
    ...


@overload
def udf(
    f: Optional["DataTypeOrString"] = None,
    *,
    useArrow: Optional[bool] = None,
) -> Callable[[Callable[..., Any]], "UserDefinedFunctionLike"]:
    ...


@overload
def udf(
    *,
    returnType: "DataTypeOrString" = StringType(),
    useArrow: Optional[bool] = None,
) -> Callable[[Callable[..., Any]], "UserDefinedFunctionLike"]:
    ...


@try_remote_functions
def udf(
    f: Optional[Union[Callable[..., Any], "DataTypeOrString"]] = None,
    returnType: "DataTypeOrString" = StringType(),
    *,
    useArrow: Optional[bool] = None,
) -> Union["UserDefinedFunctionLike", Callable[[Callable[..., Any]], "UserDefinedFunctionLike"]]:
    """Creates a user defined function (UDF).

    .. versionadded:: 1.3.0

    .. versionchanged:: 3.4.0
        Supports Spark Connect.

    Parameters
    ----------
    f : function
        python function if used as a standalone function
    returnType : :class:`pyspark.sql.types.DataType` or str
        the return type of the user-defined function. The value can be either a
        :class:`pyspark.sql.types.DataType` object or a DDL-formatted type string.
    useArrow : bool or None
        whether to use Arrow to optimize the (de)serialization. When it is None, the
        Spark config "spark.sql.execution.pythonUDF.arrow.enabled" takes effect.

    Examples
    --------
    >>> from pyspark.sql.types import IntegerType
    >>> slen = udf(lambda s: len(s), IntegerType())
    >>> @udf
    ... def to_upper(s):
    ...     if s is not None:
    ...         return s.upper()
    ...
    >>> @udf(returnType=IntegerType())
    ... def add_one(x):
    ...     if x is not None:
    ...         return x + 1
    ...
    >>> df = spark.createDataFrame([(1, "John Doe", 21)], ("id", "name", "age"))
    >>> df.select(slen("name").alias("slen(name)"), to_upper("name"), add_one("age")).show()
    +----------+--------------+------------+
    |slen(name)|to_upper(name)|add_one(age)|
    +----------+--------------+------------+
    |         8|      JOHN DOE|          22|
    +----------+--------------+------------+

    Notes
    -----
    The user-defined functions are considered deterministic by default. Due to
    optimization, duplicate invocations may be eliminated or the function may even be invoked
    more times than it is present in the query. If your function is not deterministic, call
    `asNondeterministic` on the user defined function. E.g.:

    >>> from pyspark.sql.types import IntegerType
    >>> import random
    >>> random_udf = udf(lambda: int(random.random() * 100), IntegerType()).asNondeterministic()

    The user-defined functions do not support conditional expressions or short circuiting
    in boolean expressions and it ends up with being executed all internally. If the functions
    can fail on special rows, the workaround is to incorporate the condition into the functions.

    The user-defined functions do not take keyword arguments on the calling side.
    """

    # The following table shows most of Python data and SQL type conversions in normal UDFs that
    # are not yet visible to the user. Some of behaviors are buggy and might be changed in the near
    # future. The table might have to be eventually documented externally.
    # Please see SPARK-28131's PR to see the codes in order to generate the table below.
    #
    # +-----------------------------+--------------+----------+------+---------------+--------------------+-----------------------------+----------+----------------------+---------+--------------------+----------------------------+------------+--------------+------------------+----------------------+  # noqa
    # |SQL Type \ Python Value(Type)|None(NoneType)|True(bool)|1(int)|         a(str)|    1970-01-01(date)|1970-01-01 00:00:00(datetime)|1.0(float)|array('i', [1])(array)|[1](list)|         (1,)(tuple)|bytearray(b'ABC')(bytearray)|  1(Decimal)|{'a': 1}(dict)|Row(kwargs=1)(Row)|Row(namedtuple=1)(Row)|  # noqa
    # +-----------------------------+--------------+----------+------+---------------+--------------------+-----------------------------+----------+----------------------+---------+--------------------+----------------------------+------------+--------------+------------------+----------------------+  # noqa
    # |                      boolean|          None|      True|  None|           None|                None|                         None|      None|                  None|     None|                None|                        None|        None|          None|                 X|                     X|  # noqa
    # |                      tinyint|          None|      None|     1|           None|                None|                         None|      None|                  None|     None|                None|                        None|        None|          None|                 X|                     X|  # noqa
    # |                     smallint|          None|      None|     1|           None|                None|                         None|      None|                  None|     None|                None|                        None|        None|          None|                 X|                     X|  # noqa
    # |                          int|          None|      None|     1|           None|                None|                         None|      None|                  None|     None|                None|                        None|        None|          None|                 X|                     X|  # noqa
    # |                       bigint|          None|      None|     1|           None|                None|                         None|      None|                  None|     None|                None|                        None|        None|          None|                 X|                     X|  # noqa
    # |                       string|          None|    'true'|   '1'|            'a'|'java.util.Gregor...|         'java.util.Gregor...|     '1.0'|         '[I@66cbb73a'|    '[1]'|'[Ljava.lang.Obje...|               '[B@5a51eb1a'|         '1'|       '{a=1}'|                 X|                     X|  # noqa
    # |                         date|          None|         X|     X|              X|datetime.date(197...|         datetime.date(197...|         X|                     X|        X|                   X|                           X|           X|             X|                 X|                     X|  # noqa
    # |                    timestamp|          None|         X|     X|              X|                   X|         datetime.datetime...|         X|                     X|        X|                   X|                           X|           X|             X|                 X|                     X|  # noqa
    # |                        float|          None|      None|  None|           None|                None|                         None|       1.0|                  None|     None|                None|                        None|        None|          None|                 X|                     X|  # noqa
    # |                       double|          None|      None|  None|           None|                None|                         None|       1.0|                  None|     None|                None|                        None|        None|          None|                 X|                     X|  # noqa
    # |                   array<int>|          None|      None|  None|           None|                None|                         None|      None|                   [1]|      [1]|                 [1]|                [65, 66, 67]|        None|          None|                 X|                     X|  # noqa
    # |                       binary|          None|      None|  None|bytearray(b'a')|                None|                         None|      None|                  None|     None|                None|           bytearray(b'ABC')|        None|          None|                 X|                     X|  # noqa
    # |                decimal(10,0)|          None|      None|  None|           None|                None|                         None|      None|                  None|     None|                None|                        None|Decimal('1')|          None|                 X|                     X|  # noqa
    # |              map<string,int>|          None|      None|  None|           None|                None|                         None|      None|                  None|     None|                None|                        None|        None|      {'a': 1}|                 X|                     X|  # noqa
    # |               struct<_1:int>|          None|         X|     X|              X|                   X|                            X|         X|                     X|Row(_1=1)|           Row(_1=1)|                           X|           X|  Row(_1=None)|         Row(_1=1)|             Row(_1=1)|  # noqa
    # +-----------------------------+--------------+----------+------+---------------+--------------------+-----------------------------+----------+----------------------+---------+--------------------+----------------------------+------------+--------------+------------------+----------------------+  # noqa
    #
    # Note: DDL formatted string is used for 'SQL Type' for simplicity. This string can be
    #       used in `returnType`.
    # Note: The values inside of the table are generated by `repr`.
    # Note: 'X' means it throws an exception during the conversion.

    # decorator @udf, @udf(), @udf(dataType())
    if f is None or isinstance(f, (str, DataType)):
        # If DataType has been passed as a positional argument
        # for decorator use it as a returnType
        return_type = f or returnType
        return functools.partial(
            _create_py_udf,
            returnType=return_type,
            useArrow=useArrow,
        )
    else:
        return _create_py_udf(f=f, returnType=returnType, useArrow=useArrow)


def udtf(
    cls: Optional[Type] = None,
    *,
    returnType: Union[StructType, str],
) -> Union[UserDefinedTableFunction, functools.partial]:
    """Creates a user defined table function (UDTF).

    .. versionadded:: 3.5.0

    Parameters
    ----------
    cls : class
        the Python user-defined table function handler class.
    returnType : :class:`pyspark.sql.types.StructType` or str
        the return type of the user-defined table function. The value can be either a
        :class:`pyspark.sql.types.StructType` object or a DDL-formatted struct type string.

    Examples
    --------
    Implement the UDTF class

    >>> class TestUDTF:
    ...     def eval(self, *args: Any):
    ...         yield "hello", "world"

    Create the UDTF

    >>> from pyspark.sql.functions import udtf
    >>> test_udtf = udtf(TestUDTF, returnType="c1: string, c2: string")

    Create the UDTF using the decorator

    >>> @udtf(returnType="c1: int, c2: int")
    ... class PlusOne:
    ...     def eval(self, x: int):
    ...         yield x, x + 1

    Invoke the UDTF

    >>> test_udtf().show()
    +-----+-----+
    |   c1|   c2|
    +-----+-----+
    |hello|world|
    +-----+-----+

    Invoke the UDTF with parameters

    >>> from pyspark.sql.functions import lit
    >>> PlusOne(lit(1)).show()
    +---+---+
    | c1| c2|
    +---+---+
    |  1|  2|
    +---+---+

    Notes
    -----
    User-defined table functions (UDTFs) are considered deterministic by default.
    Use `asNondeterministic()` to mark a function as non-deterministic. E.g.:

    >>> import random
    >>> class RandomUDTF:
    ...     def eval(self, a: int):
    ...         yield a * int(random.random() * 100),
    >>> random_udtf = udtf(RandomUDTF, returnType="r: int").asNondeterministic()

    Use "yield" to produce one row for the UDTF result relation as many times
    as needed. In the context of a lateral join, each such result row will be
    associated with the most recent input row consumed from the "eval" method.
    Or, use "return" to produce multiple rows for the UDTF result relation at
    once.

    >>> class TestUDTF:
    ...     def eval(self, a: int):
    ...         return [(a, a + 1), (a, a + 2)]
    >>> test_udtf = udtf(TestUDTF, returnType="x: int, y: int")

    User-defined table functions are considered opaque to the optimizer by default.
    As a result, operations like filters from WHERE clauses or limits from
    LIMIT/OFFSET clauses that appear after the UDTF call will execute on the
    UDTF's result relation. By the same token, any relations forwarded as input
    to UDTFs will plan as full table scans in the absence of any explicit such
    filtering or other logic explicitly written in a table subquery surrounding the
    provided input relation.

    User-defined table functions do not accept keyword arguments on the calling side.
    """
    if cls is None:
        return functools.partial(_create_udtf, returnType=returnType)
    else:
        return _create_udtf(cls=cls, returnType=returnType)


def _test() -> None:
    import doctest
    from pyspark.sql import SparkSession
    import pyspark.sql.functions

    globs = pyspark.sql.functions.__dict__.copy()
    spark = SparkSession.builder.master("local[4]").appName("sql.functions tests").getOrCreate()
    sc = spark.sparkContext
    globs["sc"] = sc
    globs["spark"] = spark
    (failure_count, test_count) = doctest.testmod(
        pyspark.sql.functions,
        globs=globs,
        optionflags=doctest.ELLIPSIS | doctest.NORMALIZE_WHITESPACE,
    )
    spark.stop()
    if failure_count:
        sys.exit(-1)


if __name__ == "__main__":
    _test()<|MERGE_RESOLUTION|>--- conflicted
+++ resolved
@@ -9173,73 +9173,16 @@
 
 
 @try_remote_functions
-<<<<<<< HEAD
-def char(col: "ColumnOrName") -> Column:
-    """
-    Returns the ASCII character having the binary equivalent to `col`. If col is larger than 256 the
-    result is equivalent to char(col % 256)
-
-    .. versionadded:: 3.5.0
-
-    Parameters
-    ----------
-    col : :class:`~pyspark.sql.Column` or str
-        Input column or strings.
-
-    Examples
-    --------
-    >>> df = spark.createDataFrame([(65,)], ['a'])
-    >>> df.select(char(df.a).alias('r')).collect()
-    [Row(r='A')]
-    """
-    return _invoke_function_over_columns("char", col)
-
-
-@try_remote_functions
-def btrim(str: "ColumnOrName", trim: Optional["ColumnOrName"] = None) -> Column:
-    """
-    Remove the leading and trailing `trim` characters from `str`.
-=======
 def replace(
     src: "ColumnOrName", search: "ColumnOrName", replace: Optional["ColumnOrName"] = None
 ) -> Column:
     """
     Replaces all occurrences of `search` with `replace`.
->>>>>>> 4503efca
 
     .. versionadded:: 3.5.0
 
     Parameters
     ----------
-<<<<<<< HEAD
-    str : :class:`~pyspark.sql.Column` or str
-        Input column or strings.
-    trim : :class:`~pyspark.sql.Column` or str
-        The trim string characters to trim, the default value is a single space
-
-    Examples
-    --------
-    >>> df = spark.createDataFrame([("SSparkSQLS", "SL", )], ['a', 'b'])
-    >>> df.select(btrim(df.a, df.b).alias('r')).collect()
-    [Row(r='parkSQ')]
-
-    >>> df = spark.createDataFrame([("    SparkSQL   ",)], ['a'])
-    >>> df.select(btrim(df.a).alias('r')).collect()
-    [Row(r='SparkSQL')]
-    """
-    if trim is not None:
-        return _invoke_function_over_columns("btrim", str, trim)
-    else:
-        return _invoke_function_over_columns("btrim", str)
-
-
-@try_remote_functions
-def char_length(str: "ColumnOrName") -> Column:
-    """
-    Returns the character length of string data or number of bytes of binary data.
-    The length of string data includes the trailing spaces.
-    The length of binary data includes binary zeros.
-=======
     src : :class:`~pyspark.sql.Column` or str
         A column of string to be replaced.
     search : :class:`~pyspark.sql.Column` or str
@@ -9271,32 +9214,11 @@
     returns empty string. If `partNum` is 0, throws an error. If `partNum` is negative,
     the parts are counted backward from the end of the string.
     If the `delimiter` is an empty string, the `str` is not split.
->>>>>>> 4503efca
 
     .. versionadded:: 3.5.0
 
     Parameters
     ----------
-<<<<<<< HEAD
-    str : :class:`~pyspark.sql.Column` or str
-        Input column or strings.
-
-    Examples
-    --------
-    >>> df = spark.createDataFrame([("SparkSQL",)], ['a'])
-    >>> df.select(char_length(df.a).alias('r')).collect()
-    [Row(r=8)]
-    """
-    return _invoke_function_over_columns("char_length", str)
-
-
-@try_remote_functions
-def character_length(str: "ColumnOrName") -> Column:
-    """
-    Returns the character length of string data or number of bytes of binary data.
-    The length of string data includes the trailing spaces.
-    The length of binary data includes binary zeros.
-=======
     src : :class:`~pyspark.sql.Column` or str
         A column of string to be splited.
     delimiter : :class:`~pyspark.sql.Column` or str
@@ -9320,85 +9242,11 @@
     """
     Returns the substring of `str` that starts at `pos` and is of length `len`,
     or the slice of byte array that starts at `pos` and is of length `len`.
->>>>>>> 4503efca
 
     .. versionadded:: 3.5.0
 
     Parameters
     ----------
-<<<<<<< HEAD
-    str : :class:`~pyspark.sql.Column` or str
-        Input column or strings.
-
-    Examples
-    --------
-    >>> df = spark.createDataFrame([("SparkSQL",)], ['a'])
-    >>> df.select(character_length(df.a).alias('r')).collect()
-    [Row(r=8)]
-    """
-    return _invoke_function_over_columns("character_length", str)
-
-
-@try_remote_functions
-def chr(col: "ColumnOrName") -> Column:
-    """
-    Returns the ASCII character having the binary equivalent to `col`.
-    If col is larger than 256 the result is equivalent to chr(col % 256)
-
-    .. versionadded:: 3.5.0
-
-    Parameters
-    ----------
-    col : :class:`~pyspark.sql.Column` or str
-        Input column or strings.
-
-    Examples
-    --------
-    >>> df = spark.createDataFrame([(65,)], ['a'])
-    >>> df.select(chr(df.a).alias('r')).collect()
-    [Row(r='A')]
-    """
-    return _invoke_function_over_columns("chr", col)
-
-
-@try_remote_functions
-def contains(left: "ColumnOrName", right: "ColumnOrName") -> Column:
-    """
-    Returns a boolean. The value is True if right is found inside left.
-    Returns NULL if either input expression is NULL. Otherwise, returns False.
-    Both left or right must be of STRING.
-
-    .. versionadded:: 3.5.0
-
-    Notes
-    -----
-    Only STRING type is supported in this function,
-    while `contains` in SQL supports both STRING and BINARY.
-
-    Parameters
-    ----------
-    left : :class:`~pyspark.sql.Column` or str
-        The input column or strings to check, may be NULL.
-    right : :class:`~pyspark.sql.Column` or str
-        The input column or strings to find, may be NULL.
-
-    Examples
-    --------
-    >>> df = spark.createDataFrame([("Spark SQL", "Spark")], ['a', 'b'])
-    >>> df.select(contains(df.a, df.b).alias('r')).collect()
-    [Row(r=True)]
-    """
-    return _invoke_function_over_columns("contains", left, right)
-
-
-@try_remote_functions
-def elt(*inputs: "ColumnOrName") -> Column:
-    """
-    Returns the `n`-th input, e.g., returns `input2` when `n` is 2.
-    The function returns NULL if the index exceeds the length of the array
-    and `spark.sql.ansi.enabled` is set to false. If `spark.sql.ansi.enabled` is set to true,
-    it throws ArrayIndexOutOfBoundsException for invalid indices.
-=======
     src : :class:`~pyspark.sql.Column` or str
         A column of string.
     pos : :class:`~pyspark.sql.Column` or str
@@ -9461,33 +9309,11 @@
 def printf(format: "ColumnOrName", *cols: "ColumnOrName") -> Column:
     """
     Formats the arguments in printf-style and returns the result as a string column.
->>>>>>> 4503efca
 
     .. versionadded:: 3.5.0
 
     Parameters
     ----------
-<<<<<<< HEAD
-    inputs : :class:`~pyspark.sql.Column` or str
-        Input columns or strings.
-
-    Examples
-    --------
-    >>> df = spark.createDataFrame([(1, "scala", "java")], ['a', 'b', 'c'])
-    >>> df.select(elt(df.a, df.b, df.c).alias('r')).collect()
-    [Row(r='scala')]
-    """
-    sc = get_active_spark_context()
-    return _invoke_function("elt", _to_seq(sc, inputs, _to_java_column))
-
-
-@try_remote_functions
-def find_in_set(str: "ColumnOrName", str_array: "ColumnOrName") -> Column:
-    """
-    Returns the index (1-based) of the given string (`str`) in the comma-delimited
-    list (`strArray`). Returns 0, if the string was not found or if the given string (`str`)
-    contains a comma.
-=======
     format : :class:`~pyspark.sql.Column` or str
         string that can contain embedded format tags and used as result column's value
     cols : :class:`~pyspark.sql.Column` or str
@@ -9508,14 +9334,326 @@
     """
     Decodes a `str` in 'application/x-www-form-urlencoded' format
     using a specific encoding scheme.
->>>>>>> 4503efca
 
     .. versionadded:: 3.5.0
 
     Parameters
     ----------
     str : :class:`~pyspark.sql.Column` or str
-<<<<<<< HEAD
+        A column of string to decode.
+
+    Examples
+    --------
+    >>> df = spark.createDataFrame([("https%3A%2F%2Fspark.apache.org",)], ["a"])
+    >>> df.select(url_decode(df.a).alias('r')).collect()
+    [Row(r='https://spark.apache.org')]
+    """
+    return _invoke_function_over_columns("url_decode", str)
+
+
+@try_remote_functions
+def url_encode(str: "ColumnOrName") -> Column:
+    """
+    Translates a string into 'application/x-www-form-urlencoded' format
+    using a specific encoding scheme.
+
+    .. versionadded:: 3.5.0
+
+    Parameters
+    ----------
+    str : :class:`~pyspark.sql.Column` or str
+        A column of string to encode.
+
+    Examples
+    --------
+    >>> df = spark.createDataFrame([("https://spark.apache.org",)], ["a"])
+    >>> df.select(url_encode(df.a).alias('r')).collect()
+    [Row(r='https%3A%2F%2Fspark.apache.org')]
+    """
+    return _invoke_function_over_columns("url_encode", str)
+
+
+@try_remote_functions
+def position(
+    substr: "ColumnOrName", str: "ColumnOrName", start: Optional["ColumnOrName"] = None
+) -> Column:
+    """
+    Returns the position of the first occurrence of `substr` in `str` after position `start`.
+    The given `start` and return value are 1-based.
+
+    .. versionadded:: 3.5.0
+
+    Parameters
+    ----------
+    substr : :class:`~pyspark.sql.Column` or str
+        A column of string, substring.
+    str : :class:`~pyspark.sql.Column` or str
+        A column of string.
+    start : :class:`~pyspark.sql.Column` or str, optional
+        A column of string, start position.
+
+    Examples
+    --------
+    >>> df = spark.createDataFrame([("bar", "foobarbar", 5,)], ["a", "b", "c"])
+    >>> df.select(position(df.a, df.b, df.c).alias('r')).collect()
+    [Row(r=7)]
+
+    >>> df.select(position(df.a, df.b).alias('r')).collect()
+    [Row(r=4)]
+    """
+    if start is not None:
+        return _invoke_function_over_columns("position", substr, str, start)
+    else:
+        return _invoke_function_over_columns("position", substr, str)
+
+
+@try_remote_functions
+def endswith(str: "ColumnOrName", suffix: "ColumnOrName") -> Column:
+    """
+    Returns a boolean. The value is True if str ends with suffix.
+    Returns NULL if either input expression is NULL. Otherwise, returns False.
+    Both str or suffix must be of STRING or BINARY type.
+
+    .. versionadded:: 3.5.0
+
+    Notes
+    -----
+    Only STRING type is supported in this function,
+    while `startswith` in SQL supports both STRING and BINARY.
+
+    Parameters
+    ----------
+    str : :class:`~pyspark.sql.Column` or str
+        A column of string.
+    suffix : :class:`~pyspark.sql.Column` or str
+        A column of string, the suffix.
+
+    Examples
+    --------
+    >>> df = spark.createDataFrame([("Spark SQL", "Spark",)], ["a", "b"])
+    >>> df.select(endswith(df.a, df.b).alias('r')).collect()
+    [Row(r=False)]
+    """
+    return _invoke_function_over_columns("endswith", str, suffix)
+
+
+@try_remote_functions
+def startswith(str: "ColumnOrName", prefix: "ColumnOrName") -> Column:
+    """
+    Returns a boolean. The value is True if str starts with prefix.
+    Returns NULL if either input expression is NULL. Otherwise, returns False.
+    Both str or prefix must be of STRING or BINARY type.
+
+    .. versionadded:: 3.5.0
+
+    Notes
+    -----
+    Only STRING type is supported in this function,
+    while `startswith` in SQL supports both STRING and BINARY.
+
+    Parameters
+    ----------
+    str : :class:`~pyspark.sql.Column` or str
+        A column of string.
+    prefix : :class:`~pyspark.sql.Column` or str
+        A column of string, the prefix.
+
+    Examples
+    --------
+    >>> df = spark.createDataFrame([("Spark SQL", "Spark",)], ["a", "b"])
+    >>> df.select(startswith(df.a, df.b).alias('r')).collect()
+    [Row(r=True)]
+    """
+    return _invoke_function_over_columns("startswith", str, prefix)
+
+
+@try_remote_functions
+def char(col: "ColumnOrName") -> Column:
+    """
+    Returns the ASCII character having the binary equivalent to `col`. If col is larger than 256 the
+    result is equivalent to char(col % 256)
+
+    .. versionadded:: 3.5.0
+
+    Parameters
+    ----------
+    col : :class:`~pyspark.sql.Column` or str
+        Input column or strings.
+
+    Examples
+    --------
+    >>> df = spark.createDataFrame([(65,)], ['a'])
+    >>> df.select(char(df.a).alias('r')).collect()
+    [Row(r='A')]
+    """
+    return _invoke_function_over_columns("char", col)
+
+
+@try_remote_functions
+def btrim(str: "ColumnOrName", trim: Optional["ColumnOrName"] = None) -> Column:
+    """
+    Remove the leading and trailing `trim` characters from `str`.
+
+    .. versionadded:: 3.5.0
+
+    Parameters
+    ----------
+    str : :class:`~pyspark.sql.Column` or str
+        Input column or strings.
+    trim : :class:`~pyspark.sql.Column` or str
+        The trim string characters to trim, the default value is a single space
+
+    Examples
+    --------
+    >>> df = spark.createDataFrame([("SSparkSQLS", "SL", )], ['a', 'b'])
+    >>> df.select(btrim(df.a, df.b).alias('r')).collect()
+    [Row(r='parkSQ')]
+
+    >>> df = spark.createDataFrame([("    SparkSQL   ",)], ['a'])
+    >>> df.select(btrim(df.a).alias('r')).collect()
+    [Row(r='SparkSQL')]
+    """
+    if trim is not None:
+        return _invoke_function_over_columns("btrim", str, trim)
+    else:
+        return _invoke_function_over_columns("btrim", str)
+
+
+@try_remote_functions
+def char_length(str: "ColumnOrName") -> Column:
+    """
+    Returns the character length of string data or number of bytes of binary data.
+    The length of string data includes the trailing spaces.
+    The length of binary data includes binary zeros.
+
+    .. versionadded:: 3.5.0
+
+    Parameters
+    ----------
+    str : :class:`~pyspark.sql.Column` or str
+        Input column or strings.
+
+    Examples
+    --------
+    >>> df = spark.createDataFrame([("SparkSQL",)], ['a'])
+    >>> df.select(char_length(df.a).alias('r')).collect()
+    [Row(r=8)]
+    """
+    return _invoke_function_over_columns("char_length", str)
+
+
+@try_remote_functions
+def character_length(str: "ColumnOrName") -> Column:
+    """
+    Returns the character length of string data or number of bytes of binary data.
+    The length of string data includes the trailing spaces.
+    The length of binary data includes binary zeros.
+
+    .. versionadded:: 3.5.0
+
+    Parameters
+    ----------
+    str : :class:`~pyspark.sql.Column` or str
+        Input column or strings.
+
+    Examples
+    --------
+    >>> df = spark.createDataFrame([("SparkSQL",)], ['a'])
+    >>> df.select(character_length(df.a).alias('r')).collect()
+    [Row(r=8)]
+    """
+    return _invoke_function_over_columns("character_length", str)
+
+
+@try_remote_functions
+def chr(col: "ColumnOrName") -> Column:
+    """
+    Returns the ASCII character having the binary equivalent to `col`.
+    If col is larger than 256 the result is equivalent to chr(col % 256)
+
+    .. versionadded:: 3.5.0
+
+    Parameters
+    ----------
+    col : :class:`~pyspark.sql.Column` or str
+        Input column or strings.
+
+    Examples
+    --------
+    >>> df = spark.createDataFrame([(65,)], ['a'])
+    >>> df.select(chr(df.a).alias('r')).collect()
+    [Row(r='A')]
+    """
+    return _invoke_function_over_columns("chr", col)
+
+
+@try_remote_functions
+def contains(left: "ColumnOrName", right: "ColumnOrName") -> Column:
+    """
+    Returns a boolean. The value is True if right is found inside left.
+    Returns NULL if either input expression is NULL. Otherwise, returns False.
+    Both left or right must be of STRING.
+
+    .. versionadded:: 3.5.0
+
+    Notes
+    -----
+    Only STRING type is supported in this function,
+    while `contains` in SQL supports both STRING and BINARY.
+
+    Parameters
+    ----------
+    left : :class:`~pyspark.sql.Column` or str
+        The input column or strings to check, may be NULL.
+    right : :class:`~pyspark.sql.Column` or str
+        The input column or strings to find, may be NULL.
+
+    Examples
+    --------
+    >>> df = spark.createDataFrame([("Spark SQL", "Spark")], ['a', 'b'])
+    >>> df.select(contains(df.a, df.b).alias('r')).collect()
+    [Row(r=True)]
+    """
+    return _invoke_function_over_columns("contains", left, right)
+
+
+@try_remote_functions
+def elt(*inputs: "ColumnOrName") -> Column:
+    """
+    Returns the `n`-th input, e.g., returns `input2` when `n` is 2.
+    The function returns NULL if the index exceeds the length of the array
+    and `spark.sql.ansi.enabled` is set to false. If `spark.sql.ansi.enabled` is set to true,
+    it throws ArrayIndexOutOfBoundsException for invalid indices.
+
+    .. versionadded:: 3.5.0
+
+    Parameters
+    ----------
+    inputs : :class:`~pyspark.sql.Column` or str
+        Input columns or strings.
+
+    Examples
+    --------
+    >>> df = spark.createDataFrame([(1, "scala", "java")], ['a', 'b', 'c'])
+    >>> df.select(elt(df.a, df.b, df.c).alias('r')).collect()
+    [Row(r='scala')]
+    """
+    sc = get_active_spark_context()
+    return _invoke_function("elt", _to_seq(sc, inputs, _to_java_column))
+
+
+@try_remote_functions
+def find_in_set(str: "ColumnOrName", str_array: "ColumnOrName") -> Column:
+    """
+    Returns the index (1-based) of the given string (`str`) in the comma-delimited
+    list (`strArray`). Returns 0, if the string was not found or if the given string (`str`)
+    contains a comma.
+
+    .. versionadded:: 3.5.0
+
+    Parameters
+    ----------
+    str : :class:`~pyspark.sql.Column` or str
         The given string to be found.
     str_array : :class:`~pyspark.sql.Column` or str
         The comma-delimited list.
@@ -9537,101 +9675,11 @@
     Returns true if str matches `pattern` with `escape`,
     null if any arguments are null, false otherwise.
     The default escape character is the '\'.
-=======
-        A column of string to decode.
-
-    Examples
-    --------
-    >>> df = spark.createDataFrame([("https%3A%2F%2Fspark.apache.org",)], ["a"])
-    >>> df.select(url_decode(df.a).alias('r')).collect()
-    [Row(r='https://spark.apache.org')]
-    """
-    return _invoke_function_over_columns("url_decode", str)
-
-
-@try_remote_functions
-def url_encode(str: "ColumnOrName") -> Column:
-    """
-    Translates a string into 'application/x-www-form-urlencoded' format
-    using a specific encoding scheme.
->>>>>>> 4503efca
 
     .. versionadded:: 3.5.0
 
     Parameters
     ----------
-    str : :class:`~pyspark.sql.Column` or str
-<<<<<<< HEAD
-        A string.
-    pattern : :class:`~pyspark.sql.Column` or str
-        A string. The pattern is a string which is matched literally, with
-        exception to the following special symbols:
-        _ matches any one character in the input (similar to . in posix regular expressions)
-        % matches zero or more characters in the input (similar to .* in posix regular
-        expressions)
-        Since Spark 2.0, string literals are unescaped in our SQL parser. For example, in order
-        to match "\abc", the pattern should be "\\abc".
-        When SQL config 'spark.sql.parser.escapedStringLiterals' is enabled, it falls back
-        to Spark 1.6 behavior regarding string literal parsing. For example, if the config is
-        enabled, the pattern to match "\abc" should be "\abc".
-    escape : :class:`~pyspark.sql.Column`
-        An character added since Spark 3.0. The default escape character is the '\'.
-        If an escape character precedes a special symbol or another escape character, the
-        following character is matched literally. It is invalid to escape any other character.
-
-    Examples
-    --------
-    >>> df = spark.createDataFrame([("Spark", "_park")], ['a', 'b'])
-    >>> df.select(like(df.a, df.b).alias('r')).collect()
-    [Row(r=True)]
-
-    >>> df = spark.createDataFrame(
-    ...     [("%SystemDrive%/Users/John", "/%SystemDrive/%//Users%")],
-    ...     ['a', 'b']
-    ... )
-    >>> df.select(like(df.a, df.b, lit('/')).alias('r')).collect()
-    [Row(r=True)]
-    """
-    if escapeChar is not None:
-        return _invoke_function_over_columns("like", str, pattern, escapeChar)
-    else:
-        return _invoke_function_over_columns("like", str, pattern)
-
-
-@try_remote_functions
-def ilike(
-    str: "ColumnOrName", pattern: "ColumnOrName", escapeChar: Optional["Column"] = None
-) -> Column:
-    """
-    Returns true if str matches `pattern` with `escape` case-insensitively,
-    null if any arguments are null, false otherwise.
-    The default escape character is the '\'.
-=======
-        A column of string to encode.
-
-    Examples
-    --------
-    >>> df = spark.createDataFrame([("https://spark.apache.org",)], ["a"])
-    >>> df.select(url_encode(df.a).alias('r')).collect()
-    [Row(r='https%3A%2F%2Fspark.apache.org')]
-    """
-    return _invoke_function_over_columns("url_encode", str)
-
-
-@try_remote_functions
-def position(
-    substr: "ColumnOrName", str: "ColumnOrName", start: Optional["ColumnOrName"] = None
-) -> Column:
-    """
-    Returns the position of the first occurrence of `substr` in `str` after position `start`.
-    The given `start` and return value are 1-based.
->>>>>>> 4503efca
-
-    .. versionadded:: 3.5.0
-
-    Parameters
-    ----------
-<<<<<<< HEAD
     str : :class:`~pyspark.sql.Column` or str
         A string.
     pattern : :class:`~pyspark.sql.Column` or str
@@ -9653,6 +9701,56 @@
     Examples
     --------
     >>> df = spark.createDataFrame([("Spark", "_park")], ['a', 'b'])
+    >>> df.select(like(df.a, df.b).alias('r')).collect()
+    [Row(r=True)]
+
+    >>> df = spark.createDataFrame(
+    ...     [("%SystemDrive%/Users/John", "/%SystemDrive/%//Users%")],
+    ...     ['a', 'b']
+    ... )
+    >>> df.select(like(df.a, df.b, lit('/')).alias('r')).collect()
+    [Row(r=True)]
+    """
+    if escapeChar is not None:
+        return _invoke_function_over_columns("like", str, pattern, escapeChar)
+    else:
+        return _invoke_function_over_columns("like", str, pattern)
+
+
+@try_remote_functions
+def ilike(
+    str: "ColumnOrName", pattern: "ColumnOrName", escapeChar: Optional["Column"] = None
+) -> Column:
+    """
+    Returns true if str matches `pattern` with `escape` case-insensitively,
+    null if any arguments are null, false otherwise.
+    The default escape character is the '\'.
+
+    .. versionadded:: 3.5.0
+
+    Parameters
+    ----------
+    str : :class:`~pyspark.sql.Column` or str
+        A string.
+    pattern : :class:`~pyspark.sql.Column` or str
+        A string. The pattern is a string which is matched literally, with
+        exception to the following special symbols:
+        _ matches any one character in the input (similar to . in posix regular expressions)
+        % matches zero or more characters in the input (similar to .* in posix regular
+        expressions)
+        Since Spark 2.0, string literals are unescaped in our SQL parser. For example, in order
+        to match "\abc", the pattern should be "\\abc".
+        When SQL config 'spark.sql.parser.escapedStringLiterals' is enabled, it falls back
+        to Spark 1.6 behavior regarding string literal parsing. For example, if the config is
+        enabled, the pattern to match "\abc" should be "\abc".
+    escape : :class:`~pyspark.sql.Column`
+        An character added since Spark 3.0. The default escape character is the '\'.
+        If an escape character precedes a special symbol or another escape character, the
+        following character is matched literally. It is invalid to escape any other character.
+
+    Examples
+    --------
+    >>> df = spark.createDataFrame([("Spark", "_park")], ['a', 'b'])
     >>> df.select(ilike(df.a, df.b).alias('r')).collect()
     [Row(r=True)]
 
@@ -9696,48 +9794,10 @@
     Returns `str` with all characters changed to uppercase.
 
     .. versionadded:: 3.5.0
-=======
-    substr : :class:`~pyspark.sql.Column` or str
-        A column of string, substring.
+
+    Parameters
+    ----------
     str : :class:`~pyspark.sql.Column` or str
-        A column of string.
-    start : :class:`~pyspark.sql.Column` or str, optional
-        A column of string, start position.
-
-    Examples
-    --------
-    >>> df = spark.createDataFrame([("bar", "foobarbar", 5,)], ["a", "b", "c"])
-    >>> df.select(position(df.a, df.b, df.c).alias('r')).collect()
-    [Row(r=7)]
-
-    >>> df.select(position(df.a, df.b).alias('r')).collect()
-    [Row(r=4)]
-    """
-    if start is not None:
-        return _invoke_function_over_columns("position", substr, str, start)
-    else:
-        return _invoke_function_over_columns("position", substr, str)
-
-
-@try_remote_functions
-def endswith(str: "ColumnOrName", suffix: "ColumnOrName") -> Column:
-    """
-    Returns a boolean. The value is True if str ends with suffix.
-    Returns NULL if either input expression is NULL. Otherwise, returns False.
-    Both str or suffix must be of STRING or BINARY type.
-
-    .. versionadded:: 3.5.0
-
-    Notes
-    -----
-    Only STRING type is supported in this function,
-    while `startswith` in SQL supports both STRING and BINARY.
->>>>>>> 4503efca
-
-    Parameters
-    ----------
-    str : :class:`~pyspark.sql.Column` or str
-<<<<<<< HEAD
         Input column or strings.
 
     Examples
@@ -9780,39 +9840,10 @@
     if `len` is less or equal than 0 the result is an empty string.
 
     .. versionadded:: 3.5.0
-=======
-        A column of string.
-    suffix : :class:`~pyspark.sql.Column` or str
-        A column of string, the suffix.
-
-    Examples
-    --------
-    >>> df = spark.createDataFrame([("Spark SQL", "Spark",)], ["a", "b"])
-    >>> df.select(endswith(df.a, df.b).alias('r')).collect()
-    [Row(r=False)]
-    """
-    return _invoke_function_over_columns("endswith", str, suffix)
-
-
-@try_remote_functions
-def startswith(str: "ColumnOrName", prefix: "ColumnOrName") -> Column:
-    """
-    Returns a boolean. The value is True if str starts with prefix.
-    Returns NULL if either input expression is NULL. Otherwise, returns False.
-    Both str or prefix must be of STRING or BINARY type.
-
-    .. versionadded:: 3.5.0
-
-    Notes
-    -----
-    Only STRING type is supported in this function,
-    while `startswith` in SQL supports both STRING and BINARY.
->>>>>>> 4503efca
 
     Parameters
     ----------
     str : :class:`~pyspark.sql.Column` or str
-<<<<<<< HEAD
         Input column or strings.
     len : :class:`~pyspark.sql.Column` or str
         Input column or strings, the rightmost `len`.
@@ -9824,19 +9855,6 @@
     [Row(r='SQL')]
     """
     return _invoke_function_over_columns("right", str, len)
-=======
-        A column of string.
-    prefix : :class:`~pyspark.sql.Column` or str
-        A column of string, the prefix.
-
-    Examples
-    --------
-    >>> df = spark.createDataFrame([("Spark SQL", "Spark",)], ["a", "b"])
-    >>> df.select(startswith(df.a, df.b).alias('r')).collect()
-    [Row(r=True)]
-    """
-    return _invoke_function_over_columns("startswith", str, prefix)
->>>>>>> 4503efca
 
 
 # ---------------------- Collection functions ------------------------------
