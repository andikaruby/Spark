#
# Licensed to the Apache Software Foundation (ASF) under one or more
# contributor license agreements.  See the NOTICE file distributed with
# this work for additional information regarding copyright ownership.
# The ASF licenses this file to You under the Apache License, Version 2.0
# (the "License"); you may not use this file except in compliance with
# the License.  You may obtain a copy of the License at
#
#    http://www.apache.org/licenses/LICENSE-2.0
#
# Unless required by applicable law or agreed to in writing, software
# distributed under the License is distributed on an "AS IS" BASIS,
# WITHOUT WARRANTIES OR CONDITIONS OF ANY KIND, either express or implied.
# See the License for the specific language governing permissions and
# limitations under the License.
#

"""
A collections of builtin functions
"""
import sys
import functools
import warnings

if sys.version < "3":
    from itertools import imap as map

from pyspark import since, SparkContext
from pyspark.rdd import ignore_unicode_prefix, PythonEvalType
from pyspark.sql.column import Column, _to_java_column, _to_seq
from pyspark.sql.dataframe import DataFrame
from pyspark.sql.types import StringType, DataType
# Keep UserDefinedFunction import for backwards compatible import; moved in SPARK-22409
from pyspark.sql.udf import UserDefinedFunction, _create_udf


def _create_function(name, doc=""):
    """ Create a function for aggregator by name"""
    def _(col):
        sc = SparkContext._active_spark_context
        jc = getattr(sc._jvm.functions, name)(col._jc if isinstance(col, Column) else col)
        return Column(jc)
    _.__name__ = name
    _.__doc__ = doc
    return _


def _wrap_deprecated_function(func, message):
    """ Wrap the deprecated function to print out deprecation warnings"""
    def _(col):
        warnings.warn(message, DeprecationWarning)
        return func(col)
    return functools.wraps(func)(_)


def _create_binary_mathfunction(name, doc=""):
    """ Create a binary mathfunction by name"""
    def _(col1, col2):
        sc = SparkContext._active_spark_context
        # users might write ints for simplicity. This would throw an error on the JVM side.
        jc = getattr(sc._jvm.functions, name)(col1._jc if isinstance(col1, Column) else float(col1),
                                              col2._jc if isinstance(col2, Column) else float(col2))
        return Column(jc)
    _.__name__ = name
    _.__doc__ = doc
    return _


def _create_window_function(name, doc=''):
    """ Create a window function by name """
    def _():
        sc = SparkContext._active_spark_context
        jc = getattr(sc._jvm.functions, name)()
        return Column(jc)
    _.__name__ = name
    _.__doc__ = 'Window function: ' + doc
    return _

_lit_doc = """
    Creates a :class:`Column` of literal value.

    >>> df.select(lit(5).alias('height')).withColumn('spark_user', lit(True)).take(1)
    [Row(height=5, spark_user=True)]
    """
_functions = {
    'lit': _lit_doc,
    'col': 'Returns a :class:`Column` based on the given column name.',
    'column': 'Returns a :class:`Column` based on the given column name.',
    'asc': 'Returns a sort expression based on the ascending order of the given column name.',
    'desc': 'Returns a sort expression based on the descending order of the given column name.',

    'upper': 'Converts a string expression to upper case.',
    'lower': 'Converts a string expression to upper case.',
    'sqrt': 'Computes the square root of the specified float value.',
    'abs': 'Computes the absolute value.',

    'max': 'Aggregate function: returns the maximum value of the expression in a group.',
    'min': 'Aggregate function: returns the minimum value of the expression in a group.',
    'count': 'Aggregate function: returns the number of items in a group.',
    'sum': 'Aggregate function: returns the sum of all values in the expression.',
    'avg': 'Aggregate function: returns the average of the values in a group.',
    'mean': 'Aggregate function: returns the average of the values in a group.',
    'sumDistinct': 'Aggregate function: returns the sum of distinct values in the expression.',
}

_functions_1_4 = {
    # unary math functions
    'acos': ':return: inverse cosine of `col`, as if computed by `java.lang.Math.acos()`',
    'asin': ':return: inverse sine of `col`, as if computed by `java.lang.Math.asin()`',
    'atan': ':return: inverse tangent of `col`, as if computed by `java.lang.Math.atan()`',
    'cbrt': 'Computes the cube-root of the given value.',
    'ceil': 'Computes the ceiling of the given value.',
    'cos': """:param col: angle in radians
           :return: cosine of the angle, as if computed by `java.lang.Math.cos()`.""",
    'cosh': """:param col: hyperbolic angle
           :return: hyperbolic cosine of the angle, as if computed by `java.lang.Math.cosh()`""",
    'exp': 'Computes the exponential of the given value.',
    'expm1': 'Computes the exponential of the given value minus one.',
    'floor': 'Computes the floor of the given value.',
    'log': 'Computes the natural logarithm of the given value.',
    'log10': 'Computes the logarithm of the given value in Base 10.',
    'log1p': 'Computes the natural logarithm of the given value plus one.',
    'rint': 'Returns the double value that is closest in value to the argument and' +
            ' is equal to a mathematical integer.',
    'signum': 'Computes the signum of the given value.',
    'sin': """:param col: angle in radians
           :return: sine of the angle, as if computed by `java.lang.Math.sin()`""",
    'sinh': """:param col: hyperbolic angle
           :return: hyperbolic sine of the given value,
                    as if computed by `java.lang.Math.sinh()`""",
    'tan': """:param col: angle in radians
           :return: tangent of the given value, as if computed by `java.lang.Math.tan()`""",
    'tanh': """:param col: hyperbolic angle
            :return: hyperbolic tangent of the given value,
                     as if computed by `java.lang.Math.tanh()`""",
    'toDegrees': '.. note:: Deprecated in 2.1, use :func:`degrees` instead.',
    'toRadians': '.. note:: Deprecated in 2.1, use :func:`radians` instead.',
    'bitwiseNOT': 'Computes bitwise not.',
}

_functions_2_4 = {
    'asc_nulls_first': 'Returns a sort expression based on the ascending order of the given' +
                       ' column name, and null values return before non-null values.',
    'asc_nulls_last': 'Returns a sort expression based on the ascending order of the given' +
                      ' column name, and null values appear after non-null values.',
    'desc_nulls_first': 'Returns a sort expression based on the descending order of the given' +
                        ' column name, and null values appear before non-null values.',
    'desc_nulls_last': 'Returns a sort expression based on the descending order of the given' +
                       ' column name, and null values appear after non-null values',
}

_collect_list_doc = """
    Aggregate function: returns a list of objects with duplicates.

    >>> df2 = spark.createDataFrame([(2,), (5,), (5,)], ('age',))
    >>> df2.agg(collect_list('age')).collect()
    [Row(collect_list(age)=[2, 5, 5])]
    """
_collect_set_doc = """
    Aggregate function: returns a set of objects with duplicate elements eliminated.

    >>> df2 = spark.createDataFrame([(2,), (5,), (5,)], ('age',))
    >>> df2.agg(collect_set('age')).collect()
    [Row(collect_set(age)=[5, 2])]
    """
_functions_1_6 = {
    # unary math functions
    'stddev': 'Aggregate function: returns the unbiased sample standard deviation of' +
              ' the expression in a group.',
    'stddev_samp': 'Aggregate function: returns the unbiased sample standard deviation of' +
                   ' the expression in a group.',
    'stddev_pop': 'Aggregate function: returns population standard deviation of' +
                  ' the expression in a group.',
    'variance': 'Aggregate function: returns the population variance of the values in a group.',
    'var_samp': 'Aggregate function: returns the unbiased variance of the values in a group.',
    'var_pop':  'Aggregate function: returns the population variance of the values in a group.',
    'skewness': 'Aggregate function: returns the skewness of the values in a group.',
    'kurtosis': 'Aggregate function: returns the kurtosis of the values in a group.',
    'collect_list': _collect_list_doc,
    'collect_set': _collect_set_doc
}

_functions_2_1 = {
    # unary math functions
    'degrees': """
               Converts an angle measured in radians to an approximately equivalent angle
               measured in degrees.
               :param col: angle in radians
               :return: angle in degrees, as if computed by `java.lang.Math.toDegrees()`
               """,
    'radians': """
               Converts an angle measured in degrees to an approximately equivalent angle
               measured in radians.
               :param col: angle in degrees
               :return: angle in radians, as if computed by `java.lang.Math.toRadians()`
               """,
}

# math functions that take two arguments as input
_binary_mathfunctions = {
    'atan2': """
             :param col1: coordinate on y-axis
             :param col2: coordinate on x-axis
             :return: the `theta` component of the point
                (`r`, `theta`)
                in polar coordinates that corresponds to the point
                (`x`, `y`) in Cartesian coordinates,
                as if computed by `java.lang.Math.atan2()`
             """,
    'hypot': 'Computes ``sqrt(a^2 + b^2)`` without intermediate overflow or underflow.',
    'pow': 'Returns the value of the first argument raised to the power of the second argument.',
}

_window_functions = {
    'row_number':
        """returns a sequential number starting at 1 within a window partition.""",
    'dense_rank':
        """returns the rank of rows within a window partition, without any gaps.

        The difference between rank and dense_rank is that dense_rank leaves no gaps in ranking
        sequence when there are ties. That is, if you were ranking a competition using dense_rank
        and had three people tie for second place, you would say that all three were in second
        place and that the next person came in third. Rank would give me sequential numbers, making
        the person that came in third place (after the ties) would register as coming in fifth.

        This is equivalent to the DENSE_RANK function in SQL.""",
    'rank':
        """returns the rank of rows within a window partition.

        The difference between rank and dense_rank is that dense_rank leaves no gaps in ranking
        sequence when there are ties. That is, if you were ranking a competition using dense_rank
        and had three people tie for second place, you would say that all three were in second
        place and that the next person came in third. Rank would give me sequential numbers, making
        the person that came in third place (after the ties) would register as coming in fifth.

        This is equivalent to the RANK function in SQL.""",
    'cume_dist':
        """returns the cumulative distribution of values within a window partition,
        i.e. the fraction of rows that are below the current row.""",
    'percent_rank':
        """returns the relative rank (i.e. percentile) of rows within a window partition.""",
}

# Wraps deprecated functions (keys) with the messages (values).
_functions_deprecated = {
    'toDegrees': 'Deprecated in 2.1, use degrees instead.',
    'toRadians': 'Deprecated in 2.1, use radians instead.',
}

for _name, _doc in _functions.items():
    globals()[_name] = since(1.3)(_create_function(_name, _doc))
for _name, _doc in _functions_1_4.items():
    globals()[_name] = since(1.4)(_create_function(_name, _doc))
for _name, _doc in _binary_mathfunctions.items():
    globals()[_name] = since(1.4)(_create_binary_mathfunction(_name, _doc))
for _name, _doc in _window_functions.items():
    globals()[_name] = since(1.6)(_create_window_function(_name, _doc))
for _name, _doc in _functions_1_6.items():
    globals()[_name] = since(1.6)(_create_function(_name, _doc))
for _name, _doc in _functions_2_1.items():
    globals()[_name] = since(2.1)(_create_function(_name, _doc))
for _name, _message in _functions_deprecated.items():
    globals()[_name] = _wrap_deprecated_function(globals()[_name], _message)
for _name, _doc in _functions_2_4.items():
    globals()[_name] = since(2.4)(_create_function(_name, _doc))
del _name, _doc


@since(1.3)
def approxCountDistinct(col, rsd=None):
    """
    .. note:: Deprecated in 2.1, use :func:`approx_count_distinct` instead.
    """
    warnings.warn("Deprecated in 2.1, use approx_count_distinct instead.", DeprecationWarning)
    return approx_count_distinct(col, rsd)


@since(2.1)
def approx_count_distinct(col, rsd=None):
    """Aggregate function: returns a new :class:`Column` for approximate distinct count of column `col`.

    :param rsd: maximum estimation error allowed (default = 0.05). For rsd < 0.01, it is more
        efficient to use :func:`countDistinct`

    >>> df.agg(approx_count_distinct(df.age).alias('distinct_ages')).collect()
    [Row(distinct_ages=2)]
    """
    sc = SparkContext._active_spark_context
    if rsd is None:
        jc = sc._jvm.functions.approx_count_distinct(_to_java_column(col))
    else:
        jc = sc._jvm.functions.approx_count_distinct(_to_java_column(col), rsd)
    return Column(jc)


@since(1.6)
def broadcast(df):
    """Marks a DataFrame as small enough for use in broadcast joins."""

    sc = SparkContext._active_spark_context
    return DataFrame(sc._jvm.functions.broadcast(df._jdf), df.sql_ctx)


@since(1.4)
def coalesce(*cols):
    """Returns the first column that is not null.

    >>> cDf = spark.createDataFrame([(None, None), (1, None), (None, 2)], ("a", "b"))
    >>> cDf.show()
    +----+----+
    |   a|   b|
    +----+----+
    |null|null|
    |   1|null|
    |null|   2|
    +----+----+

    >>> cDf.select(coalesce(cDf["a"], cDf["b"])).show()
    +--------------+
    |coalesce(a, b)|
    +--------------+
    |          null|
    |             1|
    |             2|
    +--------------+

    >>> cDf.select('*', coalesce(cDf["a"], lit(0.0))).show()
    +----+----+----------------+
    |   a|   b|coalesce(a, 0.0)|
    +----+----+----------------+
    |null|null|             0.0|
    |   1|null|             1.0|
    |null|   2|             0.0|
    +----+----+----------------+
    """
    sc = SparkContext._active_spark_context
    jc = sc._jvm.functions.coalesce(_to_seq(sc, cols, _to_java_column))
    return Column(jc)


@since(1.6)
def corr(col1, col2):
    """Returns a new :class:`Column` for the Pearson Correlation Coefficient for ``col1`` and ``col2``.

    >>> a = range(20)
    >>> b = [2 * x for x in range(20)]
    >>> df = spark.createDataFrame(zip(a, b), ["a", "b"])
    >>> df.agg(corr("a", "b").alias('c')).collect()
    [Row(c=1.0)]
    """
    sc = SparkContext._active_spark_context
    return Column(sc._jvm.functions.corr(_to_java_column(col1), _to_java_column(col2)))


@since(2.0)
def covar_pop(col1, col2):
    """Returns a new :class:`Column` for the population covariance of ``col1`` and ``col2``.

    >>> a = [1] * 10
    >>> b = [1] * 10
    >>> df = spark.createDataFrame(zip(a, b), ["a", "b"])
    >>> df.agg(covar_pop("a", "b").alias('c')).collect()
    [Row(c=0.0)]
    """
    sc = SparkContext._active_spark_context
    return Column(sc._jvm.functions.covar_pop(_to_java_column(col1), _to_java_column(col2)))


@since(2.0)
def covar_samp(col1, col2):
    """Returns a new :class:`Column` for the sample covariance of ``col1`` and ``col2``.

    >>> a = [1] * 10
    >>> b = [1] * 10
    >>> df = spark.createDataFrame(zip(a, b), ["a", "b"])
    >>> df.agg(covar_samp("a", "b").alias('c')).collect()
    [Row(c=0.0)]
    """
    sc = SparkContext._active_spark_context
    return Column(sc._jvm.functions.covar_samp(_to_java_column(col1), _to_java_column(col2)))


@since(1.3)
def countDistinct(col, *cols):
    """Returns a new :class:`Column` for distinct count of ``col`` or ``cols``.

    >>> df.agg(countDistinct(df.age, df.name).alias('c')).collect()
    [Row(c=2)]

    >>> df.agg(countDistinct("age", "name").alias('c')).collect()
    [Row(c=2)]
    """
    sc = SparkContext._active_spark_context
    jc = sc._jvm.functions.countDistinct(_to_java_column(col), _to_seq(sc, cols, _to_java_column))
    return Column(jc)


@since(1.3)
def first(col, ignorenulls=False):
    """Aggregate function: returns the first value in a group.

    The function by default returns the first values it sees. It will return the first non-null
    value it sees when ignoreNulls is set to true. If all values are null, then null is returned.
    """
    sc = SparkContext._active_spark_context
    jc = sc._jvm.functions.first(_to_java_column(col), ignorenulls)
    return Column(jc)


@since(2.0)
def grouping(col):
    """
    Aggregate function: indicates whether a specified column in a GROUP BY list is aggregated
    or not, returns 1 for aggregated or 0 for not aggregated in the result set.

    >>> df.cube("name").agg(grouping("name"), sum("age")).orderBy("name").show()
    +-----+--------------+--------+
    | name|grouping(name)|sum(age)|
    +-----+--------------+--------+
    | null|             1|       7|
    |Alice|             0|       2|
    |  Bob|             0|       5|
    +-----+--------------+--------+
    """
    sc = SparkContext._active_spark_context
    jc = sc._jvm.functions.grouping(_to_java_column(col))
    return Column(jc)


@since(2.0)
def grouping_id(*cols):
    """
    Aggregate function: returns the level of grouping, equals to

       (grouping(c1) << (n-1)) + (grouping(c2) << (n-2)) + ... + grouping(cn)

    .. note:: The list of columns should match with grouping columns exactly, or empty (means all
        the grouping columns).

    >>> df.cube("name").agg(grouping_id(), sum("age")).orderBy("name").show()
    +-----+-------------+--------+
    | name|grouping_id()|sum(age)|
    +-----+-------------+--------+
    | null|            1|       7|
    |Alice|            0|       2|
    |  Bob|            0|       5|
    +-----+-------------+--------+
    """
    sc = SparkContext._active_spark_context
    jc = sc._jvm.functions.grouping_id(_to_seq(sc, cols, _to_java_column))
    return Column(jc)


@since(1.6)
def input_file_name():
    """Creates a string column for the file name of the current Spark task.
    """
    sc = SparkContext._active_spark_context
    return Column(sc._jvm.functions.input_file_name())


@since(1.6)
def isnan(col):
    """An expression that returns true iff the column is NaN.

    >>> df = spark.createDataFrame([(1.0, float('nan')), (float('nan'), 2.0)], ("a", "b"))
    >>> df.select(isnan("a").alias("r1"), isnan(df.a).alias("r2")).collect()
    [Row(r1=False, r2=False), Row(r1=True, r2=True)]
    """
    sc = SparkContext._active_spark_context
    return Column(sc._jvm.functions.isnan(_to_java_column(col)))


@since(1.6)
def isnull(col):
    """An expression that returns true iff the column is null.

    >>> df = spark.createDataFrame([(1, None), (None, 2)], ("a", "b"))
    >>> df.select(isnull("a").alias("r1"), isnull(df.a).alias("r2")).collect()
    [Row(r1=False, r2=False), Row(r1=True, r2=True)]
    """
    sc = SparkContext._active_spark_context
    return Column(sc._jvm.functions.isnull(_to_java_column(col)))


@since(1.3)
def last(col, ignorenulls=False):
    """Aggregate function: returns the last value in a group.

    The function by default returns the last values it sees. It will return the last non-null
    value it sees when ignoreNulls is set to true. If all values are null, then null is returned.
    """
    sc = SparkContext._active_spark_context
    jc = sc._jvm.functions.last(_to_java_column(col), ignorenulls)
    return Column(jc)


@since(1.6)
def monotonically_increasing_id():
    """A column that generates monotonically increasing 64-bit integers.

    The generated ID is guaranteed to be monotonically increasing and unique, but not consecutive.
    The current implementation puts the partition ID in the upper 31 bits, and the record number
    within each partition in the lower 33 bits. The assumption is that the data frame has
    less than 1 billion partitions, and each partition has less than 8 billion records.

    As an example, consider a :class:`DataFrame` with two partitions, each with 3 records.
    This expression would return the following IDs:
    0, 1, 2, 8589934592 (1L << 33), 8589934593, 8589934594.

    >>> df0 = sc.parallelize(range(2), 2).mapPartitions(lambda x: [(1,), (2,), (3,)]).toDF(['col1'])
    >>> df0.select(monotonically_increasing_id().alias('id')).collect()
    [Row(id=0), Row(id=1), Row(id=2), Row(id=8589934592), Row(id=8589934593), Row(id=8589934594)]
    """
    sc = SparkContext._active_spark_context
    return Column(sc._jvm.functions.monotonically_increasing_id())


@since(1.6)
def nanvl(col1, col2):
    """Returns col1 if it is not NaN, or col2 if col1 is NaN.

    Both inputs should be floating point columns (:class:`DoubleType` or :class:`FloatType`).

    >>> df = spark.createDataFrame([(1.0, float('nan')), (float('nan'), 2.0)], ("a", "b"))
    >>> df.select(nanvl("a", "b").alias("r1"), nanvl(df.a, df.b).alias("r2")).collect()
    [Row(r1=1.0, r2=1.0), Row(r1=2.0, r2=2.0)]
    """
    sc = SparkContext._active_spark_context
    return Column(sc._jvm.functions.nanvl(_to_java_column(col1), _to_java_column(col2)))


@ignore_unicode_prefix
@since(1.4)
def rand(seed=None):
    """Generates a random column with independent and identically distributed (i.i.d.) samples
    from U[0.0, 1.0].

    >>> df.withColumn('rand', rand(seed=42) * 3).collect()
    [Row(age=2, name=u'Alice', rand=1.1568609015300986),
     Row(age=5, name=u'Bob', rand=1.403379671529166)]
    """
    sc = SparkContext._active_spark_context
    if seed is not None:
        jc = sc._jvm.functions.rand(seed)
    else:
        jc = sc._jvm.functions.rand()
    return Column(jc)


@ignore_unicode_prefix
@since(1.4)
def randn(seed=None):
    """Generates a column with independent and identically distributed (i.i.d.) samples from
    the standard normal distribution.

    >>> df.withColumn('randn', randn(seed=42)).collect()
    [Row(age=2, name=u'Alice', randn=-0.7556247885860078),
    Row(age=5, name=u'Bob', randn=-0.0861619008451133)]
    """
    sc = SparkContext._active_spark_context
    if seed is not None:
        jc = sc._jvm.functions.randn(seed)
    else:
        jc = sc._jvm.functions.randn()
    return Column(jc)


@since(1.5)
def round(col, scale=0):
    """
    Round the given value to `scale` decimal places using HALF_UP rounding mode if `scale` >= 0
    or at integral part when `scale` < 0.

    >>> spark.createDataFrame([(2.5,)], ['a']).select(round('a', 0).alias('r')).collect()
    [Row(r=3.0)]
    """
    sc = SparkContext._active_spark_context
    return Column(sc._jvm.functions.round(_to_java_column(col), scale))


@since(2.0)
def bround(col, scale=0):
    """
    Round the given value to `scale` decimal places using HALF_EVEN rounding mode if `scale` >= 0
    or at integral part when `scale` < 0.

    >>> spark.createDataFrame([(2.5,)], ['a']).select(bround('a', 0).alias('r')).collect()
    [Row(r=2.0)]
    """
    sc = SparkContext._active_spark_context
    return Column(sc._jvm.functions.bround(_to_java_column(col), scale))


@since(1.5)
def shiftLeft(col, numBits):
    """Shift the given value numBits left.

    >>> spark.createDataFrame([(21,)], ['a']).select(shiftLeft('a', 1).alias('r')).collect()
    [Row(r=42)]
    """
    sc = SparkContext._active_spark_context
    return Column(sc._jvm.functions.shiftLeft(_to_java_column(col), numBits))


@since(1.5)
def shiftRight(col, numBits):
    """(Signed) shift the given value numBits right.

    >>> spark.createDataFrame([(42,)], ['a']).select(shiftRight('a', 1).alias('r')).collect()
    [Row(r=21)]
    """
    sc = SparkContext._active_spark_context
    jc = sc._jvm.functions.shiftRight(_to_java_column(col), numBits)
    return Column(jc)


@since(1.5)
def shiftRightUnsigned(col, numBits):
    """Unsigned shift the given value numBits right.

    >>> df = spark.createDataFrame([(-42,)], ['a'])
    >>> df.select(shiftRightUnsigned('a', 1).alias('r')).collect()
    [Row(r=9223372036854775787)]
    """
    sc = SparkContext._active_spark_context
    jc = sc._jvm.functions.shiftRightUnsigned(_to_java_column(col), numBits)
    return Column(jc)


@since(1.6)
def spark_partition_id():
    """A column for partition ID.

    .. note:: This is indeterministic because it depends on data partitioning and task scheduling.

    >>> df.repartition(1).select(spark_partition_id().alias("pid")).collect()
    [Row(pid=0), Row(pid=0)]
    """
    sc = SparkContext._active_spark_context
    return Column(sc._jvm.functions.spark_partition_id())


@since(1.5)
def expr(str):
    """Parses the expression string into the column that it represents

    >>> df.select(expr("length(name)")).collect()
    [Row(length(name)=5), Row(length(name)=3)]
    """
    sc = SparkContext._active_spark_context
    return Column(sc._jvm.functions.expr(str))


@ignore_unicode_prefix
@since(1.4)
def struct(*cols):
    """Creates a new struct column.

    :param cols: list of column names (string) or list of :class:`Column` expressions

    >>> df.select(struct('age', 'name').alias("struct")).collect()
    [Row(struct=Row(age=2, name=u'Alice')), Row(struct=Row(age=5, name=u'Bob'))]
    >>> df.select(struct([df.age, df.name]).alias("struct")).collect()
    [Row(struct=Row(age=2, name=u'Alice')), Row(struct=Row(age=5, name=u'Bob'))]
    """
    sc = SparkContext._active_spark_context
    if len(cols) == 1 and isinstance(cols[0], (list, set)):
        cols = cols[0]
    jc = sc._jvm.functions.struct(_to_seq(sc, cols, _to_java_column))
    return Column(jc)


@since(1.5)
def greatest(*cols):
    """
    Returns the greatest value of the list of column names, skipping null values.
    This function takes at least 2 parameters. It will return null iff all parameters are null.

    >>> df = spark.createDataFrame([(1, 4, 3)], ['a', 'b', 'c'])
    >>> df.select(greatest(df.a, df.b, df.c).alias("greatest")).collect()
    [Row(greatest=4)]
    """
    if len(cols) < 2:
        raise ValueError("greatest should take at least two columns")
    sc = SparkContext._active_spark_context
    return Column(sc._jvm.functions.greatest(_to_seq(sc, cols, _to_java_column)))


@since(1.5)
def least(*cols):
    """
    Returns the least value of the list of column names, skipping null values.
    This function takes at least 2 parameters. It will return null iff all parameters are null.

    >>> df = spark.createDataFrame([(1, 4, 3)], ['a', 'b', 'c'])
    >>> df.select(least(df.a, df.b, df.c).alias("least")).collect()
    [Row(least=1)]
    """
    if len(cols) < 2:
        raise ValueError("least should take at least two columns")
    sc = SparkContext._active_spark_context
    return Column(sc._jvm.functions.least(_to_seq(sc, cols, _to_java_column)))


@since(1.4)
def when(condition, value):
    """Evaluates a list of conditions and returns one of multiple possible result expressions.
    If :func:`Column.otherwise` is not invoked, None is returned for unmatched conditions.

    :param condition: a boolean :class:`Column` expression.
    :param value: a literal value, or a :class:`Column` expression.

    >>> df.select(when(df['age'] == 2, 3).otherwise(4).alias("age")).collect()
    [Row(age=3), Row(age=4)]

    >>> df.select(when(df.age == 2, df.age + 1).alias("age")).collect()
    [Row(age=3), Row(age=None)]
    """
    sc = SparkContext._active_spark_context
    if not isinstance(condition, Column):
        raise TypeError("condition should be a Column")
    v = value._jc if isinstance(value, Column) else value
    jc = sc._jvm.functions.when(condition._jc, v)
    return Column(jc)


@since(1.5)
def log(arg1, arg2=None):
    """Returns the first argument-based logarithm of the second argument.

    If there is only one argument, then this takes the natural logarithm of the argument.

    >>> df.select(log(10.0, df.age).alias('ten')).rdd.map(lambda l: str(l.ten)[:7]).collect()
    ['0.30102', '0.69897']

    >>> df.select(log(df.age).alias('e')).rdd.map(lambda l: str(l.e)[:7]).collect()
    ['0.69314', '1.60943']
    """
    sc = SparkContext._active_spark_context
    if arg2 is None:
        jc = sc._jvm.functions.log(_to_java_column(arg1))
    else:
        jc = sc._jvm.functions.log(arg1, _to_java_column(arg2))
    return Column(jc)


@since(1.5)
def log2(col):
    """Returns the base-2 logarithm of the argument.

    >>> spark.createDataFrame([(4,)], ['a']).select(log2('a').alias('log2')).collect()
    [Row(log2=2.0)]
    """
    sc = SparkContext._active_spark_context
    return Column(sc._jvm.functions.log2(_to_java_column(col)))


@since(1.5)
@ignore_unicode_prefix
def conv(col, fromBase, toBase):
    """
    Convert a number in a string column from one base to another.

    >>> df = spark.createDataFrame([("010101",)], ['n'])
    >>> df.select(conv(df.n, 2, 16).alias('hex')).collect()
    [Row(hex=u'15')]
    """
    sc = SparkContext._active_spark_context
    return Column(sc._jvm.functions.conv(_to_java_column(col), fromBase, toBase))


@since(1.5)
def factorial(col):
    """
    Computes the factorial of the given value.

    >>> df = spark.createDataFrame([(5,)], ['n'])
    >>> df.select(factorial(df.n).alias('f')).collect()
    [Row(f=120)]
    """
    sc = SparkContext._active_spark_context
    return Column(sc._jvm.functions.factorial(_to_java_column(col)))


# ---------------  Window functions ------------------------

@since(1.4)
def lag(col, count=1, default=None):
    """
    Window function: returns the value that is `offset` rows before the current row, and
    `defaultValue` if there is less than `offset` rows before the current row. For example,
    an `offset` of one will return the previous row at any given point in the window partition.

    This is equivalent to the LAG function in SQL.

    :param col: name of column or expression
    :param count: number of row to extend
    :param default: default value
    """
    sc = SparkContext._active_spark_context
    return Column(sc._jvm.functions.lag(_to_java_column(col), count, default))


@since(1.4)
def lead(col, count=1, default=None):
    """
    Window function: returns the value that is `offset` rows after the current row, and
    `defaultValue` if there is less than `offset` rows after the current row. For example,
    an `offset` of one will return the next row at any given point in the window partition.

    This is equivalent to the LEAD function in SQL.

    :param col: name of column or expression
    :param count: number of row to extend
    :param default: default value
    """
    sc = SparkContext._active_spark_context
    return Column(sc._jvm.functions.lead(_to_java_column(col), count, default))


@since(1.4)
def ntile(n):
    """
    Window function: returns the ntile group id (from 1 to `n` inclusive)
    in an ordered window partition. For example, if `n` is 4, the first
    quarter of the rows will get value 1, the second quarter will get 2,
    the third quarter will get 3, and the last quarter will get 4.

    This is equivalent to the NTILE function in SQL.

    :param n: an integer
    """
    sc = SparkContext._active_spark_context
    return Column(sc._jvm.functions.ntile(int(n)))


@since(2.4)
def unboundedPreceding():
    """
    Window function: returns the special frame boundary that represents the first row
    in the window partition.
    """
    sc = SparkContext._active_spark_context
    return Column(sc._jvm.functions.unboundedPreceding())


@since(2.4)
def unboundedFollowing():
    """
    Window function: returns the special frame boundary that represents the last row
    in the window partition.
    """
    sc = SparkContext._active_spark_context
    return Column(sc._jvm.functions.unboundedFollowing())


@since(2.4)
def currentRow():
    """
    Window function: returns the special frame boundary that represents the current row
    in the window partition.
    """
    sc = SparkContext._active_spark_context
    return Column(sc._jvm.functions.currentRow())


# ---------------------- Date/Timestamp functions ------------------------------

@since(1.5)
def current_date():
    """
    Returns the current date as a :class:`DateType` column.
    """
    sc = SparkContext._active_spark_context
    return Column(sc._jvm.functions.current_date())


def current_timestamp():
    """
    Returns the current timestamp as a :class:`TimestampType` column.
    """
    sc = SparkContext._active_spark_context
    return Column(sc._jvm.functions.current_timestamp())


@ignore_unicode_prefix
@since(1.5)
def date_format(date, format):
    """
    Converts a date/timestamp/string to a value of string in the format specified by the date
    format given by the second argument.

    A pattern could be for instance `dd.MM.yyyy` and could return a string like '18.03.1993'. All
    pattern letters of the Java class `java.text.SimpleDateFormat` can be used.

    .. note:: Use when ever possible specialized functions like `year`. These benefit from a
        specialized implementation.

    >>> df = spark.createDataFrame([('2015-04-08',)], ['dt'])
    >>> df.select(date_format('dt', 'MM/dd/yyy').alias('date')).collect()
    [Row(date=u'04/08/2015')]
    """
    sc = SparkContext._active_spark_context
    return Column(sc._jvm.functions.date_format(_to_java_column(date), format))


@since(1.5)
def year(col):
    """
    Extract the year of a given date as integer.

    >>> df = spark.createDataFrame([('2015-04-08',)], ['dt'])
    >>> df.select(year('dt').alias('year')).collect()
    [Row(year=2015)]
    """
    sc = SparkContext._active_spark_context
    return Column(sc._jvm.functions.year(_to_java_column(col)))


@since(1.5)
def quarter(col):
    """
    Extract the quarter of a given date as integer.

    >>> df = spark.createDataFrame([('2015-04-08',)], ['dt'])
    >>> df.select(quarter('dt').alias('quarter')).collect()
    [Row(quarter=2)]
    """
    sc = SparkContext._active_spark_context
    return Column(sc._jvm.functions.quarter(_to_java_column(col)))


@since(1.5)
def month(col):
    """
    Extract the month of a given date as integer.

    >>> df = spark.createDataFrame([('2015-04-08',)], ['dt'])
    >>> df.select(month('dt').alias('month')).collect()
    [Row(month=4)]
   """
    sc = SparkContext._active_spark_context
    return Column(sc._jvm.functions.month(_to_java_column(col)))


@since(2.3)
def dayofweek(col):
    """
    Extract the day of the week of a given date as integer.

    >>> df = spark.createDataFrame([('2015-04-08',)], ['dt'])
    >>> df.select(dayofweek('dt').alias('day')).collect()
    [Row(day=4)]
    """
    sc = SparkContext._active_spark_context
    return Column(sc._jvm.functions.dayofweek(_to_java_column(col)))


@since(1.5)
def dayofmonth(col):
    """
    Extract the day of the month of a given date as integer.

    >>> df = spark.createDataFrame([('2015-04-08',)], ['dt'])
    >>> df.select(dayofmonth('dt').alias('day')).collect()
    [Row(day=8)]
    """
    sc = SparkContext._active_spark_context
    return Column(sc._jvm.functions.dayofmonth(_to_java_column(col)))


@since(1.5)
def dayofyear(col):
    """
    Extract the day of the year of a given date as integer.

    >>> df = spark.createDataFrame([('2015-04-08',)], ['dt'])
    >>> df.select(dayofyear('dt').alias('day')).collect()
    [Row(day=98)]
    """
    sc = SparkContext._active_spark_context
    return Column(sc._jvm.functions.dayofyear(_to_java_column(col)))


@since(1.5)
def hour(col):
    """
    Extract the hours of a given date as integer.

    >>> df = spark.createDataFrame([('2015-04-08 13:08:15',)], ['ts'])
    >>> df.select(hour('ts').alias('hour')).collect()
    [Row(hour=13)]
    """
    sc = SparkContext._active_spark_context
    return Column(sc._jvm.functions.hour(_to_java_column(col)))


@since(1.5)
def minute(col):
    """
    Extract the minutes of a given date as integer.

    >>> df = spark.createDataFrame([('2015-04-08 13:08:15',)], ['ts'])
    >>> df.select(minute('ts').alias('minute')).collect()
    [Row(minute=8)]
    """
    sc = SparkContext._active_spark_context
    return Column(sc._jvm.functions.minute(_to_java_column(col)))


@since(1.5)
def second(col):
    """
    Extract the seconds of a given date as integer.

    >>> df = spark.createDataFrame([('2015-04-08 13:08:15',)], ['ts'])
    >>> df.select(second('ts').alias('second')).collect()
    [Row(second=15)]
    """
    sc = SparkContext._active_spark_context
    return Column(sc._jvm.functions.second(_to_java_column(col)))


@since(1.5)
def weekofyear(col):
    """
    Extract the week number of a given date as integer.

    >>> df = spark.createDataFrame([('2015-04-08',)], ['dt'])
    >>> df.select(weekofyear(df.dt).alias('week')).collect()
    [Row(week=15)]
    """
    sc = SparkContext._active_spark_context
    return Column(sc._jvm.functions.weekofyear(_to_java_column(col)))


@since(1.5)
def date_add(start, days):
    """
    Returns the date that is `days` days after `start`

    >>> df = spark.createDataFrame([('2015-04-08',)], ['dt'])
    >>> df.select(date_add(df.dt, 1).alias('next_date')).collect()
    [Row(next_date=datetime.date(2015, 4, 9))]
    """
    sc = SparkContext._active_spark_context
    return Column(sc._jvm.functions.date_add(_to_java_column(start), days))


@since(1.5)
def date_sub(start, days):
    """
    Returns the date that is `days` days before `start`

    >>> df = spark.createDataFrame([('2015-04-08',)], ['dt'])
    >>> df.select(date_sub(df.dt, 1).alias('prev_date')).collect()
    [Row(prev_date=datetime.date(2015, 4, 7))]
    """
    sc = SparkContext._active_spark_context
    return Column(sc._jvm.functions.date_sub(_to_java_column(start), days))


@since(1.5)
def datediff(end, start):
    """
    Returns the number of days from `start` to `end`.

    >>> df = spark.createDataFrame([('2015-04-08','2015-05-10')], ['d1', 'd2'])
    >>> df.select(datediff(df.d2, df.d1).alias('diff')).collect()
    [Row(diff=32)]
    """
    sc = SparkContext._active_spark_context
    return Column(sc._jvm.functions.datediff(_to_java_column(end), _to_java_column(start)))


@since(1.5)
def add_months(start, months):
    """
    Returns the date that is `months` months after `start`

    >>> df = spark.createDataFrame([('2015-04-08',)], ['dt'])
    >>> df.select(add_months(df.dt, 1).alias('next_month')).collect()
    [Row(next_month=datetime.date(2015, 5, 8))]
    """
    sc = SparkContext._active_spark_context
    return Column(sc._jvm.functions.add_months(_to_java_column(start), months))


@since(1.5)
def months_between(date1, date2, roundOff=True):
    """
    Returns the number of months between date1 and date2.
    Unless `roundOff` is set to `False`, the result is rounded off to 8 digits.

    >>> df = spark.createDataFrame([('1997-02-28 10:30:00', '1996-10-30')], ['date1', 'date2'])
    >>> df.select(months_between(df.date1, df.date2).alias('months')).collect()
    [Row(months=3.94959677)]
    >>> df.select(months_between(df.date1, df.date2, False).alias('months')).collect()
    [Row(months=3.9495967741935485)]
    """
    sc = SparkContext._active_spark_context
    return Column(sc._jvm.functions.months_between(
        _to_java_column(date1), _to_java_column(date2), roundOff))


@since(2.2)
def to_date(col, format=None):
    """Converts a :class:`Column` of :class:`pyspark.sql.types.StringType` or
    :class:`pyspark.sql.types.TimestampType` into :class:`pyspark.sql.types.DateType`
    using the optionally specified format. Specify formats according to
    `SimpleDateFormats <http://docs.oracle.com/javase/tutorial/i18n/format/simpleDateFormat.html>`_.
    By default, it follows casting rules to :class:`pyspark.sql.types.DateType` if the format
    is omitted (equivalent to ``col.cast("date")``).

    >>> df = spark.createDataFrame([('1997-02-28 10:30:00',)], ['t'])
    >>> df.select(to_date(df.t).alias('date')).collect()
    [Row(date=datetime.date(1997, 2, 28))]

    >>> df = spark.createDataFrame([('1997-02-28 10:30:00',)], ['t'])
    >>> df.select(to_date(df.t, 'yyyy-MM-dd HH:mm:ss').alias('date')).collect()
    [Row(date=datetime.date(1997, 2, 28))]
    """
    sc = SparkContext._active_spark_context
    if format is None:
        jc = sc._jvm.functions.to_date(_to_java_column(col))
    else:
        jc = sc._jvm.functions.to_date(_to_java_column(col), format)
    return Column(jc)


@since(2.2)
def to_timestamp(col, format=None):
    """Converts a :class:`Column` of :class:`pyspark.sql.types.StringType` or
    :class:`pyspark.sql.types.TimestampType` into :class:`pyspark.sql.types.DateType`
    using the optionally specified format. Specify formats according to
    `SimpleDateFormats <http://docs.oracle.com/javase/tutorial/i18n/format/simpleDateFormat.html>`_.
    By default, it follows casting rules to :class:`pyspark.sql.types.TimestampType` if the format
    is omitted (equivalent to ``col.cast("timestamp")``).

    >>> df = spark.createDataFrame([('1997-02-28 10:30:00',)], ['t'])
    >>> df.select(to_timestamp(df.t).alias('dt')).collect()
    [Row(dt=datetime.datetime(1997, 2, 28, 10, 30))]

    >>> df = spark.createDataFrame([('1997-02-28 10:30:00',)], ['t'])
    >>> df.select(to_timestamp(df.t, 'yyyy-MM-dd HH:mm:ss').alias('dt')).collect()
    [Row(dt=datetime.datetime(1997, 2, 28, 10, 30))]
    """
    sc = SparkContext._active_spark_context
    if format is None:
        jc = sc._jvm.functions.to_timestamp(_to_java_column(col))
    else:
        jc = sc._jvm.functions.to_timestamp(_to_java_column(col), format)
    return Column(jc)


@since(1.5)
def trunc(date, format):
    """
    Returns date truncated to the unit specified by the format.

    :param format: 'year', 'yyyy', 'yy' or 'month', 'mon', 'mm'

    >>> df = spark.createDataFrame([('1997-02-28',)], ['d'])
    >>> df.select(trunc(df.d, 'year').alias('year')).collect()
    [Row(year=datetime.date(1997, 1, 1))]
    >>> df.select(trunc(df.d, 'mon').alias('month')).collect()
    [Row(month=datetime.date(1997, 2, 1))]
    """
    sc = SparkContext._active_spark_context
    return Column(sc._jvm.functions.trunc(_to_java_column(date), format))


@since(2.3)
def date_trunc(format, timestamp):
    """
    Returns timestamp truncated to the unit specified by the format.

    :param format: 'year', 'yyyy', 'yy', 'month', 'mon', 'mm',
        'day', 'dd', 'hour', 'minute', 'second', 'week', 'quarter'

    >>> df = spark.createDataFrame([('1997-02-28 05:02:11',)], ['t'])
    >>> df.select(date_trunc('year', df.t).alias('year')).collect()
    [Row(year=datetime.datetime(1997, 1, 1, 0, 0))]
    >>> df.select(date_trunc('mon', df.t).alias('month')).collect()
    [Row(month=datetime.datetime(1997, 2, 1, 0, 0))]
    """
    sc = SparkContext._active_spark_context
    return Column(sc._jvm.functions.date_trunc(format, _to_java_column(timestamp)))


@since(1.5)
def next_day(date, dayOfWeek):
    """
    Returns the first date which is later than the value of the date column.

    Day of the week parameter is case insensitive, and accepts:
        "Mon", "Tue", "Wed", "Thu", "Fri", "Sat", "Sun".

    >>> df = spark.createDataFrame([('2015-07-27',)], ['d'])
    >>> df.select(next_day(df.d, 'Sun').alias('date')).collect()
    [Row(date=datetime.date(2015, 8, 2))]
    """
    sc = SparkContext._active_spark_context
    return Column(sc._jvm.functions.next_day(_to_java_column(date), dayOfWeek))


@since(1.5)
def last_day(date):
    """
    Returns the last day of the month which the given date belongs to.

    >>> df = spark.createDataFrame([('1997-02-10',)], ['d'])
    >>> df.select(last_day(df.d).alias('date')).collect()
    [Row(date=datetime.date(1997, 2, 28))]
    """
    sc = SparkContext._active_spark_context
    return Column(sc._jvm.functions.last_day(_to_java_column(date)))


@ignore_unicode_prefix
@since(1.5)
def from_unixtime(timestamp, format="yyyy-MM-dd HH:mm:ss"):
    """
    Converts the number of seconds from unix epoch (1970-01-01 00:00:00 UTC) to a string
    representing the timestamp of that moment in the current system time zone in the given
    format.

    >>> spark.conf.set("spark.sql.session.timeZone", "America/Los_Angeles")
    >>> time_df = spark.createDataFrame([(1428476400,)], ['unix_time'])
    >>> time_df.select(from_unixtime('unix_time').alias('ts')).collect()
    [Row(ts=u'2015-04-08 00:00:00')]
    >>> spark.conf.unset("spark.sql.session.timeZone")
    """
    sc = SparkContext._active_spark_context
    return Column(sc._jvm.functions.from_unixtime(_to_java_column(timestamp), format))


@since(1.5)
def unix_timestamp(timestamp=None, format='yyyy-MM-dd HH:mm:ss'):
    """
    Convert time string with given pattern ('yyyy-MM-dd HH:mm:ss', by default)
    to Unix time stamp (in seconds), using the default timezone and the default
    locale, return null if fail.

    if `timestamp` is None, then it returns current timestamp.

    >>> spark.conf.set("spark.sql.session.timeZone", "America/Los_Angeles")
    >>> time_df = spark.createDataFrame([('2015-04-08',)], ['dt'])
    >>> time_df.select(unix_timestamp('dt', 'yyyy-MM-dd').alias('unix_time')).collect()
    [Row(unix_time=1428476400)]
    >>> spark.conf.unset("spark.sql.session.timeZone")
    """
    sc = SparkContext._active_spark_context
    if timestamp is None:
        return Column(sc._jvm.functions.unix_timestamp())
    return Column(sc._jvm.functions.unix_timestamp(_to_java_column(timestamp), format))


@since(1.5)
def from_utc_timestamp(timestamp, tz):
    """
    Given a timestamp like '2017-07-14 02:40:00.0', interprets it as a time in UTC, and renders
    that time as a timestamp in the given time zone. For example, 'GMT+1' would yield
    '2017-07-14 03:40:00.0'.

    >>> df = spark.createDataFrame([('1997-02-28 10:30:00',)], ['t'])
    >>> df.select(from_utc_timestamp(df.t, "PST").alias('local_time')).collect()
    [Row(local_time=datetime.datetime(1997, 2, 28, 2, 30))]
    """
    sc = SparkContext._active_spark_context
    return Column(sc._jvm.functions.from_utc_timestamp(_to_java_column(timestamp), tz))


@since(1.5)
def to_utc_timestamp(timestamp, tz):
    """
    Given a timestamp like '2017-07-14 02:40:00.0', interprets it as a time in the given time
    zone, and renders that time as a timestamp in UTC. For example, 'GMT+1' would yield
    '2017-07-14 01:40:00.0'.

    >>> df = spark.createDataFrame([('1997-02-28 10:30:00',)], ['ts'])
    >>> df.select(to_utc_timestamp(df.ts, "PST").alias('utc_time')).collect()
    [Row(utc_time=datetime.datetime(1997, 2, 28, 18, 30))]
    """
    sc = SparkContext._active_spark_context
    return Column(sc._jvm.functions.to_utc_timestamp(_to_java_column(timestamp), tz))


@since(2.0)
@ignore_unicode_prefix
def window(timeColumn, windowDuration, slideDuration=None, startTime=None):
    """Bucketize rows into one or more time windows given a timestamp specifying column. Window
    starts are inclusive but the window ends are exclusive, e.g. 12:05 will be in the window
    [12:05,12:10) but not in [12:00,12:05). Windows can support microsecond precision. Windows in
    the order of months are not supported.

    The time column must be of :class:`pyspark.sql.types.TimestampType`.

    Durations are provided as strings, e.g. '1 second', '1 day 12 hours', '2 minutes'. Valid
    interval strings are 'week', 'day', 'hour', 'minute', 'second', 'millisecond', 'microsecond'.
    If the ``slideDuration`` is not provided, the windows will be tumbling windows.

    The startTime is the offset with respect to 1970-01-01 00:00:00 UTC with which to start
    window intervals. For example, in order to have hourly tumbling windows that start 15 minutes
    past the hour, e.g. 12:15-13:15, 13:15-14:15... provide `startTime` as `15 minutes`.

    The output column will be a struct called 'window' by default with the nested columns 'start'
    and 'end', where 'start' and 'end' will be of :class:`pyspark.sql.types.TimestampType`.

    >>> df = spark.createDataFrame([("2016-03-11 09:00:07", 1)]).toDF("date", "val")
    >>> w = df.groupBy(window("date", "5 seconds")).agg(sum("val").alias("sum"))
    >>> w.select(w.window.start.cast("string").alias("start"),
    ...          w.window.end.cast("string").alias("end"), "sum").collect()
    [Row(start=u'2016-03-11 09:00:05', end=u'2016-03-11 09:00:10', sum=1)]
    """
    def check_string_field(field, fieldName):
        if not field or type(field) is not str:
            raise TypeError("%s should be provided as a string" % fieldName)

    sc = SparkContext._active_spark_context
    time_col = _to_java_column(timeColumn)
    check_string_field(windowDuration, "windowDuration")
    if slideDuration and startTime:
        check_string_field(slideDuration, "slideDuration")
        check_string_field(startTime, "startTime")
        res = sc._jvm.functions.window(time_col, windowDuration, slideDuration, startTime)
    elif slideDuration:
        check_string_field(slideDuration, "slideDuration")
        res = sc._jvm.functions.window(time_col, windowDuration, slideDuration)
    elif startTime:
        check_string_field(startTime, "startTime")
        res = sc._jvm.functions.window(time_col, windowDuration, windowDuration, startTime)
    else:
        res = sc._jvm.functions.window(time_col, windowDuration)
    return Column(res)


# ---------------------------- misc functions ----------------------------------

@since(1.5)
@ignore_unicode_prefix
def crc32(col):
    """
    Calculates the cyclic redundancy check value  (CRC32) of a binary column and
    returns the value as a bigint.

    >>> spark.createDataFrame([('ABC',)], ['a']).select(crc32('a').alias('crc32')).collect()
    [Row(crc32=2743272264)]
    """
    sc = SparkContext._active_spark_context
    return Column(sc._jvm.functions.crc32(_to_java_column(col)))


@ignore_unicode_prefix
@since(1.5)
def md5(col):
    """Calculates the MD5 digest and returns the value as a 32 character hex string.

    >>> spark.createDataFrame([('ABC',)], ['a']).select(md5('a').alias('hash')).collect()
    [Row(hash=u'902fbdd2b1df0c4f70b4a5d23525e932')]
    """
    sc = SparkContext._active_spark_context
    jc = sc._jvm.functions.md5(_to_java_column(col))
    return Column(jc)


@ignore_unicode_prefix
@since(1.5)
def sha1(col):
    """Returns the hex string result of SHA-1.

    >>> spark.createDataFrame([('ABC',)], ['a']).select(sha1('a').alias('hash')).collect()
    [Row(hash=u'3c01bdbb26f358bab27f267924aa2c9a03fcfdb8')]
    """
    sc = SparkContext._active_spark_context
    jc = sc._jvm.functions.sha1(_to_java_column(col))
    return Column(jc)


@ignore_unicode_prefix
@since(1.5)
def sha2(col, numBits):
    """Returns the hex string result of SHA-2 family of hash functions (SHA-224, SHA-256, SHA-384,
    and SHA-512). The numBits indicates the desired bit length of the result, which must have a
    value of 224, 256, 384, 512, or 0 (which is equivalent to 256).

    >>> digests = df.select(sha2(df.name, 256).alias('s')).collect()
    >>> digests[0]
    Row(s=u'3bc51062973c458d5a6f2d8d64a023246354ad7e064b1e4e009ec8a0699a3043')
    >>> digests[1]
    Row(s=u'cd9fb1e148ccd8442e5aa74904cc73bf6fb54d1d54d333bd596aa9bb4bb4e961')
    """
    sc = SparkContext._active_spark_context
    jc = sc._jvm.functions.sha2(_to_java_column(col), numBits)
    return Column(jc)


@since(2.0)
def hash(*cols):
    """Calculates the hash code of given columns, and returns the result as an int column.

    >>> spark.createDataFrame([('ABC',)], ['a']).select(hash('a').alias('hash')).collect()
    [Row(hash=-757602832)]
    """
    sc = SparkContext._active_spark_context
    jc = sc._jvm.functions.hash(_to_seq(sc, cols, _to_java_column))
    return Column(jc)


# ---------------------- String/Binary functions ------------------------------

_string_functions = {
    'ascii': 'Computes the numeric value of the first character of the string column.',
    'base64': 'Computes the BASE64 encoding of a binary column and returns it as a string column.',
    'unbase64': 'Decodes a BASE64 encoded string column and returns it as a binary column.',
    'initcap': 'Returns a new string column by converting the first letter of each word to ' +
               'uppercase. Words are delimited by whitespace.',
    'lower': 'Converts a string column to lower case.',
    'upper': 'Converts a string column to upper case.',
    'ltrim': 'Trim the spaces from left end for the specified string value.',
    'rtrim': 'Trim the spaces from right end for the specified string value.',
    'trim': 'Trim the spaces from both ends for the specified string column.',
}


for _name, _doc in _string_functions.items():
    globals()[_name] = since(1.5)(_create_function(_name, _doc))
del _name, _doc


@since(1.5)
@ignore_unicode_prefix
def concat_ws(sep, *cols):
    """
    Concatenates multiple input string columns together into a single string column,
    using the given separator.

    >>> df = spark.createDataFrame([('abcd','123')], ['s', 'd'])
    >>> df.select(concat_ws('-', df.s, df.d).alias('s')).collect()
    [Row(s=u'abcd-123')]
    """
    sc = SparkContext._active_spark_context
    return Column(sc._jvm.functions.concat_ws(sep, _to_seq(sc, cols, _to_java_column)))


@since(1.5)
def decode(col, charset):
    """
    Computes the first argument into a string from a binary using the provided character set
    (one of 'US-ASCII', 'ISO-8859-1', 'UTF-8', 'UTF-16BE', 'UTF-16LE', 'UTF-16').
    """
    sc = SparkContext._active_spark_context
    return Column(sc._jvm.functions.decode(_to_java_column(col), charset))


@since(1.5)
def encode(col, charset):
    """
    Computes the first argument into a binary from a string using the provided character set
    (one of 'US-ASCII', 'ISO-8859-1', 'UTF-8', 'UTF-16BE', 'UTF-16LE', 'UTF-16').
    """
    sc = SparkContext._active_spark_context
    return Column(sc._jvm.functions.encode(_to_java_column(col), charset))


@ignore_unicode_prefix
@since(1.5)
def format_number(col, d):
    """
    Formats the number X to a format like '#,--#,--#.--', rounded to d decimal places
    with HALF_EVEN round mode, and returns the result as a string.

    :param col: the column name of the numeric value to be formatted
    :param d: the N decimal places

    >>> spark.createDataFrame([(5,)], ['a']).select(format_number('a', 4).alias('v')).collect()
    [Row(v=u'5.0000')]
    """
    sc = SparkContext._active_spark_context
    return Column(sc._jvm.functions.format_number(_to_java_column(col), d))


@ignore_unicode_prefix
@since(1.5)
def format_string(format, *cols):
    """
    Formats the arguments in printf-style and returns the result as a string column.

    :param col: the column name of the numeric value to be formatted
    :param d: the N decimal places

    >>> df = spark.createDataFrame([(5, "hello")], ['a', 'b'])
    >>> df.select(format_string('%d %s', df.a, df.b).alias('v')).collect()
    [Row(v=u'5 hello')]
    """
    sc = SparkContext._active_spark_context
    return Column(sc._jvm.functions.format_string(format, _to_seq(sc, cols, _to_java_column)))


@since(1.5)
def instr(str, substr):
    """
    Locate the position of the first occurrence of substr column in the given string.
    Returns null if either of the arguments are null.

    .. note:: The position is not zero based, but 1 based index. Returns 0 if substr
        could not be found in str.

    >>> df = spark.createDataFrame([('abcd',)], ['s',])
    >>> df.select(instr(df.s, 'b').alias('s')).collect()
    [Row(s=2)]
    """
    sc = SparkContext._active_spark_context
    return Column(sc._jvm.functions.instr(_to_java_column(str), substr))


@since(1.5)
@ignore_unicode_prefix
def substring(str, pos, len):
    """
    Substring starts at `pos` and is of length `len` when str is String type or
    returns the slice of byte array that starts at `pos` in byte and is of length `len`
    when str is Binary type.

    .. note:: The position is not zero based, but 1 based index.

    >>> df = spark.createDataFrame([('abcd',)], ['s',])
    >>> df.select(substring(df.s, 1, 2).alias('s')).collect()
    [Row(s=u'ab')]
    """
    sc = SparkContext._active_spark_context
    return Column(sc._jvm.functions.substring(_to_java_column(str), pos, len))


@since(1.5)
@ignore_unicode_prefix
def substring_index(str, delim, count):
    """
    Returns the substring from string str before count occurrences of the delimiter delim.
    If count is positive, everything the left of the final delimiter (counting from left) is
    returned. If count is negative, every to the right of the final delimiter (counting from the
    right) is returned. substring_index performs a case-sensitive match when searching for delim.

    >>> df = spark.createDataFrame([('a.b.c.d',)], ['s'])
    >>> df.select(substring_index(df.s, '.', 2).alias('s')).collect()
    [Row(s=u'a.b')]
    >>> df.select(substring_index(df.s, '.', -3).alias('s')).collect()
    [Row(s=u'b.c.d')]
    """
    sc = SparkContext._active_spark_context
    return Column(sc._jvm.functions.substring_index(_to_java_column(str), delim, count))


@ignore_unicode_prefix
@since(1.5)
def levenshtein(left, right):
    """Computes the Levenshtein distance of the two given strings.

    >>> df0 = spark.createDataFrame([('kitten', 'sitting',)], ['l', 'r'])
    >>> df0.select(levenshtein('l', 'r').alias('d')).collect()
    [Row(d=3)]
    """
    sc = SparkContext._active_spark_context
    jc = sc._jvm.functions.levenshtein(_to_java_column(left), _to_java_column(right))
    return Column(jc)


@since(1.5)
def locate(substr, str, pos=1):
    """
    Locate the position of the first occurrence of substr in a string column, after position pos.

    .. note:: The position is not zero based, but 1 based index. Returns 0 if substr
        could not be found in str.

    :param substr: a string
    :param str: a Column of :class:`pyspark.sql.types.StringType`
    :param pos: start position (zero based)

    >>> df = spark.createDataFrame([('abcd',)], ['s',])
    >>> df.select(locate('b', df.s, 1).alias('s')).collect()
    [Row(s=2)]
    """
    sc = SparkContext._active_spark_context
    return Column(sc._jvm.functions.locate(substr, _to_java_column(str), pos))


@since(1.5)
@ignore_unicode_prefix
def lpad(col, len, pad):
    """
    Left-pad the string column to width `len` with `pad`.

    >>> df = spark.createDataFrame([('abcd',)], ['s',])
    >>> df.select(lpad(df.s, 6, '#').alias('s')).collect()
    [Row(s=u'##abcd')]
    """
    sc = SparkContext._active_spark_context
    return Column(sc._jvm.functions.lpad(_to_java_column(col), len, pad))


@since(1.5)
@ignore_unicode_prefix
def rpad(col, len, pad):
    """
    Right-pad the string column to width `len` with `pad`.

    >>> df = spark.createDataFrame([('abcd',)], ['s',])
    >>> df.select(rpad(df.s, 6, '#').alias('s')).collect()
    [Row(s=u'abcd##')]
    """
    sc = SparkContext._active_spark_context
    return Column(sc._jvm.functions.rpad(_to_java_column(col), len, pad))


@since(1.5)
@ignore_unicode_prefix
def repeat(col, n):
    """
    Repeats a string column n times, and returns it as a new string column.

    >>> df = spark.createDataFrame([('ab',)], ['s',])
    >>> df.select(repeat(df.s, 3).alias('s')).collect()
    [Row(s=u'ababab')]
    """
    sc = SparkContext._active_spark_context
    return Column(sc._jvm.functions.repeat(_to_java_column(col), n))


@since(1.5)
@ignore_unicode_prefix
def split(str, pattern):
    """
    Splits str around pattern (pattern is a regular expression).

    .. note:: pattern is a string represent the regular expression.

    >>> df = spark.createDataFrame([('ab12cd',)], ['s',])
    >>> df.select(split(df.s, '[0-9]+').alias('s')).collect()
    [Row(s=[u'ab', u'cd'])]
    """
    sc = SparkContext._active_spark_context
    return Column(sc._jvm.functions.split(_to_java_column(str), pattern))


@ignore_unicode_prefix
@since(1.5)
def regexp_extract(str, pattern, idx):
    """Extract a specific group matched by a Java regex, from the specified string column.
    If the regex did not match, or the specified group did not match, an empty string is returned.

    >>> df = spark.createDataFrame([('100-200',)], ['str'])
    >>> df.select(regexp_extract('str', '(\d+)-(\d+)', 1).alias('d')).collect()
    [Row(d=u'100')]
    >>> df = spark.createDataFrame([('foo',)], ['str'])
    >>> df.select(regexp_extract('str', '(\d+)', 1).alias('d')).collect()
    [Row(d=u'')]
    >>> df = spark.createDataFrame([('aaaac',)], ['str'])
    >>> df.select(regexp_extract('str', '(a+)(b)?(c)', 2).alias('d')).collect()
    [Row(d=u'')]
    """
    sc = SparkContext._active_spark_context
    jc = sc._jvm.functions.regexp_extract(_to_java_column(str), pattern, idx)
    return Column(jc)


@ignore_unicode_prefix
@since(1.5)
def regexp_replace(str, pattern, replacement):
    """Replace all substrings of the specified string value that match regexp with rep.

    >>> df = spark.createDataFrame([('100-200',)], ['str'])
    >>> df.select(regexp_replace('str', '(\\d+)', '--').alias('d')).collect()
    [Row(d=u'-----')]
    """
    sc = SparkContext._active_spark_context
    jc = sc._jvm.functions.regexp_replace(_to_java_column(str), pattern, replacement)
    return Column(jc)


@ignore_unicode_prefix
@since(1.5)
def initcap(col):
    """Translate the first letter of each word to upper case in the sentence.

    >>> spark.createDataFrame([('ab cd',)], ['a']).select(initcap("a").alias('v')).collect()
    [Row(v=u'Ab Cd')]
    """
    sc = SparkContext._active_spark_context
    return Column(sc._jvm.functions.initcap(_to_java_column(col)))


@since(1.5)
@ignore_unicode_prefix
def soundex(col):
    """
    Returns the SoundEx encoding for a string

    >>> df = spark.createDataFrame([("Peters",),("Uhrbach",)], ['name'])
    >>> df.select(soundex(df.name).alias("soundex")).collect()
    [Row(soundex=u'P362'), Row(soundex=u'U612')]
    """
    sc = SparkContext._active_spark_context
    return Column(sc._jvm.functions.soundex(_to_java_column(col)))


@ignore_unicode_prefix
@since(1.5)
def bin(col):
    """Returns the string representation of the binary value of the given column.

    >>> df.select(bin(df.age).alias('c')).collect()
    [Row(c=u'10'), Row(c=u'101')]
    """
    sc = SparkContext._active_spark_context
    jc = sc._jvm.functions.bin(_to_java_column(col))
    return Column(jc)


@ignore_unicode_prefix
@since(1.5)
def hex(col):
    """Computes hex value of the given column, which could be :class:`pyspark.sql.types.StringType`,
    :class:`pyspark.sql.types.BinaryType`, :class:`pyspark.sql.types.IntegerType` or
    :class:`pyspark.sql.types.LongType`.

    >>> spark.createDataFrame([('ABC', 3)], ['a', 'b']).select(hex('a'), hex('b')).collect()
    [Row(hex(a)=u'414243', hex(b)=u'3')]
    """
    sc = SparkContext._active_spark_context
    jc = sc._jvm.functions.hex(_to_java_column(col))
    return Column(jc)


@ignore_unicode_prefix
@since(1.5)
def unhex(col):
    """Inverse of hex. Interprets each pair of characters as a hexadecimal number
    and converts to the byte representation of number.

    >>> spark.createDataFrame([('414243',)], ['a']).select(unhex('a')).collect()
    [Row(unhex(a)=bytearray(b'ABC'))]
    """
    sc = SparkContext._active_spark_context
    return Column(sc._jvm.functions.unhex(_to_java_column(col)))


@ignore_unicode_prefix
@since(1.5)
def length(col):
    """Computes the character length of string data or number of bytes of binary data.
    The length of character data includes the trailing spaces. The length of binary data
    includes binary zeros.

    >>> spark.createDataFrame([('ABC ',)], ['a']).select(length('a').alias('length')).collect()
    [Row(length=4)]
    """
    sc = SparkContext._active_spark_context
    return Column(sc._jvm.functions.length(_to_java_column(col)))


@ignore_unicode_prefix
@since(1.5)
def translate(srcCol, matching, replace):
    """A function translate any character in the `srcCol` by a character in `matching`.
    The characters in `replace` is corresponding to the characters in `matching`.
    The translate will happen when any character in the string matching with the character
    in the `matching`.

    >>> spark.createDataFrame([('translate',)], ['a']).select(translate('a', "rnlt", "123") \\
    ...     .alias('r')).collect()
    [Row(r=u'1a2s3ae')]
    """
    sc = SparkContext._active_spark_context
    return Column(sc._jvm.functions.translate(_to_java_column(srcCol), matching, replace))


# ---------------------- Collection functions ------------------------------

@ignore_unicode_prefix
@since(2.0)
def create_map(*cols):
    """Creates a new map column.

    :param cols: list of column names (string) or list of :class:`Column` expressions that are
        grouped as key-value pairs, e.g. (key1, value1, key2, value2, ...).

    >>> df.select(create_map('name', 'age').alias("map")).collect()
    [Row(map={u'Alice': 2}), Row(map={u'Bob': 5})]
    >>> df.select(create_map([df.name, df.age]).alias("map")).collect()
    [Row(map={u'Alice': 2}), Row(map={u'Bob': 5})]
    """
    sc = SparkContext._active_spark_context
    if len(cols) == 1 and isinstance(cols[0], (list, set)):
        cols = cols[0]
    jc = sc._jvm.functions.map(_to_seq(sc, cols, _to_java_column))
    return Column(jc)


@since(1.4)
def array(*cols):
    """Creates a new array column.

    :param cols: list of column names (string) or list of :class:`Column` expressions that have
        the same data type.

    >>> df.select(array('age', 'age').alias("arr")).collect()
    [Row(arr=[2, 2]), Row(arr=[5, 5])]
    >>> df.select(array([df.age, df.age]).alias("arr")).collect()
    [Row(arr=[2, 2]), Row(arr=[5, 5])]
    """
    sc = SparkContext._active_spark_context
    if len(cols) == 1 and isinstance(cols[0], (list, set)):
        cols = cols[0]
    jc = sc._jvm.functions.array(_to_seq(sc, cols, _to_java_column))
    return Column(jc)


@since(1.5)
def array_contains(col, value):
    """
    Collection function: returns null if the array is null, true if the array contains the
    given value, and false otherwise.

    :param col: name of column containing array
    :param value: value to check for in array

    >>> df = spark.createDataFrame([(["a", "b", "c"],), ([],)], ['data'])
    >>> df.select(array_contains(df.data, "a")).collect()
    [Row(array_contains(data, a)=True), Row(array_contains(data, a)=False)]
    """
    sc = SparkContext._active_spark_context
    return Column(sc._jvm.functions.array_contains(_to_java_column(col), value))


<<<<<<< HEAD
@since(2.4)
def arrays_overlap(a1, a2):
    """
    Collection function: returns true if the arrays contain any common non-null element; if not,
    returns null if any of the arrays contains a null element and false otherwise.

    >>> df = spark.createDataFrame([(["a", "b"], ["b", "c"]), (["a"], ["b", "c"])], ['x', 'y'])
    >>> df.select(arrays_overlap(df.x, df.y).alias("overlap")).collect()
    [Row(overlap=True), Row(overlap=False)]
    """
    sc = SparkContext._active_spark_context
    return Column(sc._jvm.functions.arrays_overlap(_to_java_column(a1), _to_java_column(a2)))
=======
@ignore_unicode_prefix
@since(2.4)
def array_join(col, delimiter, null_replacement=None):
    """
    Concatenates the elements of `column` using the `delimiter`. Null values are replaced with
    `null_replacement` if set, otherwise they are ignored.

    >>> df = spark.createDataFrame([(["a", "b", "c"],), (["a", None],)], ['data'])
    >>> df.select(array_join(df.data, ",").alias("joined")).collect()
    [Row(joined=u'a,b,c'), Row(joined=u'a')]
    >>> df.select(array_join(df.data, ",", "NULL").alias("joined")).collect()
    [Row(joined=u'a,b,c'), Row(joined=u'a,NULL')]
    """
    sc = SparkContext._active_spark_context
    if null_replacement is None:
        return Column(sc._jvm.functions.array_join(_to_java_column(col), delimiter))
    else:
        return Column(sc._jvm.functions.array_join(
            _to_java_column(col), delimiter, null_replacement))
>>>>>>> 109935fc


@since(1.5)
@ignore_unicode_prefix
def concat(*cols):
    """
    Concatenates multiple input columns together into a single column.
    The function works with strings, binary and compatible array columns.

    >>> df = spark.createDataFrame([('abcd','123')], ['s', 'd'])
    >>> df.select(concat(df.s, df.d).alias('s')).collect()
    [Row(s=u'abcd123')]

    >>> df = spark.createDataFrame([([1, 2], [3, 4], [5]), ([1, 2], None, [3])], ['a', 'b', 'c'])
    >>> df.select(concat(df.a, df.b, df.c).alias("arr")).collect()
    [Row(arr=[1, 2, 3, 4, 5]), Row(arr=None)]
    """
    sc = SparkContext._active_spark_context
    return Column(sc._jvm.functions.concat(_to_seq(sc, cols, _to_java_column)))


@since(2.4)
def array_position(col, value):
    """
    Collection function: Locates the position of the first occurrence of the given value
    in the given array. Returns null if either of the arguments are null.

    .. note:: The position is not zero based, but 1 based index. Returns 0 if the given
        value could not be found in the array.

    >>> df = spark.createDataFrame([(["c", "b", "a"],), ([],)], ['data'])
    >>> df.select(array_position(df.data, "a")).collect()
    [Row(array_position(data, a)=3), Row(array_position(data, a)=0)]
    """
    sc = SparkContext._active_spark_context
    return Column(sc._jvm.functions.array_position(_to_java_column(col), value))


@ignore_unicode_prefix
@since(2.4)
def element_at(col, extraction):
    """
    Collection function: Returns element of array at given index in extraction if col is array.
    Returns value for the given key in extraction if col is map.

    :param col: name of column containing array or map
    :param extraction: index to check for in array or key to check for in map

    .. note:: The position is not zero based, but 1 based index.

    >>> df = spark.createDataFrame([(["a", "b", "c"],), ([],)], ['data'])
    >>> df.select(element_at(df.data, 1)).collect()
    [Row(element_at(data, 1)=u'a'), Row(element_at(data, 1)=None)]

    >>> df = spark.createDataFrame([({"a": 1.0, "b": 2.0},), ({},)], ['data'])
    >>> df.select(element_at(df.data, "a")).collect()
    [Row(element_at(data, a)=1.0), Row(element_at(data, a)=None)]
    """
    sc = SparkContext._active_spark_context
    return Column(sc._jvm.functions.element_at(_to_java_column(col), extraction))


@since(1.4)
def explode(col):
    """Returns a new row for each element in the given array or map.

    >>> from pyspark.sql import Row
    >>> eDF = spark.createDataFrame([Row(a=1, intlist=[1,2,3], mapfield={"a": "b"})])
    >>> eDF.select(explode(eDF.intlist).alias("anInt")).collect()
    [Row(anInt=1), Row(anInt=2), Row(anInt=3)]

    >>> eDF.select(explode(eDF.mapfield).alias("key", "value")).show()
    +---+-----+
    |key|value|
    +---+-----+
    |  a|    b|
    +---+-----+
    """
    sc = SparkContext._active_spark_context
    jc = sc._jvm.functions.explode(_to_java_column(col))
    return Column(jc)


@since(2.1)
def posexplode(col):
    """Returns a new row for each element with position in the given array or map.

    >>> from pyspark.sql import Row
    >>> eDF = spark.createDataFrame([Row(a=1, intlist=[1,2,3], mapfield={"a": "b"})])
    >>> eDF.select(posexplode(eDF.intlist)).collect()
    [Row(pos=0, col=1), Row(pos=1, col=2), Row(pos=2, col=3)]

    >>> eDF.select(posexplode(eDF.mapfield)).show()
    +---+---+-----+
    |pos|key|value|
    +---+---+-----+
    |  0|  a|    b|
    +---+---+-----+
    """
    sc = SparkContext._active_spark_context
    jc = sc._jvm.functions.posexplode(_to_java_column(col))
    return Column(jc)


@since(2.3)
def explode_outer(col):
    """Returns a new row for each element in the given array or map.
    Unlike explode, if the array/map is null or empty then null is produced.

    >>> df = spark.createDataFrame(
    ...     [(1, ["foo", "bar"], {"x": 1.0}), (2, [], {}), (3, None, None)],
    ...     ("id", "an_array", "a_map")
    ... )
    >>> df.select("id", "an_array", explode_outer("a_map")).show()
    +---+----------+----+-----+
    | id|  an_array| key|value|
    +---+----------+----+-----+
    |  1|[foo, bar]|   x|  1.0|
    |  2|        []|null| null|
    |  3|      null|null| null|
    +---+----------+----+-----+

    >>> df.select("id", "a_map", explode_outer("an_array")).show()
    +---+----------+----+
    | id|     a_map| col|
    +---+----------+----+
    |  1|[x -> 1.0]| foo|
    |  1|[x -> 1.0]| bar|
    |  2|        []|null|
    |  3|      null|null|
    +---+----------+----+
    """
    sc = SparkContext._active_spark_context
    jc = sc._jvm.functions.explode_outer(_to_java_column(col))
    return Column(jc)


@since(2.3)
def posexplode_outer(col):
    """Returns a new row for each element with position in the given array or map.
    Unlike posexplode, if the array/map is null or empty then the row (null, null) is produced.

    >>> df = spark.createDataFrame(
    ...     [(1, ["foo", "bar"], {"x": 1.0}), (2, [], {}), (3, None, None)],
    ...     ("id", "an_array", "a_map")
    ... )
    >>> df.select("id", "an_array", posexplode_outer("a_map")).show()
    +---+----------+----+----+-----+
    | id|  an_array| pos| key|value|
    +---+----------+----+----+-----+
    |  1|[foo, bar]|   0|   x|  1.0|
    |  2|        []|null|null| null|
    |  3|      null|null|null| null|
    +---+----------+----+----+-----+
    >>> df.select("id", "a_map", posexplode_outer("an_array")).show()
    +---+----------+----+----+
    | id|     a_map| pos| col|
    +---+----------+----+----+
    |  1|[x -> 1.0]|   0| foo|
    |  1|[x -> 1.0]|   1| bar|
    |  2|        []|null|null|
    |  3|      null|null|null|
    +---+----------+----+----+
    """
    sc = SparkContext._active_spark_context
    jc = sc._jvm.functions.posexplode_outer(_to_java_column(col))
    return Column(jc)


@ignore_unicode_prefix
@since(1.6)
def get_json_object(col, path):
    """
    Extracts json object from a json string based on json path specified, and returns json string
    of the extracted json object. It will return null if the input json string is invalid.

    :param col: string column in json format
    :param path: path to the json object to extract

    >>> data = [("1", '''{"f1": "value1", "f2": "value2"}'''), ("2", '''{"f1": "value12"}''')]
    >>> df = spark.createDataFrame(data, ("key", "jstring"))
    >>> df.select(df.key, get_json_object(df.jstring, '$.f1').alias("c0"), \\
    ...                   get_json_object(df.jstring, '$.f2').alias("c1") ).collect()
    [Row(key=u'1', c0=u'value1', c1=u'value2'), Row(key=u'2', c0=u'value12', c1=None)]
    """
    sc = SparkContext._active_spark_context
    jc = sc._jvm.functions.get_json_object(_to_java_column(col), path)
    return Column(jc)


@ignore_unicode_prefix
@since(1.6)
def json_tuple(col, *fields):
    """Creates a new row for a json column according to the given field names.

    :param col: string column in json format
    :param fields: list of fields to extract

    >>> data = [("1", '''{"f1": "value1", "f2": "value2"}'''), ("2", '''{"f1": "value12"}''')]
    >>> df = spark.createDataFrame(data, ("key", "jstring"))
    >>> df.select(df.key, json_tuple(df.jstring, 'f1', 'f2')).collect()
    [Row(key=u'1', c0=u'value1', c1=u'value2'), Row(key=u'2', c0=u'value12', c1=None)]
    """
    sc = SparkContext._active_spark_context
    jc = sc._jvm.functions.json_tuple(_to_java_column(col), _to_seq(sc, fields))
    return Column(jc)


@since(2.1)
def from_json(col, schema, options={}):
    """
    Parses a column containing a JSON string into a :class:`StructType` or :class:`ArrayType`
    of :class:`StructType`\\s with the specified schema. Returns `null`, in the case of an
    unparseable string.

    :param col: string column in json format
    :param schema: a StructType or ArrayType of StructType to use when parsing the json column.
    :param options: options to control parsing. accepts the same options as the json datasource

    .. note:: Since Spark 2.3, the DDL-formatted string or a JSON format string is also
              supported for ``schema``.

    >>> from pyspark.sql.types import *
    >>> data = [(1, '''{"a": 1}''')]
    >>> schema = StructType([StructField("a", IntegerType())])
    >>> df = spark.createDataFrame(data, ("key", "value"))
    >>> df.select(from_json(df.value, schema).alias("json")).collect()
    [Row(json=Row(a=1))]
    >>> df.select(from_json(df.value, "a INT").alias("json")).collect()
    [Row(json=Row(a=1))]
    >>> data = [(1, '''[{"a": 1}]''')]
    >>> schema = ArrayType(StructType([StructField("a", IntegerType())]))
    >>> df = spark.createDataFrame(data, ("key", "value"))
    >>> df.select(from_json(df.value, schema).alias("json")).collect()
    [Row(json=[Row(a=1)])]
    """

    sc = SparkContext._active_spark_context
    if isinstance(schema, DataType):
        schema = schema.json()
    jc = sc._jvm.functions.from_json(_to_java_column(col), schema, options)
    return Column(jc)


@ignore_unicode_prefix
@since(2.1)
def to_json(col, options={}):
    """
    Converts a column containing a :class:`StructType`, :class:`ArrayType` of
    :class:`StructType`\\s, a :class:`MapType` or :class:`ArrayType` of :class:`MapType`\\s
    into a JSON string. Throws an exception, in the case of an unsupported type.

    :param col: name of column containing the struct, array of the structs, the map or
        array of the maps.
    :param options: options to control converting. accepts the same options as the json datasource

    >>> from pyspark.sql import Row
    >>> from pyspark.sql.types import *
    >>> data = [(1, Row(name='Alice', age=2))]
    >>> df = spark.createDataFrame(data, ("key", "value"))
    >>> df.select(to_json(df.value).alias("json")).collect()
    [Row(json=u'{"age":2,"name":"Alice"}')]
    >>> data = [(1, [Row(name='Alice', age=2), Row(name='Bob', age=3)])]
    >>> df = spark.createDataFrame(data, ("key", "value"))
    >>> df.select(to_json(df.value).alias("json")).collect()
    [Row(json=u'[{"age":2,"name":"Alice"},{"age":3,"name":"Bob"}]')]
    >>> data = [(1, {"name": "Alice"})]
    >>> df = spark.createDataFrame(data, ("key", "value"))
    >>> df.select(to_json(df.value).alias("json")).collect()
    [Row(json=u'{"name":"Alice"}')]
    >>> data = [(1, [{"name": "Alice"}, {"name": "Bob"}])]
    >>> df = spark.createDataFrame(data, ("key", "value"))
    >>> df.select(to_json(df.value).alias("json")).collect()
    [Row(json=u'[{"name":"Alice"},{"name":"Bob"}]')]
    """

    sc = SparkContext._active_spark_context
    jc = sc._jvm.functions.to_json(_to_java_column(col), options)
    return Column(jc)


@since(1.5)
def size(col):
    """
    Collection function: returns the length of the array or map stored in the column.

    :param col: name of column or expression

    >>> df = spark.createDataFrame([([1, 2, 3],),([1],),([],)], ['data'])
    >>> df.select(size(df.data)).collect()
    [Row(size(data)=3), Row(size(data)=1), Row(size(data)=0)]
    """
    sc = SparkContext._active_spark_context
    return Column(sc._jvm.functions.size(_to_java_column(col)))


@since(2.4)
def array_min(col):
    """
    Collection function: returns the minimum value of the array.

    :param col: name of column or expression

    >>> df = spark.createDataFrame([([2, 1, 3],), ([None, 10, -1],)], ['data'])
    >>> df.select(array_min(df.data).alias('min')).collect()
    [Row(min=1), Row(min=-1)]
    """
    sc = SparkContext._active_spark_context
    return Column(sc._jvm.functions.array_min(_to_java_column(col)))


@since(2.4)
def array_max(col):
    """
    Collection function: returns the maximum value of the array.

    :param col: name of column or expression

    >>> df = spark.createDataFrame([([2, 1, 3],), ([None, 10, -1],)], ['data'])
    >>> df.select(array_max(df.data).alias('max')).collect()
    [Row(max=3), Row(max=10)]
    """
    sc = SparkContext._active_spark_context
    return Column(sc._jvm.functions.array_max(_to_java_column(col)))


@since(1.5)
def sort_array(col, asc=True):
    """
    Collection function: sorts the input array in ascending or descending order according
    to the natural ordering of the array elements.

    :param col: name of column or expression

    >>> df = spark.createDataFrame([([2, 1, 3],),([1],),([],)], ['data'])
    >>> df.select(sort_array(df.data).alias('r')).collect()
    [Row(r=[1, 2, 3]), Row(r=[1]), Row(r=[])]
    >>> df.select(sort_array(df.data, asc=False).alias('r')).collect()
    [Row(r=[3, 2, 1]), Row(r=[1]), Row(r=[])]
    """
    sc = SparkContext._active_spark_context
    return Column(sc._jvm.functions.sort_array(_to_java_column(col), asc))


@since(1.5)
@ignore_unicode_prefix
def reverse(col):
    """
    Collection function: returns a reversed string or an array with reverse order of elements.

    :param col: name of column or expression

    >>> df = spark.createDataFrame([('Spark SQL',)], ['data'])
    >>> df.select(reverse(df.data).alias('s')).collect()
    [Row(s=u'LQS krapS')]
    >>> df = spark.createDataFrame([([2, 1, 3],) ,([1],) ,([],)], ['data'])
    >>> df.select(reverse(df.data).alias('r')).collect()
    [Row(r=[3, 1, 2]), Row(r=[1]), Row(r=[])]
     """
    sc = SparkContext._active_spark_context
    return Column(sc._jvm.functions.reverse(_to_java_column(col)))


@since(2.4)
def flatten(col):
    """
    Collection function: creates a single array from an array of arrays.
    If a structure of nested arrays is deeper than two levels,
    only one level of nesting is removed.

    :param col: name of column or expression

    >>> df = spark.createDataFrame([([[1, 2, 3], [4, 5], [6]],), ([None, [4, 5]],)], ['data'])
    >>> df.select(flatten(df.data).alias('r')).collect()
    [Row(r=[1, 2, 3, 4, 5, 6]), Row(r=None)]
    """
    sc = SparkContext._active_spark_context
    return Column(sc._jvm.functions.flatten(_to_java_column(col)))


@since(2.3)
def map_keys(col):
    """
    Collection function: Returns an unordered array containing the keys of the map.

    :param col: name of column or expression

    >>> from pyspark.sql.functions import map_keys
    >>> df = spark.sql("SELECT map(1, 'a', 2, 'b') as data")
    >>> df.select(map_keys("data").alias("keys")).show()
    +------+
    |  keys|
    +------+
    |[1, 2]|
    +------+
    """
    sc = SparkContext._active_spark_context
    return Column(sc._jvm.functions.map_keys(_to_java_column(col)))


@since(2.3)
def map_values(col):
    """
    Collection function: Returns an unordered array containing the values of the map.

    :param col: name of column or expression

    >>> from pyspark.sql.functions import map_values
    >>> df = spark.sql("SELECT map(1, 'a', 2, 'b') as data")
    >>> df.select(map_values("data").alias("values")).show()
    +------+
    |values|
    +------+
    |[a, b]|
    +------+
    """
    sc = SparkContext._active_spark_context
    return Column(sc._jvm.functions.map_values(_to_java_column(col)))


# ---------------------------- User Defined Function ----------------------------------

class PandasUDFType(object):
    """Pandas UDF Types. See :meth:`pyspark.sql.functions.pandas_udf`.
    """
    SCALAR = PythonEvalType.SQL_SCALAR_PANDAS_UDF

    GROUPED_MAP = PythonEvalType.SQL_GROUPED_MAP_PANDAS_UDF

    GROUPED_AGG = PythonEvalType.SQL_GROUPED_AGG_PANDAS_UDF


@since(1.3)
def udf(f=None, returnType=StringType()):
    """Creates a user defined function (UDF).

    .. note:: The user-defined functions are considered deterministic by default. Due to
        optimization, duplicate invocations may be eliminated or the function may even be invoked
        more times than it is present in the query. If your function is not deterministic, call
        `asNondeterministic` on the user defined function. E.g.:

    >>> from pyspark.sql.types import IntegerType
    >>> import random
    >>> random_udf = udf(lambda: int(random.random() * 100), IntegerType()).asNondeterministic()

    .. note:: The user-defined functions do not support conditional expressions or short circuiting
        in boolean expressions and it ends up with being executed all internally. If the functions
        can fail on special rows, the workaround is to incorporate the condition into the functions.

    .. note:: The user-defined functions do not take keyword arguments on the calling side.

    :param f: python function if used as a standalone function
    :param returnType: the return type of the user-defined function. The value can be either a
        :class:`pyspark.sql.types.DataType` object or a DDL-formatted type string.

    >>> from pyspark.sql.types import IntegerType
    >>> slen = udf(lambda s: len(s), IntegerType())
    >>> @udf
    ... def to_upper(s):
    ...     if s is not None:
    ...         return s.upper()
    ...
    >>> @udf(returnType=IntegerType())
    ... def add_one(x):
    ...     if x is not None:
    ...         return x + 1
    ...
    >>> df = spark.createDataFrame([(1, "John Doe", 21)], ("id", "name", "age"))
    >>> df.select(slen("name").alias("slen(name)"), to_upper("name"), add_one("age")).show()
    +----------+--------------+------------+
    |slen(name)|to_upper(name)|add_one(age)|
    +----------+--------------+------------+
    |         8|      JOHN DOE|          22|
    +----------+--------------+------------+
    """
    # decorator @udf, @udf(), @udf(dataType())
    if f is None or isinstance(f, (str, DataType)):
        # If DataType has been passed as a positional argument
        # for decorator use it as a returnType
        return_type = f or returnType
        return functools.partial(_create_udf, returnType=return_type,
                                 evalType=PythonEvalType.SQL_BATCHED_UDF)
    else:
        return _create_udf(f=f, returnType=returnType,
                           evalType=PythonEvalType.SQL_BATCHED_UDF)


@since(2.3)
def pandas_udf(f=None, returnType=None, functionType=None):
    """
    Creates a vectorized user defined function (UDF).

    :param f: user-defined function. A python function if used as a standalone function
    :param returnType: the return type of the user-defined function. The value can be either a
        :class:`pyspark.sql.types.DataType` object or a DDL-formatted type string.
    :param functionType: an enum value in :class:`pyspark.sql.functions.PandasUDFType`.
                         Default: SCALAR.

    The function type of the UDF can be one of the following:

    1. SCALAR

       A scalar UDF defines a transformation: One or more `pandas.Series` -> A `pandas.Series`.
       The returnType should be a primitive data type, e.g., :class:`DoubleType`.
       The length of the returned `pandas.Series` must be of the same as the input `pandas.Series`.

       Scalar UDFs are used with :meth:`pyspark.sql.DataFrame.withColumn` and
       :meth:`pyspark.sql.DataFrame.select`.

       >>> from pyspark.sql.functions import pandas_udf, PandasUDFType
       >>> from pyspark.sql.types import IntegerType, StringType
       >>> slen = pandas_udf(lambda s: s.str.len(), IntegerType())  # doctest: +SKIP
       >>> @pandas_udf(StringType())  # doctest: +SKIP
       ... def to_upper(s):
       ...     return s.str.upper()
       ...
       >>> @pandas_udf("integer", PandasUDFType.SCALAR)  # doctest: +SKIP
       ... def add_one(x):
       ...     return x + 1
       ...
       >>> df = spark.createDataFrame([(1, "John Doe", 21)],
       ...                            ("id", "name", "age"))  # doctest: +SKIP
       >>> df.select(slen("name").alias("slen(name)"), to_upper("name"), add_one("age")) \\
       ...     .show()  # doctest: +SKIP
       +----------+--------------+------------+
       |slen(name)|to_upper(name)|add_one(age)|
       +----------+--------------+------------+
       |         8|      JOHN DOE|          22|
       +----------+--------------+------------+

       .. note:: The length of `pandas.Series` within a scalar UDF is not that of the whole input
           column, but is the length of an internal batch used for each call to the function.
           Therefore, this can be used, for example, to ensure the length of each returned
           `pandas.Series`, and can not be used as the column length.

    2. GROUPED_MAP

       A grouped map UDF defines transformation: A `pandas.DataFrame` -> A `pandas.DataFrame`
       The returnType should be a :class:`StructType` describing the schema of the returned
       `pandas.DataFrame`.
       The length of the returned `pandas.DataFrame` can be arbitrary.

       Grouped map UDFs are used with :meth:`pyspark.sql.GroupedData.apply`.

       >>> from pyspark.sql.functions import pandas_udf, PandasUDFType
       >>> df = spark.createDataFrame(
       ...     [(1, 1.0), (1, 2.0), (2, 3.0), (2, 5.0), (2, 10.0)],
       ...     ("id", "v"))  # doctest: +SKIP
       >>> @pandas_udf("id long, v double", PandasUDFType.GROUPED_MAP)  # doctest: +SKIP
       ... def normalize(pdf):
       ...     v = pdf.v
       ...     return pdf.assign(v=(v - v.mean()) / v.std())
       >>> df.groupby("id").apply(normalize).show()  # doctest: +SKIP
       +---+-------------------+
       | id|                  v|
       +---+-------------------+
       |  1|-0.7071067811865475|
       |  1| 0.7071067811865475|
       |  2|-0.8320502943378437|
       |  2|-0.2773500981126146|
       |  2| 1.1094003924504583|
       +---+-------------------+

       Alternatively, the user can define a function that takes two arguments.
       In this case, the grouping key will be passed as the first argument and the data will
       be passed as the second argument. The grouping key will be passed as a tuple of numpy
       data types, e.g., `numpy.int32` and `numpy.float64`. The data will still be passed in
       as a `pandas.DataFrame` containing all columns from the original Spark DataFrame.
       This is useful when the user does not want to hardcode grouping key in the function.

       >>> from pyspark.sql.functions import pandas_udf, PandasUDFType
       >>> import pandas as pd  # doctest: +SKIP
       >>> df = spark.createDataFrame(
       ...     [(1, 1.0), (1, 2.0), (2, 3.0), (2, 5.0), (2, 10.0)],
       ...     ("id", "v"))  # doctest: +SKIP
       >>> @pandas_udf("id long, v double", PandasUDFType.GROUPED_MAP)  # doctest: +SKIP
       ... def mean_udf(key, pdf):
       ...     # key is a tuple of one numpy.int64, which is the value
       ...     # of 'id' for the current group
       ...     return pd.DataFrame([key + (pdf.v.mean(),)])
       >>> df.groupby('id').apply(mean_udf).show()  # doctest: +SKIP
       +---+---+
       | id|  v|
       +---+---+
       |  1|1.5|
       |  2|6.0|
       +---+---+

       .. seealso:: :meth:`pyspark.sql.GroupedData.apply`

    3. GROUPED_AGG

       A grouped aggregate UDF defines a transformation: One or more `pandas.Series` -> A scalar
       The `returnType` should be a primitive data type, e.g., :class:`DoubleType`.
       The returned scalar can be either a python primitive type, e.g., `int` or `float`
       or a numpy data type, e.g., `numpy.int64` or `numpy.float64`.

       :class:`ArrayType`, :class:`MapType` and :class:`StructType` are currently not supported as
       output types.

       Group aggregate UDFs are used with :meth:`pyspark.sql.GroupedData.agg`

       >>> from pyspark.sql.functions import pandas_udf, PandasUDFType
       >>> df = spark.createDataFrame(
       ...     [(1, 1.0), (1, 2.0), (2, 3.0), (2, 5.0), (2, 10.0)],
       ...     ("id", "v"))
       >>> @pandas_udf("double", PandasUDFType.GROUPED_AGG)  # doctest: +SKIP
       ... def mean_udf(v):
       ...     return v.mean()
       >>> df.groupby("id").agg(mean_udf(df['v'])).show()  # doctest: +SKIP
       +---+-----------+
       | id|mean_udf(v)|
       +---+-----------+
       |  1|        1.5|
       |  2|        6.0|
       +---+-----------+

       .. seealso:: :meth:`pyspark.sql.GroupedData.agg`

    .. note:: The user-defined functions are considered deterministic by default. Due to
        optimization, duplicate invocations may be eliminated or the function may even be invoked
        more times than it is present in the query. If your function is not deterministic, call
        `asNondeterministic` on the user defined function. E.g.:

    >>> @pandas_udf('double', PandasUDFType.SCALAR)  # doctest: +SKIP
    ... def random(v):
    ...     import numpy as np
    ...     import pandas as pd
    ...     return pd.Series(np.random.randn(len(v))
    >>> random = random.asNondeterministic()  # doctest: +SKIP

    .. note:: The user-defined functions do not support conditional expressions or short circuiting
        in boolean expressions and it ends up with being executed all internally. If the functions
        can fail on special rows, the workaround is to incorporate the condition into the functions.

    .. note:: The user-defined functions do not take keyword arguments on the calling side.
    """
    # decorator @pandas_udf(returnType, functionType)
    is_decorator = f is None or isinstance(f, (str, DataType))

    if is_decorator:
        # If DataType has been passed as a positional argument
        # for decorator use it as a returnType
        return_type = f or returnType

        if functionType is not None:
            # @pandas_udf(dataType, functionType=functionType)
            # @pandas_udf(returnType=dataType, functionType=functionType)
            eval_type = functionType
        elif returnType is not None and isinstance(returnType, int):
            # @pandas_udf(dataType, functionType)
            eval_type = returnType
        else:
            # @pandas_udf(dataType) or @pandas_udf(returnType=dataType)
            eval_type = PythonEvalType.SQL_SCALAR_PANDAS_UDF
    else:
        return_type = returnType

        if functionType is not None:
            eval_type = functionType
        else:
            eval_type = PythonEvalType.SQL_SCALAR_PANDAS_UDF

    if return_type is None:
        raise ValueError("Invalid returnType: returnType can not be None")

    if eval_type not in [PythonEvalType.SQL_SCALAR_PANDAS_UDF,
                         PythonEvalType.SQL_GROUPED_MAP_PANDAS_UDF,
                         PythonEvalType.SQL_GROUPED_AGG_PANDAS_UDF]:
        raise ValueError("Invalid functionType: "
                         "functionType must be one the values from PandasUDFType")

    if is_decorator:
        return functools.partial(_create_udf, returnType=return_type, evalType=eval_type)
    else:
        return _create_udf(f=f, returnType=return_type, evalType=eval_type)


blacklist = ['map', 'since', 'ignore_unicode_prefix']
__all__ = [k for k, v in globals().items()
           if not k.startswith('_') and k[0].islower() and callable(v) and k not in blacklist]
__all__.sort()


def _test():
    import doctest
    from pyspark.sql import Row, SparkSession
    import pyspark.sql.functions
    globs = pyspark.sql.functions.__dict__.copy()
    spark = SparkSession.builder\
        .master("local[4]")\
        .appName("sql.functions tests")\
        .getOrCreate()
    sc = spark.sparkContext
    globs['sc'] = sc
    globs['spark'] = spark
    globs['df'] = spark.createDataFrame([Row(name='Alice', age=2), Row(name='Bob', age=5)])
    (failure_count, test_count) = doctest.testmod(
        pyspark.sql.functions, globs=globs,
        optionflags=doctest.ELLIPSIS | doctest.NORMALIZE_WHITESPACE)
    spark.stop()
    if failure_count:
        sys.exit(-1)


if __name__ == "__main__":
    _test()<|MERGE_RESOLUTION|>--- conflicted
+++ resolved
@@ -1834,7 +1834,6 @@
     return Column(sc._jvm.functions.array_contains(_to_java_column(col), value))
 
 
-<<<<<<< HEAD
 @since(2.4)
 def arrays_overlap(a1, a2):
     """
@@ -1847,7 +1846,8 @@
     """
     sc = SparkContext._active_spark_context
     return Column(sc._jvm.functions.arrays_overlap(_to_java_column(a1), _to_java_column(a2)))
-=======
+
+
 @ignore_unicode_prefix
 @since(2.4)
 def array_join(col, delimiter, null_replacement=None):
@@ -1867,7 +1867,6 @@
     else:
         return Column(sc._jvm.functions.array_join(
             _to_java_column(col), delimiter, null_replacement))
->>>>>>> 109935fc
 
 
 @since(1.5)
