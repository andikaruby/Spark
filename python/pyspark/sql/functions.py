#
# Licensed to the Apache Software Foundation (ASF) under one or more
# contributor license agreements.  See the NOTICE file distributed with
# this work for additional information regarding copyright ownership.
# The ASF licenses this file to You under the Apache License, Version 2.0
# (the "License"); you may not use this file except in compliance with
# the License.  You may obtain a copy of the License at
#
#    http://www.apache.org/licenses/LICENSE-2.0
#
# Unless required by applicable law or agreed to in writing, software
# distributed under the License is distributed on an "AS IS" BASIS,
# WITHOUT WARRANTIES OR CONDITIONS OF ANY KIND, either express or implied.
# See the License for the specific language governing permissions and
# limitations under the License.
#

"""
A collections of builtin functions
"""
import sys
import functools
import warnings

if sys.version < "3":
    from itertools import imap as map

if sys.version >= '3':
    basestring = str

from pyspark import since, SparkContext
from pyspark.rdd import ignore_unicode_prefix, PythonEvalType
from pyspark.sql.column import Column, _to_java_column, _to_seq, _create_column_from_literal, \
    _create_column_from_name
from pyspark.sql.dataframe import DataFrame
from pyspark.sql.types import StringType, DataType
# Keep UserDefinedFunction import for backwards compatible import; moved in SPARK-22409
from pyspark.sql.udf import UserDefinedFunction, _create_udf

# Note to developers: all of PySpark functions here take string as column names whenever possible.
# Namely, if columns are referred as arguments, they can be always both Column or string,
# even though there might be few exceptions for legacy or inevitable reasons.
# If you are fixing other language APIs together, also please note that Scala side is not the case
# since it requires to make every single overridden definition.


def _create_function(name, doc=""):
    """Create a PySpark function by its name"""
    def _(col):
        sc = SparkContext._active_spark_context
        jc = getattr(sc._jvm.functions, name)(col._jc if isinstance(col, Column) else col)
        return Column(jc)
    _.__name__ = name
    _.__doc__ = doc
    return _


def _create_function_over_column(name, doc=""):
    """Similar with `_create_function` but creates a PySpark function that takes a column
    (as string as well). This is mainly for PySpark functions to take strings as
    column names.
    """
    def _(col):
        sc = SparkContext._active_spark_context
        jc = getattr(sc._jvm.functions, name)(_to_java_column(col))
        return Column(jc)
    _.__name__ = name
    _.__doc__ = doc
    return _


def _wrap_deprecated_function(func, message):
    """ Wrap the deprecated function to print out deprecation warnings"""
    def _(col):
        warnings.warn(message, DeprecationWarning)
        return func(col)
    return functools.wraps(func)(_)


def _create_binary_mathfunction(name, doc=""):
    """ Create a binary mathfunction by name"""
    def _(col1, col2):
        sc = SparkContext._active_spark_context
        # For legacy reasons, the arguments here can be implicitly converted into floats,
        # if they are not columns or strings.
        if isinstance(col1, Column):
            arg1 = col1._jc
        elif isinstance(col1, basestring):
            arg1 = _create_column_from_name(col1)
        else:
            arg1 = float(col1)

        if isinstance(col2, Column):
            arg2 = col2._jc
        elif isinstance(col2, basestring):
            arg2 = _create_column_from_name(col2)
        else:
            arg2 = float(col2)

        jc = getattr(sc._jvm.functions, name)(arg1, arg2)
        return Column(jc)
    _.__name__ = name
    _.__doc__ = doc
    return _


def _create_window_function(name, doc=''):
    """ Create a window function by name """
    def _():
        sc = SparkContext._active_spark_context
        jc = getattr(sc._jvm.functions, name)()
        return Column(jc)
    _.__name__ = name
    _.__doc__ = 'Window function: ' + doc
    return _

_lit_doc = """
    Creates a :class:`Column` of literal value.

    >>> df.select(lit(5).alias('height')).withColumn('spark_user', lit(True)).take(1)
    [Row(height=5, spark_user=True)]
    """
_functions = {
    'lit': _lit_doc,
    'col': 'Returns a :class:`Column` based on the given column name.',
    'column': 'Returns a :class:`Column` based on the given column name.',
    'asc': 'Returns a sort expression based on the ascending order of the given column name.',
    'desc': 'Returns a sort expression based on the descending order of the given column name.',
}

_functions_over_column = {
    'sqrt': 'Computes the square root of the specified float value.',
    'abs': 'Computes the absolute value.',

    'max': 'Aggregate function: returns the maximum value of the expression in a group.',
    'min': 'Aggregate function: returns the minimum value of the expression in a group.',
    'count': 'Aggregate function: returns the number of items in a group.',
    'sum': 'Aggregate function: returns the sum of all values in the expression.',
    'avg': 'Aggregate function: returns the average of the values in a group.',
    'mean': 'Aggregate function: returns the average of the values in a group.',
    'sumDistinct': 'Aggregate function: returns the sum of distinct values in the expression.',
}

_functions_1_4_over_column = {
    # unary math functions
    'acos': ':return: inverse cosine of `col`, as if computed by `java.lang.Math.acos()`',
    'asin': ':return: inverse sine of `col`, as if computed by `java.lang.Math.asin()`',
    'atan': ':return: inverse tangent of `col`, as if computed by `java.lang.Math.atan()`',
    'cbrt': 'Computes the cube-root of the given value.',
    'ceil': 'Computes the ceiling of the given value.',
    'cos': """:param col: angle in radians
           :return: cosine of the angle, as if computed by `java.lang.Math.cos()`.""",
    'cosh': """:param col: hyperbolic angle
           :return: hyperbolic cosine of the angle, as if computed by `java.lang.Math.cosh()`""",
    'exp': 'Computes the exponential of the given value.',
    'expm1': 'Computes the exponential of the given value minus one.',
    'floor': 'Computes the floor of the given value.',
    'log': 'Computes the natural logarithm of the given value.',
    'log10': 'Computes the logarithm of the given value in Base 10.',
    'log1p': 'Computes the natural logarithm of the given value plus one.',
    'rint': 'Returns the double value that is closest in value to the argument and' +
            ' is equal to a mathematical integer.',
    'signum': 'Computes the signum of the given value.',
    'sin': """:param col: angle in radians
           :return: sine of the angle, as if computed by `java.lang.Math.sin()`""",
    'sinh': """:param col: hyperbolic angle
           :return: hyperbolic sine of the given value,
                    as if computed by `java.lang.Math.sinh()`""",
    'tan': """:param col: angle in radians
           :return: tangent of the given value, as if computed by `java.lang.Math.tan()`""",
    'tanh': """:param col: hyperbolic angle
            :return: hyperbolic tangent of the given value,
                     as if computed by `java.lang.Math.tanh()`""",
    'toDegrees': '.. note:: Deprecated in 2.1, use :func:`degrees` instead.',
    'toRadians': '.. note:: Deprecated in 2.1, use :func:`radians` instead.',
    'bitwiseNOT': 'Computes bitwise not.',
}

_functions_2_4 = {
    'asc_nulls_first': 'Returns a sort expression based on the ascending order of the given' +
                       ' column name, and null values return before non-null values.',
    'asc_nulls_last': 'Returns a sort expression based on the ascending order of the given' +
                      ' column name, and null values appear after non-null values.',
    'desc_nulls_first': 'Returns a sort expression based on the descending order of the given' +
                        ' column name, and null values appear before non-null values.',
    'desc_nulls_last': 'Returns a sort expression based on the descending order of the given' +
                       ' column name, and null values appear after non-null values',
}

_collect_list_doc = """
    Aggregate function: returns a list of objects with duplicates.

    .. note:: The function is non-deterministic because the order of collected results depends
        on order of rows which may be non-deterministic after a shuffle.

    >>> df2 = spark.createDataFrame([(2,), (5,), (5,)], ('age',))
    >>> df2.agg(collect_list('age')).collect()
    [Row(collect_list(age)=[2, 5, 5])]
    """
_collect_set_doc = """
    Aggregate function: returns a set of objects with duplicate elements eliminated.

    .. note:: The function is non-deterministic because the order of collected results depends
        on order of rows which may be non-deterministic after a shuffle.

    >>> df2 = spark.createDataFrame([(2,), (5,), (5,)], ('age',))
    >>> df2.agg(collect_set('age')).collect()
    [Row(collect_set(age)=[5, 2])]
    """
_functions_1_6_over_column = {
    # unary math functions
    'stddev': 'Aggregate function: alias for stddev_samp.',
    'stddev_samp': 'Aggregate function: returns the unbiased sample standard deviation of' +
                   ' the expression in a group.',
    'stddev_pop': 'Aggregate function: returns population standard deviation of' +
                  ' the expression in a group.',
    'variance': 'Aggregate function: alias for var_samp.',
    'var_samp': 'Aggregate function: returns the unbiased sample variance of' +
                ' the values in a group.',
    'var_pop':  'Aggregate function: returns the population variance of the values in a group.',
    'skewness': 'Aggregate function: returns the skewness of the values in a group.',
    'kurtosis': 'Aggregate function: returns the kurtosis of the values in a group.',
    'collect_list': _collect_list_doc,
    'collect_set': _collect_set_doc
}

_functions_2_1_over_column = {
    # unary math functions
    'degrees': """
               Converts an angle measured in radians to an approximately equivalent angle
               measured in degrees.
               :param col: angle in radians
               :return: angle in degrees, as if computed by `java.lang.Math.toDegrees()`
               """,
    'radians': """
               Converts an angle measured in degrees to an approximately equivalent angle
               measured in radians.
               :param col: angle in degrees
               :return: angle in radians, as if computed by `java.lang.Math.toRadians()`
               """,
}

# math functions that take two arguments as input
_binary_mathfunctions = {
    'atan2': """
             :param col1: coordinate on y-axis
             :param col2: coordinate on x-axis
             :return: the `theta` component of the point
                (`r`, `theta`)
                in polar coordinates that corresponds to the point
                (`x`, `y`) in Cartesian coordinates,
                as if computed by `java.lang.Math.atan2()`
             """,
    'hypot': 'Computes ``sqrt(a^2 + b^2)`` without intermediate overflow or underflow.',
    'pow': 'Returns the value of the first argument raised to the power of the second argument.',
}

_window_functions = {
    'row_number':
        """returns a sequential number starting at 1 within a window partition.""",
    'dense_rank':
        """returns the rank of rows within a window partition, without any gaps.

        The difference between rank and dense_rank is that dense_rank leaves no gaps in ranking
        sequence when there are ties. That is, if you were ranking a competition using dense_rank
        and had three people tie for second place, you would say that all three were in second
        place and that the next person came in third. Rank would give me sequential numbers, making
        the person that came in third place (after the ties) would register as coming in fifth.

        This is equivalent to the DENSE_RANK function in SQL.""",
    'rank':
        """returns the rank of rows within a window partition.

        The difference between rank and dense_rank is that dense_rank leaves no gaps in ranking
        sequence when there are ties. That is, if you were ranking a competition using dense_rank
        and had three people tie for second place, you would say that all three were in second
        place and that the next person came in third. Rank would give me sequential numbers, making
        the person that came in third place (after the ties) would register as coming in fifth.

        This is equivalent to the RANK function in SQL.""",
    'cume_dist':
        """returns the cumulative distribution of values within a window partition,
        i.e. the fraction of rows that are below the current row.""",
    'percent_rank':
        """returns the relative rank (i.e. percentile) of rows within a window partition.""",
}

# Wraps deprecated functions (keys) with the messages (values).
_functions_deprecated = {
}

for _name, _doc in _functions.items():
    globals()[_name] = since(1.3)(_create_function(_name, _doc))
for _name, _doc in _functions_over_column.items():
    globals()[_name] = since(1.3)(_create_function_over_column(_name, _doc))
for _name, _doc in _functions_1_4_over_column.items():
    globals()[_name] = since(1.4)(_create_function_over_column(_name, _doc))
for _name, _doc in _binary_mathfunctions.items():
    globals()[_name] = since(1.4)(_create_binary_mathfunction(_name, _doc))
for _name, _doc in _window_functions.items():
    globals()[_name] = since(1.6)(_create_window_function(_name, _doc))
for _name, _doc in _functions_1_6_over_column.items():
    globals()[_name] = since(1.6)(_create_function_over_column(_name, _doc))
for _name, _doc in _functions_2_1_over_column.items():
    globals()[_name] = since(2.1)(_create_function_over_column(_name, _doc))
for _name, _message in _functions_deprecated.items():
    globals()[_name] = _wrap_deprecated_function(globals()[_name], _message)
for _name, _doc in _functions_2_4.items():
    globals()[_name] = since(2.4)(_create_function(_name, _doc))
del _name, _doc


@since(2.1)
def approx_count_distinct(col, rsd=None):
    """Aggregate function: returns a new :class:`Column` for approximate distinct count of
    column `col`.

    :param rsd: maximum estimation error allowed (default = 0.05). For rsd < 0.01, it is more
        efficient to use :func:`countDistinct`

    >>> df.agg(approx_count_distinct(df.age).alias('distinct_ages')).collect()
    [Row(distinct_ages=2)]
    """
    sc = SparkContext._active_spark_context
    if rsd is None:
        jc = sc._jvm.functions.approx_count_distinct(_to_java_column(col))
    else:
        jc = sc._jvm.functions.approx_count_distinct(_to_java_column(col), rsd)
    return Column(jc)


@since(1.6)
def broadcast(df):
    """Marks a DataFrame as small enough for use in broadcast joins."""

    sc = SparkContext._active_spark_context
    return DataFrame(sc._jvm.functions.broadcast(df._jdf), df.sql_ctx)


@since(1.4)
def coalesce(*cols):
    """Returns the first column that is not null.

    >>> cDf = spark.createDataFrame([(None, None), (1, None), (None, 2)], ("a", "b"))
    >>> cDf.show()
    +----+----+
    |   a|   b|
    +----+----+
    |null|null|
    |   1|null|
    |null|   2|
    +----+----+

    >>> cDf.select(coalesce(cDf["a"], cDf["b"])).show()
    +--------------+
    |coalesce(a, b)|
    +--------------+
    |          null|
    |             1|
    |             2|
    +--------------+

    >>> cDf.select('*', coalesce(cDf["a"], lit(0.0))).show()
    +----+----+----------------+
    |   a|   b|coalesce(a, 0.0)|
    +----+----+----------------+
    |null|null|             0.0|
    |   1|null|             1.0|
    |null|   2|             0.0|
    +----+----+----------------+
    """
    sc = SparkContext._active_spark_context
    jc = sc._jvm.functions.coalesce(_to_seq(sc, cols, _to_java_column))
    return Column(jc)


@since(1.6)
def corr(col1, col2):
    """Returns a new :class:`Column` for the Pearson Correlation Coefficient for ``col1``
    and ``col2``.

    >>> a = range(20)
    >>> b = [2 * x for x in range(20)]
    >>> df = spark.createDataFrame(zip(a, b), ["a", "b"])
    >>> df.agg(corr("a", "b").alias('c')).collect()
    [Row(c=1.0)]
    """
    sc = SparkContext._active_spark_context
    return Column(sc._jvm.functions.corr(_to_java_column(col1), _to_java_column(col2)))


@since(2.0)
def covar_pop(col1, col2):
    """Returns a new :class:`Column` for the population covariance of ``col1`` and ``col2``.

    >>> a = [1] * 10
    >>> b = [1] * 10
    >>> df = spark.createDataFrame(zip(a, b), ["a", "b"])
    >>> df.agg(covar_pop("a", "b").alias('c')).collect()
    [Row(c=0.0)]
    """
    sc = SparkContext._active_spark_context
    return Column(sc._jvm.functions.covar_pop(_to_java_column(col1), _to_java_column(col2)))


@since(2.0)
def covar_samp(col1, col2):
    """Returns a new :class:`Column` for the sample covariance of ``col1`` and ``col2``.

    >>> a = [1] * 10
    >>> b = [1] * 10
    >>> df = spark.createDataFrame(zip(a, b), ["a", "b"])
    >>> df.agg(covar_samp("a", "b").alias('c')).collect()
    [Row(c=0.0)]
    """
    sc = SparkContext._active_spark_context
    return Column(sc._jvm.functions.covar_samp(_to_java_column(col1), _to_java_column(col2)))


@since(1.3)
def countDistinct(col, *cols):
    """Returns a new :class:`Column` for distinct count of ``col`` or ``cols``.

    >>> df.agg(countDistinct(df.age, df.name).alias('c')).collect()
    [Row(c=2)]

    >>> df.agg(countDistinct("age", "name").alias('c')).collect()
    [Row(c=2)]
    """
    sc = SparkContext._active_spark_context
    jc = sc._jvm.functions.countDistinct(_to_java_column(col), _to_seq(sc, cols, _to_java_column))
    return Column(jc)


@since(1.3)
def first(col, ignorenulls=False):
    """Aggregate function: returns the first value in a group.

    The function by default returns the first values it sees. It will return the first non-null
    value it sees when ignoreNulls is set to true. If all values are null, then null is returned.

    .. note:: The function is non-deterministic because its results depends on order of rows which
        may be non-deterministic after a shuffle.
    """
    sc = SparkContext._active_spark_context
    jc = sc._jvm.functions.first(_to_java_column(col), ignorenulls)
    return Column(jc)


@since(2.0)
def grouping(col):
    """
    Aggregate function: indicates whether a specified column in a GROUP BY list is aggregated
    or not, returns 1 for aggregated or 0 for not aggregated in the result set.

    >>> df.cube("name").agg(grouping("name"), sum("age")).orderBy("name").show()
    +-----+--------------+--------+
    | name|grouping(name)|sum(age)|
    +-----+--------------+--------+
    | null|             1|       7|
    |Alice|             0|       2|
    |  Bob|             0|       5|
    +-----+--------------+--------+
    """
    sc = SparkContext._active_spark_context
    jc = sc._jvm.functions.grouping(_to_java_column(col))
    return Column(jc)


@since(2.0)
def grouping_id(*cols):
    """
    Aggregate function: returns the level of grouping, equals to

       (grouping(c1) << (n-1)) + (grouping(c2) << (n-2)) + ... + grouping(cn)

    .. note:: The list of columns should match with grouping columns exactly, or empty (means all
        the grouping columns).

    >>> df.cube("name").agg(grouping_id(), sum("age")).orderBy("name").show()
    +-----+-------------+--------+
    | name|grouping_id()|sum(age)|
    +-----+-------------+--------+
    | null|            1|       7|
    |Alice|            0|       2|
    |  Bob|            0|       5|
    +-----+-------------+--------+
    """
    sc = SparkContext._active_spark_context
    jc = sc._jvm.functions.grouping_id(_to_seq(sc, cols, _to_java_column))
    return Column(jc)


@since(1.6)
def input_file_name():
    """Creates a string column for the file name of the current Spark task.
    """
    sc = SparkContext._active_spark_context
    return Column(sc._jvm.functions.input_file_name())


@since(1.6)
def isnan(col):
    """An expression that returns true iff the column is NaN.

    >>> df = spark.createDataFrame([(1.0, float('nan')), (float('nan'), 2.0)], ("a", "b"))
    >>> df.select(isnan("a").alias("r1"), isnan(df.a).alias("r2")).collect()
    [Row(r1=False, r2=False), Row(r1=True, r2=True)]
    """
    sc = SparkContext._active_spark_context
    return Column(sc._jvm.functions.isnan(_to_java_column(col)))


@since(1.6)
def isnull(col):
    """An expression that returns true iff the column is null.

    >>> df = spark.createDataFrame([(1, None), (None, 2)], ("a", "b"))
    >>> df.select(isnull("a").alias("r1"), isnull(df.a).alias("r2")).collect()
    [Row(r1=False, r2=False), Row(r1=True, r2=True)]
    """
    sc = SparkContext._active_spark_context
    return Column(sc._jvm.functions.isnull(_to_java_column(col)))


@since(1.3)
def last(col, ignorenulls=False):
    """Aggregate function: returns the last value in a group.

    The function by default returns the last values it sees. It will return the last non-null
    value it sees when ignoreNulls is set to true. If all values are null, then null is returned.

    .. note:: The function is non-deterministic because its results depends on order of rows
        which may be non-deterministic after a shuffle.
    """
    sc = SparkContext._active_spark_context
    jc = sc._jvm.functions.last(_to_java_column(col), ignorenulls)
    return Column(jc)


@since(1.6)
def monotonically_increasing_id():
    """A column that generates monotonically increasing 64-bit integers.

    The generated ID is guaranteed to be monotonically increasing and unique, but not consecutive.
    The current implementation puts the partition ID in the upper 31 bits, and the record number
    within each partition in the lower 33 bits. The assumption is that the data frame has
    less than 1 billion partitions, and each partition has less than 8 billion records.

    .. note:: The function is non-deterministic because its result depends on partition IDs.

    As an example, consider a :class:`DataFrame` with two partitions, each with 3 records.
    This expression would return the following IDs:
    0, 1, 2, 8589934592 (1L << 33), 8589934593, 8589934594.

    >>> df0 = sc.parallelize(range(2), 2).mapPartitions(lambda x: [(1,), (2,), (3,)]).toDF(['col1'])
    >>> df0.select(monotonically_increasing_id().alias('id')).collect()
    [Row(id=0), Row(id=1), Row(id=2), Row(id=8589934592), Row(id=8589934593), Row(id=8589934594)]
    """
    sc = SparkContext._active_spark_context
    return Column(sc._jvm.functions.monotonically_increasing_id())


@since(1.6)
def nanvl(col1, col2):
    """Returns col1 if it is not NaN, or col2 if col1 is NaN.

    Both inputs should be floating point columns (:class:`DoubleType` or :class:`FloatType`).

    >>> df = spark.createDataFrame([(1.0, float('nan')), (float('nan'), 2.0)], ("a", "b"))
    >>> df.select(nanvl("a", "b").alias("r1"), nanvl(df.a, df.b).alias("r2")).collect()
    [Row(r1=1.0, r2=1.0), Row(r1=2.0, r2=2.0)]
    """
    sc = SparkContext._active_spark_context
    return Column(sc._jvm.functions.nanvl(_to_java_column(col1), _to_java_column(col2)))


@ignore_unicode_prefix
@since(1.4)
def rand(seed=None):
    """Generates a random column with independent and identically distributed (i.i.d.) samples
    from U[0.0, 1.0].

    .. note:: The function is non-deterministic in general case.

    >>> df.withColumn('rand', rand(seed=42) * 3).collect()
    [Row(age=2, name=u'Alice', rand=2.4052597283576684),
     Row(age=5, name=u'Bob', rand=2.3913904055683974)]
    """
    sc = SparkContext._active_spark_context
    if seed is not None:
        jc = sc._jvm.functions.rand(seed)
    else:
        jc = sc._jvm.functions.rand()
    return Column(jc)


@ignore_unicode_prefix
@since(1.4)
def randn(seed=None):
    """Generates a column with independent and identically distributed (i.i.d.) samples from
    the standard normal distribution.

    .. note:: The function is non-deterministic in general case.

    >>> df.withColumn('randn', randn(seed=42)).collect()
    [Row(age=2, name=u'Alice', randn=1.1027054481455365),
    Row(age=5, name=u'Bob', randn=0.7400395449950132)]
    """
    sc = SparkContext._active_spark_context
    if seed is not None:
        jc = sc._jvm.functions.randn(seed)
    else:
        jc = sc._jvm.functions.randn()
    return Column(jc)


@since(1.5)
def round(col, scale=0):
    """
    Round the given value to `scale` decimal places using HALF_UP rounding mode if `scale` >= 0
    or at integral part when `scale` < 0.

    >>> spark.createDataFrame([(2.5,)], ['a']).select(round('a', 0).alias('r')).collect()
    [Row(r=3.0)]
    """
    sc = SparkContext._active_spark_context
    return Column(sc._jvm.functions.round(_to_java_column(col), scale))


@since(2.0)
def bround(col, scale=0):
    """
    Round the given value to `scale` decimal places using HALF_EVEN rounding mode if `scale` >= 0
    or at integral part when `scale` < 0.

    >>> spark.createDataFrame([(2.5,)], ['a']).select(bround('a', 0).alias('r')).collect()
    [Row(r=2.0)]
    """
    sc = SparkContext._active_spark_context
    return Column(sc._jvm.functions.bround(_to_java_column(col), scale))


@since(1.5)
def shiftLeft(col, numBits):
    """Shift the given value numBits left.

    >>> spark.createDataFrame([(21,)], ['a']).select(shiftLeft('a', 1).alias('r')).collect()
    [Row(r=42)]
    """
    sc = SparkContext._active_spark_context
    return Column(sc._jvm.functions.shiftLeft(_to_java_column(col), numBits))


@since(1.5)
def shiftRight(col, numBits):
    """(Signed) shift the given value numBits right.

    >>> spark.createDataFrame([(42,)], ['a']).select(shiftRight('a', 1).alias('r')).collect()
    [Row(r=21)]
    """
    sc = SparkContext._active_spark_context
    jc = sc._jvm.functions.shiftRight(_to_java_column(col), numBits)
    return Column(jc)


@since(1.5)
def shiftRightUnsigned(col, numBits):
    """Unsigned shift the given value numBits right.

    >>> df = spark.createDataFrame([(-42,)], ['a'])
    >>> df.select(shiftRightUnsigned('a', 1).alias('r')).collect()
    [Row(r=9223372036854775787)]
    """
    sc = SparkContext._active_spark_context
    jc = sc._jvm.functions.shiftRightUnsigned(_to_java_column(col), numBits)
    return Column(jc)


@since(1.6)
def spark_partition_id():
    """A column for partition ID.

    .. note:: This is indeterministic because it depends on data partitioning and task scheduling.

    >>> df.repartition(1).select(spark_partition_id().alias("pid")).collect()
    [Row(pid=0), Row(pid=0)]
    """
    sc = SparkContext._active_spark_context
    return Column(sc._jvm.functions.spark_partition_id())


@since(1.5)
def expr(str):
    """Parses the expression string into the column that it represents

    >>> df.select(expr("length(name)")).collect()
    [Row(length(name)=5), Row(length(name)=3)]
    """
    sc = SparkContext._active_spark_context
    return Column(sc._jvm.functions.expr(str))


@ignore_unicode_prefix
@since(1.4)
def struct(*cols):
    """Creates a new struct column.

    :param cols: list of column names (string) or list of :class:`Column` expressions

    >>> df.select(struct('age', 'name').alias("struct")).collect()
    [Row(struct=Row(age=2, name=u'Alice')), Row(struct=Row(age=5, name=u'Bob'))]
    >>> df.select(struct([df.age, df.name]).alias("struct")).collect()
    [Row(struct=Row(age=2, name=u'Alice')), Row(struct=Row(age=5, name=u'Bob'))]
    """
    sc = SparkContext._active_spark_context
    if len(cols) == 1 and isinstance(cols[0], (list, set)):
        cols = cols[0]
    jc = sc._jvm.functions.struct(_to_seq(sc, cols, _to_java_column))
    return Column(jc)


@since(1.5)
def greatest(*cols):
    """
    Returns the greatest value of the list of column names, skipping null values.
    This function takes at least 2 parameters. It will return null iff all parameters are null.

    >>> df = spark.createDataFrame([(1, 4, 3)], ['a', 'b', 'c'])
    >>> df.select(greatest(df.a, df.b, df.c).alias("greatest")).collect()
    [Row(greatest=4)]
    """
    if len(cols) < 2:
        raise ValueError("greatest should take at least two columns")
    sc = SparkContext._active_spark_context
    return Column(sc._jvm.functions.greatest(_to_seq(sc, cols, _to_java_column)))


@since(1.5)
def least(*cols):
    """
    Returns the least value of the list of column names, skipping null values.
    This function takes at least 2 parameters. It will return null iff all parameters are null.

    >>> df = spark.createDataFrame([(1, 4, 3)], ['a', 'b', 'c'])
    >>> df.select(least(df.a, df.b, df.c).alias("least")).collect()
    [Row(least=1)]
    """
    if len(cols) < 2:
        raise ValueError("least should take at least two columns")
    sc = SparkContext._active_spark_context
    return Column(sc._jvm.functions.least(_to_seq(sc, cols, _to_java_column)))


@since(1.4)
def when(condition, value):
    """Evaluates a list of conditions and returns one of multiple possible result expressions.
    If :func:`Column.otherwise` is not invoked, None is returned for unmatched conditions.

    :param condition: a boolean :class:`Column` expression.
    :param value: a literal value, or a :class:`Column` expression.

    >>> df.select(when(df['age'] == 2, 3).otherwise(4).alias("age")).collect()
    [Row(age=3), Row(age=4)]

    >>> df.select(when(df.age == 2, df.age + 1).alias("age")).collect()
    [Row(age=3), Row(age=None)]
    """
    sc = SparkContext._active_spark_context
    if not isinstance(condition, Column):
        raise TypeError("condition should be a Column")
    v = value._jc if isinstance(value, Column) else value
    jc = sc._jvm.functions.when(condition._jc, v)
    return Column(jc)


@since(1.5)
def log(arg1, arg2=None):
    """Returns the first argument-based logarithm of the second argument.

    If there is only one argument, then this takes the natural logarithm of the argument.

    >>> df.select(log(10.0, df.age).alias('ten')).rdd.map(lambda l: str(l.ten)[:7]).collect()
    ['0.30102', '0.69897']

    >>> df.select(log(df.age).alias('e')).rdd.map(lambda l: str(l.e)[:7]).collect()
    ['0.69314', '1.60943']
    """
    sc = SparkContext._active_spark_context
    if arg2 is None:
        jc = sc._jvm.functions.log(_to_java_column(arg1))
    else:
        jc = sc._jvm.functions.log(arg1, _to_java_column(arg2))
    return Column(jc)


@since(1.5)
def log2(col):
    """Returns the base-2 logarithm of the argument.

    >>> spark.createDataFrame([(4,)], ['a']).select(log2('a').alias('log2')).collect()
    [Row(log2=2.0)]
    """
    sc = SparkContext._active_spark_context
    return Column(sc._jvm.functions.log2(_to_java_column(col)))


@since(1.5)
@ignore_unicode_prefix
def conv(col, fromBase, toBase):
    """
    Convert a number in a string column from one base to another.

    >>> df = spark.createDataFrame([("010101",)], ['n'])
    >>> df.select(conv(df.n, 2, 16).alias('hex')).collect()
    [Row(hex=u'15')]
    """
    sc = SparkContext._active_spark_context
    return Column(sc._jvm.functions.conv(_to_java_column(col), fromBase, toBase))


@since(1.5)
def factorial(col):
    """
    Computes the factorial of the given value.

    >>> df = spark.createDataFrame([(5,)], ['n'])
    >>> df.select(factorial(df.n).alias('f')).collect()
    [Row(f=120)]
    """
    sc = SparkContext._active_spark_context
    return Column(sc._jvm.functions.factorial(_to_java_column(col)))


# ---------------  Window functions ------------------------

@since(1.4)
def lag(col, offset=1, default=None):
    """
    Window function: returns the value that is `offset` rows before the current row, and
    `defaultValue` if there is less than `offset` rows before the current row. For example,
    an `offset` of one will return the previous row at any given point in the window partition.

    This is equivalent to the LAG function in SQL.

    :param col: name of column or expression
    :param offset: number of row to extend
    :param default: default value
    """
    sc = SparkContext._active_spark_context
    return Column(sc._jvm.functions.lag(_to_java_column(col), offset, default))


@since(1.4)
def lead(col, offset=1, default=None):
    """
    Window function: returns the value that is `offset` rows after the current row, and
    `defaultValue` if there is less than `offset` rows after the current row. For example,
    an `offset` of one will return the next row at any given point in the window partition.

    This is equivalent to the LEAD function in SQL.

    :param col: name of column or expression
    :param offset: number of row to extend
    :param default: default value
    """
    sc = SparkContext._active_spark_context
    return Column(sc._jvm.functions.lead(_to_java_column(col), offset, default))


@since(1.4)
def ntile(n):
    """
    Window function: returns the ntile group id (from 1 to `n` inclusive)
    in an ordered window partition. For example, if `n` is 4, the first
    quarter of the rows will get value 1, the second quarter will get 2,
    the third quarter will get 3, and the last quarter will get 4.

    This is equivalent to the NTILE function in SQL.

    :param n: an integer
    """
    sc = SparkContext._active_spark_context
    return Column(sc._jvm.functions.ntile(int(n)))


# ---------------------- Date/Timestamp functions ------------------------------

@since(1.5)
def current_date():
    """
    Returns the current date as a :class:`DateType` column.
    """
    sc = SparkContext._active_spark_context
    return Column(sc._jvm.functions.current_date())


def current_timestamp():
    """
    Returns the current timestamp as a :class:`TimestampType` column.
    """
    sc = SparkContext._active_spark_context
    return Column(sc._jvm.functions.current_timestamp())


@ignore_unicode_prefix
@since(1.5)
def date_format(date, format):
    """
    Converts a date/timestamp/string to a value of string in the format specified by the date
    format given by the second argument.

    A pattern could be for instance `dd.MM.yyyy` and could return a string like '18.03.1993'. All
    pattern letters of the Java class `java.time.format.DateTimeFormatter` can be used.

    .. note:: Use when ever possible specialized functions like `year`. These benefit from a
        specialized implementation.

    >>> df = spark.createDataFrame([('2015-04-08',)], ['dt'])
    >>> df.select(date_format('dt', 'MM/dd/yyy').alias('date')).collect()
    [Row(date=u'04/08/2015')]
    """
    sc = SparkContext._active_spark_context
    return Column(sc._jvm.functions.date_format(_to_java_column(date), format))


@since(1.5)
def year(col):
    """
    Extract the year of a given date as integer.

    >>> df = spark.createDataFrame([('2015-04-08',)], ['dt'])
    >>> df.select(year('dt').alias('year')).collect()
    [Row(year=2015)]
    """
    sc = SparkContext._active_spark_context
    return Column(sc._jvm.functions.year(_to_java_column(col)))


@since(1.5)
def quarter(col):
    """
    Extract the quarter of a given date as integer.

    >>> df = spark.createDataFrame([('2015-04-08',)], ['dt'])
    >>> df.select(quarter('dt').alias('quarter')).collect()
    [Row(quarter=2)]
    """
    sc = SparkContext._active_spark_context
    return Column(sc._jvm.functions.quarter(_to_java_column(col)))


@since(1.5)
def month(col):
    """
    Extract the month of a given date as integer.

    >>> df = spark.createDataFrame([('2015-04-08',)], ['dt'])
    >>> df.select(month('dt').alias('month')).collect()
    [Row(month=4)]
   """
    sc = SparkContext._active_spark_context
    return Column(sc._jvm.functions.month(_to_java_column(col)))


@since(2.3)
def dayofweek(col):
    """
    Extract the day of the week of a given date as integer.

    >>> df = spark.createDataFrame([('2015-04-08',)], ['dt'])
    >>> df.select(dayofweek('dt').alias('day')).collect()
    [Row(day=4)]
    """
    sc = SparkContext._active_spark_context
    return Column(sc._jvm.functions.dayofweek(_to_java_column(col)))


@since(1.5)
def dayofmonth(col):
    """
    Extract the day of the month of a given date as integer.

    >>> df = spark.createDataFrame([('2015-04-08',)], ['dt'])
    >>> df.select(dayofmonth('dt').alias('day')).collect()
    [Row(day=8)]
    """
    sc = SparkContext._active_spark_context
    return Column(sc._jvm.functions.dayofmonth(_to_java_column(col)))


@since(1.5)
def dayofyear(col):
    """
    Extract the day of the year of a given date as integer.

    >>> df = spark.createDataFrame([('2015-04-08',)], ['dt'])
    >>> df.select(dayofyear('dt').alias('day')).collect()
    [Row(day=98)]
    """
    sc = SparkContext._active_spark_context
    return Column(sc._jvm.functions.dayofyear(_to_java_column(col)))


@since(1.5)
def hour(col):
    """
    Extract the hours of a given date as integer.

    >>> df = spark.createDataFrame([('2015-04-08 13:08:15',)], ['ts'])
    >>> df.select(hour('ts').alias('hour')).collect()
    [Row(hour=13)]
    """
    sc = SparkContext._active_spark_context
    return Column(sc._jvm.functions.hour(_to_java_column(col)))


@since(1.5)
def minute(col):
    """
    Extract the minutes of a given date as integer.

    >>> df = spark.createDataFrame([('2015-04-08 13:08:15',)], ['ts'])
    >>> df.select(minute('ts').alias('minute')).collect()
    [Row(minute=8)]
    """
    sc = SparkContext._active_spark_context
    return Column(sc._jvm.functions.minute(_to_java_column(col)))


@since(1.5)
def second(col):
    """
    Extract the seconds of a given date as integer.

    >>> df = spark.createDataFrame([('2015-04-08 13:08:15',)], ['ts'])
    >>> df.select(second('ts').alias('second')).collect()
    [Row(second=15)]
    """
    sc = SparkContext._active_spark_context
    return Column(sc._jvm.functions.second(_to_java_column(col)))


@since(1.5)
def weekofyear(col):
    """
    Extract the week number of a given date as integer.

    >>> df = spark.createDataFrame([('2015-04-08',)], ['dt'])
    >>> df.select(weekofyear(df.dt).alias('week')).collect()
    [Row(week=15)]
    """
    sc = SparkContext._active_spark_context
    return Column(sc._jvm.functions.weekofyear(_to_java_column(col)))


@since(1.5)
def date_add(start, days):
    """
    Returns the date that is `days` days after `start`

    >>> df = spark.createDataFrame([('2015-04-08',)], ['dt'])
    >>> df.select(date_add(df.dt, 1).alias('next_date')).collect()
    [Row(next_date=datetime.date(2015, 4, 9))]
    """
    sc = SparkContext._active_spark_context
    return Column(sc._jvm.functions.date_add(_to_java_column(start), days))


@since(1.5)
def date_sub(start, days):
    """
    Returns the date that is `days` days before `start`

    >>> df = spark.createDataFrame([('2015-04-08',)], ['dt'])
    >>> df.select(date_sub(df.dt, 1).alias('prev_date')).collect()
    [Row(prev_date=datetime.date(2015, 4, 7))]
    """
    sc = SparkContext._active_spark_context
    return Column(sc._jvm.functions.date_sub(_to_java_column(start), days))


@since(1.5)
def datediff(end, start):
    """
    Returns the number of days from `start` to `end`.

    >>> df = spark.createDataFrame([('2015-04-08','2015-05-10')], ['d1', 'd2'])
    >>> df.select(datediff(df.d2, df.d1).alias('diff')).collect()
    [Row(diff=32)]
    """
    sc = SparkContext._active_spark_context
    return Column(sc._jvm.functions.datediff(_to_java_column(end), _to_java_column(start)))


@since(1.5)
def add_months(start, months):
    """
    Returns the date that is `months` months after `start`

    >>> df = spark.createDataFrame([('2015-04-08',)], ['dt'])
    >>> df.select(add_months(df.dt, 1).alias('next_month')).collect()
    [Row(next_month=datetime.date(2015, 5, 8))]
    """
    sc = SparkContext._active_spark_context
    return Column(sc._jvm.functions.add_months(_to_java_column(start), months))


@since(1.5)
def months_between(date1, date2, roundOff=True):
    """
    Returns number of months between dates date1 and date2.
    If date1 is later than date2, then the result is positive.
    If date1 and date2 are on the same day of month, or both are the last day of month,
    returns an integer (time of day will be ignored).
    The result is rounded off to 8 digits unless `roundOff` is set to `False`.

    >>> df = spark.createDataFrame([('1997-02-28 10:30:00', '1996-10-30')], ['date1', 'date2'])
    >>> df.select(months_between(df.date1, df.date2).alias('months')).collect()
    [Row(months=3.94959677)]
    >>> df.select(months_between(df.date1, df.date2, False).alias('months')).collect()
    [Row(months=3.9495967741935485)]
    """
    sc = SparkContext._active_spark_context
    return Column(sc._jvm.functions.months_between(
        _to_java_column(date1), _to_java_column(date2), roundOff))


@since(2.2)
def to_date(col, format=None):
    """Converts a :class:`Column` of :class:`pyspark.sql.types.StringType` or
    :class:`pyspark.sql.types.TimestampType` into :class:`pyspark.sql.types.DateType`
    using the optionally specified format. Specify formats according to
    `DateTimeFormatter <https://docs.oracle.com/javase/8/docs/api/java/time/format/DateTimeFormatter.html>`_. # noqa
    By default, it follows casting rules to :class:`pyspark.sql.types.DateType` if the format
    is omitted (equivalent to ``col.cast("date")``).

    >>> df = spark.createDataFrame([('1997-02-28 10:30:00',)], ['t'])
    >>> df.select(to_date(df.t).alias('date')).collect()
    [Row(date=datetime.date(1997, 2, 28))]

    >>> df = spark.createDataFrame([('1997-02-28 10:30:00',)], ['t'])
    >>> df.select(to_date(df.t, 'yyyy-MM-dd HH:mm:ss').alias('date')).collect()
    [Row(date=datetime.date(1997, 2, 28))]
    """
    sc = SparkContext._active_spark_context
    if format is None:
        jc = sc._jvm.functions.to_date(_to_java_column(col))
    else:
        jc = sc._jvm.functions.to_date(_to_java_column(col), format)
    return Column(jc)


@since(2.2)
def to_timestamp(col, format=None):
    """Converts a :class:`Column` of :class:`pyspark.sql.types.StringType` or
    :class:`pyspark.sql.types.TimestampType` into :class:`pyspark.sql.types.DateType`
    using the optionally specified format. Specify formats according to
    `DateTimeFormatter <https://docs.oracle.com/javase/8/docs/api/java/time/format/DateTimeFormatter.html>`_. # noqa
    By default, it follows casting rules to :class:`pyspark.sql.types.TimestampType` if the format
    is omitted (equivalent to ``col.cast("timestamp")``).

    >>> df = spark.createDataFrame([('1997-02-28 10:30:00',)], ['t'])
    >>> df.select(to_timestamp(df.t).alias('dt')).collect()
    [Row(dt=datetime.datetime(1997, 2, 28, 10, 30))]

    >>> df = spark.createDataFrame([('1997-02-28 10:30:00',)], ['t'])
    >>> df.select(to_timestamp(df.t, 'yyyy-MM-dd HH:mm:ss').alias('dt')).collect()
    [Row(dt=datetime.datetime(1997, 2, 28, 10, 30))]
    """
    sc = SparkContext._active_spark_context
    if format is None:
        jc = sc._jvm.functions.to_timestamp(_to_java_column(col))
    else:
        jc = sc._jvm.functions.to_timestamp(_to_java_column(col), format)
    return Column(jc)


@since(1.5)
def trunc(date, format):
    """
    Returns date truncated to the unit specified by the format.

    :param format: 'year', 'yyyy', 'yy' or 'month', 'mon', 'mm'

    >>> df = spark.createDataFrame([('1997-02-28',)], ['d'])
    >>> df.select(trunc(df.d, 'year').alias('year')).collect()
    [Row(year=datetime.date(1997, 1, 1))]
    >>> df.select(trunc(df.d, 'mon').alias('month')).collect()
    [Row(month=datetime.date(1997, 2, 1))]
    """
    sc = SparkContext._active_spark_context
    return Column(sc._jvm.functions.trunc(_to_java_column(date), format))


@since(2.3)
def date_trunc(format, timestamp):
    """
    Returns timestamp truncated to the unit specified by the format.

    :param format: 'year', 'yyyy', 'yy', 'month', 'mon', 'mm',
        'day', 'dd', 'hour', 'minute', 'second', 'week', 'quarter'

    >>> df = spark.createDataFrame([('1997-02-28 05:02:11',)], ['t'])
    >>> df.select(date_trunc('year', df.t).alias('year')).collect()
    [Row(year=datetime.datetime(1997, 1, 1, 0, 0))]
    >>> df.select(date_trunc('mon', df.t).alias('month')).collect()
    [Row(month=datetime.datetime(1997, 2, 1, 0, 0))]
    """
    sc = SparkContext._active_spark_context
    return Column(sc._jvm.functions.date_trunc(format, _to_java_column(timestamp)))


@since(1.5)
def next_day(date, dayOfWeek):
    """
    Returns the first date which is later than the value of the date column.

    Day of the week parameter is case insensitive, and accepts:
        "Mon", "Tue", "Wed", "Thu", "Fri", "Sat", "Sun".

    >>> df = spark.createDataFrame([('2015-07-27',)], ['d'])
    >>> df.select(next_day(df.d, 'Sun').alias('date')).collect()
    [Row(date=datetime.date(2015, 8, 2))]
    """
    sc = SparkContext._active_spark_context
    return Column(sc._jvm.functions.next_day(_to_java_column(date), dayOfWeek))


@since(1.5)
def last_day(date):
    """
    Returns the last day of the month which the given date belongs to.

    >>> df = spark.createDataFrame([('1997-02-10',)], ['d'])
    >>> df.select(last_day(df.d).alias('date')).collect()
    [Row(date=datetime.date(1997, 2, 28))]
    """
    sc = SparkContext._active_spark_context
    return Column(sc._jvm.functions.last_day(_to_java_column(date)))


@ignore_unicode_prefix
@since(1.5)
def from_unixtime(timestamp, format="yyyy-MM-dd HH:mm:ss"):
    """
    Converts the number of seconds from unix epoch (1970-01-01 00:00:00 UTC) to a string
    representing the timestamp of that moment in the current system time zone in the given
    format.

    >>> spark.conf.set("spark.sql.session.timeZone", "America/Los_Angeles")
    >>> time_df = spark.createDataFrame([(1428476400,)], ['unix_time'])
    >>> time_df.select(from_unixtime('unix_time').alias('ts')).collect()
    [Row(ts=u'2015-04-08 00:00:00')]
    >>> spark.conf.unset("spark.sql.session.timeZone")
    """
    sc = SparkContext._active_spark_context
    return Column(sc._jvm.functions.from_unixtime(_to_java_column(timestamp), format))


@since(1.5)
def unix_timestamp(timestamp=None, format='yyyy-MM-dd HH:mm:ss'):
    """
    Convert time string with given pattern ('yyyy-MM-dd HH:mm:ss', by default)
    to Unix time stamp (in seconds), using the default timezone and the default
    locale, return null if fail.

    if `timestamp` is None, then it returns current timestamp.

    >>> spark.conf.set("spark.sql.session.timeZone", "America/Los_Angeles")
    >>> time_df = spark.createDataFrame([('2015-04-08',)], ['dt'])
    >>> time_df.select(unix_timestamp('dt', 'yyyy-MM-dd').alias('unix_time')).collect()
    [Row(unix_time=1428476400)]
    >>> spark.conf.unset("spark.sql.session.timeZone")
    """
    sc = SparkContext._active_spark_context
    if timestamp is None:
        return Column(sc._jvm.functions.unix_timestamp())
    return Column(sc._jvm.functions.unix_timestamp(_to_java_column(timestamp), format))


@since(1.5)
def from_utc_timestamp(timestamp, tz):
    """
    This is a common function for databases supporting TIMESTAMP WITHOUT TIMEZONE. This function
    takes a timestamp which is timezone-agnostic, and interprets it as a timestamp in UTC, and
    renders that timestamp as a timestamp in the given time zone.

    However, timestamp in Spark represents number of microseconds from the Unix epoch, which is not
    timezone-agnostic. So in Spark this function just shift the timestamp value from UTC timezone to
    the given timezone.

    This function may return confusing result if the input is a string with timezone, e.g.
    '2018-03-13T06:18:23+00:00'. The reason is that, Spark firstly cast the string to timestamp
    according to the timezone in the string, and finally display the result by converting the
    timestamp to string according to the session local timezone.

    :param timestamp: the column that contains timestamps
    :param tz: a string that has the ID of timezone, e.g. "GMT", "America/Los_Angeles", etc

    .. versionchanged:: 2.4
       `tz` can take a :class:`Column` containing timezone ID strings.

    >>> df = spark.createDataFrame([('1997-02-28 10:30:00', 'JST')], ['ts', 'tz'])
    >>> df.select(from_utc_timestamp(df.ts, "PST").alias('local_time')).collect()
    [Row(local_time=datetime.datetime(1997, 2, 28, 2, 30))]
    >>> df.select(from_utc_timestamp(df.ts, df.tz).alias('local_time')).collect()
    [Row(local_time=datetime.datetime(1997, 2, 28, 19, 30))]

    .. note:: Deprecated in 3.0. See SPARK-25496
    """
    warnings.warn("Deprecated in 3.0. See SPARK-25496", DeprecationWarning)
    sc = SparkContext._active_spark_context
    if isinstance(tz, Column):
        tz = _to_java_column(tz)
    return Column(sc._jvm.functions.from_utc_timestamp(_to_java_column(timestamp), tz))


@since(1.5)
def to_utc_timestamp(timestamp, tz):
    """
    This is a common function for databases supporting TIMESTAMP WITHOUT TIMEZONE. This function
    takes a timestamp which is timezone-agnostic, and interprets it as a timestamp in the given
    timezone, and renders that timestamp as a timestamp in UTC.

    However, timestamp in Spark represents number of microseconds from the Unix epoch, which is not
    timezone-agnostic. So in Spark this function just shift the timestamp value from the given
    timezone to UTC timezone.

    This function may return confusing result if the input is a string with timezone, e.g.
    '2018-03-13T06:18:23+00:00'. The reason is that, Spark firstly cast the string to timestamp
    according to the timezone in the string, and finally display the result by converting the
    timestamp to string according to the session local timezone.

    :param timestamp: the column that contains timestamps
    :param tz: a string that has the ID of timezone, e.g. "GMT", "America/Los_Angeles", etc

    .. versionchanged:: 2.4
       `tz` can take a :class:`Column` containing timezone ID strings.

    >>> df = spark.createDataFrame([('1997-02-28 10:30:00', 'JST')], ['ts', 'tz'])
    >>> df.select(to_utc_timestamp(df.ts, "PST").alias('utc_time')).collect()
    [Row(utc_time=datetime.datetime(1997, 2, 28, 18, 30))]
    >>> df.select(to_utc_timestamp(df.ts, df.tz).alias('utc_time')).collect()
    [Row(utc_time=datetime.datetime(1997, 2, 28, 1, 30))]

    .. note:: Deprecated in 3.0. See SPARK-25496
    """
    warnings.warn("Deprecated in 3.0. See SPARK-25496", DeprecationWarning)
    sc = SparkContext._active_spark_context
    if isinstance(tz, Column):
        tz = _to_java_column(tz)
    return Column(sc._jvm.functions.to_utc_timestamp(_to_java_column(timestamp), tz))


@since(2.0)
@ignore_unicode_prefix
def window(timeColumn, windowDuration, slideDuration=None, startTime=None):
    """Bucketize rows into one or more time windows given a timestamp specifying column. Window
    starts are inclusive but the window ends are exclusive, e.g. 12:05 will be in the window
    [12:05,12:10) but not in [12:00,12:05). Windows can support microsecond precision. Windows in
    the order of months are not supported.

    The time column must be of :class:`pyspark.sql.types.TimestampType`.

    Durations are provided as strings, e.g. '1 second', '1 day 12 hours', '2 minutes'. Valid
    interval strings are 'week', 'day', 'hour', 'minute', 'second', 'millisecond', 'microsecond'.
    If the ``slideDuration`` is not provided, the windows will be tumbling windows.

    The startTime is the offset with respect to 1970-01-01 00:00:00 UTC with which to start
    window intervals. For example, in order to have hourly tumbling windows that start 15 minutes
    past the hour, e.g. 12:15-13:15, 13:15-14:15... provide `startTime` as `15 minutes`.

    The output column will be a struct called 'window' by default with the nested columns 'start'
    and 'end', where 'start' and 'end' will be of :class:`pyspark.sql.types.TimestampType`.

    >>> df = spark.createDataFrame([("2016-03-11 09:00:07", 1)]).toDF("date", "val")
    >>> w = df.groupBy(window("date", "5 seconds")).agg(sum("val").alias("sum"))
    >>> w.select(w.window.start.cast("string").alias("start"),
    ...          w.window.end.cast("string").alias("end"), "sum").collect()
    [Row(start=u'2016-03-11 09:00:05', end=u'2016-03-11 09:00:10', sum=1)]
    """
    def check_string_field(field, fieldName):
        if not field or type(field) is not str:
            raise TypeError("%s should be provided as a string" % fieldName)

    sc = SparkContext._active_spark_context
    time_col = _to_java_column(timeColumn)
    check_string_field(windowDuration, "windowDuration")
    if slideDuration and startTime:
        check_string_field(slideDuration, "slideDuration")
        check_string_field(startTime, "startTime")
        res = sc._jvm.functions.window(time_col, windowDuration, slideDuration, startTime)
    elif slideDuration:
        check_string_field(slideDuration, "slideDuration")
        res = sc._jvm.functions.window(time_col, windowDuration, slideDuration)
    elif startTime:
        check_string_field(startTime, "startTime")
        res = sc._jvm.functions.window(time_col, windowDuration, windowDuration, startTime)
    else:
        res = sc._jvm.functions.window(time_col, windowDuration)
    return Column(res)


# ---------------------------- misc functions ----------------------------------

@since(1.5)
@ignore_unicode_prefix
def crc32(col):
    """
    Calculates the cyclic redundancy check value  (CRC32) of a binary column and
    returns the value as a bigint.

    >>> spark.createDataFrame([('ABC',)], ['a']).select(crc32('a').alias('crc32')).collect()
    [Row(crc32=2743272264)]
    """
    sc = SparkContext._active_spark_context
    return Column(sc._jvm.functions.crc32(_to_java_column(col)))


@ignore_unicode_prefix
@since(1.5)
def md5(col):
    """Calculates the MD5 digest and returns the value as a 32 character hex string.

    >>> spark.createDataFrame([('ABC',)], ['a']).select(md5('a').alias('hash')).collect()
    [Row(hash=u'902fbdd2b1df0c4f70b4a5d23525e932')]
    """
    sc = SparkContext._active_spark_context
    jc = sc._jvm.functions.md5(_to_java_column(col))
    return Column(jc)


@ignore_unicode_prefix
@since(1.5)
def sha1(col):
    """Returns the hex string result of SHA-1.

    >>> spark.createDataFrame([('ABC',)], ['a']).select(sha1('a').alias('hash')).collect()
    [Row(hash=u'3c01bdbb26f358bab27f267924aa2c9a03fcfdb8')]
    """
    sc = SparkContext._active_spark_context
    jc = sc._jvm.functions.sha1(_to_java_column(col))
    return Column(jc)


@ignore_unicode_prefix
@since(1.5)
def sha2(col, numBits):
    """Returns the hex string result of SHA-2 family of hash functions (SHA-224, SHA-256, SHA-384,
    and SHA-512). The numBits indicates the desired bit length of the result, which must have a
    value of 224, 256, 384, 512, or 0 (which is equivalent to 256).

    >>> digests = df.select(sha2(df.name, 256).alias('s')).collect()
    >>> digests[0]
    Row(s=u'3bc51062973c458d5a6f2d8d64a023246354ad7e064b1e4e009ec8a0699a3043')
    >>> digests[1]
    Row(s=u'cd9fb1e148ccd8442e5aa74904cc73bf6fb54d1d54d333bd596aa9bb4bb4e961')
    """
    sc = SparkContext._active_spark_context
    jc = sc._jvm.functions.sha2(_to_java_column(col), numBits)
    return Column(jc)


@since(2.0)
def hash(*cols):
    """Calculates the hash code of given columns, and returns the result as an int column.

    >>> spark.createDataFrame([('ABC',)], ['a']).select(hash('a').alias('hash')).collect()
    [Row(hash=-757602832)]
    """
    sc = SparkContext._active_spark_context
    jc = sc._jvm.functions.hash(_to_seq(sc, cols, _to_java_column))
    return Column(jc)


@since(3.0)
def xxhash64(*cols):
    """Calculates the hash code of given columns using the 64-bit variant of the xxHash algorithm,
    and returns the result as a long column.

    >>> spark.createDataFrame([('ABC',)], ['a']).select(xxhash64('a').alias('hash')).collect()
    [Row(hash=4105715581806190027)]
    """
    sc = SparkContext._active_spark_context
    jc = sc._jvm.functions.xxhash64(_to_seq(sc, cols, _to_java_column))
    return Column(jc)


# ---------------------- String/Binary functions ------------------------------

_string_functions = {
    'upper': 'Converts a string expression to upper case.',
    'lower': 'Converts a string expression to lower case.',
    'ascii': 'Computes the numeric value of the first character of the string column.',
    'base64': 'Computes the BASE64 encoding of a binary column and returns it as a string column.',
    'unbase64': 'Decodes a BASE64 encoded string column and returns it as a binary column.',
    'ltrim': 'Trim the spaces from left end for the specified string value.',
    'rtrim': 'Trim the spaces from right end for the specified string value.',
    'trim': 'Trim the spaces from both ends for the specified string column.',
}


for _name, _doc in _string_functions.items():
    globals()[_name] = since(1.5)(_create_function_over_column(_name, _doc))
del _name, _doc


@since(1.5)
@ignore_unicode_prefix
def concat_ws(sep, *cols):
    """
    Concatenates multiple input string columns together into a single string column,
    using the given separator.

    >>> df = spark.createDataFrame([('abcd','123')], ['s', 'd'])
    >>> df.select(concat_ws('-', df.s, df.d).alias('s')).collect()
    [Row(s=u'abcd-123')]
    """
    sc = SparkContext._active_spark_context
    return Column(sc._jvm.functions.concat_ws(sep, _to_seq(sc, cols, _to_java_column)))


@since(1.5)
def decode(col, charset):
    """
    Computes the first argument into a string from a binary using the provided character set
    (one of 'US-ASCII', 'ISO-8859-1', 'UTF-8', 'UTF-16BE', 'UTF-16LE', 'UTF-16').
    """
    sc = SparkContext._active_spark_context
    return Column(sc._jvm.functions.decode(_to_java_column(col), charset))


@since(1.5)
def encode(col, charset):
    """
    Computes the first argument into a binary from a string using the provided character set
    (one of 'US-ASCII', 'ISO-8859-1', 'UTF-8', 'UTF-16BE', 'UTF-16LE', 'UTF-16').
    """
    sc = SparkContext._active_spark_context
    return Column(sc._jvm.functions.encode(_to_java_column(col), charset))


@ignore_unicode_prefix
@since(1.5)
def format_number(col, d):
    """
    Formats the number X to a format like '#,--#,--#.--', rounded to d decimal places
    with HALF_EVEN round mode, and returns the result as a string.

    :param col: the column name of the numeric value to be formatted
    :param d: the N decimal places

    >>> spark.createDataFrame([(5,)], ['a']).select(format_number('a', 4).alias('v')).collect()
    [Row(v=u'5.0000')]
    """
    sc = SparkContext._active_spark_context
    return Column(sc._jvm.functions.format_number(_to_java_column(col), d))


@ignore_unicode_prefix
@since(1.5)
def format_string(format, *cols):
    """
    Formats the arguments in printf-style and returns the result as a string column.

    :param col: the column name of the numeric value to be formatted
    :param d: the N decimal places

    >>> df = spark.createDataFrame([(5, "hello")], ['a', 'b'])
    >>> df.select(format_string('%d %s', df.a, df.b).alias('v')).collect()
    [Row(v=u'5 hello')]
    """
    sc = SparkContext._active_spark_context
    return Column(sc._jvm.functions.format_string(format, _to_seq(sc, cols, _to_java_column)))


@since(1.5)
def instr(str, substr):
    """
    Locate the position of the first occurrence of substr column in the given string.
    Returns null if either of the arguments are null.

    .. note:: The position is not zero based, but 1 based index. Returns 0 if substr
        could not be found in str.

    >>> df = spark.createDataFrame([('abcd',)], ['s',])
    >>> df.select(instr(df.s, 'b').alias('s')).collect()
    [Row(s=2)]
    """
    sc = SparkContext._active_spark_context
    return Column(sc._jvm.functions.instr(_to_java_column(str), substr))


@since(1.5)
@ignore_unicode_prefix
def substring(str, pos, len):
    """
    Substring starts at `pos` and is of length `len` when str is String type or
    returns the slice of byte array that starts at `pos` in byte and is of length `len`
    when str is Binary type.

    .. note:: The position is not zero based, but 1 based index.

    >>> df = spark.createDataFrame([('abcd',)], ['s',])
    >>> df.select(substring(df.s, 1, 2).alias('s')).collect()
    [Row(s=u'ab')]
    """
    sc = SparkContext._active_spark_context
    return Column(sc._jvm.functions.substring(_to_java_column(str), pos, len))


@since(1.5)
@ignore_unicode_prefix
def substring_index(str, delim, count):
    """
    Returns the substring from string str before count occurrences of the delimiter delim.
    If count is positive, everything the left of the final delimiter (counting from left) is
    returned. If count is negative, every to the right of the final delimiter (counting from the
    right) is returned. substring_index performs a case-sensitive match when searching for delim.

    >>> df = spark.createDataFrame([('a.b.c.d',)], ['s'])
    >>> df.select(substring_index(df.s, '.', 2).alias('s')).collect()
    [Row(s=u'a.b')]
    >>> df.select(substring_index(df.s, '.', -3).alias('s')).collect()
    [Row(s=u'b.c.d')]
    """
    sc = SparkContext._active_spark_context
    return Column(sc._jvm.functions.substring_index(_to_java_column(str), delim, count))


@ignore_unicode_prefix
@since(1.5)
def levenshtein(left, right):
    """Computes the Levenshtein distance of the two given strings.

    >>> df0 = spark.createDataFrame([('kitten', 'sitting',)], ['l', 'r'])
    >>> df0.select(levenshtein('l', 'r').alias('d')).collect()
    [Row(d=3)]
    """
    sc = SparkContext._active_spark_context
    jc = sc._jvm.functions.levenshtein(_to_java_column(left), _to_java_column(right))
    return Column(jc)


@since(1.5)
def locate(substr, str, pos=1):
    """
    Locate the position of the first occurrence of substr in a string column, after position pos.

    .. note:: The position is not zero based, but 1 based index. Returns 0 if substr
        could not be found in str.

    :param substr: a string
    :param str: a Column of :class:`pyspark.sql.types.StringType`
    :param pos: start position (zero based)

    >>> df = spark.createDataFrame([('abcd',)], ['s',])
    >>> df.select(locate('b', df.s, 1).alias('s')).collect()
    [Row(s=2)]
    """
    sc = SparkContext._active_spark_context
    return Column(sc._jvm.functions.locate(substr, _to_java_column(str), pos))


@since(1.5)
@ignore_unicode_prefix
def lpad(col, len, pad):
    """
    Left-pad the string column to width `len` with `pad`.

    >>> df = spark.createDataFrame([('abcd',)], ['s',])
    >>> df.select(lpad(df.s, 6, '#').alias('s')).collect()
    [Row(s=u'##abcd')]
    """
    sc = SparkContext._active_spark_context
    return Column(sc._jvm.functions.lpad(_to_java_column(col), len, pad))


@since(1.5)
@ignore_unicode_prefix
def rpad(col, len, pad):
    """
    Right-pad the string column to width `len` with `pad`.

    >>> df = spark.createDataFrame([('abcd',)], ['s',])
    >>> df.select(rpad(df.s, 6, '#').alias('s')).collect()
    [Row(s=u'abcd##')]
    """
    sc = SparkContext._active_spark_context
    return Column(sc._jvm.functions.rpad(_to_java_column(col), len, pad))


@since(1.5)
@ignore_unicode_prefix
def repeat(col, n):
    """
    Repeats a string column n times, and returns it as a new string column.

    >>> df = spark.createDataFrame([('ab',)], ['s',])
    >>> df.select(repeat(df.s, 3).alias('s')).collect()
    [Row(s=u'ababab')]
    """
    sc = SparkContext._active_spark_context
    return Column(sc._jvm.functions.repeat(_to_java_column(col), n))


@since(1.5)
@ignore_unicode_prefix
def split(str, pattern, limit=-1):
    """
    Splits str around matches of the given pattern.

    :param str: a string expression to split
    :param pattern: a string representing a regular expression. The regex string should be
        a Java regular expression.
    :param limit: an integer which controls the number of times `pattern` is applied.

        * ``limit > 0``: The resulting array's length will not be more than `limit`, and the
                         resulting array's last entry will contain all input beyond the last
                         matched pattern.
        * ``limit <= 0``: `pattern` will be applied as many times as possible, and the resulting
                          array can be of any size.

    .. versionchanged:: 3.0
       `split` now takes an optional `limit` field. If not provided, default limit value is -1.

    >>> df = spark.createDataFrame([('oneAtwoBthreeC',)], ['s',])
    >>> df.select(split(df.s, '[ABC]', 2).alias('s')).collect()
    [Row(s=[u'one', u'twoBthreeC'])]
    >>> df.select(split(df.s, '[ABC]', -1).alias('s')).collect()
    [Row(s=[u'one', u'two', u'three', u''])]
    """
    sc = SparkContext._active_spark_context
    return Column(sc._jvm.functions.split(_to_java_column(str), pattern, limit))


@ignore_unicode_prefix
@since(1.5)
def regexp_extract(str, pattern, idx):
    r"""Extract a specific group matched by a Java regex, from the specified string column.
    If the regex did not match, or the specified group did not match, an empty string is returned.

    >>> df = spark.createDataFrame([('100-200',)], ['str'])
    >>> df.select(regexp_extract('str', r'(\d+)-(\d+)', 1).alias('d')).collect()
    [Row(d=u'100')]
    >>> df = spark.createDataFrame([('foo',)], ['str'])
    >>> df.select(regexp_extract('str', r'(\d+)', 1).alias('d')).collect()
    [Row(d=u'')]
    >>> df = spark.createDataFrame([('aaaac',)], ['str'])
    >>> df.select(regexp_extract('str', '(a+)(b)?(c)', 2).alias('d')).collect()
    [Row(d=u'')]
    """
    sc = SparkContext._active_spark_context
    jc = sc._jvm.functions.regexp_extract(_to_java_column(str), pattern, idx)
    return Column(jc)


@ignore_unicode_prefix
@since(1.5)
def regexp_replace(str, pattern, replacement):
    r"""Replace all substrings of the specified string value that match regexp with rep.

    >>> df = spark.createDataFrame([('100-200',)], ['str'])
    >>> df.select(regexp_replace('str', r'(\d+)', '--').alias('d')).collect()
    [Row(d=u'-----')]
    """
    sc = SparkContext._active_spark_context
    jc = sc._jvm.functions.regexp_replace(_to_java_column(str), pattern, replacement)
    return Column(jc)


@ignore_unicode_prefix
@since(1.5)
def initcap(col):
    """Translate the first letter of each word to upper case in the sentence.

    >>> spark.createDataFrame([('ab cd',)], ['a']).select(initcap("a").alias('v')).collect()
    [Row(v=u'Ab Cd')]
    """
    sc = SparkContext._active_spark_context
    return Column(sc._jvm.functions.initcap(_to_java_column(col)))


@since(1.5)
@ignore_unicode_prefix
def soundex(col):
    """
    Returns the SoundEx encoding for a string

    >>> df = spark.createDataFrame([("Peters",),("Uhrbach",)], ['name'])
    >>> df.select(soundex(df.name).alias("soundex")).collect()
    [Row(soundex=u'P362'), Row(soundex=u'U612')]
    """
    sc = SparkContext._active_spark_context
    return Column(sc._jvm.functions.soundex(_to_java_column(col)))


@ignore_unicode_prefix
@since(1.5)
def bin(col):
    """Returns the string representation of the binary value of the given column.

    >>> df.select(bin(df.age).alias('c')).collect()
    [Row(c=u'10'), Row(c=u'101')]
    """
    sc = SparkContext._active_spark_context
    jc = sc._jvm.functions.bin(_to_java_column(col))
    return Column(jc)


@ignore_unicode_prefix
@since(1.5)
def hex(col):
    """Computes hex value of the given column, which could be :class:`pyspark.sql.types.StringType`,
    :class:`pyspark.sql.types.BinaryType`, :class:`pyspark.sql.types.IntegerType` or
    :class:`pyspark.sql.types.LongType`.

    >>> spark.createDataFrame([('ABC', 3)], ['a', 'b']).select(hex('a'), hex('b')).collect()
    [Row(hex(a)=u'414243', hex(b)=u'3')]
    """
    sc = SparkContext._active_spark_context
    jc = sc._jvm.functions.hex(_to_java_column(col))
    return Column(jc)


@ignore_unicode_prefix
@since(1.5)
def unhex(col):
    """Inverse of hex. Interprets each pair of characters as a hexadecimal number
    and converts to the byte representation of number.

    >>> spark.createDataFrame([('414243',)], ['a']).select(unhex('a')).collect()
    [Row(unhex(a)=bytearray(b'ABC'))]
    """
    sc = SparkContext._active_spark_context
    return Column(sc._jvm.functions.unhex(_to_java_column(col)))


@ignore_unicode_prefix
@since(1.5)
def length(col):
    """Computes the character length of string data or number of bytes of binary data.
    The length of character data includes the trailing spaces. The length of binary data
    includes binary zeros.

    >>> spark.createDataFrame([('ABC ',)], ['a']).select(length('a').alias('length')).collect()
    [Row(length=4)]
    """
    sc = SparkContext._active_spark_context
    return Column(sc._jvm.functions.length(_to_java_column(col)))


@ignore_unicode_prefix
@since(1.5)
def translate(srcCol, matching, replace):
    """A function translate any character in the `srcCol` by a character in `matching`.
    The characters in `replace` is corresponding to the characters in `matching`.
    The translate will happen when any character in the string matching with the character
    in the `matching`.

    >>> spark.createDataFrame([('translate',)], ['a']).select(translate('a', "rnlt", "123") \\
    ...     .alias('r')).collect()
    [Row(r=u'1a2s3ae')]
    """
    sc = SparkContext._active_spark_context
    return Column(sc._jvm.functions.translate(_to_java_column(srcCol), matching, replace))


# ---------------------- Collection functions ------------------------------

@ignore_unicode_prefix
@since(2.0)
def create_map(*cols):
    """Creates a new map column.

    :param cols: list of column names (string) or list of :class:`Column` expressions that are
        grouped as key-value pairs, e.g. (key1, value1, key2, value2, ...).

    >>> df.select(create_map('name', 'age').alias("map")).collect()
    [Row(map={u'Alice': 2}), Row(map={u'Bob': 5})]
    >>> df.select(create_map([df.name, df.age]).alias("map")).collect()
    [Row(map={u'Alice': 2}), Row(map={u'Bob': 5})]
    """
    sc = SparkContext._active_spark_context
    if len(cols) == 1 and isinstance(cols[0], (list, set)):
        cols = cols[0]
    jc = sc._jvm.functions.map(_to_seq(sc, cols, _to_java_column))
    return Column(jc)


@since(2.4)
def map_from_arrays(col1, col2):
    """Creates a new map from two arrays.

    :param col1: name of column containing a set of keys. All elements should not be null
    :param col2: name of column containing a set of values

    >>> df = spark.createDataFrame([([2, 5], ['a', 'b'])], ['k', 'v'])
    >>> df.select(map_from_arrays(df.k, df.v).alias("map")).show()
    +----------------+
    |             map|
    +----------------+
    |[2 -> a, 5 -> b]|
    +----------------+
    """
    sc = SparkContext._active_spark_context
    return Column(sc._jvm.functions.map_from_arrays(_to_java_column(col1), _to_java_column(col2)))


@since(1.4)
def array(*cols):
    """Creates a new array column.

    :param cols: list of column names (string) or list of :class:`Column` expressions that have
        the same data type.

    >>> df.select(array('age', 'age').alias("arr")).collect()
    [Row(arr=[2, 2]), Row(arr=[5, 5])]
    >>> df.select(array([df.age, df.age]).alias("arr")).collect()
    [Row(arr=[2, 2]), Row(arr=[5, 5])]
    """
    sc = SparkContext._active_spark_context
    if len(cols) == 1 and isinstance(cols[0], (list, set)):
        cols = cols[0]
    jc = sc._jvm.functions.array(_to_seq(sc, cols, _to_java_column))
    return Column(jc)


@since(1.5)
def array_contains(col, value):
    """
    Collection function: returns null if the array is null, true if the array contains the
    given value, and false otherwise.

    :param col: name of column containing array
    :param value: value to check for in array

    >>> df = spark.createDataFrame([(["a", "b", "c"],), ([],)], ['data'])
    >>> df.select(array_contains(df.data, "a")).collect()
    [Row(array_contains(data, a)=True), Row(array_contains(data, a)=False)]
    """
    sc = SparkContext._active_spark_context
    return Column(sc._jvm.functions.array_contains(_to_java_column(col), value))


@since(2.4)
def arrays_overlap(a1, a2):
    """
    Collection function: returns true if the arrays contain any common non-null element; if not,
    returns null if both the arrays are non-empty and any of them contains a null element; returns
    false otherwise.

    >>> df = spark.createDataFrame([(["a", "b"], ["b", "c"]), (["a"], ["b", "c"])], ['x', 'y'])
    >>> df.select(arrays_overlap(df.x, df.y).alias("overlap")).collect()
    [Row(overlap=True), Row(overlap=False)]
    """
    sc = SparkContext._active_spark_context
    return Column(sc._jvm.functions.arrays_overlap(_to_java_column(a1), _to_java_column(a2)))


@since(2.4)
def slice(x, start, length):
    """
    Collection function: returns an array containing  all the elements in `x` from index `start`
    (or starting from the end if `start` is negative) with the specified `length`.
    >>> df = spark.createDataFrame([([1, 2, 3],), ([4, 5],)], ['x'])
    >>> df.select(slice(df.x, 2, 2).alias("sliced")).collect()
    [Row(sliced=[2, 3]), Row(sliced=[5])]
    """
    sc = SparkContext._active_spark_context
    return Column(sc._jvm.functions.slice(_to_java_column(x), start, length))


@ignore_unicode_prefix
@since(2.4)
def array_join(col, delimiter, null_replacement=None):
    """
    Concatenates the elements of `column` using the `delimiter`. Null values are replaced with
    `null_replacement` if set, otherwise they are ignored.

    >>> df = spark.createDataFrame([(["a", "b", "c"],), (["a", None],)], ['data'])
    >>> df.select(array_join(df.data, ",").alias("joined")).collect()
    [Row(joined=u'a,b,c'), Row(joined=u'a')]
    >>> df.select(array_join(df.data, ",", "NULL").alias("joined")).collect()
    [Row(joined=u'a,b,c'), Row(joined=u'a,NULL')]
    """
    sc = SparkContext._active_spark_context
    if null_replacement is None:
        return Column(sc._jvm.functions.array_join(_to_java_column(col), delimiter))
    else:
        return Column(sc._jvm.functions.array_join(
            _to_java_column(col), delimiter, null_replacement))


@since(1.5)
@ignore_unicode_prefix
def concat(*cols):
    """
    Concatenates multiple input columns together into a single column.
    The function works with strings, binary and compatible array columns.

    >>> df = spark.createDataFrame([('abcd','123')], ['s', 'd'])
    >>> df.select(concat(df.s, df.d).alias('s')).collect()
    [Row(s=u'abcd123')]

    >>> df = spark.createDataFrame([([1, 2], [3, 4], [5]), ([1, 2], None, [3])], ['a', 'b', 'c'])
    >>> df.select(concat(df.a, df.b, df.c).alias("arr")).collect()
    [Row(arr=[1, 2, 3, 4, 5]), Row(arr=None)]
    """
    sc = SparkContext._active_spark_context
    return Column(sc._jvm.functions.concat(_to_seq(sc, cols, _to_java_column)))


@since(2.4)
def array_position(col, value):
    """
    Collection function: Locates the position of the first occurrence of the given value
    in the given array. Returns null if either of the arguments are null.

    .. note:: The position is not zero based, but 1 based index. Returns 0 if the given
        value could not be found in the array.

    >>> df = spark.createDataFrame([(["c", "b", "a"],), ([],)], ['data'])
    >>> df.select(array_position(df.data, "a")).collect()
    [Row(array_position(data, a)=3), Row(array_position(data, a)=0)]
    """
    sc = SparkContext._active_spark_context
    return Column(sc._jvm.functions.array_position(_to_java_column(col), value))


@ignore_unicode_prefix
@since(2.4)
def element_at(col, extraction):
    """
    Collection function: Returns element of array at given index in extraction if col is array.
    Returns value for the given key in extraction if col is map.

    :param col: name of column containing array or map
    :param extraction: index to check for in array or key to check for in map

    .. note:: The position is not zero based, but 1 based index.

    >>> df = spark.createDataFrame([(["a", "b", "c"],), ([],)], ['data'])
    >>> df.select(element_at(df.data, 1)).collect()
    [Row(element_at(data, 1)=u'a'), Row(element_at(data, 1)=None)]

    >>> df = spark.createDataFrame([({"a": 1.0, "b": 2.0},), ({},)], ['data'])
    >>> df.select(element_at(df.data, "a")).collect()
    [Row(element_at(data, a)=1.0), Row(element_at(data, a)=None)]
    """
    sc = SparkContext._active_spark_context
    return Column(sc._jvm.functions.element_at(_to_java_column(col), extraction))


@since(2.4)
def array_remove(col, element):
    """
    Collection function: Remove all elements that equal to element from the given array.

    :param col: name of column containing array
    :param element: element to be removed from the array

    >>> df = spark.createDataFrame([([1, 2, 3, 1, 1],), ([],)], ['data'])
    >>> df.select(array_remove(df.data, 1)).collect()
    [Row(array_remove(data, 1)=[2, 3]), Row(array_remove(data, 1)=[])]
    """
    sc = SparkContext._active_spark_context
    return Column(sc._jvm.functions.array_remove(_to_java_column(col), element))


@since(2.4)
def array_distinct(col):
    """
    Collection function: removes duplicate values from the array.
    :param col: name of column or expression

    >>> df = spark.createDataFrame([([1, 2, 3, 2],), ([4, 5, 5, 4],)], ['data'])
    >>> df.select(array_distinct(df.data)).collect()
    [Row(array_distinct(data)=[1, 2, 3]), Row(array_distinct(data)=[4, 5])]
    """
    sc = SparkContext._active_spark_context
    return Column(sc._jvm.functions.array_distinct(_to_java_column(col)))


@ignore_unicode_prefix
@since(2.4)
def array_intersect(col1, col2):
    """
    Collection function: returns an array of the elements in the intersection of col1 and col2,
    without duplicates.

    :param col1: name of column containing array
    :param col2: name of column containing array

    >>> from pyspark.sql import Row
    >>> df = spark.createDataFrame([Row(c1=["b", "a", "c"], c2=["c", "d", "a", "f"])])
    >>> df.select(array_intersect(df.c1, df.c2)).collect()
    [Row(array_intersect(c1, c2)=[u'a', u'c'])]
    """
    sc = SparkContext._active_spark_context
    return Column(sc._jvm.functions.array_intersect(_to_java_column(col1), _to_java_column(col2)))


@ignore_unicode_prefix
@since(2.4)
def array_union(col1, col2):
    """
    Collection function: returns an array of the elements in the union of col1 and col2,
    without duplicates.

    :param col1: name of column containing array
    :param col2: name of column containing array

    >>> from pyspark.sql import Row
    >>> df = spark.createDataFrame([Row(c1=["b", "a", "c"], c2=["c", "d", "a", "f"])])
    >>> df.select(array_union(df.c1, df.c2)).collect()
    [Row(array_union(c1, c2)=[u'b', u'a', u'c', u'd', u'f'])]
    """
    sc = SparkContext._active_spark_context
    return Column(sc._jvm.functions.array_union(_to_java_column(col1), _to_java_column(col2)))


@ignore_unicode_prefix
@since(2.4)
def array_except(col1, col2):
    """
    Collection function: returns an array of the elements in col1 but not in col2,
    without duplicates.

    :param col1: name of column containing array
    :param col2: name of column containing array

    >>> from pyspark.sql import Row
    >>> df = spark.createDataFrame([Row(c1=["b", "a", "c"], c2=["c", "d", "a", "f"])])
    >>> df.select(array_except(df.c1, df.c2)).collect()
    [Row(array_except(c1, c2)=[u'b'])]
    """
    sc = SparkContext._active_spark_context
    return Column(sc._jvm.functions.array_except(_to_java_column(col1), _to_java_column(col2)))


@since(1.4)
def explode(col):
    """
    Returns a new row for each element in the given array or map.
    Uses the default column name `col` for elements in the array and
    `key` and `value` for elements in the map unless specified otherwise.

    >>> from pyspark.sql import Row
    >>> eDF = spark.createDataFrame([Row(a=1, intlist=[1,2,3], mapfield={"a": "b"})])
    >>> eDF.select(explode(eDF.intlist).alias("anInt")).collect()
    [Row(anInt=1), Row(anInt=2), Row(anInt=3)]

    >>> eDF.select(explode(eDF.mapfield).alias("key", "value")).show()
    +---+-----+
    |key|value|
    +---+-----+
    |  a|    b|
    +---+-----+
    """
    sc = SparkContext._active_spark_context
    jc = sc._jvm.functions.explode(_to_java_column(col))
    return Column(jc)


@since(2.1)
def posexplode(col):
    """
    Returns a new row for each element with position in the given array or map.
    Uses the default column name `pos` for position, and `col` for elements in the
    array and `key` and `value` for elements in the map unless specified otherwise.

    >>> from pyspark.sql import Row
    >>> eDF = spark.createDataFrame([Row(a=1, intlist=[1,2,3], mapfield={"a": "b"})])
    >>> eDF.select(posexplode(eDF.intlist)).collect()
    [Row(pos=0, col=1), Row(pos=1, col=2), Row(pos=2, col=3)]

    >>> eDF.select(posexplode(eDF.mapfield)).show()
    +---+---+-----+
    |pos|key|value|
    +---+---+-----+
    |  0|  a|    b|
    +---+---+-----+
    """
    sc = SparkContext._active_spark_context
    jc = sc._jvm.functions.posexplode(_to_java_column(col))
    return Column(jc)


@since(2.3)
def explode_outer(col):
    """
    Returns a new row for each element in the given array or map.
    Unlike explode, if the array/map is null or empty then null is produced.
    Uses the default column name `col` for elements in the array and
    `key` and `value` for elements in the map unless specified otherwise.

    >>> df = spark.createDataFrame(
    ...     [(1, ["foo", "bar"], {"x": 1.0}), (2, [], {}), (3, None, None)],
    ...     ("id", "an_array", "a_map")
    ... )
    >>> df.select("id", "an_array", explode_outer("a_map")).show()
    +---+----------+----+-----+
    | id|  an_array| key|value|
    +---+----------+----+-----+
    |  1|[foo, bar]|   x|  1.0|
    |  2|        []|null| null|
    |  3|      null|null| null|
    +---+----------+----+-----+

    >>> df.select("id", "a_map", explode_outer("an_array")).show()
    +---+----------+----+
    | id|     a_map| col|
    +---+----------+----+
    |  1|[x -> 1.0]| foo|
    |  1|[x -> 1.0]| bar|
    |  2|        []|null|
    |  3|      null|null|
    +---+----------+----+
    """
    sc = SparkContext._active_spark_context
    jc = sc._jvm.functions.explode_outer(_to_java_column(col))
    return Column(jc)


@since(2.3)
def posexplode_outer(col):
    """
    Returns a new row for each element with position in the given array or map.
    Unlike posexplode, if the array/map is null or empty then the row (null, null) is produced.
    Uses the default column name `pos` for position, and `col` for elements in the
    array and `key` and `value` for elements in the map unless specified otherwise.

    >>> df = spark.createDataFrame(
    ...     [(1, ["foo", "bar"], {"x": 1.0}), (2, [], {}), (3, None, None)],
    ...     ("id", "an_array", "a_map")
    ... )
    >>> df.select("id", "an_array", posexplode_outer("a_map")).show()
    +---+----------+----+----+-----+
    | id|  an_array| pos| key|value|
    +---+----------+----+----+-----+
    |  1|[foo, bar]|   0|   x|  1.0|
    |  2|        []|null|null| null|
    |  3|      null|null|null| null|
    +---+----------+----+----+-----+
    >>> df.select("id", "a_map", posexplode_outer("an_array")).show()
    +---+----------+----+----+
    | id|     a_map| pos| col|
    +---+----------+----+----+
    |  1|[x -> 1.0]|   0| foo|
    |  1|[x -> 1.0]|   1| bar|
    |  2|        []|null|null|
    |  3|      null|null|null|
    +---+----------+----+----+
    """
    sc = SparkContext._active_spark_context
    jc = sc._jvm.functions.posexplode_outer(_to_java_column(col))
    return Column(jc)


@ignore_unicode_prefix
@since(1.6)
def get_json_object(col, path):
    """
    Extracts json object from a json string based on json path specified, and returns json string
    of the extracted json object. It will return null if the input json string is invalid.

    :param col: string column in json format
    :param path: path to the json object to extract

    >>> data = [("1", '''{"f1": "value1", "f2": "value2"}'''), ("2", '''{"f1": "value12"}''')]
    >>> df = spark.createDataFrame(data, ("key", "jstring"))
    >>> df.select(df.key, get_json_object(df.jstring, '$.f1').alias("c0"), \\
    ...                   get_json_object(df.jstring, '$.f2').alias("c1") ).collect()
    [Row(key=u'1', c0=u'value1', c1=u'value2'), Row(key=u'2', c0=u'value12', c1=None)]
    """
    sc = SparkContext._active_spark_context
    jc = sc._jvm.functions.get_json_object(_to_java_column(col), path)
    return Column(jc)


@ignore_unicode_prefix
@since(1.6)
def json_tuple(col, *fields):
    """Creates a new row for a json column according to the given field names.

    :param col: string column in json format
    :param fields: list of fields to extract

    >>> data = [("1", '''{"f1": "value1", "f2": "value2"}'''), ("2", '''{"f1": "value12"}''')]
    >>> df = spark.createDataFrame(data, ("key", "jstring"))
    >>> df.select(df.key, json_tuple(df.jstring, 'f1', 'f2')).collect()
    [Row(key=u'1', c0=u'value1', c1=u'value2'), Row(key=u'2', c0=u'value12', c1=None)]
    """
    sc = SparkContext._active_spark_context
    jc = sc._jvm.functions.json_tuple(_to_java_column(col), _to_seq(sc, fields))
    return Column(jc)


@ignore_unicode_prefix
@since(2.1)
def from_json(col, schema, options={}):
    """
    Parses a column containing a JSON string into a :class:`MapType` with :class:`StringType`
    as keys type, :class:`StructType` or :class:`ArrayType` with
    the specified schema. Returns `null`, in the case of an unparseable string.

    :param col: string column in json format
    :param schema: a StructType or ArrayType of StructType to use when parsing the json column.
    :param options: options to control parsing. accepts the same options as the json datasource

    .. note:: Since Spark 2.3, the DDL-formatted string or a JSON format string is also
              supported for ``schema``.

    >>> from pyspark.sql.types import *
    >>> data = [(1, '''{"a": 1}''')]
    >>> schema = StructType([StructField("a", IntegerType())])
    >>> df = spark.createDataFrame(data, ("key", "value"))
    >>> df.select(from_json(df.value, schema).alias("json")).collect()
    [Row(json=Row(a=1))]
    >>> df.select(from_json(df.value, "a INT").alias("json")).collect()
    [Row(json=Row(a=1))]
    >>> df.select(from_json(df.value, "MAP<STRING,INT>").alias("json")).collect()
    [Row(json={u'a': 1})]
    >>> data = [(1, '''[{"a": 1}]''')]
    >>> schema = ArrayType(StructType([StructField("a", IntegerType())]))
    >>> df = spark.createDataFrame(data, ("key", "value"))
    >>> df.select(from_json(df.value, schema).alias("json")).collect()
    [Row(json=[Row(a=1)])]
    >>> schema = schema_of_json(lit('''{"a": 0}'''))
    >>> df.select(from_json(df.value, schema).alias("json")).collect()
    [Row(json=Row(a=None))]
    >>> data = [(1, '''[1, 2, 3]''')]
    >>> schema = ArrayType(IntegerType())
    >>> df = spark.createDataFrame(data, ("key", "value"))
    >>> df.select(from_json(df.value, schema).alias("json")).collect()
    [Row(json=[1, 2, 3])]
    """

    sc = SparkContext._active_spark_context
    if isinstance(schema, DataType):
        schema = schema.json()
    elif isinstance(schema, Column):
        schema = _to_java_column(schema)
    jc = sc._jvm.functions.from_json(_to_java_column(col), schema, options)
    return Column(jc)


@ignore_unicode_prefix
@since(2.1)
def to_json(col, options={}):
    """
    Converts a column containing a :class:`StructType`, :class:`ArrayType` or a :class:`MapType`
    into a JSON string. Throws an exception, in the case of an unsupported type.

    :param col: name of column containing a struct, an array or a map.
    :param options: options to control converting. accepts the same options as the JSON datasource.
                    Additionally the function supports the `pretty` option which enables
                    pretty JSON generation.

    >>> from pyspark.sql import Row
    >>> from pyspark.sql.types import *
    >>> data = [(1, Row(name='Alice', age=2))]
    >>> df = spark.createDataFrame(data, ("key", "value"))
    >>> df.select(to_json(df.value).alias("json")).collect()
    [Row(json=u'{"age":2,"name":"Alice"}')]
    >>> data = [(1, [Row(name='Alice', age=2), Row(name='Bob', age=3)])]
    >>> df = spark.createDataFrame(data, ("key", "value"))
    >>> df.select(to_json(df.value).alias("json")).collect()
    [Row(json=u'[{"age":2,"name":"Alice"},{"age":3,"name":"Bob"}]')]
    >>> data = [(1, {"name": "Alice"})]
    >>> df = spark.createDataFrame(data, ("key", "value"))
    >>> df.select(to_json(df.value).alias("json")).collect()
    [Row(json=u'{"name":"Alice"}')]
    >>> data = [(1, [{"name": "Alice"}, {"name": "Bob"}])]
    >>> df = spark.createDataFrame(data, ("key", "value"))
    >>> df.select(to_json(df.value).alias("json")).collect()
    [Row(json=u'[{"name":"Alice"},{"name":"Bob"}]')]
    >>> data = [(1, ["Alice", "Bob"])]
    >>> df = spark.createDataFrame(data, ("key", "value"))
    >>> df.select(to_json(df.value).alias("json")).collect()
    [Row(json=u'["Alice","Bob"]')]
    """

    sc = SparkContext._active_spark_context
    jc = sc._jvm.functions.to_json(_to_java_column(col), options)
    return Column(jc)


@ignore_unicode_prefix
@since(2.4)
def schema_of_json(json, options={}):
    """
    Parses a JSON string and infers its schema in DDL format.

    :param json: a JSON string or a string literal containing a JSON string.
    :param options: options to control parsing. accepts the same options as the JSON datasource

    .. versionchanged:: 3.0
       It accepts `options` parameter to control schema inferring.

    >>> df = spark.range(1)
    >>> df.select(schema_of_json(lit('{"a": 0}')).alias("json")).collect()
    [Row(json=u'struct<a:bigint>')]
    >>> schema = schema_of_json('{a: 1}', {'allowUnquotedFieldNames':'true'})
    >>> df.select(schema.alias("json")).collect()
    [Row(json=u'struct<a:bigint>')]
    """
    if isinstance(json, basestring):
        col = _create_column_from_literal(json)
    elif isinstance(json, Column):
        col = _to_java_column(json)
    else:
        raise TypeError("schema argument should be a column or string")

    sc = SparkContext._active_spark_context
    jc = sc._jvm.functions.schema_of_json(col, options)
    return Column(jc)


@ignore_unicode_prefix
@since(3.0)
def schema_of_csv(csv, options={}):
    """
    Parses a CSV string and infers its schema in DDL format.

    :param col: a CSV string or a string literal containing a CSV string.
    :param options: options to control parsing. accepts the same options as the CSV datasource

    >>> df = spark.range(1)
    >>> df.select(schema_of_csv(lit('1|a'), {'sep':'|'}).alias("csv")).collect()
    [Row(csv=u'struct<_c0:int,_c1:string>')]
    >>> df.select(schema_of_csv('1|a', {'sep':'|'}).alias("csv")).collect()
    [Row(csv=u'struct<_c0:int,_c1:string>')]
    """
    if isinstance(csv, basestring):
        col = _create_column_from_literal(csv)
    elif isinstance(csv, Column):
        col = _to_java_column(csv)
    else:
        raise TypeError("schema argument should be a column or string")

    sc = SparkContext._active_spark_context
    jc = sc._jvm.functions.schema_of_csv(col, options)
    return Column(jc)


@ignore_unicode_prefix
@since(3.0)
def to_csv(col, options={}):
    """
    Converts a column containing a :class:`StructType` into a CSV string.
    Throws an exception, in the case of an unsupported type.

    :param col: name of column containing a struct.
    :param options: options to control converting. accepts the same options as the CSV datasource.

    >>> from pyspark.sql import Row
    >>> data = [(1, Row(name='Alice', age=2))]
    >>> df = spark.createDataFrame(data, ("key", "value"))
    >>> df.select(to_csv(df.value).alias("csv")).collect()
    [Row(csv=u'2,Alice')]
    """

    sc = SparkContext._active_spark_context
    jc = sc._jvm.functions.to_csv(_to_java_column(col), options)
    return Column(jc)


@since(1.5)
def size(col):
    """
    Collection function: returns the length of the array or map stored in the column.

    :param col: name of column or expression

    >>> df = spark.createDataFrame([([1, 2, 3],),([1],),([],)], ['data'])
    >>> df.select(size(df.data)).collect()
    [Row(size(data)=3), Row(size(data)=1), Row(size(data)=0)]
    """
    sc = SparkContext._active_spark_context
    return Column(sc._jvm.functions.size(_to_java_column(col)))


@since(2.4)
def array_min(col):
    """
    Collection function: returns the minimum value of the array.

    :param col: name of column or expression

    >>> df = spark.createDataFrame([([2, 1, 3],), ([None, 10, -1],)], ['data'])
    >>> df.select(array_min(df.data).alias('min')).collect()
    [Row(min=1), Row(min=-1)]
    """
    sc = SparkContext._active_spark_context
    return Column(sc._jvm.functions.array_min(_to_java_column(col)))


@since(2.4)
def array_max(col):
    """
    Collection function: returns the maximum value of the array.

    :param col: name of column or expression

    >>> df = spark.createDataFrame([([2, 1, 3],), ([None, 10, -1],)], ['data'])
    >>> df.select(array_max(df.data).alias('max')).collect()
    [Row(max=3), Row(max=10)]
    """
    sc = SparkContext._active_spark_context
    return Column(sc._jvm.functions.array_max(_to_java_column(col)))


@since(1.5)
def sort_array(col, asc=True):
    """
    Collection function: sorts the input array in ascending or descending order according
    to the natural ordering of the array elements. Null elements will be placed at the beginning
    of the returned array in ascending order or at the end of the returned array in descending
    order.

    :param col: name of column or expression

    >>> df = spark.createDataFrame([([2, 1, None, 3],),([1],),([],)], ['data'])
    >>> df.select(sort_array(df.data).alias('r')).collect()
    [Row(r=[None, 1, 2, 3]), Row(r=[1]), Row(r=[])]
    >>> df.select(sort_array(df.data, asc=False).alias('r')).collect()
    [Row(r=[3, 2, 1, None]), Row(r=[1]), Row(r=[])]
    """
    sc = SparkContext._active_spark_context
    return Column(sc._jvm.functions.sort_array(_to_java_column(col), asc))


@since(2.4)
def array_sort(col):
    """
    Collection function: sorts the input array in ascending order. The elements of the input array
    must be orderable. Null elements will be placed at the end of the returned array.

    :param col: name of column or expression

    >>> df = spark.createDataFrame([([2, 1, None, 3],),([1],),([],)], ['data'])
    >>> df.select(array_sort(df.data).alias('r')).collect()
    [Row(r=[1, 2, 3, None]), Row(r=[1]), Row(r=[])]
    """
    sc = SparkContext._active_spark_context
    return Column(sc._jvm.functions.array_sort(_to_java_column(col)))


@since(2.4)
def shuffle(col):
    """
    Collection function: Generates a random permutation of the given array.

    .. note:: The function is non-deterministic.

    :param col: name of column or expression

    >>> df = spark.createDataFrame([([1, 20, 3, 5],), ([1, 20, None, 3],)], ['data'])
    >>> df.select(shuffle(df.data).alias('s')).collect()  # doctest: +SKIP
    [Row(s=[3, 1, 5, 20]), Row(s=[20, None, 3, 1])]
    """
    sc = SparkContext._active_spark_context
    return Column(sc._jvm.functions.shuffle(_to_java_column(col)))


@since(1.5)
@ignore_unicode_prefix
def reverse(col):
    """
    Collection function: returns a reversed string or an array with reverse order of elements.

    :param col: name of column or expression

    >>> df = spark.createDataFrame([('Spark SQL',)], ['data'])
    >>> df.select(reverse(df.data).alias('s')).collect()
    [Row(s=u'LQS krapS')]
    >>> df = spark.createDataFrame([([2, 1, 3],) ,([1],) ,([],)], ['data'])
    >>> df.select(reverse(df.data).alias('r')).collect()
    [Row(r=[3, 1, 2]), Row(r=[1]), Row(r=[])]
     """
    sc = SparkContext._active_spark_context
    return Column(sc._jvm.functions.reverse(_to_java_column(col)))


@since(2.4)
def flatten(col):
    """
    Collection function: creates a single array from an array of arrays.
    If a structure of nested arrays is deeper than two levels,
    only one level of nesting is removed.

    :param col: name of column or expression

    >>> df = spark.createDataFrame([([[1, 2, 3], [4, 5], [6]],), ([None, [4, 5]],)], ['data'])
    >>> df.select(flatten(df.data).alias('r')).collect()
    [Row(r=[1, 2, 3, 4, 5, 6]), Row(r=None)]
    """
    sc = SparkContext._active_spark_context
    return Column(sc._jvm.functions.flatten(_to_java_column(col)))


@since(2.3)
def map_keys(col):
    """
    Collection function: Returns an unordered array containing the keys of the map.

    :param col: name of column or expression

    >>> from pyspark.sql.functions import map_keys
    >>> df = spark.sql("SELECT map(1, 'a', 2, 'b') as data")
    >>> df.select(map_keys("data").alias("keys")).show()
    +------+
    |  keys|
    +------+
    |[1, 2]|
    +------+
    """
    sc = SparkContext._active_spark_context
    return Column(sc._jvm.functions.map_keys(_to_java_column(col)))


@since(2.3)
def map_values(col):
    """
    Collection function: Returns an unordered array containing the values of the map.

    :param col: name of column or expression

    >>> from pyspark.sql.functions import map_values
    >>> df = spark.sql("SELECT map(1, 'a', 2, 'b') as data")
    >>> df.select(map_values("data").alias("values")).show()
    +------+
    |values|
    +------+
    |[a, b]|
    +------+
    """
    sc = SparkContext._active_spark_context
    return Column(sc._jvm.functions.map_values(_to_java_column(col)))


@since(3.0)
def map_entries(col):
    """
    Collection function: Returns an unordered array of all entries in the given map.

    :param col: name of column or expression

    >>> from pyspark.sql.functions import map_entries
    >>> df = spark.sql("SELECT map(1, 'a', 2, 'b') as data")
    >>> df.select(map_entries("data").alias("entries")).show()
    +----------------+
    |         entries|
    +----------------+
    |[[1, a], [2, b]]|
    +----------------+
    """
    sc = SparkContext._active_spark_context
    return Column(sc._jvm.functions.map_entries(_to_java_column(col)))


@since(2.4)
def map_from_entries(col):
    """
    Collection function: Returns a map created from the given array of entries.

    :param col: name of column or expression

    >>> from pyspark.sql.functions import map_from_entries
    >>> df = spark.sql("SELECT array(struct(1, 'a'), struct(2, 'b')) as data")
    >>> df.select(map_from_entries("data").alias("map")).show()
    +----------------+
    |             map|
    +----------------+
    |[1 -> a, 2 -> b]|
    +----------------+
    """
    sc = SparkContext._active_spark_context
    return Column(sc._jvm.functions.map_from_entries(_to_java_column(col)))


@ignore_unicode_prefix
@since(2.4)
def array_repeat(col, count):
    """
    Collection function: creates an array containing a column repeated count times.

    >>> df = spark.createDataFrame([('ab',)], ['data'])
    >>> df.select(array_repeat(df.data, 3).alias('r')).collect()
    [Row(r=[u'ab', u'ab', u'ab'])]
    """
    sc = SparkContext._active_spark_context
    return Column(sc._jvm.functions.array_repeat(_to_java_column(col), count))


@since(2.4)
def arrays_zip(*cols):
    """
    Collection function: Returns a merged array of structs in which the N-th struct contains all
    N-th values of input arrays.

    :param cols: columns of arrays to be merged.

    >>> from pyspark.sql.functions import arrays_zip
    >>> df = spark.createDataFrame([(([1, 2, 3], [2, 3, 4]))], ['vals1', 'vals2'])
    >>> df.select(arrays_zip(df.vals1, df.vals2).alias('zipped')).collect()
    [Row(zipped=[Row(vals1=1, vals2=2), Row(vals1=2, vals2=3), Row(vals1=3, vals2=4)])]
    """
    sc = SparkContext._active_spark_context
    return Column(sc._jvm.functions.arrays_zip(_to_seq(sc, cols, _to_java_column)))


@since(2.4)
def map_concat(*cols):
    """Returns the union of all the given maps.

    :param cols: list of column names (string) or list of :class:`Column` expressions

    >>> from pyspark.sql.functions import map_concat
    >>> df = spark.sql("SELECT map(1, 'a', 2, 'b') as map1, map(3, 'c', 1, 'd') as map2")
    >>> df.select(map_concat("map1", "map2").alias("map3")).show(truncate=False)
    +------------------------+
    |map3                    |
    +------------------------+
    |[1 -> d, 2 -> b, 3 -> c]|
    +------------------------+
    """
    sc = SparkContext._active_spark_context
    if len(cols) == 1 and isinstance(cols[0], (list, set)):
        cols = cols[0]
    jc = sc._jvm.functions.map_concat(_to_seq(sc, cols, _to_java_column))
    return Column(jc)


@since(2.4)
def sequence(start, stop, step=None):
    """
    Generate a sequence of integers from `start` to `stop`, incrementing by `step`.
    If `step` is not set, incrementing by 1 if `start` is less than or equal to `stop`,
    otherwise -1.

    >>> df1 = spark.createDataFrame([(-2, 2)], ('C1', 'C2'))
    >>> df1.select(sequence('C1', 'C2').alias('r')).collect()
    [Row(r=[-2, -1, 0, 1, 2])]
    >>> df2 = spark.createDataFrame([(4, -4, -2)], ('C1', 'C2', 'C3'))
    >>> df2.select(sequence('C1', 'C2', 'C3').alias('r')).collect()
    [Row(r=[4, 2, 0, -2, -4])]
    """
    sc = SparkContext._active_spark_context
    if step is None:
        return Column(sc._jvm.functions.sequence(_to_java_column(start), _to_java_column(stop)))
    else:
        return Column(sc._jvm.functions.sequence(
            _to_java_column(start), _to_java_column(stop), _to_java_column(step)))


@ignore_unicode_prefix
@since(3.0)
def from_csv(col, schema, options={}):
    """
    Parses a column containing a CSV string to a row with the specified schema.
    Returns `null`, in the case of an unparseable string.

    :param col: string column in CSV format
    :param schema: a string with schema in DDL format to use when parsing the CSV column.
    :param options: options to control parsing. accepts the same options as the CSV datasource

    >>> data = [("1,2,3",)]
    >>> df = spark.createDataFrame(data, ("value",))
    >>> df.select(from_csv(df.value, "a INT, b INT, c INT").alias("csv")).collect()
    [Row(csv=Row(a=1, b=2, c=3))]
    >>> value = data[0][0]
    >>> df.select(from_csv(df.value, schema_of_csv(value)).alias("csv")).collect()
    [Row(csv=Row(_c0=1, _c1=2, _c2=3))]
    """

    sc = SparkContext._active_spark_context
    if isinstance(schema, basestring):
        schema = _create_column_from_literal(schema)
    elif isinstance(schema, Column):
        schema = _to_java_column(schema)
    else:
        raise TypeError("schema argument should be a column or string")

    jc = sc._jvm.functions.from_csv(_to_java_column(col), schema, options)
    return Column(jc)


# ---------------------------- User Defined Function ----------------------------------

class PandasUDFType(object):
    """Pandas UDF Types. See :meth:`pyspark.sql.functions.pandas_udf`.
    """
    SCALAR = PythonEvalType.SQL_SCALAR_PANDAS_UDF

    SCALAR_ITER = PythonEvalType.SQL_SCALAR_PANDAS_ITER_UDF

    GROUPED_MAP = PythonEvalType.SQL_GROUPED_MAP_PANDAS_UDF

    COGROUPED_MAP = PythonEvalType.SQL_COGROUPED_MAP_PANDAS_UDF

    GROUPED_AGG = PythonEvalType.SQL_GROUPED_AGG_PANDAS_UDF

    MAP_ITER = PythonEvalType.SQL_MAP_PANDAS_ITER_UDF


@since(1.3)
def udf(f=None, returnType=StringType()):
    """Creates a user defined function (UDF).

    .. note:: The user-defined functions are considered deterministic by default. Due to
        optimization, duplicate invocations may be eliminated or the function may even be invoked
        more times than it is present in the query. If your function is not deterministic, call
        `asNondeterministic` on the user defined function. E.g.:

    >>> from pyspark.sql.types import IntegerType
    >>> import random
    >>> random_udf = udf(lambda: int(random.random() * 100), IntegerType()).asNondeterministic()

    .. note:: The user-defined functions do not support conditional expressions or short circuiting
        in boolean expressions and it ends up with being executed all internally. If the functions
        can fail on special rows, the workaround is to incorporate the condition into the functions.

    .. note:: The user-defined functions do not take keyword arguments on the calling side.

    :param f: python function if used as a standalone function
    :param returnType: the return type of the user-defined function. The value can be either a
        :class:`pyspark.sql.types.DataType` object or a DDL-formatted type string.

    >>> from pyspark.sql.types import IntegerType
    >>> slen = udf(lambda s: len(s), IntegerType())
    >>> @udf
    ... def to_upper(s):
    ...     if s is not None:
    ...         return s.upper()
    ...
    >>> @udf(returnType=IntegerType())
    ... def add_one(x):
    ...     if x is not None:
    ...         return x + 1
    ...
    >>> df = spark.createDataFrame([(1, "John Doe", 21)], ("id", "name", "age"))
    >>> df.select(slen("name").alias("slen(name)"), to_upper("name"), add_one("age")).show()
    +----------+--------------+------------+
    |slen(name)|to_upper(name)|add_one(age)|
    +----------+--------------+------------+
    |         8|      JOHN DOE|          22|
    +----------+--------------+------------+
    """

    # The following table shows most of Python data and SQL type conversions in normal UDFs that
    # are not yet visible to the user. Some of behaviors are buggy and might be changed in the near
    # future. The table might have to be eventually documented externally.
    # Please see SPARK-28131's PR to see the codes in order to generate the table below.
    #
    # +-----------------------------+--------------+----------+------+---------------+--------------------+-----------------------------+----------+----------------------+---------+--------------------+----------------------------+------------+--------------+------------------+----------------------+  # noqa
    # |SQL Type \ Python Value(Type)|None(NoneType)|True(bool)|1(int)|         a(str)|    1970-01-01(date)|1970-01-01 00:00:00(datetime)|1.0(float)|array('i', [1])(array)|[1](list)|         (1,)(tuple)|bytearray(b'ABC')(bytearray)|  1(Decimal)|{'a': 1}(dict)|Row(kwargs=1)(Row)|Row(namedtuple=1)(Row)|  # noqa
    # +-----------------------------+--------------+----------+------+---------------+--------------------+-----------------------------+----------+----------------------+---------+--------------------+----------------------------+------------+--------------+------------------+----------------------+  # noqa
    # |                      boolean|          None|      True|  None|           None|                None|                         None|      None|                  None|     None|                None|                        None|        None|          None|                 X|                     X|  # noqa
    # |                      tinyint|          None|      None|     1|           None|                None|                         None|      None|                  None|     None|                None|                        None|        None|          None|                 X|                     X|  # noqa
    # |                     smallint|          None|      None|     1|           None|                None|                         None|      None|                  None|     None|                None|                        None|        None|          None|                 X|                     X|  # noqa
    # |                          int|          None|      None|     1|           None|                None|                         None|      None|                  None|     None|                None|                        None|        None|          None|                 X|                     X|  # noqa
    # |                       bigint|          None|      None|     1|           None|                None|                         None|      None|                  None|     None|                None|                        None|        None|          None|                 X|                     X|  # noqa
    # |                       string|          None|    'true'|   '1'|            'a'|'java.util.Gregor...|         'java.util.Gregor...|     '1.0'|         '[I@66cbb73a'|    '[1]'|'[Ljava.lang.Obje...|               '[B@5a51eb1a'|         '1'|       '{a=1}'|                 X|                     X|  # noqa
    # |                         date|          None|         X|     X|              X|datetime.date(197...|         datetime.date(197...|         X|                     X|        X|                   X|                           X|           X|             X|                 X|                     X|  # noqa
    # |                    timestamp|          None|         X|     X|              X|                   X|         datetime.datetime...|         X|                     X|        X|                   X|                           X|           X|             X|                 X|                     X|  # noqa
    # |                        float|          None|      None|  None|           None|                None|                         None|       1.0|                  None|     None|                None|                        None|        None|          None|                 X|                     X|  # noqa
    # |                       double|          None|      None|  None|           None|                None|                         None|       1.0|                  None|     None|                None|                        None|        None|          None|                 X|                     X|  # noqa
    # |                   array<int>|          None|      None|  None|           None|                None|                         None|      None|                   [1]|      [1]|                 [1]|                [65, 66, 67]|        None|          None|                 X|                     X|  # noqa
    # |                       binary|          None|      None|  None|bytearray(b'a')|                None|                         None|      None|                  None|     None|                None|           bytearray(b'ABC')|        None|          None|                 X|                     X|  # noqa
    # |                decimal(10,0)|          None|      None|  None|           None|                None|                         None|      None|                  None|     None|                None|                        None|Decimal('1')|          None|                 X|                     X|  # noqa
    # |              map<string,int>|          None|      None|  None|           None|                None|                         None|      None|                  None|     None|                None|                        None|        None|      {'a': 1}|                 X|                     X|  # noqa
    # |               struct<_1:int>|          None|         X|     X|              X|                   X|                            X|         X|                     X|Row(_1=1)|           Row(_1=1)|                           X|           X|  Row(_1=None)|         Row(_1=1)|             Row(_1=1)|  # noqa
    # +-----------------------------+--------------+----------+------+---------------+--------------------+-----------------------------+----------+----------------------+---------+--------------------+----------------------------+------------+--------------+------------------+----------------------+  # noqa
    #
    # Note: DDL formatted string is used for 'SQL Type' for simplicity. This string can be
    #       used in `returnType`.
    # Note: The values inside of the table are generated by `repr`.
    # Note: 'X' means it throws an exception during the conversion.
    # Note: Python 3.7.3 is used.

    # decorator @udf, @udf(), @udf(dataType())
    if f is None or isinstance(f, (str, DataType)):
        # If DataType has been passed as a positional argument
        # for decorator use it as a returnType
        return_type = f or returnType
        return functools.partial(_create_udf, returnType=return_type,
                                 evalType=PythonEvalType.SQL_BATCHED_UDF)
    else:
        return _create_udf(f=f, returnType=returnType,
                           evalType=PythonEvalType.SQL_BATCHED_UDF)


@since(2.3)
def pandas_udf(f=None, returnType=None, functionType=None):
    """
    Creates a vectorized user defined function (UDF).

    :param f: user-defined function. A python function if used as a standalone function
    :param returnType: the return type of the user-defined function. The value can be either a
        :class:`pyspark.sql.types.DataType` object or a DDL-formatted type string.
    :param functionType: an enum value in :class:`pyspark.sql.functions.PandasUDFType`.
                         Default: SCALAR.

    .. note:: Experimental

    The function type of the UDF can be one of the following:

    1. SCALAR

       A scalar UDF defines a transformation: One or more `pandas.Series` -> A `pandas.Series`.
       The length of the returned `pandas.Series` must be of the same as the input `pandas.Series`.
       If the return type is :class:`StructType`, the returned value should be a `pandas.DataFrame`.

       :class:`MapType`, nested :class:`StructType` are currently not supported as output types.

       Scalar UDFs can be used with :meth:`pyspark.sql.DataFrame.withColumn` and
       :meth:`pyspark.sql.DataFrame.select`.

       >>> from pyspark.sql.functions import pandas_udf, PandasUDFType
       >>> from pyspark.sql.types import IntegerType, StringType
       >>> slen = pandas_udf(lambda s: s.str.len(), IntegerType())  # doctest: +SKIP
       >>> @pandas_udf(StringType())  # doctest: +SKIP
       ... def to_upper(s):
       ...     return s.str.upper()
       ...
       >>> @pandas_udf("integer", PandasUDFType.SCALAR)  # doctest: +SKIP
       ... def add_one(x):
       ...     return x + 1
       ...
       >>> df = spark.createDataFrame([(1, "John Doe", 21)],
       ...                            ("id", "name", "age"))  # doctest: +SKIP
       >>> df.select(slen("name").alias("slen(name)"), to_upper("name"), add_one("age")) \\
       ...     .show()  # doctest: +SKIP
       +----------+--------------+------------+
       |slen(name)|to_upper(name)|add_one(age)|
       +----------+--------------+------------+
       |         8|      JOHN DOE|          22|
       +----------+--------------+------------+
       >>> @pandas_udf("first string, last string")  # doctest: +SKIP
       ... def split_expand(n):
       ...     return n.str.split(expand=True)
       >>> df.select(split_expand("name")).show()  # doctest: +SKIP
       +------------------+
       |split_expand(name)|
       +------------------+
       |       [John, Doe]|
       +------------------+

       .. note:: The length of `pandas.Series` within a scalar UDF is not that of the whole input
           column, but is the length of an internal batch used for each call to the function.
           Therefore, this can be used, for example, to ensure the length of each returned
           `pandas.Series`, and can not be used as the column length.

    2. SCALAR_ITER

       A scalar iterator UDF is semantically the same as the scalar Pandas UDF above except that the
       wrapped Python function takes an iterator of batches as input instead of a single batch and,
       instead of returning a single output batch, it yields output batches or explicitly returns an
       generator or an iterator of output batches.
       It is useful when the UDF execution requires initializing some state, e.g., loading a machine
       learning model file to apply inference to every input batch.

       .. note:: It is not guaranteed that one invocation of a scalar iterator UDF will process all
           batches from one partition, although it is currently implemented this way.
           Your code shall not rely on this behavior because it might change in the future for
           further optimization, e.g., one invocation processes multiple partitions.

       Scalar iterator UDFs are used with :meth:`pyspark.sql.DataFrame.withColumn` and
       :meth:`pyspark.sql.DataFrame.select`.

       >>> import pandas as pd  # doctest: +SKIP
       >>> from pyspark.sql.functions import col, pandas_udf, struct, PandasUDFType
       >>> pdf = pd.DataFrame([1, 2, 3], columns=["x"])  # doctest: +SKIP
       >>> df = spark.createDataFrame(pdf)  # doctest: +SKIP

       When the UDF is called with a single column that is not `StructType`, the input to the
       underlying function is an iterator of `pd.Series`.

       >>> @pandas_udf("long", PandasUDFType.SCALAR_ITER)  # doctest: +SKIP
       ... def plus_one(batch_iter):
       ...     for x in batch_iter:
       ...         yield x + 1
       ...
       >>> df.select(plus_one(col("x"))).show()  # doctest: +SKIP
       +-----------+
       |plus_one(x)|
       +-----------+
       |          2|
       |          3|
       |          4|
       +-----------+

       When the UDF is called with more than one columns, the input to the underlying function is an
       iterator of `pd.Series` tuple.

       >>> @pandas_udf("long", PandasUDFType.SCALAR_ITER)  # doctest: +SKIP
       ... def multiply_two_cols(batch_iter):
       ...     for a, b in batch_iter:
       ...         yield a * b
       ...
       >>> df.select(multiply_two_cols(col("x"), col("x"))).show()  # doctest: +SKIP
       +-----------------------+
       |multiply_two_cols(x, x)|
       +-----------------------+
       |                      1|
       |                      4|
       |                      9|
       +-----------------------+

       When the UDF is called with a single column that is `StructType`, the input to the underlying
       function is an iterator of `pd.DataFrame`.

       >>> @pandas_udf("long", PandasUDFType.SCALAR_ITER)  # doctest: +SKIP
       ... def multiply_two_nested_cols(pdf_iter):
       ...    for pdf in pdf_iter:
       ...        yield pdf["a"] * pdf["b"]
       ...
       >>> df.select(
       ...     multiply_two_nested_cols(
       ...         struct(col("x").alias("a"), col("x").alias("b"))
       ...     ).alias("y")
       ... ).show()  # doctest: +SKIP
       +---+
       |  y|
       +---+
       |  1|
       |  4|
       |  9|
       +---+

       In the UDF, you can initialize some states before processing batches, wrap your code with
       `try ... finally ...` or use context managers to ensure the release of resources at the end
       or in case of early termination.

       >>> y_bc = spark.sparkContext.broadcast(1)  # doctest: +SKIP
       >>> @pandas_udf("long", PandasUDFType.SCALAR_ITER)  # doctest: +SKIP
       ... def plus_y(batch_iter):
       ...     y = y_bc.value  # initialize some state
       ...     try:
       ...         for x in batch_iter:
       ...             yield x + y
       ...     finally:
       ...         pass  # release resources here, if any
       ...
       >>> df.select(plus_y(col("x"))).show()  # doctest: +SKIP
       +---------+
       |plus_y(x)|
       +---------+
       |        2|
       |        3|
       |        4|
       +---------+

    3. GROUPED_MAP

       A grouped map UDF defines transformation: A `pandas.DataFrame` -> A `pandas.DataFrame`
       The returnType should be a :class:`StructType` describing the schema of the returned
       `pandas.DataFrame`. The column labels of the returned `pandas.DataFrame` must either match
       the field names in the defined returnType schema if specified as strings, or match the
       field data types by position if not strings, e.g. integer indices.
       The length of the returned `pandas.DataFrame` can be arbitrary.

       Grouped map UDFs are used with :meth:`pyspark.sql.GroupedData.apply`.

       >>> from pyspark.sql.functions import pandas_udf, PandasUDFType
       >>> df = spark.createDataFrame(
       ...     [(1, 1.0), (1, 2.0), (2, 3.0), (2, 5.0), (2, 10.0)],
       ...     ("id", "v"))  # doctest: +SKIP
       >>> @pandas_udf("id long, v double", PandasUDFType.GROUPED_MAP)  # doctest: +SKIP
       ... def normalize(pdf):
       ...     v = pdf.v
       ...     return pdf.assign(v=(v - v.mean()) / v.std())
       >>> df.groupby("id").apply(normalize).show()  # doctest: +SKIP
       +---+-------------------+
       | id|                  v|
       +---+-------------------+
       |  1|-0.7071067811865475|
       |  1| 0.7071067811865475|
       |  2|-0.8320502943378437|
       |  2|-0.2773500981126146|
       |  2| 1.1094003924504583|
       +---+-------------------+

       Alternatively, the user can define a function that takes two arguments.
       In this case, the grouping key(s) will be passed as the first argument and the data will
       be passed as the second argument. The grouping key(s) will be passed as a tuple of numpy
       data types, e.g., `numpy.int32` and `numpy.float64`. The data will still be passed in
       as a `pandas.DataFrame` containing all columns from the original Spark DataFrame.
       This is useful when the user does not want to hardcode grouping key(s) in the function.

       >>> import pandas as pd  # doctest: +SKIP
       >>> from pyspark.sql.functions import pandas_udf, PandasUDFType
       >>> df = spark.createDataFrame(
       ...     [(1, 1.0), (1, 2.0), (2, 3.0), (2, 5.0), (2, 10.0)],
       ...     ("id", "v"))  # doctest: +SKIP
       >>> @pandas_udf("id long, v double", PandasUDFType.GROUPED_MAP)  # doctest: +SKIP
       ... def mean_udf(key, pdf):
       ...     # key is a tuple of one numpy.int64, which is the value
       ...     # of 'id' for the current group
       ...     return pd.DataFrame([key + (pdf.v.mean(),)])
       >>> df.groupby('id').apply(mean_udf).show()  # doctest: +SKIP
       +---+---+
       | id|  v|
       +---+---+
       |  1|1.5|
       |  2|6.0|
       +---+---+
       >>> @pandas_udf(
       ...    "id long, `ceil(v / 2)` long, v double",
       ...    PandasUDFType.GROUPED_MAP)  # doctest: +SKIP
       >>> def sum_udf(key, pdf):
       ...     # key is a tuple of two numpy.int64s, which is the values
       ...     # of 'id' and 'ceil(df.v / 2)' for the current group
       ...     return pd.DataFrame([key + (pdf.v.sum(),)])
       >>> df.groupby(df.id, ceil(df.v / 2)).apply(sum_udf).show()  # doctest: +SKIP
       +---+-----------+----+
       | id|ceil(v / 2)|   v|
       +---+-----------+----+
       |  2|          5|10.0|
       |  1|          1| 3.0|
       |  2|          3| 5.0|
       |  2|          2| 3.0|
       +---+-----------+----+

       .. note:: If returning a new `pandas.DataFrame` constructed with a dictionary, it is
           recommended to explicitly index the columns by name to ensure the positions are correct,
           or alternatively use an `OrderedDict`.
           For example, `pd.DataFrame({'id': ids, 'a': data}, columns=['id', 'a'])` or
           `pd.DataFrame(OrderedDict([('id', ids), ('a', data)]))`.

       .. seealso:: :meth:`pyspark.sql.GroupedData.apply`

    4. GROUPED_AGG

       A grouped aggregate UDF defines a transformation: One or more `pandas.Series` -> A scalar
       The `returnType` should be a primitive data type, e.g., :class:`DoubleType`.
       The returned scalar can be either a python primitive type, e.g., `int` or `float`
       or a numpy data type, e.g., `numpy.int64` or `numpy.float64`.

       :class:`MapType` and :class:`StructType` are currently not supported as output types.

       Group aggregate UDFs are used with :meth:`pyspark.sql.GroupedData.agg` and
       :class:`pyspark.sql.Window`

       This example shows using grouped aggregated UDFs with groupby:

       >>> from pyspark.sql.functions import pandas_udf, PandasUDFType
       >>> df = spark.createDataFrame(
       ...     [(1, 1.0), (1, 2.0), (2, 3.0), (2, 5.0), (2, 10.0)],
       ...     ("id", "v"))
       >>> @pandas_udf("double", PandasUDFType.GROUPED_AGG)  # doctest: +SKIP
       ... def mean_udf(v):
       ...     return v.mean()
       >>> df.groupby("id").agg(mean_udf(df['v'])).show()  # doctest: +SKIP
       +---+-----------+
       | id|mean_udf(v)|
       +---+-----------+
       |  1|        1.5|
       |  2|        6.0|
       +---+-----------+

       This example shows using grouped aggregated UDFs as window functions.

       >>> from pyspark.sql.functions import pandas_udf, PandasUDFType
       >>> from pyspark.sql import Window
       >>> df = spark.createDataFrame(
       ...     [(1, 1.0), (1, 2.0), (2, 3.0), (2, 5.0), (2, 10.0)],
       ...     ("id", "v"))
       >>> @pandas_udf("double", PandasUDFType.GROUPED_AGG)  # doctest: +SKIP
       ... def mean_udf(v):
       ...     return v.mean()
       >>> w = (Window.partitionBy('id')
       ...            .orderBy('v')
       ...            .rowsBetween(-1, 0))
       >>> df.withColumn('mean_v', mean_udf(df['v']).over(w)).show()  # doctest: +SKIP
       +---+----+------+
       | id|   v|mean_v|
       +---+----+------+
       |  1| 1.0|   1.0|
       |  1| 2.0|   1.5|
       |  2| 3.0|   3.0|
       |  2| 5.0|   4.0|
       |  2|10.0|   7.5|
       +---+----+------+

       .. note:: For performance reasons, the input series to window functions are not copied.
            Therefore, mutating the input series is not allowed and will cause incorrect results.
            For the same reason, users should also not rely on the index of the input series.

       .. seealso:: :meth:`pyspark.sql.GroupedData.agg` and :class:`pyspark.sql.Window`

    5. MAP_ITER

       A map iterator Pandas UDFs are used to transform data with an iterator of batches.
       It can be used with :meth:`pyspark.sql.DataFrame.mapInPandas`.

       It can return the output of arbitrary length in contrast to the scalar Pandas UDF.
       It maps an iterator of batches in the current :class:`DataFrame` using a Pandas user-defined
       function and returns the result as a :class:`DataFrame`.

       The user-defined function should take an iterator of `pandas.DataFrame`\\s and return another
       iterator of `pandas.DataFrame`\\s. All columns are passed together as an
       iterator of `pandas.DataFrame`\\s to the user-defined function and the returned iterator of
       `pandas.DataFrame`\\s are combined as a :class:`DataFrame`.

       >>> df = spark.createDataFrame([(1, 21), (2, 30)],
       ...                            ("id", "age"))  # doctest: +SKIP
       >>> @pandas_udf(df.schema, PandasUDFType.MAP_ITER)  # doctest: +SKIP
       ... def filter_func(batch_iter):
       ...     for pdf in batch_iter:
       ...         yield pdf[pdf.id == 1]
       >>> df.mapInPandas(filter_func).show()  # doctest: +SKIP
       +---+---+
       | id|age|
       +---+---+
       |  1| 21|
       +---+---+

    .. note:: The user-defined functions are considered deterministic by default. Due to
        optimization, duplicate invocations may be eliminated or the function may even be invoked
        more times than it is present in the query. If your function is not deterministic, call
        `asNondeterministic` on the user defined function. E.g.:

    >>> @pandas_udf('double', PandasUDFType.SCALAR)  # doctest: +SKIP
    ... def random(v):
    ...     import numpy as np
    ...     import pandas as pd
    ...     return pd.Series(np.random.randn(len(v))
    >>> random = random.asNondeterministic()  # doctest: +SKIP

    .. note:: The user-defined functions do not support conditional expressions or short circuiting
        in boolean expressions and it ends up with being executed all internally. If the functions
        can fail on special rows, the workaround is to incorporate the condition into the functions.

    .. note:: The user-defined functions do not take keyword arguments on the calling side.

    .. note:: The data type of returned `pandas.Series` from the user-defined functions should be
        matched with defined returnType (see :meth:`types.to_arrow_type` and
        :meth:`types.from_arrow_type`). When there is mismatch between them, Spark might do
        conversion on returned data. The conversion is not guaranteed to be correct and results
        should be checked for accuracy by users.
    """

    # The following table shows most of Pandas data and SQL type conversions in Pandas UDFs that
    # are not yet visible to the user. Some of behaviors are buggy and might be changed in the near
    # future. The table might have to be eventually documented externally.
    # Please see SPARK-28132's PR to see the codes in order to generate the table below.
    #
    # +-----------------------------+----------------------+------------------+------------------+------------------+--------------------+--------------------+------------------+------------------+------------------+------------------+--------------+--------------+--------------+-----------------------------------+-----------------------------------------------------+-----------------+--------------------+-----------------------------+--------------+-----------------+------------------+-----------+--------------------------------+  # noqa
    # |SQL Type \ Pandas Value(Type)|None(object(NoneType))|        True(bool)|           1(int8)|          1(int16)|            1(int32)|            1(int64)|          1(uint8)|         1(uint16)|         1(uint32)|         1(uint64)|  1.0(float16)|  1.0(float32)|  1.0(float64)|1970-01-01 00:00:00(datetime64[ns])|1970-01-01 00:00:00-05:00(datetime64[ns, US/Eastern])|a(object(string))|  1(object(Decimal))|[1 2 3](object(array[int32]))| 1.0(float128)|(1+0j)(complex64)|(1+0j)(complex128)|A(category)|1 days 00:00:00(timedelta64[ns])|  # noqa
    # +-----------------------------+----------------------+------------------+------------------+------------------+--------------------+--------------------+------------------+------------------+------------------+------------------+--------------+--------------+--------------+-----------------------------------+-----------------------------------------------------+-----------------+--------------------+-----------------------------+--------------+-----------------+------------------+-----------+--------------------------------+  # noqa
    # |                      boolean|                  None|              True|              True|              True|                True|                True|              True|              True|              True|              True|          True|          True|          True|                                  X|                                                    X|                X|                   X|                            X|             X|                X|                 X|          X|                               X|  # noqa
    # |                      tinyint|                  None|                 1|                 1|                 1|                   1|                   1|                 1|                 1|                 1|                 1|             1|             1|             1|                                  X|                                                    X|                X|                   1|                            X|             X|                X|                 X|          0|                               X|  # noqa
    # |                     smallint|                  None|                 1|                 1|                 1|                   1|                   1|                 1|                 1|                 1|                 1|             1|             1|             1|                                  X|                                                    X|                X|                   1|                            X|             X|                X|                 X|          X|                               X|  # noqa
    # |                          int|                  None|                 1|                 1|                 1|                   1|                   1|                 1|                 1|                 1|                 1|             1|             1|             1|                                  X|                                                    X|                X|                   1|                            X|             X|                X|                 X|          X|                               X|  # noqa
    # |                       bigint|                  None|                 1|                 1|                 1|                   1|                   1|                 1|                 1|                 1|                 1|             1|             1|             1|                                  0|                                       18000000000000|                X|                   1|                            X|             X|                X|                 X|          X|                               X|  # noqa
    # |                        float|                  None|               1.0|               1.0|               1.0|                 1.0|                 1.0|               1.0|               1.0|               1.0|               1.0|           1.0|           1.0|           1.0|                                  X|                                                    X|                X|                   X|                            X|             X|                X|                 X|          X|                               X|  # noqa
    # |                       double|                  None|               1.0|               1.0|               1.0|                 1.0|                 1.0|               1.0|               1.0|               1.0|               1.0|           1.0|           1.0|           1.0|                                  X|                                                    X|                X|                   X|                            X|             X|                X|                 X|          X|                               X|  # noqa
    # |                         date|                  None|                 X|                 X|                 X|datetime.date(197...|                   X|                 X|                 X|                 X|                 X|             X|             X|             X|               datetime.date(197...|                                 datetime.date(197...|                X|datetime.date(197...|                            X|             X|                X|                 X|          X|                               X|  # noqa
    # |                    timestamp|                  None|                 X|                 X|                 X|                   X|datetime.datetime...|                 X|                 X|                 X|                 X|             X|             X|             X|               datetime.datetime...|                                 datetime.datetime...|                X|datetime.datetime...|                            X|             X|                X|                 X|          X|                               X|  # noqa
    # |                       string|                  None|                ''|                ''|                ''|              '\x01'|              '\x01'|                ''|                ''|            '\x01'|            '\x01'|            ''|            ''|            ''|                                  X|                                                    X|              'a'|                   X|                            X|            ''|                X|                ''|          X|                               X|  # noqa
    # |                decimal(10,0)|                  None|                 X|                 X|                 X|                   X|                   X|                 X|                 X|                 X|                 X|             X|             X|             X|                                  X|                                                    X|                X|        Decimal('1')|                            X|             X|                X|                 X|          X|                               X|  # noqa
    # |                   array<int>|                  None|                 X|                 X|                 X|                   X|                   X|                 X|                 X|                 X|                 X|             X|             X|             X|                                  X|                                                    X|                X|                   X|                    [1, 2, 3]|             X|                X|                 X|          X|                               X|  # noqa
    # |              map<string,int>|                     X|                 X|                 X|                 X|                   X|                   X|                 X|                 X|                 X|                 X|             X|             X|             X|                                  X|                                                    X|                X|                   X|                            X|             X|                X|                 X|          X|                               X|  # noqa
    # |               struct<_1:int>|                     X|                 X|                 X|                 X|                   X|                   X|                 X|                 X|                 X|                 X|             X|             X|             X|                                  X|                                                    X|                X|                   X|                            X|             X|                X|                 X|          X|                               X|  # noqa
    # |                       binary|                  None|bytearray(b'\x01')|bytearray(b'\x01')|bytearray(b'\x01')|  bytearray(b'\x01')|  bytearray(b'\x01')|bytearray(b'\x01')|bytearray(b'\x01')|bytearray(b'\x01')|bytearray(b'\x01')|bytearray(b'')|bytearray(b'')|bytearray(b'')|                     bytearray(b'')|                                       bytearray(b'')|  bytearray(b'a')|                   X|                            X|bytearray(b'')|   bytearray(b'')|    bytearray(b'')|          X|                  bytearray(b'')|  # noqa
    # +-----------------------------+----------------------+------------------+------------------+------------------+--------------------+--------------------+------------------+------------------+------------------+------------------+--------------+--------------+--------------+-----------------------------------+-----------------------------------------------------+-----------------+--------------------+-----------------------------+--------------+-----------------+------------------+-----------+--------------------------------+  # noqa
    #
    # Note: DDL formatted string is used for 'SQL Type' for simplicity. This string can be
    #       used in `returnType`.
    # Note: The values inside of the table are generated by `repr`.
    # Note: Python 3.7.3, Pandas 0.24.2 and PyArrow 0.13.0 are used.
    # Note: Timezone is KST.
    # Note: 'X' means it throws an exception during the conversion.

    # decorator @pandas_udf(returnType, functionType)
    is_decorator = f is None or isinstance(f, (str, DataType))

    if is_decorator:
        # If DataType has been passed as a positional argument
        # for decorator use it as a returnType
        return_type = f or returnType

        if functionType is not None:
            # @pandas_udf(dataType, functionType=functionType)
            # @pandas_udf(returnType=dataType, functionType=functionType)
            eval_type = functionType
        elif returnType is not None and isinstance(returnType, int):
            # @pandas_udf(dataType, functionType)
            eval_type = returnType
        else:
            # @pandas_udf(dataType) or @pandas_udf(returnType=dataType)
            eval_type = PythonEvalType.SQL_SCALAR_PANDAS_UDF
    else:
        return_type = returnType

        if functionType is not None:
            eval_type = functionType
        else:
            eval_type = PythonEvalType.SQL_SCALAR_PANDAS_UDF

    if return_type is None:
        raise ValueError("Invalid returnType: returnType can not be None")

    if eval_type not in [PythonEvalType.SQL_SCALAR_PANDAS_UDF,
                         PythonEvalType.SQL_SCALAR_PANDAS_ITER_UDF,
                         PythonEvalType.SQL_GROUPED_MAP_PANDAS_UDF,
<<<<<<< HEAD
                         PythonEvalType.SQL_COGROUPED_MAP_PANDAS_UDF,
                         PythonEvalType.SQL_GROUPED_AGG_PANDAS_UDF]:
=======
                         PythonEvalType.SQL_GROUPED_AGG_PANDAS_UDF,
                         PythonEvalType.SQL_MAP_PANDAS_ITER_UDF]:
>>>>>>> 19bcce15
        raise ValueError("Invalid functionType: "
                         "functionType must be one the values from PandasUDFType")

    if is_decorator:
        return functools.partial(_create_udf, returnType=return_type, evalType=eval_type)
    else:
        return _create_udf(f=f, returnType=return_type, evalType=eval_type)


blacklist = ['map', 'since', 'ignore_unicode_prefix']
__all__ = [k for k, v in globals().items()
           if not k.startswith('_') and k[0].islower() and callable(v) and k not in blacklist]
__all__ += ["PandasUDFType"]
__all__.sort()


def _test():
    import doctest
    from pyspark.sql import Row, SparkSession
    import pyspark.sql.functions
    globs = pyspark.sql.functions.__dict__.copy()
    spark = SparkSession.builder\
        .master("local[4]")\
        .appName("sql.functions tests")\
        .getOrCreate()
    sc = spark.sparkContext
    globs['sc'] = sc
    globs['spark'] = spark
    globs['df'] = spark.createDataFrame([Row(name='Alice', age=2), Row(name='Bob', age=5)])

    spark.conf.set("spark.sql.legacy.utcTimestampFunc.enabled", "true")
    (failure_count, test_count) = doctest.testmod(
        pyspark.sql.functions, globs=globs,
        optionflags=doctest.ELLIPSIS | doctest.NORMALIZE_WHITESPACE)
    spark.conf.unset("spark.sql.legacy.utcTimestampFunc.enabled")

    spark.stop()
    if failure_count:
        sys.exit(-1)


if __name__ == "__main__":
    _test()<|MERGE_RESOLUTION|>--- conflicted
+++ resolved
@@ -3309,13 +3309,9 @@
     if eval_type not in [PythonEvalType.SQL_SCALAR_PANDAS_UDF,
                          PythonEvalType.SQL_SCALAR_PANDAS_ITER_UDF,
                          PythonEvalType.SQL_GROUPED_MAP_PANDAS_UDF,
-<<<<<<< HEAD
-                         PythonEvalType.SQL_COGROUPED_MAP_PANDAS_UDF,
-                         PythonEvalType.SQL_GROUPED_AGG_PANDAS_UDF]:
-=======
                          PythonEvalType.SQL_GROUPED_AGG_PANDAS_UDF,
-                         PythonEvalType.SQL_MAP_PANDAS_ITER_UDF]:
->>>>>>> 19bcce15
+                         PythonEvalType.SQL_MAP_PANDAS_ITER_UDF,
+                         PythonEvalType.SQL_COGROUPED_MAP_PANDAS_UDF]:
         raise ValueError("Invalid functionType: "
                          "functionType must be one the values from PandasUDFType")
 
