#
# Licensed to the Apache Software Foundation (ASF) under one or more
# contributor license agreements.  See the NOTICE file distributed with
# this work for additional information regarding copyright ownership.
# The ASF licenses this file to You under the Apache License, Version 2.0
# (the "License"); you may not use this file except in compliance with
# the License.  You may obtain a copy of the License at
#
#    http://www.apache.org/licenses/LICENSE-2.0
#
# Unless required by applicable law or agreed to in writing, software
# distributed under the License is distributed on an "AS IS" BASIS,
# WITHOUT WARRANTIES OR CONDITIONS OF ANY KIND, either express or implied.
# See the License for the specific language governing permissions and
# limitations under the License.
#

import inspect
import os
import sys
from textwrap import dedent
from typing import Dict, List, IO, Tuple

from pyspark.accumulators import _accumulatorRegistry
from pyspark.errors import PySparkRuntimeError, PySparkValueError
from pyspark.java_gateway import local_connect_and_auth
from pyspark.serializers import (
    read_bool,
    read_int,
    write_int,
    write_with_length,
    SpecialLengths,
)
<<<<<<< HEAD
from pyspark.sql.functions import OrderingColumn, PartitioningColumn
=======
from pyspark.sql.functions import PartitioningColumn, SelectedColumn
>>>>>>> 31f85e5f
from pyspark.sql.types import _parse_datatype_json_string, StructType
from pyspark.sql.udtf import AnalyzeArgument, AnalyzeResult
from pyspark.util import handle_worker_exception
from pyspark.worker_util import (
    check_python_version,
    read_command,
    pickleSer,
    send_accumulator_updates,
    setup_broadcasts,
    setup_memory_limits,
    setup_spark_files,
    utf8_deserializer,
)


def read_udtf(infile: IO) -> type:
    """Reads the Python UDTF and checks if its valid or not."""
    # Receive Python UDTF
    handler = read_command(pickleSer, infile)
    if not isinstance(handler, type):
        raise PySparkRuntimeError(
            f"Invalid UDTF handler type. Expected a class (type 'type'), but "
            f"got an instance of {type(handler).__name__}."
        )

    if not hasattr(handler, "analyze") or not isinstance(
        inspect.getattr_static(handler, "analyze"), staticmethod
    ):
        raise PySparkRuntimeError(
            "Failed to execute the user defined table function because it has not "
            "implemented the 'analyze' static method or specified a fixed "
            "return type during registration time. "
            "Please add the 'analyze' static method or specify the return type, "
            "and try the query again."
        )
    return handler


def read_arguments(infile: IO) -> Tuple[List[AnalyzeArgument], Dict[str, AnalyzeArgument]]:
    """Reads the arguments for `analyze` static method."""
    # Receive arguments
    num_args = read_int(infile)
    args: List[AnalyzeArgument] = []
    kwargs: Dict[str, AnalyzeArgument] = {}
    for _ in range(num_args):
        dt = _parse_datatype_json_string(utf8_deserializer.loads(infile))
        if read_bool(infile):  # is foldable
            value = pickleSer._read_with_length(infile)
            if dt.needConversion():
                value = dt.fromInternal(value)
        else:
            value = None
        is_table = read_bool(infile)  # is table argument
        argument = AnalyzeArgument(dataType=dt, value=value, isTable=is_table)

        is_named_arg = read_bool(infile)
        if is_named_arg:
            name = utf8_deserializer.loads(infile)
            kwargs[name] = argument
        else:
            args.append(argument)
    return args, kwargs


def main(infile: IO, outfile: IO) -> None:
    """
    Runs the Python UDTF's `analyze` static method.

    This process will be invoked from `UserDefinedPythonTableFunctionAnalyzeRunner.runInPython`
    in JVM and receive the Python UDTF and its arguments for the `analyze` static method,
    and call the `analyze` static method, and send back a AnalyzeResult as a result of the method.
    """
    try:
        check_python_version(infile)

        memory_limit_mb = int(os.environ.get("PYSPARK_PLANNER_MEMORY_MB", "-1"))
        setup_memory_limits(memory_limit_mb)

        setup_spark_files(infile)
        setup_broadcasts(infile)

        _accumulatorRegistry.clear()

        udtf_name = utf8_deserializer.loads(infile)
        handler = read_udtf(infile)
        args, kwargs = read_arguments(infile)

        error_prefix = f"Failed to evaluate the user-defined table function '{udtf_name}'"

        def format_error(msg: str) -> str:
            return dedent(msg).replace("\n", " ")

        # Check that the arguments provided to the UDTF call match the expected parameters defined
        # in the static 'analyze' method signature.
        try:
            inspect.signature(handler.analyze).bind(*args, **kwargs)  # type: ignore[attr-defined]
        except TypeError as e:
            # The UDTF call's arguments did not match the expected signature.
            raise PySparkValueError(
                format_error(
                    f"""
                    {error_prefix} because the function arguments did not match the expected
                    signature of the static 'analyze' method ({e}). Please update the query so that
                    this table function call provides arguments matching the expected signature, or
                    else update the table function so that its static 'analyze' method accepts the
                    provided arguments, and then try the query again."""
                )
            )

        # Invoke the UDTF's 'analyze' method.
        result = handler.analyze(*args, **kwargs)  # type: ignore[attr-defined]

        # Check invariants about the 'analyze' method after running it.
        if not isinstance(result, AnalyzeResult):
            raise PySparkValueError(
                format_error(
                    f"""
                    {error_prefix} because the static 'analyze' method expects a result of type
                    pyspark.sql.udtf.AnalyzeResult, but instead this method returned a value of
                    type: {type(result)}"""
                )
            )
        elif not isinstance(result.schema, StructType):
            raise PySparkValueError(
                format_error(
                    f"""
                    {error_prefix} because the static 'analyze' method expects a result of type
                    pyspark.sql.udtf.AnalyzeResult with a 'schema' field comprising a StructType,
                    but the 'schema' field had the wrong type: {type(result.schema)}"""
                )
            )

        def invalid_analyze_result_field(field_name: str, expected_field: str) -> PySparkValueError:
            return PySparkValueError(
                format_error(
                    f"""
                    {error_prefix} because the static 'analyze' method returned an
                    'AnalyzeResult' object with the '{field_name}' field set to a value besides a
                    list or tuple of '{expected_field}' objects. Please update the table function
                    and then try the query again."""
                )
            )

        has_table_arg = any(arg.isTable for arg in args) or any(
            arg.isTable for arg in kwargs.values()
        )
        if not has_table_arg and result.withSinglePartition:
            raise PySparkValueError(
                format_error(
                    f"""
                    {error_prefix} because the static 'analyze' method returned an
                    'AnalyzeResult' object with the 'withSinglePartition' field set to 'true', but
                    the function call did not provide any table argument. Please update the query so
                    that it provides a table argument, or else update the table function so that its
                    'analyze' method returns an 'AnalyzeResult' object with the
                    'withSinglePartition' field set to 'false', and then try the query again."""
                )
            )
        elif not has_table_arg and len(result.partitionBy) > 0:
            raise PySparkValueError(
                format_error(
                    f"""
                    {error_prefix} because the static 'analyze' method returned an
                    'AnalyzeResult' object with the 'partitionBy' list set to non-empty, but the
                    function call did not provide any table argument. Please update the query so
                    that it provides a table argument, or else update the table function so that its
                    'analyze' method returns an 'AnalyzeResult' object with the 'partitionBy' list
                    set to empty, and then try the query again."""
                )
            )
        elif isinstance(result.partitionBy, (list, tuple)) and (
            len(result.partitionBy) > 0
            and not all([isinstance(val, PartitioningColumn) for val in result.partitionBy])
        ):
<<<<<<< HEAD
            raise invalid_analyze_result_field("partitionBy", "PartitioningColumn")
        elif isinstance(result.orderBy, (list, tuple)) and (
            len(result.orderBy) > 0
            and not all([isinstance(val, OrderingColumn) for val in result.orderBy])
        ):
            raise invalid_analyze_result_field("orderBy", "OrderingColumn")
=======
            raise PySparkValueError(
                format_error(
                    f"""
                    {error_prefix} because the static 'analyze' method returned an
                    'AnalyzeResult' object with the 'partitionBy' field set to a value besides a
                    list or tuple of 'PartitioningColumn' objects. Please update the table function
                    and then try the query again."""
                )
            )
        elif isinstance(result.select, (list, tuple)) and (
            len(result.select) > 0
            and not all([isinstance(val, SelectedColumn) for val in result.select])
        ):
            raise PySparkValueError(
                format_error(
                    f"""
                    {error_prefix} because the static 'analyze' method returned an
                    'AnalyzeResult' object with the 'select' field set to a value besides a
                    list or tuple of 'SelectedColumn' objects. Please update the table function
                    and then try the query again."""
                )
            )
>>>>>>> 31f85e5f

        # Return the analyzed schema.
        write_with_length(result.schema.json().encode("utf-8"), outfile)
        # Return the pickled 'AnalyzeResult' class instance.
        pickleSer._write_with_length(result, outfile)
        # Return whether the "with single partition" property is requested.
        write_int(1 if result.withSinglePartition else 0, outfile)
        # Return the list of partitioning columns, if any.
        write_int(len(result.partitionBy), outfile)
        for partitioning_col in result.partitionBy:
            write_with_length(partitioning_col.name.encode("utf-8"), outfile)
        # Return the requested input table ordering, if any.
        write_int(len(result.orderBy), outfile)
        for ordering_col in result.orderBy:
            write_with_length(ordering_col.name.encode("utf-8"), outfile)
            write_int(1 if ordering_col.ascending else 0, outfile)
            if ordering_col.overrideNullsFirst is None:
                write_int(0, outfile)
            elif ordering_col.overrideNullsFirst:
                write_int(1, outfile)
            else:
                write_int(2, outfile)
        # Return the requested selected input table columns, if specified.
        write_int(len(result.select), outfile)
        for col in result.select:
            write_with_length(col.name.encode("utf-8"), outfile)
            write_with_length(col.alias.encode("utf-8"), outfile)

    except BaseException as e:
        handle_worker_exception(e, outfile)
        sys.exit(-1)

    send_accumulator_updates(outfile)

    # check end of stream
    if read_int(infile) == SpecialLengths.END_OF_STREAM:
        write_int(SpecialLengths.END_OF_STREAM, outfile)
    else:
        # write a different value to tell JVM to not reuse this worker
        write_int(SpecialLengths.END_OF_DATA_SECTION, outfile)
        sys.exit(-1)


if __name__ == "__main__":
    # Read information about how to connect back to the JVM from the environment.
    java_port = int(os.environ["PYTHON_WORKER_FACTORY_PORT"])
    auth_secret = os.environ["PYTHON_WORKER_FACTORY_SECRET"]
    (sock_file, _) = local_connect_and_auth(java_port, auth_secret)
    main(sock_file, sock_file)<|MERGE_RESOLUTION|>--- conflicted
+++ resolved
@@ -31,11 +31,7 @@
     write_with_length,
     SpecialLengths,
 )
-<<<<<<< HEAD
-from pyspark.sql.functions import OrderingColumn, PartitioningColumn
-=======
-from pyspark.sql.functions import PartitioningColumn, SelectedColumn
->>>>>>> 31f85e5f
+from pyspark.sql.functions import OrderingColumn, PartitioningColumn, SelectedColumn
 from pyspark.sql.types import _parse_datatype_json_string, StructType
 from pyspark.sql.udtf import AnalyzeArgument, AnalyzeResult
 from pyspark.util import handle_worker_exception
@@ -210,37 +206,17 @@
             len(result.partitionBy) > 0
             and not all([isinstance(val, PartitioningColumn) for val in result.partitionBy])
         ):
-<<<<<<< HEAD
             raise invalid_analyze_result_field("partitionBy", "PartitioningColumn")
         elif isinstance(result.orderBy, (list, tuple)) and (
             len(result.orderBy) > 0
             and not all([isinstance(val, OrderingColumn) for val in result.orderBy])
         ):
             raise invalid_analyze_result_field("orderBy", "OrderingColumn")
-=======
-            raise PySparkValueError(
-                format_error(
-                    f"""
-                    {error_prefix} because the static 'analyze' method returned an
-                    'AnalyzeResult' object with the 'partitionBy' field set to a value besides a
-                    list or tuple of 'PartitioningColumn' objects. Please update the table function
-                    and then try the query again."""
-                )
-            )
         elif isinstance(result.select, (list, tuple)) and (
             len(result.select) > 0
             and not all([isinstance(val, SelectedColumn) for val in result.select])
         ):
-            raise PySparkValueError(
-                format_error(
-                    f"""
-                    {error_prefix} because the static 'analyze' method returned an
-                    'AnalyzeResult' object with the 'select' field set to a value besides a
-                    list or tuple of 'SelectedColumn' objects. Please update the table function
-                    and then try the query again."""
-                )
-            )
->>>>>>> 31f85e5f
+            raise invalid_analyze_result_field("select", "SelectedColumn")
 
         # Return the analyzed schema.
         write_with_length(result.schema.json().encode("utf-8"), outfile)
