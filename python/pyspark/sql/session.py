#
# Licensed to the Apache Software Foundation (ASF) under one or more
# contributor license agreements.  See the NOTICE file distributed with
# this work for additional information regarding copyright ownership.
# The ASF licenses this file to You under the Apache License, Version 2.0
# (the "License"); you may not use this file except in compliance with
# the License.  You may obtain a copy of the License at
#
#    http://www.apache.org/licenses/LICENSE-2.0
#
# Unless required by applicable law or agreed to in writing, software
# distributed under the License is distributed on an "AS IS" BASIS,
# WITHOUT WARRANTIES OR CONDITIONS OF ANY KIND, either express or implied.
# See the License for the specific language governing permissions and
# limitations under the License.
#
import os
import sys
import warnings
from collections.abc import Sized
from functools import reduce
from threading import RLock, local
from types import TracebackType
from typing import (
    Any,
    ClassVar,
    Dict,
    Iterable,
    List,
    Optional,
    Tuple,
    Type,
    Union,
    Set,
    cast,
    no_type_check,
    overload,
    TYPE_CHECKING,
)

from pyspark.conf import SparkConf
from pyspark.util import is_remote_only
from pyspark.sql.conf import RuntimeConfig
from pyspark.sql.dataframe import DataFrame
from pyspark.sql.functions import lit
from pyspark.sql.pandas.conversion import SparkConversionMixin
from pyspark.sql.profiler import AccumulatorProfilerCollector, Profile
from pyspark.sql.readwriter import DataFrameReader
from pyspark.sql.sql_formatter import SQLStringFormatter
from pyspark.sql.streaming import DataStreamReader
from pyspark.sql.types import (
    AtomicType,
    DataType,
    StructField,
    StructType,
    _make_type_verifier,
    _infer_schema,
    _has_nulltype,
    _merge_type,
    _create_converter,
    _parse_datatype_string,
    _from_numpy_type,
)
from pyspark.errors.exceptions.captured import install_exception_handler
from pyspark.sql.utils import (
    is_timestamp_ntz_preferred,
    to_str,
    try_remote_session_classmethod,
    remote_only,
)
from pyspark.errors import PySparkValueError, PySparkTypeError, PySparkRuntimeError

if TYPE_CHECKING:
    from py4j.java_gateway import JavaObject
    import pyarrow as pa
    from pyspark.core.context import SparkContext
    from pyspark.core.rdd import RDD
    from pyspark.sql._typing import AtomicValue, RowLike, OptionalPrimitiveType
    from pyspark.sql.catalog import Catalog
    from pyspark.sql.pandas._typing import ArrayLike, DataFrameLike as PandasDataFrameLike
    from pyspark.sql.streaming import StreamingQueryManager
    from pyspark.sql.tvf import TableValuedFunction
    from pyspark.sql.udf import UDFRegistration
    from pyspark.sql.udtf import UDTFRegistration
    from pyspark.sql.datasource import DataSourceRegistration
    from pyspark.sql.dataframe import DataFrame as ParentDataFrame

    # Running MyPy type checks will always require pandas and
    # other dependencies so importing here is fine.
    from pyspark.sql.connect.client import SparkConnectClient
    from pyspark.sql.connect.shell.progress import ProgressHandler

try:
    import memory_profiler  # noqa: F401

    has_memory_profiler = True
except Exception:
    has_memory_profiler = False

__all__ = ["SparkSession"]


def _monkey_patch_RDD(sparkSession: "SparkSession") -> None:
    @no_type_check
    def toDF(self, schema=None, sampleRatio=None):
        """
        Converts current :class:`RDD` into a :class:`DataFrame`

        This is a shorthand for ``spark.createDataFrame(rdd, schema, sampleRatio)``

        Parameters
        ----------
        schema : :class:`pyspark.sql.types.DataType`, str or list, optional
            a :class:`pyspark.sql.types.DataType` or a datatype string or a list of
            column names, default is None.  The data type string format equals to
            :class:`pyspark.sql.types.DataType.simpleString`, except that top level struct type can
            omit the ``struct<>`` and atomic types use ``typeName()`` as their format, e.g. use
            ``byte`` instead of ``tinyint`` for :class:`pyspark.sql.types.ByteType`.
            We can also use ``int`` as a short name for :class:`pyspark.sql.types.IntegerType`.
        sampleRatio : float, optional
            the sample ratio of rows used for inferring

        Returns
        -------
        :class:`DataFrame`

        Examples
        --------
        >>> rdd = spark.range(1).rdd.map(lambda x: tuple(x))
        >>> rdd.collect()
        [(0,)]
        >>> rdd.toDF().show()
        +---+
        | _1|
        +---+
        |  0|
        +---+
        """
        return sparkSession.createDataFrame(self, schema, sampleRatio)

    if not is_remote_only():
        from pyspark import RDD

        RDD.toDF = toDF  # type: ignore[method-assign]


class classproperty(property):
    """Same as Python's @property decorator, but for class attributes.

    Examples
    --------
    >>> class Builder:
    ...    def build(self):
    ...        return MyClass()
    ...
    >>> class MyClass:
    ...     @classproperty
    ...     def builder(cls):
    ...         print("instantiating new builder")
    ...         return Builder()
    ...
    >>> c1 = MyClass.builder
    instantiating new builder
    >>> c2 = MyClass.builder
    instantiating new builder
    >>> c1 == c2
    False
    >>> isinstance(c1.build(), MyClass)
    True
    """

    def __get__(self, instance: Any, owner: Any = None) -> "SparkSession.Builder":
        # The "type: ignore" below silences the following error from mypy:
        # error: Argument 1 to "classmethod" has incompatible
        # type "Optional[Callable[[Any], Any]]";
        # expected "Callable[..., Any]"  [arg-type]
        return classmethod(self.fget).__get__(None, owner)()  # type: ignore


class SparkSession(SparkConversionMixin):
    """The entry point to programming Spark with the Dataset and DataFrame API.

    A SparkSession can be used to create :class:`DataFrame`, register :class:`DataFrame` as
    tables, execute SQL over tables, cache tables, and read parquet files.
    To create a :class:`SparkSession`, use the following builder pattern:

    .. versionchanged:: 3.4.0
        Supports Spark Connect.

    .. autoattribute:: builder
       :annotation:

    Examples
    --------
    Create a Spark session.

    >>> spark = (
    ...     SparkSession.builder
    ...         .master("local")
    ...         .appName("Word Count")
    ...         .config("spark.some.config.option", "some-value")
    ...         .getOrCreate()
    ... )

    Create a Spark session with Spark Connect.

    >>> spark = (
    ...     SparkSession.builder
    ...         .remote("sc://localhost")
    ...         .appName("Word Count")
    ...         .config("spark.some.config.option", "some-value")
    ...         .getOrCreate()
    ... )  # doctest: +SKIP
    """

    class Builder:
        """Builder for :class:`SparkSession`."""

        _lock = RLock()

        def __init__(self) -> None:
            self._options: Dict[str, Any] = {}

        @overload
        def config(self, *, conf: SparkConf) -> "SparkSession.Builder":
            ...

        @overload
        def config(self, key: str, value: Any) -> "SparkSession.Builder":
            ...

        @overload
        def config(self, *, map: Dict[str, "OptionalPrimitiveType"]) -> "SparkSession.Builder":
            ...

        def config(
            self,
            key: Optional[str] = None,
            value: Optional[Any] = None,
            conf: Optional[SparkConf] = None,
            *,
            map: Optional[Dict[str, "OptionalPrimitiveType"]] = None,
        ) -> "SparkSession.Builder":
            """Sets a config option. Options set using this method are automatically propagated to
            both :class:`SparkConf` and :class:`SparkSession`'s own configuration.

            .. versionadded:: 2.0.0

            .. versionchanged:: 3.4.0
                Supports Spark Connect.

            Parameters
            ----------
            key : str, optional
                a key name string for configuration property
            value : str, optional
                a value for configuration property
            conf : :class:`SparkConf`, optional
                an instance of :class:`SparkConf`
            map: dictionary, optional
                a dictionary of configurations to set

                .. versionadded:: 3.4.0

            Returns
            -------
            :class:`SparkSession.Builder`

            See Also
            --------
            :class:`SparkConf`

            Examples
            --------
            For an existing :class:`SparkConf`, use `conf` parameter.

            >>> from pyspark.conf import SparkConf
            >>> conf = SparkConf().setAppName("example").setMaster("local")
            >>> SparkSession.builder.config(conf=conf)
            <pyspark.sql.session.SparkSession.Builder...

            For a (key, value) pair, you can omit parameter names.

            >>> SparkSession.builder.config("spark.some.config.option", "some-value")
            <pyspark.sql.session.SparkSession.Builder...

            Set multiple configurations.

            >>> SparkSession.builder.config(
            ...     "spark.some.config.number", 123).config("spark.some.config.float", 0.123)
            <pyspark.sql.session.SparkSession.Builder...

            Set multiple configurations using a dictionary.

            >>> SparkSession.builder.config(
            ...     map={"spark.some.config.number": 123, "spark.some.config.float": 0.123})
            <pyspark.sql.session.SparkSession.Builder...
            """
            with self._lock:
                if conf is not None:
                    for k, v in conf.getAll():
                        self._options[k] = v
                        self._validate_startup_urls()
                elif map is not None:
                    for k, v in map.items():  # type: ignore[assignment]
                        v = to_str(v)  # type: ignore[assignment]
                        self._options[k] = v
                        self._validate_startup_urls()
                else:
                    value = to_str(value)
                    self._options[cast(str, key)] = value
                    self._validate_startup_urls()
                return self

        def _validate_startup_urls(
            self,
        ) -> None:
            """
            Helper function that validates the combination of startup URLs and raises an exception
            if incompatible options are selected.
            """
            if ("spark.master" in self._options or "MASTER" in os.environ) and (
                "spark.remote" in self._options or "SPARK_REMOTE" in os.environ
            ):
                raise PySparkRuntimeError(
                    errorClass="CANNOT_CONFIGURE_SPARK_CONNECT_MASTER",
                    messageParameters={
                        "master_url": self._options.get("spark.master", os.environ.get("MASTER")),
                        "connect_url": self._options.get(
                            "spark.remote", os.environ.get("SPARK_REMOTE")
                        ),
                    },
                )

            if "spark.remote" in self._options:
                remote = cast(str, self._options.get("spark.remote"))
                if ("SPARK_REMOTE" in os.environ and os.environ["SPARK_REMOTE"] != remote) and (
                    "SPARK_LOCAL_REMOTE" in os.environ and not remote.startswith("local")
                ):
                    raise PySparkRuntimeError(
                        errorClass="CANNOT_CONFIGURE_SPARK_CONNECT",
                        messageParameters={
                            "existing_url": os.environ["SPARK_REMOTE"],
                            "new_url": remote,
                        },
                    )

        def master(self, master: str) -> "SparkSession.Builder":
            """Sets the Spark master URL to connect to, such as "local" to run locally, "local[4]"
            to run locally with 4 cores, or "spark://master:7077" to run on a Spark standalone
            cluster.

            .. versionadded:: 2.0.0

            Parameters
            ----------
            master : str
                a url for spark master

            Returns
            -------
            :class:`SparkSession.Builder`

            Examples
            --------
            >>> SparkSession.builder.master("local")
            <pyspark.sql.session.SparkSession.Builder...
            """
            return self.config("spark.master", master)

        def remote(self, url: str) -> "SparkSession.Builder":
            """Sets the Spark remote URL to connect to, such as "sc://host:port" to run
            it via Spark Connect server.

            .. versionadded:: 3.4.0

            Parameters
            ----------
            url : str
                URL to Spark Connect server

            Returns
            -------
            :class:`SparkSession.Builder`

            Examples
            --------
            >>> SparkSession.builder.remote("sc://localhost")  # doctest: +SKIP
            <pyspark.sql.session.SparkSession.Builder...
            """
            return self.config("spark.remote", url)

        def appName(self, name: str) -> "SparkSession.Builder":
            """Sets a name for the application, which will be shown in the Spark web UI.

            If no application name is set, a randomly generated name will be used.

            .. versionadded:: 2.0.0

            .. versionchanged:: 3.4.0
                Supports Spark Connect.

            Parameters
            ----------
            name : str
                an application name

            Returns
            -------
            :class:`SparkSession.Builder`

            Examples
            --------
            >>> SparkSession.builder.appName("My app")
            <pyspark.sql.session.SparkSession.Builder...
            """
            return self.config("spark.app.name", name)

        def enableHiveSupport(self) -> "SparkSession.Builder":
            """Enables Hive support, including connectivity to a persistent Hive metastore, support
            for Hive SerDes, and Hive user-defined functions.

            .. versionadded:: 2.0.0

            Returns
            -------
            :class:`SparkSession.Builder`

            Examples
            --------
            >>> SparkSession.builder.enableHiveSupport()
            <pyspark.sql.session.SparkSession.Builder...
            """
            return self.config("spark.sql.catalogImplementation", "hive")

        def getOrCreate(self) -> "SparkSession":
            """Gets an existing :class:`SparkSession` or, if there is no existing one, creates a
            new one based on the options set in this builder.

            .. versionadded:: 2.0.0

            .. versionchanged:: 3.4.0
                Supports Spark Connect.

            Returns
            -------
            :class:`SparkSession`

            Examples
            --------
            This method first checks whether there is a valid global default SparkSession, and if
            yes, return that one. If no valid global default SparkSession exists, the method
            creates a new SparkSession and assigns the newly created SparkSession as the global
            default.

            >>> s1 = SparkSession.builder.config("k1", "v1").getOrCreate()
            >>> s1.conf.get("k1") == "v1"
            True

            The configuration of the SparkSession can be changed afterwards

            >>> s1.conf.set("k1", "v1_new")
            >>> s1.conf.get("k1") == "v1_new"
            True

            In case an existing SparkSession is returned, the config options specified
            in this builder will be applied to the existing SparkSession.

            >>> s2 = SparkSession.builder.config("k2", "v2").getOrCreate()
            >>> s1.conf.get("k1") == s2.conf.get("k1") == "v1_new"
            True
            >>> s1.conf.get("k2") == s2.conf.get("k2") == "v2"
            True
            """
            opts = dict(self._options)

            if is_remote_only():
                from pyspark.sql.connect.session import SparkSession as RemoteSparkSession

                url = opts.get("spark.remote", os.environ.get("SPARK_REMOTE"))

                if url is None:
                    raise PySparkRuntimeError(
                        errorClass="CONNECT_URL_NOT_SET",
                        messageParameters={},
                    )

                os.environ["SPARK_CONNECT_MODE_ENABLED"] = "1"
                opts["spark.remote"] = url
                return RemoteSparkSession.builder.config(map=opts).getOrCreate()  # type: ignore

            from pyspark.core.context import SparkContext

            with self._lock:
                if (
                    "SPARK_CONNECT_MODE_ENABLED" in os.environ
                    or "SPARK_REMOTE" in os.environ
                    or "spark.remote" in opts
                ):
                    with SparkContext._lock:
                        from pyspark.sql.connect.session import SparkSession as RemoteSparkSession

                        if (
                            SparkContext._active_spark_context is None
                            and SparkSession._instantiatedSession is None
                        ):
                            url = opts.get("spark.remote", os.environ.get("SPARK_REMOTE"))

                            if url is None:
                                raise PySparkRuntimeError(
                                    errorClass="CONNECT_URL_NOT_SET",
                                    messageParameters={},
                                )

                            if url.startswith("local"):
                                os.environ["SPARK_LOCAL_REMOTE"] = "1"
                                RemoteSparkSession._start_connect_server(url, opts)
                                url = "sc://localhost"

                            os.environ["SPARK_CONNECT_MODE_ENABLED"] = "1"
                            opts["spark.remote"] = url
                            return cast(
                                SparkSession,
                                RemoteSparkSession.builder.config(map=opts).getOrCreate(),
                            )
                        elif "SPARK_LOCAL_REMOTE" in os.environ:
                            url = "sc://localhost"
                            os.environ["SPARK_CONNECT_MODE_ENABLED"] = "1"
                            opts["spark.remote"] = url
                            return cast(
                                SparkSession,
                                RemoteSparkSession.builder.config(map=opts).getOrCreate(),
                            )
                        else:
                            raise PySparkRuntimeError(
                                errorClass="SESSION_ALREADY_EXIST",
                                messageParameters={},
                            )

                session = SparkSession._instantiatedSession
                if session is None or session._sc._jsc is None:
                    sparkConf = SparkConf()
                    for key, value in self._options.items():
                        sparkConf.set(key, value)
                    # This SparkContext may be an existing one.
                    sc = SparkContext.getOrCreate(sparkConf)
                    # Do not update `SparkConf` for existing `SparkContext`, as it's shared
                    # by all sessions.
                    session = SparkSession(sc, options=self._options)
                else:
                    getattr(
                        getattr(session._jvm, "SparkSession$"), "MODULE$"
                    ).applyModifiableSettings(session._jsparkSession, self._options)
                return session

        # Spark Connect-specific API
        @remote_only
        def create(self) -> "SparkSession":
            """Creates a new SparkSession. Can only be used in the context of Spark Connect
            and will throw an exception otherwise.

            .. versionadded:: 3.5.0

            Returns
            -------
            :class:`SparkSession`

            Notes
            -----
            This method will update the default and/or active session if they are not set.
            """
            opts = dict(self._options)
            if "SPARK_REMOTE" in os.environ or "spark.remote" in opts:
                from pyspark.sql.connect.session import SparkSession as RemoteSparkSession

                # Validate that no incompatible configuration options are selected.
                self._validate_startup_urls()

                url = opts.get("spark.remote", os.environ.get("SPARK_REMOTE"))
                if url.startswith("local"):
                    raise PySparkRuntimeError(
                        errorClass="UNSUPPORTED_LOCAL_CONNECTION_STRING",
                        messageParameters={},
                    )

                # Mark this Spark Session as Spark Connect. This prevents that local PySpark is
                # used in conjunction with Spark Connect mode.
                os.environ["SPARK_CONNECT_MODE_ENABLED"] = "1"
                opts["spark.remote"] = url
                return cast(SparkSession, RemoteSparkSession.builder.config(map=opts).create())
            else:
                raise PySparkRuntimeError(
                    errorClass="ONLY_SUPPORTED_WITH_SPARK_CONNECT",
                    messageParameters={"feature": "SparkSession.builder.create"},
                )

    # SPARK-47544: Explicitly declaring this as an identifier instead of a method.
    # If changing, make sure this bug is not reintroduced.
    builder: Builder = classproperty(lambda cls: cls.Builder())  # type: ignore
    """Creates a :class:`Builder` for constructing a :class:`SparkSession`.

    .. versionchanged:: 3.4.0
        Supports Spark Connect.
    """

    _instantiatedSession: ClassVar[Optional["SparkSession"]] = None
    _activeSession: ClassVar[Optional["SparkSession"]] = None
    _thread_local = local()

    def __init__(
        self,
        sparkContext: "SparkContext",
        jsparkSession: Optional["JavaObject"] = None,
        options: Dict[str, Any] = {},
    ):
        self._sc = sparkContext
        self._jsc = self._sc._jsc
        self._jvm = self._sc._jvm

        assert self._jvm is not None

        if jsparkSession is None:
            if (
                self._jvm.SparkSession.getDefaultSession().isDefined()
                and not self._jvm.SparkSession.getDefaultSession().get().sparkContext().isStopped()
            ):
                jsparkSession = self._jvm.SparkSession.getDefaultSession().get()
                getattr(getattr(self._jvm, "SparkSession$"), "MODULE$").applyModifiableSettings(
                    jsparkSession, options
                )
            else:
                jsparkSession = self._jvm.SparkSession(self._jsc.sc(), options)
        else:
            getattr(getattr(self._jvm, "SparkSession$"), "MODULE$").applyModifiableSettings(
                jsparkSession, options
            )
        self._jsparkSession = jsparkSession
        _monkey_patch_RDD(self)
        install_exception_handler()
        # If we had an instantiated SparkSession attached with a SparkContext
        # which is stopped now, we need to renew the instantiated SparkSession.
        # Otherwise, we will use invalid SparkSession when we call Builder.getOrCreate.
        if (
            SparkSession._instantiatedSession is None
            or SparkSession._instantiatedSession._sc._jsc is None
        ):
            SparkSession._instantiatedSession = self
            SparkSession._activeSession = self
            assert self._jvm is not None
            self._jvm.SparkSession.setDefaultSession(self._jsparkSession)
            self._jvm.SparkSession.setActiveSession(self._jsparkSession)

        self._profiler_collector = AccumulatorProfilerCollector()

    def _repr_html_(self) -> str:
        return """
            <div>
                <p><b>SparkSession - {catalogImplementation}</b></p>
                {sc_HTML}
            </div>
        """.format(
            catalogImplementation=self.conf.get("spark.sql.catalogImplementation"),
            sc_HTML=self.sparkContext._repr_html_(),
        )

    @property
    def _jconf(self) -> "JavaObject":
        """Accessor for the JVM SQL-specific configurations"""
        return self._jsparkSession.sessionState().conf()

    if not is_remote_only():

        def newSession(self) -> "SparkSession":
            """
            Returns a new :class:`SparkSession` as new session, that has separate SQLConf,
            registered temporary views and UDFs, but shared :class:`SparkContext` and
            table cache.

            .. versionadded:: 2.0.0

            Returns
            -------
            :class:`SparkSession`
                Spark session if an active session exists for the current thread

            Examples
            --------
            >>> spark.newSession()
            <...SparkSession object ...>
            """
            return self.__class__(self._sc, self._jsparkSession.newSession())

    @classmethod
    @try_remote_session_classmethod
    def getActiveSession(cls) -> Optional["SparkSession"]:
        """
        Returns the active :class:`SparkSession` for the current thread, returned by the builder

        .. versionadded:: 3.0.0

        .. versionchanged:: 3.5.0
            Supports Spark Connect.

        Returns
        -------
        :class:`SparkSession`
            Spark session if an active session exists for the current thread

        Examples
        --------
        >>> s = SparkSession.getActiveSession()
        >>> df = s.createDataFrame([('Alice', 1)], ['name', 'age'])
        >>> df.select("age").show()
        +---+
        |age|
        +---+
        |  1|
        +---+
        """
        from pyspark import SparkContext

        sc = SparkContext._active_spark_context
        if sc is None:
            return None
        else:
            assert sc._jvm is not None
            if sc._jvm.SparkSession.getActiveSession().isDefined():
                SparkSession(sc, sc._jvm.SparkSession.getActiveSession().get())
                return SparkSession._activeSession
            else:
                return None

    @classmethod
    @try_remote_session_classmethod
    def active(cls) -> "SparkSession":
        """
        Returns the active or default :class:`SparkSession` for the current thread, returned by
        the builder.

        .. versionadded:: 3.5.0

        Returns
        -------
        :class:`SparkSession`
            Spark session if an active or default session exists for the current thread.
        """
        session = cls.getActiveSession()
        if session is None:
            session = cls._instantiatedSession
            if session is None:
                raise PySparkRuntimeError(
                    errorClass="NO_ACTIVE_OR_DEFAULT_SESSION",
                    messageParameters={},
                )
        return session

    if not is_remote_only():

        @property
        def sparkContext(self) -> "SparkContext":
            """
            Returns the underlying :class:`SparkContext`.

            .. versionadded:: 2.0.0

            Returns
            -------
            :class:`SparkContext`

            Examples
            --------
            >>> spark.sparkContext
            <SparkContext master=... appName=...>

            Create an RDD from the Spark context

            >>> rdd = spark.sparkContext.parallelize([1, 2, 3])
            >>> rdd.collect()
            [1, 2, 3]
            """
            return self._sc

    @property
    def version(self) -> str:
        """
        The version of Spark on which this application is running.

        .. versionadded:: 2.0.0

        .. versionchanged:: 3.4.0
            Supports Spark Connect.

        Returns
        -------
        str
            the version of Spark in string.

        Examples
        --------
        >>> _ = spark.version
        """
        return self._jsparkSession.version()

    @property
    def conf(self) -> RuntimeConfig:
        """Runtime configuration interface for Spark.

        This is the interface through which the user can get and set all Spark and Hadoop
        configurations that are relevant to Spark SQL. When getting the value of a config,
        this defaults to the value set in the underlying :class:`SparkContext`, if any.

        .. versionadded:: 2.0.0

        .. versionchanged:: 3.4.0
            Supports Spark Connect.

        Returns
        -------
        :class:`pyspark.sql.conf.RuntimeConfig`

        Examples
        --------
        >>> spark.conf
        <pyspark...RuntimeConf...>

        Set a runtime configuration for the session

        >>> spark.conf.set("key", "value")
        >>> spark.conf.get("key")
        'value'
        """
        if not hasattr(self, "_conf"):
            self._conf = RuntimeConfig(self._jsparkSession.conf())
        return self._conf

    @property
    def catalog(self) -> "Catalog":
        """Interface through which the user may create, drop, alter or query underlying
        databases, tables, functions, etc.

        .. versionadded:: 2.0.0

        .. versionchanged:: 3.4.0
            Supports Spark Connect.

        Returns
        -------
        :class:`Catalog`

        Examples
        --------
        >>> spark.catalog
        <...Catalog object ...>

        Create a temp view, show the list, and drop it.

        >>> spark.range(1).createTempView("test_view")
        >>> spark.catalog.listTables()  # doctest: +SKIP
        [Table(name='test_view', catalog=None, namespace=[], description=None, ...
        >>> _ = spark.catalog.dropTempView("test_view")
        """
        from pyspark.sql.catalog import Catalog

        if not hasattr(self, "_catalog"):
            self._catalog = Catalog(self)
        return self._catalog

    @property
    def udf(self) -> "UDFRegistration":
        """Returns a :class:`UDFRegistration` for UDF registration.

        .. versionadded:: 2.0.0

        .. versionchanged:: 3.4.0
            Supports Spark Connect.

        Returns
        -------
        :class:`UDFRegistration`

        Examples
        --------
        Register a Python UDF, and use it in SQL.

        >>> strlen = spark.udf.register("strlen", lambda x: len(x))
        >>> spark.sql("SELECT strlen('test')").show()
        +------------+
        |strlen(test)|
        +------------+
        |           4|
        +------------+
        """
        from pyspark.sql.udf import UDFRegistration

        return UDFRegistration(self)

    @property
    def udtf(self) -> "UDTFRegistration":
        """Returns a :class:`UDTFRegistration` for UDTF registration.

        .. versionadded:: 3.5.0

        Returns
        -------
        :class:`UDTFRegistration`

        Notes
        -----
        Supports Spark Connect.
        """
        from pyspark.sql.udtf import UDTFRegistration

        return UDTFRegistration(self)

    @property
    def dataSource(self) -> "DataSourceRegistration":
        """Returns a :class:`DataSourceRegistration` for data source registration.

        .. versionadded:: 4.0.0

        Returns
        -------
        :class:`DataSourceRegistration`

        Notes
        -----
        This feature is experimental and unstable.
        """
        from pyspark.sql.datasource import DataSourceRegistration

        return DataSourceRegistration(self)

    @property
    def profile(self) -> Profile:
        """Returns a :class:`Profile` for performance/memory profiling.

        .. versionadded:: 4.0.0

        Returns
        -------
        :class:`Profile`

        Notes
        -----
        Supports Spark Connect.
        """
        return Profile(self._profiler_collector)

    def range(
        self,
        start: int,
        end: Optional[int] = None,
        step: int = 1,
        numPartitions: Optional[int] = None,
    ) -> DataFrame:
        """
        Create a :class:`DataFrame` with single :class:`pyspark.sql.types.LongType` column named
        ``id``, containing elements in a range from ``start`` to ``end`` (exclusive) with
        step value ``step``.

        .. versionadded:: 2.0.0

        .. versionchanged:: 3.4.0
            Supports Spark Connect.

        Parameters
        ----------
        start : int
            the start value
        end : int, optional
            the end value (exclusive)
        step : int, optional
            the incremental step (default: 1)
        numPartitions : int, optional
            the number of partitions of the DataFrame

        Returns
        -------
        :class:`DataFrame`

        Examples
        --------
        >>> spark.range(1, 7, 2).show()
        +---+
        | id|
        +---+
        |  1|
        |  3|
        |  5|
        +---+

        If only one argument is specified, it will be used as the end value.

        >>> spark.range(3).show()
        +---+
        | id|
        +---+
        |  0|
        |  1|
        |  2|
        +---+
        """
        if numPartitions is None:
            numPartitions = self._sc.defaultParallelism

        if end is None:
            jdf = self._jsparkSession.range(0, int(start), int(step), int(numPartitions))
        else:
            jdf = self._jsparkSession.range(int(start), int(end), int(step), int(numPartitions))

        return DataFrame(jdf, self)

    def _inferSchemaFromList(
        self, data: Iterable[Any], names: Optional[List[str]] = None
    ) -> StructType:
        """
        Infer schema from list of Row, dict, or tuple.

        Parameters
        ----------
        data : iterable
            list of Row, dict, or tuple
        names : list, optional
            list of column names

        Returns
        -------
        :class:`pyspark.sql.types.StructType`
        """
        if not data:
            raise PySparkValueError(
                errorClass="CANNOT_INFER_EMPTY_SCHEMA",
                messageParameters={},
            )
        infer_dict_as_struct = self._jconf.inferDictAsStruct()
        infer_array_from_first_element = self._jconf.legacyInferArrayTypeFromFirstElement()
        infer_map_from_first_pair = self._jconf.legacyInferMapStructTypeFromFirstItem()
        prefer_timestamp_ntz = is_timestamp_ntz_preferred()
        schema = reduce(
            _merge_type,
            (
                _infer_schema(
                    row,
                    names,
                    infer_dict_as_struct=infer_dict_as_struct,
                    infer_array_from_first_element=infer_array_from_first_element,
                    infer_map_from_first_pair=infer_map_from_first_pair,
                    prefer_timestamp_ntz=prefer_timestamp_ntz,
                )
                for row in data
            ),
        )
        if _has_nulltype(schema):
            raise PySparkValueError(
                errorClass="CANNOT_DETERMINE_TYPE",
                messageParameters={},
            )
        return schema

    def _inferSchema(
        self,
        rdd: "RDD[Any]",
        samplingRatio: Optional[float] = None,
        names: Optional[List[str]] = None,
    ) -> StructType:
        """
        Infer schema from an RDD of Row, dict, or tuple.

        Parameters
        ----------
        rdd : :class:`RDD`
            an RDD of Row, dict, or tuple
        samplingRatio : float, optional
            sampling ratio, or no sampling (default)
        names : list, optional

        Returns
        -------
        :class:`pyspark.sql.types.StructType`
        """
        first = rdd.first()
        if isinstance(first, Sized) and len(first) == 0:
            raise PySparkValueError(
                errorClass="CANNOT_INFER_EMPTY_SCHEMA",
                messageParameters={},
            )

        infer_dict_as_struct = self._jconf.inferDictAsStruct()
        infer_array_from_first_element = self._jconf.legacyInferArrayTypeFromFirstElement()
        infer_map_from_first_pair = self._jconf.legacyInferMapStructTypeFromFirstItem()
        prefer_timestamp_ntz = is_timestamp_ntz_preferred()
        if samplingRatio is None:
            schema = _infer_schema(
                first,
                names=names,
                infer_dict_as_struct=infer_dict_as_struct,
                prefer_timestamp_ntz=prefer_timestamp_ntz,
            )
            if _has_nulltype(schema):
                for row in rdd.take(100)[1:]:
                    schema = _merge_type(
                        schema,
                        _infer_schema(
                            row,
                            names=names,
                            infer_dict_as_struct=infer_dict_as_struct,
                            infer_array_from_first_element=infer_array_from_first_element,
                            infer_map_from_first_pair=infer_map_from_first_pair,
                            prefer_timestamp_ntz=prefer_timestamp_ntz,
                        ),
                    )
                    if not _has_nulltype(schema):
                        break
                else:
                    raise PySparkValueError(
                        errorClass="CANNOT_DETERMINE_TYPE",
                        messageParameters={},
                    )
        else:
            if samplingRatio < 0.99:
                rdd = rdd.sample(False, float(samplingRatio))
            schema = rdd.map(
                lambda row: _infer_schema(
                    row,
                    names,
                    infer_dict_as_struct=infer_dict_as_struct,
                    infer_array_from_first_element=infer_array_from_first_element,
                    infer_map_from_first_pair=infer_map_from_first_pair,
                    prefer_timestamp_ntz=prefer_timestamp_ntz,
                )
            ).reduce(_merge_type)
        return schema

    def _createFromRDD(
        self,
        rdd: "RDD[Any]",
        schema: Optional[Union[DataType, List[str]]],
        samplingRatio: Optional[float],
    ) -> Tuple["RDD[Tuple]", StructType]:
        """
        Create an RDD for DataFrame from an existing RDD, returns the RDD and schema.
        """
        if schema is None or isinstance(schema, (list, tuple)):
            struct = self._inferSchema(rdd, samplingRatio, names=schema)
            converter = _create_converter(struct)
            tupled_rdd = rdd.map(converter)
            if isinstance(schema, (list, tuple)):
                for i, name in enumerate(schema):
                    struct.fields[i].name = name
                    struct.names[i] = name

        elif isinstance(schema, StructType):
            struct = schema
            tupled_rdd = rdd

        else:
            raise PySparkTypeError(
                errorClass="NOT_LIST_OR_NONE_OR_STRUCT",
                messageParameters={
                    "arg_name": "schema",
                    "arg_type": type(schema).__name__,
                },
            )

        # convert python objects to sql data
        internal_rdd = tupled_rdd.map(struct.toInternal)
        return internal_rdd, struct

    def _createFromLocal(
        self, data: Iterable[Any], schema: Optional[Union[DataType, List[str]]]
    ) -> Tuple["RDD[Tuple]", StructType]:
        """
        Create an RDD for DataFrame from a list or pandas.DataFrame, returns
        the RDD and schema.
        """
        # make sure data could consumed multiple times
        if not isinstance(data, list):
            data = list(data)

        if schema is None or isinstance(schema, (list, tuple)):
            struct = self._inferSchemaFromList(data, names=schema)
            converter = _create_converter(struct)
            tupled_data: Iterable[Tuple] = map(converter, data)
            if isinstance(schema, (list, tuple)):
                for i, name in enumerate(schema):
                    struct.fields[i].name = name
                    struct.names[i] = name

        elif isinstance(schema, StructType):
            struct = schema
            tupled_data = data

        else:
            raise PySparkTypeError(
                errorClass="NOT_LIST_OR_NONE_OR_STRUCT",
                messageParameters={
                    "arg_name": "schema",
                    "arg_type": type(schema).__name__,
                },
            )

        # convert python objects to sql data
        internal_data = [struct.toInternal(row) for row in tupled_data]
        return self._sc.parallelize(internal_data), struct

    @staticmethod
    def _create_shell_session() -> "SparkSession":
        """
        Initialize a :class:`SparkSession` for a pyspark shell session. This is called from
        shell.py to make error handling simpler without needing to declare local variables in
        that script, which would expose those to users.
        """
        import py4j
        from pyspark.core.context import SparkContext

        try:
            # Try to access HiveConf, it will raise exception if Hive is not added
            conf = SparkConf()
            assert SparkContext._jvm is not None
            if conf.get("spark.sql.catalogImplementation", "hive").lower() == "hive":
                SparkContext._jvm.org.apache.hadoop.hive.conf.HiveConf()
                return SparkSession.builder.enableHiveSupport().getOrCreate()
            else:
                return SparkSession._getActiveSessionOrCreate()
        except (py4j.protocol.Py4JError, TypeError):
            if conf.get("spark.sql.catalogImplementation", "").lower() == "hive":
                warnings.warn(
                    "Fall back to non-hive support because failing to access HiveConf, "
                    "please make sure you build spark with hive"
                )

        return SparkSession._getActiveSessionOrCreate()

    @staticmethod
    def _getActiveSessionOrCreate(**static_conf: Any) -> "SparkSession":
        """
        Returns the active :class:`SparkSession` for the current thread, returned by the builder,
        or if there is no existing one, creates a new one based on the options set in the builder.

        NOTE that 'static_conf' might not be set if there's an active or default Spark session
        running.
        """
        spark = SparkSession.getActiveSession()
        if spark is None:
            builder = SparkSession.builder
            for k, v in static_conf.items():
                builder = builder.config(k, v)
            spark = builder.getOrCreate()
        return spark

    @overload  # type: ignore[override]
    def createDataFrame(
        self,
        data: Iterable["RowLike"],
        schema: Union[List[str], Tuple[str, ...]] = ...,
        samplingRatio: Optional[float] = ...,
    ) -> DataFrame:
        ...

    @overload
    def createDataFrame(
        self,
        data: "RDD[RowLike]",
        schema: Union[List[str], Tuple[str, ...]] = ...,
        samplingRatio: Optional[float] = ...,
    ) -> DataFrame:
        ...

    @overload
    def createDataFrame(
        self,
        data: Iterable["RowLike"],
        schema: Union[StructType, str],
        *,
        verifySchema: bool = ...,
    ) -> DataFrame:
        ...

    @overload
    def createDataFrame(
        self,
        data: "RDD[RowLike]",
        schema: Union[StructType, str],
        *,
        verifySchema: bool = ...,
    ) -> DataFrame:
        ...

    @overload
    def createDataFrame(
        self,
        data: "RDD[AtomicValue]",
        schema: Union[AtomicType, str],
        verifySchema: bool = ...,
    ) -> DataFrame:
        ...

    @overload
    def createDataFrame(
        self,
        data: Iterable["AtomicValue"],
        schema: Union[AtomicType, str],
        verifySchema: bool = ...,
    ) -> DataFrame:
        ...

    @overload
    def createDataFrame(
        self, data: "PandasDataFrameLike", samplingRatio: Optional[float] = ...
    ) -> DataFrame:
        ...

    @overload
    def createDataFrame(self, data: "pa.Table", samplingRatio: Optional[float] = ...) -> DataFrame:
        ...

    @overload
    def createDataFrame(
        self,
        data: "PandasDataFrameLike",
        schema: Union[StructType, str],
        verifySchema: bool = ...,
    ) -> DataFrame:
        ...

    @overload
    def createDataFrame(
        self,
        data: "pa.Table",
        schema: Union[StructType, str],
        verifySchema: bool = ...,
    ) -> DataFrame:
        ...

    def createDataFrame(  # type: ignore[misc]
        self,
        data: Union["RDD[Any]", Iterable[Any], "PandasDataFrameLike", "ArrayLike", "pa.Table"],
        schema: Optional[Union[AtomicType, StructType, str]] = None,
        samplingRatio: Optional[float] = None,
        verifySchema: bool = True,
    ) -> DataFrame:
        """
        Creates a :class:`DataFrame` from an :class:`RDD`, a list, a :class:`pandas.DataFrame`,
        a :class:`numpy.ndarray`, or a :class:`pyarrow.Table`.

        .. versionadded:: 2.0.0

        .. versionchanged:: 3.4.0
            Supports Spark Connect.

        .. versionchanged:: 4.0.0
            Supports :class:`pyarrow.Table`.

        Parameters
        ----------
        data : :class:`RDD` or iterable
            an RDD of any kind of SQL data representation (:class:`Row`,
            :class:`tuple`, ``int``, ``boolean``, ``dict``, etc.), or :class:`list`,
            :class:`pandas.DataFrame`, :class:`numpy.ndarray`, or :class:`pyarrow.Table`.
        schema : :class:`pyspark.sql.types.DataType`, str or list, optional
            a :class:`pyspark.sql.types.DataType` or a datatype string or a list of
            column names, default is None. The data type string format equals to
            :class:`pyspark.sql.types.DataType.simpleString`, except that top level struct type can
            omit the ``struct<>``.

            When ``schema`` is a list of column names, the type of each column
            will be inferred from ``data``.

            When ``schema`` is ``None``, it will try to infer the schema (column names and types)
            from ``data``, which should be an RDD of either :class:`Row`,
            :class:`namedtuple`, or :class:`dict`.

            When ``schema`` is :class:`pyspark.sql.types.DataType` or a datatype string, it must
            match the real data, or an exception will be thrown at runtime. If the given schema is
            not :class:`pyspark.sql.types.StructType`, it will be wrapped into a
            :class:`pyspark.sql.types.StructType` as its only field, and the field name will be
            "value". Each record will also be wrapped into a tuple, which can be converted to row
            later.
        samplingRatio : float, optional
            the sample ratio of rows used for inferring. The first few rows will be used
            if ``samplingRatio`` is ``None``. This option is effective only when the input is
            :class:`RDD`.
        verifySchema : bool, optional
            verify data types of every row against schema. Enabled by default.
            When the input is :class:`pyarrow.Table` or when the input class is
            :class:`pandas.DataFrame` and `spark.sql.execution.arrow.pyspark.enabled` is enabled,
            this option is not effective. It follows Arrow type coercion. This option is not
            supported with Spark Connect.

            .. versionadded:: 2.1.0

        Returns
        -------
        :class:`DataFrame`

        Notes
        -----
        Usage with `spark.sql.execution.arrow.pyspark.enabled=True` is experimental.

        Examples
        --------
        Create a DataFrame from a list of tuples.

        >>> spark.createDataFrame([('Alice', 1)]).show()
        +-----+---+
        |   _1| _2|
        +-----+---+
        |Alice|  1|
        +-----+---+

        Create a DataFrame from a list of dictionaries.

        >>> d = [{'name': 'Alice', 'age': 1}]
        >>> spark.createDataFrame(d).show()
        +---+-----+
        |age| name|
        +---+-----+
        |  1|Alice|
        +---+-----+

        Create a DataFrame with column names specified.

        >>> spark.createDataFrame([('Alice', 1)], ['name', 'age']).show()
        +-----+---+
        | name|age|
        +-----+---+
        |Alice|  1|
        +-----+---+

        Create a DataFrame with the explicit schema specified.

        >>> from pyspark.sql.types import *
        >>> schema = StructType([
        ...    StructField("name", StringType(), True),
        ...    StructField("age", IntegerType(), True)])
        >>> spark.createDataFrame([('Alice', 1)], schema).show()
        +-----+---+
        | name|age|
        +-----+---+
        |Alice|  1|
        +-----+---+

        Create a DataFrame with the schema in DDL formatted string.

        >>> spark.createDataFrame([('Alice', 1)], "name: string, age: int").show()
        +-----+---+
        | name|age|
        +-----+---+
        |Alice|  1|
        +-----+---+

        Create an empty DataFrame.
        When initializing an empty DataFrame in PySpark, it's mandatory to specify its schema,
        as the DataFrame lacks data from which the schema can be inferred.

        >>> spark.createDataFrame([], "name: string, age: int").show()
        +----+---+
        |name|age|
        +----+---+
        +----+---+

        Create a DataFrame from Row objects.

        >>> from pyspark.sql import Row
        >>> Person = Row('name', 'age')
        >>> df = spark.createDataFrame([Person("Alice", 1)])
        >>> df.show()
        +-----+---+
        | name|age|
        +-----+---+
        |Alice|  1|
        +-----+---+

        Create a DataFrame from a pandas DataFrame.

        >>> spark.createDataFrame(df.toPandas()).show()  # doctest: +SKIP
        +-----+---+
        | name|age|
        +-----+---+
        |Alice|  1|
        +-----+---+
        >>> spark.createDataFrame(pandas.DataFrame([[1, 2]])).collect()  # doctest: +SKIP
        +---+---+
        |  0|  1|
        +---+---+
        |  1|  2|
        +---+---+

        Create a DataFrame from a PyArrow Table.

        >>> spark.createDataFrame(df.toArrow()).show()  # doctest: +SKIP
        +-----+---+
        | name|age|
        +-----+---+
        |Alice|  1|
        +-----+---+
        >>> table = pyarrow.table({'0': [1], '1': [2]})  # doctest: +SKIP
        >>> spark.createDataFrame(table).collect()  # doctest: +SKIP
        +---+---+
        |  0|  1|
        +---+---+
        |  1|  2|
        +---+---+
        """
        SparkSession._activeSession = self
        assert self._jvm is not None
        self._jvm.SparkSession.setActiveSession(self._jsparkSession)
        if isinstance(data, DataFrame):
            raise PySparkTypeError(
                errorClass="INVALID_TYPE",
                messageParameters={"arg_name": "data", "arg_type": "DataFrame"},
            )

        if isinstance(schema, str):
            schema = cast(Union[AtomicType, StructType, str], _parse_datatype_string(schema))
        elif isinstance(schema, (list, tuple)):
            # Must re-encode any unicode strings to be consistent with StructField names
            schema = [x.encode("utf-8") if not isinstance(x, str) else x for x in schema]

        try:
            import pandas as pd

            has_pandas = True
        except Exception:
            has_pandas = False

        try:
            import numpy as np

            has_numpy = True
        except Exception:
            has_numpy = False

        try:
            import pyarrow as pa

            has_pyarrow = True
        except Exception:
            has_pyarrow = False

        if has_numpy and isinstance(data, np.ndarray):
            # `data` of numpy.ndarray type will be converted to a pandas DataFrame,
            # so pandas is required.
            from pyspark.sql.pandas.utils import require_minimum_pandas_version

            require_minimum_pandas_version()
            if data.ndim not in [1, 2]:
                raise PySparkValueError(
                    errorClass="INVALID_NDARRAY_DIMENSION",
                    messageParameters={"dimensions": "1 or 2"},
                )

            if data.ndim == 1 or data.shape[1] == 1:
                column_names = ["value"]
            else:
                column_names = ["_%s" % i for i in range(1, data.shape[1] + 1)]

            if schema is None and not self._jconf.arrowPySparkEnabled():
                # Construct `schema` from `np.dtype` of the input NumPy array
                # TODO: Apply the logic below when self._jconf.arrowPySparkEnabled() is True
                spark_type = _from_numpy_type(data.dtype)
                if spark_type is not None:
                    schema = StructType(
                        [StructField(name, spark_type, nullable=True) for name in column_names]
                    )

            data = pd.DataFrame(data, columns=column_names)

        if has_pandas and isinstance(data, pd.DataFrame):
            # Create a DataFrame from pandas DataFrame.
            return super(SparkSession, self).createDataFrame(  # type: ignore[call-overload]
                data, schema, samplingRatio, verifySchema
            )
        if has_pyarrow and isinstance(data, pa.Table):
            # Create a DataFrame from PyArrow Table.
            return super(SparkSession, self).createDataFrame(  # type: ignore[call-overload]
                data, schema, samplingRatio, verifySchema
            )
        return self._create_dataframe(
            data, schema, samplingRatio, verifySchema  # type: ignore[arg-type]
        )

    def _create_dataframe(
        self,
        data: Union["RDD[Any]", Iterable[Any]],
        schema: Optional[Union[DataType, List[str]]],
        samplingRatio: Optional[float],
        verifySchema: bool,
    ) -> DataFrame:
        if isinstance(schema, StructType):
            verify_func = _make_type_verifier(schema) if verifySchema else lambda _: True

            @no_type_check
            def prepare(obj):
                verify_func(obj)
                return obj

        elif isinstance(schema, DataType):
            dataType = schema
            schema = StructType().add("value", schema)

            verify_func = (
                _make_type_verifier(dataType, name="field value")
                if verifySchema
                else lambda _: True
            )

            @no_type_check
            def prepare(obj):
                verify_func(obj)
                return (obj,)

        else:

            def prepare(obj: Any) -> Any:
                return obj

        if not is_remote_only():
            from pyspark.core.rdd import RDD
        if not is_remote_only() and isinstance(data, RDD):
            rdd, struct = self._createFromRDD(data.map(prepare), schema, samplingRatio)
        else:
            rdd, struct = self._createFromLocal(
                map(prepare, data), schema  # type: ignore[arg-type]
            )
        assert self._jvm is not None
        jrdd = self._jvm.SerDeUtil.toJavaArray(rdd._to_java_object_rdd())
        jdf = self._jsparkSession.applySchemaToPythonRDD(jrdd.rdd(), struct.json())
        df = DataFrame(jdf, self)
        df._schema = struct
        return df

    def sql(
        self, sqlQuery: str, args: Optional[Union[Dict[str, Any], List]] = None, **kwargs: Any
    ) -> "ParentDataFrame":
        """Returns a :class:`DataFrame` representing the result of the given query.
        When ``kwargs`` is specified, this method formats the given string by using the Python
        standard formatter. The method binds named parameters to SQL literals or
        positional parameters from `args`. It doesn't support named and positional parameters
        in the same SQL query.

        .. versionadded:: 2.0.0

        .. versionchanged:: 3.4.0
            Supports Spark Connect and parameterized SQL.

        .. versionchanged:: 3.5.0
            Added positional parameters.

        Parameters
        ----------
        sqlQuery : str
            SQL query string.
        args : dict or list
            A dictionary of parameter names to Python objects or a list of Python objects
            that can be converted to SQL literal expressions. See
            `Supported Data Types`_ for supported value types in Python.
            For example, dictionary keys: "rank", "name", "birthdate";
            dictionary or list values: 1, "Steven", datetime.date(2023, 4, 2).
            A value can be also a `Column` of a literal or collection constructor functions such
            as `map()`, `array()`, `struct()`, in that case it is taken as is.

            .. _Supported Data Types: https://spark.apache.org/docs/latest/sql-ref-datatypes.html

            .. versionadded:: 3.4.0

        kwargs : dict
            Other variables that the user wants to set that can be referenced in the query

            .. versionchanged:: 3.3.0
               Added optional argument ``kwargs`` to specify the mapping of variables in the query.
               This feature is experimental and unstable.

        Returns
        -------
        :class:`DataFrame`

        Notes
        -----
        In Spark Classic, a temporary view referenced in `spark.sql` is resolved immediately,
        while in Spark Connect it is lazily analyzed.
        So in Spark Connect if a view is dropped, modified or replaced after `spark.sql`, the
        execution may fail or generate different results.

        Examples
        --------
        Executing a SQL query.

        >>> spark.sql("SELECT * FROM range(10) where id > 7").show()
        +---+
        | id|
        +---+
        |  8|
        |  9|
        +---+

        Executing a SQL query with variables as Python formatter standard.

        >>> spark.sql(
        ...     "SELECT * FROM range(10) WHERE id > {bound1} AND id < {bound2}", bound1=7, bound2=9
        ... ).show()
        +---+
        | id|
        +---+
        |  8|
        +---+

        >>> mydf = spark.range(10)
        >>> spark.sql(
        ...     "SELECT {col} FROM {mydf} WHERE id IN {x}",
        ...     col=mydf.id, mydf=mydf, x=tuple(range(4))).show()
        +---+
        | id|
        +---+
        |  0|
        |  1|
        |  2|
        |  3|
        +---+

        >>> spark.sql('''
        ...   SELECT m1.a, m2.b
        ...   FROM {table1} m1 INNER JOIN {table2} m2
        ...   ON m1.key = m2.key
        ...   ORDER BY m1.a, m2.b''',
        ...   table1=spark.createDataFrame([(1, "a"), (2, "b")], ["a", "key"]),
        ...   table2=spark.createDataFrame([(3, "a"), (4, "b"), (5, "b")], ["b", "key"])).show()
        +---+---+
        |  a|  b|
        +---+---+
        |  1|  3|
        |  2|  4|
        |  2|  5|
        +---+---+

        Also, it is possible to query using class:`Column` from :class:`DataFrame`.

        >>> mydf = spark.createDataFrame([(1, 4), (2, 4), (3, 6)], ["A", "B"])
        >>> spark.sql("SELECT {df.A}, {df[B]} FROM {df}", df=mydf).show()
        +---+---+
        |  A|  B|
        +---+---+
        |  1|  4|
        |  2|  4|
        |  3|  6|
        +---+---+

        And substitute named parameters with the `:` prefix by SQL literals.

        >>> from pyspark.sql.functions import create_map, lit
        >>> spark.sql(
        ...   "SELECT *, element_at(:m, 'a') AS C FROM {df} WHERE {df[B]} > :minB",
        ...   {"minB" : 5, "m" : create_map(lit('a'), lit(1))}, df=mydf).show()
        +---+---+---+
        |  A|  B|  C|
        +---+---+---+
        |  3|  6|  1|
        +---+---+---+

        Or positional parameters marked by `?` in the SQL query by SQL literals.

        >>> from pyspark.sql.functions import array, lit
        >>> spark.sql(
        ...   "SELECT *, element_at(?, 1) AS C FROM {df} WHERE {df[B]} > ? and ? < {df[A]}",
        ...   args=[array(lit(1), lit(2), lit(3)), 5, 2], df=mydf).show()
        +---+---+---+
        |  A|  B|  C|
        +---+---+---+
        |  3|  6|  1|
        +---+---+---+
        """
        from pyspark.sql.classic.column import _to_java_column

        formatter = SQLStringFormatter(self)
        if len(kwargs) > 0:
            sqlQuery = formatter.format(sqlQuery, **kwargs)
        try:
            if isinstance(args, Dict):
                litArgs = {k: _to_java_column(lit(v)) for k, v in (args or {}).items()}
            elif args is None or isinstance(args, List):
                assert self._jvm is not None
                litArgs = self._jvm.PythonUtils.toArray(
                    [_to_java_column(lit(v)) for v in (args or [])]
                )
            else:
                raise PySparkTypeError(
                    errorClass="INVALID_TYPE",
                    messageParameters={"arg_name": "args", "arg_type": type(args).__name__},
                )
            return DataFrame(self._jsparkSession.sql(sqlQuery, litArgs), self)
        finally:
            if len(kwargs) > 0:
                formatter.clear()

    def table(self, tableName: str) -> DataFrame:
        """Returns the specified table as a :class:`DataFrame`.

        .. versionadded:: 2.0.0

        .. versionchanged:: 3.4.0
            Supports Spark Connect.

        Parameters
        ----------
        tableName : str
            the table name to retrieve.

        Returns
        -------
        :class:`DataFrame`

        Notes
        -----
        In Spark Classic, a temporary view referenced in `spark.table` is resolved immediately,
        while in Spark Connect it is lazily analyzed.
        So in Spark Connect if a view is dropped, modified or replaced after `spark.table`, the
        execution may fail or generate different results.

        Examples
        --------
        >>> spark.range(5).createOrReplaceTempView("table1")
        >>> spark.table("table1").sort("id").show()
        +---+
        | id|
        +---+
        |  0|
        |  1|
        |  2|
        |  3|
        |  4|
        +---+
        """
        if not isinstance(tableName, str):
            raise PySparkTypeError(
                errorClass="NOT_STR",
                messageParameters={"arg_name": "tableName", "arg_type": type(tableName).__name__},
            )

        return DataFrame(self._jsparkSession.table(tableName), self)

    @property
    def read(self) -> DataFrameReader:
        """
        Returns a :class:`DataFrameReader` that can be used to read data
        in as a :class:`DataFrame`.

        .. versionadded:: 2.0.0

        .. versionchanged:: 3.4.0
            Supports Spark Connect.

        Returns
        -------
        :class:`DataFrameReader`

        Examples
        --------
        >>> spark.read
        <...DataFrameReader object ...>

        Write a DataFrame into a JSON file and read it back.

        >>> import tempfile
        >>> with tempfile.TemporaryDirectory(prefix="read") as d:
        ...     # Write a DataFrame into a JSON file
        ...     spark.createDataFrame(
        ...         [{"age": 100, "name": "Hyukjin Kwon"}]
        ...     ).write.mode("overwrite").format("json").save(d)
        ...
        ...     # Read the JSON file as a DataFrame.
        ...     spark.read.format('json').load(d).show()
        +---+------------+
        |age|        name|
        +---+------------+
        |100|Hyukjin Kwon|
        +---+------------+
        """
        return DataFrameReader(self)

    @property
    def readStream(self) -> DataStreamReader:
        """
        Returns a :class:`DataStreamReader` that can be used to read data streams
        as a streaming :class:`DataFrame`.

        .. versionadded:: 2.0.0

        .. versionchanged:: 3.5.0
            Supports Spark Connect.

        Notes
        -----
        This API is evolving.

        Returns
        -------
        :class:`DataStreamReader`

        Examples
        --------
        >>> spark.readStream
        <pyspark...DataStreamReader object ...>

        The example below uses Rate source that generates rows continuously.
        After that, we operate a modulo by 3, and then write the stream out to the console.
        The streaming query stops in 3 seconds.

        >>> import time
        >>> df = spark.readStream.format("rate").load()
        >>> df = df.selectExpr("value % 3 as v")
        >>> q = df.writeStream.format("console").start()
        >>> time.sleep(3)
        >>> q.stop()
        """
        return DataStreamReader(self)

    @property
    def streams(self) -> "StreamingQueryManager":
        """Returns a :class:`StreamingQueryManager` that allows managing all the
        :class:`StreamingQuery` instances active on `this` context.

        .. versionadded:: 2.0.0

        .. versionchanged:: 3.5.0
            Supports Spark Connect.

        Notes
        -----
        This API is evolving.

        Returns
        -------
        :class:`StreamingQueryManager`

        Examples
        --------
        >>> spark.streams
        <pyspark...StreamingQueryManager object ...>

        Get the list of active streaming queries

        >>> sq = spark.readStream.format(
        ...     "rate").load().writeStream.format('memory').queryName('this_query').start()
        >>> sqm = spark.streams
        >>> [q.name for q in sqm.active]
        ['this_query']
        >>> sq.stop()
        """
        from pyspark.sql.streaming import StreamingQueryManager

        if hasattr(self, "_sqm"):
            return self._sqm
        self._sqm: StreamingQueryManager = StreamingQueryManager(self._jsparkSession.streams())
        return self._sqm

    @property
    def tvf(self) -> "TableValuedFunction":
        """
        Returns a :class:`TableValuedFunction` that can be used to call a table-valued function
        (TVF).

        .. versionadded:: 4.0.0

        Notes
        -----
        This API is evolving.

        Returns
        -------
        :class:`TableValuedFunction`

        Examples
        --------
        >>> spark.tvf
        <pyspark...TableValuedFunction object ...>

        >>> import pyspark.sql.functions as sf
        >>> spark.tvf.explode(sf.array(sf.lit(1), sf.lit(2), sf.lit(3))).show()
        +---+
        |col|
        +---+
        |  1|
        |  2|
        |  3|
        +---+
        """
        from pyspark.sql.tvf import TableValuedFunction

        return TableValuedFunction(self)

    def stop(self) -> None:
        """
        Stop the underlying :class:`SparkContext`.

        .. versionadded:: 2.0.0

        .. versionchanged:: 3.4.0
            Supports Spark Connect.

        Examples
        --------
        >>> spark.stop()  # doctest: +SKIP
        """
        from pyspark.sql.context import SQLContext

        self._sc.stop()
        # We should clean the default session up. See SPARK-23228.
        assert self._jvm is not None
        self._jvm.SparkSession.clearDefaultSession()
        self._jvm.SparkSession.clearActiveSession()
        SparkSession._instantiatedSession = None
        SparkSession._activeSession = None
        SQLContext._instantiatedContext = None

    def __enter__(self) -> "SparkSession":
        """
        Enable 'with SparkSession.builder.(...).getOrCreate() as session: app' syntax.

        .. versionadded:: 2.0.0

        Examples
        --------
        >>> with SparkSession.builder.master("local").getOrCreate() as session:
        ...     session.range(5).show()  # doctest: +SKIP
        +---+
        | id|
        +---+
        |  0|
        |  1|
        |  2|
        |  3|
        |  4|
        +---+
        """
        return self

    def __exit__(
        self,
        exc_type: Optional[Type[BaseException]],
        exc_val: Optional[BaseException],
        exc_tb: Optional[TracebackType],
    ) -> None:
        """
        Enable 'with SparkSession.builder.(...).getOrCreate() as session: app' syntax.

        Specifically stop the SparkSession on exit of the with block.

        .. versionadded:: 2.0.0

        Examples
        --------
        >>> with SparkSession.builder.master("local").getOrCreate() as session:
        ...     session.range(5).show()  # doctest: +SKIP
        +---+
        | id|
        +---+
        |  0|
        |  1|
        |  2|
        |  3|
        |  4|
        +---+
        """
        self.stop()

    # SparkConnect-specific API
    @property
    @remote_only
    def client(self) -> "SparkConnectClient":
        """
        Gives access to the Spark Connect client. In normal cases this is not necessary to be used
        and only relevant for testing.

        .. versionadded:: 3.4.0

        Returns
        -------
        :class:`SparkConnectClient`

        Notes
        -----
        This API is unstable, and a developer API. It returns non-API instance
        :class:`SparkConnectClient`.
        This is an API dedicated to Spark Connect client only. With regular Spark Session, it throws
        an exception.
        """
        raise PySparkRuntimeError(
            errorClass="ONLY_SUPPORTED_WITH_SPARK_CONNECT",
            messageParameters={"feature": "SparkSession.client"},
        )

    @remote_only
    def addArtifacts(
        self, *path: str, pyfile: bool = False, archive: bool = False, file: bool = False
    ) -> None:
        """
        Add artifact(s) to the client session. Currently only local files are supported.

        .. versionadded:: 3.5.0

        Parameters
        ----------
        *path : tuple of str
            Artifact's URIs to add.
        pyfile : bool
            Whether to add them as Python dependencies such as .py, .egg, .zip or .jar files.
            The pyfiles are directly inserted into the path when executing Python functions
            in executors.
        archive : bool
            Whether to add them as archives such as .zip, .jar, .tar.gz, .tgz, or .tar files.
            The archives are unpacked on the executor side automatically.
        file : bool
            Add a file to be downloaded with this Spark job on every node.
            The ``path`` passed can only be a local file for now.

        Notes
        -----
        This is an API dedicated to Spark Connect client only. With regular Spark Session, it throws
        an exception.
        """
        raise PySparkRuntimeError(
            errorClass="ONLY_SUPPORTED_WITH_SPARK_CONNECT",
            messageParameters={"feature": "SparkSession.addArtifact(s)"},
        )

    addArtifact = addArtifacts

    @remote_only
    def registerProgressHandler(self, handler: "ProgressHandler") -> None:
        """
        Register a progress handler to be called when a progress update is received from the server.

        .. versionadded:: 4.0

        Parameters
        ----------
        handler : ProgressHandler
          A callable that follows the ProgressHandler interface. This handler will be called
          on every progress update.

        Examples
        --------

        >>> def progress_handler(stages, inflight_tasks, done):
        ...     print(f"{len(stages)} Stages known, Done: {done}")
        >>> spark.registerProgressHandler(progress_handler)
        >>> res = spark.range(10).repartition(1).collect()  # doctest: +SKIP
        3 Stages known, Done: False
        3 Stages known, Done: True
        >>> spark.clearProgressHandlers()
        """
        raise PySparkRuntimeError(
            errorClass="ONLY_SUPPORTED_WITH_SPARK_CONNECT",
            messageParameters={"feature": "SparkSession.registerProgressHandler"},
        )

    @remote_only
    def removeProgressHandler(self, handler: "ProgressHandler") -> None:
        """
        Remove a progress handler that was previously registered.

        .. versionadded:: 4.0

        Parameters
        ----------
        handler : ProgressHandler
          The handler to remove if present in the list of progress handlers.
        """
        raise PySparkRuntimeError(
            errorClass="ONLY_SUPPORTED_WITH_SPARK_CONNECT",
            messageParameters={"feature": "SparkSession.removeProgressHandler"},
        )

    @remote_only
    def clearProgressHandlers(self) -> None:
        """
        Clear all registered progress handlers.

        .. versionadded:: 4.0
        """
        raise PySparkRuntimeError(
            errorClass="ONLY_SUPPORTED_WITH_SPARK_CONNECT",
            messageParameters={"feature": "SparkSession.clearProgressHandlers"},
        )

    @remote_only
    def copyFromLocalToFs(self, local_path: str, dest_path: str) -> None:
        """
        Copy file from local to cloud storage file system.
        If the file already exits in destination path, old file is overwritten.

        .. versionadded:: 3.5.0

        Parameters
        ----------
        local_path: str
            Path to a local file. Directories are not supported.
            The path can be either an absolute path or a relative path.
        dest_path: str
            The cloud storage path to the destination the file will
            be copied to.
            The path must be an an absolute path.

        Notes
        -----
        This API is a developer API.
        Also, this is an API dedicated to Spark Connect client only. With regular
        Spark Session, it throws an exception.
        """
        raise PySparkRuntimeError(
            errorClass="ONLY_SUPPORTED_WITH_SPARK_CONNECT",
            messageParameters={"feature": "SparkSession.copyFromLocalToFs"},
        )

    @remote_only
    def interruptAll(self) -> List[str]:
        """
        Interrupt all operations of this session currently running on the connected server.

        .. versionadded:: 3.5.0

        Returns
        -------
        list of str
            List of operationIds of interrupted operations.

        Notes
        -----
        There is still a possibility of operation finishing just as it is interrupted.
        """
        raise PySparkRuntimeError(
            errorClass="ONLY_SUPPORTED_WITH_SPARK_CONNECT",
            messageParameters={"feature": "SparkSession.interruptAll"},
        )

    @remote_only
    def interruptTag(self, tag: str) -> List[str]:
        """
        Interrupt all operations of this session with the given operation tag.

        .. versionadded:: 3.5.0

        Returns
        -------
        list of str
            List of operationIds of interrupted operations.

        Notes
        -----
        There is still a possibility of operation finishing just as it is interrupted.
        """
        raise PySparkRuntimeError(
            errorClass="ONLY_SUPPORTED_WITH_SPARK_CONNECT",
            messageParameters={"feature": "SparkSession.interruptTag"},
        )

    @remote_only
    def interruptOperation(self, op_id: str) -> List[str]:
        """
        Interrupt an operation of this session with the given operationId.

        .. versionadded:: 3.5.0

        Returns
        -------
        list of str
            List of operationIds of interrupted operations.

        Notes
        -----
        There is still a possibility of operation finishing just as it is interrupted.
        """
        raise PySparkRuntimeError(
            errorClass="ONLY_SUPPORTED_WITH_SPARK_CONNECT",
            messageParameters={"feature": "SparkSession.interruptOperation"},
        )

<<<<<<< HEAD
    def _initialize_tags(self) -> None:
        if not hasattr(self._thread_local, "tags"):
            self._thread_local.tags = set()

=======
    @remote_only
>>>>>>> 658879e0
    def addTag(self, tag: str) -> None:
        """
        Add a tag to be assigned to all the operations started by this thread in this session.

        Often, a unit of execution in an application consists of multiple Spark executions.
        Application programmers can use this method to group all those jobs together and give a
        group tag. The application can use :meth:`SparkSession.interruptTag` to cancel all running
        executions with this tag.

        There may be multiple tags present at the same time, so different parts of application may
        use different tags to perform cancellation at different levels of granularity.

        .. versionadded:: 3.5.0

        .. versionchanged:: 4.0.0
            Supports Spark Classic.

        Parameters
        ----------
        tag : str
            The tag to be added. Cannot contain ',' (comma) character or be an empty string.
        """
        self._initialize_tags()
        self._thread_local.tags.add(tag)

    @remote_only
    def removeTag(self, tag: str) -> None:
        """
        Remove a tag previously added to be assigned to all the operations started by this thread in
        this session. Noop if such a tag was not added earlier.

        .. versionadded:: 3.5.0

        .. versionchanged:: 4.0.0
            Supports Spark Classic.

        Parameters
        ----------
        tag : list of str
            The tag to be removed. Cannot contain ',' (comma) character or be an empty string.
        """
        self._initialize_tags()
        self._thread_local.tags.discard(tag)

    @remote_only
    def getTags(self) -> Set[str]:
        """
        Get the tags that are currently set to be assigned to all the operations started by this
        thread.

        .. versionadded:: 3.5.0

        .. versionchanged:: 4.0.0
            Supports Spark Classic.

        Returns
        -------
        set of str
            Set of tags of interrupted operations.
        """
        self._initialize_tags()
        return self._thread_local.tags

    @remote_only
    def clearTags(self) -> None:
        """
        Clear the current thread's operation tags.

        .. versionadded:: 3.5.0

        .. versionchanged:: 4.0.0
            Supports Spark Classic.
        """
        self._initialize_tags()
        self._thread_local.tags.clear()


def _test() -> None:
    import os
    import doctest
    import pyspark.sql.session

    os.chdir(os.environ["SPARK_HOME"])

    # Disable Doc Tests for Spark Connect only functions:
    pyspark.sql.session.SparkSession.registerProgressHandler.__doc__ = None
    pyspark.sql.session.SparkSession.removeProgressHandler.__doc__ = None
    pyspark.sql.session.SparkSession.clearProgressHandlers.__doc__ = None

    globs = pyspark.sql.session.__dict__.copy()
    globs["spark"] = (
        SparkSession.builder.master("local[4]").appName("sql.session tests").getOrCreate()
    )
    (failure_count, test_count) = doctest.testmod(
        pyspark.sql.session,
        globs=globs,
        optionflags=doctest.ELLIPSIS | doctest.NORMALIZE_WHITESPACE,
    )
    globs["spark"].stop()
    if failure_count:
        sys.exit(-1)


if __name__ == "__main__":
    _test()<|MERGE_RESOLUTION|>--- conflicted
+++ resolved
@@ -2275,14 +2275,11 @@
             messageParameters={"feature": "SparkSession.interruptOperation"},
         )
 
-<<<<<<< HEAD
     def _initialize_tags(self) -> None:
         if not hasattr(self._thread_local, "tags"):
             self._thread_local.tags = set()
 
-=======
     @remote_only
->>>>>>> 658879e0
     def addTag(self, tag: str) -> None:
         """
         Add a tag to be assigned to all the operations started by this thread in this session.
