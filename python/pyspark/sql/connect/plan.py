--- conflicted
+++ resolved
@@ -567,12 +567,7 @@
         self.grouping_cols = grouping_cols
         self.measures = measures
 
-<<<<<<< HEAD
-    def _convert_measure(self, m: MeasureType, session: "SparkConnectClient") -> proto.Expression:
-        exp, fun = m
-=======
-    def _convert_measure(self, m: Expression, session: "RemoteSparkSession") -> proto.Expression:
->>>>>>> da71626c
+    def _convert_measure(self, m: Expression, session: "SparkConnectClient") -> proto.Expression:
         proto_expr = proto.Expression()
         proto_expr.CopyFrom(m.to_plan(session))
         return proto_expr
