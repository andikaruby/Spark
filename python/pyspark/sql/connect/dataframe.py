#
# Licensed to the Apache Software Foundation (ASF) under one or more
# contributor license agreements.  See the NOTICE file distributed with
# this work for additional information regarding copyright ownership.
# The ASF licenses this file to You under the Apache License, Version 2.0
# (the "License"); you may not use this file except in compliance with
# the License.  You may obtain a copy of the License at
#
#    http://www.apache.org/licenses/LICENSE-2.0
#
# Unless required by applicable law or agreed to in writing, software
# distributed under the License is distributed on an "AS IS" BASIS,
# WITHOUT WARRANTIES OR CONDITIONS OF ANY KIND, either express or implied.
# See the License for the specific language governing permissions and
# limitations under the License.
#

from typing import (
    Any,
    Dict,
    List,
    Optional,
    Sequence,
    Tuple,
    Union,
    TYPE_CHECKING,
    overload,
    Callable,
    cast,
)

import pandas

import pyspark.sql.connect.plan as plan
from pyspark.sql.connect.column import (
    Column,
    Expression,
    LiteralExpression,
    SQLExpression,
    ScalarFunctionExpression,
)
from pyspark.sql.types import (
    StructType,
    Row,
)

if TYPE_CHECKING:
    from pyspark.sql.connect._typing import ColumnOrName, ExpressionOrString, LiteralType
    from pyspark.sql.connect.session import SparkSession


class GroupedData(object):
    def __init__(self, df: "DataFrame", *grouping_cols: Union[Column, str]) -> None:
        self._df = df
        self._grouping_cols = [x if isinstance(x, Column) else df[x] for x in grouping_cols]

    def agg(self, measures: Sequence[Expression]) -> "DataFrame":
        assert len(measures) > 0, "exprs should not be empty"
        res = DataFrame.withPlan(
            plan.Aggregate(
                child=self._df._plan,
                grouping_cols=self._grouping_cols,
                measures=measures,
            ),
            session=self._df._session,
        )
        return res

    def _map_cols_to_expression(
        self, fun: str, col: Union[Expression, str]
    ) -> Sequence[Expression]:
        return [
            ScalarFunctionExpression(fun, Column(col)) if isinstance(col, str) else col,
        ]

    def min(self, col: Union[Expression, str]) -> "DataFrame":
        expr = self._map_cols_to_expression("min", col)
        return self.agg(expr)

    def max(self, col: Union[Expression, str]) -> "DataFrame":
        expr = self._map_cols_to_expression("max", col)
        return self.agg(expr)

    def sum(self, col: Union[Expression, str]) -> "DataFrame":
        expr = self._map_cols_to_expression("sum", col)
        return self.agg(expr)

    def count(self) -> "DataFrame":
        return self.agg([ScalarFunctionExpression("count", LiteralExpression(1))])


class DataFrame(object):
    """Every DataFrame object essentially is a Relation that is refined using the
    member functions. Calling a method on a dataframe will essentially return a copy
    of the DataFrame with the changes applied.
    """

    def __init__(
        self,
        session: "SparkSession",
        data: Optional[List[Any]] = None,
        schema: Optional[StructType] = None,
    ):
        """Creates a new data frame"""
        self._schema = schema
        self._plan: Optional[plan.LogicalPlan] = None
        self._session: "SparkSession" = session

    def __repr__(self) -> str:
        return "DataFrame[%s]" % (", ".join("%s: %s" % c for c in self.dtypes))

    @classmethod
    def withPlan(cls, plan: plan.LogicalPlan, session: "SparkSession") -> "DataFrame":
        """Main initialization method used to construct a new data frame with a child plan."""
        new_frame = DataFrame(session=session)
        new_frame._plan = plan
        return new_frame

    def isEmpty(self) -> bool:
        """Returns ``True`` if this :class:`DataFrame` is empty.

        .. versionadded:: 3.4.0

        Returns
        -------
        bool
            Whether it's empty DataFrame or not.
        """
        return len(self.take(1)) == 0

    def select(self, *cols: "ExpressionOrString") -> "DataFrame":
        return DataFrame.withPlan(plan.Project(self._plan, *cols), session=self._session)

    def selectExpr(self, *expr: Union[str, List[str]]) -> "DataFrame":
        """Projects a set of SQL expressions and returns a new :class:`DataFrame`.

        This is a variant of :func:`select` that accepts SQL expressions.

        .. versionadded:: 3.4.0

        Returns
        -------
        :class:`DataFrame`
            A DataFrame with new/old columns transformed by expressions.
        """
        sql_expr = []
        if len(expr) == 1 and isinstance(expr[0], list):
            expr = expr[0]  # type: ignore[assignment]
        for element in expr:
            if isinstance(element, str):
                sql_expr.append(SQLExpression(element))
            else:
                sql_expr.extend([SQLExpression(e) for e in element])

        return DataFrame.withPlan(plan.Project(self._plan, *sql_expr), session=self._session)

    def agg(self, *exprs: Union[Expression, Dict[str, str]]) -> "DataFrame":
        if not exprs:
            raise ValueError("Argument 'exprs' must not be empty")

        if len(exprs) == 1 and isinstance(exprs[0], dict):
            measures = [ScalarFunctionExpression(f, Column(e)) for e, f in exprs[0].items()]
            return self.groupBy().agg(measures)
        else:
            # other expressions
            assert all(isinstance(c, Expression) for c in exprs), "all exprs should be Expression"
            exprs = cast(Tuple[Expression, ...], exprs)
            return self.groupBy().agg(exprs)

    def alias(self, alias: str) -> "DataFrame":
        return DataFrame.withPlan(plan.SubqueryAlias(self._plan, alias), session=self._session)

    def approxQuantile(self, col: Column, probabilities: Any, relativeError: Any) -> "DataFrame":
        ...

    def colRegex(self, regex: str) -> "DataFrame":
        ...

    @property
    def dtypes(self) -> List[Tuple[str, str]]:
        """Returns all column names and their data types as a list.

        .. versionadded:: 3.4.0

        Returns
        -------
        list
            List of columns as tuple pairs.
        """
        return [(str(f.name), f.dataType.simpleString()) for f in self.schema.fields]

    @property
    def columns(self) -> List[str]:
        """Returns the list of columns of the current data frame."""
        if self._plan is None:
            return []

        return self.schema.names

    def sparkSession(self) -> "SparkSession":
        """Returns Spark session that created this :class:`DataFrame`.

        .. versionadded:: 3.4.0

        Returns
        -------
        :class:`SparkSession`
        """
        return self._session

    def count(self) -> int:
        """Returns the number of rows in this :class:`DataFrame`.

        .. versionadded:: 3.4.0

        Returns
        -------
        int
            Number of rows.
        """
        pdd = self.agg(ScalarFunctionExpression("count", LiteralExpression(1))).toPandas()
        return pdd.iloc[0, 0]

    def crossJoin(self, other: "DataFrame") -> "DataFrame":
        ...

    def coalesce(self, numPartitions: int) -> "DataFrame":
        """
        Returns a new :class:`DataFrame` that has exactly `numPartitions` partitions.

        Coalesce does not trigger a shuffle.

        .. versionadded:: 3.4.0

        Parameters
        ----------
        numPartitions : int
            specify the target number of partitions

        Returns
        -------
        :class:`DataFrame`
        """
        if not numPartitions > 0:
            raise ValueError("numPartitions must be positive.")
        return DataFrame.withPlan(
            plan.Repartition(self._plan, num_partitions=numPartitions, shuffle=False),
            self._session,
        )

    def repartition(self, numPartitions: int) -> "DataFrame":
        """
        Returns a new :class:`DataFrame` that has exactly `numPartitions` partitions.

        Repartition will shuffle source partition into partitions specified by numPartitions.

        .. versionadded:: 3.4.0

        Parameters
        ----------
        numPartitions : int
            specify the target number of partitions

        Returns
        -------
        :class:`DataFrame`
        """
        if not numPartitions > 0:
            raise ValueError("numPartitions must be positive.")
        return DataFrame.withPlan(
            plan.Repartition(self._plan, num_partitions=numPartitions, shuffle=True),
            self._session,
        )

    def describe(self, cols: List[Column]) -> Any:
        ...

    def dropDuplicates(self, subset: Optional[List[str]] = None) -> "DataFrame":
        """Return a new :class:`DataFrame` with duplicate rows removed,
        optionally only deduplicating based on certain columns.

        .. versionadded:: 3.4.0

        Parameters
        ----------
        subset : List of column names, optional
            List of columns to use for duplicate comparison (default All columns).

        Returns
        -------
        :class:`DataFrame`
            DataFrame without duplicated rows.
        """
        if subset is None:
            return DataFrame.withPlan(
                plan.Deduplicate(child=self._plan, all_columns_as_keys=True), session=self._session
            )
        else:
            return DataFrame.withPlan(
                plan.Deduplicate(child=self._plan, column_names=subset), session=self._session
            )

    def distinct(self) -> "DataFrame":
        """Returns a new :class:`DataFrame` containing the distinct rows in this :class:`DataFrame`.

        .. versionadded:: 3.4.0

        Returns
        -------
        :class:`DataFrame`
            DataFrame with distinct rows.
        """
        return DataFrame.withPlan(
            plan.Deduplicate(child=self._plan, all_columns_as_keys=True), session=self._session
        )

    def drop(self, *cols: "ColumnOrName") -> "DataFrame":
        """Returns a new :class:`DataFrame` without specified columns.
        This is a no-op if schema doesn't contain the given column name(s).

        .. versionadded:: 3.4.0

        Parameters
        ----------
        cols: str or :class:`Column`
            a name of the column, or the :class:`Column` to drop

        Returns
        -------
        :class:`DataFrame`
            DataFrame without given columns.
        """
        _cols = list(cols)
        if any(not isinstance(c, (str, Column)) for c in _cols):
            raise TypeError(
                f"'cols' must contains strings or Columns, but got {type(cols).__name__}"
            )
        if len(_cols) == 0:
            raise ValueError("'cols' must be non-empty")

        return DataFrame.withPlan(
            plan.Drop(
                child=self._plan,
                columns=_cols,
            ),
            session=self._session,
        )

<<<<<<< HEAD
    def filter(self, condition: Union[Expression, str]) -> "DataFrame":
        # The expression can be a SQL string expression.
        if isinstance(condition, str):
            expr = SQLExpression(condition)
        else:
            expr = condition

        return DataFrame.withPlan(plan.Filter(child=self._plan, filter=expr), session=self._session)
=======
    def filter(self, condition: Expression) -> "DataFrame":
        """Filters rows using the given condition.

        :func:`where` is an alias for :func:`filter`.

        .. versionadded:: 3.4.0

        Parameters
        ----------
        condition : :class:`Column` or str
            a :class:`Column` of :class:`types.BooleanType`
            or a string of SQL expression.

        Returns
        -------
        :class:`DataFrame`
            Filtered DataFrame.
        """
        return DataFrame.withPlan(
            plan.Filter(child=self._plan, filter=condition), session=self._session
        )
>>>>>>> 86e1df4e

    def first(self) -> Optional[Row]:
        """Returns the first row as a :class:`Row`.

        .. versionadded:: 3.4.0

        Returns
        -------
        :class:`Row`
           First row if :class:`DataFrame` is not empty, otherwise ``None``.
        """
        return self.head()

    def groupBy(self, *cols: "ColumnOrName") -> GroupedData:
        return GroupedData(self, *cols)

    @overload
    def head(self) -> Optional[Row]:
        ...

    @overload
    def head(self, n: int) -> List[Row]:
        ...

    def head(self, n: Optional[int] = None) -> Union[Optional[Row], List[Row]]:
        """Returns the first ``n`` rows.

        .. versionadded:: 3.4.0

        Parameters
        ----------
        n : int, optional
            default 1. Number of rows to return.

        Returns
        -------
        If n is greater than 1, return a list of :class:`Row`.
        If n is 1, return a single Row.
        """
        if n is None:
            rs = self.head(1)
            return rs[0] if rs else None
        return self.take(n)

    def take(self, num: int) -> List[Row]:
        """Returns the first ``num`` rows as a :class:`list` of :class:`Row`.

        .. versionadded:: 3.4.0

        Parameters
        ----------
        num : int
            Number of records to return. Will return this number of records
            or whataver number is available.

        Returns
        -------
        list
            List of rows
        """
        return self.limit(num).collect()

    # TODO: extend `on` to also be type List[Column].
    def join(
        self,
        other: "DataFrame",
        on: Optional[Union[str, List[str], Column]] = None,
        how: Optional[str] = None,
    ) -> "DataFrame":
        if self._plan is None:
            raise Exception("Cannot join when self._plan is empty.")
        if other._plan is None:
            raise Exception("Cannot join when other._plan is empty.")

        return DataFrame.withPlan(
            plan.Join(left=self._plan, right=other._plan, on=on, how=how),
            session=self._session,
        )

    def limit(self, n: int) -> "DataFrame":
        """Limits the result count to the number specified.

        .. versionadded:: 3.4.0

        Parameters
        ----------
        num : int
            Number of records to return. Will return this number of records
            or whatever number is available.

        Returns
        -------
        :class:`DataFrame`
            Subset of the records
        """
        return DataFrame.withPlan(plan.Limit(child=self._plan, limit=n), session=self._session)

    def offset(self, n: int) -> "DataFrame":
        """Returns a new :class: `DataFrame` by skipping the first `n` rows.

        .. versionadded:: 3.4.0

        Parameters
        ----------
        num : int
            Number of records to return. Will return this number of records
            or all records if the DataFrame contains less than this number of records.

        Returns
        -------
        :class:`DataFrame`
            Subset of the records
        """
        return DataFrame.withPlan(plan.Offset(child=self._plan, offset=n), session=self._session)

    def tail(self, num: int) -> List[Row]:
        """
        Returns the last ``num`` rows as a :class:`list` of :class:`Row`.

        Running tail requires moving data into the application's driver process, and doing so with
        a very large ``num`` can crash the driver process with OutOfMemoryError.

        .. versionadded:: 3.4.0

        Parameters
        ----------
        num : int
            Number of records to return. Will return this number of records
            or all records if the DataFrame contains less than this number of records.

        Returns
        -------
        list
            List of rows
        """
        return DataFrame.withPlan(
            plan.Tail(child=self._plan, limit=num), session=self._session
        ).collect()

    def sort(self, *cols: "ColumnOrName") -> "DataFrame":
        """Sort by a specific column"""
        return DataFrame.withPlan(
            plan.Sort(self._plan, columns=list(cols), is_global=True), session=self._session
        )

    def sortWithinPartitions(self, *cols: "ColumnOrName") -> "DataFrame":
        """Sort within each partition by a specific column"""
        return DataFrame.withPlan(
            plan.Sort(self._plan, columns=list(cols), is_global=False), session=self._session
        )

    def sample(
        self,
        fraction: float,
        *,
        withReplacement: bool = False,
        seed: Optional[int] = None,
    ) -> "DataFrame":
        """Returns a sampled subset of this :class:`DataFrame`.

        .. versionadded:: 3.4.0

        Parameters
        ----------
        withReplacement : bool, optional
            Sample with replacement or not (default ``False``).
        fraction : float
            Fraction of rows to generate, range [0.0, 1.0].
        seed : int, optional
            Seed for sampling (default a random seed).

        Returns
        -------
        :class:`DataFrame`
            Sampled rows from given DataFrame.

        Notes
        -----
        This is not guaranteed to provide exactly the fraction specified of the total
        count of the given :class:`DataFrame`.

        `fraction` is required and, `withReplacement` and `seed` are optional.
        """
        if not isinstance(fraction, float):
            raise TypeError(f"'fraction' must be float, but got {type(fraction).__name__}")
        if not isinstance(withReplacement, bool):
            raise TypeError(
                f"'withReplacement' must be bool, but got {type(withReplacement).__name__}"
            )
        if seed is not None and not isinstance(seed, int):
            raise TypeError(f"'seed' must be None or int, but got {type(seed).__name__}")

        return DataFrame.withPlan(
            plan.Sample(
                child=self._plan,
                lower_bound=0.0,
                upper_bound=fraction,
                with_replacement=withReplacement,
                seed=seed,
            ),
            session=self._session,
        )

    def withColumnRenamed(self, existing: str, new: str) -> "DataFrame":
        """Returns a new :class:`DataFrame` by renaming an existing column.
        This is a no-op if schema doesn't contain the given column name.

        .. versionadded:: 3.4.0

        Parameters
        ----------
        existing : str
            string, name of the existing column to rename.
        new : str
            string, new name of the column.

        Returns
        -------
        :class:`DataFrame`
            DataFrame with renamed column.
        """
        return self.withColumnsRenamed({existing: new})

    def withColumnsRenamed(self, colsMap: Dict[str, str]) -> "DataFrame":
        """
        Returns a new :class:`DataFrame` by renaming multiple columns.
        This is a no-op if schema doesn't contain the given column names.

        .. versionadded:: 3.4.0
           Added support for multiple columns renaming

        Parameters
        ----------
        colsMap : dict
            a dict of existing column names and corresponding desired column names.
            Currently, only single map is supported.

        Returns
        -------
        :class:`DataFrame`
            DataFrame with renamed columns.

        See Also
        --------
        :meth:`withColumnRenamed`
        """
        if not isinstance(colsMap, dict):
            raise TypeError("colsMap must be dict of existing column name and new column name.")

        return DataFrame.withPlan(plan.RenameColumnsNameByName(self._plan, colsMap), self._session)

    def _show_string(
        self, n: int = 20, truncate: Union[bool, int] = True, vertical: bool = False
    ) -> str:
        if not isinstance(n, int) or isinstance(n, bool):
            raise TypeError("Parameter 'n' (number of rows) must be an int")
        if not isinstance(vertical, bool):
            raise TypeError("Parameter 'vertical' must be a bool")

        _truncate: int = -1
        if isinstance(truncate, bool) and truncate:
            _truncate = 20
        else:
            try:
                _truncate = int(truncate)
            except ValueError:
                raise TypeError(
                    "Parameter 'truncate={}' should be either bool or int.".format(truncate)
                )

        pdf = DataFrame.withPlan(
            plan.ShowString(child=self._plan, numRows=n, truncate=_truncate, vertical=vertical),
            session=self._session,
        ).toPandas()
        assert pdf is not None
        return pdf["show_string"][0]

    def withColumns(self, colsMap: Dict[str, Expression]) -> "DataFrame":
        """
        Returns a new :class:`DataFrame` by adding multiple columns or replacing the
        existing columns that have the same names.

        The colsMap is a map of column name and column, the column must only refer to attributes
        supplied by this Dataset. It is an error to add columns that refer to some other Dataset.

        .. versionadded:: 3.4.0

        Parameters
        ----------
        colsMap : dict
            a dict of column name and :class:`Column`.

        Returns
        -------
        :class:`DataFrame`
            DataFrame with new or replaced columns.
        """
        if not isinstance(colsMap, dict):
            raise TypeError("colsMap must be dict of column name and column.")

        return DataFrame.withPlan(
            plan.WithColumns(self._plan, colsMap),
            session=self._session,
        )

    def withColumn(self, colName: str, col: Expression) -> "DataFrame":
        """
        Returns a new :class:`DataFrame` by adding a column or replacing the
        existing column that has the same name.

        The column expression must be an expression over this :class:`DataFrame`; attempting to add
        a column from some other :class:`DataFrame` will raise an error.

        .. versionadded:: 3.4.0

        Parameters
        ----------
        colName : str
            string, name of the new column.
        col : :class:`Column`
            a :class:`Column` expression for the new column.

        Returns
        -------
        :class:`DataFrame`
            DataFrame with new or replaced column.
        """
        if not isinstance(col, Expression):
            raise TypeError("col should be Column")
        return DataFrame.withPlan(
            plan.WithColumns(self._plan, {colName: col}),
            session=self._session,
        )

    def show(self, n: int = 20, truncate: Union[bool, int] = True, vertical: bool = False) -> None:
        """
        Prints the first ``n`` rows to the console.

        .. versionadded:: 3.4.0

        Parameters
        ----------
        n : int, optional
            Number of rows to show.
        truncate : bool or int, optional
            If set to ``True``, truncate strings longer than 20 chars by default.
            If set to a number greater than one, truncates long strings to length ``truncate``
            and align cells right.
        vertical : bool, optional
            If set to ``True``, print output rows vertically (one line
            per column value).
        """
        print(self._show_string(n, truncate, vertical))

    def union(self, other: "DataFrame") -> "DataFrame":
        """Return a new :class:`DataFrame` containing union of rows in this and another
        :class:`DataFrame`.

        .. versionadded:: 3.4.0

        Parameters
        ----------
        other : :class:`DataFrame`
            Another :class:`DataFrame` that needs to be unioned

        Returns
        -------
        :class:`DataFrame`

        See Also
        --------
        DataFrame.unionAll

        Notes
        -----
        This is equivalent to `UNION ALL` in SQL. To do a SQL-style set union
        (that does deduplication of elements), use this function followed by :func:`distinct`.

        Also as standard in SQL, this function resolves columns by position (not by name).
        """
        return self.unionAll(other)

    def unionAll(self, other: "DataFrame") -> "DataFrame":
        """Return a new :class:`DataFrame` containing union of rows in this and another
        :class:`DataFrame`.

        .. versionadded:: 3.4.0

        Parameters
        ----------
        other : :class:`DataFrame`
            Another :class:`DataFrame` that needs to be combined

        Returns
        -------
        :class:`DataFrame`
            Combined DataFrame

        Notes
        -----
        This is equivalent to `UNION ALL` in SQL. To do a SQL-style set union
        (that does deduplication of elements), use this function followed by :func:`distinct`.

        Also as standard in SQL, this function resolves columns by position (not by name).

        :func:`unionAll` is an alias to :func:`union`

        See Also
        --------
        DataFrame.union
        """
        if other._plan is None:
            raise ValueError("Argument to Union does not contain a valid plan.")
        return DataFrame.withPlan(
            plan.SetOperation(self._plan, other._plan, "union", is_all=True), session=self._session
        )

    def unionByName(self, other: "DataFrame", allowMissingColumns: bool = False) -> "DataFrame":
        """Returns a new :class:`DataFrame` containing union of rows in this and another
        :class:`DataFrame`.

        This is different from both `UNION ALL` and `UNION DISTINCT` in SQL. To do a SQL-style set
        union (that does deduplication of elements), use this function followed by :func:`distinct`.

        .. versionadded:: 3.4.0

        Parameters
        ----------
        other : :class:`DataFrame`
            Another :class:`DataFrame` that needs to be combined.
        allowMissingColumns : bool, optional, default False
           Specify whether to allow missing columns.

        Returns
        -------
        :class:`DataFrame`
            Combined DataFrame.
        """
        if other._plan is None:
            raise ValueError("Argument to UnionByName does not contain a valid plan.")
        return DataFrame.withPlan(
            plan.SetOperation(
                self._plan, other._plan, "union", is_all=True, by_name=allowMissingColumns
            ),
            session=self._session,
        )

    def exceptAll(self, other: "DataFrame") -> "DataFrame":
        """Return a new :class:`DataFrame` containing rows in this :class:`DataFrame` but
        not in another :class:`DataFrame` while preserving duplicates.

        This is equivalent to `EXCEPT ALL` in SQL.
        As standard in SQL, this function resolves columns by position (not by name).

        .. versionadded:: 3.4.0

        Parameters
        ----------
        other : :class:`DataFrame`
            The other :class:`DataFrame` to compare to.

        Returns
        -------
        :class:`DataFrame`
        """
        return DataFrame.withPlan(
            plan.SetOperation(self._plan, other._plan, "except", is_all=True), session=self._session
        )

    def intersect(self, other: "DataFrame") -> "DataFrame":
        """Return a new :class:`DataFrame` containing rows only in
        both this :class:`DataFrame` and another :class:`DataFrame`.
        Note that any duplicates are removed. To preserve duplicates
        use :func:`intersectAll`.

        .. versionadded:: 3.4.0

        Parameters
        ----------
        other : :class:`DataFrame`
            Another :class:`DataFrame` that needs to be combined.

        Returns
        -------
        :class:`DataFrame`
            Combined DataFrame.

        Notes
        -----
        This is equivalent to `INTERSECT` in SQL.
        """
        return DataFrame.withPlan(
            plan.SetOperation(self._plan, other._plan, "intersect", is_all=False),
            session=self._session,
        )

    def intersectAll(self, other: "DataFrame") -> "DataFrame":
        """Return a new :class:`DataFrame` containing rows in both this :class:`DataFrame`
        and another :class:`DataFrame` while preserving duplicates.

        This is equivalent to `INTERSECT ALL` in SQL. As standard in SQL, this function
        resolves columns by position (not by name).

        .. versionadded:: 3.4.0

        Parameters
        ----------
        other : :class:`DataFrame`
            Another :class:`DataFrame` that needs to be combined.

        Returns
        -------
        :class:`DataFrame`
            Combined DataFrame.
        """
        return DataFrame.withPlan(
            plan.SetOperation(self._plan, other._plan, "intersect", is_all=True),
            session=self._session,
        )

    def where(self, condition: Union[Expression, str]) -> "DataFrame":
        return self.filter(condition)

    @property
    def na(self) -> "DataFrameNaFunctions":
        """Returns a :class:`DataFrameNaFunctions` for handling missing values.

        .. versionadded:: 3.4.0

        Returns
        -------
        :class:`DataFrameNaFunctions`
        """
        return DataFrameNaFunctions(self)

    def fillna(
        self,
        value: Union["LiteralType", Dict[str, "LiteralType"]],
        subset: Optional[Union[str, Tuple[str, ...], List[str]]] = None,
    ) -> "DataFrame":
        """Replace null values, alias for ``na.fill()``.
        :func:`DataFrame.fillna` and :func:`DataFrameNaFunctions.fill` are aliases of each other.

        .. versionadded:: 3.4.0

        Parameters
        ----------
        value : int, float, string, bool or dict
            Value to replace null values with.
            If the value is a dict, then `subset` is ignored and `value` must be a mapping
            from column name (string) to replacement value. The replacement value must be
            an int, float, boolean, or string.
        subset : str, tuple or list, optional
            optional list of column names to consider.
            Columns specified in subset that do not have matching data type are ignored.
            For example, if `value` is a string, and cols contains a non-string column,
            then the non-string column is simply ignored.

        Returns
        -------
        :class:`DataFrame`
            DataFrame with replaced null values.
        """
        if not isinstance(value, (float, int, str, bool, dict)):
            raise TypeError(
                f"value should be a float, int, string, bool or dict, "
                f"but got {type(value).__name__}"
            )
        if isinstance(value, dict):
            if len(value) == 0:
                raise ValueError("value dict can not be empty")
            for c, v in value.items():
                if not isinstance(c, str):
                    raise TypeError(
                        f"key type of dict should be string, but got {type(c).__name__}"
                    )
                if not isinstance(v, (bool, int, float, str)):
                    raise TypeError(
                        f"value type of dict should be float, int, string or bool, "
                        f"but got {type(v).__name__}"
                    )

        _cols: List[str] = []
        if subset is not None:
            if isinstance(subset, str):
                _cols = [subset]
            elif isinstance(subset, (tuple, list)):
                for c in subset:
                    if not isinstance(c, str):
                        raise TypeError(
                            f"cols should be a str, tuple[str] or list[str], "
                            f"but got {type(c).__name__}"
                        )
                _cols = list(subset)
            else:
                raise TypeError(
                    f"cols should be a str, tuple[str] or list[str], "
                    f"but got {type(subset).__name__}"
                )

        if isinstance(value, dict):
            _cols = list(value.keys())
            _values = [value[c] for c in _cols]
        else:
            _values = [value]

        return DataFrame.withPlan(
            plan.NAFill(child=self._plan, cols=_cols, values=_values),
            session=self._session,
        )

    def dropna(
        self,
        how: str = "any",
        thresh: Optional[int] = None,
        subset: Optional[Union[str, Tuple[str, ...], List[str]]] = None,
    ) -> "DataFrame":
        """Returns a new :class:`DataFrame` omitting rows with null values.
        :func:`DataFrame.dropna` and :func:`DataFrameNaFunctions.drop` are aliases of each other.

        .. versionadded:: 3.4.0

        Parameters
        ----------
        how : str, optional
            'any' or 'all'.
            If 'any', drop a row if it contains any nulls.
            If 'all', drop a row only if all its values are null.
        thresh: int, optional
            default None
            If specified, drop rows that have less than `thresh` non-null values.
            This overwrites the `how` parameter.
        subset : str, tuple or list, optional
            optional list of column names to consider.

        Returns
        -------
        :class:`DataFrame`
            DataFrame with null only rows excluded.
        """
        min_non_nulls: Optional[int] = None

        if how is not None:
            if not isinstance(how, str):
                raise TypeError(f"how should be a str, but got {type(how).__name__}")
            if how == "all":
                min_non_nulls = 1
            elif how == "any":
                min_non_nulls = None
            else:
                raise ValueError("how ('" + how + "') should be 'any' or 'all'")

        if thresh is not None:
            if not isinstance(thresh, int):
                raise TypeError(f"thresh should be a int, but got {type(thresh).__name__}")

            # 'thresh' overwrites 'how'
            min_non_nulls = thresh

        _cols: List[str] = []
        if subset is not None:
            if isinstance(subset, str):
                _cols = [subset]
            elif isinstance(subset, (tuple, list)):
                for c in subset:
                    if not isinstance(c, str):
                        raise TypeError(
                            f"cols should be a str, tuple[str] or list[str], "
                            f"but got {type(c).__name__}"
                        )
                _cols = list(subset)
            else:
                raise TypeError(
                    f"cols should be a str, tuple[str] or list[str], "
                    f"but got {type(subset).__name__}"
                )

        return DataFrame.withPlan(
            plan.NADrop(child=self._plan, cols=_cols, min_non_nulls=min_non_nulls),
            session=self._session,
        )

    @property
    def stat(self) -> "DataFrameStatFunctions":
        """Returns a :class:`DataFrameStatFunctions` for statistic functions.

        .. versionadded:: 3.4.0

        Returns
        -------
        :class:`DataFrameStatFunctions`
        """
        return DataFrameStatFunctions(self)

    def summary(self, *statistics: str) -> "DataFrame":
        _statistics: List[str] = list(statistics)
        for s in _statistics:
            if not isinstance(s, str):
                raise TypeError(f"'statistics' must be list[str], but got {type(s).__name__}")
        return DataFrame.withPlan(
            plan.StatSummary(child=self._plan, statistics=_statistics),
            session=self._session,
        )

    def crosstab(self, col1: str, col2: str) -> "DataFrame":
        """
        Computes a pair-wise frequency table of the given columns. Also known as a contingency
        table. The number of distinct values for each column should be less than 1e4. At most 1e6
        non-zero pair frequencies will be returned.
        The first column of each row will be the distinct values of `col1` and the column names
        will be the distinct values of `col2`. The name of the first column will be `$col1_$col2`.
        Pairs that have no occurrences will have zero as their counts.
        :func:`DataFrame.crosstab` and :func:`DataFrameStatFunctions.crosstab` are aliases.

        .. versionadded:: 3.4.0

        Parameters
        ----------
        col1 : str
            The name of the first column. Distinct items will make the first item of
            each row.
        col2 : str
            The name of the second column. Distinct items will make the column names
            of the :class:`DataFrame`.

        Returns
        -------
        :class:`DataFrame`
            Frequency matrix of two columns.
        """
        if not isinstance(col1, str):
            raise TypeError(f"'col1' must be str, but got {type(col1).__name__}")
        if not isinstance(col2, str):
            raise TypeError(f"'col2' must be str, but got {type(col2).__name__}")
        return DataFrame.withPlan(
            plan.StatCrosstab(child=self._plan, col1=col1, col2=col2),
            session=self._session,
        )

    def _get_alias(self) -> Optional[str]:
        p = self._plan
        while p is not None:
            if isinstance(p, plan.Project) and p.alias:
                return p.alias
            p = p._child
        return None

    def __getattr__(self, name: str) -> "Column":
        return self[name]

    def __getitem__(self, name: str) -> "Column":
        # Check for alias
        alias = self._get_alias()
        if alias is not None:
            return Column(alias)
        else:
            return Column(name)

    def _print_plan(self) -> str:
        if self._plan:
            return self._plan.print()
        return ""

    def collect(self) -> List[Row]:
        pdf = self.toPandas()
        if pdf is not None:
            return list(pdf.apply(lambda row: Row(**row), axis=1))
        else:
            return []

    def toPandas(self) -> "pandas.DataFrame":
        if self._plan is None:
            raise Exception("Cannot collect on empty plan.")
        if self._session is None:
            raise Exception("Cannot collect on empty session.")
        query = self._plan.to_proto(self._session.client)
        return self._session.client._to_pandas(query)

    @property
    def schema(self) -> StructType:
        """Returns the schema of this :class:`DataFrame` as a :class:`pyspark.sql.types.StructType`.

        .. versionadded:: 3.4.0

        Returns
        -------
        :class:`StructType`
        """
        if self._schema is None:
            if self._plan is not None:
                query = self._plan.to_proto(self._session.client)
                if self._session is None:
                    raise Exception("Cannot analyze without SparkSession.")
                self._schema = self._session.client.schema(query)
                return self._schema
            else:
                raise Exception("Empty plan.")
        else:
            return self._schema

    @property
    def isLocal(self) -> bool:
        """Returns ``True`` if the :func:`collect` and :func:`take` methods can be run locally
        (without any Spark executors).

        .. versionadded:: 3.4.0

        Returns
        -------
        bool
        """
        if self._plan is None:
            raise Exception("Cannot analyze on empty plan.")
        query = self._plan.to_proto(self._session.client)
        return self._session.client._analyze(query).is_local

    @property
    def isStreaming(self) -> bool:
        """Returns ``True`` if this :class:`DataFrame` contains one or more sources that
        continuously return data as it arrives. A :class:`DataFrame` that reads data from a
        streaming source must be executed as a :class:`StreamingQuery` using the :func:`start`
        method in :class:`DataStreamWriter`.  Methods that return a single answer, (e.g.,
        :func:`count` or :func:`collect`) will throw an :class:`AnalysisException` when there
        is a streaming source present.

        .. versionadded:: 3.4.0

        Notes
        -----
        This API is evolving.

        Returns
        -------
        bool
            Whether it's streaming DataFrame or not.
        """
        if self._plan is None:
            raise Exception("Cannot analyze on empty plan.")
        query = self._plan.to_proto(self._session.client)
        return self._session.client._analyze(query).is_streaming

    def _tree_string(self) -> str:
        if self._plan is None:
            raise Exception("Cannot analyze on empty plan.")
        query = self._plan.to_proto(self._session.client)
        return self._session.client._analyze(query).tree_string

    def printSchema(self) -> None:
        """Prints out the schema in the tree format.

        .. versionadded:: 3.4.0

        Returns
        -------
        None
        """
        print(self._tree_string())

    def inputFiles(self) -> List[str]:
        """
        Returns a best-effort snapshot of the files that compose this :class:`DataFrame`.
        This method simply asks each constituent BaseRelation for its respective files and
        takes the union of all results. Depending on the source relations, this may not find
        all input files. Duplicates are removed.

        .. versionadded:: 3.4.0

        Returns
        -------
        list
            List of file paths.
        """
        if self._plan is None:
            raise Exception("Cannot analyze on empty plan.")
        query = self._plan.to_proto(self._session.client)
        return self._session.client._analyze(query).input_files

    def toDF(self, *cols: str) -> "DataFrame":
        """Returns a new :class:`DataFrame` that with new specified column names

        Parameters
        ----------
        *cols : tuple
            a tuple of string new column name or :class:`Column`. The length of the
            list needs to be the same as the number of columns in the initial
            :class:`DataFrame`

        Returns
        -------
        :class:`DataFrame`
            DataFrame with new column names.
        """
        return DataFrame.withPlan(plan.RenameColumns(self._plan, list(cols)), self._session)

    def transform(self, func: Callable[..., "DataFrame"], *args: Any, **kwargs: Any) -> "DataFrame":
        """Returns a new :class:`DataFrame`. Concise syntax for chaining custom transformations.

        .. versionadded:: 3.4.0

        Parameters
        ----------
        func : function
            a function that takes and returns a :class:`DataFrame`.
        *args
            Positional arguments to pass to func.

        **kwargs
            Keyword arguments to pass to func.

        Returns
        -------
        :class:`DataFrame`
            Transformed DataFrame.

        Examples
        --------
        >>> from pyspark.sql.connect.functions import col
        >>> df = spark.createDataFrame([(1, 1.0), (2, 2.0)], ["int", "float"])
        >>> def cast_all_to_int(input_df):
        ...     return input_df.select([col(col_name).cast("int") for col_name in input_df.columns])
        >>> def sort_columns_asc(input_df):
        ...     return input_df.select(*sorted(input_df.columns))
        >>> df.transform(cast_all_to_int).transform(sort_columns_asc).show()
        +-----+---+
        |float|int|
        +-----+---+
        |    1|  1|
        |    2|  2|
        +-----+---+

        >>> def add_n(input_df, n):
        ...     return input_df.select([(col(col_name) + n).alias(col_name)
        ...                             for col_name in input_df.columns])
        >>> df.transform(add_n, 1).transform(add_n, n=10).show()
        +---+-----+
        |int|float|
        +---+-----+
        | 12| 12.0|
        | 13| 13.0|
        +---+-----+
        """
        result = func(self, *args, **kwargs)
        assert isinstance(
            result, DataFrame
        ), "Func returned an instance of type [%s], " "should have been DataFrame." % type(result)
        return result

    def _explain_string(
        self, extended: Optional[Union[bool, str]] = None, mode: Optional[str] = None
    ) -> str:
        if extended is not None and mode is not None:
            raise ValueError("extended and mode should not be set together.")

        # For the no argument case: df.explain()
        is_no_argument = extended is None and mode is None

        # For the cases below:
        #   explain(True)
        #   explain(extended=False)
        is_extended_case = isinstance(extended, bool) and mode is None

        # For the case when extended is mode:
        #   df.explain("formatted")
        is_extended_as_mode = isinstance(extended, str) and mode is None

        # For the mode specified:
        #   df.explain(mode="formatted")
        is_mode_case = extended is None and isinstance(mode, str)

        if not (is_no_argument or is_extended_case or is_extended_as_mode or is_mode_case):
            argtypes = [str(type(arg)) for arg in [extended, mode] if arg is not None]
            raise TypeError(
                "extended (optional) and mode (optional) should be a string "
                "and bool; however, got [%s]." % ", ".join(argtypes)
            )

        # Sets an explain mode depending on a given argument
        if is_no_argument:
            explain_mode = "simple"
        elif is_extended_case:
            explain_mode = "extended" if extended else "simple"
        elif is_mode_case:
            explain_mode = cast(str, mode)
        elif is_extended_as_mode:
            explain_mode = cast(str, extended)

        if self._plan is not None:
            query = self._plan.to_proto(self._session.client)
            if self._session is None:
                raise Exception("Cannot analyze without SparkSession.")
            return self._session.client.explain_string(query, explain_mode)
        else:
            return ""

    def explain(
        self, extended: Optional[Union[bool, str]] = None, mode: Optional[str] = None
    ) -> None:
        """Retruns plans in string for debugging purpose.

        .. versionadded:: 3.4.0

        Parameters
        ----------
        extended : bool, optional
            default ``False``. If ``False``, returns only the physical plan.
            When this is a string without specifying the ``mode``, it works as the mode is
            specified.
        mode : str, optional
            specifies the expected output format of plans.

            * ``simple``: Print only a physical plan.
            * ``extended``: Print both logical and physical plans.
            * ``codegen``: Print a physical plan and generated codes if they are available.
            * ``cost``: Print a logical plan and statistics if they are available.
            * ``formatted``: Split explain output into two sections: a physical plan outline \
                and node details.
        """
        print(self._explain_string(extended=extended, mode=mode))

    def createGlobalTempView(self, name: str) -> None:
        """Creates a global temporary view with this :class:`DataFrame`.

        The lifetime of this temporary view is tied to this Spark application.

        .. versionadded:: 3.4.0

        Parameters
        ----------
        name : str
            Name of the view.
        """
        command = plan.CreateView(
            child=self._plan, name=name, is_global=True, replace=False
        ).command(session=self._session.client)
        self._session.client.execute_command(command)

    def createOrReplaceGlobalTempView(self, name: str) -> None:
        """Creates or replaces a global temporary view using the given name.

        The lifetime of this temporary view is tied to this Spark application.

        .. versionadded:: 3.4.0

        Parameters
        ----------
        name : str
            Name of the view.
        """
        command = plan.CreateView(
            child=self._plan, name=name, is_global=True, replace=True
        ).command(session=self._session.client)
        self._session.client.execute_command(command)

    def rdd(self, *args: Any, **kwargs: Any) -> None:
        raise NotImplementedError("RDD Support for Spark Connect is not implemented.")

    def unpersist(self, *args: Any, **kwargs: Any) -> None:
        raise NotImplementedError("unpersist() is not implemented.")

    def cache(self, *args: Any, **kwargs: Any) -> None:
        raise NotImplementedError("cache() is not implemented.")

    def persist(self, *args: Any, **kwargs: Any) -> None:
        raise NotImplementedError("persist() is not implemented.")

    def withWatermark(self, *args: Any, **kwargs: Any) -> None:
        raise NotImplementedError("withWatermark() is not implemented.")

    def observe(self, *args: Any, **kwargs: Any) -> None:
        raise NotImplementedError("observe() is not implemented.")

    def foreach(self, *args: Any, **kwargs: Any) -> None:
        raise NotImplementedError("foreach() is not implemented.")

    def foreachPartition(self, *args: Any, **kwargs: Any) -> None:
        raise NotImplementedError("foreachPartition() is not implemented.")

    def toLocalIterator(self, *args: Any, **kwargs: Any) -> None:
        raise NotImplementedError("toLocalIterator() is not implemented.")

    def checkpoint(self, *args: Any, **kwargs: Any) -> None:
        raise NotImplementedError("checkpoint() is not implemented.")

    def localCheckpoint(self, *args: Any, **kwargs: Any) -> None:
        raise NotImplementedError("localCheckpoint() is not implemented.")

    def to_pandas_on_spark(self, *args: Any, **kwargs: Any) -> None:
        raise NotImplementedError("to_pandas_on_spark() is not implemented.")

    def pandas_api(self, *args: Any, **kwargs: Any) -> None:
        raise NotImplementedError("pandas_api() is not implemented.")

    def registerTempTable(self, *args: Any, **kwargs: Any) -> None:
        raise NotImplementedError("registerTempTable() is not implemented.")

    def storageLevel(self, *args: Any, **kwargs: Any) -> None:
        raise NotImplementedError("storageLevel() is not implemented.")

    def mapInPandas(self, *args: Any, **kwargs: Any) -> None:
        raise NotImplementedError("mapInPandas() is not implemented.")

    def mapInArrow(self, *args: Any, **kwargs: Any) -> None:
        raise NotImplementedError("mapInArrow() is not implemented.")

    def writeStream(self, *args: Any, **kwargs: Any) -> None:
        raise NotImplementedError("writeStream() is not implemented.")

    def toJSON(self, *args: Any, **kwargs: Any) -> None:
        raise NotImplementedError("toJSON() is not implemented.")

    def _repr_html_(self, *args: Any, **kwargs: Any) -> None:
        raise NotImplementedError("_repr_html_() is not implemented.")

    def semanticHash(self, *args: Any, **kwargs: Any) -> None:
        raise NotImplementedError("semanticHash() is not implemented.")

    def sameSemantics(self, *args: Any, **kwargs: Any) -> None:
        raise NotImplementedError("sameSemantics() is not implemented.")


class DataFrameNaFunctions:
    """Functionality for working with missing data in :class:`DataFrame`.

    .. versionadded:: 3.4.0
    """

    def __init__(self, df: DataFrame):
        self.df = df

    def fill(
        self,
        value: Union["LiteralType", Dict[str, "LiteralType"]],
        subset: Optional[Union[str, Tuple[str, ...], List[str]]] = None,
    ) -> DataFrame:
        return self.df.fillna(value=value, subset=subset)

    fill.__doc__ = DataFrame.fillna.__doc__

    def drop(
        self,
        how: str = "any",
        thresh: Optional[int] = None,
        subset: Optional[Union[str, Tuple[str, ...], List[str]]] = None,
    ) -> DataFrame:
        return self.df.dropna(how=how, thresh=thresh, subset=subset)

    drop.__doc__ = DataFrame.dropna.__doc__


class DataFrameStatFunctions:
    """Functionality for statistic functions with :class:`DataFrame`.

    .. versionadded:: 3.4.0
    """

    def __init__(self, df: DataFrame):
        self.df = df

    def crosstab(self, col1: str, col2: str) -> DataFrame:
        return self.df.crosstab(col1, col2)

    crosstab.__doc__ = DataFrame.crosstab.__doc__<|MERGE_RESOLUTION|>--- conflicted
+++ resolved
@@ -346,38 +346,31 @@
             session=self._session,
         )
 
-<<<<<<< HEAD
     def filter(self, condition: Union[Expression, str]) -> "DataFrame":
-        # The expression can be a SQL string expression.
+        """Filters rows using the given condition.
+
+        :func:`where` is an alias for :func:`filter`.
+
+        .. versionadded:: 3.4.0
+
+        Parameters
+        ----------
+        condition : :class:`Column` or str
+            a :class:`Column` of :class:`types.BooleanType`
+            or a string of SQL expression.
+
+        Returns
+        -------
+        :class:`DataFrame`
+            Filtered DataFrame.
+        """
         if isinstance(condition, str):
             expr = SQLExpression(condition)
         else:
             expr = condition
-
-        return DataFrame.withPlan(plan.Filter(child=self._plan, filter=expr), session=self._session)
-=======
-    def filter(self, condition: Expression) -> "DataFrame":
-        """Filters rows using the given condition.
-
-        :func:`where` is an alias for :func:`filter`.
-
-        .. versionadded:: 3.4.0
-
-        Parameters
-        ----------
-        condition : :class:`Column` or str
-            a :class:`Column` of :class:`types.BooleanType`
-            or a string of SQL expression.
-
-        Returns
-        -------
-        :class:`DataFrame`
-            Filtered DataFrame.
-        """
-        return DataFrame.withPlan(
-            plan.Filter(child=self._plan, filter=condition), session=self._session
-        )
->>>>>>> 86e1df4e
+        return DataFrame.withPlan(
+            plan.Filter(child=self._plan, filter=expr), session=self._session
+        )
 
     def first(self) -> Optional[Row]:
         """Returns the first row as a :class:`Row`.
