#
# Licensed to the Apache Software Foundation (ASF) under one or more
# contributor license agreements.  See the NOTICE file distributed with
# this work for additional information regarding copyright ownership.
# The ASF licenses this file to You under the Apache License, Version 2.0
# (the "License"); you may not use this file except in compliance with
# the License.  You may obtain a copy of the License at
#
#    http://www.apache.org/licenses/LICENSE-2.0
#
# Unless required by applicable law or agreed to in writing, software
# distributed under the License is distributed on an "AS IS" BASIS,
# WITHOUT WARRANTIES OR CONDITIONS OF ANY KIND, either express or implied.
# See the License for the specific language governing permissions and
# limitations under the License.
#
from pyspark.sql.connect.utils import check_dependencies

check_dependencies(__name__)

import os
import warnings
from collections.abc import Sized
from distutils.version import LooseVersion
from functools import reduce
from threading import RLock
from typing import (
    Optional,
    Any,
    Union,
    Dict,
    List,
    Tuple,
    cast,
    overload,
    Iterable,
    TYPE_CHECKING,
)

import numpy as np
import pandas as pd
import pyarrow as pa
from pandas.api.types import (  # type: ignore[attr-defined]
    is_datetime64_dtype,
    is_datetime64tz_dtype,
    is_timedelta64_dtype,
)

from pyspark import SparkContext, SparkConf, __version__
from pyspark.sql.connect import proto
from pyspark.sql.connect.client import SparkConnectClient
from pyspark.sql.connect.conf import RuntimeConf
from pyspark.sql.connect.dataframe import DataFrame
from pyspark.sql.connect.plan import SQL, Range, LocalRelation, CachedRelation
from pyspark.sql.connect.readwriter import DataFrameReader
from pyspark.sql.connect.streaming import DataStreamReader, StreamingQueryManager
from pyspark.sql.pandas.serializers import ArrowStreamPandasSerializer
from pyspark.sql.pandas.types import to_arrow_schema, to_arrow_type
from pyspark.sql.session import classproperty, SparkSession as PySparkSession
from pyspark.sql.types import (
    _infer_schema,
    _has_nulltype,
    _merge_type,
    Row,
    DataType,
    DayTimeIntervalType,
    StructType,
    AtomicType,
    TimestampType,
)
from pyspark.sql.utils import to_str
from pyspark.errors import PySparkAttributeError, PySparkNotImplementedError

if TYPE_CHECKING:
    from pyspark.sql.connect._typing import OptionalPrimitiveType
    from pyspark.sql.connect.catalog import Catalog
    from pyspark.sql.connect.udf import UDFRegistration


# `_active_spark_session` stores the active spark connect session created by
# `SparkSession.builder.getOrCreate`. It is used by ML code.
_active_spark_session = None


class SparkSession:
    class Builder:
        """Builder for :class:`SparkSession`."""

        _lock = RLock()

        def __init__(self) -> None:
            self._options: Dict[str, Any] = {}

        @overload
        def config(self, key: str, value: Any) -> "SparkSession.Builder":
            ...

        @overload
        def config(self, *, map: Dict[str, "OptionalPrimitiveType"]) -> "SparkSession.Builder":
            ...

        def config(
            self,
            key: Optional[str] = None,
            value: Optional[Any] = None,
            *,
            map: Optional[Dict[str, "OptionalPrimitiveType"]] = None,
        ) -> "SparkSession.Builder":
            with self._lock:
                if map is not None:
                    for k, v in map.items():
                        self._options[k] = to_str(v)
                else:
                    self._options[cast(str, key)] = to_str(value)
                return self

        def master(self, master: str) -> "SparkSession.Builder":
            return self

        def appName(self, name: str) -> "SparkSession.Builder":
            return self.config("spark.app.name", name)

        def remote(self, location: str = "sc://localhost") -> "SparkSession.Builder":
            return self.config("spark.remote", location)

        def enableHiveSupport(self) -> "SparkSession.Builder":
            raise PySparkNotImplementedError(
                error_class="NOT_IMPLEMENTED",
                message_parameters={"feature": "enableHiveSupport"},
            )

        def getOrCreate(self) -> "SparkSession":
            global _active_spark_session
            if _active_spark_session is not None:
                return _active_spark_session
            _active_spark_session = SparkSession(connectionString=self._options["spark.remote"])
            return _active_spark_session

    _client: SparkConnectClient

    @classproperty
    def builder(cls) -> Builder:
        """Creates a :class:`Builder` for constructing a :class:`SparkSession`."""
        return cls.Builder()

    def __init__(self, connectionString: str, userId: Optional[str] = None):
        """
        Creates a new SparkSession for the Spark Connect interface.

        Parameters
        ----------
        connectionString: str, optional
            Connection string that is used to extract the connection parameters and configure
            the GRPC connection. Defaults to `sc://localhost`.
        userId : str, optional
            Optional unique user ID that is used to differentiate multiple users and
            isolate their Spark Sessions. If the `user_id` is not set, will default to
            the $USER environment. Defining the user ID as part of the connection string
            takes precedence.
        """
        # Parse the connection string.
        self._client = SparkConnectClient(connectionString)

    def table(self, tableName: str) -> DataFrame:
        return self.read.table(tableName)

    table.__doc__ = PySparkSession.table.__doc__

    @property
    def read(self) -> "DataFrameReader":
        return DataFrameReader(self)

    read.__doc__ = PySparkSession.read.__doc__

    @property
    def readStream(self) -> "DataStreamReader":
        return DataStreamReader(self)

    def _get_configs(self, *keys: str) -> Tuple[Optional[str], ...]:
        op = proto.ConfigRequest.Operation(get=proto.ConfigRequest.Get(keys=keys))
        configs = dict(self._client.config(op).pairs)
        return tuple(configs.get(key) for key in keys)

    def _inferSchemaFromList(
        self, data: Iterable[Any], names: Optional[List[str]] = None
    ) -> StructType:
        """
        Infer schema from list of Row, dict, or tuple.
        """
        if not data:
            raise ValueError("can not infer schema from empty dataset")

        (
            infer_dict_as_struct,
            infer_array_from_first_element,
            prefer_timestamp_ntz,
        ) = self._get_configs(
            "spark.sql.pyspark.inferNestedDictAsStruct.enabled",
            "spark.sql.pyspark.legacy.inferArrayTypeFromFirstElement.enabled",
            "spark.sql.timestampType",
        )
        return reduce(
            _merge_type,
            (
                _infer_schema(
                    row,
                    names,
                    infer_dict_as_struct=(infer_dict_as_struct == "true"),
                    infer_array_from_first_element=(infer_array_from_first_element == "true"),
                    prefer_timestamp_ntz=(prefer_timestamp_ntz == "TIMESTAMP_NTZ"),
                )
                for row in data
            ),
        )

    def createDataFrame(
        self,
        data: Union["pd.DataFrame", "np.ndarray", Iterable[Any]],
        schema: Optional[Union[AtomicType, StructType, str, List[str], Tuple[str, ...]]] = None,
    ) -> "DataFrame":
        assert data is not None
        if isinstance(data, DataFrame):
            raise TypeError("data is already a DataFrame")

        _schema: Optional[Union[AtomicType, StructType]] = None
        _cols: Optional[List[str]] = None
        _num_cols: Optional[int] = None

        if isinstance(schema, str):
            schema = self.client._analyze(  # type: ignore[assignment]
                method="ddl_parse", ddl_string=schema
            ).parsed

        if isinstance(schema, (AtomicType, StructType)):
            _schema = schema
            if isinstance(schema, StructType):
                _num_cols = len(schema.fields)
            else:
                _num_cols = 1

        elif isinstance(schema, (list, tuple)):
            # Must re-encode any unicode strings to be consistent with StructField names
            _cols = [x.encode("utf-8") if not isinstance(x, str) else x for x in schema]
            _num_cols = len(_cols)

        if isinstance(data, np.ndarray) and data.ndim not in [1, 2]:
            raise ValueError("NumPy array input should be of 1 or 2 dimensions.")
        elif isinstance(data, Sized) and len(data) == 0:
            if _schema is not None:
                return DataFrame.withPlan(LocalRelation(table=None, schema=_schema.json()), self)
            else:
                raise ValueError("can not infer schema from empty dataset")

        _table: Optional[pa.Table] = None

        if isinstance(data, pd.DataFrame):
            # Logic was borrowed from `_create_from_pandas_with_arrow` in
            # `pyspark.sql.pandas.conversion.py`. Should ideally deduplicate the logics.

            # If no schema supplied by user then get the names of columns only
            if schema is None:
                _cols = [str(x) if not isinstance(x, str) else x for x in data.columns]
            elif isinstance(schema, (list, tuple)) and cast(int, _num_cols) < len(data.columns):
                assert isinstance(_cols, list)
                _cols.extend([f"_{i + 1}" for i in range(cast(int, _num_cols), len(data.columns))])
                _num_cols = len(_cols)

            # Determine arrow types to coerce data when creating batches
            arrow_schema: Optional[pa.Schema] = None
            if isinstance(schema, StructType):
                arrow_schema = to_arrow_schema(schema)
                arrow_types = [field.type for field in arrow_schema]
                _cols = [str(x) if not isinstance(x, str) else x for x in schema.fieldNames()]
            elif isinstance(schema, DataType):
                raise ValueError("Single data type %s is not supported with Arrow" % str(schema))
            else:
                # Any timestamps must be coerced to be compatible with Spark
                arrow_types = [
                    to_arrow_type(TimestampType())
                    if is_datetime64_dtype(t) or is_datetime64tz_dtype(t)
                    else to_arrow_type(DayTimeIntervalType())
                    if is_timedelta64_dtype(t)
                    else None
                    for t in data.dtypes
                ]

            timezone, safecheck = self._get_configs(
                "spark.sql.session.timeZone", "spark.sql.execution.pandas.convertToArrowArraySafely"
            )

            ser = ArrowStreamPandasSerializer(
                cast(str, timezone), safecheck == "true", assign_cols_by_name=True
            )

            _table = pa.Table.from_batches(
                [ser._create_batch([(c, t) for (_, c), t in zip(data.items(), arrow_types)])]
            )

            if isinstance(schema, StructType):
                assert arrow_schema is not None
                _table = _table.rename_columns(schema.names).cast(arrow_schema)

        elif isinstance(data, np.ndarray):
            if _cols is None:
                if data.ndim == 1 or data.shape[1] == 1:
                    _cols = ["value"]
                else:
                    _cols = ["_%s" % i for i in range(1, data.shape[1] + 1)]

            if data.ndim == 1:
                if 1 != len(_cols):
                    raise ValueError(
                        f"Length mismatch: Expected axis has {len(_cols)} element, "
                        "new values have 1 elements"
                    )

                _table = pa.Table.from_arrays([pa.array(data)], _cols)
            else:
                if data.shape[1] != len(_cols):
                    raise ValueError(
                        f"Length mismatch: Expected axis has {len(_cols)} elements, "
                        f"new values have {data.shape[1]} elements"
                    )

                _table = pa.Table.from_arrays(
                    [pa.array(data[::, i]) for i in range(0, data.shape[1])], _cols
                )

            # The _table should already have the proper column names.
            _cols = None

        else:
            _data = list(data)

            if isinstance(_data[0], dict):
                # Sort the data to respect inferred schema.
                # For dictionaries, we sort the schema in alphabetical order.
                _data = [dict(sorted(d.items())) if d is not None else None for d in _data]

            elif not isinstance(_data[0], (Row, tuple, list, dict)) and not hasattr(
                _data[0], "__dict__"
            ):
                # input data can be [1, 2, 3]
                # we need to convert it to [[1], [2], [3]] to be able to infer schema.
                _data = [[d] for d in _data]

            if _schema is not None:
                if not isinstance(_schema, StructType):
                    _schema = StructType().add("value", _schema)
            else:
                _schema = self._inferSchemaFromList(_data, _cols)

                if _cols is not None and cast(int, _num_cols) < len(_cols):
                    _num_cols = len(_cols)

                if _has_nulltype(_schema):
                    # For cases like createDataFrame([("Alice", None, 80.1)], schema)
                    # we can not infer the schema from the data itself.
                    raise ValueError(
                        "Some of types cannot be determined after inferring, "
                        "a StructType Schema is required in this case"
                    )

            from pyspark.sql.connect.conversion import LocalDataToArrowConversion

            # Spark Connect will try its best to build the Arrow table with the
            # inferred schema in the client side, and then rename the columns and
            # cast the datatypes in the server side.
            _table = LocalDataToArrowConversion.convert(_data, _schema)

        # TODO: Beside the validation on number of columns, we should also check
        # whether the Arrow Schema is compatible with the user provided Schema.
        if _num_cols is not None and _num_cols != _table.shape[1]:
            raise ValueError(
                f"Length mismatch: Expected axis has {_num_cols} elements, "
                f"new values have {_table.shape[1]} elements"
            )

        if _schema is not None:
            df = DataFrame.withPlan(LocalRelation(_table, schema=_schema.json()), self)
        else:
            df = DataFrame.withPlan(LocalRelation(_table), self)

        if _cols is not None and len(_cols) > 0:
            df = df.toDF(*_cols)
        return df

    createDataFrame.__doc__ = PySparkSession.createDataFrame.__doc__

    def sql(self, sqlQuery: str, args: Optional[Dict[str, Any]] = None) -> "DataFrame":
        cmd = SQL(sqlQuery, args)
        data, properties = self.client.execute_command(cmd.command(self._client))
        if "sql_command_result" in properties:
            return DataFrame.withPlan(CachedRelation(properties["sql_command_result"]), self)
        else:
            return DataFrame.withPlan(SQL(sqlQuery, args), self)

    sql.__doc__ = PySparkSession.sql.__doc__

    def range(
        self,
        start: int,
        end: Optional[int] = None,
        step: int = 1,
        numPartitions: Optional[int] = None,
    ) -> DataFrame:
        if end is None:
            actual_end = start
            start = 0
        else:
            actual_end = end

        if numPartitions is not None:
            numPartitions = int(numPartitions)

        return DataFrame.withPlan(
            Range(
                start=int(start), end=int(actual_end), step=int(step), num_partitions=numPartitions
            ),
            self,
        )

    range.__doc__ = PySparkSession.range.__doc__

    @property
    def catalog(self) -> "Catalog":
        from pyspark.sql.connect.catalog import Catalog

        if not hasattr(self, "_catalog"):
            self._catalog = Catalog(self)
        return self._catalog

    catalog.__doc__ = PySparkSession.catalog.__doc__

    def __del__(self) -> None:
        try:
            # Try its best to close.
            self.client.close()
        except Exception:
            pass

    def stop(self) -> None:
        # Stopping the session will only close the connection to the current session (and
        # the life cycle of the session is maintained by the server),
        # whereas the regular PySpark session immediately terminates the Spark Context
        # itself, meaning that stopping all Spark sessions.
        # It is controversial to follow the existing the regular Spark session's behavior
        # specifically in Spark Connect the Spark Connect server is designed for
        # multi-tenancy - the remote client side cannot just stop the server and stop
        # other remote clients being used from other users.
        global _active_spark_session
        self.client.close()
        _active_spark_session = None

        if "SPARK_LOCAL_REMOTE" in os.environ:
            # When local mode is in use, follow the regular Spark session's
            # behavior by terminating the Spark Connect server,
            # meaning that you can stop local mode, and restart the Spark Connect
            # client with a different remote address.
            active_session = PySparkSession.getActiveSession()
            if active_session is not None:
                active_session.stop()
            with SparkContext._lock:
                del os.environ["SPARK_LOCAL_REMOTE"]
                del os.environ["SPARK_REMOTE"]

    stop.__doc__ = PySparkSession.stop.__doc__

    @classmethod
    def getActiveSession(cls) -> Any:
        raise PySparkNotImplementedError(
            error_class="NOT_IMPLEMENTED",
            message_parameters={"feature": "getActiveSession()"},
        )

    def newSession(self) -> Any:
        raise PySparkNotImplementedError(
            error_class="NOT_IMPLEMENTED",
            message_parameters={"feature": "newSession()"},
        )

    @property
    def conf(self) -> RuntimeConf:
        return RuntimeConf(self.client)

    @property
    def sparkContext(self) -> Any:
        raise PySparkNotImplementedError(
            error_class="NOT_IMPLEMENTED",
            message_parameters={"feature": "sparkContext()"},
        )

    @property
<<<<<<< HEAD
    def streams(self) -> "StreamingQueryManager":
        return StreamingQueryManager(self)
=======
    def streams(self) -> Any:
        raise PySparkNotImplementedError(
            error_class="NOT_IMPLEMENTED",
            message_parameters={"feature": "streams()"},
        )
>>>>>>> 08a12b6e

    @property
    def _jsc(self) -> None:
        raise PySparkAttributeError(
            error_class="JVM_ATTRIBUTE_NOT_SUPPORTED", message_parameters={"attr_name": "_jsc"}
        )

    @property
    def _jconf(self) -> None:
        raise PySparkAttributeError(
            error_class="JVM_ATTRIBUTE_NOT_SUPPORTED", message_parameters={"attr_name": "_jconf"}
        )

    @property
    def _jvm(self) -> None:
        raise PySparkAttributeError(
            error_class="JVM_ATTRIBUTE_NOT_SUPPORTED", message_parameters={"attr_name": "_jvm"}
        )

    @property
    def _jsparkSession(self) -> None:
        raise PySparkAttributeError(
            error_class="JVM_ATTRIBUTE_NOT_SUPPORTED",
            message_parameters={"attr_name": "_jsparkSession"},
        )

    @property
    def udf(self) -> "UDFRegistration":
        from pyspark.sql.connect.udf import UDFRegistration

        return UDFRegistration(self)

    udf.__doc__ = PySparkSession.udf.__doc__

    @property
    def version(self) -> str:
        result = self._client._analyze(method="spark_version").spark_version
        assert result is not None
        return result

    # SparkConnect-specific API
    @property
    def client(self) -> "SparkConnectClient":
        """
        Gives access to the Spark Connect client. In normal cases this is not necessary to be used
        and only relevant for testing.
        Returns
        -------
        :class:`SparkConnectClient`
        """
        return self._client

    @staticmethod
    def _start_connect_server(master: str, opts: Dict[str, Any]) -> None:
        """
        Starts the Spark Connect server given the master (thread-unsafe).

        At the high level, there are two cases. The first case is development case, e.g.,
        you locally build Apache Spark, and run ``SparkSession.builder.remote("local")``:

        1. This method automatically finds the jars for Spark Connect (because the jars for
          Spark Connect are not bundled in the regular Apache Spark release).

        2. Temporarily remove all states for Spark Connect, for example, ``SPARK_REMOTE``
          environment variable.

        3. Starts a JVM (without Spark Context) first, and adds the Spark Connect server jars
           into the current class loader. Otherwise, Spark Context with ``spark.plugins``
           cannot be initialized because the JVM is already running without the jars in
           the classpath before executing this Python process for driver side (in case of
           PySpark application submission).

        4. Starts a regular Spark session that automatically starts a Spark Connect server
           via ``spark.plugins`` feature.

        The second case is when you use Apache Spark release:

        1. Users must specify either the jars or package, e.g., ``--packages
          org.apache.spark:spark-connect_2.12:3.4.0``. The jars or packages would be specified
          in SparkSubmit automatically. This method does not do anything related to this.

        2. Temporarily remove all states for Spark Connect, for example, ``SPARK_REMOTE``
          environment variable. It does not do anything for PySpark application submission as
          well because jars or packages were already specified before executing this Python
          process for driver side.

        3. Starts a regular Spark session that automatically starts a Spark Connect server
          with JVM via ``spark.plugins`` feature.
        """
        session = PySparkSession._instantiatedSession
        if session is None or session._sc._jsc is None:

            # Configurations to be overwritten
            overwrite_conf = opts
            overwrite_conf["spark.master"] = master
            overwrite_conf["spark.local.connect"] = "1"

            # Configurations to be set if unset.
            default_conf = {"spark.plugins": "org.apache.spark.sql.connect.SparkConnectPlugin"}

            if "SPARK_TESTING" in os.environ:
                # For testing, we use 0 to use an ephemeral port to allow parallel testing.
                # See also SPARK-42272.
                overwrite_conf["spark.connect.grpc.binding.port"] = "0"

            def create_conf(**kwargs: Any) -> SparkConf:
                conf = SparkConf(**kwargs)
                for k, v in overwrite_conf.items():
                    conf.set(k, v)
                for k, v in default_conf.items():
                    if not conf.contains(k):
                        conf.set(k, v)
                return conf

            # Check if we're using unreleased version that is in development.
            # Also checks SPARK_TESTING for RC versions.
            is_dev_mode = (
                "dev" in LooseVersion(__version__).version or "SPARK_TESTING" in os.environ
            )

            origin_remote = os.environ.get("SPARK_REMOTE", None)
            try:
                if origin_remote is not None:
                    # So SparkSubmit thinks no remote is set in order to
                    # start the regular PySpark session.
                    del os.environ["SPARK_REMOTE"]

                SparkContext._ensure_initialized(conf=create_conf(loadDefaults=False))

                if is_dev_mode:
                    # Try and catch for a possibility in production because pyspark.testing
                    # does not exist in the canonical release.
                    try:
                        from pyspark.testing.utils import search_jar

                        # Note that, in production, spark.jars.packages configuration should be
                        # set by users. Here we're automatically searching the jars locally built.
                        connect_jar = search_jar(
                            "connector/connect/server", "spark-connect-assembly-", "spark-connect"
                        )
                        if connect_jar is None:
                            warnings.warn(
                                "Attempted to automatically find the Spark Connect jars because "
                                "'SPARK_TESTING' environment variable is set, or the current "
                                f"PySpark version is dev version ({__version__}). However, the jar"
                                " was not found. Manually locate the jars and specify them, e.g., "
                                "'spark.jars' configuration."
                            )
                        else:
                            pyutils = SparkContext._jvm.PythonSQLUtils  # type: ignore[union-attr]
                            pyutils.addJarToCurrentClassLoader(connect_jar)

                    except ImportError:
                        pass

                # The regular PySpark session is registered as an active session
                # so would not be garbage-collected.
                PySparkSession(
                    SparkContext.getOrCreate(create_conf(loadDefaults=True, _jvm=SparkContext._jvm))
                )
            finally:
                if origin_remote is not None:
                    os.environ["SPARK_REMOTE"] = origin_remote
        else:
            raise RuntimeError("There should not be an existing Spark Session or Spark Context.")


SparkSession.__doc__ = PySparkSession.__doc__


def _test() -> None:
    import sys
    import doctest
    from pyspark.sql import SparkSession as PySparkSession
    import pyspark.sql.connect.session

    globs = pyspark.sql.connect.session.__dict__.copy()
    globs["spark"] = (
        PySparkSession.builder.appName("sql.connect.session tests").remote("local[4]").getOrCreate()
    )

    # Uses PySpark session to test builder.
    globs["SparkSession"] = PySparkSession
    # Spark Connect does not support to set master together.
    pyspark.sql.connect.session.SparkSession.__doc__ = None
    del pyspark.sql.connect.session.SparkSession.Builder.master.__doc__
    # RDD API is not supported in Spark Connect.
    del pyspark.sql.connect.session.SparkSession.createDataFrame.__doc__

    # TODO(SPARK-41811): Implement SparkSession.sql's string formatter
    del pyspark.sql.connect.session.SparkSession.sql.__doc__

    (failure_count, test_count) = doctest.testmod(
        pyspark.sql.connect.session,
        globs=globs,
        optionflags=doctest.ELLIPSIS
        | doctest.NORMALIZE_WHITESPACE
        | doctest.IGNORE_EXCEPTION_DETAIL,
    )

    globs["spark"].stop()

    if failure_count:
        sys.exit(-1)


if __name__ == "__main__":
    _test()<|MERGE_RESOLUTION|>--- conflicted
+++ resolved
@@ -491,16 +491,8 @@
         )
 
     @property
-<<<<<<< HEAD
     def streams(self) -> "StreamingQueryManager":
         return StreamingQueryManager(self)
-=======
-    def streams(self) -> Any:
-        raise PySparkNotImplementedError(
-            error_class="NOT_IMPLEMENTED",
-            message_parameters={"feature": "streams()"},
-        )
->>>>>>> 08a12b6e
 
     @property
     def _jsc(self) -> None:
