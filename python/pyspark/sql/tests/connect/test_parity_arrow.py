#
# Licensed to the Apache Software Foundation (ASF) under one or more
# contributor license agreements.  See the NOTICE file distributed with
# this work for additional information regarding copyright ownership.
# The ASF licenses this file to You under the Apache License, Version 2.0
# (the "License"); you may not use this file except in compliance with
# the License.  You may obtain a copy of the License at
#
#    http://www.apache.org/licenses/LICENSE-2.0
#
# Unless required by applicable law or agreed to in writing, software
# distributed under the License is distributed on an "AS IS" BASIS,
# WITHOUT WARRANTIES OR CONDITIONS OF ANY KIND, either express or implied.
# See the License for the specific language governing permissions and
# limitations under the License.
#

import unittest
from distutils.version import LooseVersion

import pandas as pd
from pyspark.sql.tests.test_arrow import ArrowTestsMixin
from pyspark.testing.connectutils import ReusedConnectTestCase


class ArrowParityTests(ArrowTestsMixin, ReusedConnectTestCase):
    @unittest.skip("Spark Connect does not support Spark Context but the test depends on that.")
    def test_createDataFrame_empty_partition(self):
        super().test_createDataFrame_empty_partition()

    @unittest.skip("Spark Connect does not support fallback.")
    def test_createDataFrame_fallback_disabled(self):
        super().test_createDataFrame_fallback_disabled()

    @unittest.skip("Spark Connect does not support fallback.")
    def test_createDataFrame_fallback_enabled(self):
        super().test_createDataFrame_fallback_enabled()

    def test_createDataFrame_with_incorrect_schema(self):
        self.check_createDataFrame_with_incorrect_schema()

    def test_createDataFrame_with_map_type(self):
        self.check_createDataFrame_with_map_type(True)

    def test_createDataFrame_with_ndarray(self):
        self.check_createDataFrame_with_ndarray(True)

    def test_createDataFrame_with_single_data_type(self):
        self.check_createDataFrame_with_single_data_type()

    @unittest.skip("Spark Connect does not support RDD but the tests depend on them.")
    def test_no_partition_frame(self):
        super().test_no_partition_frame()

    @unittest.skip("Spark Connect does not support RDD but the tests depend on them.")
    def test_no_partition_toPandas(self):
        super().test_no_partition_toPandas()

    @unittest.skip("The test uses internal APIs.")
    def test_pandas_self_destruct(self):
        super().test_pandas_self_destruct()

    def test_propagates_spark_exception(self):
        self.check_propagates_spark_exception()

    @unittest.skip("Spark Connect does not support RDD but the tests depend on them.")
    def test_toPandas_batch_order(self):
        super().test_toPandas_batch_order()

    def test_toPandas_empty_df_arrow_enabled(self):
        self.check_toPandas_empty_df_arrow_enabled(True)

    def test_create_data_frame_to_pandas_timestamp_ntz(self):
        self.check_create_data_frame_to_pandas_timestamp_ntz(True)

    def test_create_data_frame_to_pandas_day_time_internal(self):
        self.check_create_data_frame_to_pandas_day_time_internal(True)

    def test_toPandas_respect_session_timezone(self):
        self.check_toPandas_respect_session_timezone(True)

    def test_toPandas_with_array_type(self):
        self.check_toPandas_with_array_type(True)

    @unittest.skip("Spark Connect does not support fallback.")
    def test_toPandas_fallback_disabled(self):
        super().test_toPandas_fallback_disabled()

    @unittest.skip("Spark Connect does not support fallback.")
    def test_toPandas_fallback_enabled(self):
        super().test_toPandas_fallback_enabled()

    def test_toPandas_with_map_type(self):
        self.check_toPandas_with_map_type(True)

    def test_toPandas_with_map_type_nulls(self):
        self.check_toPandas_with_map_type_nulls(True)

    def test_createDataFrame_with_array_type(self):
        self.check_createDataFrame_with_array_type(True)

    def test_createDataFrame_with_int_col_names(self):
        self.check_createDataFrame_with_int_col_names(True)

    def test_timestamp_nat(self):
        self.check_timestamp_nat(True)

    def test_toPandas_error(self):
        self.check_toPandas_error(True)

    def test_toPandas_duplicate_field_names(self):
        self.check_toPandas_duplicate_field_names(True)

<<<<<<< HEAD
    @unittest.skipIf(
        LooseVersion(pd.__version__) >= LooseVersion("2.0.0"),
        "TODO(SPARK-43506): Enable ArrowTests.test_toPandas_empty_columns for pandas 2.0.0.",
    )
=======
    def test_createDataFrame_duplicate_field_names(self):
        self.check_createDataFrame_duplicate_field_names(True)

>>>>>>> b04e2004
    def test_toPandas_empty_columns(self):
        self.check_toPandas_empty_columns(True)


if __name__ == "__main__":
    from pyspark.sql.tests.connect.test_parity_arrow import *  # noqa: F401

    try:
        import xmlrunner  # type: ignore[import]

        testRunner = xmlrunner.XMLTestRunner(output="target/test-reports", verbosity=2)
    except ImportError:
        testRunner = None
    unittest.main(testRunner=testRunner, verbosity=2)<|MERGE_RESOLUTION|>--- conflicted
+++ resolved
@@ -111,16 +111,13 @@
     def test_toPandas_duplicate_field_names(self):
         self.check_toPandas_duplicate_field_names(True)
 
-<<<<<<< HEAD
+    def test_createDataFrame_duplicate_field_names(self):
+        self.check_createDataFrame_duplicate_field_names(True)
+
     @unittest.skipIf(
         LooseVersion(pd.__version__) >= LooseVersion("2.0.0"),
         "TODO(SPARK-43506): Enable ArrowTests.test_toPandas_empty_columns for pandas 2.0.0.",
     )
-=======
-    def test_createDataFrame_duplicate_field_names(self):
-        self.check_createDataFrame_duplicate_field_names(True)
-
->>>>>>> b04e2004
     def test_toPandas_empty_columns(self):
         self.check_toPandas_empty_columns(True)
 
