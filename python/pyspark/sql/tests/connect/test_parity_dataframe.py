#
# Licensed to the Apache Software Foundation (ASF) under one or more
# contributor license agreements.  See the NOTICE file distributed with
# this work for additional information regarding copyright ownership.
# The ASF licenses this file to You under the Apache License, Version 2.0
# (the "License"); you may not use this file except in compliance with
# the License.  You may obtain a copy of the License at
#
#    http://www.apache.org/licenses/LICENSE-2.0
#
# Unless required by applicable law or agreed to in writing, software
# distributed under the License is distributed on an "AS IS" BASIS,
# WITHOUT WARRANTIES OR CONDITIONS OF ANY KIND, either express or implied.
# See the License for the specific language governing permissions and
# limitations under the License.
#

import unittest

from pyspark.sql.tests.test_dataframe import DataFrameTestsMixin
from pyspark.testing.connectutils import ReusedConnectTestCase


class DataFrameParityTests(DataFrameTestsMixin, ReusedConnectTestCase):
    # TODO(SPARK-41612): support Catalog.isCached
    @unittest.skip("Fails in Spark Connect, should enable.")
    def test_cache(self):
        super().test_cache()

    # TODO(SPARK-41866): createDataframe support array type
    @unittest.skip("Fails in Spark Connect, should enable.")
    def test_create_dataframe_from_array_of_long(self):
        super().test_create_dataframe_from_array_of_long()

    # TODO(SPARK-41868): Support data type Duration(NANOSECOND)
    @unittest.skip("Fails in Spark Connect, should enable.")
    def test_create_dataframe_from_pandas_with_day_time_interval(self):
        super().test_create_dataframe_from_pandas_with_day_time_interval()

    # TODO(SPARK-41842): Support data type Timestamp(NANOSECOND, null)
    @unittest.skip("Fails in Spark Connect, should enable.")
    def test_create_dataframe_from_pandas_with_dst(self):
        super().test_create_dataframe_from_pandas_with_dst()

    # TODO(SPARK-41842): Support data type Timestamp(NANOSECOND, null)
    @unittest.skip("Fails in Spark Connect, should enable.")
    def test_create_dataframe_from_pandas_with_timestamp(self):
        super().test_create_dataframe_from_pandas_with_timestamp()

    # TODO(SPARK-41855): createDataFrame doesn't handle None/NaN properly
    @unittest.skip("Fails in Spark Connect, should enable.")
    def test_create_nan_decimal_dataframe(self):
        super().test_create_nan_decimal_dataframe()

    # TODO(SPARK-41870): Handle duplicate columns in `createDataFrame`
    @unittest.skip("Fails in Spark Connect, should enable.")
    def test_duplicated_column_names(self):
        super().test_duplicated_column_names()

    @unittest.skip("Spark Connect does not support JVM function _jdf but the tests depend on them")
    def test_extended_hint_types(self):
        super().test_extended_hint_types()

<<<<<<< HEAD
=======
    @unittest.skip("Spark Connect does not support JVM function _jdf but the tests depend on them")
    def test_generic_hints(self):
        super().test_generic_hints()

>>>>>>> 7ec5af4c
    @unittest.skip("Spark Connect does not support RDD but the tests depend on them.")
    def test_help_command(self):
        super().test_help_command()

    # Spark Connect throws NotImplementedError tests expects IllegalArgumentException
    @unittest.skip("Fails in Spark Connect, should enable.")
    def test_invalid_join_method(self):
        super().test_invalid_join_method()

    # TODO(SPARK-41834): Implement SparkSession.conf
    @unittest.skip("Fails in Spark Connect, should enable.")
    def test_join_without_on(self):
        super().test_join_without_on()

    # TODO(SPARK-41527): Implement DataFrame.observe
    @unittest.skip("Fails in Spark Connect, should enable.")
    def test_observe(self):
        super().test_observe()

    # TODO(SPARK-41625): Support Structured Streaming
    @unittest.skip("Fails in Spark Connect, should enable.")
    def test_observe_str(self):
        super().test_observe_str()

    # TODO(SPARK-41873): Implement DataFrame `pandas_api`
    @unittest.skip("Fails in Spark Connect, should enable.")
    def test_pandas_api(self):
        super().test_pandas_api()

    @unittest.skip("Spark Connect does not support RDD but the tests depend on them.")
    def test_repartitionByRange_dataframe(self):
        super().test_repartitionByRange_dataframe()

    # TODO(SPARK-41834): Implement SparkSession.conf
    @unittest.skip("Fails in Spark Connect, should enable.")
    def test_repr_behaviors(self):
        super().test_repr_behaviors()

    # TODO(SPARK-41834): Implement SparkSession.conf
    @unittest.skip("Fails in Spark Connect, should enable.")
    def test_require_cross(self):
        super().test_require_cross()

    # TODO(SPARK-41874): Implement DataFrame `sameSemantics`
    @unittest.skip("Fails in Spark Connect, should enable.")
    def test_same_semantics_error(self):
        super().test_same_semantics_error()

    # TODO(SPARK-41830): Fix DataFrame.sample parameters
    @unittest.skip("Fails in Spark Connect, should enable.")
    def test_sample(self):
        super().test_sample()

    # TODO(SPARK-41875): throw proper errors in Dataset.to()
    @unittest.skip("Fails in Spark Connect, should enable.")
    def test_to(self):
        super().test_to()

    @unittest.skip("Spark Connect does not support RDD but the tests depend on them.")
    def test_toDF_with_schema_string(self):
        super().test_toDF_with_schema_string()

    # TODO(SPARK-41876): Implement DataFrame `toLocalIterator`
    @unittest.skip("Fails in Spark Connect, should enable.")
    def test_to_local_iterator(self):
        super().test_to_local_iterator()

    # TODO(SPARK-41876): Implement DataFrame `toLocalIterator`
    @unittest.skip("Fails in Spark Connect, should enable.")
    def test_to_local_iterator_not_fully_consumed(self):
        super().test_to_local_iterator_not_fully_consumed()

    # TODO(SPARK-41876): Implement DataFrame `toLocalIterator`
    @unittest.skip("Fails in Spark Connect, should enable.")
    def test_to_local_iterator_prefetch(self):
        super().test_to_local_iterator_prefetch()

    # TODO(SPARK-41884): DataFrame `toPandas` parity in return types
    @unittest.skip("Fails in Spark Connect, should enable.")
    def test_to_pandas(self):
        super().test_to_pandas()

    # TODO(SPARK-41884): DataFrame `toPandas` parity in return types
    @unittest.skip("Fails in Spark Connect, should enable.")
    def test_to_pandas_for_array_of_struct(self):
        super().test_to_pandas_for_array_of_struct()

    # TODO(SPARK-41834): Implement SparkSession.conf
    @unittest.skip("Fails in Spark Connect, should enable.")
    def test_to_pandas_from_empty_dataframe(self):
        super().test_to_pandas_from_empty_dataframe()

    # TODO(SPARK-41834): Implement SparkSession.conf
    @unittest.skip("Fails in Spark Connect, should enable.")
    def test_to_pandas_from_mixed_dataframe(self):
        super().test_to_pandas_from_mixed_dataframe()

    # TODO(SPARK-41834): Implement SparkSession.conf
    @unittest.skip("Fails in Spark Connect, should enable.")
    def test_to_pandas_from_null_dataframe(self):
        super().test_to_pandas_from_null_dataframe()

    # TODO(SPARK-41834): Implement SparkSession.conf
    @unittest.skip("Fails in Spark Connect, should enable.")
    def test_to_pandas_on_cross_join(self):
        super().test_to_pandas_on_cross_join()

    # TODO(SPARK-41834): Implement SparkSession.conf
    @unittest.skip("Fails in Spark Connect, should enable.")
    def test_to_pandas_with_duplicated_column_names(self):
        super().test_to_pandas_with_duplicated_column_names()

    # TODO(SPARK-41963): Different exception message in DataFrame.unpivot
    @unittest.skip("Fails in Spark Connect, should enable.")
    def test_unpivot_negative(self):
        super().test_unpivot_negative()


if __name__ == "__main__":
    import unittest
    from pyspark.sql.tests.connect.test_parity_dataframe import *  # noqa: F401

    try:
        import xmlrunner  # type: ignore[import]

        testRunner = xmlrunner.XMLTestRunner(output="target/test-reports", verbosity=2)
    except ImportError:
        testRunner = None
    unittest.main(testRunner=testRunner, verbosity=2)<|MERGE_RESOLUTION|>--- conflicted
+++ resolved
@@ -61,13 +61,6 @@
     def test_extended_hint_types(self):
         super().test_extended_hint_types()
 
-<<<<<<< HEAD
-=======
-    @unittest.skip("Spark Connect does not support JVM function _jdf but the tests depend on them")
-    def test_generic_hints(self):
-        super().test_generic_hints()
-
->>>>>>> 7ec5af4c
     @unittest.skip("Spark Connect does not support RDD but the tests depend on them.")
     def test_help_command(self):
         super().test_help_command()
