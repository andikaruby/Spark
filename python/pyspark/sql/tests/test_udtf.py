--- conflicted
+++ resolved
@@ -1796,7 +1796,93 @@
                     assertSchemaEqual(df.schema, StructType().add("col1", IntegerType()))
                     assertDataFrameEqual(df, [Row(col1=10), Row(col1=100)])
 
-<<<<<<< HEAD
+    def test_udtf_with_named_arguments(self):
+        @udtf(returnType="a: int")
+        class TestUDTF:
+            def eval(self, a, b):
+                yield a,
+
+        self.spark.udtf.register("test_udtf", TestUDTF)
+
+        for i, df in enumerate(
+            [
+                self.spark.sql("SELECT * FROM test_udtf(a=>10, b=>'x')"),
+                self.spark.sql("SELECT * FROM test_udtf(b=>'x', a=>10)"),
+                TestUDTF(a=lit(10), b=lit("x")),
+                TestUDTF(b=lit("x"), a=lit(10)),
+            ]
+        ):
+            with self.subTest(query_no=i):
+                assertDataFrameEqual(df, [Row(a=10)])
+
+    def test_udtf_with_named_arguments_negative(self):
+        @udtf(returnType="a: int")
+        class TestUDTF:
+            def eval(self, a, b):
+                yield a,
+
+        self.spark.udtf.register("test_udtf", TestUDTF)
+
+        with self.assertRaisesRegex(
+            AnalysisException,
+            "DUPLICATE_ROUTINE_PARAMETER_ASSIGNMENT.DOUBLE_NAMED_ARGUMENT_REFERENCE",
+        ):
+            self.spark.sql("SELECT * FROM test_udtf(a=>10, a=>100)").show()
+
+        with self.assertRaisesRegex(AnalysisException, "UNEXPECTED_POSITIONAL_ARGUMENT"):
+            self.spark.sql("SELECT * FROM test_udtf(a=>10, 'x')").show()
+
+        with self.assertRaisesRegex(
+            PythonException, r"eval\(\) got an unexpected keyword argument 'c'"
+        ):
+            self.spark.sql("SELECT * FROM test_udtf(c=>'x')").show()
+
+    def test_udtf_with_kwargs(self):
+        @udtf(returnType="a: int, b: string")
+        class TestUDTF:
+            def eval(self, **kwargs):
+                yield kwargs["a"], kwargs["b"]
+
+        self.spark.udtf.register("test_udtf", TestUDTF)
+
+        for i, df in enumerate(
+            [
+                self.spark.sql("SELECT * FROM test_udtf(a=>10, b=>'x')"),
+                self.spark.sql("SELECT * FROM test_udtf(b=>'x', a=>10)"),
+                TestUDTF(a=lit(10), b=lit("x")),
+                TestUDTF(b=lit("x"), a=lit(10)),
+            ]
+        ):
+            with self.subTest(query_no=i):
+                assertDataFrameEqual(df, [Row(a=10, b="x")])
+
+    def test_udtf_with_analyze_kwargs(self):
+        @udtf
+        class TestUDTF:
+            @staticmethod
+            def analyze(**kwargs: AnalyzeArgument) -> AnalyzeResult:
+                return AnalyzeResult(
+                    StructType(
+                        [StructField(key, arg.data_type) for key, arg in sorted(kwargs.items())]
+                    )
+                )
+
+            def eval(self, **kwargs):
+                yield tuple(value for _, value in sorted(kwargs.items()))
+
+        self.spark.udtf.register("test_udtf", TestUDTF)
+
+        for i, df in enumerate(
+            [
+                self.spark.sql("SELECT * FROM test_udtf(a=>10, b=>'x')"),
+                self.spark.sql("SELECT * FROM test_udtf(b=>'x', a=>10)"),
+                TestUDTF(a=lit(10), b=lit("x")),
+                TestUDTF(b=lit("x"), a=lit(10)),
+            ]
+        ):
+            with self.subTest(query_no=i):
+                assertDataFrameEqual(df, [Row(a=10, b="x")])
+
     def test_udtf_with_table_argument_and_partition_by(self):
         class TestUDTF:
             def __init__(self):
@@ -1901,94 +1987,6 @@
                 ).collect(),
                 [Row(partition_col=x, last=result_val) for x in range(1, 21)],
             )
-=======
-    def test_udtf_with_named_arguments(self):
-        @udtf(returnType="a: int")
-        class TestUDTF:
-            def eval(self, a, b):
-                yield a,
-
-        self.spark.udtf.register("test_udtf", TestUDTF)
-
-        for i, df in enumerate(
-            [
-                self.spark.sql("SELECT * FROM test_udtf(a=>10, b=>'x')"),
-                self.spark.sql("SELECT * FROM test_udtf(b=>'x', a=>10)"),
-                TestUDTF(a=lit(10), b=lit("x")),
-                TestUDTF(b=lit("x"), a=lit(10)),
-            ]
-        ):
-            with self.subTest(query_no=i):
-                assertDataFrameEqual(df, [Row(a=10)])
-
-    def test_udtf_with_named_arguments_negative(self):
-        @udtf(returnType="a: int")
-        class TestUDTF:
-            def eval(self, a, b):
-                yield a,
-
-        self.spark.udtf.register("test_udtf", TestUDTF)
-
-        with self.assertRaisesRegex(
-            AnalysisException,
-            "DUPLICATE_ROUTINE_PARAMETER_ASSIGNMENT.DOUBLE_NAMED_ARGUMENT_REFERENCE",
-        ):
-            self.spark.sql("SELECT * FROM test_udtf(a=>10, a=>100)").show()
-
-        with self.assertRaisesRegex(AnalysisException, "UNEXPECTED_POSITIONAL_ARGUMENT"):
-            self.spark.sql("SELECT * FROM test_udtf(a=>10, 'x')").show()
-
-        with self.assertRaisesRegex(
-            PythonException, r"eval\(\) got an unexpected keyword argument 'c'"
-        ):
-            self.spark.sql("SELECT * FROM test_udtf(c=>'x')").show()
-
-    def test_udtf_with_kwargs(self):
-        @udtf(returnType="a: int, b: string")
-        class TestUDTF:
-            def eval(self, **kwargs):
-                yield kwargs["a"], kwargs["b"]
-
-        self.spark.udtf.register("test_udtf", TestUDTF)
-
-        for i, df in enumerate(
-            [
-                self.spark.sql("SELECT * FROM test_udtf(a=>10, b=>'x')"),
-                self.spark.sql("SELECT * FROM test_udtf(b=>'x', a=>10)"),
-                TestUDTF(a=lit(10), b=lit("x")),
-                TestUDTF(b=lit("x"), a=lit(10)),
-            ]
-        ):
-            with self.subTest(query_no=i):
-                assertDataFrameEqual(df, [Row(a=10, b="x")])
-
-    def test_udtf_with_analyze_kwargs(self):
-        @udtf
-        class TestUDTF:
-            @staticmethod
-            def analyze(**kwargs: AnalyzeArgument) -> AnalyzeResult:
-                return AnalyzeResult(
-                    StructType(
-                        [StructField(key, arg.data_type) for key, arg in sorted(kwargs.items())]
-                    )
-                )
-
-            def eval(self, **kwargs):
-                yield tuple(value for _, value in sorted(kwargs.items()))
-
-        self.spark.udtf.register("test_udtf", TestUDTF)
-
-        for i, df in enumerate(
-            [
-                self.spark.sql("SELECT * FROM test_udtf(a=>10, b=>'x')"),
-                self.spark.sql("SELECT * FROM test_udtf(b=>'x', a=>10)"),
-                TestUDTF(a=lit(10), b=lit("x")),
-                TestUDTF(b=lit("x"), a=lit(10)),
-            ]
-        ):
-            with self.subTest(query_no=i):
-                assertDataFrameEqual(df, [Row(a=10, b="x")])
->>>>>>> d4629563
 
 
 class UDTFTests(BaseUDTFTestsMixin, ReusedSQLTestCase):
