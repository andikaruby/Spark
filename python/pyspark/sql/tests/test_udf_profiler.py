#
# Licensed to the Apache Software Foundation (ASF) under one or more
# contributor license agreements.  See the NOTICE file distributed with
# this work for additional information regarding copyright ownership.
# The ASF licenses this file to You under the Apache License, Version 2.0
# (the "License"); you may not use this file except in compliance with
# the License.  You may obtain a copy of the License at
#
#    http://www.apache.org/licenses/LICENSE-2.0
#
# Unless required by applicable law or agreed to in writing, software
# distributed under the License is distributed on an "AS IS" BASIS,
# WITHOUT WARRANTIES OR CONDITIONS OF ANY KIND, either express or implied.
# See the License for the specific language governing permissions and
# limitations under the License.
#

from contextlib import contextmanager
import inspect
import tempfile
import unittest
import os
import sys
import warnings
from io import StringIO
<<<<<<< HEAD
from typing import Iterator, cast

from pyspark import SparkConf
from pyspark.sql import SparkSession
from pyspark.sql.functions import col, pandas_udf, udf
=======
from typing import Iterator

from pyspark import SparkConf
from pyspark.sql import SparkSession
from pyspark.sql.functions import udf, pandas_udf
>>>>>>> 48152b17
from pyspark.profiler import UDFBasicProfiler
from pyspark.testing.sqlutils import (
    ReusedSQLTestCase,
    have_pandas,
    have_pyarrow,
    pandas_requirement_message,
    pyarrow_requirement_message,
)


def _do_computation(spark, *, action=lambda df: df.collect(), use_arrow=False):
    @udf("long", useArrow=use_arrow)
    def add1(x):
        return x + 1

    @udf("long", useArrow=use_arrow)
    def add2(x):
        return x + 2

    df = spark.range(10).select(add1("id"), add2("id"), add1("id"), add2(col("id") + 1))
    action(df)


class UDFProfilerTests(unittest.TestCase):
    def setUp(self):
        self._old_sys_path = list(sys.path)
        class_name = self.__class__.__name__
        conf = SparkConf().set("spark.python.profile", "true")
        self.spark = (
            SparkSession.builder.master("local[4]")
            .config(conf=conf)
            .appName(class_name)
            .getOrCreate()
        )
        self.sc = self.spark.sparkContext

    def tearDown(self):
        self.spark.stop()
        sys.path = self._old_sys_path

    def test_udf_profiler(self):
        _do_computation(self.spark)

        profilers = self.sc.profiler_collector.profilers
        self.assertEqual(4, len(profilers))

        old_stdout = sys.stdout
        try:
            sys.stdout = io = StringIO()
            self.sc.show_profiles()
        finally:
            sys.stdout = old_stdout

        d = tempfile.gettempdir()
        self.sc.dump_profiles(d)

        for i, udf_name in enumerate(["add1", "add2", "add1", "add2"]):
            id, profiler, _ = profilers[i]
            with self.subTest(id=id, udf_name=udf_name):
                stats = profiler.stats()
                self.assertTrue(stats is not None)
                width, stat_list = stats.get_print_list([])
                func_names = [func_name for fname, n, func_name in stat_list]
                self.assertTrue(udf_name in func_names)

                self.assertTrue(udf_name in io.getvalue())
                self.assertTrue("udf_%d.pstats" % id in os.listdir(d))

    def test_custom_udf_profiler(self):
        class TestCustomProfiler(UDFBasicProfiler):
            def show(self, id):
                self.result = "Custom formatting"

        self.sc.profiler_collector.udf_profiler_cls = TestCustomProfiler

        _do_computation(self.spark)

        profilers = self.sc.profiler_collector.profilers
        self.assertEqual(4, len(profilers))
        _, profiler, _ = profilers[0]
        self.assertTrue(isinstance(profiler, TestCustomProfiler))

        self.sc.show_profiles()
        self.assertEqual("Custom formatting", profiler.result)


class UDFProfiler2TestsMixin:
    @contextmanager
    def trap_stdout(self):
        old_stdout = sys.stdout
        sys.stdout = io = StringIO()
        try:
            yield io
        finally:
            sys.stdout = old_stdout

    @property
    def profile_results(self):
        return self.spark._profiler_collector._perf_profile_results

    def test_perf_profiler_udf(self):
        _do_computation(self.spark)

        # Without the conf enabled, no profile results are collected.
        self.assertEqual(0, len(self.profile_results), str(list(self.profile_results)))

        with self.sql_conf({"spark.sql.pyspark.udf.profiler": "perf"}):
            _do_computation(self.spark)

        self.assertEqual(3, len(self.profile_results), str(list(self.profile_results)))

        with self.trap_stdout() as io_all:
            self.spark.show_perf_profiles()

        for id in self.profile_results:
            self.assertIn(f"Profile of UDF<id={id}>", io_all.getvalue())

            with self.trap_stdout() as io:
                self.spark.show_perf_profiles(id)

            self.assertIn(f"Profile of UDF<id={id}>", io.getvalue())
            self.assertRegex(
                io.getvalue(), f"10.*{os.path.basename(inspect.getfile(_do_computation))}"
            )

    @unittest.skipIf(
        not have_pandas or not have_pyarrow,
        cast(str, pandas_requirement_message or pyarrow_requirement_message),
    )
    def test_perf_profiler_udf_with_arrow(self):
        with self.sql_conf({"spark.sql.pyspark.udf.profiler": "perf"}):
            _do_computation(self.spark, use_arrow=True)

        self.assertEqual(3, len(self.profile_results), str(list(self.profile_results)))

        for id in self.profile_results:
            with self.trap_stdout() as io:
                self.spark.show_perf_profiles(id)

            self.assertIn(f"Profile of UDF<id={id}>", io.getvalue())
            self.assertRegex(
                io.getvalue(), f"10.*{os.path.basename(inspect.getfile(_do_computation))}"
            )

    def test_perf_profiler_udf_multiple_actions(self):
        def action(df):
            df.collect()
            df.show()

        with self.sql_conf({"spark.sql.pyspark.udf.profiler": "perf"}):
            _do_computation(self.spark, action=action)

        self.assertEqual(3, len(self.profile_results), str(list(self.profile_results)))

        for id in self.profile_results:
            with self.trap_stdout() as io:
                self.spark.show_perf_profiles(id)

            self.assertIn(f"Profile of UDF<id={id}>", io.getvalue())
            self.assertRegex(
                io.getvalue(), f"20.*{os.path.basename(inspect.getfile(_do_computation))}"
            )

    def test_perf_profiler_udf_registered(self):
        @udf("long")
        def add1(x):
            return x + 1

        self.spark.udf.register("add1", add1)

        with self.sql_conf({"spark.sql.pyspark.udf.profiler": "perf"}):
            self.spark.sql("SELECT id, add1(id) add1 FROM range(10)").collect()

        self.assertEqual(1, len(self.profile_results), str(self.profile_results.keys()))

        for id in self.profile_results:
            with self.trap_stdout() as io:
                self.spark.show_perf_profiles(id)

            self.assertIn(f"Profile of UDF<id={id}>", io.getvalue())
            self.assertRegex(
                io.getvalue(), f"10.*{os.path.basename(inspect.getfile(_do_computation))}"
            )

    @unittest.skipIf(
        not have_pandas or not have_pyarrow,
        cast(str, pandas_requirement_message or pyarrow_requirement_message),
    )
    def test_perf_profiler_pandas_udf(self):
        @pandas_udf("long")
        def add1(x):
            return x + 1

        @pandas_udf("long")
        def add2(x):
            return x + 2

        with self.sql_conf({"spark.sql.pyspark.udf.profiler": "perf"}):
            df = self.spark.range(10, numPartitions=2).select(
                add1("id"), add2("id"), add1("id"), add2(col("id") + 1)
            )
            df.collect()

        self.assertEqual(3, len(self.profile_results), str(self.profile_results.keys()))

        for id in self.profile_results:
            with self.trap_stdout() as io:
                self.spark.show_perf_profiles(id)

            self.assertIn(f"Profile of UDF<id={id}>", io.getvalue())
            self.assertRegex(
                io.getvalue(), f"2.*{os.path.basename(inspect.getfile(_do_computation))}"
            )

    @unittest.skipIf(
        not have_pandas or not have_pyarrow,
        cast(str, pandas_requirement_message or pyarrow_requirement_message),
    )
    def test_perf_profiler_pandas_udf_iterator_not_supported(self):
        import pandas as pd

        @pandas_udf("long")
        def add1(x):
            return x + 1

        @pandas_udf("long")
        def add2(iter: Iterator[pd.Series]) -> Iterator[pd.Series]:
            for s in iter:
                yield s + 2

        with self.sql_conf({"spark.sql.pyspark.udf.profiler": "perf"}):
            df = self.spark.range(10, numPartitions=2).select(
                add1("id"), add2("id"), add1("id"), add2(col("id") + 1)
            )
            df.collect()

        self.assertEqual(1, len(self.profile_results), str(self.profile_results.keys()))

        for id in self.profile_results:
            with self.trap_stdout() as io:
                self.spark.show_perf_profiles(id)

            self.assertIn(f"Profile of UDF<id={id}>", io.getvalue())
            self.assertRegex(
                io.getvalue(), f"2.*{os.path.basename(inspect.getfile(_do_computation))}"
            )

    @unittest.skipIf(
        not have_pandas or not have_pyarrow,
        cast(str, pandas_requirement_message or pyarrow_requirement_message),
    )
    def test_perf_profiler_map_in_pandas_not_supported(self):
        df = self.spark.createDataFrame([(1, 21), (2, 30)], ("id", "age"))

        def filter_func(iterator):
            for pdf in iterator:
                yield pdf[pdf.id == 1]

        with self.sql_conf({"spark.sql.pyspark.udf.profiler": "perf"}):
            df.mapInPandas(filter_func, df.schema).show()

        self.assertEqual(0, len(self.profile_results), str(self.profile_results.keys()))


class UDFProfiler2Tests(UDFProfiler2TestsMixin, ReusedSQLTestCase):
    def setUp(self) -> None:
        super().setUp()
        self.spark._profiler_collector._accumulator._value = None

    # Unsupported
    def exec_pandas_udf_iter_to_iter(self):
        import pandas as pd

        @pandas_udf("int")
        def iter_to_iter(batch_ser: Iterator[pd.Series]) -> Iterator[pd.Series]:
            for ser in batch_ser:
                yield ser + 1

        self.spark.range(10).select(iter_to_iter("id")).collect()

    # Unsupported
    def exec_map(self):
        import pandas as pd

        def map(pdfs: Iterator[pd.DataFrame]) -> Iterator[pd.DataFrame]:
            for pdf in pdfs:
                yield pdf[pdf.id == 1]

        df = self.spark.createDataFrame([(1, 1.0), (1, 2.0), (2, 3.0), (2, 5.0)], ("id", "v"))
        df.mapInPandas(map, schema=df.schema).collect()

    def test_unsupported(self):
        with warnings.catch_warnings(record=True) as warns:
            warnings.simplefilter("always")
            self.exec_pandas_udf_iter_to_iter()
            user_warns = [warn.message for warn in warns if isinstance(warn.message, UserWarning)]
            self.assertTrue(len(user_warns) > 0)
            self.assertTrue(
                "Profiling UDFs with iterators input/output is not supported" in str(user_warns[0])
            )

        with warnings.catch_warnings(record=True) as warns:
            warnings.simplefilter("always")
            self.exec_map()
            user_warns = [warn.message for warn in warns if isinstance(warn.message, UserWarning)]
            self.assertTrue(len(user_warns) > 0)
            self.assertTrue(
                "Profiling UDFs with iterators input/output is not supported" in str(user_warns[0])
            )


if __name__ == "__main__":
    from pyspark.sql.tests.test_udf_profiler import *  # noqa: F401

    try:
        import xmlrunner  # type: ignore

        testRunner = xmlrunner.XMLTestRunner(output="target/test-reports", verbosity=2)
    except ImportError:
        testRunner = None
    unittest.main(testRunner=testRunner, verbosity=2)<|MERGE_RESOLUTION|>--- conflicted
+++ resolved
@@ -23,19 +23,11 @@
 import sys
 import warnings
 from io import StringIO
-<<<<<<< HEAD
 from typing import Iterator, cast
 
 from pyspark import SparkConf
 from pyspark.sql import SparkSession
 from pyspark.sql.functions import col, pandas_udf, udf
-=======
-from typing import Iterator
-
-from pyspark import SparkConf
-from pyspark.sql import SparkSession
-from pyspark.sql.functions import udf, pandas_udf
->>>>>>> 48152b17
 from pyspark.profiler import UDFBasicProfiler
 from pyspark.testing.sqlutils import (
     ReusedSQLTestCase,
@@ -121,6 +113,47 @@
         self.sc.show_profiles()
         self.assertEqual("Custom formatting", profiler.result)
 
+    # Unsupported
+    def exec_pandas_udf_iter_to_iter(self):
+        import pandas as pd
+
+        @pandas_udf("int")
+        def iter_to_iter(batch_ser: Iterator[pd.Series]) -> Iterator[pd.Series]:
+            for ser in batch_ser:
+                yield ser + 1
+
+        self.spark.range(10).select(iter_to_iter("id")).collect()
+
+    # Unsupported
+    def exec_map(self):
+        import pandas as pd
+
+        def map(pdfs: Iterator[pd.DataFrame]) -> Iterator[pd.DataFrame]:
+            for pdf in pdfs:
+                yield pdf[pdf.id == 1]
+
+        df = self.spark.createDataFrame([(1, 1.0), (1, 2.0), (2, 3.0), (2, 5.0)], ("id", "v"))
+        df.mapInPandas(map, schema=df.schema).collect()
+
+    def test_unsupported(self):
+        with warnings.catch_warnings(record=True) as warns:
+            warnings.simplefilter("always")
+            self.exec_pandas_udf_iter_to_iter()
+            user_warns = [warn.message for warn in warns if isinstance(warn.message, UserWarning)]
+            self.assertTrue(len(user_warns) > 0)
+            self.assertTrue(
+                "Profiling UDFs with iterators input/output is not supported" in str(user_warns[0])
+            )
+
+        with warnings.catch_warnings(record=True) as warns:
+            warnings.simplefilter("always")
+            self.exec_map()
+            user_warns = [warn.message for warn in warns if isinstance(warn.message, UserWarning)]
+            self.assertTrue(len(user_warns) > 0)
+            self.assertTrue(
+                "Profiling UDFs with iterators input/output is not supported" in str(user_warns[0])
+            )
+
 
 class UDFProfiler2TestsMixin:
     @contextmanager
@@ -305,47 +338,6 @@
         super().setUp()
         self.spark._profiler_collector._accumulator._value = None
 
-    # Unsupported
-    def exec_pandas_udf_iter_to_iter(self):
-        import pandas as pd
-
-        @pandas_udf("int")
-        def iter_to_iter(batch_ser: Iterator[pd.Series]) -> Iterator[pd.Series]:
-            for ser in batch_ser:
-                yield ser + 1
-
-        self.spark.range(10).select(iter_to_iter("id")).collect()
-
-    # Unsupported
-    def exec_map(self):
-        import pandas as pd
-
-        def map(pdfs: Iterator[pd.DataFrame]) -> Iterator[pd.DataFrame]:
-            for pdf in pdfs:
-                yield pdf[pdf.id == 1]
-
-        df = self.spark.createDataFrame([(1, 1.0), (1, 2.0), (2, 3.0), (2, 5.0)], ("id", "v"))
-        df.mapInPandas(map, schema=df.schema).collect()
-
-    def test_unsupported(self):
-        with warnings.catch_warnings(record=True) as warns:
-            warnings.simplefilter("always")
-            self.exec_pandas_udf_iter_to_iter()
-            user_warns = [warn.message for warn in warns if isinstance(warn.message, UserWarning)]
-            self.assertTrue(len(user_warns) > 0)
-            self.assertTrue(
-                "Profiling UDFs with iterators input/output is not supported" in str(user_warns[0])
-            )
-
-        with warnings.catch_warnings(record=True) as warns:
-            warnings.simplefilter("always")
-            self.exec_map()
-            user_warns = [warn.message for warn in warns if isinstance(warn.message, UserWarning)]
-            self.assertTrue(len(user_warns) > 0)
-            self.assertTrue(
-                "Profiling UDFs with iterators input/output is not supported" in str(user_warns[0])
-            )
-
 
 if __name__ == "__main__":
     from pyspark.sql.tests.test_udf_profiler import *  # noqa: F401
