--- conflicted
+++ resolved
@@ -19,12 +19,8 @@
 from itertools import chain
 import re
 
-<<<<<<< HEAD
 from py4j.protocol import Py4JJavaError
-from pyspark.sql import Row
-=======
 from pyspark.sql import Row, Window
->>>>>>> 14aeab3b
 from pyspark.sql.functions import udf, input_file_name, col, percentile_approx, lit
 from pyspark.testing.sqlutils import ReusedSQLTestCase
 
@@ -429,50 +425,6 @@
         with self.assertRaises(ValueError):
             transform(col("foo"), lambda x: 1)
 
-<<<<<<< HEAD
-    def test_assert_true(self):
-        from pyspark.sql.functions import assert_true
-
-        df = self.spark.range(3)
-
-        self.assertEquals(
-            df.select(assert_true(df.id < 3)).toDF("val").collect(),
-            [Row(val=None), Row(val=None), Row(val=None)],
-        )
-
-        with self.assertRaises(Py4JJavaError) as cm:
-            df.select(assert_true(df.id < 2, 'too big')).toDF("val").collect()
-        self.assertIn("java.lang.RuntimeException", str(cm.exception))
-        self.assertIn("too big", str(cm.exception))
-
-        with self.assertRaises(Py4JJavaError) as cm:
-            df.select(assert_true(df.id < 2, df.id * 1e6)).toDF("val").collect()
-        self.assertIn("java.lang.RuntimeException", str(cm.exception))
-        self.assertIn("2000000", str(cm.exception))
-
-        with self.assertRaises(TypeError) as cm:
-            df.select(assert_true(df.id < 2, 5))
-        self.assertEquals("errMsg should be a Column or a str, got <class 'int'>", str(cm.exception))
-
-    def test_raise_error(self):
-        from pyspark.sql.functions import raise_error
-
-        df = self.spark.createDataFrame([Row(id="foobar")])
-
-        with self.assertRaises(Py4JJavaError) as cm:
-            df.select(raise_error(df.id)).collect()
-        self.assertIn("java.lang.RuntimeException", str(cm.exception))
-        self.assertIn("foobar", str(cm.exception))
-
-        with self.assertRaises(Py4JJavaError) as cm:
-            df.select(raise_error("barfoo")).collect()
-        self.assertIn("java.lang.RuntimeException", str(cm.exception))
-        self.assertIn("barfoo", str(cm.exception))
-
-        with self.assertRaises(TypeError) as cm:
-            df.select(raise_error(None))
-        self.assertEquals("errMsg should be a Column or a str, got <class 'NoneType'>", str(cm.exception))
-=======
     def test_window_functions(self):
         df = self.spark.createDataFrame([(1, "1"), (2, "2"), (1, "2"), (1, "2")], ["key", "value"])
         w = Window.partitionBy("value").orderBy("key")
@@ -572,7 +524,49 @@
         df = self.spark.range(1).selectExpr("'2017-01-22' as dateCol")
         parse_result = df.select(functions.to_date(functions.col("dateCol"))).first()
         self.assertEquals(date(2017, 1, 22), parse_result['to_date(dateCol)'])
->>>>>>> 14aeab3b
+
+    def test_assert_true(self):
+        from pyspark.sql.functions import assert_true
+
+        df = self.spark.range(3)
+
+        self.assertEquals(
+            df.select(assert_true(df.id < 3)).toDF("val").collect(),
+            [Row(val=None), Row(val=None), Row(val=None)],
+        )
+
+        with self.assertRaises(Py4JJavaError) as cm:
+            df.select(assert_true(df.id < 2, 'too big')).toDF("val").collect()
+        self.assertIn("java.lang.RuntimeException", str(cm.exception))
+        self.assertIn("too big", str(cm.exception))
+
+        with self.assertRaises(Py4JJavaError) as cm:
+            df.select(assert_true(df.id < 2, df.id * 1e6)).toDF("val").collect()
+        self.assertIn("java.lang.RuntimeException", str(cm.exception))
+        self.assertIn("2000000", str(cm.exception))
+
+        with self.assertRaises(TypeError) as cm:
+            df.select(assert_true(df.id < 2, 5))
+        self.assertEquals("errMsg should be a Column or a str, got <class 'int'>", str(cm.exception))
+
+    def test_raise_error(self):
+        from pyspark.sql.functions import raise_error
+
+        df = self.spark.createDataFrame([Row(id="foobar")])
+
+        with self.assertRaises(Py4JJavaError) as cm:
+            df.select(raise_error(df.id)).collect()
+        self.assertIn("java.lang.RuntimeException", str(cm.exception))
+        self.assertIn("foobar", str(cm.exception))
+
+        with self.assertRaises(Py4JJavaError) as cm:
+            df.select(raise_error("barfoo")).collect()
+        self.assertIn("java.lang.RuntimeException", str(cm.exception))
+        self.assertIn("barfoo", str(cm.exception))
+
+        with self.assertRaises(TypeError) as cm:
+            df.select(raise_error(None))
+        self.assertEquals("errMsg should be a Column or a str, got <class 'NoneType'>", str(cm.exception))
 
 
 if __name__ == "__main__":
