--- conflicted
+++ resolved
@@ -364,7 +364,7 @@
     jsonValue = _str_repr
 
     def __repr__(self) -> str:
-        return "%s(%d,%d)" % (type(self).__name__, self.startField, self.endField)
+        return "%s(%d, %d)" % (type(self).__name__, self.startField, self.endField)
 
     def needConversion(self) -> bool:
         return True
@@ -415,12 +415,8 @@
         return "array<%s>" % self.elementType.simpleString()
 
     def __repr__(self) -> str:
-<<<<<<< HEAD
         return "ArrayType(%s, %s)" % (self.elementType,
                                       str(self.containsNull))
-=======
-        return "ArrayType(%s,%s)" % (self.elementType, str(self.containsNull).lower())
->>>>>>> d1cf8ffe
 
     def jsonValue(self) -> Dict[str, Any]:
         return {
@@ -490,16 +486,8 @@
         return "map<%s,%s>" % (self.keyType.simpleString(), self.valueType.simpleString())
 
     def __repr__(self) -> str:
-<<<<<<< HEAD
         return "MapType(%s, %s, %s)" % (self.keyType, self.valueType,
                                         str(self.valueContainsNull))
-=======
-        return "MapType(%s,%s,%s)" % (
-            self.keyType,
-            self.valueType,
-            str(self.valueContainsNull).lower(),
-        )
->>>>>>> d1cf8ffe
 
     def jsonValue(self) -> Dict[str, Any]:
         return {
@@ -580,12 +568,8 @@
         return "%s:%s" % (self.name, self.dataType.simpleString())
 
     def __repr__(self) -> str:
-<<<<<<< HEAD
         return "StructField('%s', %s, %s)" % (self.name, self.dataType,
                                               str(self.nullable))
-=======
-        return "StructField(%s,%s,%s)" % (self.name, self.dataType, str(self.nullable).lower())
->>>>>>> d1cf8ffe
 
     def jsonValue(self) -> Dict[str, Any]:
         return {
@@ -768,12 +752,8 @@
         return "struct<%s>" % (",".join(f.simpleString() for f in self))
 
     def __repr__(self) -> str:
-<<<<<<< HEAD
         return ("StructType([%s])" %
                 ", ".join(str(field) for field in self))
-=======
-        return "StructType(List(%s))" % ",".join(str(field) for field in self)
->>>>>>> d1cf8ffe
 
     def jsonValue(self) -> Dict[str, Any]:
         return {"type": self.typeName(), "fields": [f.jsonValue() for f in self]}
