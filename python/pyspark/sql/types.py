#
# Licensed to the Apache Software Foundation (ASF) under one or more
# contributor license agreements.  See the NOTICE file distributed with
# this work for additional information regarding copyright ownership.
# The ASF licenses this file to You under the Apache License, Version 2.0
# (the "License"); you may not use this file except in compliance with
# the License.  You may obtain a copy of the License at
#
#    http://www.apache.org/licenses/LICENSE-2.0
#
# Unless required by applicable law or agreed to in writing, software
# distributed under the License is distributed on an "AS IS" BASIS,
# WITHOUT WARRANTIES OR CONDITIONS OF ANY KIND, either express or implied.
# See the License for the specific language governing permissions and
# limitations under the License.
#

import sys
import decimal
import time
import math
import datetime
import calendar
import json
import re
import base64
from array import array
import ctypes
from collections.abc import Iterable
from functools import reduce
from typing import (
    cast,
    overload,
    Any,
    Callable,
    ClassVar,
    Dict,
    Iterator,
    List,
    Optional,
    Union,
    Tuple,
    Type,
    TypeVar,
    TYPE_CHECKING,
)

from py4j.protocol import register_input_converter
from py4j.java_gateway import GatewayClient, JavaClass, JavaGateway, JavaObject, JVMView

from pyspark.serializers import CloudPickleSerializer
from pyspark.sql.utils import has_numpy, get_active_spark_context
from pyspark.errors import (
    PySparkNotImplementedError,
    PySparkTypeError,
    PySparkValueError,
    PySparkIndexError,
<<<<<<< HEAD
    PySparkAttributeError,
=======
    PySparkKeyError,
>>>>>>> ac0bd2eb
)

if has_numpy:
    import numpy as np

T = TypeVar("T")
U = TypeVar("U")

__all__ = [
    "DataType",
    "NullType",
    "CharType",
    "StringType",
    "VarcharType",
    "BinaryType",
    "BooleanType",
    "DateType",
    "TimestampType",
    "TimestampNTZType",
    "DecimalType",
    "DoubleType",
    "FloatType",
    "ByteType",
    "IntegerType",
    "LongType",
    "DayTimeIntervalType",
    "YearMonthIntervalType",
    "CalendarIntervalType",
    "Row",
    "ShortType",
    "ArrayType",
    "MapType",
    "StructField",
    "StructType",
]


if TYPE_CHECKING:
    import numpy as np


class DataType:
    """Base class for data types."""

    def __repr__(self) -> str:
        return self.__class__.__name__ + "()"

    def __hash__(self) -> int:
        return hash(str(self))

    def __eq__(self, other: Any) -> bool:
        return isinstance(other, self.__class__) and self.__dict__ == other.__dict__

    def __ne__(self, other: Any) -> bool:
        return not self.__eq__(other)

    @classmethod
    def typeName(cls) -> str:
        return cls.__name__[:-4].lower()

    def simpleString(self) -> str:
        return self.typeName()

    def jsonValue(self) -> Union[str, Dict[str, Any]]:
        return self.typeName()

    def json(self) -> str:
        return json.dumps(self.jsonValue(), separators=(",", ":"), sort_keys=True)

    def needConversion(self) -> bool:
        """
        Does this type needs conversion between Python object and internal SQL object.

        This is used to avoid the unnecessary conversion for ArrayType/MapType/StructType.
        """
        return False

    def toInternal(self, obj: Any) -> Any:
        """
        Converts a Python object into an internal SQL object.
        """
        return obj

    def fromInternal(self, obj: Any) -> Any:
        """
        Converts an internal SQL object into a native Python object.
        """
        return obj

    def _as_nullable(self) -> "DataType":
        return self

    @classmethod
    def fromDDL(cls, ddl: str) -> "DataType":
        """
        Creates :class:`DataType` for a given DDL-formatted string.

        .. versionadded:: 4.0.0

        Parameters
        ----------
        ddl : str
            DDL-formatted string representation of types, e.g.
            :class:`pyspark.sql.types.DataType.simpleString`, except that top level struct
            type can omit the ``struct<>`` for the compatibility reason with
            ``spark.createDataFrame`` and Python UDFs.

        Returns
        -------
        :class:`DataType`

        Examples
        --------
        Create a StructType by the corresponding DDL formatted string.

        >>> from pyspark.sql.types import DataType
        >>> DataType.fromDDL("b string, a int")
        StructType([StructField('b', StringType(), True), StructField('a', IntegerType(), True)])

        Create a single DataType by the corresponding DDL formatted string.

        >>> DataType.fromDDL("decimal(10,10)")
        DecimalType(10,10)

        Create a StructType by the legacy string format.

        >>> DataType.fromDDL("b: string, a: int")
        StructType([StructField('b', StringType(), True), StructField('a', IntegerType(), True)])
        """
        from pyspark.sql import SparkSession
        from pyspark.sql.functions import udf

        # Intentionally uses SparkSession so one implementation can be shared with/without
        # Spark Connect.
        schema = (
            SparkSession.active().range(0).select(udf(lambda x: x, returnType=ddl)("id")).schema
        )
        assert len(schema) == 1
        return schema[0].dataType


# This singleton pattern does not work with pickle, you will get
# another object after pickle and unpickle
class DataTypeSingleton(type):
    """Metaclass for DataType"""

    _instances: ClassVar[Dict[Type["DataTypeSingleton"], "DataTypeSingleton"]] = {}

    def __call__(cls: Type[T]) -> T:
        if cls not in cls._instances:  # type: ignore[attr-defined]
            cls._instances[cls] = super(  # type: ignore[misc, attr-defined]
                DataTypeSingleton, cls
            ).__call__()
        return cls._instances[cls]  # type: ignore[attr-defined]


class NullType(DataType, metaclass=DataTypeSingleton):
    """Null type.

    The data type representing None, used for the types that cannot be inferred.
    """

    @classmethod
    def typeName(cls) -> str:
        return "void"


class AtomicType(DataType):
    """An internal type used to represent everything that is not
    null, UDTs, arrays, structs, and maps."""


class NumericType(AtomicType):
    """Numeric data types."""


class IntegralType(NumericType, metaclass=DataTypeSingleton):
    """Integral data types."""

    pass


class FractionalType(NumericType):
    """Fractional data types."""


class StringType(AtomicType, metaclass=DataTypeSingleton):
    """String data type."""

    pass


class CharType(AtomicType):
    """Char data type

    Parameters
    ----------
    length : int
        the length limitation.
    """

    def __init__(self, length: int):
        self.length = length

    def simpleString(self) -> str:
        return "char(%d)" % (self.length)

    def jsonValue(self) -> str:
        return "char(%d)" % (self.length)

    def __repr__(self) -> str:
        return "CharType(%d)" % (self.length)


class VarcharType(AtomicType):
    """Varchar data type

    Parameters
    ----------
    length : int
        the length limitation.
    """

    def __init__(self, length: int):
        self.length = length

    def simpleString(self) -> str:
        return "varchar(%d)" % (self.length)

    def jsonValue(self) -> str:
        return "varchar(%d)" % (self.length)

    def __repr__(self) -> str:
        return "VarcharType(%d)" % (self.length)


class BinaryType(AtomicType, metaclass=DataTypeSingleton):
    """Binary (byte array) data type."""

    pass


class BooleanType(AtomicType, metaclass=DataTypeSingleton):
    """Boolean data type."""

    pass


class DateType(AtomicType, metaclass=DataTypeSingleton):
    """Date (datetime.date) data type."""

    EPOCH_ORDINAL = datetime.datetime(1970, 1, 1).toordinal()

    def needConversion(self) -> bool:
        return True

    def toInternal(self, d: datetime.date) -> int:
        if d is not None:
            return d.toordinal() - self.EPOCH_ORDINAL

    def fromInternal(self, v: int) -> datetime.date:
        if v is not None:
            return datetime.date.fromordinal(v + self.EPOCH_ORDINAL)


class TimestampType(AtomicType, metaclass=DataTypeSingleton):
    """Timestamp (datetime.datetime) data type."""

    def needConversion(self) -> bool:
        return True

    def toInternal(self, dt: datetime.datetime) -> int:
        if dt is not None:
            seconds = (
                calendar.timegm(dt.utctimetuple()) if dt.tzinfo else time.mktime(dt.timetuple())
            )
            return int(seconds) * 1000000 + dt.microsecond

    def fromInternal(self, ts: int) -> datetime.datetime:
        if ts is not None:
            # using int to avoid precision loss in float
            return datetime.datetime.fromtimestamp(ts // 1000000).replace(microsecond=ts % 1000000)


class TimestampNTZType(AtomicType, metaclass=DataTypeSingleton):
    """Timestamp (datetime.datetime) data type without timezone information."""

    def needConversion(self) -> bool:
        return True

    @classmethod
    def typeName(cls) -> str:
        return "timestamp_ntz"

    def toInternal(self, dt: datetime.datetime) -> int:
        if dt is not None:
            seconds = calendar.timegm(dt.timetuple())
            return int(seconds) * 1000000 + dt.microsecond

    def fromInternal(self, ts: int) -> datetime.datetime:
        if ts is not None:
            # using int to avoid precision loss in float
            return datetime.datetime.utcfromtimestamp(ts // 1000000).replace(
                microsecond=ts % 1000000
            )


class DecimalType(FractionalType):
    """Decimal (decimal.Decimal) data type.

    The DecimalType must have fixed precision (the maximum total number of digits)
    and scale (the number of digits on the right of dot). For example, (5, 2) can
    support the value from [-999.99 to 999.99].

    The precision can be up to 38, the scale must be less or equal to precision.

    When creating a DecimalType, the default precision and scale is (10, 0). When inferring
    schema from decimal.Decimal objects, it will be DecimalType(38, 18).

    Parameters
    ----------
    precision : int, optional
        the maximum (i.e. total) number of digits (default: 10)
    scale : int, optional
        the number of digits on right side of dot. (default: 0)
    """

    def __init__(self, precision: int = 10, scale: int = 0):
        self.precision = precision
        self.scale = scale
        self.hasPrecisionInfo = True  # this is a public API

    def simpleString(self) -> str:
        return "decimal(%d,%d)" % (self.precision, self.scale)

    def jsonValue(self) -> str:
        return "decimal(%d,%d)" % (self.precision, self.scale)

    def __repr__(self) -> str:
        return "DecimalType(%d,%d)" % (self.precision, self.scale)


class DoubleType(FractionalType, metaclass=DataTypeSingleton):
    """Double data type, representing double precision floats."""

    pass


class FloatType(FractionalType, metaclass=DataTypeSingleton):
    """Float data type, representing single precision floats."""

    pass


class ByteType(IntegralType):
    """Byte data type, i.e. a signed integer in a single byte."""

    def simpleString(self) -> str:
        return "tinyint"


class IntegerType(IntegralType):
    """Int data type, i.e. a signed 32-bit integer."""

    def simpleString(self) -> str:
        return "int"


class LongType(IntegralType):
    """Long data type, i.e. a signed 64-bit integer.

    If the values are beyond the range of [-9223372036854775808, 9223372036854775807],
    please use :class:`DecimalType`.
    """

    def simpleString(self) -> str:
        return "bigint"


class ShortType(IntegralType):
    """Short data type, i.e. a signed 16-bit integer."""

    def simpleString(self) -> str:
        return "smallint"


class AnsiIntervalType(AtomicType):
    """The interval type which conforms to the ANSI SQL standard."""

    pass


class DayTimeIntervalType(AnsiIntervalType):
    """DayTimeIntervalType (datetime.timedelta)."""

    DAY = 0
    HOUR = 1
    MINUTE = 2
    SECOND = 3

    _fields = {
        DAY: "day",
        HOUR: "hour",
        MINUTE: "minute",
        SECOND: "second",
    }

    _inverted_fields = dict(zip(_fields.values(), _fields.keys()))

    def __init__(self, startField: Optional[int] = None, endField: Optional[int] = None):
        if startField is None and endField is None:
            # Default matched to scala side.
            startField = DayTimeIntervalType.DAY
            endField = DayTimeIntervalType.SECOND
        elif startField is not None and endField is None:
            endField = startField

        fields = DayTimeIntervalType._fields
        if startField not in fields.keys() or endField not in fields.keys():
            raise RuntimeError("interval %s to %s is invalid" % (startField, endField))
        self.startField = cast(int, startField)
        self.endField = cast(int, endField)

    def _str_repr(self) -> str:
        fields = DayTimeIntervalType._fields
        start_field_name = fields[self.startField]
        end_field_name = fields[self.endField]
        if start_field_name == end_field_name:
            return "interval %s" % start_field_name
        else:
            return "interval %s to %s" % (start_field_name, end_field_name)

    simpleString = _str_repr

    jsonValue = _str_repr

    def __repr__(self) -> str:
        return "%s(%d, %d)" % (type(self).__name__, self.startField, self.endField)

    def needConversion(self) -> bool:
        return True

    def toInternal(self, dt: datetime.timedelta) -> Optional[int]:
        if dt is not None:
            return (((dt.days * 86400) + dt.seconds) * 1_000_000) + dt.microseconds

    def fromInternal(self, micros: int) -> Optional[datetime.timedelta]:
        if micros is not None:
            return datetime.timedelta(microseconds=micros)


class YearMonthIntervalType(AnsiIntervalType):
    """YearMonthIntervalType, represents year-month intervals of the SQL standard"""

    YEAR = 0
    MONTH = 1

    _fields = {
        YEAR: "year",
        MONTH: "month",
    }

    _inverted_fields = dict(zip(_fields.values(), _fields.keys()))

    def __init__(self, startField: Optional[int] = None, endField: Optional[int] = None):
        if startField is None and endField is None:
            # Default matched to scala side.
            startField = YearMonthIntervalType.YEAR
            endField = YearMonthIntervalType.MONTH
        elif startField is not None and endField is None:
            endField = startField

        fields = YearMonthIntervalType._fields
        if startField not in fields.keys() or endField not in fields.keys():
            raise RuntimeError("interval %s to %s is invalid" % (startField, endField))
        self.startField = cast(int, startField)
        self.endField = cast(int, endField)

    def _str_repr(self) -> str:
        fields = YearMonthIntervalType._fields
        start_field_name = fields[self.startField]
        end_field_name = fields[self.endField]
        if start_field_name == end_field_name:
            return "interval %s" % start_field_name
        else:
            return "interval %s to %s" % (start_field_name, end_field_name)

    simpleString = _str_repr

    jsonValue = _str_repr

    def __repr__(self) -> str:
        return "%s(%d, %d)" % (type(self).__name__, self.startField, self.endField)


class CalendarIntervalType(DataType, metaclass=DataTypeSingleton):
    """The data type representing calendar intervals.

    The calendar interval is stored internally in three components:
    - an integer value representing the number of `months` in this interval.
    - an integer value representing the number of `days` in this interval.
    - a long value representing the number of `microseconds` in this interval.
    """

    @classmethod
    def typeName(cls) -> str:
        return "interval"


class ArrayType(DataType):
    """Array data type.

    Parameters
    ----------
    elementType : :class:`DataType`
        :class:`DataType` of each element in the array.
    containsNull : bool, optional
        whether the array can contain null (None) values.

    Examples
    --------
    >>> from pyspark.sql.types import ArrayType, StringType, StructField, StructType

    The below example demonstrates how to create class:`ArrayType`:

    >>> arr = ArrayType(StringType())

    The array can contain null (None) values by default:

    >>> ArrayType(StringType()) == ArrayType(StringType(), True)
    True
    >>> ArrayType(StringType(), False) == ArrayType(StringType())
    False
    """

    def __init__(self, elementType: DataType, containsNull: bool = True):
        assert isinstance(elementType, DataType), "elementType %s should be an instance of %s" % (
            elementType,
            DataType,
        )
        self.elementType = elementType
        self.containsNull = containsNull

    def simpleString(self) -> str:
        return "array<%s>" % self.elementType.simpleString()

    def _as_nullable(self) -> "ArrayType":
        return ArrayType(self.elementType._as_nullable(), containsNull=True)

    def toNullable(self) -> "ArrayType":
        """
        Returns the same data type but set all nullability fields are true
        (`StructField.nullable`, `ArrayType.containsNull`, and `MapType.valueContainsNull`).

        .. versionadded:: 4.0.0

        Returns
        -------
        :class:`ArrayType`

        Examples
        --------
        Example 1: Simple nullability conversion

        >>> ArrayType(IntegerType(), containsNull=False).toNullable()
        ArrayType(IntegerType(), True)

        Example 2: Nested nullability conversion

        >>> ArrayType(
        ...     StructType([
        ...         StructField("b", IntegerType(), nullable=False),
        ...         StructField("c", ArrayType(IntegerType(), containsNull=False))
        ...     ]),
        ...     containsNull=False
        ... ).toNullable()
        ArrayType(StructType([StructField('b', IntegerType(), True),
        StructField('c', ArrayType(IntegerType(), True), True)]), True)
        """
        return self._as_nullable()

    def __repr__(self) -> str:
        return "ArrayType(%s, %s)" % (self.elementType, str(self.containsNull))

    def jsonValue(self) -> Dict[str, Any]:
        return {
            "type": self.typeName(),
            "elementType": self.elementType.jsonValue(),
            "containsNull": self.containsNull,
        }

    @classmethod
    def fromJson(cls, json: Dict[str, Any]) -> "ArrayType":
        return ArrayType(_parse_datatype_json_value(json["elementType"]), json["containsNull"])

    def needConversion(self) -> bool:
        return self.elementType.needConversion()

    def toInternal(self, obj: List[Optional[T]]) -> List[Optional[T]]:
        if not self.needConversion():
            return obj
        return obj and [self.elementType.toInternal(v) for v in obj]

    def fromInternal(self, obj: List[Optional[T]]) -> List[Optional[T]]:
        if not self.needConversion():
            return obj
        return obj and [self.elementType.fromInternal(v) for v in obj]


class MapType(DataType):
    """Map data type.

    Parameters
    ----------
    keyType : :class:`DataType`
        :class:`DataType` of the keys in the map.
    valueType : :class:`DataType`
        :class:`DataType` of the values in the map.
    valueContainsNull : bool, optional
        indicates whether values can contain null (None) values.

    Notes
    -----
    Keys in a map data type are not allowed to be null (None).

    Examples
    --------
    >>> from pyspark.sql.types import IntegerType, FloatType, MapType, StringType

    The below example demonstrates how to create class:`MapType`:

    >>> map_type = MapType(StringType(), IntegerType())

    The values of the map can contain null (``None``) values by default:

    >>> (MapType(StringType(), IntegerType())
    ...        == MapType(StringType(), IntegerType(), True))
    True
    >>> (MapType(StringType(), IntegerType(), False)
    ...        == MapType(StringType(), FloatType()))
    False
    """

    def __init__(self, keyType: DataType, valueType: DataType, valueContainsNull: bool = True):
        assert isinstance(keyType, DataType), "keyType %s should be an instance of %s" % (
            keyType,
            DataType,
        )
        assert isinstance(valueType, DataType), "valueType %s should be an instance of %s" % (
            valueType,
            DataType,
        )
        self.keyType = keyType
        self.valueType = valueType
        self.valueContainsNull = valueContainsNull

    def simpleString(self) -> str:
        return "map<%s,%s>" % (self.keyType.simpleString(), self.valueType.simpleString())

    def _as_nullable(self) -> "MapType":
        return MapType(
            self.keyType._as_nullable(), self.valueType._as_nullable(), valueContainsNull=True
        )

    def toNullable(self) -> "MapType":
        """
        Returns the same data type but set all nullability fields are true
        (`StructField.nullable`, `ArrayType.containsNull`, and `MapType.valueContainsNull`).

        .. versionadded:: 4.0.0

        Returns
        -------
        :class:`MapType`

        Examples
        --------
        Example 1: Simple nullability conversion

        >>> MapType(IntegerType(), StringType(), valueContainsNull=False).toNullable()
        MapType(IntegerType(), StringType(), True)

        Example 2: Nested nullability conversion

        >>> MapType(
        ...     StringType(),
        ...     MapType(
        ...         IntegerType(),
        ...         ArrayType(IntegerType(), containsNull=False),
        ...         valueContainsNull=False
        ...     ),
        ...     valueContainsNull=False
        ... ).toNullable()
        MapType(StringType(), MapType(IntegerType(), ArrayType(IntegerType(), True), True), True)
        """
        return self._as_nullable()

    def __repr__(self) -> str:
        return "MapType(%s, %s, %s)" % (self.keyType, self.valueType, str(self.valueContainsNull))

    def jsonValue(self) -> Dict[str, Any]:
        return {
            "type": self.typeName(),
            "keyType": self.keyType.jsonValue(),
            "valueType": self.valueType.jsonValue(),
            "valueContainsNull": self.valueContainsNull,
        }

    @classmethod
    def fromJson(cls, json: Dict[str, Any]) -> "MapType":
        return MapType(
            _parse_datatype_json_value(json["keyType"]),
            _parse_datatype_json_value(json["valueType"]),
            json["valueContainsNull"],
        )

    def needConversion(self) -> bool:
        return self.keyType.needConversion() or self.valueType.needConversion()

    def toInternal(self, obj: Dict[T, Optional[U]]) -> Dict[T, Optional[U]]:
        if not self.needConversion():
            return obj
        return obj and dict(
            (self.keyType.toInternal(k), self.valueType.toInternal(v)) for k, v in obj.items()
        )

    def fromInternal(self, obj: Dict[T, Optional[U]]) -> Dict[T, Optional[U]]:
        if not self.needConversion():
            return obj
        return obj and dict(
            (self.keyType.fromInternal(k), self.valueType.fromInternal(v)) for k, v in obj.items()
        )


class StructField(DataType):
    """A field in :class:`StructType`.

    Parameters
    ----------
    name : str
        name of the field.
    dataType : :class:`DataType`
        :class:`DataType` of the field.
    nullable : bool, optional
        whether the field can be null (None) or not.
    metadata : dict, optional
        a dict from string to simple type that can be toInternald to JSON automatically

    Examples
    --------
    >>> from pyspark.sql.types import StringType, StructField
    >>> (StructField("f1", StringType(), True)
    ...      == StructField("f1", StringType(), True))
    True
    >>> (StructField("f1", StringType(), True)
    ...      == StructField("f2", StringType(), True))
    False
    """

    def __init__(
        self,
        name: str,
        dataType: DataType,
        nullable: bool = True,
        metadata: Optional[Dict[str, Any]] = None,
    ):
        assert isinstance(dataType, DataType), "dataType %s should be an instance of %s" % (
            dataType,
            DataType,
        )
        assert isinstance(name, str), "field name %s should be a string" % (name)
        self.name = name
        self.dataType = dataType
        self.nullable = nullable
        self.metadata = metadata or {}

    def simpleString(self) -> str:
        return "%s:%s" % (self.name, self.dataType.simpleString())

    def __repr__(self) -> str:
        return "StructField('%s', %s, %s)" % (self.name, self.dataType, str(self.nullable))

    def jsonValue(self) -> Dict[str, Any]:
        return {
            "name": self.name,
            "type": self.dataType.jsonValue(),
            "nullable": self.nullable,
            "metadata": self.metadata,
        }

    @classmethod
    def fromJson(cls, json: Dict[str, Any]) -> "StructField":
        return StructField(
            json["name"],
            _parse_datatype_json_value(json["type"]),
            json.get("nullable", True),
            json.get("metadata"),
        )

    def needConversion(self) -> bool:
        return self.dataType.needConversion()

    def toInternal(self, obj: T) -> T:
        return self.dataType.toInternal(obj)

    def fromInternal(self, obj: T) -> T:
        return self.dataType.fromInternal(obj)

    def typeName(self) -> str:  # type: ignore[override]
        raise PySparkTypeError(
            error_class="INVALID_TYPENAME_CALL",
            message_parameters={},
        )


class StructType(DataType):
    """Struct type, consisting of a list of :class:`StructField`.

    This is the data type representing a :class:`Row`.

    Iterating a :class:`StructType` will iterate over its :class:`StructField`\\s.
    A contained :class:`StructField` can be accessed by its name or position.

    Examples
    --------
    >>> from pyspark.sql.types import *
    >>> struct1 = StructType([StructField("f1", StringType(), True)])
    >>> struct1["f1"]
    StructField('f1', StringType(), True)
    >>> struct1[0]
    StructField('f1', StringType(), True)

    >>> struct1 = StructType([StructField("f1", StringType(), True)])
    >>> struct2 = StructType([StructField("f1", StringType(), True)])
    >>> struct1 == struct2
    True
    >>> struct1 = StructType([StructField("f1", CharType(10), True)])
    >>> struct2 = StructType([StructField("f1", CharType(10), True)])
    >>> struct1 == struct2
    True
    >>> struct1 = StructType([StructField("f1", VarcharType(10), True)])
    >>> struct2 = StructType([StructField("f1", VarcharType(10), True)])
    >>> struct1 == struct2
    True
    >>> struct1 = StructType([StructField("f1", StringType(), True)])
    >>> struct2 = StructType([StructField("f1", StringType(), True),
    ...     StructField("f2", IntegerType(), False)])
    >>> struct1 == struct2
    False

    The below example demonstrates how to create a DataFrame based on a struct created
    using class:`StructType` and class:`StructField`:

    >>> data = [("Alice", ["Java", "Scala"]), ("Bob", ["Python", "Scala"])]
    >>> schema = StructType([
    ...     StructField("name", StringType()),
    ...     StructField("languagesSkills", ArrayType(StringType())),
    ... ])
    >>> df = spark.createDataFrame(data=data, schema=schema)
    >>> df.printSchema()
    root
     |-- name: string (nullable = true)
     |-- languagesSkills: array (nullable = true)
     |    |-- element: string (containsNull = true)
    >>> df.show()
    +-----+---------------+
    | name|languagesSkills|
    +-----+---------------+
    |Alice|  [Java, Scala]|
    |  Bob|[Python, Scala]|
    +-----+---------------+
    """

    def __init__(self, fields: Optional[List[StructField]] = None):
        if not fields:
            self.fields = []
            self.names = []
        else:
            self.fields = fields
            self.names = [f.name for f in fields]
            assert all(
                isinstance(f, StructField) for f in fields
            ), "fields should be a list of StructField"
        # Precalculated list of fields that need conversion with fromInternal/toInternal functions
        self._needConversion = [f.needConversion() for f in self]
        self._needSerializeAnyField = any(self._needConversion)

    @overload
    def add(
        self,
        field: str,
        data_type: Union[str, DataType],
        nullable: bool = True,
        metadata: Optional[Dict[str, Any]] = None,
    ) -> "StructType":
        ...

    @overload
    def add(self, field: StructField) -> "StructType":
        ...

    def add(
        self,
        field: Union[str, StructField],
        data_type: Optional[Union[str, DataType]] = None,
        nullable: bool = True,
        metadata: Optional[Dict[str, Any]] = None,
    ) -> "StructType":
        """
        Construct a :class:`StructType` by adding new elements to it, to define the schema.
        The method accepts either:

            a) A single parameter which is a :class:`StructField` object.
            b) Between 2 and 4 parameters as (name, data_type, nullable (optional),
               metadata(optional). The data_type parameter may be either a String or a
               :class:`DataType` object.

        Parameters
        ----------
        field : str or :class:`StructField`
            Either the name of the field or a :class:`StructField` object
        data_type : :class:`DataType`, optional
            If present, the DataType of the :class:`StructField` to create
        nullable : bool, optional
            Whether the field to add should be nullable (default True)
        metadata : dict, optional
            Any additional metadata (default None)

        Returns
        -------
        :class:`StructType`

        Examples
        --------
        >>> from pyspark.sql.types import IntegerType, StringType, StructField, StructType
        >>> struct1 = StructType().add("f1", StringType(), True).add("f2", StringType(), True, None)
        >>> struct2 = StructType([StructField("f1", StringType(), True),
        ...     StructField("f2", StringType(), True, None)])
        >>> struct1 == struct2
        True
        >>> struct1 = StructType().add(StructField("f1", StringType(), True))
        >>> struct2 = StructType([StructField("f1", StringType(), True)])
        >>> struct1 == struct2
        True
        >>> struct1 = StructType().add("f1", "string", True)
        >>> struct2 = StructType([StructField("f1", StringType(), True)])
        >>> struct1 == struct2
        True
        """
        if isinstance(field, StructField):
            self.fields.append(field)
            self.names.append(field.name)
        else:
            if isinstance(field, str) and data_type is None:
                raise PySparkValueError(
                    error_class="ARGUMENT_REQUIRED",
                    message_parameters={
                        "arg_name": "data_type",
                        "condition": "passing name of struct_field to create",
                    },
                )

            if isinstance(data_type, str):
                data_type_f = _parse_datatype_json_value(data_type)
            else:
                data_type_f = data_type
            self.fields.append(StructField(field, data_type_f, nullable, metadata))
            self.names.append(field)
        # Precalculated list of fields that need conversion with fromInternal/toInternal functions
        self._needConversion = [f.needConversion() for f in self]
        self._needSerializeAnyField = any(self._needConversion)
        return self

    def __iter__(self) -> Iterator[StructField]:
        """Iterate the fields"""
        return iter(self.fields)

    def __len__(self) -> int:
        """Return the number of fields."""
        return len(self.fields)

    def __getitem__(self, key: Union[str, int]) -> StructField:
        """Access fields by name or slice."""
        if isinstance(key, str):
            for field in self:
                if field.name == key:
                    return field
            raise PySparkKeyError(
                error_class="KEY_NOT_EXISTS", message_parameters={"key": str(key)}
            )
        elif isinstance(key, int):
            try:
                return self.fields[key]
            except IndexError:
                raise PySparkIndexError(
                    error_class="INDEX_OUT_OF_RANGE",
                    message_parameters={"arg_name": "StructType", "index": str(key)},
                )
        elif isinstance(key, slice):
            return StructType(self.fields[key])
        else:
            raise PySparkTypeError(
                error_class="NOT_INT_OR_SLICE_OR_STR",
                message_parameters={"arg_name": "key", "arg_type": type(key).__name__},
            )

    def simpleString(self) -> str:
        return "struct<%s>" % (",".join(f.simpleString() for f in self))

    def _as_nullable(self) -> "StructType":
        fields = []
        for field in self.fields:
            fields.append(
                StructField(
                    field.name,
                    field.dataType._as_nullable(),
                    nullable=True,
                    metadata=field.metadata,
                )
            )
        return StructType(fields)

    def toNullable(self) -> "StructType":
        """
        Returns the same data type but set all nullability fields are true
        (`StructField.nullable`, `ArrayType.containsNull`, and `MapType.valueContainsNull`).

        .. versionadded:: 4.0.0

        Returns
        -------
        :class:`StructType`

        Examples
        --------
        Example 1: Simple nullability conversion

        >>> StructType([StructField("a", IntegerType(), nullable=False)]).toNullable()
        StructType([StructField('a', IntegerType(), True)])

        Example 2: Nested nullability conversion

        >>> StructType([
        ...     StructField("a",
        ...         StructType([
        ...             StructField("b", IntegerType(), nullable=False),
        ...             StructField("c", StructType([
        ...                 StructField("d", IntegerType(), nullable=False)
        ...             ]))
        ...         ]),
        ...         nullable=False)
        ... ]).toNullable()
        StructType([StructField('a', StructType([StructField('b', IntegerType(), True),
        StructField('c', StructType([StructField('d', IntegerType(), True)]), True)]), True)])
        """
        return self._as_nullable()

    def __repr__(self) -> str:
        return "StructType([%s])" % ", ".join(str(field) for field in self)

    def jsonValue(self) -> Dict[str, Any]:
        return {"type": self.typeName(), "fields": [f.jsonValue() for f in self]}

    @classmethod
    def fromJson(cls, json: Dict[str, Any]) -> "StructType":
        """
        Constructs :class:`StructType` from a schema defined in JSON format.

        Below is a JSON schema it must adhere to::

            {
              "title":"StructType",
              "description":"Schema of StructType in json format",
              "type":"object",
              "properties":{
                 "fields":{
                    "description":"Array of struct fields",
                    "type":"array",
                    "items":{
                        "type":"object",
                        "properties":{
                           "name":{
                              "description":"Name of the field",
                              "type":"string"
                           },
                           "type":{
                              "description": "Type of the field. Can either be
                                              another nested StructType or primitive type",
                              "type":"object/string"
                           },
                           "nullable":{
                              "description":"If nulls are allowed",
                              "type":"boolean"
                           },
                           "metadata":{
                              "description":"Additional metadata to supply",
                              "type":"object"
                           },
                           "required":[
                              "name",
                              "type",
                              "nullable",
                              "metadata"
                           ]
                        }
                   }
                }
             }
           }

        Parameters
        ----------
        json : dict or a dict-like object e.g. JSON object
            This "dict" must have "fields" key that returns an array of fields
            each of which must have specific keys (name, type, nullable, metadata).

        Returns
        -------
        :class:`StructType`

        Examples
        --------
        >>> json_str = '''
        ...  {
        ...      "fields": [
        ...          {
        ...              "metadata": {},
        ...              "name": "Person",
        ...              "nullable": true,
        ...              "type": {
        ...                  "fields": [
        ...                      {
        ...                          "metadata": {},
        ...                          "name": "name",
        ...                          "nullable": false,
        ...                          "type": "string"
        ...                      },
        ...                      {
        ...                          "metadata": {},
        ...                          "name": "surname",
        ...                          "nullable": false,
        ...                          "type": "string"
        ...                      }
        ...                  ],
        ...                  "type": "struct"
        ...              }
        ...          }
        ...      ],
        ...      "type": "struct"
        ...  }
        ...  '''
        >>> import json
        >>> scheme = StructType.fromJson(json.loads(json_str))
        >>> scheme.simpleString()
        'struct<Person:struct<name:string,surname:string>>'
        """
        return StructType([StructField.fromJson(f) for f in json["fields"]])

    def fieldNames(self) -> List[str]:
        """
        Returns all field names in a list.

        Examples
        --------
        >>> from pyspark.sql.types import StringType, StructField, StructType
        >>> struct = StructType([StructField("f1", StringType(), True)])
        >>> struct.fieldNames()
        ['f1']
        """
        return list(self.names)

    def needConversion(self) -> bool:
        # We need convert Row()/namedtuple into tuple()
        return True

    def toInternal(self, obj: Tuple) -> Tuple:
        if obj is None:
            return

        if self._needSerializeAnyField:
            # Only calling toInternal function for fields that need conversion
            if isinstance(obj, dict):
                return tuple(
                    f.toInternal(obj.get(n)) if c else obj.get(n)
                    for n, f, c in zip(self.names, self.fields, self._needConversion)
                )
            elif isinstance(obj, (tuple, list)):
                return tuple(
                    f.toInternal(v) if c else v
                    for f, v, c in zip(self.fields, obj, self._needConversion)
                )
            elif hasattr(obj, "__dict__"):
                d = obj.__dict__
                return tuple(
                    f.toInternal(d.get(n)) if c else d.get(n)
                    for n, f, c in zip(self.names, self.fields, self._needConversion)
                )
            else:
                raise PySparkValueError(
                    error_class="UNEXPECTED_TUPLE_WITH_STRUCT",
                    message_parameters={"tuple": str(obj)},
                )
        else:
            if isinstance(obj, dict):
                return tuple(obj.get(n) for n in self.names)
            elif isinstance(obj, (list, tuple)):
                return tuple(obj)
            elif hasattr(obj, "__dict__"):
                d = obj.__dict__
                return tuple(d.get(n) for n in self.names)
            else:
                raise PySparkValueError(
                    error_class="UNEXPECTED_TUPLE_WITH_STRUCT",
                    message_parameters={"tuple": str(obj)},
                )

    def fromInternal(self, obj: Tuple) -> "Row":
        if obj is None:
            return
        if isinstance(obj, Row):
            # it's already converted by pickler
            return obj

        values: Union[Tuple, List]
        if self._needSerializeAnyField:
            # Only calling fromInternal function for fields that need conversion
            values = [
                f.fromInternal(v) if c else v
                for f, v, c in zip(self.fields, obj, self._needConversion)
            ]
        else:
            values = obj
        return _create_row(self.names, values)


class UserDefinedType(DataType):
    """User-defined type (UDT).

    .. note:: WARN: Spark Internal Use Only
    """

    @classmethod
    def typeName(cls) -> str:
        return cls.__name__.lower()

    @classmethod
    def sqlType(cls) -> DataType:
        """
        Underlying SQL storage type for this UDT.
        """
        raise PySparkNotImplementedError(
            error_class="NOT_IMPLEMENTED",
            message_parameters={"feature": "sqlType()"},
        )

    @classmethod
    def module(cls) -> str:
        """
        The Python module of the UDT.
        """
        raise PySparkNotImplementedError(
            error_class="NOT_IMPLEMENTED",
            message_parameters={"feature": "module()"},
        )

    @classmethod
    def scalaUDT(cls) -> str:
        """
        The class name of the paired Scala UDT (could be '', if there
        is no corresponding one).
        """
        return ""

    def needConversion(self) -> bool:
        return True

    @classmethod
    def _cachedSqlType(cls) -> DataType:
        """
        Cache the sqlType() into class, because it's heavily used in `toInternal`.
        """
        if not hasattr(cls, "_cached_sql_type"):
            cls._cached_sql_type = cls.sqlType()  # type: ignore[attr-defined]
        return cls._cached_sql_type  # type: ignore[attr-defined]

    def toInternal(self, obj: Any) -> Any:
        if obj is not None:
            return self._cachedSqlType().toInternal(self.serialize(obj))

    def fromInternal(self, obj: Any) -> Any:
        v = self._cachedSqlType().fromInternal(obj)
        if v is not None:
            return self.deserialize(v)

    def serialize(self, obj: Any) -> Any:
        """
        Converts a user-type object into a SQL datum.
        """
        raise PySparkNotImplementedError(
            error_class="NOT_IMPLEMENTED",
            message_parameters={"feature": "toInternal()"},
        )

    def deserialize(self, datum: Any) -> Any:
        """
        Converts a SQL datum into a user-type object.
        """
        raise PySparkNotImplementedError(
            error_class="NOT_IMPLEMENTED",
            message_parameters={"feature": "fromInternal()"},
        )

    def simpleString(self) -> str:
        return "udt"

    def json(self) -> str:
        return json.dumps(self.jsonValue(), separators=(",", ":"), sort_keys=True)

    def jsonValue(self) -> Dict[str, Any]:
        if self.scalaUDT():
            assert self.module() != "__main__", "UDT in __main__ cannot work with ScalaUDT"
            schema = {
                "type": "udt",
                "class": self.scalaUDT(),
                "pyClass": "%s.%s" % (self.module(), type(self).__name__),
                "sqlType": self.sqlType().jsonValue(),
            }
        else:
            ser = CloudPickleSerializer()
            b = ser.dumps(type(self))
            schema = {
                "type": "udt",
                "pyClass": "%s.%s" % (self.module(), type(self).__name__),
                "serializedClass": base64.b64encode(b).decode("utf8"),
                "sqlType": self.sqlType().jsonValue(),
            }
        return schema

    @classmethod
    def fromJson(cls, json: Dict[str, Any]) -> "UserDefinedType":
        pyUDT = str(json["pyClass"])  # convert unicode to str
        split = pyUDT.rfind(".")
        pyModule = pyUDT[:split]
        pyClass = pyUDT[split + 1 :]
        m = __import__(pyModule, globals(), locals(), [pyClass])
        if not hasattr(m, pyClass):
            s = base64.b64decode(json["serializedClass"].encode("utf-8"))
            UDT = CloudPickleSerializer().loads(s)
        else:
            UDT = getattr(m, pyClass)
        return UDT()

    def __eq__(self, other: Any) -> bool:
        return type(self) == type(other)


_atomic_types: List[Type[DataType]] = [
    StringType,
    CharType,
    VarcharType,
    BinaryType,
    BooleanType,
    DecimalType,
    FloatType,
    DoubleType,
    ByteType,
    ShortType,
    IntegerType,
    LongType,
    DateType,
    TimestampType,
    TimestampNTZType,
    NullType,
]
_all_atomic_types: Dict[str, Type[DataType]] = dict((t.typeName(), t) for t in _atomic_types)

_complex_types: List[Type[Union[ArrayType, MapType, StructType]]] = [ArrayType, MapType, StructType]
_all_complex_types: Dict[str, Type[Union[ArrayType, MapType, StructType]]] = dict(
    (v.typeName(), v) for v in _complex_types
)

_LENGTH_CHAR = re.compile(r"char\(\s*(\d+)\s*\)")
_LENGTH_VARCHAR = re.compile(r"varchar\(\s*(\d+)\s*\)")
_FIXED_DECIMAL = re.compile(r"decimal\(\s*(\d+)\s*,\s*(-?\d+)\s*\)")
_INTERVAL_DAYTIME = re.compile(r"interval (day|hour|minute|second)( to (day|hour|minute|second))?")
_INTERVAL_YEARMONTH = re.compile(r"interval (year|month)( to (year|month))?")


def _parse_datatype_string(s: str) -> DataType:
    """
    Parses the given data type string to a :class:`DataType`. The data type string format equals
    :class:`DataType.simpleString`, except that the top level struct type can omit
    the ``struct<>``. Since Spark 2.3, this also supports a schema in a DDL-formatted
    string and case-insensitive strings.

    Examples
    --------
    >>> _parse_datatype_string("int ")
    IntegerType()
    >>> _parse_datatype_string("INT ")
    IntegerType()
    >>> _parse_datatype_string("a: byte, b: decimal(  16 , 8   ) ")
    StructType([StructField('a', ByteType(), True), StructField('b', DecimalType(16,8), True)])
    >>> _parse_datatype_string("a DOUBLE, b STRING")
    StructType([StructField('a', DoubleType(), True), StructField('b', StringType(), True)])
    >>> _parse_datatype_string("a DOUBLE, b CHAR( 50 )")
    StructType([StructField('a', DoubleType(), True), StructField('b', CharType(50), True)])
    >>> _parse_datatype_string("a DOUBLE, b VARCHAR( 50 )")
    StructType([StructField('a', DoubleType(), True), StructField('b', VarcharType(50), True)])
    >>> _parse_datatype_string("a: array< short>")
    StructType([StructField('a', ArrayType(ShortType(), True), True)])
    >>> _parse_datatype_string(" map<string , string > ")
    MapType(StringType(), StringType(), True)

    >>> # Error cases
    >>> _parse_datatype_string("blabla") # doctest: +IGNORE_EXCEPTION_DETAIL
    Traceback (most recent call last):
        ...
    ParseException:...
    >>> _parse_datatype_string("a: int,") # doctest: +IGNORE_EXCEPTION_DETAIL
    Traceback (most recent call last):
        ...
    ParseException:...
    >>> _parse_datatype_string("array<int") # doctest: +IGNORE_EXCEPTION_DETAIL
    Traceback (most recent call last):
        ...
    ParseException:...
    >>> _parse_datatype_string("map<int, boolean>>") # doctest: +IGNORE_EXCEPTION_DETAIL
    Traceback (most recent call last):
        ...
    ParseException:...
    """
    sc = get_active_spark_context()

    def from_ddl_schema(type_str: str) -> DataType:
        return _parse_datatype_json_string(
            cast(JVMView, sc._jvm).org.apache.spark.sql.types.StructType.fromDDL(type_str).json()
        )

    def from_ddl_datatype(type_str: str) -> DataType:
        return _parse_datatype_json_string(
            cast(JVMView, sc._jvm)
            .org.apache.spark.sql.api.python.PythonSQLUtils.parseDataType(type_str)
            .json()
        )

    try:
        # DDL format, "fieldname datatype, fieldname datatype".
        return from_ddl_schema(s)
    except Exception as e:
        try:
            # For backwards compatibility, "integer", "struct<fieldname: datatype>" and etc.
            return from_ddl_datatype(s)
        except BaseException:
            try:
                # For backwards compatibility, "fieldname: datatype, fieldname: datatype" case.
                return from_ddl_datatype("struct<%s>" % s.strip())
            except BaseException:
                raise e


def _parse_datatype_json_string(json_string: str) -> DataType:
    """Parses the given data type JSON string.

    Examples
    --------
    >>> import pickle
    >>> def check_datatype(datatype):
    ...     pickled = pickle.loads(pickle.dumps(datatype))
    ...     assert datatype == pickled
    ...     scala_datatype = spark._jsparkSession.parseDataType(datatype.json())
    ...     python_datatype = _parse_datatype_json_string(scala_datatype.json())
    ...     assert datatype == python_datatype
    ...
    >>> for cls in _all_atomic_types.values():
    ...     if cls is not VarcharType and cls is not CharType:
    ...         check_datatype(cls())
    ...     else:
    ...         check_datatype(cls(1))

    >>> # Simple ArrayType.
    >>> simple_arraytype = ArrayType(StringType(), True)
    >>> check_datatype(simple_arraytype)

    >>> # Simple MapType.
    >>> simple_maptype = MapType(StringType(), LongType())
    >>> check_datatype(simple_maptype)

    >>> # Simple StructType.
    >>> simple_structtype = StructType([
    ...     StructField("a", DecimalType(), False),
    ...     StructField("b", BooleanType(), True),
    ...     StructField("c", LongType(), True),
    ...     StructField("d", BinaryType(), False)])
    >>> check_datatype(simple_structtype)

    >>> # Complex StructType.
    >>> complex_structtype = StructType([
    ...     StructField("simpleArray", simple_arraytype, True),
    ...     StructField("simpleMap", simple_maptype, True),
    ...     StructField("simpleStruct", simple_structtype, True),
    ...     StructField("boolean", BooleanType(), False),
    ...     StructField("chars", CharType(10), False),
    ...     StructField("words", VarcharType(10), False),
    ...     StructField("withMeta", DoubleType(), False, {"name": "age"})])
    >>> check_datatype(complex_structtype)

    >>> # Complex ArrayType.
    >>> complex_arraytype = ArrayType(complex_structtype, True)
    >>> check_datatype(complex_arraytype)

    >>> # Complex MapType.
    >>> complex_maptype = MapType(complex_structtype,
    ...                           complex_arraytype, False)
    >>> check_datatype(complex_maptype)
    """
    return _parse_datatype_json_value(json.loads(json_string))


def _parse_datatype_json_value(json_value: Union[dict, str]) -> DataType:
    if not isinstance(json_value, dict):
        if json_value in _all_atomic_types.keys():
            return _all_atomic_types[json_value]()
        elif json_value == "decimal":
            return DecimalType()
        elif _FIXED_DECIMAL.match(json_value):
            m = _FIXED_DECIMAL.match(json_value)
            return DecimalType(int(m.group(1)), int(m.group(2)))  # type: ignore[union-attr]
        elif _INTERVAL_DAYTIME.match(json_value):
            m = _INTERVAL_DAYTIME.match(json_value)
            inverted_fields = DayTimeIntervalType._inverted_fields
            first_field = inverted_fields.get(m.group(1))  # type: ignore[union-attr]
            second_field = inverted_fields.get(m.group(3))  # type: ignore[union-attr]
            if first_field is not None and second_field is None:
                return DayTimeIntervalType(first_field)
            return DayTimeIntervalType(first_field, second_field)
        elif _INTERVAL_YEARMONTH.match(json_value):
            m = _INTERVAL_YEARMONTH.match(json_value)
            inverted_fields = YearMonthIntervalType._inverted_fields
            first_field = inverted_fields.get(m.group(1))  # type: ignore[union-attr]
            second_field = inverted_fields.get(m.group(3))  # type: ignore[union-attr]
            if first_field is not None and second_field is None:
                return YearMonthIntervalType(first_field)
            return YearMonthIntervalType(first_field, second_field)
        elif json_value == "interval":
            return CalendarIntervalType()
        elif _LENGTH_CHAR.match(json_value):
            m = _LENGTH_CHAR.match(json_value)
            return CharType(int(m.group(1)))  # type: ignore[union-attr]
        elif _LENGTH_VARCHAR.match(json_value):
            m = _LENGTH_VARCHAR.match(json_value)
            return VarcharType(int(m.group(1)))  # type: ignore[union-attr]
        else:
            raise PySparkValueError(
                error_class="CANNOT_PARSE_DATATYPE",
                message_parameters={"error": str(json_value)},
            )
    else:
        tpe = json_value["type"]
        if tpe in _all_complex_types:
            return _all_complex_types[tpe].fromJson(json_value)
        elif tpe == "udt":
            return UserDefinedType.fromJson(json_value)
        else:
            raise PySparkValueError(
                error_class="UNSUPPORTED_DATA_TYPE",
                message_parameters={"data_type": str(tpe)},
            )


# Mapping Python types to Spark SQL DataType
_type_mappings = {
    type(None): NullType,
    bool: BooleanType,
    int: LongType,
    float: DoubleType,
    str: StringType,
    bytearray: BinaryType,
    decimal.Decimal: DecimalType,
    datetime.date: DateType,
    datetime.datetime: TimestampType,  # can be TimestampNTZType
    datetime.time: TimestampType,  # can be TimestampNTZType
    datetime.timedelta: DayTimeIntervalType,
    bytes: BinaryType,
}

# Mapping Python array types to Spark SQL DataType
# We should be careful here. The size of these types in python depends on C
# implementation. We need to make sure that this conversion does not lose any
# precision. Also, JVM only support signed types, when converting unsigned types,
# keep in mind that it require 1 more bit when stored as signed types.
#
# Reference for C integer size, see:
# ISO/IEC 9899:201x specification, chapter 5.2.4.2.1 Sizes of integer types <limits.h>.
# Reference for python array typecode, see:
# https://docs.python.org/2/library/array.html
# https://docs.python.org/3.6/library/array.html
# Reference for JVM's supported integral types:
# http://docs.oracle.com/javase/specs/jvms/se8/html/jvms-2.html#jvms-2.3.1

_array_signed_int_typecode_ctype_mappings = {
    "b": ctypes.c_byte,
    "h": ctypes.c_short,
    "i": ctypes.c_int,
    "l": ctypes.c_long,
}

_array_unsigned_int_typecode_ctype_mappings = {
    "B": ctypes.c_ubyte,
    "H": ctypes.c_ushort,
    "I": ctypes.c_uint,
    "L": ctypes.c_ulong,
}


def _int_size_to_type(
    size: int,
) -> Optional[Union[Type[ByteType], Type[ShortType], Type[IntegerType], Type[LongType]]]:
    """
    Return the Catalyst datatype from the size of integers.
    """
    if size <= 8:
        return ByteType
    elif size <= 16:
        return ShortType
    elif size <= 32:
        return IntegerType
    elif size <= 64:
        return LongType
    else:
        return None


# The list of all supported array typecodes, is stored here
_array_type_mappings: Dict[str, Type[DataType]] = {
    # Warning: Actual properties for float and double in C is not specified in C.
    # On almost every system supported by both python and JVM, they are IEEE 754
    # single-precision binary floating-point format and IEEE 754 double-precision
    # binary floating-point format. And we do assume the same thing here for now.
    "f": FloatType,
    "d": DoubleType,
}

# compute array typecode mappings for signed integer types
for _typecode in _array_signed_int_typecode_ctype_mappings.keys():
    size = ctypes.sizeof(_array_signed_int_typecode_ctype_mappings[_typecode]) * 8
    dt = _int_size_to_type(size)
    if dt is not None:
        _array_type_mappings[_typecode] = dt

# compute array typecode mappings for unsigned integer types
for _typecode in _array_unsigned_int_typecode_ctype_mappings.keys():
    # JVM does not have unsigned types, so use signed types that is at least 1
    # bit larger to store
    size = ctypes.sizeof(_array_unsigned_int_typecode_ctype_mappings[_typecode]) * 8 + 1
    dt = _int_size_to_type(size)
    if dt is not None:
        _array_type_mappings[_typecode] = dt

# Type code 'u' in Python's array is deprecated since version 3.3, and will be
# removed in version 4.0. See: https://docs.python.org/3/library/array.html
if sys.version_info[0] < 4:
    _array_type_mappings["u"] = StringType


def _from_numpy_type(nt: "np.dtype") -> Optional[DataType]:
    """Convert NumPy type to Spark data type."""
    import numpy as np

    if nt == np.dtype("int8"):
        return ByteType()
    elif nt == np.dtype("int16"):
        return ShortType()
    elif nt == np.dtype("int32"):
        return IntegerType()
    elif nt == np.dtype("int64"):
        return LongType()
    elif nt == np.dtype("float32"):
        return FloatType()
    elif nt == np.dtype("float64"):
        return DoubleType()

    return None


def _infer_type(
    obj: Any,
    infer_dict_as_struct: bool = False,
    infer_array_from_first_element: bool = False,
    prefer_timestamp_ntz: bool = False,
) -> DataType:
    """Infer the DataType from obj"""
    if obj is None:
        return NullType()

    if hasattr(obj, "__UDT__"):
        return obj.__UDT__

    dataType = _type_mappings.get(type(obj))
    if dataType is DecimalType:
        # the precision and scale of `obj` may be different from row to row.
        return DecimalType(38, 18)
    if dataType is TimestampType and prefer_timestamp_ntz and obj.tzinfo is None:
        return TimestampNTZType()
    if dataType is DayTimeIntervalType:
        return DayTimeIntervalType()
    if dataType is YearMonthIntervalType:
        return YearMonthIntervalType()
    if dataType is CalendarIntervalType:
        return CalendarIntervalType()
    elif dataType is not None:
        return dataType()

    if isinstance(obj, dict):
        if infer_dict_as_struct:
            struct = StructType()
            for key, value in obj.items():
                if key is not None and value is not None:
                    struct.add(
                        key,
                        _infer_type(
                            value,
                            infer_dict_as_struct,
                            infer_array_from_first_element,
                            prefer_timestamp_ntz,
                        ),
                        True,
                    )
            return struct
        else:
            for key, value in obj.items():
                if key is not None and value is not None:
                    return MapType(
                        _infer_type(
                            key,
                            infer_dict_as_struct,
                            infer_array_from_first_element,
                            prefer_timestamp_ntz,
                        ),
                        _infer_type(
                            value,
                            infer_dict_as_struct,
                            infer_array_from_first_element,
                            prefer_timestamp_ntz,
                        ),
                        True,
                    )
            return MapType(NullType(), NullType(), True)
    elif isinstance(obj, list):
        if len(obj) > 0:
            if infer_array_from_first_element:
                return ArrayType(
                    _infer_type(obj[0], infer_dict_as_struct, prefer_timestamp_ntz), True
                )
            else:
                return ArrayType(
                    reduce(
                        _merge_type,
                        (_infer_type(v, infer_dict_as_struct, prefer_timestamp_ntz) for v in obj),
                    ),
                    True,
                )
        return ArrayType(NullType(), True)
    elif isinstance(obj, array):
        if obj.typecode in _array_type_mappings:
            return ArrayType(_array_type_mappings[obj.typecode](), False)
        else:
            raise PySparkTypeError(
                error_class="UNSUPPORTED_DATA_TYPE",
                message_parameters={"data_type": f"array({obj.typecode})"},
            )
    else:
        try:
            return _infer_schema(
                obj,
                infer_dict_as_struct=infer_dict_as_struct,
                infer_array_from_first_element=infer_array_from_first_element,
            )
        except TypeError:
            raise PySparkTypeError(
                error_class="UNSUPPORTED_DATA_TYPE",
                message_parameters={"data_type": type(obj).__name__},
            )


def _infer_schema(
    row: Any,
    names: Optional[List[str]] = None,
    infer_dict_as_struct: bool = False,
    infer_array_from_first_element: bool = False,
    prefer_timestamp_ntz: bool = False,
) -> StructType:
    """Infer the schema from dict/namedtuple/object"""
    items: Iterable[Tuple[str, Any]]
    if isinstance(row, dict):
        items = sorted(row.items())

    elif isinstance(row, (tuple, list)):
        if hasattr(row, "__fields__"):  # Row
            items = zip(row.__fields__, tuple(row))  # type: ignore[union-attr]
        elif hasattr(row, "_fields"):  # namedtuple
            items = zip(row._fields, tuple(row))  # type: ignore[union-attr]
        else:
            if names is None:
                names = ["_%d" % i for i in range(1, len(row) + 1)]
            elif len(names) < len(row):
                names.extend("_%d" % i for i in range(len(names) + 1, len(row) + 1))
            items = zip(names, row)

    elif hasattr(row, "__dict__"):  # object
        items = sorted(row.__dict__.items())

    else:
        raise PySparkTypeError(
            error_class="CANNOT_INFER_SCHEMA_FOR_TYPE",
            message_parameters={"data_type": type(row).__name__},
        )

    fields = []
    for k, v in items:
        try:
            fields.append(
                StructField(
                    k,
                    _infer_type(
                        v,
                        infer_dict_as_struct,
                        infer_array_from_first_element,
                        prefer_timestamp_ntz,
                    ),
                    True,
                )
            )
        except TypeError:
            raise PySparkTypeError(
                error_class="CANNOT_INFER_TYPE_FOR_FIELD",
                message_parameters={"field_name": k},
            )
    return StructType(fields)


def _has_nulltype(dt: DataType) -> bool:
    """Return whether there is a NullType in `dt` or not"""
    if isinstance(dt, StructType):
        return any(_has_nulltype(f.dataType) for f in dt.fields)
    elif isinstance(dt, ArrayType):
        return _has_nulltype((dt.elementType))
    elif isinstance(dt, MapType):
        return _has_nulltype(dt.keyType) or _has_nulltype(dt.valueType)
    else:
        return isinstance(dt, NullType)


def _has_type(dt: DataType, dts: Union[type, Tuple[type, ...]]) -> bool:
    """Return whether there are specified types"""
    if isinstance(dt, dts):
        return True
    elif isinstance(dt, StructType):
        return any(_has_type(f.dataType, dts) for f in dt.fields)
    elif isinstance(dt, ArrayType):
        return _has_type(dt.elementType, dts)
    elif isinstance(dt, MapType):
        return _has_type(dt.keyType, dts) or _has_type(dt.valueType, dts)
    else:
        return False


@overload
def _merge_type(a: StructType, b: StructType, name: Optional[str] = None) -> StructType:
    ...


@overload
def _merge_type(a: ArrayType, b: ArrayType, name: Optional[str] = None) -> ArrayType:
    ...


@overload
def _merge_type(a: MapType, b: MapType, name: Optional[str] = None) -> MapType:
    ...


@overload
def _merge_type(a: DataType, b: DataType, name: Optional[str] = None) -> DataType:
    ...


def _merge_type(
    a: Union[StructType, ArrayType, MapType, DataType],
    b: Union[StructType, ArrayType, MapType, DataType],
    name: Optional[str] = None,
) -> Union[StructType, ArrayType, MapType, DataType]:
    if name is None:

        def new_msg(msg: str) -> str:
            return msg

        def new_name(n: str) -> str:
            return "field %s" % n

    else:

        def new_msg(msg: str) -> str:
            return "%s: %s" % (name, msg)

        def new_name(n: str) -> str:
            return "field %s in %s" % (n, name)

    if isinstance(a, NullType):
        return b
    elif isinstance(b, NullType):
        return a
    elif isinstance(a, TimestampType) and isinstance(b, TimestampNTZType):
        return a
    elif isinstance(a, TimestampNTZType) and isinstance(b, TimestampType):
        return b
    elif isinstance(a, AtomicType) and isinstance(b, StringType):
        return b
    elif isinstance(a, StringType) and isinstance(b, AtomicType):
        return a
    elif type(a) is not type(b):
        # TODO: type cast (such as int -> long)
        raise PySparkTypeError(
            error_class="CANNOT_MERGE_TYPE",
            message_parameters={"data_type1": type(a).__name__, "data_type2": type(b).__name__},
        )

    # same type
    if isinstance(a, StructType):
        nfs = dict((f.name, f.dataType) for f in cast(StructType, b).fields)
        fields = [
            StructField(
                f.name, _merge_type(f.dataType, nfs.get(f.name, NullType()), name=new_name(f.name))
            )
            for f in a.fields
        ]
        names = set([f.name for f in fields])
        for n in nfs:
            if n not in names:
                fields.append(StructField(n, nfs[n]))
        return StructType(fields)

    elif isinstance(a, ArrayType):
        return ArrayType(
            _merge_type(
                a.elementType, cast(ArrayType, b).elementType, name="element in array %s" % name
            ),
            True,
        )

    elif isinstance(a, MapType):
        return MapType(
            _merge_type(a.keyType, cast(MapType, b).keyType, name="key of map %s" % name),
            _merge_type(a.valueType, cast(MapType, b).valueType, name="value of map %s" % name),
            True,
        )
    else:
        return a


def _need_converter(dataType: DataType) -> bool:
    if isinstance(dataType, StructType):
        return True
    elif isinstance(dataType, ArrayType):
        return _need_converter(dataType.elementType)
    elif isinstance(dataType, MapType):
        return _need_converter(dataType.keyType) or _need_converter(dataType.valueType)
    elif isinstance(dataType, NullType):
        return True
    else:
        return False


def _create_converter(dataType: DataType) -> Callable:
    """Create a converter to drop the names of fields in obj"""
    if not _need_converter(dataType):
        return lambda x: x

    if isinstance(dataType, ArrayType):
        conv = _create_converter(dataType.elementType)
        return lambda row: [conv(v) for v in row]

    elif isinstance(dataType, MapType):
        kconv = _create_converter(dataType.keyType)
        vconv = _create_converter(dataType.valueType)
        return lambda row: dict((kconv(k), vconv(v)) for k, v in row.items())

    elif isinstance(dataType, NullType):
        return lambda x: None

    elif not isinstance(dataType, StructType):
        return lambda x: x

    # dataType must be StructType
    names = [f.name for f in dataType.fields]
    converters = [_create_converter(f.dataType) for f in dataType.fields]
    convert_fields = any(_need_converter(f.dataType) for f in dataType.fields)

    def convert_struct(obj: Any) -> Optional[Tuple]:
        if obj is None:
            return None

        if isinstance(obj, (tuple, list)):
            if convert_fields:
                return tuple(conv(v) for v, conv in zip(obj, converters))
            else:
                return tuple(obj)

        if isinstance(obj, dict):
            d = obj
        elif hasattr(obj, "__dict__"):  # object
            d = obj.__dict__
        else:
            raise PySparkTypeError(
                error_class="UNSUPPORTED_DATA_TYPE",
                message_parameters={"data_type": type(obj).__name__},
            )

        if convert_fields:
            return tuple([conv(d.get(name)) for name, conv in zip(names, converters)])
        else:
            return tuple([d.get(name) for name in names])

    return convert_struct


_acceptable_types = {
    BooleanType: (bool,),
    ByteType: (int,),
    ShortType: (int,),
    IntegerType: (int,),
    LongType: (int,),
    FloatType: (float,),
    DoubleType: (float,),
    DecimalType: (decimal.Decimal,),
    StringType: (str,),
    CharType: (str,),
    VarcharType: (str,),
    BinaryType: (bytearray, bytes),
    DateType: (datetime.date, datetime.datetime),
    TimestampType: (datetime.datetime,),
    TimestampNTZType: (datetime.datetime,),
    DayTimeIntervalType: (datetime.timedelta,),
    ArrayType: (list, tuple, array),
    MapType: (dict,),
    StructType: (tuple, list, dict),
}


def _make_type_verifier(
    dataType: DataType,
    nullable: bool = True,
    name: Optional[str] = None,
) -> Callable:
    """
    Make a verifier that checks the type of obj against dataType and raises a TypeError if they do
    not match.

    This verifier also checks the value of obj against datatype and raises a ValueError if it's not
    within the allowed range, e.g. using 128 as ByteType will overflow. Note that, Python float is
    not checked, so it will become infinity when cast to Java float, if it overflows.

    Examples
    --------
    >>> _make_type_verifier(StructType([]))(None)
    >>> _make_type_verifier(StringType())("")
    >>> _make_type_verifier(LongType())(0)
    >>> _make_type_verifier(LongType())(1 << 64) # doctest: +IGNORE_EXCEPTION_DETAIL
    Traceback (most recent call last):
        ...
    pyspark.errors.exceptions.base.PySparkValueError:...
    >>> _make_type_verifier(ArrayType(ShortType()))(list(range(3)))
    >>> _make_type_verifier(ArrayType(StringType()))(set()) # doctest: +IGNORE_EXCEPTION_DETAIL
    Traceback (most recent call last):
        ...
    pyspark.errors.exceptions.base.PySparkTypeError:...
    >>> _make_type_verifier(MapType(StringType(), IntegerType()))({})
    >>> _make_type_verifier(StructType([]))(())
    >>> _make_type_verifier(StructType([]))([])
    >>> _make_type_verifier(StructType([]))([1]) # doctest: +IGNORE_EXCEPTION_DETAIL
    Traceback (most recent call last):
        ...
    pyspark.errors.exceptions.base.PySparkValueError:...
    >>> # Check if numeric values are within the allowed range.
    >>> _make_type_verifier(ByteType())(12)
    >>> _make_type_verifier(ByteType())(1234) # doctest: +IGNORE_EXCEPTION_DETAIL
    Traceback (most recent call last):
        ...
    pyspark.errors.exceptions.base.PySparkValueError:...
    >>> _make_type_verifier(ByteType(), False)(None) # doctest: +IGNORE_EXCEPTION_DETAIL
    Traceback (most recent call last):
        ...
    pyspark.errors.exceptions.base.PySparkValueError:...
    >>> _make_type_verifier(
    ...     ArrayType(ShortType(), False))([1, None]) # doctest: +IGNORE_EXCEPTION_DETAIL
    Traceback (most recent call last):
        ...
    pyspark.errors.exceptions.base.PySparkValueError:...
    >>> _make_type_verifier(  # doctest: +IGNORE_EXCEPTION_DETAIL
    ...     MapType(StringType(), IntegerType())
    ...     )({None: 1})
    Traceback (most recent call last):
        ...
    pyspark.errors.exceptions.base.PySparkValueError:...
    >>> schema = StructType().add("a", IntegerType()).add("b", StringType(), False)
    >>> _make_type_verifier(schema)((1, None)) # doctest: +IGNORE_EXCEPTION_DETAIL
    Traceback (most recent call last):
        ...
    pyspark.errors.exceptions.base.PySparkValueError:...
    """

    if name is None:

        def new_msg(msg: str) -> str:
            return msg

        def new_name(n: str) -> str:
            return "field %s" % n

    else:

        def new_msg(msg: str) -> str:
            return "%s: %s" % (name, msg)

        def new_name(n: str) -> str:
            return "field %s in %s" % (n, name)

    def verify_nullability(obj: Any) -> bool:
        if obj is None:
            if nullable:
                return True
            else:
                raise PySparkValueError(
                    error_class="CANNOT_BE_NONE",
                    message_parameters={"arg_name": "obj"},
                )
        else:
            return False

    _type = type(dataType)

    def assert_acceptable_types(obj: Any) -> None:
        assert _type in _acceptable_types, new_msg(
            "unknown datatype: %s for object %r" % (dataType, obj)
        )

    def verify_acceptable_types(obj: Any) -> None:
        # subclass of them can not be fromInternal in JVM
        if type(obj) not in _acceptable_types[_type]:
            raise PySparkTypeError(
                error_class="CANNOT_ACCEPT_OBJECT_IN_TYPE",
                message_parameters={
                    "data_type": str(dataType),
                    "obj_name": str(obj),
                    "obj_type": type(obj).__name__,
                },
            )

    if isinstance(dataType, (StringType, CharType, VarcharType)):
        # StringType, CharType and VarcharType can work with any types
        def verify_value(obj: Any) -> None:
            pass

    elif isinstance(dataType, UserDefinedType):
        verifier = _make_type_verifier(dataType.sqlType(), name=name)

        def verify_udf(obj: Any) -> None:
            if not (hasattr(obj, "__UDT__") and obj.__UDT__ == dataType):
                raise PySparkValueError(
                    error_class="NOT_INSTANCE_OF",
                    message_parameters={
                        "value": str(obj),
                        "data_type": str(dataType),
                    },
                )
            verifier(dataType.toInternal(obj))

        verify_value = verify_udf

    elif isinstance(dataType, ByteType):

        def verify_byte(obj: Any) -> None:
            assert_acceptable_types(obj)
            verify_acceptable_types(obj)
            if obj < -128 or obj > 127:
                raise PySparkValueError(
                    error_class="VALUE_OUT_OF_BOUND",
                    message_parameters={
                        "arg_name": "obj",
                        "lower_bound": "127",
                        "upper_bound": "-127",
                        "actual": str(obj),
                    },
                )

        verify_value = verify_byte

    elif isinstance(dataType, ShortType):

        def verify_short(obj: Any) -> None:
            assert_acceptable_types(obj)
            verify_acceptable_types(obj)
            if obj < -32768 or obj > 32767:
                raise PySparkValueError(
                    error_class="VALUE_OUT_OF_BOUND",
                    message_parameters={
                        "arg_name": "obj",
                        "lower_bound": "32767",
                        "upper_bound": "-32768",
                        "actual": str(obj),
                    },
                )

        verify_value = verify_short

    elif isinstance(dataType, IntegerType):

        def verify_integer(obj: Any) -> None:
            assert_acceptable_types(obj)
            verify_acceptable_types(obj)
            if obj < -2147483648 or obj > 2147483647:
                raise PySparkValueError(
                    error_class="VALUE_OUT_OF_BOUND",
                    message_parameters={
                        "arg_name": "obj",
                        "lower_bound": "2147483647",
                        "upper_bound": "-2147483648",
                        "actual": str(obj),
                    },
                )

        verify_value = verify_integer

    elif isinstance(dataType, LongType):

        def verify_long(obj: Any) -> None:
            assert_acceptable_types(obj)
            verify_acceptable_types(obj)
            if obj < -9223372036854775808 or obj > 9223372036854775807:
                raise PySparkValueError(
                    error_class="VALUE_OUT_OF_BOUND",
                    message_parameters={
                        "arg_name": "obj",
                        "lower_bound": "9223372036854775807",
                        "upper_bound": "-9223372036854775808",
                        "actual": str(obj),
                    },
                )

        verify_value = verify_long

    elif isinstance(dataType, ArrayType):
        element_verifier = _make_type_verifier(
            dataType.elementType, dataType.containsNull, name="element in array %s" % name
        )

        def verify_array(obj: Any) -> None:
            assert_acceptable_types(obj)
            verify_acceptable_types(obj)
            for i in obj:
                element_verifier(i)

        verify_value = verify_array

    elif isinstance(dataType, MapType):
        key_verifier = _make_type_verifier(dataType.keyType, False, name="key of map %s" % name)
        value_verifier = _make_type_verifier(
            dataType.valueType, dataType.valueContainsNull, name="value of map %s" % name
        )

        def verify_map(obj: Any) -> None:
            assert_acceptable_types(obj)
            verify_acceptable_types(obj)
            for k, v in obj.items():
                key_verifier(k)
                value_verifier(v)

        verify_value = verify_map

    elif isinstance(dataType, StructType):
        verifiers = []
        for f in dataType.fields:
            verifier = _make_type_verifier(f.dataType, f.nullable, name=new_name(f.name))
            verifiers.append((f.name, verifier))

        def verify_struct(obj: Any) -> None:
            assert_acceptable_types(obj)

            if isinstance(obj, dict):
                for f, verifier in verifiers:
                    verifier(obj.get(f))
            elif isinstance(obj, (tuple, list)):
                if len(obj) != len(verifiers):
                    raise PySparkValueError(
                        error_class="LENGTH_SHOULD_BE_THE_SAME",
                        message_parameters={
                            "arg1": "obj",
                            "arg2": "fields",
                            "arg1_length": str(len(obj)),
                            "arg2_length": str(len(verifiers)),
                        },
                    )
                for v, (_, verifier) in zip(obj, verifiers):
                    verifier(v)
            elif hasattr(obj, "__dict__"):
                d = obj.__dict__
                for f, verifier in verifiers:
                    verifier(d.get(f))
            else:
                raise PySparkTypeError(
                    error_class="CANNOT_ACCEPT_OBJECT_IN_TYPE",
                    message_parameters={
                        "data_type": "StructType",
                        "obj_name": str(obj),
                        "obj_type": type(obj).__name__,
                    },
                )

        verify_value = verify_struct

    else:

        def verify_default(obj: Any) -> None:
            assert_acceptable_types(obj)
            verify_acceptable_types(obj)

        verify_value = verify_default

    def verify(obj: Any) -> None:
        if not verify_nullability(obj):
            verify_value(obj)

    return verify


# This is used to unpickle a Row from JVM
def _create_row_inbound_converter(dataType: DataType) -> Callable:
    return lambda *a: dataType.fromInternal(a)


def _create_row(
    fields: Union["Row", List[str]], values: Union[Tuple[Any, ...], List[Any]]
) -> "Row":
    row = Row(*values)
    row.__fields__ = fields
    return row


class Row(tuple):

    """
    A row in :class:`DataFrame`.
    The fields in it can be accessed:

    * like attributes (``row.key``)
    * like dictionary values (``row[key]``)

    ``key in row`` will search through row keys.

    Row can be used to create a row object by using named arguments.
    It is not allowed to omit a named argument to represent that the value is
    None or missing. This should be explicitly set to None in this case.

    .. versionchanged:: 3.0.0
        Rows created from named arguments no longer have
        field names sorted alphabetically and will be ordered in the position as
        entered.

    Examples
    --------
    >>> from pyspark.sql import Row
    >>> row = Row(name="Alice", age=11)
    >>> row
    Row(name='Alice', age=11)
    >>> row['name'], row['age']
    ('Alice', 11)
    >>> row.name, row.age
    ('Alice', 11)
    >>> 'name' in row
    True
    >>> 'wrong_key' in row
    False

    Row also can be used to create another Row like class, then it
    could be used to create Row objects, such as

    >>> Person = Row("name", "age")
    >>> Person
    <Row('name', 'age')>
    >>> 'name' in Person
    True
    >>> 'wrong_key' in Person
    False
    >>> Person("Alice", 11)
    Row(name='Alice', age=11)

    This form can also be used to create rows as tuple values, i.e. with unnamed
    fields.

    >>> row1 = Row("Alice", 11)
    >>> row2 = Row(name="Alice", age=11)
    >>> row1 == row2
    True
    """

    @overload
    def __new__(cls, *args: str) -> "Row":
        ...

    @overload
    def __new__(cls, **kwargs: Any) -> "Row":
        ...

    def __new__(cls, *args: Optional[str], **kwargs: Optional[Any]) -> "Row":
        if args and kwargs:
            raise PySparkValueError(
                error_class="CANNOT_SET_TOGETHER",
                message_parameters={"arg_list": "args and kwargs"},
            )
        if kwargs:
            # create row objects
            row = tuple.__new__(cls, list(kwargs.values()))
            row.__fields__ = list(kwargs.keys())
            return row
        else:
            # create row class or objects
            return tuple.__new__(cls, args)

    def asDict(self, recursive: bool = False) -> Dict[str, Any]:
        """
        Return as a dict

        Parameters
        ----------
        recursive : bool, optional
            turns the nested Rows to dict (default: False).

        Notes
        -----
        If a row contains duplicate field names, e.g., the rows of a join
        between two :class:`DataFrame` that both have the fields of same names,
        one of the duplicate fields will be selected by ``asDict``. ``__getitem__``
        will also return one of the duplicate fields, however returned value might
        be different to ``asDict``.

        Examples
        --------
        >>> from pyspark.sql import Row
        >>> Row(name="Alice", age=11).asDict() == {'name': 'Alice', 'age': 11}
        True
        >>> row = Row(key=1, value=Row(name='a', age=2))
        >>> row.asDict() == {'key': 1, 'value': Row(name='a', age=2)}
        True
        >>> row.asDict(True) == {'key': 1, 'value': {'name': 'a', 'age': 2}}
        True
        """
        if not hasattr(self, "__fields__"):
            raise PySparkTypeError(
                error_class="CANNOT_CONVERT_TYPE",
                message_parameters={
                    "from_type": "Row",
                    "to_type": "dict",
                },
            )

        if recursive:

            def conv(obj: Any) -> Any:
                if isinstance(obj, Row):
                    return obj.asDict(True)
                elif isinstance(obj, list):
                    return [conv(o) for o in obj]
                elif isinstance(obj, dict):
                    return dict((k, conv(v)) for k, v in obj.items())
                else:
                    return obj

            return dict(zip(self.__fields__, (conv(o) for o in self)))
        else:
            return dict(zip(self.__fields__, self))

    def __contains__(self, item: Any) -> bool:
        if hasattr(self, "__fields__"):
            return item in self.__fields__
        else:
            return super(Row, self).__contains__(item)

    # let object acts like class
    def __call__(self, *args: Any) -> "Row":
        """create new Row object"""
        if len(args) > len(self):
            raise PySparkValueError(
                error_class="TOO_MANY_VALUES",
                message_parameters={
                    "expected": str(len(self)),
                    "item": "fields",
                    "actual": str(len(args)),
                },
            )
        return _create_row(self, args)

    def __getitem__(self, item: Any) -> Any:
        if isinstance(item, (int, slice)):
            return super(Row, self).__getitem__(item)
        try:
            # it will be slow when it has many fields,
            # but this will not be used in normal cases
            idx = self.__fields__.index(item)
            return super(Row, self).__getitem__(idx)
        except IndexError:
            raise PySparkKeyError(
                error_class="KEY_NOT_EXISTS", message_parameters={"key": str(item)}
            )
        except ValueError:
            raise PySparkValueError(item)

    def __getattr__(self, item: str) -> Any:
        if item.startswith("__"):
            raise PySparkAttributeError(
                error_class="ATTRIBUTE_NOT_SUPPORTED", message_parameters={"attr_name": item}
            )
        try:
            # it will be slow when it has many fields,
            # but this will not be used in normal cases
            idx = self.__fields__.index(item)
            return self[idx]
        except IndexError:
            raise PySparkAttributeError(
                error_class="ATTRIBUTE_NOT_SUPPORTED", message_parameters={"attr_name": item}
            )
        except ValueError:
            raise PySparkAttributeError(
                error_class="ATTRIBUTE_NOT_SUPPORTED", message_parameters={"attr_name": item}
            )

    def __setattr__(self, key: Any, value: Any) -> None:
        if key != "__fields__":
            raise RuntimeError("Row is read-only")
        self.__dict__[key] = value

    def __reduce__(
        self,
    ) -> Union[str, Tuple[Any, ...]]:
        """Returns a tuple so Python knows how to pickle Row."""
        if hasattr(self, "__fields__"):
            return (_create_row, (self.__fields__, tuple(self)))
        else:
            return tuple.__reduce__(self)

    def __repr__(self) -> str:
        """Printable representation of Row used in Python REPL."""
        if hasattr(self, "__fields__"):
            return "Row(%s)" % ", ".join(
                "%s=%r" % (k, v) for k, v in zip(self.__fields__, tuple(self))
            )
        else:
            return "<Row(%s)>" % ", ".join(repr(field) for field in self)


class DateConverter:
    def can_convert(self, obj: Any) -> bool:
        return isinstance(obj, datetime.date)

    def convert(self, obj: datetime.date, gateway_client: GatewayClient) -> JavaObject:
        Date = JavaClass("java.sql.Date", gateway_client)
        return Date.valueOf(obj.strftime("%Y-%m-%d"))


class DatetimeConverter:
    def can_convert(self, obj: Any) -> bool:
        return isinstance(obj, datetime.datetime)

    def convert(self, obj: datetime.datetime, gateway_client: GatewayClient) -> JavaObject:
        Timestamp = JavaClass("java.sql.Timestamp", gateway_client)
        seconds = (
            calendar.timegm(obj.utctimetuple()) if obj.tzinfo else time.mktime(obj.timetuple())
        )
        t = Timestamp(int(seconds) * 1000)
        t.setNanos(obj.microsecond * 1000)
        return t


class DatetimeNTZConverter:
    def can_convert(self, obj: Any) -> bool:
        from pyspark.sql.utils import is_timestamp_ntz_preferred

        return (
            isinstance(obj, datetime.datetime)
            and obj.tzinfo is None
            and is_timestamp_ntz_preferred()
        )

    def convert(self, obj: datetime.datetime, gateway_client: GatewayClient) -> JavaObject:
        seconds = calendar.timegm(obj.utctimetuple())
        DateTimeUtils = JavaClass(
            "org.apache.spark.sql.catalyst.util.DateTimeUtils",
            gateway_client,
        )
        return DateTimeUtils.microsToLocalDateTime(int(seconds) * 1000000 + obj.microsecond)


class DayTimeIntervalTypeConverter:
    def can_convert(self, obj: Any) -> bool:
        return isinstance(obj, datetime.timedelta)

    def convert(self, obj: datetime.timedelta, gateway_client: GatewayClient) -> JavaObject:
        IntervalUtils = JavaClass(
            "org.apache.spark.sql.catalyst.util.IntervalUtils",
            gateway_client,
        )
        return IntervalUtils.microsToDuration(
            (math.floor(obj.total_seconds()) * 1000000) + obj.microseconds
        )


class NumpyScalarConverter:
    def can_convert(self, obj: Any) -> bool:
        return has_numpy and isinstance(obj, np.generic)

    def convert(self, obj: "np.generic", gateway_client: GatewayClient) -> Any:
        return obj.item()


class NumpyArrayConverter:
    def _from_numpy_type_to_java_type(
        self, nt: "np.dtype", gateway: JavaGateway
    ) -> Optional[JavaClass]:
        """Convert NumPy type to Py4J Java type."""
        if nt in [np.dtype("int8"), np.dtype("int16")]:
            # Mapping int8 to gateway.jvm.byte causes
            #   TypeError: 'bytes' object does not support item assignment
            return gateway.jvm.short
        elif nt == np.dtype("int32"):
            return gateway.jvm.int
        elif nt == np.dtype("int64"):
            return gateway.jvm.long
        elif nt == np.dtype("float32"):
            return gateway.jvm.float
        elif nt == np.dtype("float64"):
            return gateway.jvm.double
        elif nt == np.dtype("bool"):
            return gateway.jvm.boolean

        return None

    def can_convert(self, obj: Any) -> bool:
        return has_numpy and isinstance(obj, np.ndarray) and obj.ndim == 1

    def convert(self, obj: "np.ndarray", gateway_client: GatewayClient) -> JavaObject:
        from pyspark import SparkContext

        gateway = SparkContext._gateway
        assert gateway is not None
        plist = obj.tolist()

        if len(obj) > 0 and isinstance(plist[0], str):
            jtpe = gateway.jvm.String
        else:
            jtpe = self._from_numpy_type_to_java_type(obj.dtype, gateway)
            if jtpe is None:
                raise PySparkTypeError(
                    error_class="UNSUPPORTED_NUMPY_ARRAY_SCALAR",
                    message_parameters={"dtype": str(obj.dtype)},
                )
        jarr = gateway.new_array(jtpe, len(obj))
        for i in range(len(plist)):
            jarr[i] = plist[i]
        return jarr


# datetime is a subclass of date, we should register DatetimeConverter first
register_input_converter(DatetimeNTZConverter())
register_input_converter(DatetimeConverter())
register_input_converter(DateConverter())
register_input_converter(DayTimeIntervalTypeConverter())
register_input_converter(NumpyScalarConverter())
# NumPy array satisfies py4j.java_collections.ListConverter,
# so prepend NumpyArrayConverter
register_input_converter(NumpyArrayConverter(), prepend=True)


def _test() -> None:
    import doctest
    from pyspark.sql import SparkSession

    globs = globals()
    globs["spark"] = SparkSession.builder.getOrCreate()
    (failure_count, test_count) = doctest.testmod(
        globs=globs, optionflags=doctest.ELLIPSIS | doctest.NORMALIZE_WHITESPACE
    )
    if failure_count:
        sys.exit(-1)


if __name__ == "__main__":
    _test()<|MERGE_RESOLUTION|>--- conflicted
+++ resolved
@@ -55,11 +55,8 @@
     PySparkTypeError,
     PySparkValueError,
     PySparkIndexError,
-<<<<<<< HEAD
     PySparkAttributeError,
-=======
     PySparkKeyError,
->>>>>>> ac0bd2eb
 )
 
 if has_numpy:
