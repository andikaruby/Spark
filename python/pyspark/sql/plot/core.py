#
# Licensed to the Apache Software Foundation (ASF) under one or more
# contributor license agreements.  See the NOTICE file distributed with
# this work for additional information regarding copyright ownership.
# The ASF licenses this file to You under the Apache License, Version 2.0
# (the "License"); you may not use this file except in compliance with
# the License.  You may obtain a copy of the License at
#
#    http://www.apache.org/licenses/LICENSE-2.0
#
# Unless required by applicable law or agreed to in writing, software
# distributed under the License is distributed on an "AS IS" BASIS,
# WITHOUT WARRANTIES OR CONDITIONS OF ANY KIND, either express or implied.
# See the License for the specific language governing permissions and
# limitations under the License.
#

from typing import Any, TYPE_CHECKING, Optional, Union
from types import ModuleType
from pyspark.errors import PySparkRuntimeError, PySparkValueError
from pyspark.sql.utils import require_minimum_plotly_version


if TYPE_CHECKING:
    from pyspark.sql import DataFrame
    import pandas as pd
    from plotly.graph_objs import Figure


class PySparkTopNPlotBase:
    def get_top_n(self, sdf: "DataFrame") -> "pd.DataFrame":
        from pyspark.sql import SparkSession

        session = SparkSession.getActiveSession()
        if session is None:
            raise PySparkRuntimeError(errorClass="NO_ACTIVE_SESSION", messageParameters=dict())

        max_rows = int(
            session.conf.get("spark.sql.pyspark.plotting.max_rows")  # type: ignore[arg-type]
        )
        pdf = sdf.limit(max_rows + 1).toPandas()

        self.partial = False
        if len(pdf) > max_rows:
            self.partial = True
            pdf = pdf.iloc[:max_rows]

        return pdf


class PySparkSampledPlotBase:
    def get_sampled(self, sdf: "DataFrame") -> "pd.DataFrame":
        from pyspark.sql import SparkSession, Observation, functions as F

        session = SparkSession.getActiveSession()
        if session is None:
            raise PySparkRuntimeError(errorClass="NO_ACTIVE_SESSION", messageParameters=dict())

        max_rows = int(
            session.conf.get("spark.sql.pyspark.plotting.max_rows")  # type: ignore[arg-type]
        )

        observation = Observation("pyspark plotting")

        rand_col_name = "__pyspark_plotting_sampled_plot_base_rand__"
        id_col_name = "__pyspark_plotting_sampled_plot_base_id__"

        sampled_sdf = (
            sdf.observe(observation, F.count(F.lit(1)).alias("count"))
            .select(
                "*",
                F.rand().alias(rand_col_name),
                F.monotonically_increasing_id().alias(id_col_name),
            )
            .sort(rand_col_name)
            .limit(max_rows + 1)
            .coalesce(1)
            .sortWithinPartitions(id_col_name)
            .drop(rand_col_name, id_col_name)
        )
        pdf = sampled_sdf.toPandas()

        if len(pdf) > max_rows:
            try:
                self.fraction = float(max_rows) / observation.get["count"]
            except Exception:
                pass
            return pdf[:max_rows]
        else:
            self.fraction = 1.0
            return pdf


class PySparkPlotAccessor:
    plot_data_map = {
        "area": PySparkSampledPlotBase().get_sampled,
        "bar": PySparkTopNPlotBase().get_top_n,
        "barh": PySparkTopNPlotBase().get_top_n,
        "line": PySparkSampledPlotBase().get_sampled,
        "scatter": PySparkSampledPlotBase().get_sampled,
    }
    _backends = {}  # type: ignore[var-annotated]

    def __init__(self, data: "DataFrame"):
        self.data = data

    def __call__(
        self, kind: str = "line", backend: Optional[str] = None, **kwargs: Any
    ) -> "Figure":
        plot_backend = PySparkPlotAccessor._get_plot_backend(backend)

        return plot_backend.plot_pyspark(self.data, kind=kind, **kwargs)

    @staticmethod
    def _get_plot_backend(backend: Optional[str] = None) -> ModuleType:
        backend = backend or "plotly"

        if backend in PySparkPlotAccessor._backends:
            return PySparkPlotAccessor._backends[backend]

        if backend == "plotly":
            require_minimum_plotly_version()
        else:
            raise PySparkValueError(
                errorClass="UNSUPPORTED_PLOT_BACKEND",
                messageParameters={"backend": backend, "supported_backends": ", ".join(["plotly"])},
            )
        from pyspark.sql.plot import plotly as module

        return module

    def line(self, x: str, y: Union[str, list[str]], **kwargs: Any) -> "Figure":
        """
        Plot DataFrame as lines.

        Parameters
        ----------
        x : str
            Name of column to use for the horizontal axis.
        y : str or list of str
            Name(s) of the column(s) to use for the vertical axis. Multiple columns can be plotted.
        **kwargs : optional
            Additional keyword arguments.

        Returns
        -------
        :class:`plotly.graph_objs.Figure`

        Examples
        --------
        >>> data = [("A", 10, 1.5), ("B", 30, 2.5), ("C", 20, 3.5)]
        >>> columns = ["category", "int_val", "float_val"]
        >>> df = spark.createDataFrame(data, columns)
        >>> df.plot.line(x="category", y="int_val")  # doctest: +SKIP
        >>> df.plot.line(x="category", y=["int_val", "float_val"])  # doctest: +SKIP
        """
        return self(kind="line", x=x, y=y, **kwargs)

    def bar(self, x: str, y: Union[str, list[str]], **kwargs: Any) -> "Figure":
        """
        Vertical bar plot.

        A bar plot is a plot that presents categorical data with rectangular bars with lengths
        proportional to the values that they represent. A bar plot shows comparisons among
        discrete categories. One axis of the plot shows the specific categories being compared,
        and the other axis represents a measured value.

        Parameters
        ----------
        x : str
            Name of column to use for the horizontal axis.
        y : str or list of str
            Name(s) of the column(s) to use for the vertical axis.
            Multiple columns can be plotted.
        **kwargs : optional
            Additional keyword arguments.

        Returns
        -------
        :class:`plotly.graph_objs.Figure`

        Examples
        --------
        >>> data = [("A", 10, 1.5), ("B", 30, 2.5), ("C", 20, 3.5)]
        >>> columns = ["category", "int_val", "float_val"]
        >>> df = spark.createDataFrame(data, columns)
        >>> df.plot.bar(x="category", y="int_val")  # doctest: +SKIP
        >>> df.plot.bar(x="category", y=["int_val", "float_val"])  # doctest: +SKIP
        """
        return self(kind="bar", x=x, y=y, **kwargs)

    def barh(self, x: str, y: Union[str, list[str]], **kwargs: Any) -> "Figure":
        """
        Make a horizontal bar plot.

        A horizontal bar plot is a plot that presents quantitative data with
        rectangular bars with lengths proportional to the values that they
        represent. A bar plot shows comparisons among discrete categories. One
        axis of the plot shows the specific categories being compared, and the
        other axis represents a measured value.

        Parameters
        ----------
        x : str or list of str
            Name(s) of the column(s) to use for the horizontal axis.
            Multiple columns can be plotted.
        y : str or list of str
            Name(s) of the column(s) to use for the vertical axis.
            Multiple columns can be plotted.
        **kwargs : optional
            Additional keyword arguments.

        Returns
        -------
        :class:`plotly.graph_objs.Figure`

        Notes
        -----
        In Plotly and Matplotlib, the interpretation of `x` and `y` for `barh` plots differs.
        In Plotly, `x` refers to the values and `y` refers to the categories.
        In Matplotlib, `x` refers to the categories and `y` refers to the values.
        Ensure correct axis labeling based on the backend used.

        Examples
        --------
        >>> data = [("A", 10, 1.5), ("B", 30, 2.5), ("C", 20, 3.5)]
        >>> columns = ["category", "int_val", "float_val"]
        >>> df = spark.createDataFrame(data, columns)
        >>> df.plot.barh(x="int_val", y="category")  # doctest: +SKIP
        >>> df.plot.barh(
        ...     x=["int_val", "float_val"], y="category"
        ... )  # doctest: +SKIP
        """
        return self(kind="barh", x=x, y=y, **kwargs)

    def scatter(self, x: str, y: str, **kwargs: Any) -> "Figure":
        """
        Create a scatter plot with varying marker point size and color.

        The coordinates of each point are defined by two dataframe columns and
        filled circles are used to represent each point. This kind of plot is
        useful to see complex correlations between two variables. Points could
        be for instance natural 2D coordinates like longitude and latitude in
        a map or, in general, any pair of metrics that can be plotted against
        each other.

        Parameters
        ----------
        x : str
            Name of column to use as horizontal coordinates for each point.
        y : str or list of str
            Name of column to use as vertical coordinates for each point.
        **kwargs: Optional
            Additional keyword arguments.

        Returns
        -------
        :class:`plotly.graph_objs.Figure`

        Examples
        --------
        >>> data = [(5.1, 3.5, 0), (4.9, 3.0, 0), (7.0, 3.2, 1), (6.4, 3.2, 1), (5.9, 3.0, 2)]
        >>> columns = ['length', 'width', 'species']
        >>> df = spark.createDataFrame(data, columns)
        >>> df.plot.scatter(x='length', y='width')  # doctest: +SKIP
        """
<<<<<<< HEAD
        return self(kind="scatter", x=x, y=y, **kwargs)

    def area(self, x: str, y: str, **kwargs: Any) -> "Figure":
        """
        Draw a stacked area plot.

        An area plot displays quantitative data visually.

        Parameters
        ----------
        x : str
            Name of column to use for the horizontal axis.
        y : str or list of str
            Name(s) of the column(s) to plot.
        **kwargs: Optional
            Additional keyword arguments.

        Returns
        -------
        :class:`plotly.graph_objs.Figure`

        Examples
        --------
        >>> from datetime import datetime
        >>> data = [
        ...     (3, 5, 20, datetime(2018, 1, 31)),
        ...     (2, 5, 42, datetime(2018, 2, 28)),
        ...     (3, 6, 28, datetime(2018, 3, 31)),
        ...     (9, 12, 62, datetime(2018, 4, 30))
        ... ]
        >>> columns = ["sales", "signups", "visits", "date"]
        >>> df = spark.createDataFrame(data, columns)
        >>> df.plot.area(x='date', y=['sales', 'signups', 'visits'])  # doctest: +SKIP
        """
        return self(kind="area", x=x, y=y, **kwargs)
=======
        return self(kind="scatter", x=x, y=y, **kwargs)
>>>>>>> 9aa11d1e
<|MERGE_RESOLUTION|>--- conflicted
+++ resolved
@@ -264,7 +264,6 @@
         >>> df = spark.createDataFrame(data, columns)
         >>> df.plot.scatter(x='length', y='width')  # doctest: +SKIP
         """
-<<<<<<< HEAD
         return self(kind="scatter", x=x, y=y, **kwargs)
 
     def area(self, x: str, y: str, **kwargs: Any) -> "Figure":
@@ -300,6 +299,3 @@
         >>> df.plot.area(x='date', y=['sales', 'signups', 'visits'])  # doctest: +SKIP
         """
         return self(kind="area", x=x, y=y, **kwargs)
-=======
-        return self(kind="scatter", x=x, y=y, **kwargs)
->>>>>>> 9aa11d1e
