#
# Licensed to the Apache Software Foundation (ASF) under one or more
# contributor license agreements.  See the NOTICE file distributed with
# this work for additional information regarding copyright ownership.
# The ASF licenses this file to You under the Apache License, Version 2.0
# (the "License"); you may not use this file except in compliance with
# the License.  You may obtain a copy of the License at
#
#    http://www.apache.org/licenses/LICENSE-2.0
#
# Unless required by applicable law or agreed to in writing, software
# distributed under the License is distributed on an "AS IS" BASIS,
# WITHOUT WARRANTIES OR CONDITIONS OF ANY KIND, either express or implied.
# See the License for the specific language governing permissions and
# limitations under the License.
#

from typing import Any, TYPE_CHECKING, Optional, Union
from types import ModuleType
from pyspark.errors import PySparkRuntimeError, PySparkValueError
from pyspark.sql.utils import require_minimum_plotly_version


if TYPE_CHECKING:
    from pyspark.sql import DataFrame
    import pandas as pd
    from plotly.graph_objs import Figure


class PySparkTopNPlotBase:
    def get_top_n(self, sdf: "DataFrame") -> "pd.DataFrame":
        from pyspark.sql import SparkSession

        session = SparkSession.getActiveSession()
        if session is None:
            raise PySparkRuntimeError(errorClass="NO_ACTIVE_SESSION", messageParameters=dict())

        max_rows = int(
            session.conf.get("spark.sql.pyspark.plotting.max_rows")  # type: ignore[arg-type]
        )
        pdf = sdf.limit(max_rows + 1).toPandas()

        self.partial = False
        if len(pdf) > max_rows:
            self.partial = True
            pdf = pdf.iloc[:max_rows]

        return pdf


class PySparkSampledPlotBase:
    def get_sampled(self, sdf: "DataFrame") -> "pd.DataFrame":
        from pyspark.sql import SparkSession, Observation, functions as F

        session = SparkSession.getActiveSession()
        if session is None:
            raise PySparkRuntimeError(errorClass="NO_ACTIVE_SESSION", messageParameters=dict())

        max_rows = int(
            session.conf.get("spark.sql.pyspark.plotting.max_rows")  # type: ignore[arg-type]
        )

        observation = Observation("pyspark plotting")

        rand_col_name = "__pyspark_plotting_sampled_plot_base_rand__"
        id_col_name = "__pyspark_plotting_sampled_plot_base_id__"

        sampled_sdf = (
            sdf.observe(observation, F.count(F.lit(1)).alias("count"))
            .select(
                "*",
                F.rand().alias(rand_col_name),
                F.monotonically_increasing_id().alias(id_col_name),
            )
            .sort(rand_col_name)
            .limit(max_rows + 1)
            .coalesce(1)
            .sortWithinPartitions(id_col_name)
            .drop(rand_col_name, id_col_name)
        )
        pdf = sampled_sdf.toPandas()

        if len(pdf) > max_rows:
            try:
                self.fraction = float(max_rows) / observation.get["count"]
            except Exception:
                pass
            return pdf[:max_rows]
        else:
            self.fraction = 1.0
            return pdf


class PySparkPlotAccessor:
    plot_data_map = {
        "line": PySparkSampledPlotBase().get_sampled,
        "scatter": PySparkSampledPlotBase().get_sampled,
    }
    _backends = {}  # type: ignore[var-annotated]

    def __init__(self, data: "DataFrame"):
        self.data = data

    def __call__(
        self, kind: str = "line", backend: Optional[str] = None, **kwargs: Any
    ) -> "Figure":
        plot_backend = PySparkPlotAccessor._get_plot_backend(backend)

        return plot_backend.plot_pyspark(self.data, kind=kind, **kwargs)

    @staticmethod
    def _get_plot_backend(backend: Optional[str] = None) -> ModuleType:
        backend = backend or "plotly"

        if backend in PySparkPlotAccessor._backends:
            return PySparkPlotAccessor._backends[backend]

        if backend == "plotly":
            require_minimum_plotly_version()
        else:
            raise PySparkValueError(
                errorClass="UNSUPPORTED_PLOT_BACKEND",
                messageParameters={"backend": backend, "supported_backends": ", ".join(["plotly"])},
            )
        from pyspark.sql.plot import plotly as module

        return module

    def line(self, x: str, y: Union[str, list[str]], **kwargs: Any) -> "Figure":
        """
        Plot DataFrame as lines.

        Parameters
        ----------
        x : str
            Name of column to use for the horizontal axis.
        y : str or list of str
            Name(s) of the column(s) to use for the vertical axis. Multiple columns can be plotted.
        **kwargs : optional
            Additional keyword arguments.

        Returns
        -------
        :class:`plotly.graph_objs.Figure`

        Examples
        --------
        >>> data = [("A", 10, 1.5), ("B", 30, 2.5), ("C", 20, 3.5)]
        >>> columns = ["category", "int_val", "float_val"]
        >>> df = spark.createDataFrame(data, columns)
        >>> df.plot.line(x="category", y="int_val")  # doctest: +SKIP
        >>> df.plot.line(x="category", y=["int_val", "float_val"])  # doctest: +SKIP
        """
<<<<<<< HEAD
        return self(kind="line", x=x, y=y, **kwargs)
=======
        return self(kind="line", x=x, y=y, **kwargs)

    def bar(self, x: str, y: Union[str, list[str]], **kwargs: Any) -> "Figure":
        """
        Vertical bar plot.

        A bar plot is a plot that presents categorical data with rectangular bars with lengths
        proportional to the values that they represent. A bar plot shows comparisons among
        discrete categories. One axis of the plot shows the specific categories being compared,
        and the other axis represents a measured value.

        Parameters
        ----------
        x : str
            Name of column to use for the horizontal axis.
        y : str or list of str
            Name(s) of the column(s) to use for the vertical axis.
            Multiple columns can be plotted.
        **kwargs : optional
            Additional keyword arguments.

        Returns
        -------
        :class:`plotly.graph_objs.Figure`

        Examples
        --------
        >>> data = [("A", 10, 1.5), ("B", 30, 2.5), ("C", 20, 3.5)]
        >>> columns = ["category", "int_val", "float_val"]
        >>> df = spark.createDataFrame(data, columns)
        >>> df.plot.bar(x="category", y="int_val")  # doctest: +SKIP
        >>> df.plot.bar(x="category", y=["int_val", "float_val"])  # doctest: +SKIP
        """
        return self(kind="bar", x=x, y=y, **kwargs)

    def barh(self, x: str, y: Union[str, list[str]], **kwargs: Any) -> "Figure":
        """
        Make a horizontal bar plot.

        A horizontal bar plot is a plot that presents quantitative data with
        rectangular bars with lengths proportional to the values that they
        represent. A bar plot shows comparisons among discrete categories. One
        axis of the plot shows the specific categories being compared, and the
        other axis represents a measured value.

        Parameters
        ----------
        x : str or list of str
            Name(s) of the column(s) to use for the horizontal axis.
            Multiple columns can be plotted.
        y : str or list of str
            Name(s) of the column(s) to use for the vertical axis.
            Multiple columns can be plotted.
        **kwargs : optional
            Additional keyword arguments.

        Returns
        -------
        :class:`plotly.graph_objs.Figure`

        Notes
        -----
        In Plotly and Matplotlib, the interpretation of `x` and `y` for `barh` plots differs.
        In Plotly, `x` refers to the values and `y` refers to the categories.
        In Matplotlib, `x` refers to the categories and `y` refers to the values.
        Ensure correct axis labeling based on the backend used.

        Examples
        --------
        >>> data = [("A", 10, 1.5), ("B", 30, 2.5), ("C", 20, 3.5)]
        >>> columns = ["category", "int_val", "float_val"]
        >>> df = spark.createDataFrame(data, columns)
        >>> df.plot.barh(x="int_val", y="category")  # doctest: +SKIP
        >>> df.plot.barh(
        ...     x=["int_val", "float_val"], y="category"
        ... )  # doctest: +SKIP
        """
        return self(kind="barh", x=x, y=y, **kwargs)

    def scatter(self, x: str, y: str, **kwargs: Any) -> "Figure":
        """
        Create a scatter plot with varying marker point size and color.

        The coordinates of each point are defined by two dataframe columns and
        filled circles are used to represent each point. This kind of plot is
        useful to see complex correlations between two variables. Points could
        be for instance natural 2D coordinates like longitude and latitude in
        a map or, in general, any pair of metrics that can be plotted against
        each other.

        Parameters
        ----------
        x : str
            Name of column to use as horizontal coordinates for each point.
        y : str or list of str
            Name of column to use as vertical coordinates for each point.
        **kwargs: Optional
            Additional keyword arguments.

        Returns
        -------
        :class:`plotly.graph_objs.Figure`

        Examples
        --------
        >>> data = [(5.1, 3.5, 0), (4.9, 3.0, 0), (7.0, 3.2, 1), (6.4, 3.2, 1), (5.9, 3.0, 2)]
        >>> columns = ['length', 'width', 'species']
        >>> df = spark.createDataFrame(data, columns)
        >>> df.plot.scatter(x='length', y='width')  # doctest: +SKIP
        """
        return self(kind="scatter", x=x, y=y, **kwargs)
>>>>>>> 73d6bd7c
<|MERGE_RESOLUTION|>--- conflicted
+++ resolved
@@ -93,6 +93,8 @@
 
 class PySparkPlotAccessor:
     plot_data_map = {
+        "bar": PySparkTopNPlotBase().get_top_n,
+        "barh": PySparkTopNPlotBase().get_top_n,
         "line": PySparkSampledPlotBase().get_sampled,
         "scatter": PySparkSampledPlotBase().get_sampled,
     }
@@ -151,9 +153,6 @@
         >>> df.plot.line(x="category", y="int_val")  # doctest: +SKIP
         >>> df.plot.line(x="category", y=["int_val", "float_val"])  # doctest: +SKIP
         """
-<<<<<<< HEAD
-        return self(kind="line", x=x, y=y, **kwargs)
-=======
         return self(kind="line", x=x, y=y, **kwargs)
 
     def bar(self, x: str, y: Union[str, list[str]], **kwargs: Any) -> "Figure":
@@ -264,5 +263,4 @@
         >>> df = spark.createDataFrame(data, columns)
         >>> df.plot.scatter(x='length', y='width')  # doctest: +SKIP
         """
-        return self(kind="scatter", x=x, y=y, **kwargs)
->>>>>>> 73d6bd7c
+        return self(kind="scatter", x=x, y=y, **kwargs)