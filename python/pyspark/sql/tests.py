--- conflicted
+++ resolved
@@ -57,13 +57,8 @@
 from pyspark import SparkContext
 from pyspark.sql import SparkSession, SQLContext, HiveContext, Column, Row
 from pyspark.sql.types import *
-<<<<<<< HEAD
-from pyspark.sql.types import UserDefinedType, _infer_type
+from pyspark.sql.types import UserDefinedType, _infer_type, _make_type_verifier
 from pyspark.tests import QuietTest, ReusedPySparkTestCase, SparkSubmitTests
-=======
-from pyspark.sql.types import UserDefinedType, _infer_type, _make_type_verifier
-from pyspark.tests import ReusedPySparkTestCase, SparkSubmitTests
->>>>>>> fbbe37ed
 from pyspark.sql.functions import UserDefinedFunction, sha2, lit
 from pyspark.sql.window import Window
 from pyspark.sql.utils import AnalysisException, ParseException, IllegalArgumentException
@@ -2669,73 +2664,6 @@
         importlib.reload(window)
 
 
-<<<<<<< HEAD
-@unittest.skipIf(not _have_arrow, "Arrow not installed")
-class ArrowTests(ReusedPySparkTestCase):
-
-    @classmethod
-    def setUpClass(cls):
-        ReusedPySparkTestCase.setUpClass()
-        cls.spark = SparkSession(cls.sc)
-        cls.spark.conf.set("spark.sql.execution.arrow.enable", "true")
-        cls.schema = StructType([
-            StructField("1_str_t", StringType(), True),
-            StructField("2_int_t", IntegerType(), True),
-            StructField("3_long_t", LongType(), True),
-            StructField("4_float_t", FloatType(), True),
-            StructField("5_double_t", DoubleType(), True)])
-        cls.data = [("a", 1, 10, 0.2, 2.0),
-                    ("b", 2, 20, 0.4, 4.0),
-                    ("c", 3, 30, 0.8, 6.0)]
-
-    def assertFramesEqual(self, df_with_arrow, df_without):
-        msg = ("DataFrame from Arrow is not equal" +
-               ("\n\nWith Arrow:\n%s\n%s" % (df_with_arrow, df_with_arrow.dtypes)) +
-               ("\n\nWithout:\n%s\n%s" % (df_without, df_without.dtypes)))
-        self.assertTrue(df_without.equals(df_with_arrow), msg=msg)
-
-    def test_unsupported_datatype(self):
-        schema = StructType([StructField("array", ArrayType(IntegerType(), False), True)])
-        df = self.spark.createDataFrame([([1, 2, 3],)], schema=schema)
-        with QuietTest(self.sc):
-            self.assertRaises(Exception, lambda: df.toPandas())
-
-    def test_null_conversion(self):
-        df_null = self.spark.createDataFrame([tuple([None for _ in range(len(self.data[0]))])] +
-                                             self.data)
-        pdf = df_null.toPandas()
-        null_counts = pdf.isnull().sum().tolist()
-        self.assertTrue(all([c == 1 for c in null_counts]))
-
-    def test_toPandas_arrow_toggle(self):
-        df = self.spark.createDataFrame(self.data, schema=self.schema)
-        self.spark.conf.set("spark.sql.execution.arrow.enable", "false")
-        pdf = df.toPandas()
-        self.spark.conf.set("spark.sql.execution.arrow.enable", "true")
-        pdf_arrow = df.toPandas()
-        self.assertFramesEqual(pdf_arrow, pdf)
-
-    def test_pandas_round_trip(self):
-        import pandas as pd
-        import numpy as np
-        data_dict = {}
-        for j, name in enumerate(self.schema.names):
-            data_dict[name] = [self.data[i][j] for i in range(len(self.data))]
-        # need to convert these to numpy types first
-        data_dict["2_int_t"] = np.int32(data_dict["2_int_t"])
-        data_dict["4_float_t"] = np.float32(data_dict["4_float_t"])
-        pdf = pd.DataFrame(data=data_dict)
-        df = self.spark.createDataFrame(self.data, schema=self.schema)
-        pdf_arrow = df.toPandas()
-        self.assertFramesEqual(pdf_arrow, pdf)
-
-    def test_filtered_frame(self):
-        df = self.spark.range(3).toDF("i")
-        pdf = df.filter("i < 0").toPandas()
-        self.assertEqual(len(pdf.columns), 1)
-        self.assertEqual(pdf.columns[0], "i")
-        self.assertTrue(pdf.empty)
-=======
 class DataTypeVerificationTests(unittest.TestCase):
 
     def test_verify_type_exception_msg(self):
@@ -2922,7 +2850,73 @@
             msg = "verify_type(%s, %s, nullable=False) == %s" % (obj, data_type, exp)
             with self.assertRaises(exp, msg=msg):
                 _make_type_verifier(data_type, nullable=False)(obj)
->>>>>>> fbbe37ed
+
+
+@unittest.skipIf(not _have_arrow, "Arrow not installed")
+class ArrowTests(ReusedPySparkTestCase):
+
+    @classmethod
+    def setUpClass(cls):
+        ReusedPySparkTestCase.setUpClass()
+        cls.spark = SparkSession(cls.sc)
+        cls.spark.conf.set("spark.sql.execution.arrow.enable", "true")
+        cls.schema = StructType([
+            StructField("1_str_t", StringType(), True),
+            StructField("2_int_t", IntegerType(), True),
+            StructField("3_long_t", LongType(), True),
+            StructField("4_float_t", FloatType(), True),
+            StructField("5_double_t", DoubleType(), True)])
+        cls.data = [("a", 1, 10, 0.2, 2.0),
+                    ("b", 2, 20, 0.4, 4.0),
+                    ("c", 3, 30, 0.8, 6.0)]
+
+    def assertFramesEqual(self, df_with_arrow, df_without):
+        msg = ("DataFrame from Arrow is not equal" +
+               ("\n\nWith Arrow:\n%s\n%s" % (df_with_arrow, df_with_arrow.dtypes)) +
+               ("\n\nWithout:\n%s\n%s" % (df_without, df_without.dtypes)))
+        self.assertTrue(df_without.equals(df_with_arrow), msg=msg)
+
+    def test_unsupported_datatype(self):
+        schema = StructType([StructField("array", ArrayType(IntegerType(), False), True)])
+        df = self.spark.createDataFrame([([1, 2, 3],)], schema=schema)
+        with QuietTest(self.sc):
+            self.assertRaises(Exception, lambda: df.toPandas())
+
+    def test_null_conversion(self):
+        df_null = self.spark.createDataFrame([tuple([None for _ in range(len(self.data[0]))])] +
+                                             self.data)
+        pdf = df_null.toPandas()
+        null_counts = pdf.isnull().sum().tolist()
+        self.assertTrue(all([c == 1 for c in null_counts]))
+
+    def test_toPandas_arrow_toggle(self):
+        df = self.spark.createDataFrame(self.data, schema=self.schema)
+        self.spark.conf.set("spark.sql.execution.arrow.enable", "false")
+        pdf = df.toPandas()
+        self.spark.conf.set("spark.sql.execution.arrow.enable", "true")
+        pdf_arrow = df.toPandas()
+        self.assertFramesEqual(pdf_arrow, pdf)
+
+    def test_pandas_round_trip(self):
+        import pandas as pd
+        import numpy as np
+        data_dict = {}
+        for j, name in enumerate(self.schema.names):
+            data_dict[name] = [self.data[i][j] for i in range(len(self.data))]
+        # need to convert these to numpy types first
+        data_dict["2_int_t"] = np.int32(data_dict["2_int_t"])
+        data_dict["4_float_t"] = np.float32(data_dict["4_float_t"])
+        pdf = pd.DataFrame(data=data_dict)
+        df = self.spark.createDataFrame(self.data, schema=self.schema)
+        pdf_arrow = df.toPandas()
+        self.assertFramesEqual(pdf_arrow, pdf)
+
+    def test_filtered_frame(self):
+        df = self.spark.range(3).toDF("i")
+        pdf = df.filter("i < 0").toPandas()
+        self.assertEqual(len(pdf.columns), 1)
+        self.assertEqual(pdf.columns[0], "i")
+        self.assertTrue(pdf.empty)
 
 
 if __name__ == "__main__":
