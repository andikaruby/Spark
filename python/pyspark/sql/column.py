--- conflicted
+++ resolved
@@ -324,13 +324,8 @@
         [Row(ages=u'2'), Row(ages=u'5')]
         >>> df.select(df.age.cast(StringType()).alias('ages')).collect()
         [Row(ages=u'2'), Row(ages=u'5')]
-<<<<<<< HEAD
 
         (Note : cast is alias of astype)
-=======
-        
-	(Note : cast is alias for astype)
->>>>>>> a172d96f
         """
 
         if isinstance(dataType, basestring):
@@ -350,24 +345,11 @@
     def astype(self, dataType):
         """ Convert the column into type ``dataType``.
 
-<<<<<<< HEAD
-    @ignore_unicode_prefix
-    @since(1.3)
-    def astype(self, dataType):
-        """ Convert the column into type ``dataType``.
-
         >>> df.select(df.age.astype("string").alias('ages')).collect()
         [Row(ages=u'2'), Row(ages=u'5')]
         >>> df.select(df.age.astype(StringType()).alias('ages')).collect()
         [Row(ages=u'2'), Row(ages=u'5')]
-
-=======
-       >>> df.select(df.age.astype("string").alias('ages')).collect()
-        [Row(ages=u'2'), Row(ages=u'5')]
-        >>> df.select(df.age.astype(StringType()).alias('ages')).collect()
-        [Row(ages=u'2'), Row(ages=u'5')]
     
->>>>>>> a172d96f
         (Note : astype is alias for cast)
         """
         return self.cast(dataType)
