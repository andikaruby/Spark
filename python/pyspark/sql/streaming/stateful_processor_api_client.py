--- conflicted
+++ resolved
@@ -154,14 +154,6 @@
             # TODO(SPARK-49233): Classify user facing errors.
             raise PySparkRuntimeError(f"Error initializing value state: " f"{response_message[1]}")
 
-<<<<<<< HEAD
-    def delete_if_exists(self, state_name: str) -> None:
-        import pyspark.sql.streaming.StateMessage_pb2 as stateMessage
-
-        state_call_command = stateMessage.StateCallCommand()
-        state_call_command.stateName = state_name
-        call = stateMessage.StatefulProcessorCall(deleteIfExists=state_call_command)
-=======
     def get_map_state(
         self,
         state_name: str,
@@ -183,19 +175,29 @@
         if ttl_duration_ms is not None:
             state_call_command.ttl.durationMs = ttl_duration_ms
         call = stateMessage.StatefulProcessorCall(getMapState=state_call_command)
->>>>>>> cfe14c9c
-        message = stateMessage.StateRequest(statefulProcessorCall=call)
-
-        self._send_proto_message(message.SerializeToString())
-        response_message = self._receive_proto_message()
-        status = response_message[0]
-        if status != 0:
-            # TODO(SPARK-49233): Classify user facing errors.
-<<<<<<< HEAD
+        message = stateMessage.StateRequest(statefulProcessorCall=call)
+
+        self._send_proto_message(message.SerializeToString())
+        response_message = self._receive_proto_message()
+        status = response_message[0]
+        if status != 0:
+            # TODO(SPARK-49233): Classify user facing errors.
+            raise PySparkRuntimeError(f"Error initializing map state: " f"{response_message[1]}")
+
+    def delete_if_exists(self, state_name: str) -> None:
+        import pyspark.sql.streaming.StateMessage_pb2 as stateMessage
+
+        state_call_command = stateMessage.StateCallCommand()
+        state_call_command.stateName = state_name
+        call = stateMessage.StatefulProcessorCall(deleteIfExists=state_call_command)
+        message = stateMessage.StateRequest(statefulProcessorCall=call)
+
+        self._send_proto_message(message.SerializeToString())
+        response_message = self._receive_proto_message()
+        status = response_message[0]
+        if status != 0:
+            # TODO(SPARK-49233): Classify user facing errors.
             raise PySparkRuntimeError(f"Error deleting state: " f"{response_message[1]}")
-=======
-            raise PySparkRuntimeError(f"Error initializing map state: " f"{response_message[1]}")
->>>>>>> cfe14c9c
 
     def _send_proto_message(self, message: bytes) -> None:
         # Writing zero here to indicate message version. This allows us to evolve the message
