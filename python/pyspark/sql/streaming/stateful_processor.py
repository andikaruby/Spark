#
# Licensed to the Apache Software Foundation (ASF) under one or more
# contributor license agreements.  See the NOTICE file distributed with
# this work for additional information regarding copyright ownership.
# The ASF licenses this file to You under the Apache License, Version 2.0
# (the "License"); you may not use this file except in compliance with
# the License.  You may obtain a copy of the License at
#
#    http://www.apache.org/licenses/LICENSE-2.0
#
# Unless required by applicable law or agreed to in writing, software
# distributed under the License is distributed on an "AS IS" BASIS,
# WITHOUT WARRANTIES OR CONDITIONS OF ANY KIND, either express or implied.
# See the License for the specific language governing permissions and
# limitations under the License.
#

from abc import ABC, abstractmethod
from typing import Any, List, TYPE_CHECKING, Iterator, Optional, Union, Tuple

from pyspark.sql.streaming.stateful_processor_api_client import StatefulProcessorApiClient
from pyspark.sql.streaming.list_state_client import ListStateClient, ListStateIterator
from pyspark.sql.streaming.map_state_client import (
    MapStateClient,
    MapStateIterator,
    MapStateKeyValuePairIterator,
)
from pyspark.sql.streaming.value_state_client import ValueStateClient
from pyspark.sql.types import StructType

if TYPE_CHECKING:
    from pyspark.sql.pandas._typing import DataFrameLike as PandasDataFrameLike

__all__ = ["StatefulProcessor", "StatefulProcessorHandle"]


class ValueState:
    """
    Class used for arbitrary stateful operations with transformWithState to capture single value
    state.

    .. versionadded:: 4.0.0
    """

    def __init__(
        self, value_state_client: ValueStateClient, state_name: str, schema: Union[StructType, str]
    ) -> None:
        self._value_state_client = value_state_client
        self._state_name = state_name
        self.schema = schema

    def exists(self) -> bool:
        """
        Whether state exists or not.
        """
        return self._value_state_client.exists(self._state_name)

    def get(self) -> Optional[Tuple]:
        """
        Get the state value if it exists. Returns None if the state variable does not have a value.
        """
        return self._value_state_client.get(self._state_name)

    def update(self, new_value: Tuple) -> None:
        """
        Update the value of the state.
        """
        self._value_state_client.update(self._state_name, self.schema, new_value)

    def clear(self) -> None:
        """
        Remove this state.
        """
        self._value_state_client.clear(self._state_name)


class ListState:
    """
    Class used for arbitrary stateful operations with transformWithState to capture list value
    state.

    .. versionadded:: 4.0.0
    """

    def __init__(
        self, list_state_client: ListStateClient, state_name: str, schema: Union[StructType, str]
    ) -> None:
        self._list_state_client = list_state_client
        self._state_name = state_name
        self.schema = schema

    def exists(self) -> bool:
        """
        Whether list state exists or not.
        """
        return self._list_state_client.exists(self._state_name)

    def get(self) -> Iterator[Tuple]:
        """
        Get list state with an iterator.
        """
        return ListStateIterator(self._list_state_client, self._state_name)

    def put(self, new_state: List[Tuple]) -> None:
        """
        Update the values of the list state.
        """
        self._list_state_client.put(self._state_name, self.schema, new_state)

    def append_value(self, new_state: Tuple) -> None:
        """
        Append a new value to the list state.
        """
        self._list_state_client.append_value(self._state_name, self.schema, new_state)

    def append_list(self, new_state: List[Tuple]) -> None:
        """
        Append a list of new values to the list state.
        """
        self._list_state_client.append_list(self._state_name, self.schema, new_state)

    def clear(self) -> None:
        """
        Remove this state.
        """
        self._list_state_client.clear(self._state_name)


class MapState:
    """
    Class used for arbitrary stateful operations with transformWithState to capture single map
    state.

    .. versionadded:: 4.0.0
    """

    def __init__(
        self,
        map_state_client: MapStateClient,
        state_name: str,
    ) -> None:
        self._map_state_client = map_state_client
        self._state_name = state_name

    def exists(self) -> bool:
        """
        Whether state exists or not.
        """
        return self._map_state_client.exists(self._state_name)

    def get_value(self, key: Tuple) -> Optional[Tuple]:
        """
        Get the state value for given user key if it exists.
        """
        return self._map_state_client.get_value(self._state_name, key)

    def contains_key(self, key: Tuple) -> bool:
        """
        Check if the user key is contained in the map.
        """
        return self._map_state_client.contains_key(self._state_name, key)

    def update_value(self, key: Tuple, value: Tuple) -> None:
        """
        Update value for given user key.
        """
        return self._map_state_client.update_value(self._state_name, key, value)

    def iterator(self) -> Iterator[Tuple[Tuple, Tuple]]:
        """
        Get the map associated with grouping key.
        """
        return MapStateKeyValuePairIterator(self._map_state_client, self._state_name)

    def keys(self) -> Iterator[Tuple]:
        """
        Get the list of keys present in map associated with grouping key.
        """
        return MapStateIterator(self._map_state_client, self._state_name, True)

    def values(self) -> Iterator[Tuple]:
        """
        Get the list of values present in map associated with grouping key.
        """
        return MapStateIterator(self._map_state_client, self._state_name, False)

    def remove_key(self, key: Tuple) -> None:
        """
        Remove user key from map state.
        """
        return self._map_state_client.remove_key(self._state_name, key)

    def clear(self) -> None:
        """
        Remove this state.
        """
        self._map_state_client.clear(self._state_name)


class StatefulProcessorHandle:
    """
    Represents the operation handle provided to the stateful processor used in transformWithState
    API.

    .. versionadded:: 4.0.0
    """

    def __init__(self, stateful_processor_api_client: StatefulProcessorApiClient) -> None:
        self.stateful_processor_api_client = stateful_processor_api_client

    def getValueState(
        self, state_name: str, schema: Union[StructType, str], ttl_duration_ms: Optional[int] = None
    ) -> ValueState:
        """
        Function to create new or return existing single value state variable of given type.
        The user must ensure to call this function only within the `init()` method of the
        :class:`StatefulProcessor`.

        Parameters
        ----------
        state_name : str
            name of the state variable
        schema : :class:`pyspark.sql.types.DataType` or str
            The schema of the state variable. The value can be either a
            :class:`pyspark.sql.types.DataType` object or a DDL-formatted type string.
        ttlDurationMs: int
            Time to live duration of the state in milliseconds. State values will not be returned
            past ttlDuration and will be eventually removed from the state store. Any state update
            resets the expiration time to current processing time plus ttlDuration.
            If ttl is not specified the state will never expire.
        """
        self.stateful_processor_api_client.get_value_state(state_name, schema, ttl_duration_ms)
        return ValueState(ValueStateClient(self.stateful_processor_api_client), state_name, schema)

    def getListState(
        self, state_name: str, schema: Union[StructType, str], ttl_duration_ms: Optional[int] = None
    ) -> ListState:
        """
        Function to create new or return existing single value state variable of given type.
        The user must ensure to call this function only within the `init()` method of the
        :class:`StatefulProcessor`.

        Parameters
        ----------
        state_name : str
            name of the state variable
        schema : :class:`pyspark.sql.types.DataType` or str
            The schema of the state variable. The value can be either a
            :class:`pyspark.sql.types.DataType` object or a DDL-formatted type string.
        ttlDurationMs: int
            Time to live duration of the state in milliseconds. State values will not be returned
            past ttlDuration and will be eventually removed from the state store. Any state update
            resets the expiration time to current processing time plus ttlDuration.
            If ttl is not specified the state will never expire.
        """
        self.stateful_processor_api_client.get_list_state(state_name, schema, ttl_duration_ms)
        return ListState(ListStateClient(self.stateful_processor_api_client), state_name, schema)

<<<<<<< HEAD
    def deleteIfExists(self, state_name: str) -> None:
        """
        Function to delete and purge state variable if defined previously
=======
    def getMapState(
        self,
        state_name: str,
        user_key_schema: Union[StructType, str],
        value_schema: Union[StructType, str],
        ttl_duration_ms: Optional[int] = None,
    ) -> MapState:
        """
        Function to create new or return existing single map state variable of given type.
        The user must ensure to call this function only within the `init()` method of the
        :class:`StatefulProcessor`.
>>>>>>> cfe14c9c

        Parameters
        ----------
        state_name : str
            name of the state variable
<<<<<<< HEAD
        """
        self.stateful_processor_api_client.delete_if_exists(state_name)
=======
        user_key_schema : :class:`pyspark.sql.types.DataType` or str
            The schema of the key of map state. The value can be either a
            :class:`pyspark.sql.types.DataType` object or a DDL-formatted type string.
        value_schema : :class:`pyspark.sql.types.DataType` or str
            The schema of the value of map state The value can be either a
            :class:`pyspark.sql.types.DataType` object or a DDL-formatted type string.
        ttl_duration_ms: int
            Time to live duration of the state in milliseconds. State values will not be returned
            past ttlDuration and will be eventually removed from the state store. Any state update
            resets the expiration time to current processing time plus ttlDuration.
            If ttl is not specified the state will never expire.
        """
        self.stateful_processor_api_client.get_map_state(
            state_name, user_key_schema, value_schema, ttl_duration_ms
        )
        return MapState(
            MapStateClient(self.stateful_processor_api_client, user_key_schema, value_schema),
            state_name,
        )
>>>>>>> cfe14c9c


class StatefulProcessor(ABC):
    """
    Class that represents the arbitrary stateful logic that needs to be provided by the user to
    perform stateful manipulations on keyed streams.

    .. versionadded:: 4.0.0
    """

    @abstractmethod
    def init(self, handle: StatefulProcessorHandle) -> None:
        """
        Function that will be invoked as the first method that allows for users to initialize all
        their state variables and perform other init actions before handling data.

        Parameters
        ----------
        handle : :class:`pyspark.sql.streaming.stateful_processor.StatefulProcessorHandle`
            Handle to the stateful processor that provides access to the state store and other
            stateful processing related APIs.
        """
        ...

    @abstractmethod
    def handleInputRows(
        self, key: Any, rows: Iterator["PandasDataFrameLike"]
    ) -> Iterator["PandasDataFrameLike"]:
        """
        Function that will allow users to interact with input data rows along with the grouping key.
        It should take parameters (key, Iterator[`pandas.DataFrame`]) and return another
        Iterator[`pandas.DataFrame`]. For each group, all columns are passed together as
        `pandas.DataFrame` to the function, and the returned `pandas.DataFrame` across all
        invocations are combined as a :class:`DataFrame`. Note that the function should not make a
        guess of the number of elements in the iterator. To process all data, the `handleInputRows`
        function needs to iterate all elements and process them. On the other hand, the
        `handleInputRows` function is not strictly required to iterate through all elements in the
        iterator if it intends to read a part of data.

        Parameters
        ----------
        key : Any
            grouping key.
        rows : iterable of :class:`pandas.DataFrame`
            iterator of input rows associated with grouping key
        """
        ...

    @abstractmethod
    def close(self) -> None:
        """
        Function called as the last method that allows for users to perform any cleanup or teardown
        operations.
        """
        ...<|MERGE_RESOLUTION|>--- conflicted
+++ resolved
@@ -256,11 +256,6 @@
         self.stateful_processor_api_client.get_list_state(state_name, schema, ttl_duration_ms)
         return ListState(ListStateClient(self.stateful_processor_api_client), state_name, schema)
 
-<<<<<<< HEAD
-    def deleteIfExists(self, state_name: str) -> None:
-        """
-        Function to delete and purge state variable if defined previously
-=======
     def getMapState(
         self,
         state_name: str,
@@ -272,16 +267,11 @@
         Function to create new or return existing single map state variable of given type.
         The user must ensure to call this function only within the `init()` method of the
         :class:`StatefulProcessor`.
->>>>>>> cfe14c9c
 
         Parameters
         ----------
         state_name : str
             name of the state variable
-<<<<<<< HEAD
-        """
-        self.stateful_processor_api_client.delete_if_exists(state_name)
-=======
         user_key_schema : :class:`pyspark.sql.types.DataType` or str
             The schema of the key of map state. The value can be either a
             :class:`pyspark.sql.types.DataType` object or a DDL-formatted type string.
@@ -301,7 +291,12 @@
             MapStateClient(self.stateful_processor_api_client, user_key_schema, value_schema),
             state_name,
         )
->>>>>>> cfe14c9c
+
+    def deleteIfExists(self, state_name: str) -> None:
+        """
+        Function to delete and purge state variable if defined previously
+        """
+        self.stateful_processor_api_client.delete_if_exists(state_name)
 
 
 class StatefulProcessor(ABC):
