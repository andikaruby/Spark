#
# Licensed to the Apache Software Foundation (ASF) under one or more
# contributor license agreements.  See the NOTICE file distributed with
# this work for additional information regarding copyright ownership.
# The ASF licenses this file to You under the Apache License, Version 2.0
# (the "License"); you may not use this file except in compliance with
# the License.  You may obtain a copy of the License at
#
#    http://www.apache.org/licenses/LICENSE-2.0
#
# Unless required by applicable law or agreed to in writing, software
# distributed under the License is distributed on an "AS IS" BASIS,
# WITHOUT WARRANTIES OR CONDITIONS OF ANY KIND, either express or implied.
# See the License for the specific language governing permissions and
# limitations under the License.
#
import itertools
import sys
from typing import Any, Iterator, List, Optional, Union, TYPE_CHECKING, cast
import warnings

from pyspark.errors import PySparkTypeError
from pyspark.util import PythonEvalType
from pyspark.sql.column import Column
from pyspark.sql.dataframe import DataFrame
from pyspark.sql.streaming.state import GroupStateTimeout
from pyspark.sql.streaming.stateful_processor_api_client import (
    StatefulProcessorApiClient,
    StatefulProcessorHandleState,
)
from pyspark.sql.streaming.stateful_processor import (
    ExpiredTimerInfo,
    StatefulProcessor,
    StatefulProcessorHandle,
    TimerValues,
)
from pyspark.sql.streaming.stateful_processor import StatefulProcessor, StatefulProcessorHandle
from pyspark.sql.types import StructType, _parse_datatype_string

if TYPE_CHECKING:
    from pyspark.sql.pandas._typing import (
        GroupedMapPandasUserDefinedFunction,
        PandasGroupedMapFunction,
        PandasGroupedMapFunctionWithState,
        PandasCogroupedMapFunction,
        ArrowGroupedMapFunction,
        ArrowCogroupedMapFunction,
        DataFrameLike as PandasDataFrameLike,
    )
    from pyspark.sql.group import GroupedData


class PandasGroupedOpsMixin:
    """
    Min-in for pandas grouped operations. Currently, only :class:`GroupedData`
    can use this class.
    """

    def apply(self, udf: "GroupedMapPandasUserDefinedFunction") -> "DataFrame":
        """
        It is an alias of :meth:`pyspark.sql.GroupedData.applyInPandas`; however, it takes a
        :meth:`pyspark.sql.functions.pandas_udf` whereas
        :meth:`pyspark.sql.GroupedData.applyInPandas` takes a Python native function.

        .. versionadded:: 2.3.0

        .. versionchanged:: 3.4.0
            Support Spark Connect.

        Parameters
        ----------
        udf : :func:`pyspark.sql.functions.pandas_udf`
            a grouped map user-defined function returned by
            :func:`pyspark.sql.functions.pandas_udf`.

        Notes
        -----
        It is preferred to use :meth:`pyspark.sql.GroupedData.applyInPandas` over this
        API. This API will be deprecated in the future releases.

        Examples
        --------
        >>> from pyspark.sql.functions import pandas_udf, PandasUDFType
        >>> df = spark.createDataFrame(
        ...     [(1, 1.0), (1, 2.0), (2, 3.0), (2, 5.0), (2, 10.0)],
        ...     ("id", "v"))
        >>> @pandas_udf("id long, v double", PandasUDFType.GROUPED_MAP)  # doctest: +SKIP
        ... def normalize(pdf):
        ...     v = pdf.v
        ...     return pdf.assign(v=(v - v.mean()) / v.std())
        ...
        >>> df.groupby("id").apply(normalize).show()  # doctest: +SKIP
        +---+-------------------+
        | id|                  v|
        +---+-------------------+
        |  1|-0.7071067811865475|
        |  1| 0.7071067811865475|
        |  2|-0.8320502943378437|
        |  2|-0.2773500981126146|
        |  2| 1.1094003924504583|
        +---+-------------------+

        See Also
        --------
        pyspark.sql.functions.pandas_udf
        """
        # Columns are special because hasattr always return True
        if (
            isinstance(udf, Column)
            or not hasattr(udf, "func")
            or (
                udf.evalType  # type: ignore[attr-defined]
                != PythonEvalType.SQL_GROUPED_MAP_PANDAS_UDF
            )
        ):
            raise PySparkTypeError(
                errorClass="INVALID_UDF_EVAL_TYPE",
                messageParameters={"eval_type": "SQL_GROUPED_MAP_PANDAS_UDF"},
            )

        warnings.warn(
            "It is preferred to use 'applyInPandas' over this "
            "API. This API will be deprecated in the future releases. See SPARK-28264 for "
            "more details.",
            UserWarning,
        )

        return self.applyInPandas(udf.func, schema=udf.returnType)  # type: ignore[attr-defined]

    def applyInPandas(
        self, func: "PandasGroupedMapFunction", schema: Union["StructType", str]
    ) -> "DataFrame":
        """
        Maps each group of the current :class:`DataFrame` using a pandas udf and returns the result
        as a `DataFrame`.

        The function should take a `pandas.DataFrame` and return another
        `pandas.DataFrame`. Alternatively, the user can pass a function that takes
        a tuple of the grouping key(s) and a `pandas.DataFrame`.
        For each group, all columns are passed together as a `pandas.DataFrame`
        to the user-function and the returned `pandas.DataFrame` are combined as a
        :class:`DataFrame`.

        The `schema` should be a :class:`StructType` describing the schema of the returned
        `pandas.DataFrame`. The column labels of the returned `pandas.DataFrame` must either match
        the field names in the defined schema if specified as strings, or match the
        field data types by position if not strings, e.g. integer indices.
        The length of the returned `pandas.DataFrame` can be arbitrary.

        .. versionadded:: 3.0.0

        .. versionchanged:: 3.4.0
            Support Spark Connect.

        Parameters
        ----------
        func : function
            a Python native function that takes a `pandas.DataFrame` and outputs a
            `pandas.DataFrame`, or that takes one tuple (grouping keys) and a
            `pandas.DataFrame` and outputs a `pandas.DataFrame`.
        schema : :class:`pyspark.sql.types.DataType` or str
            the return type of the `func` in PySpark. The value can be either a
            :class:`pyspark.sql.types.DataType` object or a DDL-formatted type string.

        Examples
        --------
        >>> import pandas as pd  # doctest: +SKIP
        >>> from pyspark.sql.functions import ceil
        >>> df = spark.createDataFrame(
        ...     [(1, 1.0), (1, 2.0), (2, 3.0), (2, 5.0), (2, 10.0)],
        ...     ("id", "v"))  # doctest: +SKIP
        >>> def normalize(pdf):
        ...     v = pdf.v
        ...     return pdf.assign(v=(v - v.mean()) / v.std())
        ...
        >>> df.groupby("id").applyInPandas(
        ...     normalize, schema="id long, v double").show()  # doctest: +SKIP
        +---+-------------------+
        | id|                  v|
        +---+-------------------+
        |  1|-0.7071067811865475|
        |  1| 0.7071067811865475|
        |  2|-0.8320502943378437|
        |  2|-0.2773500981126146|
        |  2| 1.1094003924504583|
        +---+-------------------+

        Alternatively, the user can pass a function that takes two arguments.
        In this case, the grouping key(s) will be passed as the first argument and the data will
        be passed as the second argument. The grouping key(s) will be passed as a tuple of numpy
        data types, e.g., `numpy.int32` and `numpy.float64`. The data will still be passed in
        as a `pandas.DataFrame` containing all columns from the original Spark DataFrame.
        This is useful when the user does not want to hardcode grouping key(s) in the function.

        >>> df = spark.createDataFrame(
        ...     [(1, 1.0), (1, 2.0), (2, 3.0), (2, 5.0), (2, 10.0)],
        ...     ("id", "v"))  # doctest: +SKIP
        >>> def mean_func(key, pdf):
        ...     # key is a tuple of one numpy.int64, which is the value
        ...     # of 'id' for the current group
        ...     return pd.DataFrame([key + (pdf.v.mean(),)])
        ...
        >>> df.groupby('id').applyInPandas(
        ...     mean_func, schema="id long, v double").show()  # doctest: +SKIP
        +---+---+
        | id|  v|
        +---+---+
        |  1|1.5|
        |  2|6.0|
        +---+---+

        >>> def sum_func(key, pdf):
        ...     # key is a tuple of two numpy.int64s, which is the values
        ...     # of 'id' and 'ceil(df.v / 2)' for the current group
        ...     return pd.DataFrame([key + (pdf.v.sum(),)])
        ...
        >>> df.groupby(df.id, ceil(df.v / 2)).applyInPandas(
        ...     sum_func, schema="id long, `ceil(v / 2)` long, v double").show()  # doctest: +SKIP
        +---+-----------+----+
        | id|ceil(v / 2)|   v|
        +---+-----------+----+
        |  2|          5|10.0|
        |  1|          1| 3.0|
        |  2|          3| 5.0|
        |  2|          2| 3.0|
        +---+-----------+----+

        Notes
        -----
        This function requires a full shuffle. All the data of a group will be loaded
        into memory, so the user should be aware of the potential OOM risk if data is skewed
        and certain groups are too large to fit in memory.

        See Also
        --------
        pyspark.sql.functions.pandas_udf
        """
        from pyspark.sql import GroupedData
        from pyspark.sql.functions import pandas_udf, PandasUDFType

        assert isinstance(self, GroupedData)

        udf = pandas_udf(func, returnType=schema, functionType=PandasUDFType.GROUPED_MAP)
        df = self._df
        udf_column = udf(*[df[col] for col in df.columns])
        jdf = self._jgd.flatMapGroupsInPandas(udf_column._jc)
        return DataFrame(jdf, self.session)

    def applyInPandasWithState(
        self,
        func: "PandasGroupedMapFunctionWithState",
        outputStructType: Union[StructType, str],
        stateStructType: Union[StructType, str],
        outputMode: str,
        timeoutConf: str,
    ) -> "DataFrame":
        """
        Applies the given function to each group of data, while maintaining a user-defined
        per-group state. The result Dataset will represent the flattened record returned by the
        function.

        For a streaming :class:`DataFrame`, the function will be invoked first for all input groups
        and then for all timed out states where the input data is set to be empty. Updates to each
        group's state will be saved across invocations.

        The function should take parameters (key, Iterator[`pandas.DataFrame`], state) and
        return another Iterator[`pandas.DataFrame`]. The grouping key(s) will be passed as a tuple
        of numpy data types, e.g., `numpy.int32` and `numpy.float64`. The state will be passed as
        :class:`pyspark.sql.streaming.state.GroupState`.

        For each group, all columns are passed together as `pandas.DataFrame` to the user-function,
        and the returned `pandas.DataFrame` across all invocations are combined as a
        :class:`DataFrame`. Note that the user function should not make a guess of the number of
        elements in the iterator. To process all data, the user function needs to iterate all
        elements and process them. On the other hand, the user function is not strictly required to
        iterate through all elements in the iterator if it intends to read a part of data.

        The `outputStructType` should be a :class:`StructType` describing the schema of all
        elements in the returned value, `pandas.DataFrame`. The column labels of all elements in
        returned `pandas.DataFrame` must either match the field names in the defined schema if
        specified as strings, or match the field data types by position if not strings,
        e.g. integer indices.

        The `stateStructType` should be :class:`StructType` describing the schema of the
        user-defined state. The value of the state will be presented as a tuple, as well as the
        update should be performed with the tuple. The corresponding Python types for
        :class:DataType are supported. Please refer to the page
        https://spark.apache.org/docs/latest/sql-ref-datatypes.html (Python tab).

        The size of each `pandas.DataFrame` in both the input and output can be arbitrary. The
        number of `pandas.DataFrame` in both the input and output can also be arbitrary.

        .. versionadded:: 3.4.0

        .. versionchanged:: 3.5.0
            Supports Spark Connect.

        Parameters
        ----------
        func : function
            a Python native function to be called on every group. It should take parameters
            (key, Iterator[`pandas.DataFrame`], state) and return Iterator[`pandas.DataFrame`].
            Note that the type of the key is tuple and the type of the state is
            :class:`pyspark.sql.streaming.state.GroupState`.
        outputStructType : :class:`pyspark.sql.types.DataType` or str
            the type of the output records. The value can be either a
            :class:`pyspark.sql.types.DataType` object or a DDL-formatted type string.
        stateStructType : :class:`pyspark.sql.types.DataType` or str
            the type of the user-defined state. The value can be either a
            :class:`pyspark.sql.types.DataType` object or a DDL-formatted type string.
        outputMode : str
            the output mode of the function.
        timeoutConf : str
            timeout configuration for groups that do not receive data for a while. valid values
            are defined in :class:`pyspark.sql.streaming.state.GroupStateTimeout`.

        Examples
        --------
        >>> import pandas as pd  # doctest: +SKIP
        >>> from pyspark.sql.streaming.state import GroupStateTimeout
        >>> def count_fn(key, pdf_iter, state):
        ...     assert isinstance(state, GroupStateImpl)
        ...     total_len = 0
        ...     for pdf in pdf_iter:
        ...         total_len += len(pdf)
        ...     state.update((total_len,))
        ...     yield pd.DataFrame({"id": [key[0]], "countAsString": [str(total_len)]})
        ...
        >>> df.groupby("id").applyInPandasWithState(
        ...     count_fn, outputStructType="id long, countAsString string",
        ...     stateStructType="len long", outputMode="Update",
        ...     timeoutConf=GroupStateTimeout.NoTimeout) # doctest: +SKIP

        Notes
        -----
        This function requires a full shuffle.
        """

        from pyspark.sql import GroupedData
        from pyspark.sql.functions import pandas_udf

        assert isinstance(self, GroupedData)
        assert timeoutConf in [
            GroupStateTimeout.NoTimeout,
            GroupStateTimeout.ProcessingTimeTimeout,
            GroupStateTimeout.EventTimeTimeout,
        ]

        if isinstance(outputStructType, str):
            outputStructType = cast(StructType, _parse_datatype_string(outputStructType))
        if isinstance(stateStructType, str):
            stateStructType = cast(StructType, _parse_datatype_string(stateStructType))

        udf = pandas_udf(
            func,  # type: ignore[call-overload]
            returnType=outputStructType,
            functionType=PythonEvalType.SQL_GROUPED_MAP_PANDAS_UDF_WITH_STATE,
        )
        df = self._df
        udf_column = udf(*[df[col] for col in df.columns])
        jdf = self._jgd.applyInPandasWithState(
            udf_column._jc,
            self.session._jsparkSession.parseDataType(outputStructType.json()),
            self.session._jsparkSession.parseDataType(stateStructType.json()),
            outputMode,
            timeoutConf,
        )
        return DataFrame(jdf, self.session)

    def transformWithStateInPandas(
        self,
        statefulProcessor: StatefulProcessor,
        outputStructType: Union[StructType, str],
        outputMode: str,
        timeMode: str,
        initialState: Optional["GroupedData"] = None,
    ) -> DataFrame:
        """
        Invokes methods defined in the stateful processor used in arbitrary state API v2. It
        requires protobuf, pandas and pyarrow as dependencies to process input/state data. We
        allow the user to act on per-group set of input rows along with keyed state and the user
        can choose to output/return 0 or more rows.

        For a streaming dataframe, we will repeatedly invoke the interface methods for new rows
        in each trigger and the user's state/state variables will be stored persistently across
        invocations.

        The `statefulProcessor` should be a Python class that implements the interface defined in
        :class:`StatefulProcessor`.

        The `outputStructType` should be a :class:`StructType` describing the schema of all
        elements in the returned value, `pandas.DataFrame`. The column labels of all elements in
        returned `pandas.DataFrame` must either match the field names in the defined schema if
        specified as strings, or match the field data types by position if not strings,
        e.g. integer indices.

        The size of each `pandas.DataFrame` in both the input and output can be arbitrary. The
        number of `pandas.DataFrame` in both the input and output can also be arbitrary.

        .. versionadded:: 4.0.0

        Parameters
        ----------
        statefulProcessor : :class:`pyspark.sql.streaming.stateful_processor.StatefulProcessor`
            Instance of StatefulProcessor whose functions will be invoked by the operator.
        outputStructType : :class:`pyspark.sql.types.DataType` or str
            The type of the output records. The value can be either a
            :class:`pyspark.sql.types.DataType` object or a DDL-formatted type string.
        outputMode : str
            The output mode of the stateful processor.
        timeMode : str
            The time mode semantics of the stateful processor for timers and TTL.
        initialState : :class:`pyspark.sql.GroupedData`
            Optional. The grouped dataframe as initial states used for initialization
            of state variables in the first batch.

        Examples
        --------
        >>> from typing import Iterator
        ...
        >>> import pandas as pd # doctest: +SKIP
        ...
        >>> from pyspark.sql import Row
        >>> from pyspark.sql.functions import col, split
        >>> from pyspark.sql.streaming import StatefulProcessor, StatefulProcessorHandle
        >>> from pyspark.sql.types import IntegerType, LongType, StringType, StructField, StructType
        ...
        >>> spark.conf.set("spark.sql.streaming.stateStore.providerClass",
        ...     "org.apache.spark.sql.execution.streaming.state.RocksDBStateStoreProvider")
        ... # Below is a simple example to find erroneous sensors from temperature sensor data. The
        ... # processor returns a count of total readings, while keeping erroneous reading counts
        ... # in streaming state. A violation is defined when the temperature is above 100.
        ... # The input data is a DataFrame with the following schema:
        ... #    `id: string, temperature: long`.
        ... # The output schema and state schema are defined as below.
        >>> output_schema = StructType([
        ...     StructField("id", StringType(), True),
        ...     StructField("count", IntegerType(), True)
        ... ])
        >>> state_schema = StructType([
        ...     StructField("value", IntegerType(), True)
        ... ])
        >>> class SimpleStatefulProcessor(StatefulProcessor):
        ...     def init(self, handle: StatefulProcessorHandle):
        ...         self.num_violations_state = handle.getValueState("numViolations", state_schema)
        ...
        ...     def handleInputRows(self, key, rows):
        ...         new_violations = 0
        ...         count = 0
        ...         exists = self.num_violations_state.exists()
        ...         if exists:
        ...             existing_violations_row = self.num_violations_state.get()
        ...             existing_violations = existing_violations_row[0]
        ...         else:
        ...             existing_violations = 0
        ...         for pdf in rows:
        ...             pdf_count = pdf.count()
        ...             count += pdf_count.get('temperature')
        ...             violations_pdf = pdf.loc[pdf['temperature'] > 100]
        ...             new_violations += violations_pdf.count().get('temperature')
        ...         updated_violations = new_violations + existing_violations
        ...         self.num_violations_state.update((updated_violations,))
        ...         yield pd.DataFrame({'id': key, 'count': count})
        ...
        ...     def close(self) -> None:
        ...         pass

        Input DataFrame:
        +---+-----------+
        | id|temperature|
        +---+-----------+
        |  0|        123|
        |  0|         23|
        |  1|         33|
        |  1|        188|
        |  1|         88|
        +---+-----------+

        >>> df.groupBy("value").transformWithStateInPandas(statefulProcessor =
        ...     SimpleStatefulProcessor(), outputStructType=output_schema, outputMode="Update",
        ...     timeMode="None") # doctest: +SKIP

        Output DataFrame:
        +---+-----+
        | id|count|
        +---+-----+
        |  0|    2|
        |  1|    3|
        +---+-----+

        Notes
        -----
        This function requires a full shuffle.
        """

        from pyspark.sql import GroupedData
        from pyspark.sql.functions import pandas_udf

        assert isinstance(self, GroupedData)
        if initialState is not None:
            assert isinstance(initialState, GroupedData)
        if isinstance(outputStructType, str):
            outputStructType = cast(StructType, _parse_datatype_string(outputStructType))

        def handle_data_with_timers(
            statefulProcessorApiClient: StatefulProcessorApiClient,
            key: Any,
            inputRows: Iterator["PandasDataFrameLike"],
        ) -> Iterator["PandasDataFrameLike"]:
            statefulProcessorApiClient.set_implicit_key(key)
            if timeMode != "none":
                batch_timestamp = statefulProcessorApiClient.get_batch_timestamp()
                watermark_timestamp = statefulProcessorApiClient.get_watermark_timestamp()
            else:
                batch_timestamp = -1
                watermark_timestamp = -1
            # process with invalid expiry timer info and emit data rows
            data_iter = statefulProcessor.handleInputRows(
                key,
                inputRows,
                TimerValues(batch_timestamp, watermark_timestamp),
                ExpiredTimerInfo(False),
            )
            statefulProcessorApiClient.set_handle_state(StatefulProcessorHandleState.DATA_PROCESSED)

            if timeMode == "processingtime":
                expiry_list_iter = statefulProcessorApiClient.get_expiry_timers_iterator(
                    batch_timestamp
                )
            elif timeMode == "eventtime":
                expiry_list_iter = statefulProcessorApiClient.get_expiry_timers_iterator(
                    watermark_timestamp
                )
            else:
                expiry_list_iter = iter([[]])

            result_iter_list = [data_iter]
            # process with valid expiry time info and with empty input rows,
            # only timer related rows will be emitted
            for expiry_list in expiry_list_iter:
                for key_obj, expiry_timestamp in expiry_list:
                    result_iter_list.append(
                        statefulProcessor.handleInputRows(
                            key_obj,
                            iter([]),
                            TimerValues(batch_timestamp, watermark_timestamp),
                            ExpiredTimerInfo(True, expiry_timestamp),
                        )
                    )
            # TODO(SPARK-49603) set the handle state in the lazily initialized iterator

            result = itertools.chain(*result_iter_list)
            return result

        def transformWithStateUDF(
            statefulProcessorApiClient: StatefulProcessorApiClient,
            key: Any,
            inputRows: Iterator["PandasDataFrameLike"],
        ) -> Iterator["PandasDataFrameLike"]:
            handle = StatefulProcessorHandle(statefulProcessorApiClient)

            if statefulProcessorApiClient.handle_state == StatefulProcessorHandleState.CREATED:
                statefulProcessor.init(handle)
                statefulProcessorApiClient.set_handle_state(
                    StatefulProcessorHandleState.INITIALIZED
                )

<<<<<<< HEAD
            # Key is None when we have processed all the input data from the worker and ready to
            # proceed with the cleanup steps.
            if key is None:
                statefulProcessorApiClient.remove_implicit_key()
                statefulProcessor.close()
                statefulProcessorApiClient.set_handle_state(
                    StatefulProcessorHandleState.CLOSED
                )
                return iter([])

            statefulProcessorApiClient.set_implicit_key(key)
            result = statefulProcessor.handleInputRows(key, inputRows)
=======
            result = handle_data_with_timers(statefulProcessorApiClient, key, inputRows)
            return result

        def transformWithStateWithInitStateUDF(
            statefulProcessorApiClient: StatefulProcessorApiClient,
            key: Any,
            inputRows: Iterator["PandasDataFrameLike"],
            initialStates: Optional[Iterator["PandasDataFrameLike"]] = None,
        ) -> Iterator["PandasDataFrameLike"]:
            """
            UDF for TWS operator with non-empty initial states. Possible input combinations
            of inputRows and initialStates iterator:
            - Both `inputRows` and `initialStates` are non-empty. Both input rows and initial
             states contains the grouping key and data.
            - `InitialStates` is non-empty, while `inputRows` is empty. Only initial states
             contains the grouping key and data, and it is first batch.
            - `initialStates` is empty, while `inputRows` is non-empty. Only inputRows contains the
             grouping key and data, and it is first batch.
            - `initialStates` is None, while `inputRows` is not empty. This is not first batch.
             `initialStates` is initialized to the positional value as None.
            """
            handle = StatefulProcessorHandle(statefulProcessorApiClient)

            if statefulProcessorApiClient.handle_state == StatefulProcessorHandleState.CREATED:
                statefulProcessor.init(handle)
                statefulProcessorApiClient.set_handle_state(
                    StatefulProcessorHandleState.INITIALIZED
                )

            # only process initial state if first batch and initial state is not None
            if initialStates is not None:
                for cur_initial_state in initialStates:
                    statefulProcessorApiClient.set_implicit_key(key)
                    # TODO(SPARK-50194) integration with new timer API with initial state
                    statefulProcessor.handleInitialState(key, cur_initial_state)

            # if we don't have input rows for the given key but only have initial state
            # for the grouping key, the inputRows iterator could be empty
            input_rows_empty = False
            try:
                first = next(inputRows)
            except StopIteration:
                input_rows_empty = True
            else:
                inputRows = itertools.chain([first], inputRows)

            if not input_rows_empty:
                result = handle_data_with_timers(statefulProcessorApiClient, key, inputRows)
            else:
                result = iter([])
>>>>>>> f2d39b95

            return result

        if isinstance(outputStructType, str):
            outputStructType = cast(StructType, _parse_datatype_string(outputStructType))

        df = self._df

        if initialState is None:
            initial_state_java_obj = None
            udf = pandas_udf(
                transformWithStateUDF,  # type: ignore
                returnType=outputStructType,
                functionType=PythonEvalType.SQL_TRANSFORM_WITH_STATE_PANDAS_UDF,
            )
        else:
            initial_state_java_obj = initialState._jgd
            udf = pandas_udf(
                transformWithStateWithInitStateUDF,  # type: ignore
                returnType=outputStructType,
                functionType=PythonEvalType.SQL_TRANSFORM_WITH_STATE_PANDAS_INIT_STATE_UDF,
            )

        udf_column = udf(*[df[col] for col in df.columns])

        jdf = self._jgd.transformWithStateInPandas(
            udf_column._jc,
            self.session._jsparkSession.parseDataType(outputStructType.json()),
            outputMode,
            timeMode,
            initial_state_java_obj,
        )
        return DataFrame(jdf, self.session)

    def applyInArrow(
        self, func: "ArrowGroupedMapFunction", schema: Union[StructType, str]
    ) -> "DataFrame":
        """
        Maps each group of the current :class:`DataFrame` using an Arrow udf and returns the result
        as a `DataFrame`.

        The function should take a `pyarrow.Table` and return another
        `pyarrow.Table`. Alternatively, the user can pass a function that takes
        a tuple of `pyarrow.Scalar` grouping key(s) and a `pyarrow.Table`.
        For each group, all columns are passed together as a `pyarrow.Table`
        to the user-function and the returned `pyarrow.Table` are combined as a
        :class:`DataFrame`.

        The `schema` should be a :class:`StructType` describing the schema of the returned
        `pyarrow.Table`. The column labels of the returned `pyarrow.Table` must either match
        the field names in the defined schema if specified as strings, or match the
        field data types by position if not strings, e.g. integer indices.
        The length of the returned `pyarrow.Table` can be arbitrary.

        .. versionadded:: 4.0.0

        Parameters
        ----------
        func : function
            a Python native function that takes a `pyarrow.Table` and outputs a
            `pyarrow.Table`, or that takes one tuple (grouping keys) and a
            `pyarrow.Table` and outputs a `pyarrow.Table`.
        schema : :class:`pyspark.sql.types.DataType` or str
            the return type of the `func` in PySpark. The value can be either a
            :class:`pyspark.sql.types.DataType` object or a DDL-formatted type string.

        Examples
        --------
        >>> from pyspark.sql.functions import ceil
        >>> import pyarrow  # doctest: +SKIP
        >>> import pyarrow.compute as pc  # doctest: +SKIP
        >>> df = spark.createDataFrame(
        ...     [(1, 1.0), (1, 2.0), (2, 3.0), (2, 5.0), (2, 10.0)],
        ...     ("id", "v"))  # doctest: +SKIP
        >>> def normalize(table):
        ...     v = table.column("v")
        ...     norm = pc.divide(pc.subtract(v, pc.mean(v)), pc.stddev(v, ddof=1))
        ...     return table.set_column(1, "v", norm)
        >>> df.groupby("id").applyInArrow(
        ...     normalize, schema="id long, v double").show()  # doctest: +SKIP
        +---+-------------------+
        | id|                  v|
        +---+-------------------+
        |  1|-0.7071067811865475|
        |  1| 0.7071067811865475|
        |  2|-0.8320502943378437|
        |  2|-0.2773500981126146|
        |  2| 1.1094003924504583|
        +---+-------------------+

        Alternatively, the user can pass a function that takes two arguments.
        In this case, the grouping key(s) will be passed as the first argument and the data will
        be passed as the second argument. The grouping key(s) will be passed as a tuple of Arrow
        scalars types, e.g., `pyarrow.Int32Scalar` and `pyarrow.FloatScalar`. The data will still
        be passed in as a `pyarrow.Table` containing all columns from the original Spark DataFrame.
        This is useful when the user does not want to hardcode grouping key(s) in the function.

        >>> df = spark.createDataFrame(
        ...     [(1, 1.0), (1, 2.0), (2, 3.0), (2, 5.0), (2, 10.0)],
        ...     ("id", "v"))  # doctest: +SKIP
        >>> def mean_func(key, table):
        ...     # key is a tuple of one pyarrow.Int64Scalar, which is the value
        ...     # of 'id' for the current group
        ...     mean = pc.mean(table.column("v"))
        ...     return pyarrow.Table.from_pydict({"id": [key[0].as_py()], "v": [mean.as_py()]})
        >>> df.groupby('id').applyInArrow(
        ...     mean_func, schema="id long, v double")  # doctest: +SKIP
        +---+---+
        | id|  v|
        +---+---+
        |  1|1.5|
        |  2|6.0|
        +---+---+

        >>> def sum_func(key, table):
        ...     # key is a tuple of two pyarrow.Int64Scalars, which is the values
        ...     # of 'id' and 'ceil(df.v / 2)' for the current group
        ...     sum = pc.sum(table.column("v"))
        ...     return pyarrow.Table.from_pydict({
        ...         "id": [key[0].as_py()],
        ...         "ceil(v / 2)": [key[1].as_py()],
        ...         "v": [sum.as_py()]
        ...     })
        >>> df.groupby(df.id, ceil(df.v / 2)).applyInArrow(
        ...     sum_func, schema="id long, `ceil(v / 2)` long, v double").show()  # doctest: +SKIP
        +---+-----------+----+
        | id|ceil(v / 2)|   v|
        +---+-----------+----+
        |  2|          5|10.0|
        |  1|          1| 3.0|
        |  2|          3| 5.0|
        |  2|          2| 3.0|
        +---+-----------+----+

        Notes
        -----
        This function requires a full shuffle. All the data of a group will be loaded
        into memory, so the user should be aware of the potential OOM risk if data is skewed
        and certain groups are too large to fit in memory.

        This API is unstable, and for developers.

        See Also
        --------
        pyspark.sql.functions.pandas_udf
        """
        from pyspark.sql import GroupedData
        from pyspark.sql.functions import pandas_udf

        assert isinstance(self, GroupedData)

        # The usage of the pandas_udf is internal so type checking is disabled.
        udf = pandas_udf(
            func, returnType=schema, functionType=PythonEvalType.SQL_GROUPED_MAP_ARROW_UDF
        )  # type: ignore[call-overload]
        df = self._df
        udf_column = udf(*[df[col] for col in df.columns])
        jdf = self._jgd.flatMapGroupsInArrow(udf_column._jc)
        return DataFrame(jdf, self.session)

    def cogroup(self, other: "GroupedData") -> "PandasCogroupedOps":
        """
        Cogroups this group with another group so that we can run cogrouped operations.

        .. versionadded:: 3.0.0

        .. versionchanged:: 3.4.0
            Support Spark Connect.

        See :class:`PandasCogroupedOps` for the operations that can be run.
        """
        from pyspark.sql import GroupedData

        assert isinstance(self, GroupedData)

        return PandasCogroupedOps(self, other)


class PandasCogroupedOps:
    """
    A logical grouping of two :class:`GroupedData`,
    created by :func:`GroupedData.cogroup`.

    .. versionadded:: 3.0.0

    .. versionchanged:: 3.4.0
        Support Spark Connect.
    """

    def __init__(self, gd1: "GroupedData", gd2: "GroupedData"):
        self._gd1 = gd1
        self._gd2 = gd2

    def applyInPandas(
        self, func: "PandasCogroupedMapFunction", schema: Union["StructType", str]
    ) -> "DataFrame":
        """
        Applies a function to each cogroup using pandas and returns the result
        as a `DataFrame`.

        The function should take two `pandas.DataFrame`\\s and return another
        `pandas.DataFrame`. Alternatively, the user can pass a function that takes
        a tuple of the grouping key(s) and the two `pandas.DataFrame`\\s.
        For each side of the cogroup, all columns are passed together as a
        `pandas.DataFrame` to the user-function and the returned `pandas.DataFrame` are combined as
        a :class:`DataFrame`.

        The `schema` should be a :class:`StructType` describing the schema of the returned
        `pandas.DataFrame`. The column labels of the returned `pandas.DataFrame` must either match
        the field names in the defined schema if specified as strings, or match the
        field data types by position if not strings, e.g. integer indices.
        The length of the returned `pandas.DataFrame` can be arbitrary.

        .. versionadded:: 3.0.0

        .. versionchanged:: 3.4.0
            Support Spark Connect.

        Parameters
        ----------
        func : function
            a Python native function that takes two `pandas.DataFrame`\\s, and
            outputs a `pandas.DataFrame`, or that takes one tuple (grouping keys) and two
            ``pandas.DataFrame``\\s, and outputs a ``pandas.DataFrame``.
        schema : :class:`pyspark.sql.types.DataType` or str
            the return type of the `func` in PySpark. The value can be either a
            :class:`pyspark.sql.types.DataType` object or a DDL-formatted type string.

        Examples
        --------
        >>> df1 = spark.createDataFrame(
        ...     [(20000101, 1, 1.0), (20000101, 2, 2.0), (20000102, 1, 3.0), (20000102, 2, 4.0)],
        ...     ("time", "id", "v1"))
        >>> df2 = spark.createDataFrame(
        ...     [(20000101, 1, "x"), (20000101, 2, "y")],
        ...     ("time", "id", "v2"))
        >>> def asof_join(l, r):
        ...     return pd.merge_asof(l, r, on="time", by="id")
        ...
        >>> df1.groupby("id").cogroup(df2.groupby("id")).applyInPandas(
        ...     asof_join, schema="time int, id int, v1 double, v2 string"
        ... ).show()  # doctest: +SKIP
        +--------+---+---+---+
        |    time| id| v1| v2|
        +--------+---+---+---+
        |20000101|  1|1.0|  x|
        |20000102|  1|3.0|  x|
        |20000101|  2|2.0|  y|
        |20000102|  2|4.0|  y|
        +--------+---+---+---+

        Alternatively, the user can define a function that takes three arguments.  In this case,
        the grouping key(s) will be passed as the first argument and the data will be passed as the
        second and third arguments.  The grouping key(s) will be passed as a tuple of numpy data
        types, e.g., `numpy.int32` and `numpy.float64`. The data will still be passed in as two
        `pandas.DataFrame` containing all columns from the original Spark DataFrames.

        >>> def asof_join(k, l, r):
        ...     if k == (1,):
        ...         return pd.merge_asof(l, r, on="time", by="id")
        ...     else:
        ...         return pd.DataFrame(columns=['time', 'id', 'v1', 'v2'])
        ...
        >>> df1.groupby("id").cogroup(df2.groupby("id")).applyInPandas(
        ...     asof_join, "time int, id int, v1 double, v2 string").show()  # doctest: +SKIP
        +--------+---+---+---+
        |    time| id| v1| v2|
        +--------+---+---+---+
        |20000101|  1|1.0|  x|
        |20000102|  1|3.0|  x|
        +--------+---+---+---+

        Notes
        -----
        This function requires a full shuffle. All the data of a cogroup will be loaded
        into memory, so the user should be aware of the potential OOM risk if data is skewed
        and certain groups are too large to fit in memory.

        See Also
        --------
        pyspark.sql.functions.pandas_udf
        """
        from pyspark.sql.pandas.functions import pandas_udf

        # The usage of the pandas_udf is internal so type checking is disabled.
        udf = pandas_udf(
            func, returnType=schema, functionType=PythonEvalType.SQL_COGROUPED_MAP_PANDAS_UDF
        )  # type: ignore[call-overload]

        all_cols = self._extract_cols(self._gd1) + self._extract_cols(self._gd2)
        udf_column = udf(*all_cols)
        jdf = self._gd1._jgd.flatMapCoGroupsInPandas(self._gd2._jgd, udf_column._jc)
        return DataFrame(jdf, self._gd1.session)

    def applyInArrow(
        self, func: "ArrowCogroupedMapFunction", schema: Union[StructType, str]
    ) -> "DataFrame":
        """
        Applies a function to each cogroup using Arrow and returns the result
        as a `DataFrame`.

        The function should take two `pyarrow.Table`\\s and return another
        `pyarrow.Table`. Alternatively, the user can pass a function that takes
        a tuple of `pyarrow.Scalar` grouping key(s) and the two `pyarrow.Table`\\s.
        For each side of the cogroup, all columns are passed together as a
        `pyarrow.Table` to the user-function and the returned `pyarrow.Table` are combined as
        a :class:`DataFrame`.

        The `schema` should be a :class:`StructType` describing the schema of the returned
        `pyarrow.Table`. The column labels of the returned `pyarrow.Table` must either match
        the field names in the defined schema if specified as strings, or match the
        field data types by position if not strings, e.g. integer indices.
        The length of the returned `pyarrow.Table` can be arbitrary.

        .. versionadded:: 4.0.0

        Parameters
        ----------
        func : function
            a Python native function that takes two `pyarrow.Table`\\s, and
            outputs a `pyarrow.Table`, or that takes one tuple (grouping keys) and two
            ``pyarrow.Table``\\s, and outputs a ``pyarrow.Table``.
        schema : :class:`pyspark.sql.types.DataType` or str
            the return type of the `func` in PySpark. The value can be either a
            :class:`pyspark.sql.types.DataType` object or a DDL-formatted type string.

        Examples
        --------
        >>> import pyarrow  # doctest: +SKIP
        >>> df1 = spark.createDataFrame([(1, 1.0), (2, 2.0), (1, 3.0), (2, 4.0)], ("id", "v1"))
        >>> df2 = spark.createDataFrame([(1, "x"), (2, "y")], ("id", "v2"))
        >>> def summarize(l, r):
        ...     return pyarrow.Table.from_pydict({
        ...         "left": [l.num_rows],
        ...         "right": [r.num_rows]
        ...     })
        >>> df1.groupby("id").cogroup(df2.groupby("id")).applyInArrow(
        ...     summarize, schema="left long, right long"
        ... ).show()  # doctest: +SKIP
        +----+-----+
        |left|right|
        +----+-----+
        |   2|    1|
        |   2|    1|
        +----+-----+

        Alternatively, the user can define a function that takes three arguments.  In this case,
        the grouping key(s) will be passed as the first argument and the data will be passed as the
        second and third arguments.  The grouping key(s) will be passed as a tuple of Arrow scalars
        types, e.g., `pyarrow.Int32Scalar` and `pyarrow.FloatScalar`. The data will still be passed
        in as two `pyarrow.Table`\\s containing all columns from the original Spark DataFrames.

        >>> def summarize(key, l, r):
        ...     return pyarrow.Table.from_pydict({
        ...         "key": [key[0].as_py()],
        ...         "left": [l.num_rows],
        ...         "right": [r.num_rows]
        ...     })
        >>> df1.groupby("id").cogroup(df2.groupby("id")).applyInArrow(
        ...     summarize, schema="key long, left long, right long"
        ... ).show()  # doctest: +SKIP
        +---+----+-----+
        |key|left|right|
        +---+----+-----+
        |  1|   2|    1|
        |  2|   2|    1|
        +---+----+-----+

        Notes
        -----
        This function requires a full shuffle. All the data of a cogroup will be loaded
        into memory, so the user should be aware of the potential OOM risk if data is skewed
        and certain groups are too large to fit in memory.

        This API is unstable, and for developers.

        See Also
        --------
        pyspark.sql.functions.pandas_udf
        """
        from pyspark.sql.pandas.functions import pandas_udf

        # The usage of the pandas_udf is internal so type checking is disabled.
        udf = pandas_udf(
            func, returnType=schema, functionType=PythonEvalType.SQL_COGROUPED_MAP_ARROW_UDF
        )  # type: ignore[call-overload]

        all_cols = self._extract_cols(self._gd1) + self._extract_cols(self._gd2)
        udf_column = udf(*all_cols)
        jdf = self._gd1._jgd.flatMapCoGroupsInArrow(self._gd2._jgd, udf_column._jc)
        return DataFrame(jdf, self._gd1.session)

    @staticmethod
    def _extract_cols(gd: "GroupedData") -> List[Column]:
        df = gd._df
        return [df[col] for col in df.columns]


def _test() -> None:
    import doctest
    from pyspark.sql import SparkSession
    import pyspark.sql.pandas.group_ops

    globs = pyspark.sql.pandas.group_ops.__dict__.copy()
    spark = SparkSession.builder.master("local[4]").appName("sql.pandas.group tests").getOrCreate()
    globs["spark"] = spark
    (failure_count, test_count) = doctest.testmod(
        pyspark.sql.pandas.group_ops,
        globs=globs,
        optionflags=doctest.ELLIPSIS | doctest.NORMALIZE_WHITESPACE | doctest.REPORT_NDIFF,
    )
    spark.stop()
    if failure_count:
        sys.exit(-1)


if __name__ == "__main__":
    _test()<|MERGE_RESOLUTION|>--- conflicted
+++ resolved
@@ -565,20 +565,14 @@
                     StatefulProcessorHandleState.INITIALIZED
                 )
 
-<<<<<<< HEAD
             # Key is None when we have processed all the input data from the worker and ready to
             # proceed with the cleanup steps.
             if key is None:
                 statefulProcessorApiClient.remove_implicit_key()
                 statefulProcessor.close()
-                statefulProcessorApiClient.set_handle_state(
-                    StatefulProcessorHandleState.CLOSED
-                )
+                statefulProcessorApiClient.set_handle_state(StatefulProcessorHandleState.CLOSED)
                 return iter([])
 
-            statefulProcessorApiClient.set_implicit_key(key)
-            result = statefulProcessor.handleInputRows(key, inputRows)
-=======
             result = handle_data_with_timers(statefulProcessorApiClient, key, inputRows)
             return result
 
@@ -608,6 +602,14 @@
                     StatefulProcessorHandleState.INITIALIZED
                 )
 
+            # Key is None when we have processed all the input data from the worker and ready to
+            # proceed with the cleanup steps.
+            if key is None:
+                statefulProcessorApiClient.remove_implicit_key()
+                statefulProcessor.close()
+                statefulProcessorApiClient.set_handle_state(StatefulProcessorHandleState.CLOSED)
+                return iter([])
+
             # only process initial state if first batch and initial state is not None
             if initialStates is not None:
                 for cur_initial_state in initialStates:
@@ -629,7 +631,6 @@
                 result = handle_data_with_timers(statefulProcessorApiClient, key, inputRows)
             else:
                 result = iter([])
->>>>>>> f2d39b95
 
             return result
 
