--- conflicted
+++ resolved
@@ -24,12 +24,26 @@
       "Argument `<arg_name>` is required when <condition>."
     ]
   },
-<<<<<<< HEAD
+  "CANNOT_ACCESS_TO_DUNDER": {
+    "message": [
+      "Dunder(double underscore) attribute is for internal use only."
+    ]
+  },
+  "CANNOT_APPLY_IN_FOR_COLUMN": {
+    "message": [
+      "Cannot apply 'in' operator against a column: please use 'contains' in a string column or 'array_contains' function for an array column."
+    ]
+  },
   "CANNOT_BE_EMPTY": {
     "message": [
       "At least one <item> must be specified."
     ]
   },
+  "CANNOT_CONVERT_COLUMN_INTO_BOOL": {
+    "message": [
+      "Cannot convert column into bool: please use '&' for 'and', '|' for 'or', '~' for 'not' when building DataFrame boolean expressions."
+    ]
+  },
   "CANNOT_PARSE_DATATYPE": {
     "message": [
       "Unable to parse datatype from schema. <error>."
@@ -38,21 +52,6 @@
   "CANNOT_SET_TOGETHER": {
     "message": [
       "<arg_list> should not be set together."
-=======
-  "CANNOT_ACCESS_TO_DUNDER": {
-    "message": [
-      "Dunder(double underscore) attribute is for internal use only."
-    ]
-  },
-  "CANNOT_APPLY_IN_FOR_COLUMN": {
-    "message": [
-      "Cannot apply 'in' operator against a column: please use 'contains' in a string column or 'array_contains' function for an array column."
-    ]
-  },
-  "CANNOT_CONVERT_COLUMN_INTO_BOOL": {
-    "message": [
-      "Cannot convert column into bool: please use '&' for 'and', '|' for 'or', '~' for 'not' when building DataFrame boolean expressions."
->>>>>>> 9f0bf51a
     ]
   },
   "COLUMN_IN_LIST": {
