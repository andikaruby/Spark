#
# Licensed to the Apache Software Foundation (ASF) under one or more
# contributor license agreements.  See the NOTICE file distributed with
# this work for additional information regarding copyright ownership.
# The ASF licenses this file to You under the Apache License, Version 2.0
# (the "License"); you may not use this file except in compliance with
# the License.  You may obtain a copy of the License at
#
#    http://www.apache.org/licenses/LICENSE-2.0
#
# Unless required by applicable law or agreed to in writing, software
# distributed under the License is distributed on an "AS IS" BASIS,
# WITHOUT WARRANTIES OR CONDITIONS OF ANY KIND, either express or implied.
# See the License for the specific language governing permissions and
# limitations under the License.
#

from typing import Dict, Optional, cast

from pyspark.errors.utils import ErrorClassesReader


class PySparkException(Exception):
    """
    Base Exception for handling errors generated from PySpark.
    """

    def __init__(
        self,
        message: Optional[str] = None,
        error_class: Optional[str] = None,
        message_parameters: Optional[Dict[str, str]] = None,
    ):
        # `message` vs `error_class` & `message_parameters` are mutually exclusive.
        assert (message is not None and (error_class is None and message_parameters is None)) or (
            message is None and (error_class is not None and message_parameters is not None)
        )

        self.error_reader = ErrorClassesReader()

        if message is None:
            self.message = self.error_reader.get_error_message(
                cast(str, error_class), cast(Dict[str, str], message_parameters)
            )
        else:
            self.message = message

        self.error_class = error_class
        self.message_parameters = message_parameters

    def getErrorClass(self) -> Optional[str]:
        """
        Returns an error class as a string.

        .. versionadded:: 3.4.0

        See Also
        --------
        :meth:`PySparkException.getMessageParameters`
        :meth:`PySparkException.getSqlState`
        """
        return self.error_class

    def getMessageParameters(self) -> Optional[Dict[str, str]]:
        """
        Returns a message parameters as a dictionary.

        .. versionadded:: 3.4.0

        See Also
        --------
        :meth:`PySparkException.getErrorClass`
        :meth:`PySparkException.getSqlState`
        """
        return self.message_parameters

    def getSqlState(self) -> None:
        """
        Returns an SQLSTATE as a string.

        Errors generated in Python have no SQLSTATE, so it always returns None.

        .. versionadded:: 3.4.0

        See Also
        --------
        :meth:`PySparkException.getErrorClass`
        :meth:`PySparkException.getMessageParameters`
        """
        return None

    def __str__(self) -> str:
        if self.getErrorClass() is not None:
            return f"[{self.getErrorClass()}] {self.message}"
        else:
            return self.message


class AnalysisException(PySparkException):
    """
    Failed to analyze a SQL query plan.
    """


class TempTableAlreadyExistsException(AnalysisException):
    """
    Failed to create temp view since it is already exists.
    """


class ParseException(AnalysisException):
    """
    Failed to parse a SQL command.
    """


class IllegalArgumentException(PySparkException):
    """
    Passed an illegal or inappropriate argument.
    """


class ArithmeticException(PySparkException):
    """
    Arithmetic exception thrown from Spark with an error class.
    """


class ArrayIndexOutOfBoundsException(PySparkException):
    """
    Array index out of bounds exception thrown from Spark with an error class.
    """


class DateTimeException(PySparkException):
    """
    Datetime exception thrown from Spark with an error class.
    """


class NumberFormatException(IllegalArgumentException):
    """
    Number format exception thrown from Spark with an error class.
    """


class StreamingQueryException(PySparkException):
    """
    Exception that stopped a :class:`StreamingQuery`.
    """


class QueryExecutionException(PySparkException):
    """
    Failed to execute a query.
    """


class PythonException(PySparkException):
    """
    Exceptions thrown from Python workers.
    """


class SparkRuntimeException(PySparkException):
    """
    Runtime exception thrown from Spark with an error class.
    """


class SparkUpgradeException(PySparkException):
    """
    Exception thrown because of Spark upgrade.
    """


class UnknownException(PySparkException):
    """
    None of the above exceptions.
    """


class PySparkValueError(PySparkException, ValueError):
    """
    Wrapper class for ValueError to support error classes.
    """


class PySparkTypeError(PySparkException, TypeError):
    """
    Wrapper class for TypeError to support error classes.
    """


class PySparkAttributeError(PySparkException, AttributeError):
    """
    Wrapper class for AttributeError to support error classes.
    """


<<<<<<< HEAD
class PySparkRuntimeError(PySparkException, RuntimeError):
    """
    Wrapper class for RuntimeError to support error classes.
=======
class PySparkAssertionError(PySparkException, AssertionError):
    """
    Wrapper class for AssertionError to support error classes.
>>>>>>> 0515e6b9
    """<|MERGE_RESOLUTION|>--- conflicted
+++ resolved
@@ -198,13 +198,13 @@
     """
 
 
-<<<<<<< HEAD
 class PySparkRuntimeError(PySparkException, RuntimeError):
     """
     Wrapper class for RuntimeError to support error classes.
-=======
+    """
+
+
 class PySparkAssertionError(PySparkException, AssertionError):
     """
     Wrapper class for AssertionError to support error classes.
->>>>>>> 0515e6b9
     """