#
# Licensed to the Apache Software Foundation (ASF) under one or more
# contributor license agreements.  See the NOTICE file distributed with
# this work for additional information regarding copyright ownership.
# The ASF licenses this file to You under the Apache License, Version 2.0
# (the "License"); you may not use this file except in compliance with
# the License.  You may obtain a copy of the License at
#
#    http://www.apache.org/licenses/LICENSE-2.0
#
# Unless required by applicable law or agreed to in writing, software
# distributed under the License is distributed on an "AS IS" BASIS,
# WITHOUT WARRANTIES OR CONDITIONS OF ANY KIND, either express or implied.
# See the License for the specific language governing permissions and
# limitations under the License.
#

"""
PySpark supports custom serializers for transferring data; this can improve
performance.

By default, PySpark uses L{PickleSerializer} to serialize objects using Python's
C{cPickle} serializer, which can serialize nearly any Python object.
Other serializers, like L{MarshalSerializer}, support fewer datatypes but can be
faster.

The serializer is chosen when creating L{SparkContext}:

>>> from pyspark.context import SparkContext
>>> from pyspark.serializers import MarshalSerializer
>>> sc = SparkContext('local', 'test', serializer=MarshalSerializer())
>>> sc.parallelize(list(range(1000))).map(lambda x: 2 * x).take(10)
[0, 2, 4, 6, 8, 10, 12, 14, 16, 18]
>>> sc.stop()

PySpark serialize objects in batches; By default, the batch size is chosen based
on the size of objects, also configurable by SparkContext's C{batchSize} parameter:

>>> sc = SparkContext('local', 'test', batchSize=2)
>>> rdd = sc.parallelize(range(16), 4).map(lambda x: x)

Behind the scenes, this creates a JavaRDD with four partitions, each of
which contains two batches of two objects:

>>> rdd.glom().collect()
[[0, 1, 2, 3], [4, 5, 6, 7], [8, 9, 10, 11], [12, 13, 14, 15]]
>>> int(rdd._jrdd.count())
8
>>> sc.stop()
"""

import sys
from itertools import chain, product
import marshal
import struct
import types
import collections
import zlib
import itertools

if sys.version < '3':
    import cPickle as pickle
    protocol = 2
    from itertools import izip as zip, imap as map
else:
    import pickle
    protocol = 3
    xrange = range

from pyspark import cloudpickle


__all__ = ["PickleSerializer", "MarshalSerializer", "UTF8Deserializer"]


class SpecialLengths(object):
    END_OF_DATA_SECTION = -1
    PYTHON_EXCEPTION_THROWN = -2
    TIMING_DATA = -3
    END_OF_STREAM = -4
    NULL = -5
    START_ARROW_STREAM = -6


class PythonEvalType(object):
    NON_UDF = 0
    SQL_BATCHED_UDF = 1
    SQL_PANDAS_UDF = 2
    SQL_PANDAS_GROUPED_UDF = 3


class Serializer(object):

    def dump_stream(self, iterator, stream):
        """
        Serialize an iterator of objects to the output stream.
        """
        raise NotImplementedError

    def load_stream(self, stream):
        """
        Return an iterator of deserialized objects from the input stream.
        """
        raise NotImplementedError

    def _load_stream_without_unbatching(self, stream):
        """
        Return an iterator of deserialized batches (iterable) of objects from the input stream.
        if the serializer does not operate on batches the default implementation returns an
        iterator of single element lists.
        """
        return map(lambda x: [x], self.load_stream(stream))

    # Note: our notion of "equality" is that output generated by
    # equal serializers can be deserialized using the same serializer.

    # This default implementation handles the simple cases;
    # subclasses should override __eq__ as appropriate.

    def __eq__(self, other):
        return isinstance(other, self.__class__) and self.__dict__ == other.__dict__

    def __ne__(self, other):
        return not self.__eq__(other)

    def __repr__(self):
        return "%s()" % self.__class__.__name__

    def __hash__(self):
        return hash(str(self))


class FramedSerializer(Serializer):

    """
    Serializer that writes objects as a stream of (length, data) pairs,
    where C{length} is a 32-bit integer and data is C{length} bytes.
    """

    def __init__(self):
        # On Python 2.6, we can't write bytearrays to streams, so we need to convert them
        # to strings first. Check if the version number is that old.
        self._only_write_strings = sys.version_info[0:2] <= (2, 6)

    def dump_stream(self, iterator, stream):
        for obj in iterator:
            self._write_with_length(obj, stream)

    def load_stream(self, stream):
        while True:
            try:
                yield self._read_with_length(stream)
            except EOFError:
                return

    def _write_with_length(self, obj, stream):
        serialized = self.dumps(obj)
        if serialized is None:
            raise ValueError("serialized value should not be None")
        if len(serialized) > (1 << 31):
            raise ValueError("can not serialize object larger than 2G")
        write_int(len(serialized), stream)
        if self._only_write_strings:
            stream.write(str(serialized))
        else:
            stream.write(serialized)

    def _read_with_length(self, stream):
        length = read_int(stream)
        if length == SpecialLengths.END_OF_DATA_SECTION:
            raise EOFError
        elif length == SpecialLengths.NULL:
            return None
        obj = stream.read(length)
        if len(obj) < length:
            raise EOFError
        return self.loads(obj)

    def dumps(self, obj):
        """
        Serialize an object into a byte array.
        When batching is used, this will be called with an array of objects.
        """
        raise NotImplementedError

    def loads(self, obj):
        """
        Deserialize an object from a byte array.
        """
        raise NotImplementedError


class ArrowSerializer(FramedSerializer):
    """
    Serializes bytes as Arrow data with the Arrow file format.
    """

    def dumps(self, batch):
        import pyarrow as pa
        import io
        sink = io.BytesIO()
        writer = pa.RecordBatchFileWriter(sink, batch.schema)
        writer.write_batch(batch)
        writer.close()
        return sink.getvalue()

    def loads(self, obj):
        import pyarrow as pa
        reader = pa.RecordBatchFileReader(pa.BufferReader(obj))
        return reader.read_all()

    def __repr__(self):
        return "ArrowSerializer"


def _create_batch(series):
<<<<<<< HEAD
    from pyspark.sql.types import _cast_pandas_series_type
=======
    from pyspark.sql.types import _check_series_convert_timestamps_internal
>>>>>>> 36b826f5
    import pyarrow as pa
    # Make input conform to [(series1, type1), (series2, type2), ...]
    if not isinstance(series, (list, tuple)) or \
            (len(series) == 2 and isinstance(series[1], pa.DataType)):
        series = [series]
    series = ((s, None) if not isinstance(s, (list, tuple)) else s for s in series)

    # If a nullable integer series has been promoted to floating point with NaNs, need to cast
    # NOTE: this is not necessary with Arrow >= 0.7
<<<<<<< HEAD
    arrs = [pa.Array.from_pandas(_cast_pandas_series_type(s, t) if t is not None else s,
                                 mask=s.isnull(), type=t) for s, t in series]
=======
    def cast_series(s, t):
        if type(t) == pa.TimestampType:
            # NOTE: convert to 'us' with astype here, unit ignored in `from_pandas` see ARROW-1680
            return _check_series_convert_timestamps_internal(s.fillna(0))\
                .values.astype('datetime64[us]', copy=False)
        elif t == pa.date32():
            # TODO: this converts the series to Python objects, possibly avoid with Arrow >= 0.8
            return s.dt.date
        elif t is None or s.dtype == t.to_pandas_dtype():
            return s
        else:
            return s.fillna(0).astype(t.to_pandas_dtype(), copy=False)

    # Some object types don't support masks in Arrow, see ARROW-1721
    def create_array(s, t):
        casted = cast_series(s, t)
        mask = None if casted.dtype == 'object' else s.isnull()
        return pa.Array.from_pandas(casted, mask=mask, type=t)

    arrs = [create_array(s, t) for s, t in series]
>>>>>>> 36b826f5
    return pa.RecordBatch.from_arrays(arrs, ["_%d" % i for i in xrange(len(arrs))])


class ArrowStreamPandasSerializer(Serializer):
    """
    Serializes Pandas.Series as Arrow data with Arrow streaming format.
    """

    def dump_stream(self, iterator, stream):
        """
        Make ArrowRecordBatches from Pandas Series and serialize. Input is a single series or
        a list of series accompanied by an optional pyarrow type to coerce the data to.
        """
        import pyarrow as pa
        writer = None
        try:
            for series in iterator:
                batch = _create_batch(series)
                if writer is None:
                    write_int(SpecialLengths.START_ARROW_STREAM, stream)
                    writer = pa.RecordBatchStreamWriter(stream, batch.schema)
                writer.write_batch(batch)
        finally:
            if writer is not None:
                writer.close()

    def load_stream(self, stream):
        """
        Deserialize ArrowRecordBatches to an Arrow table and return as a list of pandas.Series.
        """
        from pyspark.sql.types import _check_dataframe_localize_timestamps
        import pyarrow as pa
        reader = pa.open_stream(stream)
        for batch in reader:
            # NOTE: changed from pa.Columns.to_pandas, timezone issue in conversion fixed in 0.7.1
            pdf = _check_dataframe_localize_timestamps(batch.to_pandas())
            yield [c for _, c in pdf.iteritems()]

    def __repr__(self):
        return "ArrowStreamPandasSerializer"


class BatchedSerializer(Serializer):

    """
    Serializes a stream of objects in batches by calling its wrapped
    Serializer with streams of objects.
    """

    UNLIMITED_BATCH_SIZE = -1
    UNKNOWN_BATCH_SIZE = 0

    def __init__(self, serializer, batchSize=UNLIMITED_BATCH_SIZE):
        self.serializer = serializer
        self.batchSize = batchSize

    def _batched(self, iterator):
        if self.batchSize == self.UNLIMITED_BATCH_SIZE:
            yield list(iterator)
        elif hasattr(iterator, "__len__") and hasattr(iterator, "__getslice__"):
            n = len(iterator)
            for i in xrange(0, n, self.batchSize):
                yield iterator[i: i + self.batchSize]
        else:
            items = []
            count = 0
            for item in iterator:
                items.append(item)
                count += 1
                if count == self.batchSize:
                    yield items
                    items = []
                    count = 0
            if items:
                yield items

    def dump_stream(self, iterator, stream):
        self.serializer.dump_stream(self._batched(iterator), stream)

    def load_stream(self, stream):
        return chain.from_iterable(self._load_stream_without_unbatching(stream))

    def _load_stream_without_unbatching(self, stream):
        return self.serializer.load_stream(stream)

    def __repr__(self):
        return "BatchedSerializer(%s, %d)" % (str(self.serializer), self.batchSize)


class FlattenedValuesSerializer(BatchedSerializer):

    """
    Serializes a stream of list of pairs, split the list of values
    which contain more than a certain number of objects to make them
    have similar sizes.
    """
    def __init__(self, serializer, batchSize=10):
        BatchedSerializer.__init__(self, serializer, batchSize)

    def _batched(self, iterator):
        n = self.batchSize
        for key, values in iterator:
            for i in range(0, len(values), n):
                yield key, values[i:i + n]

    def load_stream(self, stream):
        return self.serializer.load_stream(stream)

    def __repr__(self):
        return "FlattenedValuesSerializer(%s, %d)" % (self.serializer, self.batchSize)


class AutoBatchedSerializer(BatchedSerializer):
    """
    Choose the size of batch automatically based on the size of object
    """

    def __init__(self, serializer, bestSize=1 << 16):
        BatchedSerializer.__init__(self, serializer, self.UNKNOWN_BATCH_SIZE)
        self.bestSize = bestSize

    def dump_stream(self, iterator, stream):
        batch, best = 1, self.bestSize
        iterator = iter(iterator)
        while True:
            vs = list(itertools.islice(iterator, batch))
            if not vs:
                break

            bytes = self.serializer.dumps(vs)
            write_int(len(bytes), stream)
            stream.write(bytes)

            size = len(bytes)
            if size < best:
                batch *= 2
            elif size > best * 10 and batch > 1:
                batch //= 2

    def __repr__(self):
        return "AutoBatchedSerializer(%s)" % self.serializer


class CartesianDeserializer(Serializer):

    """
    Deserializes the JavaRDD cartesian() of two PythonRDDs.
    Due to pyspark batching we cannot simply use the result of the Java RDD cartesian,
    we additionally need to do the cartesian within each pair of batches.
    """

    def __init__(self, key_ser, val_ser):
        self.key_ser = key_ser
        self.val_ser = val_ser

    def _load_stream_without_unbatching(self, stream):
        key_batch_stream = self.key_ser._load_stream_without_unbatching(stream)
        val_batch_stream = self.val_ser._load_stream_without_unbatching(stream)
        for (key_batch, val_batch) in zip(key_batch_stream, val_batch_stream):
            # for correctness with repeated cartesian/zip this must be returned as one batch
            yield product(key_batch, val_batch)

    def load_stream(self, stream):
        return chain.from_iterable(self._load_stream_without_unbatching(stream))

    def __repr__(self):
        return "CartesianDeserializer(%s, %s)" % \
               (str(self.key_ser), str(self.val_ser))


class PairDeserializer(Serializer):

    """
    Deserializes the JavaRDD zip() of two PythonRDDs.
    Due to pyspark batching we cannot simply use the result of the Java RDD zip,
    we additionally need to do the zip within each pair of batches.
    """

    def __init__(self, key_ser, val_ser):
        self.key_ser = key_ser
        self.val_ser = val_ser

    def _load_stream_without_unbatching(self, stream):
        key_batch_stream = self.key_ser._load_stream_without_unbatching(stream)
        val_batch_stream = self.val_ser._load_stream_without_unbatching(stream)
        for (key_batch, val_batch) in zip(key_batch_stream, val_batch_stream):
            # For double-zipped RDDs, the batches can be iterators from other PairDeserializer,
            # instead of lists. We need to convert them to lists if needed.
            key_batch = key_batch if hasattr(key_batch, '__len__') else list(key_batch)
            val_batch = val_batch if hasattr(val_batch, '__len__') else list(val_batch)
            if len(key_batch) != len(val_batch):
                raise ValueError("Can not deserialize PairRDD with different number of items"
                                 " in batches: (%d, %d)" % (len(key_batch), len(val_batch)))
            # for correctness with repeated cartesian/zip this must be returned as one batch
            yield zip(key_batch, val_batch)

    def load_stream(self, stream):
        return chain.from_iterable(self._load_stream_without_unbatching(stream))

    def __repr__(self):
        return "PairDeserializer(%s, %s)" % (str(self.key_ser), str(self.val_ser))


class NoOpSerializer(FramedSerializer):

    def loads(self, obj):
        return obj

    def dumps(self, obj):
        return obj


# Hook namedtuple, make it picklable

__cls = {}


def _restore(name, fields, value):
    """ Restore an object of namedtuple"""
    k = (name, fields)
    cls = __cls.get(k)
    if cls is None:
        cls = collections.namedtuple(name, fields)
        __cls[k] = cls
    return cls(*value)


def _hack_namedtuple(cls):
    """ Make class generated by namedtuple picklable """
    name = cls.__name__
    fields = cls._fields

    def __reduce__(self):
        return (_restore, (name, fields, tuple(self)))
    cls.__reduce__ = __reduce__
    cls._is_namedtuple_ = True
    return cls


def _hijack_namedtuple():
    """ Hack namedtuple() to make it picklable """
    # hijack only one time
    if hasattr(collections.namedtuple, "__hijack"):
        return

    global _old_namedtuple  # or it will put in closure
    global _old_namedtuple_kwdefaults  # or it will put in closure too

    def _copy_func(f):
        return types.FunctionType(f.__code__, f.__globals__, f.__name__,
                                  f.__defaults__, f.__closure__)

    def _kwdefaults(f):
        # __kwdefaults__ contains the default values of keyword-only arguments which are
        # introduced from Python 3. The possible cases for __kwdefaults__ in namedtuple
        # are as below:
        #
        # - Does not exist in Python 2.
        # - Returns None in <= Python 3.5.x.
        # - Returns a dictionary containing the default values to the keys from Python 3.6.x
        #    (See https://bugs.python.org/issue25628).
        kargs = getattr(f, "__kwdefaults__", None)
        if kargs is None:
            return {}
        else:
            return kargs

    _old_namedtuple = _copy_func(collections.namedtuple)
    _old_namedtuple_kwdefaults = _kwdefaults(collections.namedtuple)

    def namedtuple(*args, **kwargs):
        for k, v in _old_namedtuple_kwdefaults.items():
            kwargs[k] = kwargs.get(k, v)
        cls = _old_namedtuple(*args, **kwargs)
        return _hack_namedtuple(cls)

    # replace namedtuple with new one
    collections.namedtuple.__globals__["_old_namedtuple_kwdefaults"] = _old_namedtuple_kwdefaults
    collections.namedtuple.__globals__["_old_namedtuple"] = _old_namedtuple
    collections.namedtuple.__globals__["_hack_namedtuple"] = _hack_namedtuple
    collections.namedtuple.__code__ = namedtuple.__code__
    collections.namedtuple.__hijack = 1

    # hack the cls already generated by namedtuple
    # those created in other module can be pickled as normal,
    # so only hack those in __main__ module
    for n, o in sys.modules["__main__"].__dict__.items():
        if (type(o) is type and o.__base__ is tuple
                and hasattr(o, "_fields")
                and "__reduce__" not in o.__dict__):
            _hack_namedtuple(o)  # hack inplace


_hijack_namedtuple()


class PickleSerializer(FramedSerializer):

    """
    Serializes objects using Python's pickle serializer:

        http://docs.python.org/2/library/pickle.html

    This serializer supports nearly any Python object, but may
    not be as fast as more specialized serializers.
    """

    def dumps(self, obj):
        return pickle.dumps(obj, protocol)

    if sys.version >= '3':
        def loads(self, obj, encoding="bytes"):
            return pickle.loads(obj, encoding=encoding)
    else:
        def loads(self, obj, encoding=None):
            return pickle.loads(obj)


class CloudPickleSerializer(PickleSerializer):

    def dumps(self, obj):
        return cloudpickle.dumps(obj, 2)


class MarshalSerializer(FramedSerializer):

    """
    Serializes objects using Python's Marshal serializer:

        http://docs.python.org/2/library/marshal.html

    This serializer is faster than PickleSerializer but supports fewer datatypes.
    """

    def dumps(self, obj):
        return marshal.dumps(obj)

    def loads(self, obj):
        return marshal.loads(obj)


class AutoSerializer(FramedSerializer):

    """
    Choose marshal or pickle as serialization protocol automatically
    """

    def __init__(self):
        FramedSerializer.__init__(self)
        self._type = None

    def dumps(self, obj):
        if self._type is not None:
            return b'P' + pickle.dumps(obj, -1)
        try:
            return b'M' + marshal.dumps(obj)
        except Exception:
            self._type = b'P'
            return b'P' + pickle.dumps(obj, -1)

    def loads(self, obj):
        _type = obj[0]
        if _type == b'M':
            return marshal.loads(obj[1:])
        elif _type == b'P':
            return pickle.loads(obj[1:])
        else:
            raise ValueError("invalid sevialization type: %s" % _type)


class CompressedSerializer(FramedSerializer):
    """
    Compress the serialized data
    """
    def __init__(self, serializer):
        FramedSerializer.__init__(self)
        assert isinstance(serializer, FramedSerializer), "serializer must be a FramedSerializer"
        self.serializer = serializer

    def dumps(self, obj):
        return zlib.compress(self.serializer.dumps(obj), 1)

    def loads(self, obj):
        return self.serializer.loads(zlib.decompress(obj))

    def __repr__(self):
        return "CompressedSerializer(%s)" % self.serializer


class UTF8Deserializer(Serializer):

    """
    Deserializes streams written by String.getBytes.
    """

    def __init__(self, use_unicode=True):
        self.use_unicode = use_unicode

    def loads(self, stream):
        length = read_int(stream)
        if length == SpecialLengths.END_OF_DATA_SECTION:
            raise EOFError
        elif length == SpecialLengths.NULL:
            return None
        s = stream.read(length)
        return s.decode("utf-8") if self.use_unicode else s

    def load_stream(self, stream):
        try:
            while True:
                yield self.loads(stream)
        except struct.error:
            return
        except EOFError:
            return

    def __repr__(self):
        return "UTF8Deserializer(%s)" % self.use_unicode


def read_long(stream):
    length = stream.read(8)
    if not length:
        raise EOFError
    return struct.unpack("!q", length)[0]


def write_long(value, stream):
    stream.write(struct.pack("!q", value))


def pack_long(value):
    return struct.pack("!q", value)


def read_int(stream):
    length = stream.read(4)
    if not length:
        raise EOFError
    return struct.unpack("!i", length)[0]


def write_int(value, stream):
    stream.write(struct.pack("!i", value))


def write_with_length(obj, stream):
    write_int(len(obj), stream)
    stream.write(obj)


if __name__ == '__main__':
    import doctest
    (failure_count, test_count) = doctest.testmod()
    if failure_count:
        exit(-1)<|MERGE_RESOLUTION|>--- conflicted
+++ resolved
@@ -214,11 +214,7 @@
 
 
 def _create_batch(series):
-<<<<<<< HEAD
-    from pyspark.sql.types import _cast_pandas_series_type
-=======
     from pyspark.sql.types import _check_series_convert_timestamps_internal
->>>>>>> 36b826f5
     import pyarrow as pa
     # Make input conform to [(series1, type1), (series2, type2), ...]
     if not isinstance(series, (list, tuple)) or \
@@ -228,10 +224,6 @@
 
     # If a nullable integer series has been promoted to floating point with NaNs, need to cast
     # NOTE: this is not necessary with Arrow >= 0.7
-<<<<<<< HEAD
-    arrs = [pa.Array.from_pandas(_cast_pandas_series_type(s, t) if t is not None else s,
-                                 mask=s.isnull(), type=t) for s, t in series]
-=======
     def cast_series(s, t):
         if type(t) == pa.TimestampType:
             # NOTE: convert to 'us' with astype here, unit ignored in `from_pandas` see ARROW-1680
@@ -252,7 +244,6 @@
         return pa.Array.from_pandas(casted, mask=mask, type=t)
 
     arrs = [create_array(s, t) for s, t in series]
->>>>>>> 36b826f5
     return pa.RecordBatch.from_arrays(arrs, ["_%d" % i for i in xrange(len(arrs))])
 
 
