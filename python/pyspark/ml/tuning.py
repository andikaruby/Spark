#
# Licensed to the Apache Software Foundation (ASF) under one or more
# contributor license agreements.  See the NOTICE file distributed with
# this work for additional information regarding copyright ownership.
# The ASF licenses this file to You under the Apache License, Version 2.0
# (the "License"); you may not use this file except in compliance with
# the License.  You may obtain a copy of the License at
#
#    http://www.apache.org/licenses/LICENSE-2.0
#
# Unless required by applicable law or agreed to in writing, software
# distributed under the License is distributed on an "AS IS" BASIS,
# WITHOUT WARRANTIES OR CONDITIONS OF ANY KIND, either express or implied.
# See the License for the specific language governing permissions and
# limitations under the License.
#

import os
import sys
import itertools
from multiprocessing.pool import ThreadPool

import numpy as np

from pyspark import keyword_only, since, SparkContext
from pyspark.ml import Estimator, Transformer, Model
from pyspark.ml.common import inherit_doc, _py2java, _java2py
from pyspark.ml.evaluation import Evaluator
from pyspark.ml.param import Params, Param, TypeConverters
from pyspark.ml.param.shared import HasCollectSubModels, HasParallelism, HasSeed
<<<<<<< HEAD
from pyspark.ml.util import DefaultParamsReader, DefaultParamsWriter, MetaAlgorithmReadWrite, \
    MLReadable, MLReader, MLWritable, MLWriter, JavaMLWriter, JavaMLReader
from pyspark.ml.wrapper import JavaParams
=======
from pyspark.ml.util import MLReadable, MLWritable, JavaMLWriter, JavaMLReader, \
    MetaAlgorithmReadWrite
from pyspark.ml.wrapper import JavaParams, JavaEstimator, JavaWrapper
>>>>>>> b1c94cbe
from pyspark.sql.functions import col, lit, rand, UserDefinedFunction
from pyspark.sql.types import BooleanType

__all__ = ['ParamGridBuilder', 'CrossValidator', 'CrossValidatorModel', 'TrainValidationSplit',
           'TrainValidationSplitModel']


def _parallelFitTasks(est, train, eva, validation, epm, collectSubModel):
    """
    Creates a list of callables which can be called from different threads to fit and evaluate
    an estimator in parallel. Each callable returns an `(index, metric)` pair.

    Parameters
    ----------
    est : :py:class:`pyspark.ml.baseEstimator`
        he estimator to be fit.
    train : :py:class:`pyspark.sql.DataFrame`
        DataFrame, training data set, used for fitting.
    eva : :py:class:`pyspark.ml.evaluation.Evaluator`
        used to compute `metric`
    validation : :py:class:`pyspark.sql.DataFrame`
        DataFrame, validation data set, used for evaluation.
    epm : :py:class:`collections.abc.Sequence`
        Sequence of ParamMap, params maps to be used during fitting & evaluation.
    collectSubModel : bool
        Whether to collect sub model.

    Returns
    -------
    tuple
        (int, float, subModel), an index into `epm` and the associated metric value.
    """
    modelIter = est.fitMultiple(train, epm)

    def singleTask():
        index, model = next(modelIter)
        # TODO: duplicate evaluator to take extra params from input
        #  Note: Supporting tuning params in evaluator need update method
        #  `meta_estimator_transfer_param_maps_to_java` and
        #  `meta_estimator_transfer_param_maps_from_java`
        #  in class `_ValidatorSharedReadWrite`
        metric = eva.evaluate(model.transform(validation, epm[index]))
        return index, metric, model if collectSubModel else None

    return [singleTask] * len(epm)


class ParamGridBuilder(object):
    r"""
    Builder for a param grid used in grid search-based model selection.


    .. versionadded:: 1.4.0

    Examples
    --------
    >>> from pyspark.ml.classification import LogisticRegression
    >>> lr = LogisticRegression()
    >>> output = ParamGridBuilder() \
    ...     .baseOn({lr.labelCol: 'l'}) \
    ...     .baseOn([lr.predictionCol, 'p']) \
    ...     .addGrid(lr.regParam, [1.0, 2.0]) \
    ...     .addGrid(lr.maxIter, [1, 5]) \
    ...     .build()
    >>> expected = [
    ...     {lr.regParam: 1.0, lr.maxIter: 1, lr.labelCol: 'l', lr.predictionCol: 'p'},
    ...     {lr.regParam: 2.0, lr.maxIter: 1, lr.labelCol: 'l', lr.predictionCol: 'p'},
    ...     {lr.regParam: 1.0, lr.maxIter: 5, lr.labelCol: 'l', lr.predictionCol: 'p'},
    ...     {lr.regParam: 2.0, lr.maxIter: 5, lr.labelCol: 'l', lr.predictionCol: 'p'}]
    >>> len(output) == len(expected)
    True
    >>> all([m in expected for m in output])
    True
    """

    def __init__(self):
        self._param_grid = {}

    @since("1.4.0")
    def addGrid(self, param, values):
        """
        Sets the given parameters in this grid to fixed values.

        param must be an instance of Param associated with an instance of Params
        (such as Estimator or Transformer).
        """
        if isinstance(param, Param):
            self._param_grid[param] = values
        else:
            raise TypeError("param must be an instance of Param")

        return self

    @since("1.4.0")
    def baseOn(self, *args):
        """
        Sets the given parameters in this grid to fixed values.
        Accepts either a parameter dictionary or a list of (parameter, value) pairs.
        """
        if isinstance(args[0], dict):
            self.baseOn(*args[0].items())
        else:
            for (param, value) in args:
                self.addGrid(param, [value])

        return self

    @since("1.4.0")
    def build(self):
        """
        Builds and returns all combinations of parameters specified
        by the param grid.
        """
        keys = self._param_grid.keys()
        grid_values = self._param_grid.values()

        def to_key_value_pairs(keys, values):
            return [(key, key.typeConverter(value)) for key, value in zip(keys, values)]

        return [dict(to_key_value_pairs(keys, prod)) for prod in itertools.product(*grid_values)]


class _ValidatorParams(HasSeed):
    """
    Common params for TrainValidationSplit and CrossValidator.
    """

    estimator = Param(Params._dummy(), "estimator", "estimator to be cross-validated")
    estimatorParamMaps = Param(Params._dummy(), "estimatorParamMaps", "estimator param maps")
    evaluator = Param(
        Params._dummy(), "evaluator",
        "evaluator used to select hyper-parameters that maximize the validator metric")

    @since("2.0.0")
    def getEstimator(self):
        """
        Gets the value of estimator or its default value.
        """
        return self.getOrDefault(self.estimator)

    @since("2.0.0")
    def getEstimatorParamMaps(self):
        """
        Gets the value of estimatorParamMaps or its default value.
        """
        return self.getOrDefault(self.estimatorParamMaps)

    @since("2.0.0")
    def getEvaluator(self):
        """
        Gets the value of evaluator or its default value.
        """
        return self.getOrDefault(self.evaluator)

    @classmethod
    def _from_java_impl(cls, java_stage):
        """
        Return Python estimator, estimatorParamMaps, and evaluator from a Java ValidatorParams.
        """

        # Load information from java_stage to the instance.
        estimator = JavaParams._from_java(java_stage.getEstimator())
        evaluator = JavaParams._from_java(java_stage.getEvaluator())
        if isinstance(estimator, JavaEstimator):
            epms = [estimator._transfer_param_map_from_java(epm)
                    for epm in java_stage.getEstimatorParamMaps()]
        elif MetaAlgorithmReadWrite.isMetaEstimator(estimator):
            # Meta estimator such as Pipeline, OneVsRest
            epms = _ValidatorSharedReadWrite.meta_estimator_transfer_param_maps_from_java(
                estimator, java_stage.getEstimatorParamMaps())
        else:
            raise ValueError('Unsupported estimator used in tuning: ' + str(estimator))

        return estimator, epms, evaluator

    def _to_java_impl(self):
        """
        Return Java estimator, estimatorParamMaps, and evaluator from this Python instance.
        """

        gateway = SparkContext._gateway
        cls = SparkContext._jvm.org.apache.spark.ml.param.ParamMap

        estimator = self.getEstimator()
        if isinstance(estimator, JavaEstimator):
            java_epms = gateway.new_array(cls, len(self.getEstimatorParamMaps()))
            for idx, epm in enumerate(self.getEstimatorParamMaps()):
                java_epms[idx] = self.getEstimator()._transfer_param_map_to_java(epm)
        elif MetaAlgorithmReadWrite.isMetaEstimator(estimator):
            # Meta estimator such as Pipeline, OneVsRest
            java_epms = _ValidatorSharedReadWrite.meta_estimator_transfer_param_maps_to_java(
                estimator, self.getEstimatorParamMaps())
        else:
            raise ValueError('Unsupported estimator used in tuning: ' + str(estimator))

        java_estimator = self.getEstimator()._to_java()
        java_evaluator = self.getEvaluator()._to_java()
        return java_estimator, java_epms, java_evaluator


class _ValidatorSharedReadWrite:
<<<<<<< HEAD

    @staticmethod
    def saveImpl(path, instance, sc, extraMetadata=None):
        from pyspark.ml.classification import OneVsRest
        numParamsNotJson = 0
        jsonEstimatorParamMaps = []
        for paramMap in instance.getEstimatorParamMaps():
            jsonParamMap = []
            for p, v in paramMap.items():
                jsonParam = {'parent': p.parent, 'name': p.name}
                if (isinstance(v, Estimator) and not (
                        isinstance(v, _ValidatorParams) or
                        isinstance(v, OneVsRest))
                    ) or isinstance(v, Transformer) or \
                        isinstance(v, Evaluator):
                    relative_path = f'epm_{p.name}{numParamsNotJson}'
                    param_path = os.path.join(path, relative_path)
                    numParamsNotJson += 1
                    v.save(param_path)
                    jsonParam['value'] = relative_path
                    jsonParam['isJson'] = False
                elif isinstance(v, MLWritable):
                    raise RuntimeError(
                        "ValidatorSharedReadWrite.saveImpl does not handle parameters of type: "
                        "MLWritable that are not Estimaor/Evaluator/Transformer, and if parameter is estimator,"
                        "it cannot be Validator or OneVsRest")
                else:
                    jsonParam['value'] = v
                    jsonParam['isJson'] = True
                jsonParamMap.append(jsonParam)
            jsonEstimatorParamMaps.append(jsonParamMap)

        skipParams = ['estimator', 'evaluator', 'estimatorParamMaps']

        jsonParams = {}
        for param in instance.params:
            if param.name not in skipParams:
                jsonParams[param.name] = instance.getOrDefault(param)

        jsonParams['estimatorParamMaps'] = jsonEstimatorParamMaps

        DefaultParamsWriter.saveMetadata(instance, path, sc, extraMetadata, jsonParams)
        evaluatorPath = os.path.join(path, 'evaluator')
        instance.getEvaluator().save(evaluatorPath)
        estimatorPath = os.path.join(path, 'estimator')
        instance.getEstimator().save(estimatorPath)

    @staticmethod
    def load(path, sc, metadata):
        evaluatorPath = os.path.join(path, 'evaluator')
        evaluator = DefaultParamsReader.loadParamsInstance(evaluatorPath, sc)
        estimatorPath = os.path.join(path, 'estimator')
        estimator = DefaultParamsReader.loadParamsInstance(estimatorPath, sc)

        uidToParams = MetaAlgorithmReadWrite.getUidMap(estimator)
        uidToParams[evaluator.uid] = evaluator

        jsonEstimatorParamMaps = metadata['paramMap']['estimatorParamMaps']

        estimatorParamMaps = []
        for jsonParamMap in jsonEstimatorParamMaps:
            paramMap = {}
            for jsonParam in jsonParamMap:
                est = uidToParams[jsonParam['parent']]
                param = getattr(est, jsonParam['name'])
                if 'isJson' not in jsonParam or ('isJson' in jsonParam and jsonParam['isJson']):
                    value = jsonParam['value']
                else:
                    relativePath = jsonParam['value']
                    valueSavedPath = os.path.join(path, relativePath)
                    value = DefaultParamsReader.loadParamsInstance(valueSavedPath, sc)
                paramMap[param] = value
            estimatorParamMaps.append(paramMap)

        return metadata, estimator, evaluator, estimatorParamMaps

    @staticmethod
    def getValidatorModelWriterPersistSubModelsParam(writer):
        if 'persistsubmodels' in writer.optionMap:
            persistSubModelsParam = writer.optionMap['persistsubmodels'].lower()
            if persistSubModelsParam == 'true':
                return True
            elif persistSubModelsParam == 'false':
                return False
            else:
                raise ValueError(
                    f'persistSubModels option value {persistSubModelsParam} is invalid, '
                    f"the possible values are True, 'True' or False, 'False'")
        else:
            return writer.instance.subModels is not None


_save_with_persist_submodels_no_submodels_found_err = \
    'When persisting tuning models, you can only set persistSubModels to true if the tuning ' \
    'was done with collectSubModels set to true. To save the sub-models, try rerunning fitting ' \
    'with collectSubModels set to true.'


@inherit_doc
class CrossValidatorReader(MLReader):

    def __init__(self, cls):
        super(CrossValidatorReader, self).__init__()
        self.cls = cls

    def load(self, path):
        metadata = DefaultParamsReader.loadMetadata(path, self.sc)
        if not DefaultParamsReader.isPythonParamsInstance(metadata):
            return JavaMLReader(self.cls).load(path)
        else:
            metadata, estimator, evaluator, estimatorParamMaps = \
                _ValidatorSharedReadWrite.load(path, self.sc, metadata)
            cv = CrossValidator(estimator=estimator,
                                estimatorParamMaps=estimatorParamMaps,
                                evaluator=evaluator)
            cv = cv._resetUid(metadata['uid'])
            DefaultParamsReader.getAndSetParams(cv, metadata, skipParams=['estimatorParamMaps'])
            return cv


@inherit_doc
class CrossValidatorWriter(MLWriter):

    def __init__(self, instance):
        super(CrossValidatorWriter, self).__init__()
        self.instance = instance

    def saveImpl(self, path):
        _ValidatorSharedReadWrite.saveImpl(path, self.instance, self.sc)


@inherit_doc
class CrossValidatorModelReader(MLReader):

    def __init__(self, cls):
        super(CrossValidatorModelReader, self).__init__()
        self.cls = cls

    def load(self, path):
        metadata = DefaultParamsReader.loadMetadata(path, self.sc)
        if not DefaultParamsReader.isPythonParamsInstance(metadata):
            return JavaMLReader(self.cls).load(path)
        else:
            metadata, estimator, evaluator, estimatorParamMaps = \
                _ValidatorSharedReadWrite.load(path, self.sc, metadata)
            numFolds = metadata['paramMap']['numFolds']
            bestModelPath = os.path.join(path, 'bestModel')
            bestModel = DefaultParamsReader.loadParamsInstance(bestModelPath, self.sc)
            avgMetrics = metadata['avgMetrics']
            persistSubModels = ('persistSubModels' in metadata) and metadata['persistSubModels']

            if persistSubModels:
                subModels = [[None] * len(estimatorParamMaps)] * numFolds
                for splitIndex in range(numFolds):
                    for paramIndex in range(len(estimatorParamMaps)):
                        modelPath = os.path.join(
                            path, 'subModels', f'fold{splitIndex}', f'{paramIndex}')
                        subModels[splitIndex][paramIndex] = \
                            DefaultParamsReader.loadParamsInstance(modelPath, self.sc)
            else:
                subModels = None

            cvModel = CrossValidatorModel(bestModel, avgMetrics=avgMetrics, subModels=subModels)
            cvModel = cvModel._resetUid(metadata['uid'])
            cvModel.set(cvModel.estimator, estimator)
            cvModel.set(cvModel.estimatorParamMaps, estimatorParamMaps)
            cvModel.set(cvModel.evaluator, evaluator)
            DefaultParamsReader.getAndSetParams(cvModel, metadata, skipParams=['estimatorParamMaps'])
            return cvModel


@inherit_doc
class CrossValidatorModelWriter(MLWriter):

    def __init__(self, instance):
        super(CrossValidatorModelWriter, self).__init__()
        self.instance = instance

    def saveImpl(self, path):
        instance = self.instance
        persistSubModels = _ValidatorSharedReadWrite \
            .getValidatorModelWriterPersistSubModelsParam(self)
        extraMetadata = {'avgMetrics': instance.avgMetrics,
                         'persistSubModels': persistSubModels}
        _ValidatorSharedReadWrite.saveImpl(path, instance, self.sc, extraMetadata=extraMetadata)
        bestModelPath = os.path.join(path, 'bestModel')
        instance.bestModel.save(bestModelPath)
        if persistSubModels:
            if instance.subModels is None:
                raise ValueError(_save_with_persist_submodels_no_submodels_found_err)
            subModelsPath = os.path.join(path, 'subModels')
            for splitIndex in range(instance.getNumFolds()):
                splitPath = os.path.join(subModelsPath, f'fold{splitIndex}')
                for paramIndex in range(len(instance.getEstimatorParamMaps())):
                    modelPath = os.path.join(splitPath, f'{paramIndex}')
                    instance.subModels[splitIndex][paramIndex].save(modelPath)
=======
    @staticmethod
    def meta_estimator_transfer_param_maps_to_java(pyEstimator, pyParamMaps):
        pyStages = MetaAlgorithmReadWrite.getAllNestedStages(pyEstimator)
        stagePairs = list(map(lambda stage: (stage, stage._to_java()), pyStages))
        sc = SparkContext._active_spark_context

        paramMapCls = SparkContext._jvm.org.apache.spark.ml.param.ParamMap
        javaParamMaps = SparkContext._gateway.new_array(paramMapCls, len(pyParamMaps))

        for idx, pyParamMap in enumerate(pyParamMaps):
            javaParamMap = JavaWrapper._new_java_obj("org.apache.spark.ml.param.ParamMap")
            for pyParam, pyValue in pyParamMap.items():
                javaParam = None
                for pyStage, javaStage in stagePairs:
                    if pyStage._testOwnParam(pyParam.parent, pyParam.name):
                        javaParam = javaStage.getParam(pyParam.name)
                        break
                if javaParam is None:
                    raise ValueError('Resolve param in estimatorParamMaps failed: ' + str(pyParam))
                if isinstance(pyValue, Params) and hasattr(pyValue, "_to_java"):
                    javaValue = pyValue._to_java()
                else:
                    javaValue = _py2java(sc, pyValue)
                pair = javaParam.w(javaValue)
                javaParamMap.put([pair])
            javaParamMaps[idx] = javaParamMap
        return javaParamMaps

    @staticmethod
    def meta_estimator_transfer_param_maps_from_java(pyEstimator, javaParamMaps):
        pyStages = MetaAlgorithmReadWrite.getAllNestedStages(pyEstimator)
        stagePairs = list(map(lambda stage: (stage, stage._to_java()), pyStages))
        sc = SparkContext._active_spark_context
        pyParamMaps = []
        for javaParamMap in javaParamMaps:
            pyParamMap = dict()
            for javaPair in javaParamMap.toList():
                javaParam = javaPair.param()
                pyParam = None
                for pyStage, javaStage in stagePairs:
                    if pyStage._testOwnParam(javaParam.parent(), javaParam.name()):
                        pyParam = pyStage.getParam(javaParam.name())
                if pyParam is None:
                    raise ValueError('Resolve param in estimatorParamMaps failed: ' +
                                     javaParam.parent() + '.' + javaParam.name())
                javaValue = javaPair.value()
                if sc._jvm.Class.forName("org.apache.spark.ml.PipelineStage").isInstance(javaValue):
                    # Note: JavaParams._from_java support both JavaEstimator/JavaTransformer class
                    # and Estimator/Transformer class which implements `_from_java` static method
                    # (such as OneVsRest, Pipeline class).
                    pyValue = JavaParams._from_java(javaValue)
                else:
                    pyValue = _java2py(sc, javaValue)
                pyParamMap[pyParam] = pyValue
            pyParamMaps.append(pyParamMap)
        return pyParamMaps
>>>>>>> b1c94cbe


class _CrossValidatorParams(_ValidatorParams):
    """
    Params for :py:class:`CrossValidator` and :py:class:`CrossValidatorModel`.

    .. versionadded:: 3.0.0
    """

    numFolds = Param(Params._dummy(), "numFolds", "number of folds for cross validation",
                     typeConverter=TypeConverters.toInt)

    foldCol = Param(Params._dummy(), "foldCol", "Param for the column name of user " +
                    "specified fold number. Once this is specified, :py:class:`CrossValidator` " +
                    "won't do random k-fold split. Note that this column should be integer type " +
                    "with range [0, numFolds) and Spark will throw exception on out-of-range " +
                    "fold numbers.", typeConverter=TypeConverters.toString)

    def __init__(self, *args):
        super(_CrossValidatorParams, self).__init__(*args)
        self._setDefault(numFolds=3, foldCol="")

    @since("1.4.0")
    def getNumFolds(self):
        """
        Gets the value of numFolds or its default value.
        """
        return self.getOrDefault(self.numFolds)

    @since("3.1.0")
    def getFoldCol(self):
        """
        Gets the value of foldCol or its default value.
        """
        return self.getOrDefault(self.foldCol)


class CrossValidator(Estimator, _CrossValidatorParams, HasParallelism, HasCollectSubModels,
                     MLReadable, MLWritable):
    """

    K-fold cross validation performs model selection by splitting the dataset into a set of
    non-overlapping randomly partitioned folds which are used as separate training and test datasets
    e.g., with k=3 folds, K-fold cross validation will generate 3 (training, test) dataset pairs,
    each of which uses 2/3 of the data for training and 1/3 for testing. Each fold is used as the
    test set exactly once.

    .. versionadded:: 1.4.0

    Examples
    --------
    >>> from pyspark.ml.classification import LogisticRegression
    >>> from pyspark.ml.evaluation import BinaryClassificationEvaluator
    >>> from pyspark.ml.linalg import Vectors
    >>> from pyspark.ml.tuning import CrossValidatorModel
    >>> import tempfile
    >>> dataset = spark.createDataFrame(
    ...     [(Vectors.dense([0.0]), 0.0),
    ...      (Vectors.dense([0.4]), 1.0),
    ...      (Vectors.dense([0.5]), 0.0),
    ...      (Vectors.dense([0.6]), 1.0),
    ...      (Vectors.dense([1.0]), 1.0)] * 10,
    ...     ["features", "label"])
    >>> lr = LogisticRegression()
    >>> grid = ParamGridBuilder().addGrid(lr.maxIter, [0, 1]).build()
    >>> evaluator = BinaryClassificationEvaluator()
    >>> cv = CrossValidator(estimator=lr, estimatorParamMaps=grid, evaluator=evaluator,
    ...     parallelism=2)
    >>> cvModel = cv.fit(dataset)
    >>> cvModel.getNumFolds()
    3
    >>> cvModel.avgMetrics[0]
    0.5
    >>> path = tempfile.mkdtemp()
    >>> model_path = path + "/model"
    >>> cvModel.write().save(model_path)
    >>> cvModelRead = CrossValidatorModel.read().load(model_path)
    >>> cvModelRead.avgMetrics
    [0.5, ...
    >>> evaluator.evaluate(cvModel.transform(dataset))
    0.8333...
    >>> evaluator.evaluate(cvModelRead.transform(dataset))
    0.8333...
    """

    @keyword_only
    def __init__(self, *, estimator=None, estimatorParamMaps=None, evaluator=None, numFolds=3,
                 seed=None, parallelism=1, collectSubModels=False, foldCol=""):
        """
        __init__(self, \\*, estimator=None, estimatorParamMaps=None, evaluator=None, numFolds=3,\
                 seed=None, parallelism=1, collectSubModels=False, foldCol="")
        """
        super(CrossValidator, self).__init__()
        self._setDefault(parallelism=1)
        kwargs = self._input_kwargs
        self._set(**kwargs)

    @keyword_only
    @since("1.4.0")
    def setParams(self, *, estimator=None, estimatorParamMaps=None, evaluator=None, numFolds=3,
                  seed=None, parallelism=1, collectSubModels=False, foldCol=""):
        """
        setParams(self, \\*, estimator=None, estimatorParamMaps=None, evaluator=None, numFolds=3,\
                  seed=None, parallelism=1, collectSubModels=False, foldCol=""):
        Sets params for cross validator.
        """
        kwargs = self._input_kwargs
        return self._set(**kwargs)

    @since("2.0.0")
    def setEstimator(self, value):
        """
        Sets the value of :py:attr:`estimator`.
        """
        return self._set(estimator=value)

    @since("2.0.0")
    def setEstimatorParamMaps(self, value):
        """
        Sets the value of :py:attr:`estimatorParamMaps`.
        """
        return self._set(estimatorParamMaps=value)

    @since("2.0.0")
    def setEvaluator(self, value):
        """
        Sets the value of :py:attr:`evaluator`.
        """
        return self._set(evaluator=value)

    @since("1.4.0")
    def setNumFolds(self, value):
        """
        Sets the value of :py:attr:`numFolds`.
        """
        return self._set(numFolds=value)

    @since("3.1.0")
    def setFoldCol(self, value):
        """
        Sets the value of :py:attr:`foldCol`.
        """
        return self._set(foldCol=value)

    def setSeed(self, value):
        """
        Sets the value of :py:attr:`seed`.
        """
        return self._set(seed=value)

    def setParallelism(self, value):
        """
        Sets the value of :py:attr:`parallelism`.
        """
        return self._set(parallelism=value)

    def setCollectSubModels(self, value):
        """
        Sets the value of :py:attr:`collectSubModels`.
        """
        return self._set(collectSubModels=value)

    def _fit(self, dataset):
        est = self.getOrDefault(self.estimator)
        epm = self.getOrDefault(self.estimatorParamMaps)
        numModels = len(epm)
        eva = self.getOrDefault(self.evaluator)
        nFolds = self.getOrDefault(self.numFolds)
        metrics = [0.0] * numModels

        pool = ThreadPool(processes=min(self.getParallelism(), numModels))
        subModels = None
        collectSubModelsParam = self.getCollectSubModels()
        if collectSubModelsParam:
            subModels = [[None for j in range(numModels)] for i in range(nFolds)]

        datasets = self._kFold(dataset)
        for i in range(nFolds):
            validation = datasets[i][1].cache()
            train = datasets[i][0].cache()

            tasks = _parallelFitTasks(est, train, eva, validation, epm, collectSubModelsParam)
            for j, metric, subModel in pool.imap_unordered(lambda f: f(), tasks):
                metrics[j] += (metric / nFolds)
                if collectSubModelsParam:
                    subModels[i][j] = subModel

            validation.unpersist()
            train.unpersist()

        if eva.isLargerBetter():
            bestIndex = np.argmax(metrics)
        else:
            bestIndex = np.argmin(metrics)
        bestModel = est.fit(dataset, epm[bestIndex])
        return self._copyValues(CrossValidatorModel(bestModel, metrics, subModels))

    def _kFold(self, dataset):
        nFolds = self.getOrDefault(self.numFolds)
        foldCol = self.getOrDefault(self.foldCol)

        datasets = []
        if not foldCol:
            # Do random k-fold split.
            seed = self.getOrDefault(self.seed)
            h = 1.0 / nFolds
            randCol = self.uid + "_rand"
            df = dataset.select("*", rand(seed).alias(randCol))
            for i in range(nFolds):
                validateLB = i * h
                validateUB = (i + 1) * h
                condition = (df[randCol] >= validateLB) & (df[randCol] < validateUB)
                validation = df.filter(condition)
                train = df.filter(~condition)
                datasets.append((train, validation))
        else:
            # Use user-specified fold numbers.
            def checker(foldNum):
                if foldNum < 0 or foldNum >= nFolds:
                    raise ValueError(
                        "Fold number must be in range [0, %s), but got %s." % (nFolds, foldNum))
                return True

            checker_udf = UserDefinedFunction(checker, BooleanType())
            for i in range(nFolds):
                training = dataset.filter(checker_udf(dataset[foldCol]) & (col(foldCol) != lit(i)))
                validation = dataset.filter(
                    checker_udf(dataset[foldCol]) & (col(foldCol) == lit(i)))
                if training.rdd.getNumPartitions() == 0 or len(training.take(1)) == 0:
                    raise ValueError("The training data at fold %s is empty." % i)
                if validation.rdd.getNumPartitions() == 0 or len(validation.take(1)) == 0:
                    raise ValueError("The validation data at fold %s is empty." % i)
                datasets.append((training, validation))

        return datasets

    def copy(self, extra=None):
        """
        Creates a copy of this instance with a randomly generated uid
        and some extra params. This copies creates a deep copy of
        the embedded paramMap, and copies the embedded and extra parameters over.


        .. versionadded:: 1.4.0

        Parameters
        ----------
        extra : dict, optional
            Extra parameters to copy to the new instance

        Returns
        -------
        :py:class:`CrossValidator`
            Copy of this instance
        """
        if extra is None:
            extra = dict()
        newCV = Params.copy(self, extra)
        if self.isSet(self.estimator):
            newCV.setEstimator(self.getEstimator().copy(extra))
        # estimatorParamMaps remain the same
        if self.isSet(self.evaluator):
            newCV.setEvaluator(self.getEvaluator().copy(extra))
        return newCV

    @since("2.3.0")
    def write(self):
        """Returns an MLWriter instance for this ML instance."""
        return CrossValidatorWriter(self)

    @classmethod
    @since("2.3.0")
    def read(cls):
        """Returns an MLReader instance for this class."""
        return CrossValidatorReader(cls)

    @classmethod
    def _from_java(cls, java_stage):
        """
        Given a Java CrossValidator, create and return a Python wrapper of it.
        Used for ML persistence.
        """

        estimator, epms, evaluator = super(CrossValidator, cls)._from_java_impl(java_stage)
        numFolds = java_stage.getNumFolds()
        seed = java_stage.getSeed()
        parallelism = java_stage.getParallelism()
        collectSubModels = java_stage.getCollectSubModels()
        foldCol = java_stage.getFoldCol()
        # Create a new instance of this stage.
        py_stage = cls(estimator=estimator, estimatorParamMaps=epms, evaluator=evaluator,
                       numFolds=numFolds, seed=seed, parallelism=parallelism,
                       collectSubModels=collectSubModels, foldCol=foldCol)
        py_stage._resetUid(java_stage.uid())
        return py_stage

    def _to_java(self):
        """
        Transfer this instance to a Java CrossValidator. Used for ML persistence.

        Returns
        -------
        py4j.java_gateway.JavaObject
            Java object equivalent to this instance.
        """

        estimator, epms, evaluator = super(CrossValidator, self)._to_java_impl()

        _java_obj = JavaParams._new_java_obj("org.apache.spark.ml.tuning.CrossValidator", self.uid)
        _java_obj.setEstimatorParamMaps(epms)
        _java_obj.setEvaluator(evaluator)
        _java_obj.setEstimator(estimator)
        _java_obj.setSeed(self.getSeed())
        _java_obj.setNumFolds(self.getNumFolds())
        _java_obj.setParallelism(self.getParallelism())
        _java_obj.setCollectSubModels(self.getCollectSubModels())
        _java_obj.setFoldCol(self.getFoldCol())

        return _java_obj


class CrossValidatorModel(Model, _CrossValidatorParams, MLReadable, MLWritable):
    """

    CrossValidatorModel contains the model with the highest average cross-validation
    metric across folds and uses this model to transform input data. CrossValidatorModel
    also tracks the metrics for each param map evaluated.

    .. versionadded:: 1.4.0
    """

    def __init__(self, bestModel, avgMetrics=[], subModels=None):
        super(CrossValidatorModel, self).__init__()
        #: best model from cross validation
        self.bestModel = bestModel
        #: Average cross-validation metrics for each paramMap in
        #: CrossValidator.estimatorParamMaps, in the corresponding order.
        self.avgMetrics = avgMetrics
        #: sub model list from cross validation
        self.subModels = subModels

    def _transform(self, dataset):
        return self.bestModel.transform(dataset)

    def copy(self, extra=None):
        """
        Creates a copy of this instance with a randomly generated uid
        and some extra params. This copies the underlying bestModel,
        creates a deep copy of the embedded paramMap, and
        copies the embedded and extra parameters over.
        It does not copy the extra Params into the subModels.

        .. versionadded:: 1.4.0

        Parameters
        ----------
        extra : dict, optional
            Extra parameters to copy to the new instance

        Returns
        -------
        :py:class:`CrossValidatorModel`
            Copy of this instance
        """
        if extra is None:
            extra = dict()
        bestModel = self.bestModel.copy(extra)
        avgMetrics = list(self.avgMetrics)
        subModels = [
            [sub_model.copy() for sub_model in fold_sub_models]
            for fold_sub_models in self.subModels
        ]
        return self._copyValues(CrossValidatorModel(bestModel, avgMetrics, subModels), extra=extra)

    @since("2.3.0")
    def write(self):
        """Returns an MLWriter instance for this ML instance."""
        return CrossValidatorModelWriter(self)

    @classmethod
    @since("2.3.0")
    def read(cls):
        """Returns an MLReader instance for this class."""
        return CrossValidatorModelReader(cls)

    @classmethod
    def _from_java(cls, java_stage):
        """
        Given a Java CrossValidatorModel, create and return a Python wrapper of it.
        Used for ML persistence.
        """
        sc = SparkContext._active_spark_context
        bestModel = JavaParams._from_java(java_stage.bestModel())
        avgMetrics = _java2py(sc, java_stage.avgMetrics())
        estimator, epms, evaluator = super(CrossValidatorModel, cls)._from_java_impl(java_stage)

        py_stage = cls(bestModel=bestModel, avgMetrics=avgMetrics)
        params = {
            "evaluator": evaluator,
            "estimator": estimator,
            "estimatorParamMaps": epms,
            "numFolds": java_stage.getNumFolds(),
            "foldCol": java_stage.getFoldCol(),
            "seed": java_stage.getSeed(),
        }
        for param_name, param_val in params.items():
            py_stage = py_stage._set(**{param_name: param_val})

        if java_stage.hasSubModels():
            py_stage.subModels = [[JavaParams._from_java(sub_model)
                                   for sub_model in fold_sub_models]
                                  for fold_sub_models in java_stage.subModels()]

        py_stage._resetUid(java_stage.uid())
        return py_stage

    def _to_java(self):
        """
        Transfer this instance to a Java CrossValidatorModel. Used for ML persistence.

        Returns
        -------
        py4j.java_gateway.JavaObject
            Java object equivalent to this instance.
        """

        sc = SparkContext._active_spark_context
        _java_obj = JavaParams._new_java_obj("org.apache.spark.ml.tuning.CrossValidatorModel",
                                             self.uid,
                                             self.bestModel._to_java(),
                                             _py2java(sc, self.avgMetrics))
        estimator, epms, evaluator = super(CrossValidatorModel, self)._to_java_impl()

        params = {
            "evaluator": evaluator,
            "estimator": estimator,
            "estimatorParamMaps": epms,
            "numFolds": self.getNumFolds(),
            "foldCol": self.getFoldCol(),
            "seed": self.getSeed(),
        }
        for param_name, param_val in params.items():
            java_param = _java_obj.getParam(param_name)
            pair = java_param.w(param_val)
            _java_obj.set(pair)

        if self.subModels is not None:
            java_sub_models = [[sub_model._to_java() for sub_model in fold_sub_models]
                               for fold_sub_models in self.subModels]
            _java_obj.setSubModels(java_sub_models)
        return _java_obj


@inherit_doc
class TrainValidationSplitReader(MLReader):

    def __init__(self, cls):
        super(TrainValidationSplitReader, self).__init__()
        self.cls = cls

    def load(self, path):
        metadata = DefaultParamsReader.loadMetadata(path, self.sc)
        if not DefaultParamsReader.isPythonParamsInstance(metadata):
            return JavaMLReader(self.cls).load(path)
        else:
            metadata, estimator, evaluator, estimatorParamMaps = \
                _ValidatorSharedReadWrite.load(path, self.sc, metadata)
            tvs = TrainValidationSplit(estimator=estimator,
                                       estimatorParamMaps=estimatorParamMaps,
                                       evaluator=evaluator)
            tvs = tvs._resetUid(metadata['uid'])
            DefaultParamsReader.getAndSetParams(tvs, metadata, skipParams=['estimatorParamMaps'])
            return tvs


@inherit_doc
class TrainValidationSplitWriter(MLWriter):

    def __init__(self, instance):
        super(TrainValidationSplitWriter, self).__init__()
        self.instance = instance

    def saveImpl(self, path):
        _ValidatorSharedReadWrite.saveImpl(path, self.instance, self.sc)


@inherit_doc
class TrainValidationSplitModelReader(MLReader):

    def __init__(self, cls):
        super(TrainValidationSplitModelReader, self).__init__()
        self.cls = cls

    def load(self, path):
        metadata = DefaultParamsReader.loadMetadata(path, self.sc)
        if not DefaultParamsReader.isPythonParamsInstance(metadata):
            return JavaMLReader(self.cls).load(path)
        else:
            metadata, estimator, evaluator, estimatorParamMaps = \
                _ValidatorSharedReadWrite.load(path, self.sc, metadata)
            bestModelPath = os.path.join(path, 'bestModel')
            bestModel = DefaultParamsReader.loadParamsInstance(bestModelPath, self.sc)
            validationMetrics = metadata['validationMetrics']
            persistSubModels = ('persistSubModels' in metadata) and metadata['persistSubModels']

            if persistSubModels:
                subModels = [None] * len(estimatorParamMaps)
                for paramIndex in range(len(estimatorParamMaps)):
                    modelPath = os.path.join(path, 'subModels', f'{paramIndex}')
                    subModels[paramIndex] = \
                        DefaultParamsReader.loadParamsInstance(modelPath, self.sc)
            else:
                subModels = None

            tvsModel = TrainValidationSplitModel(
                bestModel, validationMetrics=validationMetrics, subModels=subModels)
            tvsModel = tvsModel._resetUid(metadata['uid'])
            tvsModel.set(tvsModel.estimator, estimator)
            tvsModel.set(tvsModel.estimatorParamMaps, estimatorParamMaps)
            tvsModel.set(tvsModel.evaluator, evaluator)
            DefaultParamsReader.getAndSetParams(tvsModel, metadata, skipParams=['estimatorParamMaps'])
            return tvsModel


@inherit_doc
class TrainValidationSplitModelWriter(MLWriter):

    def __init__(self, instance):
        super(TrainValidationSplitModelWriter, self).__init__()
        self.instance = instance

    def saveImpl(self, path):
        instance = self.instance
        persistSubModels = _ValidatorSharedReadWrite \
            .getValidatorModelWriterPersistSubModelsParam(self)

        extraMetadata = {'validationMetrics': instance.validationMetrics,
                         'persistSubModels': persistSubModels}
        _ValidatorSharedReadWrite.saveImpl(path, instance, self.sc, extraMetadata=extraMetadata)
        bestModelPath = os.path.join(path, 'bestModel')
        instance.bestModel.save(bestModelPath)
        if persistSubModels:
            if instance.subModels is None:
                raise ValueError(_save_with_persist_submodels_no_submodels_found_err)
            subModelsPath = os.path.join(path, 'subModels')
            for paramIndex in range(len(instance.getEstimatorParamMaps())):
                modelPath = os.path.join(subModelsPath, f'{paramIndex}')
                instance.subModels[paramIndex].save(modelPath)


class _TrainValidationSplitParams(_ValidatorParams):
    """
    Params for :py:class:`TrainValidationSplit` and :py:class:`TrainValidationSplitModel`.

    .. versionadded:: 3.0.0
    """

    trainRatio = Param(Params._dummy(), "trainRatio", "Param for ratio between train and\
     validation data. Must be between 0 and 1.", typeConverter=TypeConverters.toFloat)

    def __init__(self, *args):
        super(_TrainValidationSplitParams, self).__init__(*args)
        self._setDefault(trainRatio=0.75)

    @since("2.0.0")
    def getTrainRatio(self):
        """
        Gets the value of trainRatio or its default value.
        """
        return self.getOrDefault(self.trainRatio)


class TrainValidationSplit(Estimator, _TrainValidationSplitParams, HasParallelism,
                           HasCollectSubModels, MLReadable, MLWritable):
    """
    Validation for hyper-parameter tuning. Randomly splits the input dataset into train and
    validation sets, and uses evaluation metric on the validation set to select the best model.
    Similar to :class:`CrossValidator`, but only splits the set once.

    .. versionadded:: 2.0.0

    Examples
    --------
    >>> from pyspark.ml.classification import LogisticRegression
    >>> from pyspark.ml.evaluation import BinaryClassificationEvaluator
    >>> from pyspark.ml.linalg import Vectors
    >>> from pyspark.ml.tuning import TrainValidationSplitModel
    >>> import tempfile
    >>> dataset = spark.createDataFrame(
    ...     [(Vectors.dense([0.0]), 0.0),
    ...      (Vectors.dense([0.4]), 1.0),
    ...      (Vectors.dense([0.5]), 0.0),
    ...      (Vectors.dense([0.6]), 1.0),
    ...      (Vectors.dense([1.0]), 1.0)] * 10,
    ...     ["features", "label"]).repartition(1)
    >>> lr = LogisticRegression()
    >>> grid = ParamGridBuilder().addGrid(lr.maxIter, [0, 1]).build()
    >>> evaluator = BinaryClassificationEvaluator()
    >>> tvs = TrainValidationSplit(estimator=lr, estimatorParamMaps=grid, evaluator=evaluator,
    ...     parallelism=1, seed=42)
    >>> tvsModel = tvs.fit(dataset)
    >>> tvsModel.getTrainRatio()
    0.75
    >>> tvsModel.validationMetrics
    [0.5, ...
    >>> path = tempfile.mkdtemp()
    >>> model_path = path + "/model"
    >>> tvsModel.write().save(model_path)
    >>> tvsModelRead = TrainValidationSplitModel.read().load(model_path)
    >>> tvsModelRead.validationMetrics
    [0.5, ...
    >>> evaluator.evaluate(tvsModel.transform(dataset))
    0.833...
    >>> evaluator.evaluate(tvsModelRead.transform(dataset))
    0.833...
    """

    @keyword_only
    def __init__(self, *, estimator=None, estimatorParamMaps=None, evaluator=None,
                 trainRatio=0.75, parallelism=1, collectSubModels=False, seed=None):
        """
        __init__(self, \\*, estimator=None, estimatorParamMaps=None, evaluator=None, \
                 trainRatio=0.75, parallelism=1, collectSubModels=False, seed=None)
        """
        super(TrainValidationSplit, self).__init__()
        self._setDefault(parallelism=1)
        kwargs = self._input_kwargs
        self._set(**kwargs)

    @since("2.0.0")
    @keyword_only
    def setParams(self, *, estimator=None, estimatorParamMaps=None, evaluator=None,
                  trainRatio=0.75, parallelism=1, collectSubModels=False, seed=None):
        """
        setParams(self, \\*, estimator=None, estimatorParamMaps=None, evaluator=None, \
                  trainRatio=0.75, parallelism=1, collectSubModels=False, seed=None):
        Sets params for the train validation split.
        """
        kwargs = self._input_kwargs
        return self._set(**kwargs)

    @since("2.0.0")
    def setEstimator(self, value):
        """
        Sets the value of :py:attr:`estimator`.
        """
        return self._set(estimator=value)

    @since("2.0.0")
    def setEstimatorParamMaps(self, value):
        """
        Sets the value of :py:attr:`estimatorParamMaps`.
        """
        return self._set(estimatorParamMaps=value)

    @since("2.0.0")
    def setEvaluator(self, value):
        """
        Sets the value of :py:attr:`evaluator`.
        """
        return self._set(evaluator=value)

    @since("2.0.0")
    def setTrainRatio(self, value):
        """
        Sets the value of :py:attr:`trainRatio`.
        """
        return self._set(trainRatio=value)

    def setSeed(self, value):
        """
        Sets the value of :py:attr:`seed`.
        """
        return self._set(seed=value)

    def setParallelism(self, value):
        """
        Sets the value of :py:attr:`parallelism`.
        """
        return self._set(parallelism=value)

    def setCollectSubModels(self, value):
        """
        Sets the value of :py:attr:`collectSubModels`.
        """
        return self._set(collectSubModels=value)

    def _fit(self, dataset):
        est = self.getOrDefault(self.estimator)
        epm = self.getOrDefault(self.estimatorParamMaps)
        numModels = len(epm)
        eva = self.getOrDefault(self.evaluator)
        tRatio = self.getOrDefault(self.trainRatio)
        seed = self.getOrDefault(self.seed)
        randCol = self.uid + "_rand"
        df = dataset.select("*", rand(seed).alias(randCol))
        condition = (df[randCol] >= tRatio)
        validation = df.filter(condition).cache()
        train = df.filter(~condition).cache()

        subModels = None
        collectSubModelsParam = self.getCollectSubModels()
        if collectSubModelsParam:
            subModels = [None for i in range(numModels)]

        tasks = _parallelFitTasks(est, train, eva, validation, epm, collectSubModelsParam)
        pool = ThreadPool(processes=min(self.getParallelism(), numModels))
        metrics = [None] * numModels
        for j, metric, subModel in pool.imap_unordered(lambda f: f(), tasks):
            metrics[j] = metric
            if collectSubModelsParam:
                subModels[j] = subModel

        train.unpersist()
        validation.unpersist()

        if eva.isLargerBetter():
            bestIndex = np.argmax(metrics)
        else:
            bestIndex = np.argmin(metrics)
        bestModel = est.fit(dataset, epm[bestIndex])
        return self._copyValues(TrainValidationSplitModel(bestModel, metrics, subModels))

    def copy(self, extra=None):
        """
        Creates a copy of this instance with a randomly generated uid
        and some extra params. This copies creates a deep copy of
        the embedded paramMap, and copies the embedded and extra parameters over.

        .. versionadded:: 2.0.0

        Parameters
        ----------
        extra : dict, optional
            Extra parameters to copy to the new instance

        Returns
        -------
        :py:class:`TrainValidationSplit`
            Copy of this instance
        """
        if extra is None:
            extra = dict()
        newTVS = Params.copy(self, extra)
        if self.isSet(self.estimator):
            newTVS.setEstimator(self.getEstimator().copy(extra))
        # estimatorParamMaps remain the same
        if self.isSet(self.evaluator):
            newTVS.setEvaluator(self.getEvaluator().copy(extra))
        return newTVS

    @since("2.3.0")
    def write(self):
        """Returns an MLWriter instance for this ML instance."""
        return TrainValidationSplitWriter(self)

    @classmethod
    @since("2.3.0")
    def read(cls):
        """Returns an MLReader instance for this class."""
        return TrainValidationSplitReader(cls)

    @classmethod
    def _from_java(cls, java_stage):
        """
        Given a Java TrainValidationSplit, create and return a Python wrapper of it.
        Used for ML persistence.
        """

        estimator, epms, evaluator = super(TrainValidationSplit, cls)._from_java_impl(java_stage)
        trainRatio = java_stage.getTrainRatio()
        seed = java_stage.getSeed()
        parallelism = java_stage.getParallelism()
        collectSubModels = java_stage.getCollectSubModels()
        # Create a new instance of this stage.
        py_stage = cls(estimator=estimator, estimatorParamMaps=epms, evaluator=evaluator,
                       trainRatio=trainRatio, seed=seed, parallelism=parallelism,
                       collectSubModels=collectSubModels)
        py_stage._resetUid(java_stage.uid())
        return py_stage

    def _to_java(self):
        """
        Transfer this instance to a Java TrainValidationSplit. Used for ML persistence.

        Returns
        -------
        py4j.java_gateway.JavaObject
            Java object equivalent to this instance.
        """

        estimator, epms, evaluator = super(TrainValidationSplit, self)._to_java_impl()

        _java_obj = JavaParams._new_java_obj("org.apache.spark.ml.tuning.TrainValidationSplit",
                                             self.uid)
        _java_obj.setEstimatorParamMaps(epms)
        _java_obj.setEvaluator(evaluator)
        _java_obj.setEstimator(estimator)
        _java_obj.setTrainRatio(self.getTrainRatio())
        _java_obj.setSeed(self.getSeed())
        _java_obj.setParallelism(self.getParallelism())
        _java_obj.setCollectSubModels(self.getCollectSubModels())
        return _java_obj


class TrainValidationSplitModel(Model, _TrainValidationSplitParams, MLReadable, MLWritable):
    """
    Model from train validation split.

    .. versionadded:: 2.0.0
    """

    def __init__(self, bestModel, validationMetrics=[], subModels=None):
        super(TrainValidationSplitModel, self).__init__()
        #: best model from train validation split
        self.bestModel = bestModel
        #: evaluated validation metrics
        self.validationMetrics = validationMetrics
        #: sub models from train validation split
        self.subModels = subModels

    def _transform(self, dataset):
        return self.bestModel.transform(dataset)

    def copy(self, extra=None):
        """
        Creates a copy of this instance with a randomly generated uid
        and some extra params. This copies the underlying bestModel,
        creates a deep copy of the embedded paramMap, and
        copies the embedded and extra parameters over.
        And, this creates a shallow copy of the validationMetrics.
        It does not copy the extra Params into the subModels.

        .. versionadded:: 2.0.0

        Parameters
        ----------
        extra : dict, optional
            Extra parameters to copy to the new instance

        Returns
        -------
        :py:class:`TrainValidationSplitModel`
            Copy of this instance
        """
        if extra is None:
            extra = dict()
        bestModel = self.bestModel.copy(extra)
        validationMetrics = list(self.validationMetrics)
        subModels = [model.copy() for model in self.subModels]
        return self._copyValues(
            TrainValidationSplitModel(bestModel, validationMetrics, subModels),
            extra=extra
        )

    @since("2.3.0")
    def write(self):
        """Returns an MLWriter instance for this ML instance."""
        return TrainValidationSplitModelWriter(self)

    @classmethod
    @since("2.3.0")
    def read(cls):
        """Returns an MLReader instance for this class."""
        return TrainValidationSplitModelReader(cls)

    @classmethod
    def _from_java(cls, java_stage):
        """
        Given a Java TrainValidationSplitModel, create and return a Python wrapper of it.
        Used for ML persistence.
        """

        # Load information from java_stage to the instance.
        sc = SparkContext._active_spark_context
        bestModel = JavaParams._from_java(java_stage.bestModel())
        validationMetrics = _java2py(sc, java_stage.validationMetrics())
        estimator, epms, evaluator = super(TrainValidationSplitModel,
                                           cls)._from_java_impl(java_stage)
        # Create a new instance of this stage.
        py_stage = cls(bestModel=bestModel,
                       validationMetrics=validationMetrics)
        params = {
            "evaluator": evaluator,
            "estimator": estimator,
            "estimatorParamMaps": epms,
            "trainRatio": java_stage.getTrainRatio(),
            "seed": java_stage.getSeed(),
        }
        for param_name, param_val in params.items():
            py_stage = py_stage._set(**{param_name: param_val})

        if java_stage.hasSubModels():
            py_stage.subModels = [JavaParams._from_java(sub_model)
                                  for sub_model in java_stage.subModels()]

        py_stage._resetUid(java_stage.uid())
        return py_stage

    def _to_java(self):
        """
        Transfer this instance to a Java TrainValidationSplitModel. Used for ML persistence.

        Returns
        -------
        py4j.java_gateway.JavaObject
            Java object equivalent to this instance.
        """

        sc = SparkContext._active_spark_context
        _java_obj = JavaParams._new_java_obj(
            "org.apache.spark.ml.tuning.TrainValidationSplitModel",
            self.uid,
            self.bestModel._to_java(),
            _py2java(sc, self.validationMetrics))
        estimator, epms, evaluator = super(TrainValidationSplitModel, self)._to_java_impl()

        params = {
            "evaluator": evaluator,
            "estimator": estimator,
            "estimatorParamMaps": epms,
            "trainRatio": self.getTrainRatio(),
            "seed": self.getSeed(),
        }
        for param_name, param_val in params.items():
            java_param = _java_obj.getParam(param_name)
            pair = java_param.w(param_val)
            _java_obj.set(pair)

        if self.subModels is not None:
            java_sub_models = [sub_model._to_java() for sub_model in self.subModels]
            _java_obj.setSubModels(java_sub_models)

        return _java_obj


if __name__ == "__main__":
    import doctest

    from pyspark.sql import SparkSession
    globs = globals().copy()

    # The small batch size here ensures that we see multiple batches,
    # even in these small test examples:
    spark = SparkSession.builder\
        .master("local[2]")\
        .appName("ml.tuning tests")\
        .getOrCreate()
    sc = spark.sparkContext
    globs['sc'] = sc
    globs['spark'] = spark
    (failure_count, test_count) = doctest.testmod(globs=globs, optionflags=doctest.ELLIPSIS)
    spark.stop()
    if failure_count:
        sys.exit(-1)<|MERGE_RESOLUTION|>--- conflicted
+++ resolved
@@ -28,15 +28,9 @@
 from pyspark.ml.evaluation import Evaluator
 from pyspark.ml.param import Params, Param, TypeConverters
 from pyspark.ml.param.shared import HasCollectSubModels, HasParallelism, HasSeed
-<<<<<<< HEAD
 from pyspark.ml.util import DefaultParamsReader, DefaultParamsWriter, MetaAlgorithmReadWrite, \
-    MLReadable, MLReader, MLWritable, MLWriter, JavaMLWriter, JavaMLReader
-from pyspark.ml.wrapper import JavaParams
-=======
-from pyspark.ml.util import MLReadable, MLWritable, JavaMLWriter, JavaMLReader, \
-    MetaAlgorithmReadWrite
+    MLReadable, MLReader, MLWritable, MLWriter, JavaMLReader, JavaMLWriter
 from pyspark.ml.wrapper import JavaParams, JavaEstimator, JavaWrapper
->>>>>>> b1c94cbe
 from pyspark.sql.functions import col, lit, rand, UserDefinedFunction
 from pyspark.sql.types import BooleanType
 
@@ -238,7 +232,63 @@
 
 
 class _ValidatorSharedReadWrite:
-<<<<<<< HEAD
+
+    @staticmethod
+    def meta_estimator_transfer_param_maps_to_java(pyEstimator, pyParamMaps):
+        pyStages = MetaAlgorithmReadWrite.getAllNestedStages(pyEstimator)
+        stagePairs = list(map(lambda stage: (stage, stage._to_java()), pyStages))
+        sc = SparkContext._active_spark_context
+
+        paramMapCls = SparkContext._jvm.org.apache.spark.ml.param.ParamMap
+        javaParamMaps = SparkContext._gateway.new_array(paramMapCls, len(pyParamMaps))
+
+        for idx, pyParamMap in enumerate(pyParamMaps):
+            javaParamMap = JavaWrapper._new_java_obj("org.apache.spark.ml.param.ParamMap")
+            for pyParam, pyValue in pyParamMap.items():
+                javaParam = None
+                for pyStage, javaStage in stagePairs:
+                    if pyStage._testOwnParam(pyParam.parent, pyParam.name):
+                        javaParam = javaStage.getParam(pyParam.name)
+                        break
+                if javaParam is None:
+                    raise ValueError('Resolve param in estimatorParamMaps failed: ' + str(pyParam))
+                if isinstance(pyValue, Params) and hasattr(pyValue, "_to_java"):
+                    javaValue = pyValue._to_java()
+                else:
+                    javaValue = _py2java(sc, pyValue)
+                pair = javaParam.w(javaValue)
+                javaParamMap.put([pair])
+            javaParamMaps[idx] = javaParamMap
+        return javaParamMaps
+
+    @staticmethod
+    def meta_estimator_transfer_param_maps_from_java(pyEstimator, javaParamMaps):
+        pyStages = MetaAlgorithmReadWrite.getAllNestedStages(pyEstimator)
+        stagePairs = list(map(lambda stage: (stage, stage._to_java()), pyStages))
+        sc = SparkContext._active_spark_context
+        pyParamMaps = []
+        for javaParamMap in javaParamMaps:
+            pyParamMap = dict()
+            for javaPair in javaParamMap.toList():
+                javaParam = javaPair.param()
+                pyParam = None
+                for pyStage, javaStage in stagePairs:
+                    if pyStage._testOwnParam(javaParam.parent(), javaParam.name()):
+                        pyParam = pyStage.getParam(javaParam.name())
+                if pyParam is None:
+                    raise ValueError('Resolve param in estimatorParamMaps failed: ' +
+                                     javaParam.parent() + '.' + javaParam.name())
+                javaValue = javaPair.value()
+                if sc._jvm.Class.forName("org.apache.spark.ml.PipelineStage").isInstance(javaValue):
+                    # Note: JavaParams._from_java support both JavaEstimator/JavaTransformer class
+                    # and Estimator/Transformer class which implements `_from_java` static method
+                    # (such as OneVsRest, Pipeline class).
+                    pyValue = JavaParams._from_java(javaValue)
+                else:
+                    pyValue = _java2py(sc, javaValue)
+                pyParamMap[pyParam] = pyValue
+            pyParamMaps.append(pyParamMap)
+        return pyParamMaps
 
     @staticmethod
     def saveImpl(path, instance, sc, extraMetadata=None):
@@ -435,64 +485,6 @@
                 for paramIndex in range(len(instance.getEstimatorParamMaps())):
                     modelPath = os.path.join(splitPath, f'{paramIndex}')
                     instance.subModels[splitIndex][paramIndex].save(modelPath)
-=======
-    @staticmethod
-    def meta_estimator_transfer_param_maps_to_java(pyEstimator, pyParamMaps):
-        pyStages = MetaAlgorithmReadWrite.getAllNestedStages(pyEstimator)
-        stagePairs = list(map(lambda stage: (stage, stage._to_java()), pyStages))
-        sc = SparkContext._active_spark_context
-
-        paramMapCls = SparkContext._jvm.org.apache.spark.ml.param.ParamMap
-        javaParamMaps = SparkContext._gateway.new_array(paramMapCls, len(pyParamMaps))
-
-        for idx, pyParamMap in enumerate(pyParamMaps):
-            javaParamMap = JavaWrapper._new_java_obj("org.apache.spark.ml.param.ParamMap")
-            for pyParam, pyValue in pyParamMap.items():
-                javaParam = None
-                for pyStage, javaStage in stagePairs:
-                    if pyStage._testOwnParam(pyParam.parent, pyParam.name):
-                        javaParam = javaStage.getParam(pyParam.name)
-                        break
-                if javaParam is None:
-                    raise ValueError('Resolve param in estimatorParamMaps failed: ' + str(pyParam))
-                if isinstance(pyValue, Params) and hasattr(pyValue, "_to_java"):
-                    javaValue = pyValue._to_java()
-                else:
-                    javaValue = _py2java(sc, pyValue)
-                pair = javaParam.w(javaValue)
-                javaParamMap.put([pair])
-            javaParamMaps[idx] = javaParamMap
-        return javaParamMaps
-
-    @staticmethod
-    def meta_estimator_transfer_param_maps_from_java(pyEstimator, javaParamMaps):
-        pyStages = MetaAlgorithmReadWrite.getAllNestedStages(pyEstimator)
-        stagePairs = list(map(lambda stage: (stage, stage._to_java()), pyStages))
-        sc = SparkContext._active_spark_context
-        pyParamMaps = []
-        for javaParamMap in javaParamMaps:
-            pyParamMap = dict()
-            for javaPair in javaParamMap.toList():
-                javaParam = javaPair.param()
-                pyParam = None
-                for pyStage, javaStage in stagePairs:
-                    if pyStage._testOwnParam(javaParam.parent(), javaParam.name()):
-                        pyParam = pyStage.getParam(javaParam.name())
-                if pyParam is None:
-                    raise ValueError('Resolve param in estimatorParamMaps failed: ' +
-                                     javaParam.parent() + '.' + javaParam.name())
-                javaValue = javaPair.value()
-                if sc._jvm.Class.forName("org.apache.spark.ml.PipelineStage").isInstance(javaValue):
-                    # Note: JavaParams._from_java support both JavaEstimator/JavaTransformer class
-                    # and Estimator/Transformer class which implements `_from_java` static method
-                    # (such as OneVsRest, Pipeline class).
-                    pyValue = JavaParams._from_java(javaValue)
-                else:
-                    pyValue = _java2py(sc, javaValue)
-                pyParamMap[pyParam] = pyValue
-            pyParamMaps.append(pyParamMap)
-        return pyParamMaps
->>>>>>> b1c94cbe
 
 
 class _CrossValidatorParams(_ValidatorParams):
