--- conflicted
+++ resolved
@@ -137,15 +137,9 @@
         (
             "probabilityCol",
             "Column name for predicted class conditional probabilities. "
-<<<<<<< HEAD
-            + "Note: Not all models output well-calibrated probability estimates! These probabilities "
-            + "should be treated as confidences, not precise probabilities.",
-            '"probability"',
-=======
             + "Note: Not all models output well-calibrated probability estimates! "
             + "These probabilities should be treated as confidences, not precise probabilities.",
             "'probability'",
->>>>>>> 213c299c
             "TypeConverters.toString",
         ),
         (
