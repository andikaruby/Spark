#
# Licensed to the Apache Software Foundation (ASF) under one or more
# contributor license agreements.  See the NOTICE file distributed with
# this work for additional information regarding copyright ownership.
# The ASF licenses this file to You under the Apache License, Version 2.0
# (the "License"); you may not use this file except in compliance with
# the License.  You may obtain a copy of the License at
#
#    http://www.apache.org/licenses/LICENSE-2.0
#
# Unless required by applicable law or agreed to in writing, software
# distributed under the License is distributed on an "AS IS" BASIS,
# WITHOUT WARRANTIES OR CONDITIONS OF ANY KIND, either express or implied.
# See the License for the specific language governing permissions and
# limitations under the License.
#

import operator
import warnings

from pyspark import since, keyword_only
from pyspark.ml import Estimator, Model
from pyspark.ml.param.shared import *
from pyspark.ml.regression import DecisionTreeModel, DecisionTreeRegressionModel, \
    RandomForestParams, TreeEnsembleModel, TreeEnsembleParams
from pyspark.ml.util import *
from pyspark.ml.wrapper import JavaEstimator, JavaModel, JavaParams
from pyspark.ml.wrapper import JavaWrapper
from pyspark.ml.common import inherit_doc
from pyspark.sql import DataFrame
from pyspark.sql.functions import udf, when
from pyspark.sql.types import ArrayType, DoubleType
from pyspark.storagelevel import StorageLevel

__all__ = ['LogisticRegression', 'LogisticRegressionModel',
           'LogisticRegressionSummary', 'LogisticRegressionTrainingSummary',
           'BinaryLogisticRegressionSummary', 'BinaryLogisticRegressionTrainingSummary',
           'DecisionTreeClassifier', 'DecisionTreeClassificationModel',
           'GBTClassifier', 'GBTClassificationModel',
           'RandomForestClassifier', 'RandomForestClassificationModel',
           'NaiveBayes', 'NaiveBayesModel',
           'MultilayerPerceptronClassifier', 'MultilayerPerceptronClassificationModel',
           'OneVsRest', 'OneVsRestModel']


@inherit_doc
class JavaClassificationModel(JavaPredictionModel):
    """
    (Private) Java Model produced by a ``Classifier``.
    Classes are indexed {0, 1, ..., numClasses - 1}.
    To be mixed in with class:`pyspark.ml.JavaModel`
    """

    @property
    @since("2.1.0")
    def numClasses(self):
        """
        Number of classes (values which the label can take).
        """
        return self._call_java("numClasses")


@inherit_doc
class LogisticRegression(JavaEstimator, HasFeaturesCol, HasLabelCol, HasPredictionCol, HasMaxIter,
                         HasRegParam, HasTol, HasProbabilityCol, HasRawPredictionCol,
                         HasElasticNetParam, HasFitIntercept, HasStandardization, HasThresholds,
                         HasWeightCol, JavaMLWritable, JavaMLReadable):
    """
    Logistic regression.
    Currently, this class only supports binary classification.

    >>> from pyspark.sql import Row
    >>> from pyspark.ml.linalg import Vectors
    >>> df = sc.parallelize([
    ...     Row(label=1.0, weight=2.0, features=Vectors.dense(1.0)),
    ...     Row(label=0.0, weight=2.0, features=Vectors.sparse(1, [], []))]).toDF()
    >>> lr = LogisticRegression(maxIter=5, regParam=0.01, weightCol="weight")
    >>> model = lr.fit(df)
    >>> model.coefficients
    DenseVector([5.5...])
    >>> model.intercept
    -2.68...
    >>> test0 = sc.parallelize([Row(features=Vectors.dense(-1.0))]).toDF()
    >>> result = model.transform(test0).head()
    >>> result.prediction
    0.0
    >>> result.probability
    DenseVector([0.99..., 0.00...])
    >>> result.rawPrediction
    DenseVector([8.22..., -8.22...])
    >>> test1 = sc.parallelize([Row(features=Vectors.sparse(1, [0], [1.0]))]).toDF()
    >>> model.transform(test1).head().prediction
    1.0
    >>> lr.setParams("vector")
    Traceback (most recent call last):
        ...
    TypeError: Method setParams forces keyword arguments.
    >>> lr_path = temp_path + "/lr"
    >>> lr.save(lr_path)
    >>> lr2 = LogisticRegression.load(lr_path)
    >>> lr2.getMaxIter()
    5
    >>> model_path = temp_path + "/lr_model"
    >>> model.save(model_path)
    >>> model2 = LogisticRegressionModel.load(model_path)
    >>> model.coefficients[0] == model2.coefficients[0]
    True
    >>> model.intercept == model2.intercept
    True

    .. versionadded:: 1.3.0
    """

    threshold = Param(Params._dummy(), "threshold",
                      "Threshold in binary classification prediction, in range [0, 1]." +
                      " If threshold and thresholds are both set, they must match." +
                      "e.g. if threshold is p, then thresholds must be equal to [1-p, p].",
                      typeConverter=TypeConverters.toFloat)

    @keyword_only
    def __init__(self, featuresCol="features", labelCol="label", predictionCol="prediction",
                 maxIter=100, regParam=0.0, elasticNetParam=0.0, tol=1e-6, fitIntercept=True,
                 threshold=0.5, thresholds=None, probabilityCol="probability",
                 rawPredictionCol="rawPrediction", standardization=True, weightCol=None):
        """
        __init__(self, featuresCol="features", labelCol="label", predictionCol="prediction", \
                 maxIter=100, regParam=0.0, elasticNetParam=0.0, tol=1e-6, fitIntercept=True, \
                 threshold=0.5, thresholds=None, probabilityCol="probability", \
                 rawPredictionCol="rawPrediction", standardization=True, weightCol=None)
        If the threshold and thresholds Params are both set, they must be equivalent.
        """
        super(LogisticRegression, self).__init__()
        self._java_obj = self._new_java_obj(
            "org.apache.spark.ml.classification.LogisticRegression", self.uid)
        self._setDefault(maxIter=100, regParam=0.0, tol=1E-6, threshold=0.5)
        kwargs = self.__init__._input_kwargs
        self.setParams(**kwargs)
        self._checkThresholdConsistency()

    @keyword_only
    @since("1.3.0")
    def setParams(self, featuresCol="features", labelCol="label", predictionCol="prediction",
                  maxIter=100, regParam=0.0, elasticNetParam=0.0, tol=1e-6, fitIntercept=True,
                  threshold=0.5, thresholds=None, probabilityCol="probability",
                  rawPredictionCol="rawPrediction", standardization=True, weightCol=None):
        """
        setParams(self, featuresCol="features", labelCol="label", predictionCol="prediction", \
                  maxIter=100, regParam=0.0, elasticNetParam=0.0, tol=1e-6, fitIntercept=True, \
                  threshold=0.5, thresholds=None, probabilityCol="probability", \
                  rawPredictionCol="rawPrediction", standardization=True, weightCol=None)
        Sets params for logistic regression.
        If the threshold and thresholds Params are both set, they must be equivalent.
        """
        kwargs = self.setParams._input_kwargs
        self._set(**kwargs)
        self._checkThresholdConsistency()
        return self

    def _create_model(self, java_model):
        return LogisticRegressionModel(java_model)

    @since("1.4.0")
    def setThreshold(self, value):
        """
        Sets the value of :py:attr:`threshold`.
        Clears value of :py:attr:`thresholds` if it has been set.
        """
        self._set(threshold=value)
        self._clear(self.thresholds)
        return self

    @since("1.4.0")
    def getThreshold(self):
        """
        Get threshold for binary classification.

        If :py:attr:`thresholds` is set with length 2 (i.e., binary classification),
        this returns the equivalent threshold:
        :math:`\\frac{1}{1 + \\frac{thresholds(0)}{thresholds(1)}}`.
        Otherwise, returns :py:attr:`threshold` if set or its default value if unset.
        """
        self._checkThresholdConsistency()
        if self.isSet(self.thresholds):
            ts = self.getOrDefault(self.thresholds)
            if len(ts) != 2:
                raise ValueError("Logistic Regression getThreshold only applies to" +
                                 " binary classification, but thresholds has length != 2." +
                                 "  thresholds: " + ",".join(ts))
            return 1.0/(1.0 + ts[0]/ts[1])
        else:
            return self.getOrDefault(self.threshold)

    @since("1.5.0")
    def setThresholds(self, value):
        """
        Sets the value of :py:attr:`thresholds`.
        Clears value of :py:attr:`threshold` if it has been set.
        """
        self._set(thresholds=value)
        self._clear(self.threshold)
        return self

    @since("1.5.0")
    def getThresholds(self):
        """
        If :py:attr:`thresholds` is set, return its value.
        Otherwise, if :py:attr:`threshold` is set, return the equivalent thresholds for binary
        classification: (1-threshold, threshold).
        If neither are set, throw an error.
        """
        self._checkThresholdConsistency()
        if not self.isSet(self.thresholds) and self.isSet(self.threshold):
            t = self.getOrDefault(self.threshold)
            return [1.0-t, t]
        else:
            return self.getOrDefault(self.thresholds)

    def _checkThresholdConsistency(self):
        if self.isSet(self.threshold) and self.isSet(self.thresholds):
            ts = self.getParam(self.thresholds)
            if len(ts) != 2:
                raise ValueError("Logistic Regression getThreshold only applies to" +
                                 " binary classification, but thresholds has length != 2." +
                                 " thresholds: " + ",".join(ts))
            t = 1.0/(1.0 + ts[0]/ts[1])
            t2 = self.getParam(self.threshold)
            if abs(t2 - t) >= 1E-5:
                raise ValueError("Logistic Regression getThreshold found inconsistent values for" +
                                 " threshold (%g) and thresholds (equivalent to %g)" % (t2, t))


class LogisticRegressionModel(JavaModel, JavaClassificationModel, JavaMLWritable, JavaMLReadable):
    """
    Model fitted by LogisticRegression.

    .. versionadded:: 1.3.0
    """

    @property
    @since("2.0.0")
    def coefficients(self):
        """
        Model coefficients.
        """
        return self._call_java("coefficients")

    @property
    @since("1.4.0")
    def intercept(self):
        """
        Model intercept.
        """
        return self._call_java("intercept")

    @property
    @since("2.0.0")
    def summary(self):
        """
        Gets summary (e.g. residuals, mse, r-squared ) of model on
        training set. An exception is thrown if
        `trainingSummary is None`.
        """
        java_blrt_summary = self._call_java("summary")
        # Note: Once multiclass is added, update this to return correct summary
        return BinaryLogisticRegressionTrainingSummary(java_blrt_summary)

    @property
    @since("2.0.0")
    def hasSummary(self):
        """
        Indicates whether a training summary exists for this model
        instance.
        """
        return self._call_java("hasSummary")

    @since("2.0.0")
    def evaluate(self, dataset):
        """
        Evaluates the model on a test dataset.

        :param dataset:
          Test dataset to evaluate model on, where dataset is an
          instance of :py:class:`pyspark.sql.DataFrame`
        """
        if not isinstance(dataset, DataFrame):
            raise ValueError("dataset must be a DataFrame but got %s." % type(dataset))
        java_blr_summary = self._call_java("evaluate", dataset)
        return BinaryLogisticRegressionSummary(java_blr_summary)


class LogisticRegressionSummary(JavaWrapper):
    """
    .. note:: Experimental

    Abstraction for Logistic Regression Results for a given model.

    .. versionadded:: 2.0.0
    """

    @property
    @since("2.0.0")
    def predictions(self):
        """
        Dataframe outputted by the model's `transform` method.
        """
        return self._call_java("predictions")

    @property
    @since("2.0.0")
    def probabilityCol(self):
        """
        Field in "predictions" which gives the probability
        of each class as a vector.
        """
        return self._call_java("probabilityCol")

    @property
    @since("2.0.0")
    def labelCol(self):
        """
        Field in "predictions" which gives the true label of each
        instance.
        """
        return self._call_java("labelCol")

    @property
    @since("2.0.0")
    def featuresCol(self):
        """
        Field in "predictions" which gives the features of each instance
        as a vector.
        """
        return self._call_java("featuresCol")


@inherit_doc
class LogisticRegressionTrainingSummary(LogisticRegressionSummary):
    """
    .. note:: Experimental

    Abstraction for multinomial Logistic Regression Training results.
    Currently, the training summary ignores the training weights except
    for the objective trace.

    .. versionadded:: 2.0.0
    """

    @property
    @since("2.0.0")
    def objectiveHistory(self):
        """
        Objective function (scaled loss + regularization) at each
        iteration.
        """
        return self._call_java("objectiveHistory")

    @property
    @since("2.0.0")
    def totalIterations(self):
        """
        Number of training iterations until termination.
        """
        return self._call_java("totalIterations")


@inherit_doc
class BinaryLogisticRegressionSummary(LogisticRegressionSummary):
    """
    .. note:: Experimental

    Binary Logistic regression results for a given model.

    .. versionadded:: 2.0.0
    """

    @property
    @since("2.0.0")
    def roc(self):
        """
        Returns the receiver operating characteristic (ROC) curve,
        which is a Dataframe having two fields (FPR, TPR) with
        (0.0, 0.0) prepended and (1.0, 1.0) appended to it.

        .. seealso:: `Wikipedia reference \
        <http://en.wikipedia.org/wiki/Receiver_operating_characteristic>`_

        Note: This ignores instance weights (setting all to 1.0) from
        `LogisticRegression.weightCol`. This will change in later Spark
        versions.
        """
        return self._call_java("roc")

    @property
    @since("2.0.0")
    def areaUnderROC(self):
        """
        Computes the area under the receiver operating characteristic
        (ROC) curve.

        Note: This ignores instance weights (setting all to 1.0) from
        `LogisticRegression.weightCol`. This will change in later Spark
        versions.
        """
        return self._call_java("areaUnderROC")

    @property
    @since("2.0.0")
    def pr(self):
        """
        Returns the precision-recall curve, which is a Dataframe
        containing two fields recall, precision with (0.0, 1.0) prepended
        to it.

        Note: This ignores instance weights (setting all to 1.0) from
        `LogisticRegression.weightCol`. This will change in later Spark
        versions.
        """
        return self._call_java("pr")

    @property
    @since("2.0.0")
    def fMeasureByThreshold(self):
        """
        Returns a dataframe with two fields (threshold, F-Measure) curve
        with beta = 1.0.

        Note: This ignores instance weights (setting all to 1.0) from
        `LogisticRegression.weightCol`. This will change in later Spark
        versions.
        """
        return self._call_java("fMeasureByThreshold")

    @property
    @since("2.0.0")
    def precisionByThreshold(self):
        """
        Returns a dataframe with two fields (threshold, precision) curve.
        Every possible probability obtained in transforming the dataset
        are used as thresholds used in calculating the precision.

        Note: This ignores instance weights (setting all to 1.0) from
        `LogisticRegression.weightCol`. This will change in later Spark
        versions.
        """
        return self._call_java("precisionByThreshold")

    @property
    @since("2.0.0")
    def recallByThreshold(self):
        """
        Returns a dataframe with two fields (threshold, recall) curve.
        Every possible probability obtained in transforming the dataset
        are used as thresholds used in calculating the recall.

        Note: This ignores instance weights (setting all to 1.0) from
        `LogisticRegression.weightCol`. This will change in later Spark
        versions.
        """
        return self._call_java("recallByThreshold")


@inherit_doc
class BinaryLogisticRegressionTrainingSummary(BinaryLogisticRegressionSummary,
                                              LogisticRegressionTrainingSummary):
    """
    .. note:: Experimental

    Binary Logistic regression training results for a given model.

    .. versionadded:: 2.0.0
    """
    pass


class TreeClassifierParams(object):
    """
    Private class to track supported impurity measures.

    .. versionadded:: 1.4.0
    """
    supportedImpurities = ["entropy", "gini"]

    impurity = Param(Params._dummy(), "impurity",
                     "Criterion used for information gain calculation (case-insensitive). " +
                     "Supported options: " +
                     ", ".join(supportedImpurities), typeConverter=TypeConverters.toString)

    def __init__(self):
        super(TreeClassifierParams, self).__init__()

    @since("1.6.0")
    def setImpurity(self, value):
        """
        Sets the value of :py:attr:`impurity`.
        """
        return self._set(impurity=value)

    @since("1.6.0")
    def getImpurity(self):
        """
        Gets the value of impurity or its default value.
        """
        return self.getOrDefault(self.impurity)


class GBTParams(TreeEnsembleParams):
    """
    Private class to track supported GBT params.

    .. versionadded:: 1.4.0
    """
    supportedLossTypes = ["logistic"]


@inherit_doc
class DecisionTreeClassifier(JavaEstimator, HasFeaturesCol, HasLabelCol, HasPredictionCol,
                             HasProbabilityCol, HasRawPredictionCol, DecisionTreeParams,
                             TreeClassifierParams, HasCheckpointInterval, HasSeed, JavaMLWritable,
                             JavaMLReadable):
    """
    `Decision tree <http://en.wikipedia.org/wiki/Decision_tree_learning>`_
    learning algorithm for classification.
    It supports both binary and multiclass labels, as well as both continuous and categorical
    features.

    >>> from pyspark.ml.linalg import Vectors
    >>> from pyspark.ml.feature import StringIndexer
    >>> df = spark.createDataFrame([
    ...     (1.0, Vectors.dense(1.0)),
    ...     (0.0, Vectors.sparse(1, [], []))], ["label", "features"])
    >>> stringIndexer = StringIndexer(inputCol="label", outputCol="indexed")
    >>> si_model = stringIndexer.fit(df)
    >>> td = si_model.transform(df)
    >>> dt = DecisionTreeClassifier(maxDepth=2, labelCol="indexed")
    >>> model = dt.fit(td)
    >>> model.numNodes
    3
    >>> model.depth
    1
    >>> model.featureImportances
    SparseVector(1, {0: 1.0})
    >>> model.numFeatures
    1
    >>> model.numClasses
    2
    >>> print(model.toDebugString)
    DecisionTreeClassificationModel (uid=...) of depth 1 with 3 nodes...
    >>> test0 = spark.createDataFrame([(Vectors.dense(-1.0),)], ["features"])
    >>> result = model.transform(test0).head()
    >>> result.prediction
    0.0
    >>> result.probability
    DenseVector([1.0, 0.0])
    >>> result.rawPrediction
    DenseVector([1.0, 0.0])
    >>> test1 = spark.createDataFrame([(Vectors.sparse(1, [0], [1.0]),)], ["features"])
    >>> model.transform(test1).head().prediction
    1.0

    >>> dtc_path = temp_path + "/dtc"
    >>> dt.save(dtc_path)
    >>> dt2 = DecisionTreeClassifier.load(dtc_path)
    >>> dt2.getMaxDepth()
    2
    >>> model_path = temp_path + "/dtc_model"
    >>> model.save(model_path)
    >>> model2 = DecisionTreeClassificationModel.load(model_path)
    >>> model.featureImportances == model2.featureImportances
    True

    .. versionadded:: 1.4.0
    """

    @keyword_only
    def __init__(self, featuresCol="features", labelCol="label", predictionCol="prediction",
                 probabilityCol="probability", rawPredictionCol="rawPrediction",
                 maxDepth=5, maxBins=32, minInstancesPerNode=1, minInfoGain=0.0,
                 maxMemoryInMB=256, cacheNodeIds=False, checkpointInterval=10, impurity="gini",
                 seed=None):
        """
        __init__(self, featuresCol="features", labelCol="label", predictionCol="prediction", \
                 probabilityCol="probability", rawPredictionCol="rawPrediction", \
                 maxDepth=5, maxBins=32, minInstancesPerNode=1, minInfoGain=0.0, \
                 maxMemoryInMB=256, cacheNodeIds=False, checkpointInterval=10, impurity="gini", \
                 seed=None)
        """
        super(DecisionTreeClassifier, self).__init__()
        self._java_obj = self._new_java_obj(
            "org.apache.spark.ml.classification.DecisionTreeClassifier", self.uid)
        self._setDefault(maxDepth=5, maxBins=32, minInstancesPerNode=1, minInfoGain=0.0,
                         maxMemoryInMB=256, cacheNodeIds=False, checkpointInterval=10,
                         impurity="gini")
        kwargs = self.__init__._input_kwargs
        self.setParams(**kwargs)

    @keyword_only
    @since("1.4.0")
    def setParams(self, featuresCol="features", labelCol="label", predictionCol="prediction",
                  probabilityCol="probability", rawPredictionCol="rawPrediction",
                  maxDepth=5, maxBins=32, minInstancesPerNode=1, minInfoGain=0.0,
                  maxMemoryInMB=256, cacheNodeIds=False, checkpointInterval=10,
                  impurity="gini", seed=None):
        """
        setParams(self, featuresCol="features", labelCol="label", predictionCol="prediction", \
                  probabilityCol="probability", rawPredictionCol="rawPrediction", \
                  maxDepth=5, maxBins=32, minInstancesPerNode=1, minInfoGain=0.0, \
                  maxMemoryInMB=256, cacheNodeIds=False, checkpointInterval=10, impurity="gini", \
                  seed=None)
        Sets params for the DecisionTreeClassifier.
        """
        kwargs = self.setParams._input_kwargs
        return self._set(**kwargs)

    def _create_model(self, java_model):
        return DecisionTreeClassificationModel(java_model)


@inherit_doc
class DecisionTreeClassificationModel(DecisionTreeModel, JavaClassificationModel, JavaMLWritable,
                                      JavaMLReadable):
    """
    Model fitted by DecisionTreeClassifier.

    .. versionadded:: 1.4.0
    """

    @property
    @since("2.0.0")
    def featureImportances(self):
        """
        Estimate of the importance of each feature.

        This generalizes the idea of "Gini" importance to other losses,
        following the explanation of Gini importance from "Random Forests" documentation
        by Leo Breiman and Adele Cutler, and following the implementation from scikit-learn.

        This feature importance is calculated as follows:
          - importance(feature j) = sum (over nodes which split on feature j) of the gain,
            where gain is scaled by the number of instances passing through node
          - Normalize importances for tree to sum to 1.

        Note: Feature importance for single decision trees can have high variance due to
              correlated predictor variables. Consider using a :py:class:`RandomForestClassifier`
              to determine feature importance instead.
        """
        return self._call_java("featureImportances")


@inherit_doc
class RandomForestClassifier(JavaEstimator, HasFeaturesCol, HasLabelCol, HasPredictionCol, HasSeed,
                             HasRawPredictionCol, HasProbabilityCol,
                             RandomForestParams, TreeClassifierParams, HasCheckpointInterval,
                             JavaMLWritable, JavaMLReadable):
    """
    `Random Forest <http://en.wikipedia.org/wiki/Random_forest>`_
    learning algorithm for classification.
    It supports both binary and multiclass labels, as well as both continuous and categorical
    features.

    >>> import numpy
    >>> from numpy import allclose
    >>> from pyspark.ml.linalg import Vectors
    >>> from pyspark.ml.feature import StringIndexer
    >>> df = spark.createDataFrame([
    ...     (1.0, Vectors.dense(1.0)),
    ...     (0.0, Vectors.sparse(1, [], []))], ["label", "features"])
    >>> stringIndexer = StringIndexer(inputCol="label", outputCol="indexed")
    >>> si_model = stringIndexer.fit(df)
    >>> td = si_model.transform(df)
    >>> rf = RandomForestClassifier(numTrees=3, maxDepth=2, labelCol="indexed", seed=42)
    >>> model = rf.fit(td)
    >>> model.featureImportances
    SparseVector(1, {0: 1.0})
    >>> allclose(model.treeWeights, [1.0, 1.0, 1.0])
    True
    >>> test0 = spark.createDataFrame([(Vectors.dense(-1.0),)], ["features"])
    >>> result = model.transform(test0).head()
    >>> result.prediction
    0.0
    >>> numpy.argmax(result.probability)
    0
    >>> numpy.argmax(result.rawPrediction)
    0
    >>> test1 = spark.createDataFrame([(Vectors.sparse(1, [0], [1.0]),)], ["features"])
    >>> model.transform(test1).head().prediction
    1.0
    >>> model.trees
    [DecisionTreeClassificationModel (uid=...) of depth..., DecisionTreeClassificationModel...]
    >>> rfc_path = temp_path + "/rfc"
    >>> rf.save(rfc_path)
    >>> rf2 = RandomForestClassifier.load(rfc_path)
    >>> rf2.getNumTrees()
    3
    >>> model_path = temp_path + "/rfc_model"
    >>> model.save(model_path)
    >>> model2 = RandomForestClassificationModel.load(model_path)
    >>> model.featureImportances == model2.featureImportances
    True

    .. versionadded:: 1.4.0
    """

    @keyword_only
    def __init__(self, featuresCol="features", labelCol="label", predictionCol="prediction",
                 probabilityCol="probability", rawPredictionCol="rawPrediction",
                 maxDepth=5, maxBins=32, minInstancesPerNode=1, minInfoGain=0.0,
                 maxMemoryInMB=256, cacheNodeIds=False, checkpointInterval=10, impurity="gini",
                 numTrees=20, featureSubsetStrategy="auto", seed=None):
        """
        __init__(self, featuresCol="features", labelCol="label", predictionCol="prediction", \
                 probabilityCol="probability", rawPredictionCol="rawPrediction", \
                 maxDepth=5, maxBins=32, minInstancesPerNode=1, minInfoGain=0.0, \
                 maxMemoryInMB=256, cacheNodeIds=False, checkpointInterval=10, impurity="gini", \
                 numTrees=20, featureSubsetStrategy="auto", seed=None)
        """
        super(RandomForestClassifier, self).__init__()
        self._java_obj = self._new_java_obj(
            "org.apache.spark.ml.classification.RandomForestClassifier", self.uid)
        self._setDefault(maxDepth=5, maxBins=32, minInstancesPerNode=1, minInfoGain=0.0,
                         maxMemoryInMB=256, cacheNodeIds=False, checkpointInterval=10,
                         impurity="gini", numTrees=20, featureSubsetStrategy="auto")
        kwargs = self.__init__._input_kwargs
        self.setParams(**kwargs)

    @keyword_only
    @since("1.4.0")
    def setParams(self, featuresCol="features", labelCol="label", predictionCol="prediction",
                  probabilityCol="probability", rawPredictionCol="rawPrediction",
                  maxDepth=5, maxBins=32, minInstancesPerNode=1, minInfoGain=0.0,
                  maxMemoryInMB=256, cacheNodeIds=False, checkpointInterval=10, seed=None,
                  impurity="gini", numTrees=20, featureSubsetStrategy="auto"):
        """
        setParams(self, featuresCol="features", labelCol="label", predictionCol="prediction", \
                 probabilityCol="probability", rawPredictionCol="rawPrediction", \
                  maxDepth=5, maxBins=32, minInstancesPerNode=1, minInfoGain=0.0, \
                  maxMemoryInMB=256, cacheNodeIds=False, checkpointInterval=10, seed=None, \
                  impurity="gini", numTrees=20, featureSubsetStrategy="auto")
        Sets params for linear classification.
        """
        kwargs = self.setParams._input_kwargs
        return self._set(**kwargs)

    def _create_model(self, java_model):
        return RandomForestClassificationModel(java_model)


<<<<<<< HEAD
class RandomForestClassificationModel(TreeEnsembleModels, JavaClassificationModel, JavaMLWritable,
                                      JavaMLReadable):
=======
class RandomForestClassificationModel(TreeEnsembleModel, JavaMLWritable, JavaMLReadable):
>>>>>>> b72bb62d
    """
    Model fitted by RandomForestClassifier.

    .. versionadded:: 1.4.0
    """

    @property
    @since("2.0.0")
    def featureImportances(self):
        """
        Estimate of the importance of each feature.

        Each feature's importance is the average of its importance across all trees in the ensemble
        The importance vector is normalized to sum to 1. This method is suggested by Hastie et al.
        (Hastie, Tibshirani, Friedman. "The Elements of Statistical Learning, 2nd Edition." 2001.)
        and follows the implementation from scikit-learn.

        .. seealso:: :py:attr:`DecisionTreeClassificationModel.featureImportances`
        """
        return self._call_java("featureImportances")

    @property
    @since("2.0.0")
    def trees(self):
        """Trees in this ensemble. Warning: These have null parent Estimators."""
        return [DecisionTreeClassificationModel(m) for m in list(self._call_java("trees"))]


@inherit_doc
class GBTClassifier(JavaEstimator, HasFeaturesCol, HasLabelCol, HasPredictionCol, HasMaxIter,
                    GBTParams, HasCheckpointInterval, HasStepSize, HasSeed, JavaMLWritable,
                    JavaMLReadable):
    """
    `Gradient-Boosted Trees (GBTs) <http://en.wikipedia.org/wiki/Gradient_boosting>`_
    learning algorithm for classification.
    It supports binary labels, as well as both continuous and categorical features.
    Note: Multiclass labels are not currently supported.

    The implementation is based upon: J.H. Friedman. "Stochastic Gradient Boosting." 1999.

    Notes on Gradient Boosting vs. TreeBoost:
    - This implementation is for Stochastic Gradient Boosting, not for TreeBoost.
    - Both algorithms learn tree ensembles by minimizing loss functions.
    - TreeBoost (Friedman, 1999) additionally modifies the outputs at tree leaf nodes
    based on the loss function, whereas the original gradient boosting method does not.
    - We expect to implement TreeBoost in the future:
    `SPARK-4240 <https://issues.apache.org/jira/browse/SPARK-4240>`_

    >>> from numpy import allclose
    >>> from pyspark.ml.linalg import Vectors
    >>> from pyspark.ml.feature import StringIndexer
    >>> df = spark.createDataFrame([
    ...     (1.0, Vectors.dense(1.0)),
    ...     (0.0, Vectors.sparse(1, [], []))], ["label", "features"])
    >>> stringIndexer = StringIndexer(inputCol="label", outputCol="indexed")
    >>> si_model = stringIndexer.fit(df)
    >>> td = si_model.transform(df)
    >>> gbt = GBTClassifier(maxIter=5, maxDepth=2, labelCol="indexed", seed=42)
    >>> model = gbt.fit(td)
    >>> model.featureImportances
    SparseVector(1, {0: 1.0})
    >>> allclose(model.treeWeights, [1.0, 0.1, 0.1, 0.1, 0.1])
    True
    >>> test0 = spark.createDataFrame([(Vectors.dense(-1.0),)], ["features"])
    >>> model.transform(test0).head().prediction
    0.0
    >>> test1 = spark.createDataFrame([(Vectors.sparse(1, [0], [1.0]),)], ["features"])
    >>> model.transform(test1).head().prediction
    1.0
    >>> model.totalNumNodes
    15
    >>> print(model.toDebugString)
    GBTClassificationModel (uid=...)...with 5 trees...
    >>> gbtc_path = temp_path + "gbtc"
    >>> gbt.save(gbtc_path)
    >>> gbt2 = GBTClassifier.load(gbtc_path)
    >>> gbt2.getMaxDepth()
    2
    >>> model_path = temp_path + "gbtc_model"
    >>> model.save(model_path)
    >>> model2 = GBTClassificationModel.load(model_path)
    >>> model.featureImportances == model2.featureImportances
    True
    >>> model.treeWeights == model2.treeWeights
    True
    >>> model.trees
    [DecisionTreeRegressionModel (uid=...) of depth..., DecisionTreeRegressionModel...]

    .. versionadded:: 1.4.0
    """

    lossType = Param(Params._dummy(), "lossType",
                     "Loss function which GBT tries to minimize (case-insensitive). " +
                     "Supported options: " + ", ".join(GBTParams.supportedLossTypes),
                     typeConverter=TypeConverters.toString)

    @keyword_only
    def __init__(self, featuresCol="features", labelCol="label", predictionCol="prediction",
                 maxDepth=5, maxBins=32, minInstancesPerNode=1, minInfoGain=0.0,
                 maxMemoryInMB=256, cacheNodeIds=False, checkpointInterval=10, lossType="logistic",
                 maxIter=20, stepSize=0.1, seed=None):
        """
        __init__(self, featuresCol="features", labelCol="label", predictionCol="prediction", \
                 maxDepth=5, maxBins=32, minInstancesPerNode=1, minInfoGain=0.0, \
                 maxMemoryInMB=256, cacheNodeIds=False, checkpointInterval=10, \
                 lossType="logistic", maxIter=20, stepSize=0.1, seed=None)
        """
        super(GBTClassifier, self).__init__()
        self._java_obj = self._new_java_obj(
            "org.apache.spark.ml.classification.GBTClassifier", self.uid)
        self._setDefault(maxDepth=5, maxBins=32, minInstancesPerNode=1, minInfoGain=0.0,
                         maxMemoryInMB=256, cacheNodeIds=False, checkpointInterval=10,
                         lossType="logistic", maxIter=20, stepSize=0.1)
        kwargs = self.__init__._input_kwargs
        self.setParams(**kwargs)

    @keyword_only
    @since("1.4.0")
    def setParams(self, featuresCol="features", labelCol="label", predictionCol="prediction",
                  maxDepth=5, maxBins=32, minInstancesPerNode=1, minInfoGain=0.0,
                  maxMemoryInMB=256, cacheNodeIds=False, checkpointInterval=10,
                  lossType="logistic", maxIter=20, stepSize=0.1, seed=None):
        """
        setParams(self, featuresCol="features", labelCol="label", predictionCol="prediction", \
                  maxDepth=5, maxBins=32, minInstancesPerNode=1, minInfoGain=0.0, \
                  maxMemoryInMB=256, cacheNodeIds=False, checkpointInterval=10, \
                  lossType="logistic", maxIter=20, stepSize=0.1, seed=None)
        Sets params for Gradient Boosted Tree Classification.
        """
        kwargs = self.setParams._input_kwargs
        return self._set(**kwargs)

    def _create_model(self, java_model):
        return GBTClassificationModel(java_model)

    @since("1.4.0")
    def setLossType(self, value):
        """
        Sets the value of :py:attr:`lossType`.
        """
        return self._set(lossType=value)

    @since("1.4.0")
    def getLossType(self):
        """
        Gets the value of lossType or its default value.
        """
        return self.getOrDefault(self.lossType)


<<<<<<< HEAD
class GBTClassificationModel(TreeEnsembleModels, JavaPredictionModel, JavaMLWritable,
                             JavaMLReadable):
=======
class GBTClassificationModel(TreeEnsembleModel, JavaMLWritable, JavaMLReadable):
>>>>>>> b72bb62d
    """
    Model fitted by GBTClassifier.

    .. versionadded:: 1.4.0
    """

    @property
    @since("2.0.0")
    def featureImportances(self):
        """
        Estimate of the importance of each feature.

        Each feature's importance is the average of its importance across all trees in the ensemble
        The importance vector is normalized to sum to 1. This method is suggested by Hastie et al.
        (Hastie, Tibshirani, Friedman. "The Elements of Statistical Learning, 2nd Edition." 2001.)
        and follows the implementation from scikit-learn.

        .. seealso:: :py:attr:`DecisionTreeClassificationModel.featureImportances`
        """
        return self._call_java("featureImportances")

    @property
    @since("2.0.0")
    def trees(self):
        """Trees in this ensemble. Warning: These have null parent Estimators."""
        return [DecisionTreeRegressionModel(m) for m in list(self._call_java("trees"))]


@inherit_doc
class NaiveBayes(JavaEstimator, HasFeaturesCol, HasLabelCol, HasPredictionCol, HasProbabilityCol,
                 HasRawPredictionCol, HasThresholds, JavaMLWritable, JavaMLReadable):
    """
    Naive Bayes Classifiers.
    It supports both Multinomial and Bernoulli NB. `Multinomial NB
    <http://nlp.stanford.edu/IR-book/html/htmledition/naive-bayes-text-classification-1.html>`_
    can handle finitely supported discrete data. For example, by converting documents into
    TF-IDF vectors, it can be used for document classification. By making every vector a
    binary (0/1) data, it can also be used as `Bernoulli NB
    <http://nlp.stanford.edu/IR-book/html/htmledition/the-bernoulli-model-1.html>`_.
    The input feature values must be nonnegative.

    >>> from pyspark.sql import Row
    >>> from pyspark.ml.linalg import Vectors
    >>> df = spark.createDataFrame([
    ...     Row(label=0.0, features=Vectors.dense([0.0, 0.0])),
    ...     Row(label=0.0, features=Vectors.dense([0.0, 1.0])),
    ...     Row(label=1.0, features=Vectors.dense([1.0, 0.0]))])
    >>> nb = NaiveBayes(smoothing=1.0, modelType="multinomial")
    >>> model = nb.fit(df)
    >>> model.pi
    DenseVector([-0.51..., -0.91...])
    >>> model.theta
    DenseMatrix(2, 2, [-1.09..., -0.40..., -0.40..., -1.09...], 1)
    >>> test0 = sc.parallelize([Row(features=Vectors.dense([1.0, 0.0]))]).toDF()
    >>> result = model.transform(test0).head()
    >>> result.prediction
    1.0
    >>> result.probability
    DenseVector([0.42..., 0.57...])
    >>> result.rawPrediction
    DenseVector([-1.60..., -1.32...])
    >>> test1 = sc.parallelize([Row(features=Vectors.sparse(2, [0], [1.0]))]).toDF()
    >>> model.transform(test1).head().prediction
    1.0
    >>> nb_path = temp_path + "/nb"
    >>> nb.save(nb_path)
    >>> nb2 = NaiveBayes.load(nb_path)
    >>> nb2.getSmoothing()
    1.0
    >>> model_path = temp_path + "/nb_model"
    >>> model.save(model_path)
    >>> model2 = NaiveBayesModel.load(model_path)
    >>> model.pi == model2.pi
    True
    >>> model.theta == model2.theta
    True
    >>> nb = nb.setThresholds([0.01, 10.00])
    >>> model3 = nb.fit(df)
    >>> result = model3.transform(test0).head()
    >>> result.prediction
    0.0

    .. versionadded:: 1.5.0
    """

    smoothing = Param(Params._dummy(), "smoothing", "The smoothing parameter, should be >= 0, " +
                      "default is 1.0", typeConverter=TypeConverters.toFloat)
    modelType = Param(Params._dummy(), "modelType", "The model type which is a string " +
                      "(case-sensitive). Supported options: multinomial (default) and bernoulli.",
                      typeConverter=TypeConverters.toString)

    @keyword_only
    def __init__(self, featuresCol="features", labelCol="label", predictionCol="prediction",
                 probabilityCol="probability", rawPredictionCol="rawPrediction", smoothing=1.0,
                 modelType="multinomial", thresholds=None):
        """
        __init__(self, featuresCol="features", labelCol="label", predictionCol="prediction", \
                 probabilityCol="probability", rawPredictionCol="rawPrediction", smoothing=1.0, \
                 modelType="multinomial", thresholds=None)
        """
        super(NaiveBayes, self).__init__()
        self._java_obj = self._new_java_obj(
            "org.apache.spark.ml.classification.NaiveBayes", self.uid)
        self._setDefault(smoothing=1.0, modelType="multinomial")
        kwargs = self.__init__._input_kwargs
        self.setParams(**kwargs)

    @keyword_only
    @since("1.5.0")
    def setParams(self, featuresCol="features", labelCol="label", predictionCol="prediction",
                  probabilityCol="probability", rawPredictionCol="rawPrediction", smoothing=1.0,
                  modelType="multinomial", thresholds=None):
        """
        setParams(self, featuresCol="features", labelCol="label", predictionCol="prediction", \
                  probabilityCol="probability", rawPredictionCol="rawPrediction", smoothing=1.0, \
                  modelType="multinomial", thresholds=None)
        Sets params for Naive Bayes.
        """
        kwargs = self.setParams._input_kwargs
        return self._set(**kwargs)

    def _create_model(self, java_model):
        return NaiveBayesModel(java_model)

    @since("1.5.0")
    def setSmoothing(self, value):
        """
        Sets the value of :py:attr:`smoothing`.
        """
        return self._set(smoothing=value)

    @since("1.5.0")
    def getSmoothing(self):
        """
        Gets the value of smoothing or its default value.
        """
        return self.getOrDefault(self.smoothing)

    @since("1.5.0")
    def setModelType(self, value):
        """
        Sets the value of :py:attr:`modelType`.
        """
        return self._set(modelType=value)

    @since("1.5.0")
    def getModelType(self):
        """
        Gets the value of modelType or its default value.
        """
        return self.getOrDefault(self.modelType)


class NaiveBayesModel(JavaModel, JavaClassificationModel, JavaMLWritable, JavaMLReadable):
    """
    Model fitted by NaiveBayes.

    .. versionadded:: 1.5.0
    """

    @property
    @since("2.0.0")
    def pi(self):
        """
        log of class priors.
        """
        return self._call_java("pi")

    @property
    @since("2.0.0")
    def theta(self):
        """
        log of class conditional probabilities.
        """
        return self._call_java("theta")


@inherit_doc
class MultilayerPerceptronClassifier(JavaEstimator, HasFeaturesCol, HasLabelCol, HasPredictionCol,
                                     HasMaxIter, HasTol, HasSeed, HasStepSize, JavaMLWritable,
                                     JavaMLReadable):
    """
    .. note:: Experimental

    Classifier trainer based on the Multilayer Perceptron.
    Each layer has sigmoid activation function, output layer has softmax.
    Number of inputs has to be equal to the size of feature vectors.
    Number of outputs has to be equal to the total number of labels.

    >>> from pyspark.ml.linalg import Vectors
    >>> df = spark.createDataFrame([
    ...     (0.0, Vectors.dense([0.0, 0.0])),
    ...     (1.0, Vectors.dense([0.0, 1.0])),
    ...     (1.0, Vectors.dense([1.0, 0.0])),
    ...     (0.0, Vectors.dense([1.0, 1.0]))], ["label", "features"])
    >>> mlp = MultilayerPerceptronClassifier(maxIter=100, layers=[2, 2, 2], blockSize=1, seed=123)
    >>> model = mlp.fit(df)
    >>> model.layers
    [2, 2, 2]
    >>> model.weights.size
    12
    >>> testDF = spark.createDataFrame([
    ...     (Vectors.dense([1.0, 0.0]),),
    ...     (Vectors.dense([0.0, 0.0]),)], ["features"])
    >>> model.transform(testDF).show()
    +---------+----------+
    | features|prediction|
    +---------+----------+
    |[1.0,0.0]|       1.0|
    |[0.0,0.0]|       0.0|
    +---------+----------+
    ...
    >>> mlp_path = temp_path + "/mlp"
    >>> mlp.save(mlp_path)
    >>> mlp2 = MultilayerPerceptronClassifier.load(mlp_path)
    >>> mlp2.getBlockSize()
    1
    >>> model_path = temp_path + "/mlp_model"
    >>> model.save(model_path)
    >>> model2 = MultilayerPerceptronClassificationModel.load(model_path)
    >>> model.layers == model2.layers
    True
    >>> model.weights == model2.weights
    True
    >>> mlp2 = mlp2.setInitialWeights(list(range(0, 12)))
    >>> model3 = mlp2.fit(df)
    >>> model3.weights != model2.weights
    True
    >>> model3.layers == model.layers
    True

    .. versionadded:: 1.6.0
    """

    layers = Param(Params._dummy(), "layers", "Sizes of layers from input layer to output layer " +
                   "E.g., Array(780, 100, 10) means 780 inputs, one hidden layer with 100 " +
                   "neurons and output layer of 10 neurons.",
                   typeConverter=TypeConverters.toListInt)
    blockSize = Param(Params._dummy(), "blockSize", "Block size for stacking input data in " +
                      "matrices. Data is stacked within partitions. If block size is more than " +
                      "remaining data in a partition then it is adjusted to the size of this " +
                      "data. Recommended size is between 10 and 1000, default is 128.",
                      typeConverter=TypeConverters.toInt)
    solver = Param(Params._dummy(), "solver", "The solver algorithm for optimization. Supported " +
                   "options: l-bfgs, gd.", typeConverter=TypeConverters.toString)
    initialWeights = Param(Params._dummy(), "initialWeights", "The initial weights of the model.",
                           typeConverter=TypeConverters.toVector)

    @keyword_only
    def __init__(self, featuresCol="features", labelCol="label", predictionCol="prediction",
                 maxIter=100, tol=1e-6, seed=None, layers=None, blockSize=128, stepSize=0.03,
                 solver="l-bfgs", initialWeights=None):
        """
        __init__(self, featuresCol="features", labelCol="label", predictionCol="prediction", \
                 maxIter=100, tol=1e-6, seed=None, layers=None, blockSize=128, stepSize=0.03, \
                 solver="l-bfgs", initialWeights=None)
        """
        super(MultilayerPerceptronClassifier, self).__init__()
        self._java_obj = self._new_java_obj(
            "org.apache.spark.ml.classification.MultilayerPerceptronClassifier", self.uid)
        self._setDefault(maxIter=100, tol=1E-4, blockSize=128, stepSize=0.03, solver="l-bfgs")
        kwargs = self.__init__._input_kwargs
        self.setParams(**kwargs)

    @keyword_only
    @since("1.6.0")
    def setParams(self, featuresCol="features", labelCol="label", predictionCol="prediction",
                  maxIter=100, tol=1e-6, seed=None, layers=None, blockSize=128, stepSize=0.03,
                  solver="l-bfgs", initialWeights=None):
        """
        setParams(self, featuresCol="features", labelCol="label", predictionCol="prediction", \
                  maxIter=100, tol=1e-6, seed=None, layers=None, blockSize=128, stepSize=0.03, \
                  solver="l-bfgs", initialWeights=None)
        Sets params for MultilayerPerceptronClassifier.
        """
        kwargs = self.setParams._input_kwargs
        return self._set(**kwargs)

    def _create_model(self, java_model):
        return MultilayerPerceptronClassificationModel(java_model)

    @since("1.6.0")
    def setLayers(self, value):
        """
        Sets the value of :py:attr:`layers`.
        """
        return self._set(layers=value)

    @since("1.6.0")
    def getLayers(self):
        """
        Gets the value of layers or its default value.
        """
        return self.getOrDefault(self.layers)

    @since("1.6.0")
    def setBlockSize(self, value):
        """
        Sets the value of :py:attr:`blockSize`.
        """
        return self._set(blockSize=value)

    @since("1.6.0")
    def getBlockSize(self):
        """
        Gets the value of blockSize or its default value.
        """
        return self.getOrDefault(self.blockSize)

    @since("2.0.0")
    def setStepSize(self, value):
        """
        Sets the value of :py:attr:`stepSize`.
        """
        return self._set(stepSize=value)

    @since("2.0.0")
    def getStepSize(self):
        """
        Gets the value of stepSize or its default value.
        """
        return self.getOrDefault(self.stepSize)

    @since("2.0.0")
    def setSolver(self, value):
        """
        Sets the value of :py:attr:`solver`.
        """
        return self._set(solver=value)

    @since("2.0.0")
    def getSolver(self):
        """
        Gets the value of solver or its default value.
        """
        return self.getOrDefault(self.solver)

    @since("2.0.0")
    def setInitialWeights(self, value):
        """
        Sets the value of :py:attr:`initialWeights`.
        """
        return self._set(initialWeights=value)

    @since("2.0.0")
    def getInitialWeights(self):
        """
        Gets the value of initialWeights or its default value.
        """
        return self.getOrDefault(self.initialWeights)


class MultilayerPerceptronClassificationModel(JavaModel, JavaPredictionModel, JavaMLWritable,
                                              JavaMLReadable):
    """
    .. note:: Experimental

    Model fitted by MultilayerPerceptronClassifier.

    .. versionadded:: 1.6.0
    """

    @property
    @since("1.6.0")
    def layers(self):
        """
        array of layer sizes including input and output layers.
        """
        return self._call_java("javaLayers")

    @property
    @since("2.0.0")
    def weights(self):
        """
        vector of initial weights for the model that consists of the weights of layers.
        """
        return self._call_java("weights")


class OneVsRestParams(HasFeaturesCol, HasLabelCol, HasPredictionCol):
    """
    Parameters for OneVsRest and OneVsRestModel.
    """

    classifier = Param(Params._dummy(), "classifier", "base binary classifier")

    @since("2.0.0")
    def setClassifier(self, value):
        """
        Sets the value of :py:attr:`classifier`.

        .. note:: Only LogisticRegression and NaiveBayes are supported now.
        """
        return self._set(classifier=value)

    @since("2.0.0")
    def getClassifier(self):
        """
        Gets the value of classifier or its default value.
        """
        return self.getOrDefault(self.classifier)


@inherit_doc
class OneVsRest(Estimator, OneVsRestParams, MLReadable, MLWritable):
    """
    .. note:: Experimental

    Reduction of Multiclass Classification to Binary Classification.
    Performs reduction using one against all strategy.
    For a multiclass classification with k classes, train k models (one per class).
    Each example is scored against all k models and the model with highest score
    is picked to label the example.

    >>> from pyspark.sql import Row
    >>> from pyspark.ml.linalg import Vectors
    >>> df = sc.parallelize([
    ...     Row(label=0.0, features=Vectors.dense(1.0, 0.8)),
    ...     Row(label=1.0, features=Vectors.sparse(2, [], [])),
    ...     Row(label=2.0, features=Vectors.dense(0.5, 0.5))]).toDF()
    >>> lr = LogisticRegression(maxIter=5, regParam=0.01)
    >>> ovr = OneVsRest(classifier=lr)
    >>> model = ovr.fit(df)
    >>> [x.coefficients for x in model.models]
    [DenseVector([3.3925, 1.8785]), DenseVector([-4.3016, -6.3163]), DenseVector([-4.5855, 6.1785])]
    >>> [x.intercept for x in model.models]
    [-3.64747..., 2.55078..., -1.10165...]
    >>> test0 = sc.parallelize([Row(features=Vectors.dense(-1.0, 0.0))]).toDF()
    >>> model.transform(test0).head().prediction
    1.0
    >>> test1 = sc.parallelize([Row(features=Vectors.sparse(2, [0], [1.0]))]).toDF()
    >>> model.transform(test1).head().prediction
    0.0
    >>> test2 = sc.parallelize([Row(features=Vectors.dense(0.5, 0.4))]).toDF()
    >>> model.transform(test2).head().prediction
    2.0

    .. versionadded:: 2.0.0
    """

    @keyword_only
    def __init__(self, featuresCol="features", labelCol="label", predictionCol="prediction",
                 classifier=None):
        """
        __init__(self, featuresCol="features", labelCol="label", predictionCol="prediction", \
                 classifier=None)
        """
        super(OneVsRest, self).__init__()
        kwargs = self.__init__._input_kwargs
        self._set(**kwargs)

    @keyword_only
    @since("2.0.0")
    def setParams(self, featuresCol=None, labelCol=None, predictionCol=None, classifier=None):
        """
        setParams(self, featuresCol=None, labelCol=None, predictionCol=None, classifier=None):
        Sets params for OneVsRest.
        """
        kwargs = self.setParams._input_kwargs
        return self._set(**kwargs)

    def _fit(self, dataset):
        labelCol = self.getLabelCol()
        featuresCol = self.getFeaturesCol()
        predictionCol = self.getPredictionCol()
        classifier = self.getClassifier()
        assert isinstance(classifier, HasRawPredictionCol),\
            "Classifier %s doesn't extend from HasRawPredictionCol." % type(classifier)

        numClasses = int(dataset.agg({labelCol: "max"}).head()["max("+labelCol+")"]) + 1

        multiclassLabeled = dataset.select(labelCol, featuresCol)

        # persist if underlying dataset is not persistent.
        handlePersistence = \
            dataset.rdd.getStorageLevel() == StorageLevel(False, False, False, False)
        if handlePersistence:
            multiclassLabeled.persist(StorageLevel.MEMORY_AND_DISK)

        def trainSingleClass(index):
            binaryLabelCol = "mc2b$" + str(index)
            trainingDataset = multiclassLabeled.withColumn(
                binaryLabelCol,
                when(multiclassLabeled[labelCol] == float(index), 1.0).otherwise(0.0))
            paramMap = dict([(classifier.labelCol, binaryLabelCol),
                            (classifier.featuresCol, featuresCol),
                            (classifier.predictionCol, predictionCol)])
            return classifier.fit(trainingDataset, paramMap)

        # TODO: Parallel training for all classes.
        models = [trainSingleClass(i) for i in range(numClasses)]

        if handlePersistence:
            multiclassLabeled.unpersist()

        return self._copyValues(OneVsRestModel(models=models))

    @since("2.0.0")
    def copy(self, extra=None):
        """
        Creates a copy of this instance with a randomly generated uid
        and some extra params. This creates a deep copy of the embedded paramMap,
        and copies the embedded and extra parameters over.

        :param extra: Extra parameters to copy to the new instance
        :return: Copy of this instance
        """
        if extra is None:
            extra = dict()
        newOvr = Params.copy(self, extra)
        if self.isSet(self.classifier):
            newOvr.setClassifier(self.getClassifier().copy(extra))
        return newOvr

    @since("2.0.0")
    def write(self):
        """Returns an MLWriter instance for this ML instance."""
        return JavaMLWriter(self)

    @since("2.0.0")
    def save(self, path):
        """Save this ML instance to the given path, a shortcut of `write().save(path)`."""
        self.write().save(path)

    @classmethod
    @since("2.0.0")
    def read(cls):
        """Returns an MLReader instance for this class."""
        return JavaMLReader(cls)

    @classmethod
    def _from_java(cls, java_stage):
        """
        Given a Java OneVsRest, create and return a Python wrapper of it.
        Used for ML persistence.
        """
        featuresCol = java_stage.getFeaturesCol()
        labelCol = java_stage.getLabelCol()
        predictionCol = java_stage.getPredictionCol()
        classifier = JavaParams._from_java(java_stage.getClassifier())
        py_stage = cls(featuresCol=featuresCol, labelCol=labelCol, predictionCol=predictionCol,
                       classifier=classifier)
        py_stage._resetUid(java_stage.uid())
        return py_stage

    def _to_java(self):
        """
        Transfer this instance to a Java OneVsRest. Used for ML persistence.

        :return: Java object equivalent to this instance.
        """
        _java_obj = JavaParams._new_java_obj("org.apache.spark.ml.classification.OneVsRest",
                                             self.uid)
        _java_obj.setClassifier(self.getClassifier()._to_java())
        _java_obj.setFeaturesCol(self.getFeaturesCol())
        _java_obj.setLabelCol(self.getLabelCol())
        _java_obj.setPredictionCol(self.getPredictionCol())
        return _java_obj


class OneVsRestModel(Model, OneVsRestParams, MLReadable, MLWritable):
    """
    .. note:: Experimental

    Model fitted by OneVsRest.
    This stores the models resulting from training k binary classifiers: one for each class.
    Each example is scored against all k models, and the model with the highest score
    is picked to label the example.

    .. versionadded:: 2.0.0
    """

    def __init__(self, models):
        super(OneVsRestModel, self).__init__()
        self.models = models

    def _transform(self, dataset):
        # determine the input columns: these need to be passed through
        origCols = dataset.columns

        # add an accumulator column to store predictions of all the models
        accColName = "mbc$acc" + str(uuid.uuid4())
        initUDF = udf(lambda _: [], ArrayType(DoubleType()))
        newDataset = dataset.withColumn(accColName, initUDF(dataset[origCols[0]]))

        # persist if underlying dataset is not persistent.
        handlePersistence = \
            dataset.rdd.getStorageLevel() == StorageLevel(False, False, False, False)
        if handlePersistence:
            newDataset.persist(StorageLevel.MEMORY_AND_DISK)

        # update the accumulator column with the result of prediction of models
        aggregatedDataset = newDataset
        for index, model in enumerate(self.models):
            rawPredictionCol = model._call_java("getRawPredictionCol")
            columns = origCols + [rawPredictionCol, accColName]

            # add temporary column to store intermediate scores and update
            tmpColName = "mbc$tmp" + str(uuid.uuid4())
            updateUDF = udf(
                lambda predictions, prediction: predictions + [prediction.tolist()[1]],
                ArrayType(DoubleType()))
            transformedDataset = model.transform(aggregatedDataset).select(*columns)
            updatedDataset = transformedDataset.withColumn(
                tmpColName,
                updateUDF(transformedDataset[accColName], transformedDataset[rawPredictionCol]))
            newColumns = origCols + [tmpColName]

            # switch out the intermediate column with the accumulator column
            aggregatedDataset = updatedDataset\
                .select(*newColumns).withColumnRenamed(tmpColName, accColName)

        if handlePersistence:
            newDataset.unpersist()

        # output the index of the classifier with highest confidence as prediction
        labelUDF = udf(
            lambda predictions: float(max(enumerate(predictions), key=operator.itemgetter(1))[0]),
            DoubleType())

        # output label and label metadata as prediction
        return aggregatedDataset.withColumn(
            self.getPredictionCol(), labelUDF(aggregatedDataset[accColName])).drop(accColName)

    @since("2.0.0")
    def copy(self, extra=None):
        """
        Creates a copy of this instance with a randomly generated uid
        and some extra params. This creates a deep copy of the embedded paramMap,
        and copies the embedded and extra parameters over.

        :param extra: Extra parameters to copy to the new instance
        :return: Copy of this instance
        """
        if extra is None:
            extra = dict()
        newModel = Params.copy(self, extra)
        newModel.models = [model.copy(extra) for model in self.models]
        return newModel

    @since("2.0.0")
    def write(self):
        """Returns an MLWriter instance for this ML instance."""
        return JavaMLWriter(self)

    @since("2.0.0")
    def save(self, path):
        """Save this ML instance to the given path, a shortcut of `write().save(path)`."""
        self.write().save(path)

    @classmethod
    @since("2.0.0")
    def read(cls):
        """Returns an MLReader instance for this class."""
        return JavaMLReader(cls)

    @classmethod
    def _from_java(cls, java_stage):
        """
        Given a Java OneVsRestModel, create and return a Python wrapper of it.
        Used for ML persistence.
        """
        featuresCol = java_stage.getFeaturesCol()
        labelCol = java_stage.getLabelCol()
        predictionCol = java_stage.getPredictionCol()
        classifier = JavaParams._from_java(java_stage.getClassifier())
        models = [JavaParams._from_java(model) for model in java_stage.models()]
        py_stage = cls(models=models).setPredictionCol(predictionCol).setLabelCol(labelCol)\
            .setFeaturesCol(featuresCol).setClassifier(classifier)
        py_stage._resetUid(java_stage.uid())
        return py_stage

    def _to_java(self):
        """
        Transfer this instance to a Java OneVsRestModel. Used for ML persistence.

        :return: Java object equivalent to this instance.
        """
        java_models = [model._to_java() for model in self.models]
        _java_obj = JavaParams._new_java_obj("org.apache.spark.ml.classification.OneVsRestModel",
                                             self.uid, java_models)
        _java_obj.set("classifier", self.getClassifier()._to_java())
        _java_obj.set("featuresCol", self.getFeaturesCol())
        _java_obj.set("labelCol", self.getLabelCol())
        _java_obj.set("predictionCol", self.getPredictionCol())
        return _java_obj


if __name__ == "__main__":
    import doctest
    import pyspark.ml.classification
    from pyspark.sql import SparkSession
    globs = pyspark.ml.classification.__dict__.copy()
    # The small batch size here ensures that we see multiple batches,
    # even in these small test examples:
    spark = SparkSession.builder\
        .master("local[2]")\
        .appName("ml.classification tests")\
        .getOrCreate()
    sc = spark.sparkContext
    globs['sc'] = sc
    globs['spark'] = spark
    import tempfile
    temp_path = tempfile.mkdtemp()
    globs['temp_path'] = temp_path
    try:
        (failure_count, test_count) = doctest.testmod(globs=globs, optionflags=doctest.ELLIPSIS)
        spark.stop()
    finally:
        from shutil import rmtree
        try:
            rmtree(temp_path)
        except OSError:
            pass
    if failure_count:
        exit(-1)<|MERGE_RESOLUTION|>--- conflicted
+++ resolved
@@ -744,12 +744,8 @@
         return RandomForestClassificationModel(java_model)
 
 
-<<<<<<< HEAD
-class RandomForestClassificationModel(TreeEnsembleModels, JavaClassificationModel, JavaMLWritable,
+class RandomForestClassificationModel(TreeEnsembleModel, JavaClassificationModel, JavaMLWritable,
                                       JavaMLReadable):
-=======
-class RandomForestClassificationModel(TreeEnsembleModel, JavaMLWritable, JavaMLReadable):
->>>>>>> b72bb62d
     """
     Model fitted by RandomForestClassifier.
 
@@ -900,12 +896,8 @@
         return self.getOrDefault(self.lossType)
 
 
-<<<<<<< HEAD
-class GBTClassificationModel(TreeEnsembleModels, JavaPredictionModel, JavaMLWritable,
+class GBTClassificationModel(TreeEnsembleModel, JavaPredictionModel, JavaMLWritable,
                              JavaMLReadable):
-=======
-class GBTClassificationModel(TreeEnsembleModel, JavaMLWritable, JavaMLReadable):
->>>>>>> b72bb62d
     """
     Model fitted by GBTClassifier.
 
