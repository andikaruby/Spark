--- conflicted
+++ resolved
@@ -24,16 +24,12 @@
 
 import traceback
 
-from pyspark import SparkContext, since
-<<<<<<< HEAD
+from pyspark import SparkContext
+from pyspark.ml.common import inherit_doc
 from pyspark.serializers import CloudPickleSerializer
-from pyspark.mllib.common import inherit_doc
 from pyspark.sql.dataframe import DataFrame
 from pyspark.sql.types import _parse_datatype_json_string
 from pyspark.sql import SQLContext
-=======
-from pyspark.ml.common import inherit_doc
->>>>>>> c399c7f0
 
 
 def _jvm():
