#
# Licensed to the Apache Software Foundation (ASF) under one or more
# contributor license agreements.  See the NOTICE file distributed with
# this work for additional information regarding copyright ownership.
# The ASF licenses this file to You under the Apache License, Version 2.0
# (the "License"); you may not use this file except in compliance with
# the License.  You may obtain a copy of the License at
#
#    http://www.apache.org/licenses/LICENSE-2.0
#
# Unless required by applicable law or agreed to in writing, software
# distributed under the License is distributed on an "AS IS" BASIS,
# WITHOUT WARRANTIES OR CONDITIONS OF ANY KIND, either express or implied.
# See the License for the specific language governing permissions and
# limitations under the License.
#

<<<<<<< HEAD
import warnings
=======
import sys
>>>>>>> c9520004

from pyspark import since, keyword_only
from pyspark.ml.util import *
from pyspark.ml.wrapper import JavaEstimator, JavaModel, JavaWrapper
from pyspark.ml.param.shared import *
from pyspark.ml.common import inherit_doc

__all__ = ['BisectingKMeans', 'BisectingKMeansModel', 'BisectingKMeansSummary',
           'KMeans', 'KMeansModel',
           'GaussianMixture', 'GaussianMixtureModel', 'GaussianMixtureSummary',
           'LDA', 'LDAModel', 'LocalLDAModel', 'DistributedLDAModel']


class ClusteringSummary(JavaWrapper):
    """
    .. note:: Experimental

    Clustering results for a given model.

    .. versionadded:: 2.1.0
    """

    @property
    @since("2.1.0")
    def predictionCol(self):
        """
        Name for column of predicted clusters in `predictions`.
        """
        return self._call_java("predictionCol")

    @property
    @since("2.1.0")
    def predictions(self):
        """
        DataFrame produced by the model's `transform` method.
        """
        return self._call_java("predictions")

    @property
    @since("2.1.0")
    def featuresCol(self):
        """
        Name for column of features in `predictions`.
        """
        return self._call_java("featuresCol")

    @property
    @since("2.1.0")
    def k(self):
        """
        The number of clusters the model was trained with.
        """
        return self._call_java("k")

    @property
    @since("2.1.0")
    def cluster(self):
        """
        DataFrame of predicted cluster centers for each training data point.
        """
        return self._call_java("cluster")

    @property
    @since("2.1.0")
    def clusterSizes(self):
        """
        Size of (number of data points in) each cluster.
        """
        return self._call_java("clusterSizes")


class GaussianMixtureModel(JavaModel, JavaMLWritable, JavaMLReadable):
    """
    Model fitted by GaussianMixture.

    .. versionadded:: 2.0.0
    """

    @property
    @since("2.0.0")
    def weights(self):
        """
        Weight for each Gaussian distribution in the mixture.
        This is a multinomial probability distribution over the k Gaussians,
        where weights[i] is the weight for Gaussian i, and weights sum to 1.
        """
        return self._call_java("weights")

    @property
    @since("2.0.0")
    def gaussiansDF(self):
        """
        Retrieve Gaussian distributions as a DataFrame.
        Each row represents a Gaussian Distribution.
        The DataFrame has two columns: mean (Vector) and cov (Matrix).
        """
        return self._call_java("gaussiansDF")

    @property
    @since("2.1.0")
    def hasSummary(self):
        """
        Indicates whether a training summary exists for this model
        instance.
        """
        return self._call_java("hasSummary")

    @property
    @since("2.1.0")
    def summary(self):
        """
        Gets summary (e.g. cluster assignments, cluster sizes) of the model trained on the
        training set. An exception is thrown if no summary exists.
        """
        if self.hasSummary:
            return GaussianMixtureSummary(self._call_java("summary"))
        else:
            raise RuntimeError("No training summary available for this %s" %
                               self.__class__.__name__)


@inherit_doc
class GaussianMixture(JavaEstimator, HasFeaturesCol, HasPredictionCol, HasMaxIter, HasTol, HasSeed,
                      HasProbabilityCol, JavaMLWritable, JavaMLReadable):
    """
    GaussianMixture clustering.
    This class performs expectation maximization for multivariate Gaussian
    Mixture Models (GMMs).  A GMM represents a composite distribution of
    independent Gaussian distributions with associated "mixing" weights
    specifying each's contribution to the composite.

    Given a set of sample points, this class will maximize the log-likelihood
    for a mixture of k Gaussians, iterating until the log-likelihood changes by
    less than convergenceTol, or until it has reached the max number of iterations.
    While this process is generally guaranteed to converge, it is not guaranteed
    to find a global optimum.

    .. note:: For high-dimensional data (with many features), this algorithm may perform poorly.
          This is due to high-dimensional data (a) making it difficult to cluster at all
          (based on statistical/theoretical arguments) and (b) numerical issues with
          Gaussian distributions.

    >>> from pyspark.ml.linalg import Vectors

    >>> data = [(Vectors.dense([-0.1, -0.05 ]),),
    ...         (Vectors.dense([-0.01, -0.1]),),
    ...         (Vectors.dense([0.9, 0.8]),),
    ...         (Vectors.dense([0.75, 0.935]),),
    ...         (Vectors.dense([-0.83, -0.68]),),
    ...         (Vectors.dense([-0.91, -0.76]),)]
    >>> df = spark.createDataFrame(data, ["features"])
    >>> gm = GaussianMixture(k=3, tol=0.0001,
    ...                      maxIter=10, seed=10)
    >>> model = gm.fit(df)
    >>> model.hasSummary
    True
    >>> summary = model.summary
    >>> summary.k
    3
    >>> summary.clusterSizes
    [2, 2, 2]
    >>> summary.logLikelihood
    8.14636...
    >>> weights = model.weights
    >>> len(weights)
    3
    >>> model.gaussiansDF.select("mean").head()
    Row(mean=DenseVector([0.825, 0.8675]))
    >>> model.gaussiansDF.select("cov").head()
    Row(cov=DenseMatrix(2, 2, [0.0056, -0.0051, -0.0051, 0.0046], False))
    >>> transformed = model.transform(df).select("features", "prediction")
    >>> rows = transformed.collect()
    >>> rows[4].prediction == rows[5].prediction
    True
    >>> rows[2].prediction == rows[3].prediction
    True
    >>> gmm_path = temp_path + "/gmm"
    >>> gm.save(gmm_path)
    >>> gm2 = GaussianMixture.load(gmm_path)
    >>> gm2.getK()
    3
    >>> model_path = temp_path + "/gmm_model"
    >>> model.save(model_path)
    >>> model2 = GaussianMixtureModel.load(model_path)
    >>> model2.hasSummary
    False
    >>> model2.weights == model.weights
    True
    >>> model2.gaussiansDF.select("mean").head()
    Row(mean=DenseVector([0.825, 0.8675]))
    >>> model2.gaussiansDF.select("cov").head()
    Row(cov=DenseMatrix(2, 2, [0.0056, -0.0051, -0.0051, 0.0046], False))

    .. versionadded:: 2.0.0
    """

    k = Param(Params._dummy(), "k", "Number of independent Gaussians in the mixture model. " +
              "Must be > 1.", typeConverter=TypeConverters.toInt)

    @keyword_only
    def __init__(self, featuresCol="features", predictionCol="prediction", k=2,
                 probabilityCol="probability", tol=0.01, maxIter=100, seed=None):
        """
        __init__(self, featuresCol="features", predictionCol="prediction", k=2, \
                 probabilityCol="probability", tol=0.01, maxIter=100, seed=None)
        """
        super(GaussianMixture, self).__init__()
        self._java_obj = self._new_java_obj("org.apache.spark.ml.clustering.GaussianMixture",
                                            self.uid)
        self._setDefault(k=2, tol=0.01, maxIter=100)
        kwargs = self._input_kwargs
        self.setParams(**kwargs)

    def _create_model(self, java_model):
        return GaussianMixtureModel(java_model)

    @keyword_only
    @since("2.0.0")
    def setParams(self, featuresCol="features", predictionCol="prediction", k=2,
                  probabilityCol="probability", tol=0.01, maxIter=100, seed=None):
        """
        setParams(self, featuresCol="features", predictionCol="prediction", k=2, \
                  probabilityCol="probability", tol=0.01, maxIter=100, seed=None)

        Sets params for GaussianMixture.
        """
        kwargs = self._input_kwargs
        return self._set(**kwargs)

    @since("2.0.0")
    def setK(self, value):
        """
        Sets the value of :py:attr:`k`.
        """
        return self._set(k=value)

    @since("2.0.0")
    def getK(self):
        """
        Gets the value of `k`
        """
        return self.getOrDefault(self.k)


class GaussianMixtureSummary(ClusteringSummary):
    """
    .. note:: Experimental

    Gaussian mixture clustering results for a given model.

    .. versionadded:: 2.1.0
    """

    @property
    @since("2.1.0")
    def probabilityCol(self):
        """
        Name for column of predicted probability of each cluster in `predictions`.
        """
        return self._call_java("probabilityCol")

    @property
    @since("2.1.0")
    def probability(self):
        """
        DataFrame of probabilities of each cluster for each training data point.
        """
        return self._call_java("probability")

    @property
    @since("2.2.0")
    def logLikelihood(self):
        """
        Total log-likelihood for this model on the given data.
        """
        return self._call_java("logLikelihood")


class KMeansSummary(ClusteringSummary):
    """
    .. note:: Experimental

    Summary of KMeans.

    .. versionadded:: 2.1.0
    """
    pass


class KMeansModel(JavaModel, JavaMLWritable, JavaMLReadable):
    """
    Model fitted by KMeans.

    .. versionadded:: 1.5.0
    """

    @since("1.5.0")
    def clusterCenters(self):
        """Get the cluster centers, represented as a list of NumPy arrays."""
        return [c.toArray() for c in self._call_java("clusterCenters")]

    @since("2.0.0")
    def computeCost(self, dataset):
        """
        Return the K-means cost (sum of squared distances of points to their nearest center)
        for this model on the given data.

        ..note:: Deprecated in 2.4.0. It will be removed in 3.0.0. Use ClusteringEvaluator instead.
        """
        warnings.warn("Deprecated in 2.4.0. It will be removed in 3.0.0. Use ClusteringEvaluator"
                      " instead.", DeprecationWarning)
        return self._call_java("computeCost", dataset)

    @property
    @since("2.1.0")
    def hasSummary(self):
        """
        Indicates whether a training summary exists for this model instance.
        """
        return self._call_java("hasSummary")

    @property
    @since("2.1.0")
    def summary(self):
        """
        Gets summary (e.g. cluster assignments, cluster sizes) of the model trained on the
        training set. An exception is thrown if no summary exists.
        """
        if self.hasSummary:
            return KMeansSummary(self._call_java("summary"))
        else:
            raise RuntimeError("No training summary available for this %s" %
                               self.__class__.__name__)


@inherit_doc
class KMeans(JavaEstimator, HasFeaturesCol, HasPredictionCol, HasMaxIter, HasTol, HasSeed,
             JavaMLWritable, JavaMLReadable):
    """
    K-means clustering with a k-means++ like initialization mode
    (the k-means|| algorithm by Bahmani et al).

    >>> from pyspark.ml.linalg import Vectors
    >>> data = [(Vectors.dense([0.0, 0.0]),), (Vectors.dense([1.0, 1.0]),),
    ...         (Vectors.dense([9.0, 8.0]),), (Vectors.dense([8.0, 9.0]),)]
    >>> df = spark.createDataFrame(data, ["features"])
    >>> kmeans = KMeans(k=2, seed=1)
    >>> model = kmeans.fit(df)
    >>> centers = model.clusterCenters()
    >>> len(centers)
    2
    >>> model.computeCost(df)
    2.000...
    >>> transformed = model.transform(df).select("features", "prediction")
    >>> rows = transformed.collect()
    >>> rows[0].prediction == rows[1].prediction
    True
    >>> rows[2].prediction == rows[3].prediction
    True
    >>> model.hasSummary
    True
    >>> summary = model.summary
    >>> summary.k
    2
    >>> summary.clusterSizes
    [2, 2]
    >>> kmeans_path = temp_path + "/kmeans"
    >>> kmeans.save(kmeans_path)
    >>> kmeans2 = KMeans.load(kmeans_path)
    >>> kmeans2.getK()
    2
    >>> model_path = temp_path + "/kmeans_model"
    >>> model.save(model_path)
    >>> model2 = KMeansModel.load(model_path)
    >>> model2.hasSummary
    False
    >>> model.clusterCenters()[0] == model2.clusterCenters()[0]
    array([ True,  True], dtype=bool)
    >>> model.clusterCenters()[1] == model2.clusterCenters()[1]
    array([ True,  True], dtype=bool)

    .. versionadded:: 1.5.0
    """

    k = Param(Params._dummy(), "k", "The number of clusters to create. Must be > 1.",
              typeConverter=TypeConverters.toInt)
    initMode = Param(Params._dummy(), "initMode",
                     "The initialization algorithm. This can be either \"random\" to " +
                     "choose random points as initial cluster centers, or \"k-means||\" " +
                     "to use a parallel variant of k-means++",
                     typeConverter=TypeConverters.toString)
    initSteps = Param(Params._dummy(), "initSteps", "The number of steps for k-means|| " +
                      "initialization mode. Must be > 0.", typeConverter=TypeConverters.toInt)
    distanceMeasure = Param(Params._dummy(), "distanceMeasure", "The distance measure. " +
                            "Supported options: 'euclidean' and 'cosine'.",
                            typeConverter=TypeConverters.toString)

    @keyword_only
    def __init__(self, featuresCol="features", predictionCol="prediction", k=2,
                 initMode="k-means||", initSteps=2, tol=1e-4, maxIter=20, seed=None,
                 distanceMeasure="euclidean"):
        """
        __init__(self, featuresCol="features", predictionCol="prediction", k=2, \
                 initMode="k-means||", initSteps=2, tol=1e-4, maxIter=20, seed=None, \
                 distanceMeasure="euclidean")
        """
        super(KMeans, self).__init__()
        self._java_obj = self._new_java_obj("org.apache.spark.ml.clustering.KMeans", self.uid)
        self._setDefault(k=2, initMode="k-means||", initSteps=2, tol=1e-4, maxIter=20,
                         distanceMeasure="euclidean")
        kwargs = self._input_kwargs
        self.setParams(**kwargs)

    def _create_model(self, java_model):
        return KMeansModel(java_model)

    @keyword_only
    @since("1.5.0")
    def setParams(self, featuresCol="features", predictionCol="prediction", k=2,
                  initMode="k-means||", initSteps=2, tol=1e-4, maxIter=20, seed=None,
                  distanceMeasure="euclidean"):
        """
        setParams(self, featuresCol="features", predictionCol="prediction", k=2, \
                  initMode="k-means||", initSteps=2, tol=1e-4, maxIter=20, seed=None, \
                  distanceMeasure="euclidean")

        Sets params for KMeans.
        """
        kwargs = self._input_kwargs
        return self._set(**kwargs)

    @since("1.5.0")
    def setK(self, value):
        """
        Sets the value of :py:attr:`k`.
        """
        return self._set(k=value)

    @since("1.5.0")
    def getK(self):
        """
        Gets the value of `k`
        """
        return self.getOrDefault(self.k)

    @since("1.5.0")
    def setInitMode(self, value):
        """
        Sets the value of :py:attr:`initMode`.
        """
        return self._set(initMode=value)

    @since("1.5.0")
    def getInitMode(self):
        """
        Gets the value of `initMode`
        """
        return self.getOrDefault(self.initMode)

    @since("1.5.0")
    def setInitSteps(self, value):
        """
        Sets the value of :py:attr:`initSteps`.
        """
        return self._set(initSteps=value)

    @since("1.5.0")
    def getInitSteps(self):
        """
        Gets the value of `initSteps`
        """
        return self.getOrDefault(self.initSteps)

    @since("2.4.0")
    def setDistanceMeasure(self, value):
        """
        Sets the value of :py:attr:`distanceMeasure`.
        """
        return self._set(distanceMeasure=value)

    @since("2.4.0")
    def getDistanceMeasure(self):
        """
        Gets the value of `distanceMeasure`
        """
        return self.getOrDefault(self.distanceMeasure)


class BisectingKMeansModel(JavaModel, JavaMLWritable, JavaMLReadable):
    """
    Model fitted by BisectingKMeans.

    .. versionadded:: 2.0.0
    """

    @since("2.0.0")
    def clusterCenters(self):
        """Get the cluster centers, represented as a list of NumPy arrays."""
        return [c.toArray() for c in self._call_java("clusterCenters")]

    @since("2.0.0")
    def computeCost(self, dataset):
        """
        Computes the sum of squared distances between the input points
        and their corresponding cluster centers.
        """
        return self._call_java("computeCost", dataset)

    @property
    @since("2.1.0")
    def hasSummary(self):
        """
        Indicates whether a training summary exists for this model instance.
        """
        return self._call_java("hasSummary")

    @property
    @since("2.1.0")
    def summary(self):
        """
        Gets summary (e.g. cluster assignments, cluster sizes) of the model trained on the
        training set. An exception is thrown if no summary exists.
        """
        if self.hasSummary:
            return BisectingKMeansSummary(self._call_java("summary"))
        else:
            raise RuntimeError("No training summary available for this %s" %
                               self.__class__.__name__)


@inherit_doc
class BisectingKMeans(JavaEstimator, HasFeaturesCol, HasPredictionCol, HasMaxIter, HasSeed,
                      JavaMLWritable, JavaMLReadable):
    """
    A bisecting k-means algorithm based on the paper "A comparison of document clustering
    techniques" by Steinbach, Karypis, and Kumar, with modification to fit Spark.
    The algorithm starts from a single cluster that contains all points.
    Iteratively it finds divisible clusters on the bottom level and bisects each of them using
    k-means, until there are `k` leaf clusters in total or no leaf clusters are divisible.
    The bisecting steps of clusters on the same level are grouped together to increase parallelism.
    If bisecting all divisible clusters on the bottom level would result more than `k` leaf
    clusters, larger clusters get higher priority.

    >>> from pyspark.ml.linalg import Vectors
    >>> data = [(Vectors.dense([0.0, 0.0]),), (Vectors.dense([1.0, 1.0]),),
    ...         (Vectors.dense([9.0, 8.0]),), (Vectors.dense([8.0, 9.0]),)]
    >>> df = spark.createDataFrame(data, ["features"])
    >>> bkm = BisectingKMeans(k=2, minDivisibleClusterSize=1.0)
    >>> model = bkm.fit(df)
    >>> centers = model.clusterCenters()
    >>> len(centers)
    2
    >>> model.computeCost(df)
    2.000...
    >>> model.hasSummary
    True
    >>> summary = model.summary
    >>> summary.k
    2
    >>> summary.clusterSizes
    [2, 2]
    >>> transformed = model.transform(df).select("features", "prediction")
    >>> rows = transformed.collect()
    >>> rows[0].prediction == rows[1].prediction
    True
    >>> rows[2].prediction == rows[3].prediction
    True
    >>> bkm_path = temp_path + "/bkm"
    >>> bkm.save(bkm_path)
    >>> bkm2 = BisectingKMeans.load(bkm_path)
    >>> bkm2.getK()
    2
    >>> model_path = temp_path + "/bkm_model"
    >>> model.save(model_path)
    >>> model2 = BisectingKMeansModel.load(model_path)
    >>> model2.hasSummary
    False
    >>> model.clusterCenters()[0] == model2.clusterCenters()[0]
    array([ True,  True], dtype=bool)
    >>> model.clusterCenters()[1] == model2.clusterCenters()[1]
    array([ True,  True], dtype=bool)

    .. versionadded:: 2.0.0
    """

    k = Param(Params._dummy(), "k", "The desired number of leaf clusters. Must be > 1.",
              typeConverter=TypeConverters.toInt)
    minDivisibleClusterSize = Param(Params._dummy(), "minDivisibleClusterSize",
                                    "The minimum number of points (if >= 1.0) or the minimum " +
                                    "proportion of points (if < 1.0) of a divisible cluster.",
                                    typeConverter=TypeConverters.toFloat)

    @keyword_only
    def __init__(self, featuresCol="features", predictionCol="prediction", maxIter=20,
                 seed=None, k=4, minDivisibleClusterSize=1.0):
        """
        __init__(self, featuresCol="features", predictionCol="prediction", maxIter=20, \
                 seed=None, k=4, minDivisibleClusterSize=1.0)
        """
        super(BisectingKMeans, self).__init__()
        self._java_obj = self._new_java_obj("org.apache.spark.ml.clustering.BisectingKMeans",
                                            self.uid)
        self._setDefault(maxIter=20, k=4, minDivisibleClusterSize=1.0)
        kwargs = self._input_kwargs
        self.setParams(**kwargs)

    @keyword_only
    @since("2.0.0")
    def setParams(self, featuresCol="features", predictionCol="prediction", maxIter=20,
                  seed=None, k=4, minDivisibleClusterSize=1.0):
        """
        setParams(self, featuresCol="features", predictionCol="prediction", maxIter=20, \
                  seed=None, k=4, minDivisibleClusterSize=1.0)
        Sets params for BisectingKMeans.
        """
        kwargs = self._input_kwargs
        return self._set(**kwargs)

    @since("2.0.0")
    def setK(self, value):
        """
        Sets the value of :py:attr:`k`.
        """
        return self._set(k=value)

    @since("2.0.0")
    def getK(self):
        """
        Gets the value of `k` or its default value.
        """
        return self.getOrDefault(self.k)

    @since("2.0.0")
    def setMinDivisibleClusterSize(self, value):
        """
        Sets the value of :py:attr:`minDivisibleClusterSize`.
        """
        return self._set(minDivisibleClusterSize=value)

    @since("2.0.0")
    def getMinDivisibleClusterSize(self):
        """
        Gets the value of `minDivisibleClusterSize` or its default value.
        """
        return self.getOrDefault(self.minDivisibleClusterSize)

    def _create_model(self, java_model):
        return BisectingKMeansModel(java_model)


class BisectingKMeansSummary(ClusteringSummary):
    """
    .. note:: Experimental

    Bisecting KMeans clustering results for a given model.

    .. versionadded:: 2.1.0
    """
    pass


@inherit_doc
class LDAModel(JavaModel):
    """
    Latent Dirichlet Allocation (LDA) model.
    This abstraction permits for different underlying representations,
    including local and distributed data structures.

    .. versionadded:: 2.0.0
    """

    @since("2.0.0")
    def isDistributed(self):
        """
        Indicates whether this instance is of type DistributedLDAModel
        """
        return self._call_java("isDistributed")

    @since("2.0.0")
    def vocabSize(self):
        """Vocabulary size (number of terms or words in the vocabulary)"""
        return self._call_java("vocabSize")

    @since("2.0.0")
    def topicsMatrix(self):
        """
        Inferred topics, where each topic is represented by a distribution over terms.
        This is a matrix of size vocabSize x k, where each column is a topic.
        No guarantees are given about the ordering of the topics.

        WARNING: If this model is actually a :py:class:`DistributedLDAModel` instance produced by
        the Expectation-Maximization ("em") `optimizer`, then this method could involve
        collecting a large amount of data to the driver (on the order of vocabSize x k).
        """
        return self._call_java("topicsMatrix")

    @since("2.0.0")
    def logLikelihood(self, dataset):
        """
        Calculates a lower bound on the log likelihood of the entire corpus.
        See Equation (16) in the Online LDA paper (Hoffman et al., 2010).

        WARNING: If this model is an instance of :py:class:`DistributedLDAModel` (produced when
        :py:attr:`optimizer` is set to "em"), this involves collecting a large
        :py:func:`topicsMatrix` to the driver. This implementation may be changed in the future.
        """
        return self._call_java("logLikelihood", dataset)

    @since("2.0.0")
    def logPerplexity(self, dataset):
        """
        Calculate an upper bound on perplexity.  (Lower is better.)
        See Equation (16) in the Online LDA paper (Hoffman et al., 2010).

        WARNING: If this model is an instance of :py:class:`DistributedLDAModel` (produced when
        :py:attr:`optimizer` is set to "em"), this involves collecting a large
        :py:func:`topicsMatrix` to the driver. This implementation may be changed in the future.
        """
        return self._call_java("logPerplexity", dataset)

    @since("2.0.0")
    def describeTopics(self, maxTermsPerTopic=10):
        """
        Return the topics described by their top-weighted terms.
        """
        return self._call_java("describeTopics", maxTermsPerTopic)

    @since("2.0.0")
    def estimatedDocConcentration(self):
        """
        Value for :py:attr:`LDA.docConcentration` estimated from data.
        If Online LDA was used and :py:attr:`LDA.optimizeDocConcentration` was set to false,
        then this returns the fixed (given) value for the :py:attr:`LDA.docConcentration` parameter.
        """
        return self._call_java("estimatedDocConcentration")


@inherit_doc
class DistributedLDAModel(LDAModel, JavaMLReadable, JavaMLWritable):
    """
    Distributed model fitted by :py:class:`LDA`.
    This type of model is currently only produced by Expectation-Maximization (EM).

    This model stores the inferred topics, the full training dataset, and the topic distribution
    for each training document.

    .. versionadded:: 2.0.0
    """

    @since("2.0.0")
    def toLocal(self):
        """
        Convert this distributed model to a local representation.  This discards info about the
        training dataset.

        WARNING: This involves collecting a large :py:func:`topicsMatrix` to the driver.
        """
        model = LocalLDAModel(self._call_java("toLocal"))

        # SPARK-10931: Temporary fix to be removed once LDAModel defines Params
        model._create_params_from_java()
        model._transfer_params_from_java()

        return model

    @since("2.0.0")
    def trainingLogLikelihood(self):
        """
        Log likelihood of the observed tokens in the training set,
        given the current parameter estimates:
        log P(docs | topics, topic distributions for docs, Dirichlet hyperparameters)

        Notes:
          - This excludes the prior; for that, use :py:func:`logPrior`.
          - Even with :py:func:`logPrior`, this is NOT the same as the data log likelihood given
            the hyperparameters.
          - This is computed from the topic distributions computed during training. If you call
            :py:func:`logLikelihood` on the same training dataset, the topic distributions
            will be computed again, possibly giving different results.
        """
        return self._call_java("trainingLogLikelihood")

    @since("2.0.0")
    def logPrior(self):
        """
        Log probability of the current parameter estimate:
        log P(topics, topic distributions for docs | alpha, eta)
        """
        return self._call_java("logPrior")

    @since("2.0.0")
    def getCheckpointFiles(self):
        """
        If using checkpointing and :py:attr:`LDA.keepLastCheckpoint` is set to true, then there may
        be saved checkpoint files.  This method is provided so that users can manage those files.

        .. note:: Removing the checkpoints can cause failures if a partition is lost and is needed
            by certain :py:class:`DistributedLDAModel` methods.  Reference counting will clean up
            the checkpoints when this model and derivative data go out of scope.

        :return  List of checkpoint files from training
        """
        return self._call_java("getCheckpointFiles")


@inherit_doc
class LocalLDAModel(LDAModel, JavaMLReadable, JavaMLWritable):
    """
    Local (non-distributed) model fitted by :py:class:`LDA`.
    This model stores the inferred topics only; it does not store info about the training dataset.

    .. versionadded:: 2.0.0
    """
    pass


@inherit_doc
class LDA(JavaEstimator, HasFeaturesCol, HasMaxIter, HasSeed, HasCheckpointInterval,
          JavaMLReadable, JavaMLWritable):
    """
    Latent Dirichlet Allocation (LDA), a topic model designed for text documents.

    Terminology:

     - "term" = "word": an el
     - "token": instance of a term appearing in a document
     - "topic": multinomial distribution over terms representing some concept
     - "document": one piece of text, corresponding to one row in the input data

    Original LDA paper (journal version):
      Blei, Ng, and Jordan.  "Latent Dirichlet Allocation."  JMLR, 2003.

    Input data (featuresCol):
    LDA is given a collection of documents as input data, via the featuresCol parameter.
    Each document is specified as a :py:class:`Vector` of length vocabSize, where each entry is the
    count for the corresponding term (word) in the document.  Feature transformers such as
    :py:class:`pyspark.ml.feature.Tokenizer` and :py:class:`pyspark.ml.feature.CountVectorizer`
    can be useful for converting text to word count vectors.

    >>> from pyspark.ml.linalg import Vectors, SparseVector
    >>> from pyspark.ml.clustering import LDA
    >>> df = spark.createDataFrame([[1, Vectors.dense([0.0, 1.0])],
    ...      [2, SparseVector(2, {0: 1.0})],], ["id", "features"])
    >>> lda = LDA(k=2, seed=1, optimizer="em")
    >>> model = lda.fit(df)
    >>> model.isDistributed()
    True
    >>> localModel = model.toLocal()
    >>> localModel.isDistributed()
    False
    >>> model.vocabSize()
    2
    >>> model.describeTopics().show()
    +-----+-----------+--------------------+
    |topic|termIndices|         termWeights|
    +-----+-----------+--------------------+
    |    0|     [1, 0]|[0.50401530077160...|
    |    1|     [0, 1]|[0.50401530077160...|
    +-----+-----------+--------------------+
    ...
    >>> model.topicsMatrix()
    DenseMatrix(2, 2, [0.496, 0.504, 0.504, 0.496], 0)
    >>> lda_path = temp_path + "/lda"
    >>> lda.save(lda_path)
    >>> sameLDA = LDA.load(lda_path)
    >>> distributed_model_path = temp_path + "/lda_distributed_model"
    >>> model.save(distributed_model_path)
    >>> sameModel = DistributedLDAModel.load(distributed_model_path)
    >>> local_model_path = temp_path + "/lda_local_model"
    >>> localModel.save(local_model_path)
    >>> sameLocalModel = LocalLDAModel.load(local_model_path)

    .. versionadded:: 2.0.0
    """

    k = Param(Params._dummy(), "k", "The number of topics (clusters) to infer. Must be > 1.",
              typeConverter=TypeConverters.toInt)
    optimizer = Param(Params._dummy(), "optimizer",
                      "Optimizer or inference algorithm used to estimate the LDA model.  "
                      "Supported: online, em", typeConverter=TypeConverters.toString)
    learningOffset = Param(Params._dummy(), "learningOffset",
                           "A (positive) learning parameter that downweights early iterations."
                           " Larger values make early iterations count less",
                           typeConverter=TypeConverters.toFloat)
    learningDecay = Param(Params._dummy(), "learningDecay", "Learning rate, set as an"
                          "exponential decay rate. This should be between (0.5, 1.0] to "
                          "guarantee asymptotic convergence.", typeConverter=TypeConverters.toFloat)
    subsamplingRate = Param(Params._dummy(), "subsamplingRate",
                            "Fraction of the corpus to be sampled and used in each iteration "
                            "of mini-batch gradient descent, in range (0, 1].",
                            typeConverter=TypeConverters.toFloat)
    optimizeDocConcentration = Param(Params._dummy(), "optimizeDocConcentration",
                                     "Indicates whether the docConcentration (Dirichlet parameter "
                                     "for document-topic distribution) will be optimized during "
                                     "training.", typeConverter=TypeConverters.toBoolean)
    docConcentration = Param(Params._dummy(), "docConcentration",
                             "Concentration parameter (commonly named \"alpha\") for the "
                             "prior placed on documents' distributions over topics (\"theta\").",
                             typeConverter=TypeConverters.toListFloat)
    topicConcentration = Param(Params._dummy(), "topicConcentration",
                               "Concentration parameter (commonly named \"beta\" or \"eta\") for "
                               "the prior placed on topic' distributions over terms.",
                               typeConverter=TypeConverters.toFloat)
    topicDistributionCol = Param(Params._dummy(), "topicDistributionCol",
                                 "Output column with estimates of the topic mixture distribution "
                                 "for each document (often called \"theta\" in the literature). "
                                 "Returns a vector of zeros for an empty document.",
                                 typeConverter=TypeConverters.toString)
    keepLastCheckpoint = Param(Params._dummy(), "keepLastCheckpoint",
                               "(For EM optimizer) If using checkpointing, this indicates whether"
                               " to keep the last checkpoint. If false, then the checkpoint will be"
                               " deleted. Deleting the checkpoint can cause failures if a data"
                               " partition is lost, so set this bit with care.",
                               TypeConverters.toBoolean)

    @keyword_only
    def __init__(self, featuresCol="features", maxIter=20, seed=None, checkpointInterval=10,
                 k=10, optimizer="online", learningOffset=1024.0, learningDecay=0.51,
                 subsamplingRate=0.05, optimizeDocConcentration=True,
                 docConcentration=None, topicConcentration=None,
                 topicDistributionCol="topicDistribution", keepLastCheckpoint=True):
        """
        __init__(self, featuresCol="features", maxIter=20, seed=None, checkpointInterval=10,\
                  k=10, optimizer="online", learningOffset=1024.0, learningDecay=0.51,\
                  subsamplingRate=0.05, optimizeDocConcentration=True,\
                  docConcentration=None, topicConcentration=None,\
                  topicDistributionCol="topicDistribution", keepLastCheckpoint=True):
        """
        super(LDA, self).__init__()
        self._java_obj = self._new_java_obj("org.apache.spark.ml.clustering.LDA", self.uid)
        self._setDefault(maxIter=20, checkpointInterval=10,
                         k=10, optimizer="online", learningOffset=1024.0, learningDecay=0.51,
                         subsamplingRate=0.05, optimizeDocConcentration=True,
                         topicDistributionCol="topicDistribution", keepLastCheckpoint=True)
        kwargs = self._input_kwargs
        self.setParams(**kwargs)

    def _create_model(self, java_model):
        if self.getOptimizer() == "em":
            return DistributedLDAModel(java_model)
        else:
            return LocalLDAModel(java_model)

    @keyword_only
    @since("2.0.0")
    def setParams(self, featuresCol="features", maxIter=20, seed=None, checkpointInterval=10,
                  k=10, optimizer="online", learningOffset=1024.0, learningDecay=0.51,
                  subsamplingRate=0.05, optimizeDocConcentration=True,
                  docConcentration=None, topicConcentration=None,
                  topicDistributionCol="topicDistribution", keepLastCheckpoint=True):
        """
        setParams(self, featuresCol="features", maxIter=20, seed=None, checkpointInterval=10,\
                  k=10, optimizer="online", learningOffset=1024.0, learningDecay=0.51,\
                  subsamplingRate=0.05, optimizeDocConcentration=True,\
                  docConcentration=None, topicConcentration=None,\
                  topicDistributionCol="topicDistribution", keepLastCheckpoint=True):

        Sets params for LDA.
        """
        kwargs = self._input_kwargs
        return self._set(**kwargs)

    @since("2.0.0")
    def setK(self, value):
        """
        Sets the value of :py:attr:`k`.

        >>> algo = LDA().setK(10)
        >>> algo.getK()
        10
        """
        return self._set(k=value)

    @since("2.0.0")
    def getK(self):
        """
        Gets the value of :py:attr:`k` or its default value.
        """
        return self.getOrDefault(self.k)

    @since("2.0.0")
    def setOptimizer(self, value):
        """
        Sets the value of :py:attr:`optimizer`.
        Currenlty only support 'em' and 'online'.

        >>> algo = LDA().setOptimizer("em")
        >>> algo.getOptimizer()
        'em'
        """
        return self._set(optimizer=value)

    @since("2.0.0")
    def getOptimizer(self):
        """
        Gets the value of :py:attr:`optimizer` or its default value.
        """
        return self.getOrDefault(self.optimizer)

    @since("2.0.0")
    def setLearningOffset(self, value):
        """
        Sets the value of :py:attr:`learningOffset`.

        >>> algo = LDA().setLearningOffset(100)
        >>> algo.getLearningOffset()
        100.0
        """
        return self._set(learningOffset=value)

    @since("2.0.0")
    def getLearningOffset(self):
        """
        Gets the value of :py:attr:`learningOffset` or its default value.
        """
        return self.getOrDefault(self.learningOffset)

    @since("2.0.0")
    def setLearningDecay(self, value):
        """
        Sets the value of :py:attr:`learningDecay`.

        >>> algo = LDA().setLearningDecay(0.1)
        >>> algo.getLearningDecay()
        0.1...
        """
        return self._set(learningDecay=value)

    @since("2.0.0")
    def getLearningDecay(self):
        """
        Gets the value of :py:attr:`learningDecay` or its default value.
        """
        return self.getOrDefault(self.learningDecay)

    @since("2.0.0")
    def setSubsamplingRate(self, value):
        """
        Sets the value of :py:attr:`subsamplingRate`.

        >>> algo = LDA().setSubsamplingRate(0.1)
        >>> algo.getSubsamplingRate()
        0.1...
        """
        return self._set(subsamplingRate=value)

    @since("2.0.0")
    def getSubsamplingRate(self):
        """
        Gets the value of :py:attr:`subsamplingRate` or its default value.
        """
        return self.getOrDefault(self.subsamplingRate)

    @since("2.0.0")
    def setOptimizeDocConcentration(self, value):
        """
        Sets the value of :py:attr:`optimizeDocConcentration`.

        >>> algo = LDA().setOptimizeDocConcentration(True)
        >>> algo.getOptimizeDocConcentration()
        True
        """
        return self._set(optimizeDocConcentration=value)

    @since("2.0.0")
    def getOptimizeDocConcentration(self):
        """
        Gets the value of :py:attr:`optimizeDocConcentration` or its default value.
        """
        return self.getOrDefault(self.optimizeDocConcentration)

    @since("2.0.0")
    def setDocConcentration(self, value):
        """
        Sets the value of :py:attr:`docConcentration`.

        >>> algo = LDA().setDocConcentration([0.1, 0.2])
        >>> algo.getDocConcentration()
        [0.1..., 0.2...]
        """
        return self._set(docConcentration=value)

    @since("2.0.0")
    def getDocConcentration(self):
        """
        Gets the value of :py:attr:`docConcentration` or its default value.
        """
        return self.getOrDefault(self.docConcentration)

    @since("2.0.0")
    def setTopicConcentration(self, value):
        """
        Sets the value of :py:attr:`topicConcentration`.

        >>> algo = LDA().setTopicConcentration(0.5)
        >>> algo.getTopicConcentration()
        0.5...
        """
        return self._set(topicConcentration=value)

    @since("2.0.0")
    def getTopicConcentration(self):
        """
        Gets the value of :py:attr:`topicConcentration` or its default value.
        """
        return self.getOrDefault(self.topicConcentration)

    @since("2.0.0")
    def setTopicDistributionCol(self, value):
        """
        Sets the value of :py:attr:`topicDistributionCol`.

        >>> algo = LDA().setTopicDistributionCol("topicDistributionCol")
        >>> algo.getTopicDistributionCol()
        'topicDistributionCol'
        """
        return self._set(topicDistributionCol=value)

    @since("2.0.0")
    def getTopicDistributionCol(self):
        """
        Gets the value of :py:attr:`topicDistributionCol` or its default value.
        """
        return self.getOrDefault(self.topicDistributionCol)

    @since("2.0.0")
    def setKeepLastCheckpoint(self, value):
        """
        Sets the value of :py:attr:`keepLastCheckpoint`.

        >>> algo = LDA().setKeepLastCheckpoint(False)
        >>> algo.getKeepLastCheckpoint()
        False
        """
        return self._set(keepLastCheckpoint=value)

    @since("2.0.0")
    def getKeepLastCheckpoint(self):
        """
        Gets the value of :py:attr:`keepLastCheckpoint` or its default value.
        """
        return self.getOrDefault(self.keepLastCheckpoint)


if __name__ == "__main__":
    import doctest
    import pyspark.ml.clustering
    from pyspark.sql import SparkSession
    globs = pyspark.ml.clustering.__dict__.copy()
    # The small batch size here ensures that we see multiple batches,
    # even in these small test examples:
    spark = SparkSession.builder\
        .master("local[2]")\
        .appName("ml.clustering tests")\
        .getOrCreate()
    sc = spark.sparkContext
    globs['sc'] = sc
    globs['spark'] = spark
    import tempfile
    temp_path = tempfile.mkdtemp()
    globs['temp_path'] = temp_path
    try:
        (failure_count, test_count) = doctest.testmod(globs=globs, optionflags=doctest.ELLIPSIS)
        spark.stop()
    finally:
        from shutil import rmtree
        try:
            rmtree(temp_path)
        except OSError:
            pass
    if failure_count:
        sys.exit(-1)<|MERGE_RESOLUTION|>--- conflicted
+++ resolved
@@ -15,11 +15,8 @@
 # limitations under the License.
 #
 
-<<<<<<< HEAD
+import sys
 import warnings
-=======
-import sys
->>>>>>> c9520004
 
 from pyspark import since, keyword_only
 from pyspark.ml.util import *
