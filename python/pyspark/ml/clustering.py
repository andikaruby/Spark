--- conflicted
+++ resolved
@@ -373,11 +373,6 @@
     >>> centers = model.clusterCenters()
     >>> len(centers)
     2
-<<<<<<< HEAD
-=======
-    >>> model.computeCost(df)
-    2.0
->>>>>>> 9610efc2
     >>> transformed = model.transform(df).select("features", "prediction")
     >>> rows = transformed.collect()
     >>> rows[0].prediction == rows[1].prediction
