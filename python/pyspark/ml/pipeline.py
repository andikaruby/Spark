--- conflicted
+++ resolved
@@ -15,16 +15,15 @@
 # limitations under the License.
 #
 
-from pyspark import SparkContext
-from pyspark import keyword_only, since
-from pyspark.serializers import CloudPickleSerializer
+from pyspark import since, keyword_only, SparkContext
+from pyspark.ml.common import inherit_doc
 from pyspark.ml.param import Param, Params
 from pyspark.ml.util import JavaMLReadable, JavaMLWritable, TransformerWrapper
 from pyspark.ml.wrapper import JavaEstimator, JavaModel, JavaWrapper
-from pyspark.mllib.common import inherit_doc, _py2java, _java2py
-
-
-<<<<<<< HEAD
+from pyspark.mllib.common import _py2java, _java2py
+from pyspark.serializers import CloudPickleSerializer
+
+
 class PipelineWrapper(object):
     """
     A pipeline wrapper for :py:class:`Pipeline` and :py:class:`PipelineModel` supports transferring
@@ -82,14 +81,6 @@
             return py_stage
 
         return [__transfer_stage_from_java(stage) for stage in java_stages]
-=======
-from pyspark import since, keyword_only, SparkContext
-from pyspark.ml import Estimator, Model, Transformer
-from pyspark.ml.param import Param, Params
-from pyspark.ml.util import JavaMLWriter, JavaMLReader, MLReadable, MLWritable
-from pyspark.ml.wrapper import JavaParams
-from pyspark.ml.common import inherit_doc
->>>>>>> c399c7f0
 
 
 @inherit_doc
