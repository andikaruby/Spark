#
# Licensed to the Apache Software Foundation (ASF) under one or more
# contributor license agreements.  See the NOTICE file distributed with
# this work for additional information regarding copyright ownership.
# The ASF licenses this file to You under the Apache License, Version 2.0
# (the "License"); you may not use this file except in compliance with
# the License.  You may obtain a copy of the License at
#
#    http://www.apache.org/licenses/LICENSE-2.0
#
# Unless required by applicable law or agreed to in writing, software
# distributed under the License is distributed on an "AS IS" BASIS,
# WITHOUT WARRANTIES OR CONDITIONS OF ANY KIND, either express or implied.
# See the License for the specific language governing permissions and
# limitations under the License.
#

"""
Unit tests for Spark ML Python APIs.
"""
import array
import sys
if sys.version > '3':
    xrange = range
    basestring = str

try:
    import xmlrunner
except ImportError:
    xmlrunner = None

if sys.version_info[:2] <= (2, 6):
    try:
        import unittest2 as unittest
    except ImportError:
        sys.stderr.write('Please install unittest2 to test with Python 2.6 or earlier')
        sys.exit(1)
else:
    import unittest

from shutil import rmtree
import tempfile
import numpy as np
import inspect

from pyspark import keyword_only
from pyspark.ml import Estimator, Model, Pipeline, PipelineModel, Transformer
from pyspark.ml.classification import *
from pyspark.ml.clustering import *
from pyspark.ml.evaluation import BinaryClassificationEvaluator, RegressionEvaluator
from pyspark.ml.feature import *
from pyspark.ml.param import Param, Params, TypeConverters
from pyspark.ml.param.shared import HasMaxIter, HasInputCol, HasSeed
from pyspark.ml.recommendation import ALS
from pyspark.ml.regression import LinearRegression, DecisionTreeRegressor
from pyspark.ml.tuning import *
from pyspark.ml.wrapper import JavaParams
from pyspark.mllib.common import _java2py
from pyspark.mllib.linalg import Vectors, DenseVector, SparseVector
from pyspark.sql import DataFrame, SQLContext, Row
from pyspark.sql.functions import rand
from pyspark.sql.utils import IllegalArgumentException
from pyspark.storagelevel import *
from pyspark.tests import ReusedPySparkTestCase as PySparkTestCase


class MockDataset(DataFrame):

    def __init__(self):
        self.index = 0


class HasFake(Params):

    def __init__(self):
        super(HasFake, self).__init__()
        self.fake = Param(self, "fake", "fake param")

    def getFake(self):
        return self.getOrDefault(self.fake)


class MockTransformer(Transformer, HasFake):

    def __init__(self):
        super(MockTransformer, self).__init__()
        self.dataset_index = None

    def _transform(self, dataset):
        self.dataset_index = dataset.index
        dataset.index += 1
        return dataset


class MockEstimator(Estimator, HasFake):

    def __init__(self):
        super(MockEstimator, self).__init__()
        self.dataset_index = None

    def _fit(self, dataset):
        self.dataset_index = dataset.index
        model = MockModel()
        self._copyValues(model)
        return model


class MockModel(MockTransformer, Model, HasFake):
    pass


class ParamTypeConversionTests(PySparkTestCase):
    """
    Test that param type conversion happens.
    """

    def test_int(self):
        lr = LogisticRegression(maxIter=5.0)
        self.assertEqual(lr.getMaxIter(), 5)
        self.assertTrue(type(lr.getMaxIter()) == int)
        self.assertRaises(TypeError, lambda: LogisticRegression(maxIter="notAnInt"))
        self.assertRaises(TypeError, lambda: LogisticRegression(maxIter=5.1))

    def test_float(self):
        lr = LogisticRegression(tol=1)
        self.assertEqual(lr.getTol(), 1.0)
        self.assertTrue(type(lr.getTol()) == float)
        self.assertRaises(TypeError, lambda: LogisticRegression(tol="notAFloat"))

    def test_vector(self):
        ewp = ElementwiseProduct(scalingVec=[1, 3])
        self.assertEqual(ewp.getScalingVec(), DenseVector([1.0, 3.0]))
        ewp = ElementwiseProduct(scalingVec=np.array([1.2, 3.4]))
        self.assertEqual(ewp.getScalingVec(), DenseVector([1.2, 3.4]))
        self.assertRaises(TypeError, lambda: ElementwiseProduct(scalingVec=["a", "b"]))

    def test_list(self):
        l = [0, 1]
        for lst_like in [l, np.array(l), DenseVector(l), SparseVector(len(l), range(len(l)), l),
                         array.array('l', l), xrange(2), tuple(l)]:
            converted = TypeConverters.toList(lst_like)
            self.assertEqual(type(converted), list)
            self.assertListEqual(converted, l)

    def test_list_int(self):
        for indices in [[1.0, 2.0], np.array([1.0, 2.0]), DenseVector([1.0, 2.0]),
                        SparseVector(2, {0: 1.0, 1: 2.0}), xrange(1, 3), (1.0, 2.0),
                        array.array('d', [1.0, 2.0])]:
            vs = VectorSlicer(indices=indices)
            self.assertListEqual(vs.getIndices(), [1, 2])
            self.assertTrue(all([type(v) == int for v in vs.getIndices()]))
        self.assertRaises(TypeError, lambda: VectorSlicer(indices=["a", "b"]))

    def test_list_float(self):
        b = Bucketizer(splits=[1, 4])
        self.assertEqual(b.getSplits(), [1.0, 4.0])
        self.assertTrue(all([type(v) == float for v in b.getSplits()]))
        self.assertRaises(TypeError, lambda: Bucketizer(splits=["a", 1.0]))

    def test_list_string(self):
        for labels in [np.array(['a', u'b']), ['a', u'b'], np.array(['a', 'b'])]:
            idx_to_string = IndexToString(labels=labels)
            self.assertListEqual(idx_to_string.getLabels(), ['a', 'b'])
        self.assertRaises(TypeError, lambda: IndexToString(labels=['a', 2]))

    def test_string(self):
        lr = LogisticRegression()
        for col in ['features', u'features', np.str_('features')]:
            lr.setFeaturesCol(col)
            self.assertEqual(lr.getFeaturesCol(), 'features')
        self.assertRaises(TypeError, lambda: LogisticRegression(featuresCol=2.3))

    def test_bool(self):
        self.assertRaises(TypeError, lambda: LogisticRegression(fitIntercept=1))
        self.assertRaises(TypeError, lambda: LogisticRegression(fitIntercept="false"))


class PipelineTests(PySparkTestCase):

    def test_pipeline(self):
        dataset = MockDataset()
        estimator0 = MockEstimator()
        transformer1 = MockTransformer()
        estimator2 = MockEstimator()
        transformer3 = MockTransformer()
        pipeline = Pipeline(stages=[estimator0, transformer1, estimator2, transformer3])
        pipeline_model = pipeline.fit(dataset, {estimator0.fake: 0, transformer1.fake: 1})
        model0, transformer1, model2, transformer3 = pipeline_model.stages
        self.assertEqual(0, model0.dataset_index)
        self.assertEqual(0, model0.getFake())
        self.assertEqual(1, transformer1.dataset_index)
        self.assertEqual(1, transformer1.getFake())
        self.assertEqual(2, dataset.index)
        self.assertIsNone(model2.dataset_index, "The last model shouldn't be called in fit.")
        self.assertIsNone(transformer3.dataset_index,
                          "The last transformer shouldn't be called in fit.")
        dataset = pipeline_model.transform(dataset)
        self.assertEqual(2, model0.dataset_index)
        self.assertEqual(3, transformer1.dataset_index)
        self.assertEqual(4, model2.dataset_index)
        self.assertEqual(5, transformer3.dataset_index)
        self.assertEqual(6, dataset.index)


class TestParams(HasMaxIter, HasInputCol, HasSeed):
    """
    A subclass of Params mixed with HasMaxIter, HasInputCol and HasSeed.
    """
    @keyword_only
    def __init__(self, seed=None):
        super(TestParams, self).__init__()
        self._setDefault(maxIter=10)
        kwargs = self.__init__._input_kwargs
        self.setParams(**kwargs)

    @keyword_only
    def setParams(self, seed=None):
        """
        setParams(self, seed=None)
        Sets params for this test.
        """
        kwargs = self.setParams._input_kwargs
        return self._set(**kwargs)


class OtherTestParams(HasMaxIter, HasInputCol, HasSeed):
    """
    A subclass of Params mixed with HasMaxIter, HasInputCol and HasSeed.
    """
    @keyword_only
    def __init__(self, seed=None):
        super(OtherTestParams, self).__init__()
        self._setDefault(maxIter=10)
        kwargs = self.__init__._input_kwargs
        self.setParams(**kwargs)

    @keyword_only
    def setParams(self, seed=None):
        """
        setParams(self, seed=None)
        Sets params for this test.
        """
        kwargs = self.setParams._input_kwargs
        return self._set(**kwargs)


class HasThrowableProperty(Params):

    def __init__(self):
        super(HasThrowableProperty, self).__init__()
        self.p = Param(self, "none", "empty param")

    @property
    def test_property(self):
        raise RuntimeError("Test property to raise error when invoked")


class ParamTests(PySparkTestCase):

    def test_copy_new_parent(self):
        testParams = TestParams()
        # Copying an instantiated param should fail
        with self.assertRaises(ValueError):
            testParams.maxIter._copy_new_parent(testParams)
        # Copying a dummy param should succeed
        TestParams.maxIter._copy_new_parent(testParams)
        maxIter = testParams.maxIter
        self.assertEqual(maxIter.name, "maxIter")
        self.assertEqual(maxIter.doc, "max number of iterations (>= 0).")
        self.assertTrue(maxIter.parent == testParams.uid)

    def test_param(self):
        testParams = TestParams()
        maxIter = testParams.maxIter
        self.assertEqual(maxIter.name, "maxIter")
        self.assertEqual(maxIter.doc, "max number of iterations (>= 0).")
        self.assertTrue(maxIter.parent == testParams.uid)

    def test_hasparam(self):
        testParams = TestParams()
        self.assertTrue(all([testParams.hasParam(p.name) for p in testParams.params]))
        self.assertFalse(testParams.hasParam("notAParameter"))

    def test_params(self):
        testParams = TestParams()
        maxIter = testParams.maxIter
        inputCol = testParams.inputCol
        seed = testParams.seed

        params = testParams.params
        self.assertEqual(params, [inputCol, maxIter, seed])

        self.assertTrue(testParams.hasParam(maxIter.name))
        self.assertTrue(testParams.hasDefault(maxIter))
        self.assertFalse(testParams.isSet(maxIter))
        self.assertTrue(testParams.isDefined(maxIter))
        self.assertEqual(testParams.getMaxIter(), 10)
        testParams.setMaxIter(100)
        self.assertTrue(testParams.isSet(maxIter))
        self.assertEqual(testParams.getMaxIter(), 100)

        self.assertTrue(testParams.hasParam(inputCol.name))
        self.assertFalse(testParams.hasDefault(inputCol))
        self.assertFalse(testParams.isSet(inputCol))
        self.assertFalse(testParams.isDefined(inputCol))
        with self.assertRaises(KeyError):
            testParams.getInputCol()

        # Since the default is normally random, set it to a known number for debug str
        testParams._setDefault(seed=41)
        testParams.setSeed(43)

        self.assertEqual(
            testParams.explainParams(),
            "\n".join(["inputCol: input column name. (undefined)",
                       "maxIter: max number of iterations (>= 0). (default: 10, current: 100)",
                       "seed: random seed. (default: 41, current: 43)"]))

    def test_kmeans_param(self):
        algo = KMeans()
        self.assertEqual(algo.getInitMode(), "k-means||")
        algo.setK(10)
        self.assertEqual(algo.getK(), 10)
        algo.setInitSteps(10)
        self.assertEqual(algo.getInitSteps(), 10)

    def test_hasseed(self):
        noSeedSpecd = TestParams()
        withSeedSpecd = TestParams(seed=42)
        other = OtherTestParams()
        # Check that we no longer use 42 as the magic number
        self.assertNotEqual(noSeedSpecd.getSeed(), 42)
        origSeed = noSeedSpecd.getSeed()
        # Check that we only compute the seed once
        self.assertEqual(noSeedSpecd.getSeed(), origSeed)
        # Check that a specified seed is honored
        self.assertEqual(withSeedSpecd.getSeed(), 42)
        # Check that a different class has a different seed
        self.assertNotEqual(other.getSeed(), noSeedSpecd.getSeed())

    def test_param_property_error(self):
        param_store = HasThrowableProperty()
        self.assertRaises(RuntimeError, lambda: param_store.test_property)
        params = param_store.params  # should not invoke the property 'test_property'
        self.assertEqual(len(params), 1)

    def test_word2vec_param(self):
        model = Word2Vec().setWindowSize(6)
        # Check windowSize is set properly
        self.assertEqual(model.getWindowSize(), 6)


class FeatureTests(PySparkTestCase):

    def test_binarizer(self):
        b0 = Binarizer()
        self.assertListEqual(b0.params, [b0.inputCol, b0.outputCol, b0.threshold])
        self.assertTrue(all([~b0.isSet(p) for p in b0.params]))
        self.assertTrue(b0.hasDefault(b0.threshold))
        self.assertEqual(b0.getThreshold(), 0.0)
        b0.setParams(inputCol="input", outputCol="output").setThreshold(1.0)
        self.assertTrue(all([b0.isSet(p) for p in b0.params]))
        self.assertEqual(b0.getThreshold(), 1.0)
        self.assertEqual(b0.getInputCol(), "input")
        self.assertEqual(b0.getOutputCol(), "output")

        b0c = b0.copy({b0.threshold: 2.0})
        self.assertEqual(b0c.uid, b0.uid)
        self.assertListEqual(b0c.params, b0.params)
        self.assertEqual(b0c.getThreshold(), 2.0)

        b1 = Binarizer(threshold=2.0, inputCol="input", outputCol="output")
        self.assertNotEqual(b1.uid, b0.uid)
        self.assertEqual(b1.getThreshold(), 2.0)
        self.assertEqual(b1.getInputCol(), "input")
        self.assertEqual(b1.getOutputCol(), "output")

    def test_idf(self):
        sqlContext = SQLContext(self.sc)
        dataset = sqlContext.createDataFrame([
            (DenseVector([1.0, 2.0]),),
            (DenseVector([0.0, 1.0]),),
            (DenseVector([3.0, 0.2]),)], ["tf"])
        idf0 = IDF(inputCol="tf")
        self.assertListEqual(idf0.params, [idf0.inputCol, idf0.minDocFreq, idf0.outputCol])
        idf0m = idf0.fit(dataset, {idf0.outputCol: "idf"})
        self.assertEqual(idf0m.uid, idf0.uid,
                         "Model should inherit the UID from its parent estimator.")
        output = idf0m.transform(dataset)
        self.assertIsNotNone(output.head().idf)

    def test_ngram(self):
        sqlContext = SQLContext(self.sc)
        dataset = sqlContext.createDataFrame([
            Row(input=["a", "b", "c", "d", "e"])])
        ngram0 = NGram(n=4, inputCol="input", outputCol="output")
        self.assertEqual(ngram0.getN(), 4)
        self.assertEqual(ngram0.getInputCol(), "input")
        self.assertEqual(ngram0.getOutputCol(), "output")
        transformedDF = ngram0.transform(dataset)
        self.assertEqual(transformedDF.head().output, ["a b c d", "b c d e"])

    def test_stopwordsremover(self):
        sqlContext = SQLContext(self.sc)
        dataset = sqlContext.createDataFrame([Row(input=["a", "panda"])])
        stopWordRemover = StopWordsRemover(inputCol="input", outputCol="output")
        # Default
        self.assertEqual(stopWordRemover.getInputCol(), "input")
        transformedDF = stopWordRemover.transform(dataset)
        self.assertEqual(transformedDF.head().output, ["panda"])
<<<<<<< HEAD
        # with particular stop words list
=======
        self.assertEqual(type(stopWordRemover.getStopWords()), list)
        self.assertTrue(isinstance(stopWordRemover.getStopWords()[0], basestring))
        # Custom
>>>>>>> 214d1be4
        stopwords = ["panda"]
        stopWordRemover.setStopWords(stopwords)
        self.assertEqual(stopWordRemover.getInputCol(), "input")
        self.assertEqual(stopWordRemover.getStopWords(), stopwords)
        transformedDF = stopWordRemover.transform(dataset)
        self.assertEqual(transformedDF.head().output, ["a"])
        # with language selection
        stopwords = StopWordsRemover.loadStopWords("turkish")
        dataset = sqlContext.createDataFrame([Row(input=["acaba", "ama", "biri"])])
        stopWordRemover.setStopWords(stopwords)
        self.assertEqual(stopWordRemover.getStopWords(), stopwords)
        transformedDF = stopWordRemover.transform(dataset)
        self.assertEqual(transformedDF.head().output, [])

    def test_count_vectorizer_with_binary(self):
        sqlContext = SQLContext(self.sc)
        dataset = sqlContext.createDataFrame([
            (0, "a a a b b c".split(' '), SparseVector(3, {0: 1.0, 1: 1.0, 2: 1.0}),),
            (1, "a a".split(' '), SparseVector(3, {0: 1.0}),),
            (2, "a b".split(' '), SparseVector(3, {0: 1.0, 1: 1.0}),),
            (3, "c".split(' '), SparseVector(3, {2: 1.0}),)], ["id", "words", "expected"])
        cv = CountVectorizer(binary=True, inputCol="words", outputCol="features")
        model = cv.fit(dataset)

        transformedList = model.transform(dataset).select("features", "expected").collect()

        for r in transformedList:
            feature, expected = r
            self.assertEqual(feature, expected)


class HasInducedError(Params):

    def __init__(self):
        super(HasInducedError, self).__init__()
        self.inducedError = Param(self, "inducedError",
                                  "Uniformly-distributed error added to feature")

    def getInducedError(self):
        return self.getOrDefault(self.inducedError)


class InducedErrorModel(Model, HasInducedError):

    def __init__(self):
        super(InducedErrorModel, self).__init__()

    def _transform(self, dataset):
        return dataset.withColumn("prediction",
                                  dataset.feature + (rand(0) * self.getInducedError()))


class InducedErrorEstimator(Estimator, HasInducedError):

    def __init__(self, inducedError=1.0):
        super(InducedErrorEstimator, self).__init__()
        self._set(inducedError=inducedError)

    def _fit(self, dataset):
        model = InducedErrorModel()
        self._copyValues(model)
        return model


class CrossValidatorTests(PySparkTestCase):

    def test_copy(self):
        sqlContext = SQLContext(self.sc)
        dataset = sqlContext.createDataFrame([
            (10, 10.0),
            (50, 50.0),
            (100, 100.0),
            (500, 500.0)] * 10,
            ["feature", "label"])

        iee = InducedErrorEstimator()
        evaluator = RegressionEvaluator(metricName="rmse")

        grid = (ParamGridBuilder()
                .addGrid(iee.inducedError, [100.0, 0.0, 10000.0])
                .build())
        cv = CrossValidator(estimator=iee, estimatorParamMaps=grid, evaluator=evaluator)
        cvCopied = cv.copy()
        self.assertEqual(cv.getEstimator().uid, cvCopied.getEstimator().uid)

        cvModel = cv.fit(dataset)
        cvModelCopied = cvModel.copy()
        for index in range(len(cvModel.avgMetrics)):
            self.assertTrue(abs(cvModel.avgMetrics[index] - cvModelCopied.avgMetrics[index])
                            < 0.0001)

    def test_fit_minimize_metric(self):
        sqlContext = SQLContext(self.sc)
        dataset = sqlContext.createDataFrame([
            (10, 10.0),
            (50, 50.0),
            (100, 100.0),
            (500, 500.0)] * 10,
            ["feature", "label"])

        iee = InducedErrorEstimator()
        evaluator = RegressionEvaluator(metricName="rmse")

        grid = (ParamGridBuilder()
                .addGrid(iee.inducedError, [100.0, 0.0, 10000.0])
                .build())
        cv = CrossValidator(estimator=iee, estimatorParamMaps=grid, evaluator=evaluator)
        cvModel = cv.fit(dataset)
        bestModel = cvModel.bestModel
        bestModelMetric = evaluator.evaluate(bestModel.transform(dataset))

        self.assertEqual(0.0, bestModel.getOrDefault('inducedError'),
                         "Best model should have zero induced error")
        self.assertEqual(0.0, bestModelMetric, "Best model has RMSE of 0")

    def test_fit_maximize_metric(self):
        sqlContext = SQLContext(self.sc)
        dataset = sqlContext.createDataFrame([
            (10, 10.0),
            (50, 50.0),
            (100, 100.0),
            (500, 500.0)] * 10,
            ["feature", "label"])

        iee = InducedErrorEstimator()
        evaluator = RegressionEvaluator(metricName="r2")

        grid = (ParamGridBuilder()
                .addGrid(iee.inducedError, [100.0, 0.0, 10000.0])
                .build())
        cv = CrossValidator(estimator=iee, estimatorParamMaps=grid, evaluator=evaluator)
        cvModel = cv.fit(dataset)
        bestModel = cvModel.bestModel
        bestModelMetric = evaluator.evaluate(bestModel.transform(dataset))

        self.assertEqual(0.0, bestModel.getOrDefault('inducedError'),
                         "Best model should have zero induced error")
        self.assertEqual(1.0, bestModelMetric, "Best model has R-squared of 1")

    def test_save_load(self):
        # This tests saving and loading the trained model only.
        # Save/load for CrossValidator will be added later: SPARK-13786
        temp_path = tempfile.mkdtemp()
        sqlContext = SQLContext(self.sc)
        dataset = sqlContext.createDataFrame(
            [(Vectors.dense([0.0]), 0.0),
             (Vectors.dense([0.4]), 1.0),
             (Vectors.dense([0.5]), 0.0),
             (Vectors.dense([0.6]), 1.0),
             (Vectors.dense([1.0]), 1.0)] * 10,
            ["features", "label"])
        lr = LogisticRegression()
        grid = ParamGridBuilder().addGrid(lr.maxIter, [0, 1]).build()
        evaluator = BinaryClassificationEvaluator()
        cv = CrossValidator(estimator=lr, estimatorParamMaps=grid, evaluator=evaluator)
        cvModel = cv.fit(dataset)
        lrModel = cvModel.bestModel

        cvModelPath = temp_path + "/cvModel"
        lrModel.save(cvModelPath)
        loadedLrModel = LogisticRegressionModel.load(cvModelPath)
        self.assertEqual(loadedLrModel.uid, lrModel.uid)
        self.assertEqual(loadedLrModel.intercept, lrModel.intercept)


class TrainValidationSplitTests(PySparkTestCase):

    def test_fit_minimize_metric(self):
        sqlContext = SQLContext(self.sc)
        dataset = sqlContext.createDataFrame([
            (10, 10.0),
            (50, 50.0),
            (100, 100.0),
            (500, 500.0)] * 10,
            ["feature", "label"])

        iee = InducedErrorEstimator()
        evaluator = RegressionEvaluator(metricName="rmse")

        grid = (ParamGridBuilder()
                .addGrid(iee.inducedError, [100.0, 0.0, 10000.0])
                .build())
        tvs = TrainValidationSplit(estimator=iee, estimatorParamMaps=grid, evaluator=evaluator)
        tvsModel = tvs.fit(dataset)
        bestModel = tvsModel.bestModel
        bestModelMetric = evaluator.evaluate(bestModel.transform(dataset))

        self.assertEqual(0.0, bestModel.getOrDefault('inducedError'),
                         "Best model should have zero induced error")
        self.assertEqual(0.0, bestModelMetric, "Best model has RMSE of 0")

    def test_fit_maximize_metric(self):
        sqlContext = SQLContext(self.sc)
        dataset = sqlContext.createDataFrame([
            (10, 10.0),
            (50, 50.0),
            (100, 100.0),
            (500, 500.0)] * 10,
            ["feature", "label"])

        iee = InducedErrorEstimator()
        evaluator = RegressionEvaluator(metricName="r2")

        grid = (ParamGridBuilder()
                .addGrid(iee.inducedError, [100.0, 0.0, 10000.0])
                .build())
        tvs = TrainValidationSplit(estimator=iee, estimatorParamMaps=grid, evaluator=evaluator)
        tvsModel = tvs.fit(dataset)
        bestModel = tvsModel.bestModel
        bestModelMetric = evaluator.evaluate(bestModel.transform(dataset))

        self.assertEqual(0.0, bestModel.getOrDefault('inducedError'),
                         "Best model should have zero induced error")
        self.assertEqual(1.0, bestModelMetric, "Best model has R-squared of 1")

    def test_save_load(self):
        # This tests saving and loading the trained model only.
        # Save/load for TrainValidationSplit will be added later: SPARK-13786
        temp_path = tempfile.mkdtemp()
        sqlContext = SQLContext(self.sc)
        dataset = sqlContext.createDataFrame(
            [(Vectors.dense([0.0]), 0.0),
             (Vectors.dense([0.4]), 1.0),
             (Vectors.dense([0.5]), 0.0),
             (Vectors.dense([0.6]), 1.0),
             (Vectors.dense([1.0]), 1.0)] * 10,
            ["features", "label"])
        lr = LogisticRegression()
        grid = ParamGridBuilder().addGrid(lr.maxIter, [0, 1]).build()
        evaluator = BinaryClassificationEvaluator()
        tvs = TrainValidationSplit(estimator=lr, estimatorParamMaps=grid, evaluator=evaluator)
        tvsModel = tvs.fit(dataset)
        lrModel = tvsModel.bestModel

        tvsModelPath = temp_path + "/tvsModel"
        lrModel.save(tvsModelPath)
        loadedLrModel = LogisticRegressionModel.load(tvsModelPath)
        self.assertEqual(loadedLrModel.uid, lrModel.uid)
        self.assertEqual(loadedLrModel.intercept, lrModel.intercept)


class PersistenceTest(PySparkTestCase):

    def test_linear_regression(self):
        lr = LinearRegression(maxIter=1)
        path = tempfile.mkdtemp()
        lr_path = path + "/lr"
        lr.save(lr_path)
        lr2 = LinearRegression.load(lr_path)
        self.assertEqual(lr.uid, lr2.uid)
        self.assertEqual(type(lr.uid), type(lr2.uid))
        self.assertEqual(lr2.uid, lr2.maxIter.parent,
                         "Loaded LinearRegression instance uid (%s) did not match Param's uid (%s)"
                         % (lr2.uid, lr2.maxIter.parent))
        self.assertEqual(lr._defaultParamMap[lr.maxIter], lr2._defaultParamMap[lr2.maxIter],
                         "Loaded LinearRegression instance default params did not match " +
                         "original defaults")
        try:
            rmtree(path)
        except OSError:
            pass

    def test_logistic_regression(self):
        lr = LogisticRegression(maxIter=1)
        path = tempfile.mkdtemp()
        lr_path = path + "/logreg"
        lr.save(lr_path)
        lr2 = LogisticRegression.load(lr_path)
        self.assertEqual(lr2.uid, lr2.maxIter.parent,
                         "Loaded LogisticRegression instance uid (%s) "
                         "did not match Param's uid (%s)"
                         % (lr2.uid, lr2.maxIter.parent))
        self.assertEqual(lr._defaultParamMap[lr.maxIter], lr2._defaultParamMap[lr2.maxIter],
                         "Loaded LogisticRegression instance default params did not match " +
                         "original defaults")
        try:
            rmtree(path)
        except OSError:
            pass

    def _compare_pipelines(self, m1, m2):
        """
        Compare 2 ML types, asserting that they are equivalent.
        This currently supports:
         - basic types
         - Pipeline, PipelineModel
        This checks:
         - uid
         - type
         - Param values and parents
        """
        self.assertEqual(m1.uid, m2.uid)
        self.assertEqual(type(m1), type(m2))
        if isinstance(m1, JavaParams):
            self.assertEqual(len(m1.params), len(m2.params))
            for p in m1.params:
                self.assertEqual(m1.getOrDefault(p), m2.getOrDefault(p))
                self.assertEqual(p.parent, m2.getParam(p.name).parent)
        elif isinstance(m1, Pipeline):
            self.assertEqual(len(m1.getStages()), len(m2.getStages()))
            for s1, s2 in zip(m1.getStages(), m2.getStages()):
                self._compare_pipelines(s1, s2)
        elif isinstance(m1, PipelineModel):
            self.assertEqual(len(m1.stages), len(m2.stages))
            for s1, s2 in zip(m1.stages, m2.stages):
                self._compare_pipelines(s1, s2)
        else:
            raise RuntimeError("_compare_pipelines does not yet support type: %s" % type(m1))

    def test_pipeline_persistence(self):
        """
        Pipeline[HashingTF, PCA]
        """
        sqlContext = SQLContext(self.sc)
        temp_path = tempfile.mkdtemp()

        try:
            df = sqlContext.createDataFrame([(["a", "b", "c"],), (["c", "d", "e"],)], ["words"])
            tf = HashingTF(numFeatures=10, inputCol="words", outputCol="features")
            pca = PCA(k=2, inputCol="features", outputCol="pca_features")
            pl = Pipeline(stages=[tf, pca])
            model = pl.fit(df)

            pipeline_path = temp_path + "/pipeline"
            pl.save(pipeline_path)
            loaded_pipeline = Pipeline.load(pipeline_path)
            self._compare_pipelines(pl, loaded_pipeline)

            model_path = temp_path + "/pipeline-model"
            model.save(model_path)
            loaded_model = PipelineModel.load(model_path)
            self._compare_pipelines(model, loaded_model)
        finally:
            try:
                rmtree(temp_path)
            except OSError:
                pass

    def test_nested_pipeline_persistence(self):
        """
        Pipeline[HashingTF, Pipeline[PCA]]
        """
        sqlContext = SQLContext(self.sc)
        temp_path = tempfile.mkdtemp()

        try:
            df = sqlContext.createDataFrame([(["a", "b", "c"],), (["c", "d", "e"],)], ["words"])
            tf = HashingTF(numFeatures=10, inputCol="words", outputCol="features")
            pca = PCA(k=2, inputCol="features", outputCol="pca_features")
            p0 = Pipeline(stages=[pca])
            pl = Pipeline(stages=[tf, p0])
            model = pl.fit(df)

            pipeline_path = temp_path + "/pipeline"
            pl.save(pipeline_path)
            loaded_pipeline = Pipeline.load(pipeline_path)
            self._compare_pipelines(pl, loaded_pipeline)

            model_path = temp_path + "/pipeline-model"
            model.save(model_path)
            loaded_model = PipelineModel.load(model_path)
            self._compare_pipelines(model, loaded_model)
        finally:
            try:
                rmtree(temp_path)
            except OSError:
                pass

    def test_decisiontree_classifier(self):
        dt = DecisionTreeClassifier(maxDepth=1)
        path = tempfile.mkdtemp()
        dtc_path = path + "/dtc"
        dt.save(dtc_path)
        dt2 = DecisionTreeClassifier.load(dtc_path)
        self.assertEqual(dt2.uid, dt2.maxDepth.parent,
                         "Loaded DecisionTreeClassifier instance uid (%s) "
                         "did not match Param's uid (%s)"
                         % (dt2.uid, dt2.maxDepth.parent))
        self.assertEqual(dt._defaultParamMap[dt.maxDepth], dt2._defaultParamMap[dt2.maxDepth],
                         "Loaded DecisionTreeClassifier instance default params did not match " +
                         "original defaults")
        try:
            rmtree(path)
        except OSError:
            pass

    def test_decisiontree_regressor(self):
        dt = DecisionTreeRegressor(maxDepth=1)
        path = tempfile.mkdtemp()
        dtr_path = path + "/dtr"
        dt.save(dtr_path)
        dt2 = DecisionTreeClassifier.load(dtr_path)
        self.assertEqual(dt2.uid, dt2.maxDepth.parent,
                         "Loaded DecisionTreeRegressor instance uid (%s) "
                         "did not match Param's uid (%s)"
                         % (dt2.uid, dt2.maxDepth.parent))
        self.assertEqual(dt._defaultParamMap[dt.maxDepth], dt2._defaultParamMap[dt2.maxDepth],
                         "Loaded DecisionTreeRegressor instance default params did not match " +
                         "original defaults")
        try:
            rmtree(path)
        except OSError:
            pass


class LDATest(PySparkTestCase):

    def _compare(self, m1, m2):
        """
        Temp method for comparing instances.
        TODO: Replace with generic implementation once SPARK-14706 is merged.
        """
        self.assertEqual(m1.uid, m2.uid)
        self.assertEqual(type(m1), type(m2))
        self.assertEqual(len(m1.params), len(m2.params))
        for p in m1.params:
            if m1.isDefined(p):
                self.assertEqual(m1.getOrDefault(p), m2.getOrDefault(p))
                self.assertEqual(p.parent, m2.getParam(p.name).parent)
        if isinstance(m1, LDAModel):
            self.assertEqual(m1.vocabSize(), m2.vocabSize())
            self.assertEqual(m1.topicsMatrix(), m2.topicsMatrix())

    def test_persistence(self):
        # Test save/load for LDA, LocalLDAModel, DistributedLDAModel.
        sqlContext = SQLContext(self.sc)
        df = sqlContext.createDataFrame([
            [1, Vectors.dense([0.0, 1.0])],
            [2, Vectors.sparse(2, {0: 1.0})],
        ], ["id", "features"])
        # Fit model
        lda = LDA(k=2, seed=1, optimizer="em")
        distributedModel = lda.fit(df)
        self.assertTrue(distributedModel.isDistributed())
        localModel = distributedModel.toLocal()
        self.assertFalse(localModel.isDistributed())
        # Define paths
        path = tempfile.mkdtemp()
        lda_path = path + "/lda"
        dist_model_path = path + "/distLDAModel"
        local_model_path = path + "/localLDAModel"
        # Test LDA
        lda.save(lda_path)
        lda2 = LDA.load(lda_path)
        self._compare(lda, lda2)
        # Test DistributedLDAModel
        distributedModel.save(dist_model_path)
        distributedModel2 = DistributedLDAModel.load(dist_model_path)
        self._compare(distributedModel, distributedModel2)
        # Test LocalLDAModel
        localModel.save(local_model_path)
        localModel2 = LocalLDAModel.load(local_model_path)
        self._compare(localModel, localModel2)
        # Clean up
        try:
            rmtree(path)
        except OSError:
            pass


class TrainingSummaryTest(PySparkTestCase):

    def test_linear_regression_summary(self):
        from pyspark.mllib.linalg import Vectors
        sqlContext = SQLContext(self.sc)
        df = sqlContext.createDataFrame([(1.0, 2.0, Vectors.dense(1.0)),
                                         (0.0, 2.0, Vectors.sparse(1, [], []))],
                                        ["label", "weight", "features"])
        lr = LinearRegression(maxIter=5, regParam=0.0, solver="normal", weightCol="weight",
                              fitIntercept=False)
        model = lr.fit(df)
        self.assertTrue(model.hasSummary)
        s = model.summary
        # test that api is callable and returns expected types
        self.assertGreater(s.totalIterations, 0)
        self.assertTrue(isinstance(s.predictions, DataFrame))
        self.assertEqual(s.predictionCol, "prediction")
        self.assertEqual(s.labelCol, "label")
        self.assertEqual(s.featuresCol, "features")
        objHist = s.objectiveHistory
        self.assertTrue(isinstance(objHist, list) and isinstance(objHist[0], float))
        self.assertAlmostEqual(s.explainedVariance, 0.25, 2)
        self.assertAlmostEqual(s.meanAbsoluteError, 0.0)
        self.assertAlmostEqual(s.meanSquaredError, 0.0)
        self.assertAlmostEqual(s.rootMeanSquaredError, 0.0)
        self.assertAlmostEqual(s.r2, 1.0, 2)
        self.assertTrue(isinstance(s.residuals, DataFrame))
        self.assertEqual(s.numInstances, 2)
        devResiduals = s.devianceResiduals
        self.assertTrue(isinstance(devResiduals, list) and isinstance(devResiduals[0], float))
        coefStdErr = s.coefficientStandardErrors
        self.assertTrue(isinstance(coefStdErr, list) and isinstance(coefStdErr[0], float))
        tValues = s.tValues
        self.assertTrue(isinstance(tValues, list) and isinstance(tValues[0], float))
        pValues = s.pValues
        self.assertTrue(isinstance(pValues, list) and isinstance(pValues[0], float))
        # test evaluation (with training dataset) produces a summary with same values
        # one check is enough to verify a summary is returned, Scala version runs full test
        sameSummary = model.evaluate(df)
        self.assertAlmostEqual(sameSummary.explainedVariance, s.explainedVariance)

    def test_logistic_regression_summary(self):
        from pyspark.mllib.linalg import Vectors
        sqlContext = SQLContext(self.sc)
        df = sqlContext.createDataFrame([(1.0, 2.0, Vectors.dense(1.0)),
                                         (0.0, 2.0, Vectors.sparse(1, [], []))],
                                        ["label", "weight", "features"])
        lr = LogisticRegression(maxIter=5, regParam=0.01, weightCol="weight", fitIntercept=False)
        model = lr.fit(df)
        self.assertTrue(model.hasSummary)
        s = model.summary
        # test that api is callable and returns expected types
        self.assertTrue(isinstance(s.predictions, DataFrame))
        self.assertEqual(s.probabilityCol, "probability")
        self.assertEqual(s.labelCol, "label")
        self.assertEqual(s.featuresCol, "features")
        objHist = s.objectiveHistory
        self.assertTrue(isinstance(objHist, list) and isinstance(objHist[0], float))
        self.assertGreater(s.totalIterations, 0)
        self.assertTrue(isinstance(s.roc, DataFrame))
        self.assertAlmostEqual(s.areaUnderROC, 1.0, 2)
        self.assertTrue(isinstance(s.pr, DataFrame))
        self.assertTrue(isinstance(s.fMeasureByThreshold, DataFrame))
        self.assertTrue(isinstance(s.precisionByThreshold, DataFrame))
        self.assertTrue(isinstance(s.recallByThreshold, DataFrame))
        # test evaluation (with training dataset) produces a summary with same values
        # one check is enough to verify a summary is returned, Scala version runs full test
        sameSummary = model.evaluate(df)
        self.assertAlmostEqual(sameSummary.areaUnderROC, s.areaUnderROC)


class OneVsRestTests(PySparkTestCase):

    def test_copy(self):
        sqlContext = SQLContext(self.sc)
        df = sqlContext.createDataFrame([(0.0, Vectors.dense(1.0, 0.8)),
                                         (1.0, Vectors.sparse(2, [], [])),
                                         (2.0, Vectors.dense(0.5, 0.5))],
                                        ["label", "features"])
        lr = LogisticRegression(maxIter=5, regParam=0.01)
        ovr = OneVsRest(classifier=lr)
        ovr1 = ovr.copy({lr.maxIter: 10})
        self.assertEqual(ovr.getClassifier().getMaxIter(), 5)
        self.assertEqual(ovr1.getClassifier().getMaxIter(), 10)
        model = ovr.fit(df)
        model1 = model.copy({model.predictionCol: "indexed"})
        self.assertEqual(model1.getPredictionCol(), "indexed")

    def test_output_columns(self):
        sqlContext = SQLContext(self.sc)
        df = sqlContext.createDataFrame([(0.0, Vectors.dense(1.0, 0.8)),
                                         (1.0, Vectors.sparse(2, [], [])),
                                         (2.0, Vectors.dense(0.5, 0.5))],
                                        ["label", "features"])
        lr = LogisticRegression(maxIter=5, regParam=0.01)
        ovr = OneVsRest(classifier=lr)
        model = ovr.fit(df)
        output = model.transform(df)
        self.assertEqual(output.columns, ["label", "features", "prediction"])

    def test_save_load(self):
        temp_path = tempfile.mkdtemp()
        sqlContext = SQLContext(self.sc)
        df = sqlContext.createDataFrame([(0.0, Vectors.dense(1.0, 0.8)),
                                         (1.0, Vectors.sparse(2, [], [])),
                                         (2.0, Vectors.dense(0.5, 0.5))],
                                        ["label", "features"])
        lr = LogisticRegression(maxIter=5, regParam=0.01)
        ovr = OneVsRest(classifier=lr)
        model = ovr.fit(df)
        ovrPath = temp_path + "/ovr"
        ovr.save(ovrPath)
        loadedOvr = OneVsRest.load(ovrPath)
        self.assertEqual(loadedOvr.getFeaturesCol(), ovr.getFeaturesCol())
        self.assertEqual(loadedOvr.getLabelCol(), ovr.getLabelCol())
        self.assertEqual(loadedOvr.getClassifier().uid, ovr.getClassifier().uid)
        modelPath = temp_path + "/ovrModel"
        model.save(modelPath)
        loadedModel = OneVsRestModel.load(modelPath)
        for m, n in zip(model.models, loadedModel.models):
            self.assertEqual(m.uid, n.uid)


class HashingTFTest(PySparkTestCase):

    def test_apply_binary_term_freqs(self):
        sqlContext = SQLContext(self.sc)

        df = sqlContext.createDataFrame([(0, ["a", "a", "b", "c", "c", "c"])], ["id", "words"])
        n = 10
        hashingTF = HashingTF()
        hashingTF.setInputCol("words").setOutputCol("features").setNumFeatures(n).setBinary(True)
        output = hashingTF.transform(df)
        features = output.select("features").first().features.toArray()
        expected = Vectors.dense([1.0, 1.0, 1.0, 0.0, 0.0, 0.0, 0.0, 0.0, 0.0, 0.0]).toArray()
        for i in range(0, n):
            self.assertAlmostEqual(features[i], expected[i], 14, "Error at " + str(i) +
                                   ": expected " + str(expected[i]) + ", got " + str(features[i]))


class ALSTest(PySparkTestCase):

    def test_storage_levels(self):
        sqlContext = SQLContext(self.sc)
        df = sqlContext.createDataFrame(
            [(0, 0, 4.0), (0, 1, 2.0), (1, 1, 3.0), (1, 2, 4.0), (2, 1, 1.0), (2, 2, 5.0)],
            ["user", "item", "rating"])
        als = ALS().setMaxIter(1).setRank(1)
        # test default params
        als.fit(df)
        self.assertEqual(als.getIntermediateStorageLevel(), "MEMORY_AND_DISK")
        self.assertEqual(als._java_obj.getIntermediateStorageLevel(), "MEMORY_AND_DISK")
        self.assertEqual(als.getFinalStorageLevel(), "MEMORY_AND_DISK")
        self.assertEqual(als._java_obj.getFinalStorageLevel(), "MEMORY_AND_DISK")
        # test non-default params
        als.setIntermediateStorageLevel("MEMORY_ONLY_2")
        als.setFinalStorageLevel("DISK_ONLY")
        als.fit(df)
        self.assertEqual(als.getIntermediateStorageLevel(), "MEMORY_ONLY_2")
        self.assertEqual(als._java_obj.getIntermediateStorageLevel(), "MEMORY_ONLY_2")
        self.assertEqual(als.getFinalStorageLevel(), "DISK_ONLY")
        self.assertEqual(als._java_obj.getFinalStorageLevel(), "DISK_ONLY")


class DefaultValuesTests(PySparkTestCase):
    """
    Test :py:class:`JavaParams` classes to see if their default Param values match
    those in their Scala counterparts.
    """

    def check_params(self, py_stage):
        if not hasattr(py_stage, "_to_java"):
            return
        java_stage = py_stage._to_java()
        if java_stage is None:
            return
        for p in py_stage.params:
            java_param = java_stage.getParam(p.name)
            py_has_default = py_stage.hasDefault(p)
            java_has_default = java_stage.hasDefault(java_param)
            self.assertEqual(py_has_default, java_has_default,
                             "Default value mismatch of param %s for Params %s"
                             % (p.name, str(py_stage)))
            if py_has_default:
                if p.name == "seed":
                    return  # Random seeds between Spark and PySpark are different
                java_default =\
                    _java2py(self.sc, java_stage.clear(java_param).getOrDefault(java_param))
                py_stage._clear(p)
                py_default = py_stage.getOrDefault(p)
                self.assertEqual(java_default, py_default,
                                 "Java default %s != python default %s of param %s for Params %s"
                                 % (str(java_default), str(py_default), p.name, str(py_stage)))

    def test_java_params(self):
        import pyspark.ml.feature
        import pyspark.ml.classification
        import pyspark.ml.clustering
        import pyspark.ml.pipeline
        import pyspark.ml.recommendation
        import pyspark.ml.regression
        modules = [pyspark.ml.feature, pyspark.ml.classification, pyspark.ml.clustering,
                   pyspark.ml.pipeline, pyspark.ml.recommendation, pyspark.ml.regression]
        for module in modules:
            for name, cls in inspect.getmembers(module, inspect.isclass):
                if not name.endswith('Model') and issubclass(cls, JavaParams)\
                        and not inspect.isabstract(cls):
                    self.check_params(cls())


if __name__ == "__main__":
    from pyspark.ml.tests import *
    if xmlrunner:
        unittest.main(testRunner=xmlrunner.XMLTestRunner(output='target/test-reports'))
    else:
        unittest.main()<|MERGE_RESOLUTION|>--- conflicted
+++ resolved
@@ -408,13 +408,9 @@
         self.assertEqual(stopWordRemover.getInputCol(), "input")
         transformedDF = stopWordRemover.transform(dataset)
         self.assertEqual(transformedDF.head().output, ["panda"])
-<<<<<<< HEAD
-        # with particular stop words list
-=======
         self.assertEqual(type(stopWordRemover.getStopWords()), list)
         self.assertTrue(isinstance(stopWordRemover.getStopWords()[0], basestring))
         # Custom
->>>>>>> 214d1be4
         stopwords = ["panda"]
         stopWordRemover.setStopWords(stopwords)
         self.assertEqual(stopWordRemover.getInputCol(), "input")
