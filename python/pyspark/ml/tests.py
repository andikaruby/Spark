--- conflicted
+++ resolved
@@ -538,7 +538,6 @@
         transformedDF2 = model2.transform(df)
         self.assertEqual(transformedDF2.head().label, 0.0)
 
-<<<<<<< HEAD
     def test_findSynonyms(self):
         sent = ("a b " * 100 + "a c " * 10).split(" ")
         df = self.spark.createDataFrame([(sent,), (sent,)], ["sentence"])
@@ -553,7 +552,7 @@
         self.assertEqual(a._1()[1], "c")
         self.assertEqual(a._2()[0], 0.25053444504737854)
         self.assertEqual(a._2()[1], -0.6980510950088501)
-=======
+
     def test_rformula_string_indexer_order_type(self):
         df = self.spark.createDataFrame([
             (1.0, 1.0, "a"),
@@ -566,7 +565,6 @@
         expected = [[1.0, 0.0], [2.0, 1.0], [0.0, 0.0]]
         for i in range(0, len(expected)):
             self.assertTrue(all(observed[i]["features"].toArray() == expected[i]))
->>>>>>> 6b3d0228
 
 
 class HasInducedError(Params):
