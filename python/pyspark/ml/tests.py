--- conflicted
+++ resolved
@@ -847,7 +847,6 @@
         self.assertAlmostEqual(sameSummary.areaUnderROC, s.areaUnderROC)
 
 
-<<<<<<< HEAD
 class OneVsRestTests(PySparkTestCase):
 
     def test_copy(self):
@@ -876,7 +875,8 @@
         model = ovr.fit(df)
         output = model.transform(df)
         self.assertEqual(output.columns, ["label", "features", "prediction"])
-=======
+
+
 class HashingTFTest(PySparkTestCase):
 
     def test_apply_binary_term_freqs(self):
@@ -894,7 +894,6 @@
         for i in range(0, n):
             self.assertAlmostEqual(features[i], expected[i], 14, "Error at " + str(i) +
                                    ": expected " + str(expected[i]) + ", got " + str(features[i]))
->>>>>>> d7e124ed
 
 
 if __name__ == "__main__":
