#
# Licensed to the Apache Software Foundation (ASF) under one or more
# contributor license agreements.  See the NOTICE file distributed with
# this work for additional information regarding copyright ownership.
# The ASF licenses this file to You under the Apache License, Version 2.0
# (the "License"); you may not use this file except in compliance with
# the License.  You may obtain a copy of the License at
#
#    http://www.apache.org/licenses/LICENSE-2.0
#
# Unless required by applicable law or agreed to in writing, software
# distributed under the License is distributed on an "AS IS" BASIS,
# WITHOUT WARRANTIES OR CONDITIONS OF ANY KIND, either express or implied.
# See the License for the specific language governing permissions and
# limitations under the License.
#

"""
Unit tests for MLlib Python DataFrame-based APIs.
"""
import sys
if sys.version > '3':
    xrange = range
    basestring = str

try:
    import xmlrunner
except ImportError:
    xmlrunner = None

if sys.version_info[:2] <= (2, 6):
    try:
        import unittest2 as unittest
    except ImportError:
        sys.stderr.write('Please install unittest2 to test with Python 2.6 or earlier')
        sys.exit(1)
else:
    import unittest

from shutil import rmtree
import tempfile
import array as pyarray
import numpy as np
from numpy import abs, all, arange, array, array_equal, inf, ones, tile, zeros
import inspect

from pyspark import keyword_only, SparkContext
from pyspark.ml import Estimator, Model, Pipeline, PipelineModel, Transformer, UnaryTransformer
from pyspark.ml.classification import *
from pyspark.ml.clustering import *
from pyspark.ml.common import _java2py, _py2java
from pyspark.ml.evaluation import BinaryClassificationEvaluator, \
    MulticlassClassificationEvaluator, RegressionEvaluator
from pyspark.ml.feature import *
from pyspark.ml.fpm import FPGrowth, FPGrowthModel
from pyspark.ml.linalg import DenseMatrix, DenseMatrix, DenseVector, Matrices, MatrixUDT, \
    SparseMatrix, SparseVector, Vector, VectorUDT, Vectors
from pyspark.ml.param import Param, Params, TypeConverters
from pyspark.ml.param.shared import HasInputCol, HasMaxIter, HasSeed
from pyspark.ml.recommendation import ALS
from pyspark.ml.regression import DecisionTreeRegressor, GeneralizedLinearRegression, \
    LinearRegression
from pyspark.ml.stat import ChiSquareTest
from pyspark.ml.tuning import *
from pyspark.ml.util import *
from pyspark.ml.wrapper import JavaParams, JavaWrapper
from pyspark.serializers import PickleSerializer
from pyspark.sql import DataFrame, Row, SparkSession
from pyspark.sql.functions import rand
from pyspark.sql.types import DoubleType, IntegerType
from pyspark.storagelevel import *
from pyspark.tests import ReusedPySparkTestCase as PySparkTestCase

ser = PickleSerializer()


class MLlibTestCase(unittest.TestCase):
    def setUp(self):
        self.sc = SparkContext('local[4]', "MLlib tests")
        self.spark = SparkSession(self.sc)

    def tearDown(self):
        self.spark.stop()


class SparkSessionTestCase(PySparkTestCase):
    @classmethod
    def setUpClass(cls):
        PySparkTestCase.setUpClass()
        cls.spark = SparkSession(cls.sc)

    @classmethod
    def tearDownClass(cls):
        PySparkTestCase.tearDownClass()
        cls.spark.stop()


class MockDataset(DataFrame):

    def __init__(self):
        self.index = 0


class HasFake(Params):

    def __init__(self):
        super(HasFake, self).__init__()
        self.fake = Param(self, "fake", "fake param")

    def getFake(self):
        return self.getOrDefault(self.fake)


class MockTransformer(Transformer, HasFake):

    def __init__(self):
        super(MockTransformer, self).__init__()
        self.dataset_index = None

    def _transform(self, dataset):
        self.dataset_index = dataset.index
        dataset.index += 1
        return dataset


class MockUnaryTransformer(UnaryTransformer, DefaultParamsReadable, DefaultParamsWritable):

    shift = Param(Params._dummy(), "shift", "The amount by which to shift " +
                  "data in a DataFrame",
                  typeConverter=TypeConverters.toFloat)

    def __init__(self, shiftVal=1):
        super(MockUnaryTransformer, self).__init__()
        self._setDefault(shift=1)
        self._set(shift=shiftVal)

    def getShift(self):
        return self.getOrDefault(self.shift)

    def setShift(self, shift):
        self._set(shift=shift)

    def createTransformFunc(self):
        shiftVal = self.getShift()
        return lambda x: x + shiftVal

    def outputDataType(self):
        return DoubleType()

    def validateInputType(self, inputType):
        if inputType != DoubleType():
            raise TypeError("Bad input type: {}. ".format(inputType) +
                            "Requires Double.")


class MockEstimator(Estimator, HasFake):

    def __init__(self):
        super(MockEstimator, self).__init__()
        self.dataset_index = None

    def _fit(self, dataset):
        self.dataset_index = dataset.index
        model = MockModel()
        self._copyValues(model)
        return model


class MockModel(MockTransformer, Model, HasFake):
    pass


class ParamTypeConversionTests(PySparkTestCase):
    """
    Test that param type conversion happens.
    """

    def test_int(self):
        lr = LogisticRegression(maxIter=5.0)
        self.assertEqual(lr.getMaxIter(), 5)
        self.assertTrue(type(lr.getMaxIter()) == int)
        self.assertRaises(TypeError, lambda: LogisticRegression(maxIter="notAnInt"))
        self.assertRaises(TypeError, lambda: LogisticRegression(maxIter=5.1))

    def test_float(self):
        lr = LogisticRegression(tol=1)
        self.assertEqual(lr.getTol(), 1.0)
        self.assertTrue(type(lr.getTol()) == float)
        self.assertRaises(TypeError, lambda: LogisticRegression(tol="notAFloat"))

    def test_vector(self):
        ewp = ElementwiseProduct(scalingVec=[1, 3])
        self.assertEqual(ewp.getScalingVec(), DenseVector([1.0, 3.0]))
        ewp = ElementwiseProduct(scalingVec=np.array([1.2, 3.4]))
        self.assertEqual(ewp.getScalingVec(), DenseVector([1.2, 3.4]))
        self.assertRaises(TypeError, lambda: ElementwiseProduct(scalingVec=["a", "b"]))

    def test_list(self):
        l = [0, 1]
        for lst_like in [l, np.array(l), DenseVector(l), SparseVector(len(l),
                         range(len(l)), l), pyarray.array('l', l), xrange(2), tuple(l)]:
            converted = TypeConverters.toList(lst_like)
            self.assertEqual(type(converted), list)
            self.assertListEqual(converted, l)

    def test_list_int(self):
        for indices in [[1.0, 2.0], np.array([1.0, 2.0]), DenseVector([1.0, 2.0]),
                        SparseVector(2, {0: 1.0, 1: 2.0}), xrange(1, 3), (1.0, 2.0),
                        pyarray.array('d', [1.0, 2.0])]:
            vs = VectorSlicer(indices=indices)
            self.assertListEqual(vs.getIndices(), [1, 2])
            self.assertTrue(all([type(v) == int for v in vs.getIndices()]))
        self.assertRaises(TypeError, lambda: VectorSlicer(indices=["a", "b"]))

    def test_list_float(self):
        b = Bucketizer(splits=[1, 4])
        self.assertEqual(b.getSplits(), [1.0, 4.0])
        self.assertTrue(all([type(v) == float for v in b.getSplits()]))
        self.assertRaises(TypeError, lambda: Bucketizer(splits=["a", 1.0]))

    def test_list_string(self):
        for labels in [np.array(['a', u'b']), ['a', u'b'], np.array(['a', 'b'])]:
            idx_to_string = IndexToString(labels=labels)
            self.assertListEqual(idx_to_string.getLabels(), ['a', 'b'])
        self.assertRaises(TypeError, lambda: IndexToString(labels=['a', 2]))

    def test_string(self):
        lr = LogisticRegression()
        for col in ['features', u'features', np.str_('features')]:
            lr.setFeaturesCol(col)
            self.assertEqual(lr.getFeaturesCol(), 'features')
        self.assertRaises(TypeError, lambda: LogisticRegression(featuresCol=2.3))

    def test_bool(self):
        self.assertRaises(TypeError, lambda: LogisticRegression(fitIntercept=1))
        self.assertRaises(TypeError, lambda: LogisticRegression(fitIntercept="false"))


class PipelineTests(PySparkTestCase):

    def test_pipeline(self):
        dataset = MockDataset()
        estimator0 = MockEstimator()
        transformer1 = MockTransformer()
        estimator2 = MockEstimator()
        transformer3 = MockTransformer()
        pipeline = Pipeline(stages=[estimator0, transformer1, estimator2, transformer3])
        pipeline_model = pipeline.fit(dataset, {estimator0.fake: 0, transformer1.fake: 1})
        model0, transformer1, model2, transformer3 = pipeline_model.stages
        self.assertEqual(0, model0.dataset_index)
        self.assertEqual(0, model0.getFake())
        self.assertEqual(1, transformer1.dataset_index)
        self.assertEqual(1, transformer1.getFake())
        self.assertEqual(2, dataset.index)
        self.assertIsNone(model2.dataset_index, "The last model shouldn't be called in fit.")
        self.assertIsNone(transformer3.dataset_index,
                          "The last transformer shouldn't be called in fit.")
        dataset = pipeline_model.transform(dataset)
        self.assertEqual(2, model0.dataset_index)
        self.assertEqual(3, transformer1.dataset_index)
        self.assertEqual(4, model2.dataset_index)
        self.assertEqual(5, transformer3.dataset_index)
        self.assertEqual(6, dataset.index)

    def test_identity_pipeline(self):
        dataset = MockDataset()

        def doTransform(pipeline):
            pipeline_model = pipeline.fit(dataset)
            return pipeline_model.transform(dataset)
        # check that empty pipeline did not perform any transformation
        self.assertEqual(dataset.index, doTransform(Pipeline(stages=[])).index)
        # check that failure to set stages param will raise KeyError for missing param
        self.assertRaises(KeyError, lambda: doTransform(Pipeline()))


class TestParams(HasMaxIter, HasInputCol, HasSeed):
    """
    A subclass of Params mixed with HasMaxIter, HasInputCol and HasSeed.
    """
    @keyword_only
    def __init__(self, seed=None):
        super(TestParams, self).__init__()
        self._setDefault(maxIter=10)
        kwargs = self._input_kwargs
        self.setParams(**kwargs)

    @keyword_only
    def setParams(self, seed=None):
        """
        setParams(self, seed=None)
        Sets params for this test.
        """
        kwargs = self._input_kwargs
        return self._set(**kwargs)


class OtherTestParams(HasMaxIter, HasInputCol, HasSeed):
    """
    A subclass of Params mixed with HasMaxIter, HasInputCol and HasSeed.
    """
    @keyword_only
    def __init__(self, seed=None):
        super(OtherTestParams, self).__init__()
        self._setDefault(maxIter=10)
        kwargs = self._input_kwargs
        self.setParams(**kwargs)

    @keyword_only
    def setParams(self, seed=None):
        """
        setParams(self, seed=None)
        Sets params for this test.
        """
        kwargs = self._input_kwargs
        return self._set(**kwargs)


class HasThrowableProperty(Params):

    def __init__(self):
        super(HasThrowableProperty, self).__init__()
        self.p = Param(self, "none", "empty param")

    @property
    def test_property(self):
        raise RuntimeError("Test property to raise error when invoked")


class ParamTests(PySparkTestCase):

    def test_copy_new_parent(self):
        testParams = TestParams()
        # Copying an instantiated param should fail
        with self.assertRaises(ValueError):
            testParams.maxIter._copy_new_parent(testParams)
        # Copying a dummy param should succeed
        TestParams.maxIter._copy_new_parent(testParams)
        maxIter = testParams.maxIter
        self.assertEqual(maxIter.name, "maxIter")
        self.assertEqual(maxIter.doc, "max number of iterations (>= 0).")
        self.assertTrue(maxIter.parent == testParams.uid)

    def test_param(self):
        testParams = TestParams()
        maxIter = testParams.maxIter
        self.assertEqual(maxIter.name, "maxIter")
        self.assertEqual(maxIter.doc, "max number of iterations (>= 0).")
        self.assertTrue(maxIter.parent == testParams.uid)

    def test_hasparam(self):
        testParams = TestParams()
        self.assertTrue(all([testParams.hasParam(p.name) for p in testParams.params]))
        self.assertFalse(testParams.hasParam("notAParameter"))

    def test_params(self):
        testParams = TestParams()
        maxIter = testParams.maxIter
        inputCol = testParams.inputCol
        seed = testParams.seed

        params = testParams.params
        self.assertEqual(params, [inputCol, maxIter, seed])

        self.assertTrue(testParams.hasParam(maxIter.name))
        self.assertTrue(testParams.hasDefault(maxIter))
        self.assertFalse(testParams.isSet(maxIter))
        self.assertTrue(testParams.isDefined(maxIter))
        self.assertEqual(testParams.getMaxIter(), 10)
        testParams.setMaxIter(100)
        self.assertTrue(testParams.isSet(maxIter))
        self.assertEqual(testParams.getMaxIter(), 100)

        self.assertTrue(testParams.hasParam(inputCol.name))
        self.assertFalse(testParams.hasDefault(inputCol))
        self.assertFalse(testParams.isSet(inputCol))
        self.assertFalse(testParams.isDefined(inputCol))
        with self.assertRaises(KeyError):
            testParams.getInputCol()

        otherParam = Param(Params._dummy(), "otherParam", "Parameter used to test that " +
                           "set raises an error for a non-member parameter.",
                           typeConverter=TypeConverters.toString)
        with self.assertRaises(ValueError):
            testParams.set(otherParam, "value")

        # Since the default is normally random, set it to a known number for debug str
        testParams._setDefault(seed=41)
        testParams.setSeed(43)

        self.assertEqual(
            testParams.explainParams(),
            "\n".join(["inputCol: input column name. (undefined)",
                       "maxIter: max number of iterations (>= 0). (default: 10, current: 100)",
                       "seed: random seed. (default: 41, current: 43)"]))

    def test_kmeans_param(self):
        algo = KMeans()
        self.assertEqual(algo.getInitMode(), "k-means||")
        algo.setK(10)
        self.assertEqual(algo.getK(), 10)
        algo.setInitSteps(10)
        self.assertEqual(algo.getInitSteps(), 10)

    def test_hasseed(self):
        noSeedSpecd = TestParams()
        withSeedSpecd = TestParams(seed=42)
        other = OtherTestParams()
        # Check that we no longer use 42 as the magic number
        self.assertNotEqual(noSeedSpecd.getSeed(), 42)
        origSeed = noSeedSpecd.getSeed()
        # Check that we only compute the seed once
        self.assertEqual(noSeedSpecd.getSeed(), origSeed)
        # Check that a specified seed is honored
        self.assertEqual(withSeedSpecd.getSeed(), 42)
        # Check that a different class has a different seed
        self.assertNotEqual(other.getSeed(), noSeedSpecd.getSeed())

    def test_param_property_error(self):
        param_store = HasThrowableProperty()
        self.assertRaises(RuntimeError, lambda: param_store.test_property)
        params = param_store.params  # should not invoke the property 'test_property'
        self.assertEqual(len(params), 1)

    def test_word2vec_param(self):
        model = Word2Vec().setWindowSize(6)
        # Check windowSize is set properly
        self.assertEqual(model.getWindowSize(), 6)

    def test_copy_param_extras(self):
        tp = TestParams(seed=42)
        extra = {tp.getParam(TestParams.inputCol.name): "copy_input"}
        tp_copy = tp.copy(extra=extra)
        self.assertEqual(tp.uid, tp_copy.uid)
        self.assertEqual(tp.params, tp_copy.params)
        for k, v in extra.items():
            self.assertTrue(tp_copy.isDefined(k))
            self.assertEqual(tp_copy.getOrDefault(k), v)
        copied_no_extra = {}
        for k, v in tp_copy._paramMap.items():
            if k not in extra:
                copied_no_extra[k] = v
        self.assertEqual(tp._paramMap, copied_no_extra)
        self.assertEqual(tp._defaultParamMap, tp_copy._defaultParamMap)

    def test_logistic_regression_check_thresholds(self):
        self.assertIsInstance(
            LogisticRegression(threshold=0.5, thresholds=[0.5, 0.5]),
            LogisticRegression
        )

        self.assertRaisesRegexp(
            ValueError,
            "Logistic Regression getThreshold found inconsistent.*$",
            LogisticRegression, threshold=0.42, thresholds=[0.5, 0.5]
        )

<<<<<<< HEAD
    def test_preserve_set_state(self):
        model = Binarizer()
        self.assertFalse(model.isSet("threshold"))
        model._transfer_params_to_java()
        model._transfer_params_from_java()
        self.assertFalse(model.isSet("threshold"),
                         "Params not explicitly set should remain unset after transform")
=======
    @staticmethod
    def check_params(test_self, py_stage, check_params_exist=True):
        """
        Checks common requirements for Params.params:
          - set of params exist in Java and Python and are ordered by names
          - param parent has the same UID as the object's UID
          - default param value from Java matches value in Python
          - optionally check if all params from Java also exist in Python
        """
        py_stage_str = "%s %s" % (type(py_stage), py_stage)
        if not hasattr(py_stage, "_to_java"):
            return
        java_stage = py_stage._to_java()
        if java_stage is None:
            return
        test_self.assertEqual(py_stage.uid, java_stage.uid(), msg=py_stage_str)
        if check_params_exist:
            param_names = [p.name for p in py_stage.params]
            java_params = list(java_stage.params())
            java_param_names = [jp.name() for jp in java_params]
            test_self.assertEqual(
                param_names, sorted(java_param_names),
                "Param list in Python does not match Java for %s:\nJava = %s\nPython = %s"
                % (py_stage_str, java_param_names, param_names))
        for p in py_stage.params:
            test_self.assertEqual(p.parent, py_stage.uid)
            java_param = java_stage.getParam(p.name)
            py_has_default = py_stage.hasDefault(p)
            java_has_default = java_stage.hasDefault(java_param)
            test_self.assertEqual(py_has_default, java_has_default,
                                  "Default value mismatch of param %s for Params %s"
                                  % (p.name, str(py_stage)))
            if py_has_default:
                if p.name == "seed":
                    continue  # Random seeds between Spark and PySpark are different
                java_default = _java2py(test_self.sc,
                                        java_stage.clear(java_param).getOrDefault(java_param))
                py_stage._clear(p)
                py_default = py_stage.getOrDefault(p)
                # equality test for NaN is always False
                if isinstance(java_default, float) and np.isnan(java_default):
                    java_default = "NaN"
                    py_default = "NaN" if np.isnan(py_default) else "not NaN"
                test_self.assertEqual(
                    java_default, py_default,
                    "Java default %s != python default %s of param %s for Params %s"
                    % (str(java_default), str(py_default), p.name, str(py_stage)))
>>>>>>> fa0092bd


class EvaluatorTests(SparkSessionTestCase):

    def test_java_params(self):
        """
        This tests a bug fixed by SPARK-18274 which causes multiple copies
        of a Params instance in Python to be linked to the same Java instance.
        """
        evaluator = RegressionEvaluator(metricName="r2")
        df = self.spark.createDataFrame([Row(label=1.0, prediction=1.1)])
        evaluator.evaluate(df)
        self.assertEqual(evaluator._java_obj.getMetricName(), "r2")
        evaluatorCopy = evaluator.copy({evaluator.metricName: "mae"})
        evaluator.evaluate(df)
        evaluatorCopy.evaluate(df)
        self.assertEqual(evaluator._java_obj.getMetricName(), "r2")
        self.assertEqual(evaluatorCopy._java_obj.getMetricName(), "mae")


class FeatureTests(SparkSessionTestCase):

    def test_binarizer(self):
        b0 = Binarizer()
        self.assertListEqual(b0.params, [b0.inputCol, b0.outputCol, b0.threshold])
        self.assertTrue(all([~b0.isSet(p) for p in b0.params]))
        self.assertTrue(b0.hasDefault(b0.threshold))
        self.assertEqual(b0.getThreshold(), 0.0)
        b0.setParams(inputCol="input", outputCol="output").setThreshold(1.0)
        self.assertTrue(all([b0.isSet(p) for p in b0.params]))
        self.assertEqual(b0.getThreshold(), 1.0)
        self.assertEqual(b0.getInputCol(), "input")
        self.assertEqual(b0.getOutputCol(), "output")

        b0c = b0.copy({b0.threshold: 2.0})
        self.assertEqual(b0c.uid, b0.uid)
        self.assertListEqual(b0c.params, b0.params)
        self.assertEqual(b0c.getThreshold(), 2.0)

        b1 = Binarizer(threshold=2.0, inputCol="input", outputCol="output")
        self.assertNotEqual(b1.uid, b0.uid)
        self.assertEqual(b1.getThreshold(), 2.0)
        self.assertEqual(b1.getInputCol(), "input")
        self.assertEqual(b1.getOutputCol(), "output")

    def test_idf(self):
        dataset = self.spark.createDataFrame([
            (DenseVector([1.0, 2.0]),),
            (DenseVector([0.0, 1.0]),),
            (DenseVector([3.0, 0.2]),)], ["tf"])
        idf0 = IDF(inputCol="tf")
        self.assertListEqual(idf0.params, [idf0.inputCol, idf0.minDocFreq, idf0.outputCol])
        idf0m = idf0.fit(dataset, {idf0.outputCol: "idf"})
        self.assertEqual(idf0m.uid, idf0.uid,
                         "Model should inherit the UID from its parent estimator.")
        output = idf0m.transform(dataset)
        self.assertIsNotNone(output.head().idf)
        # Test that parameters transferred to Python Model
        ParamTests.check_params(self, idf0m)

    def test_ngram(self):
        dataset = self.spark.createDataFrame([
            Row(input=["a", "b", "c", "d", "e"])])
        ngram0 = NGram(n=4, inputCol="input", outputCol="output")
        self.assertEqual(ngram0.getN(), 4)
        self.assertEqual(ngram0.getInputCol(), "input")
        self.assertEqual(ngram0.getOutputCol(), "output")
        transformedDF = ngram0.transform(dataset)
        self.assertEqual(transformedDF.head().output, ["a b c d", "b c d e"])

    def test_stopwordsremover(self):
        dataset = self.spark.createDataFrame([Row(input=["a", "panda"])])
        stopWordRemover = StopWordsRemover(inputCol="input", outputCol="output")
        # Default
        self.assertEqual(stopWordRemover.getInputCol(), "input")
        transformedDF = stopWordRemover.transform(dataset)
        self.assertEqual(transformedDF.head().output, ["panda"])
        self.assertEqual(type(stopWordRemover.getStopWords()), list)
        self.assertTrue(isinstance(stopWordRemover.getStopWords()[0], basestring))
        # Custom
        stopwords = ["panda"]
        stopWordRemover.setStopWords(stopwords)
        self.assertEqual(stopWordRemover.getInputCol(), "input")
        self.assertEqual(stopWordRemover.getStopWords(), stopwords)
        transformedDF = stopWordRemover.transform(dataset)
        self.assertEqual(transformedDF.head().output, ["a"])
        # with language selection
        stopwords = StopWordsRemover.loadDefaultStopWords("turkish")
        dataset = self.spark.createDataFrame([Row(input=["acaba", "ama", "biri"])])
        stopWordRemover.setStopWords(stopwords)
        self.assertEqual(stopWordRemover.getStopWords(), stopwords)
        transformedDF = stopWordRemover.transform(dataset)
        self.assertEqual(transformedDF.head().output, [])

    def test_count_vectorizer_with_binary(self):
        dataset = self.spark.createDataFrame([
            (0, "a a a b b c".split(' '), SparseVector(3, {0: 1.0, 1: 1.0, 2: 1.0}),),
            (1, "a a".split(' '), SparseVector(3, {0: 1.0}),),
            (2, "a b".split(' '), SparseVector(3, {0: 1.0, 1: 1.0}),),
            (3, "c".split(' '), SparseVector(3, {2: 1.0}),)], ["id", "words", "expected"])
        cv = CountVectorizer(binary=True, inputCol="words", outputCol="features")
        model = cv.fit(dataset)

        transformedList = model.transform(dataset).select("features", "expected").collect()

        for r in transformedList:
            feature, expected = r
            self.assertEqual(feature, expected)

    def test_rformula_force_index_label(self):
        df = self.spark.createDataFrame([
            (1.0, 1.0, "a"),
            (0.0, 2.0, "b"),
            (1.0, 0.0, "a")], ["y", "x", "s"])
        # Does not index label by default since it's numeric type.
        rf = RFormula(formula="y ~ x + s")
        model = rf.fit(df)
        transformedDF = model.transform(df)
        self.assertEqual(transformedDF.head().label, 1.0)
        # Force to index label.
        rf2 = RFormula(formula="y ~ x + s").setForceIndexLabel(True)
        model2 = rf2.fit(df)
        transformedDF2 = model2.transform(df)
        self.assertEqual(transformedDF2.head().label, 0.0)

    def test_rformula_string_indexer_order_type(self):
        df = self.spark.createDataFrame([
            (1.0, 1.0, "a"),
            (0.0, 2.0, "b"),
            (1.0, 0.0, "a")], ["y", "x", "s"])
        rf = RFormula(formula="y ~ x + s", stringIndexerOrderType="alphabetDesc")
        self.assertEqual(rf.getStringIndexerOrderType(), 'alphabetDesc')
        transformedDF = rf.fit(df).transform(df)
        observed = transformedDF.select("features").collect()
        expected = [[1.0, 0.0], [2.0, 1.0], [0.0, 0.0]]
        for i in range(0, len(expected)):
            self.assertTrue(all(observed[i]["features"].toArray() == expected[i]))

    def test_string_indexer_handle_invalid(self):
        df = self.spark.createDataFrame([
            (0, "a"),
            (1, "d"),
            (2, None)], ["id", "label"])

        si1 = StringIndexer(inputCol="label", outputCol="indexed", handleInvalid="keep",
                            stringOrderType="alphabetAsc")
        model1 = si1.fit(df)
        td1 = model1.transform(df)
        actual1 = td1.select("id", "indexed").collect()
        expected1 = [Row(id=0, indexed=0.0), Row(id=1, indexed=1.0), Row(id=2, indexed=2.0)]
        self.assertEqual(actual1, expected1)

        si2 = si1.setHandleInvalid("skip")
        model2 = si2.fit(df)
        td2 = model2.transform(df)
        actual2 = td2.select("id", "indexed").collect()
        expected2 = [Row(id=0, indexed=0.0), Row(id=1, indexed=1.0)]
        self.assertEqual(actual2, expected2)


class HasInducedError(Params):

    def __init__(self):
        super(HasInducedError, self).__init__()
        self.inducedError = Param(self, "inducedError",
                                  "Uniformly-distributed error added to feature")

    def getInducedError(self):
        return self.getOrDefault(self.inducedError)


class InducedErrorModel(Model, HasInducedError):

    def __init__(self):
        super(InducedErrorModel, self).__init__()

    def _transform(self, dataset):
        return dataset.withColumn("prediction",
                                  dataset.feature + (rand(0) * self.getInducedError()))


class InducedErrorEstimator(Estimator, HasInducedError):

    def __init__(self, inducedError=1.0):
        super(InducedErrorEstimator, self).__init__()
        self._set(inducedError=inducedError)

    def _fit(self, dataset):
        model = InducedErrorModel()
        self._copyValues(model)
        return model


class CrossValidatorTests(SparkSessionTestCase):

    def test_copy(self):
        dataset = self.spark.createDataFrame([
            (10, 10.0),
            (50, 50.0),
            (100, 100.0),
            (500, 500.0)] * 10,
            ["feature", "label"])

        iee = InducedErrorEstimator()
        evaluator = RegressionEvaluator(metricName="rmse")

        grid = (ParamGridBuilder()
                .addGrid(iee.inducedError, [100.0, 0.0, 10000.0])
                .build())
        cv = CrossValidator(estimator=iee, estimatorParamMaps=grid, evaluator=evaluator)
        cvCopied = cv.copy()
        self.assertEqual(cv.getEstimator().uid, cvCopied.getEstimator().uid)

        cvModel = cv.fit(dataset)
        cvModelCopied = cvModel.copy()
        for index in range(len(cvModel.avgMetrics)):
            self.assertTrue(abs(cvModel.avgMetrics[index] - cvModelCopied.avgMetrics[index])
                            < 0.0001)

    def test_fit_minimize_metric(self):
        dataset = self.spark.createDataFrame([
            (10, 10.0),
            (50, 50.0),
            (100, 100.0),
            (500, 500.0)] * 10,
            ["feature", "label"])

        iee = InducedErrorEstimator()
        evaluator = RegressionEvaluator(metricName="rmse")

        grid = (ParamGridBuilder()
                .addGrid(iee.inducedError, [100.0, 0.0, 10000.0])
                .build())
        cv = CrossValidator(estimator=iee, estimatorParamMaps=grid, evaluator=evaluator)
        cvModel = cv.fit(dataset)
        bestModel = cvModel.bestModel
        bestModelMetric = evaluator.evaluate(bestModel.transform(dataset))

        self.assertEqual(0.0, bestModel.getOrDefault('inducedError'),
                         "Best model should have zero induced error")
        self.assertEqual(0.0, bestModelMetric, "Best model has RMSE of 0")

    def test_fit_maximize_metric(self):
        dataset = self.spark.createDataFrame([
            (10, 10.0),
            (50, 50.0),
            (100, 100.0),
            (500, 500.0)] * 10,
            ["feature", "label"])

        iee = InducedErrorEstimator()
        evaluator = RegressionEvaluator(metricName="r2")

        grid = (ParamGridBuilder()
                .addGrid(iee.inducedError, [100.0, 0.0, 10000.0])
                .build())
        cv = CrossValidator(estimator=iee, estimatorParamMaps=grid, evaluator=evaluator)
        cvModel = cv.fit(dataset)
        bestModel = cvModel.bestModel
        bestModelMetric = evaluator.evaluate(bestModel.transform(dataset))

        self.assertEqual(0.0, bestModel.getOrDefault('inducedError'),
                         "Best model should have zero induced error")
        self.assertEqual(1.0, bestModelMetric, "Best model has R-squared of 1")

    def test_save_load_trained_model(self):
        # This tests saving and loading the trained model only.
        # Save/load for CrossValidator will be added later: SPARK-13786
        temp_path = tempfile.mkdtemp()
        dataset = self.spark.createDataFrame(
            [(Vectors.dense([0.0]), 0.0),
             (Vectors.dense([0.4]), 1.0),
             (Vectors.dense([0.5]), 0.0),
             (Vectors.dense([0.6]), 1.0),
             (Vectors.dense([1.0]), 1.0)] * 10,
            ["features", "label"])
        lr = LogisticRegression()
        grid = ParamGridBuilder().addGrid(lr.maxIter, [0, 1]).build()
        evaluator = BinaryClassificationEvaluator()
        cv = CrossValidator(estimator=lr, estimatorParamMaps=grid, evaluator=evaluator)
        cvModel = cv.fit(dataset)
        lrModel = cvModel.bestModel

        cvModelPath = temp_path + "/cvModel"
        lrModel.save(cvModelPath)
        loadedLrModel = LogisticRegressionModel.load(cvModelPath)
        self.assertEqual(loadedLrModel.uid, lrModel.uid)
        self.assertEqual(loadedLrModel.intercept, lrModel.intercept)

    def test_save_load_simple_estimator(self):
        temp_path = tempfile.mkdtemp()
        dataset = self.spark.createDataFrame(
            [(Vectors.dense([0.0]), 0.0),
             (Vectors.dense([0.4]), 1.0),
             (Vectors.dense([0.5]), 0.0),
             (Vectors.dense([0.6]), 1.0),
             (Vectors.dense([1.0]), 1.0)] * 10,
            ["features", "label"])

        lr = LogisticRegression()
        grid = ParamGridBuilder().addGrid(lr.maxIter, [0, 1]).build()
        evaluator = BinaryClassificationEvaluator()

        # test save/load of CrossValidator
        cv = CrossValidator(estimator=lr, estimatorParamMaps=grid, evaluator=evaluator)
        cvModel = cv.fit(dataset)
        cvPath = temp_path + "/cv"
        cv.save(cvPath)
        loadedCV = CrossValidator.load(cvPath)
        self.assertEqual(loadedCV.getEstimator().uid, cv.getEstimator().uid)
        self.assertEqual(loadedCV.getEvaluator().uid, cv.getEvaluator().uid)
        self.assertEqual(loadedCV.getEstimatorParamMaps(), cv.getEstimatorParamMaps())

        # test save/load of CrossValidatorModel
        cvModelPath = temp_path + "/cvModel"
        cvModel.save(cvModelPath)
        loadedModel = CrossValidatorModel.load(cvModelPath)
        self.assertEqual(loadedModel.bestModel.uid, cvModel.bestModel.uid)

    def test_save_load_nested_estimator(self):
        temp_path = tempfile.mkdtemp()
        dataset = self.spark.createDataFrame(
            [(Vectors.dense([0.0]), 0.0),
             (Vectors.dense([0.4]), 1.0),
             (Vectors.dense([0.5]), 0.0),
             (Vectors.dense([0.6]), 1.0),
             (Vectors.dense([1.0]), 1.0)] * 10,
            ["features", "label"])

        ova = OneVsRest(classifier=LogisticRegression())
        lr1 = LogisticRegression().setMaxIter(100)
        lr2 = LogisticRegression().setMaxIter(150)
        grid = ParamGridBuilder().addGrid(ova.classifier, [lr1, lr2]).build()
        evaluator = MulticlassClassificationEvaluator()

        # test save/load of CrossValidator
        cv = CrossValidator(estimator=ova, estimatorParamMaps=grid, evaluator=evaluator)
        cvModel = cv.fit(dataset)
        cvPath = temp_path + "/cv"
        cv.save(cvPath)
        loadedCV = CrossValidator.load(cvPath)
        self.assertEqual(loadedCV.getEstimator().uid, cv.getEstimator().uid)
        self.assertEqual(loadedCV.getEvaluator().uid, cv.getEvaluator().uid)

        originalParamMap = cv.getEstimatorParamMaps()
        loadedParamMap = loadedCV.getEstimatorParamMaps()
        for i, param in enumerate(loadedParamMap):
            for p in param:
                if p.name == "classifier":
                    self.assertEqual(param[p].uid, originalParamMap[i][p].uid)
                else:
                    self.assertEqual(param[p], originalParamMap[i][p])

        # test save/load of CrossValidatorModel
        cvModelPath = temp_path + "/cvModel"
        cvModel.save(cvModelPath)
        loadedModel = CrossValidatorModel.load(cvModelPath)
        self.assertEqual(loadedModel.bestModel.uid, cvModel.bestModel.uid)


class TrainValidationSplitTests(SparkSessionTestCase):

    def test_fit_minimize_metric(self):
        dataset = self.spark.createDataFrame([
            (10, 10.0),
            (50, 50.0),
            (100, 100.0),
            (500, 500.0)] * 10,
            ["feature", "label"])

        iee = InducedErrorEstimator()
        evaluator = RegressionEvaluator(metricName="rmse")

        grid = ParamGridBuilder() \
            .addGrid(iee.inducedError, [100.0, 0.0, 10000.0]) \
            .build()
        tvs = TrainValidationSplit(estimator=iee, estimatorParamMaps=grid, evaluator=evaluator)
        tvsModel = tvs.fit(dataset)
        bestModel = tvsModel.bestModel
        bestModelMetric = evaluator.evaluate(bestModel.transform(dataset))
        validationMetrics = tvsModel.validationMetrics

        self.assertEqual(0.0, bestModel.getOrDefault('inducedError'),
                         "Best model should have zero induced error")
        self.assertEqual(0.0, bestModelMetric, "Best model has RMSE of 0")
        self.assertEqual(len(grid), len(validationMetrics),
                         "validationMetrics has the same size of grid parameter")
        self.assertEqual(0.0, min(validationMetrics))

    def test_fit_maximize_metric(self):
        dataset = self.spark.createDataFrame([
            (10, 10.0),
            (50, 50.0),
            (100, 100.0),
            (500, 500.0)] * 10,
            ["feature", "label"])

        iee = InducedErrorEstimator()
        evaluator = RegressionEvaluator(metricName="r2")

        grid = ParamGridBuilder() \
            .addGrid(iee.inducedError, [100.0, 0.0, 10000.0]) \
            .build()
        tvs = TrainValidationSplit(estimator=iee, estimatorParamMaps=grid, evaluator=evaluator)
        tvsModel = tvs.fit(dataset)
        bestModel = tvsModel.bestModel
        bestModelMetric = evaluator.evaluate(bestModel.transform(dataset))
        validationMetrics = tvsModel.validationMetrics

        self.assertEqual(0.0, bestModel.getOrDefault('inducedError'),
                         "Best model should have zero induced error")
        self.assertEqual(1.0, bestModelMetric, "Best model has R-squared of 1")
        self.assertEqual(len(grid), len(validationMetrics),
                         "validationMetrics has the same size of grid parameter")
        self.assertEqual(1.0, max(validationMetrics))

    def test_save_load_trained_model(self):
        # This tests saving and loading the trained model only.
        # Save/load for TrainValidationSplit will be added later: SPARK-13786
        temp_path = tempfile.mkdtemp()
        dataset = self.spark.createDataFrame(
            [(Vectors.dense([0.0]), 0.0),
             (Vectors.dense([0.4]), 1.0),
             (Vectors.dense([0.5]), 0.0),
             (Vectors.dense([0.6]), 1.0),
             (Vectors.dense([1.0]), 1.0)] * 10,
            ["features", "label"])
        lr = LogisticRegression()
        grid = ParamGridBuilder().addGrid(lr.maxIter, [0, 1]).build()
        evaluator = BinaryClassificationEvaluator()
        tvs = TrainValidationSplit(estimator=lr, estimatorParamMaps=grid, evaluator=evaluator)
        tvsModel = tvs.fit(dataset)
        lrModel = tvsModel.bestModel

        tvsModelPath = temp_path + "/tvsModel"
        lrModel.save(tvsModelPath)
        loadedLrModel = LogisticRegressionModel.load(tvsModelPath)
        self.assertEqual(loadedLrModel.uid, lrModel.uid)
        self.assertEqual(loadedLrModel.intercept, lrModel.intercept)

    def test_save_load_simple_estimator(self):
        # This tests saving and loading the trained model only.
        # Save/load for TrainValidationSplit will be added later: SPARK-13786
        temp_path = tempfile.mkdtemp()
        dataset = self.spark.createDataFrame(
            [(Vectors.dense([0.0]), 0.0),
             (Vectors.dense([0.4]), 1.0),
             (Vectors.dense([0.5]), 0.0),
             (Vectors.dense([0.6]), 1.0),
             (Vectors.dense([1.0]), 1.0)] * 10,
            ["features", "label"])
        lr = LogisticRegression()
        grid = ParamGridBuilder().addGrid(lr.maxIter, [0, 1]).build()
        evaluator = BinaryClassificationEvaluator()
        tvs = TrainValidationSplit(estimator=lr, estimatorParamMaps=grid, evaluator=evaluator)
        tvsModel = tvs.fit(dataset)

        tvsPath = temp_path + "/tvs"
        tvs.save(tvsPath)
        loadedTvs = TrainValidationSplit.load(tvsPath)
        self.assertEqual(loadedTvs.getEstimator().uid, tvs.getEstimator().uid)
        self.assertEqual(loadedTvs.getEvaluator().uid, tvs.getEvaluator().uid)
        self.assertEqual(loadedTvs.getEstimatorParamMaps(), tvs.getEstimatorParamMaps())

        tvsModelPath = temp_path + "/tvsModel"
        tvsModel.save(tvsModelPath)
        loadedModel = TrainValidationSplitModel.load(tvsModelPath)
        self.assertEqual(loadedModel.bestModel.uid, tvsModel.bestModel.uid)

    def test_save_load_nested_estimator(self):
        # This tests saving and loading the trained model only.
        # Save/load for TrainValidationSplit will be added later: SPARK-13786
        temp_path = tempfile.mkdtemp()
        dataset = self.spark.createDataFrame(
            [(Vectors.dense([0.0]), 0.0),
             (Vectors.dense([0.4]), 1.0),
             (Vectors.dense([0.5]), 0.0),
             (Vectors.dense([0.6]), 1.0),
             (Vectors.dense([1.0]), 1.0)] * 10,
            ["features", "label"])
        ova = OneVsRest(classifier=LogisticRegression())
        lr1 = LogisticRegression().setMaxIter(100)
        lr2 = LogisticRegression().setMaxIter(150)
        grid = ParamGridBuilder().addGrid(ova.classifier, [lr1, lr2]).build()
        evaluator = MulticlassClassificationEvaluator()

        tvs = TrainValidationSplit(estimator=ova, estimatorParamMaps=grid, evaluator=evaluator)
        tvsModel = tvs.fit(dataset)
        tvsPath = temp_path + "/tvs"
        tvs.save(tvsPath)
        loadedTvs = TrainValidationSplit.load(tvsPath)
        self.assertEqual(loadedTvs.getEstimator().uid, tvs.getEstimator().uid)
        self.assertEqual(loadedTvs.getEvaluator().uid, tvs.getEvaluator().uid)

        originalParamMap = tvs.getEstimatorParamMaps()
        loadedParamMap = loadedTvs.getEstimatorParamMaps()
        for i, param in enumerate(loadedParamMap):
            for p in param:
                if p.name == "classifier":
                    self.assertEqual(param[p].uid, originalParamMap[i][p].uid)
                else:
                    self.assertEqual(param[p], originalParamMap[i][p])

        tvsModelPath = temp_path + "/tvsModel"
        tvsModel.save(tvsModelPath)
        loadedModel = TrainValidationSplitModel.load(tvsModelPath)
        self.assertEqual(loadedModel.bestModel.uid, tvsModel.bestModel.uid)

    def test_copy(self):
        dataset = self.spark.createDataFrame([
            (10, 10.0),
            (50, 50.0),
            (100, 100.0),
            (500, 500.0)] * 10,
            ["feature", "label"])

        iee = InducedErrorEstimator()
        evaluator = RegressionEvaluator(metricName="r2")

        grid = ParamGridBuilder() \
            .addGrid(iee.inducedError, [100.0, 0.0, 10000.0]) \
            .build()
        tvs = TrainValidationSplit(estimator=iee, estimatorParamMaps=grid, evaluator=evaluator)
        tvsModel = tvs.fit(dataset)
        tvsCopied = tvs.copy()
        tvsModelCopied = tvsModel.copy()

        self.assertEqual(tvs.getEstimator().uid, tvsCopied.getEstimator().uid,
                         "Copied TrainValidationSplit has the same uid of Estimator")

        self.assertEqual(tvsModel.bestModel.uid, tvsModelCopied.bestModel.uid)
        self.assertEqual(len(tvsModel.validationMetrics),
                         len(tvsModelCopied.validationMetrics),
                         "Copied validationMetrics has the same size of the original")
        for index in range(len(tvsModel.validationMetrics)):
            self.assertEqual(tvsModel.validationMetrics[index],
                             tvsModelCopied.validationMetrics[index])


class PersistenceTest(SparkSessionTestCase):

    def test_linear_regression(self):
        lr = LinearRegression(maxIter=1)
        path = tempfile.mkdtemp()
        lr_path = path + "/lr"
        lr.save(lr_path)
        lr2 = LinearRegression.load(lr_path)
        self.assertEqual(lr.uid, lr2.uid)
        self.assertEqual(type(lr.uid), type(lr2.uid))
        self.assertEqual(lr2.uid, lr2.maxIter.parent,
                         "Loaded LinearRegression instance uid (%s) did not match Param's uid (%s)"
                         % (lr2.uid, lr2.maxIter.parent))
        self.assertEqual(lr._defaultParamMap[lr.maxIter], lr2._defaultParamMap[lr2.maxIter],
                         "Loaded LinearRegression instance default params did not match " +
                         "original defaults")
        try:
            rmtree(path)
        except OSError:
            pass

    def test_logistic_regression(self):
        lr = LogisticRegression(maxIter=1)
        path = tempfile.mkdtemp()
        lr_path = path + "/logreg"
        lr.save(lr_path)
        lr2 = LogisticRegression.load(lr_path)
        self.assertEqual(lr2.uid, lr2.maxIter.parent,
                         "Loaded LogisticRegression instance uid (%s) "
                         "did not match Param's uid (%s)"
                         % (lr2.uid, lr2.maxIter.parent))
        self.assertEqual(lr._defaultParamMap[lr.maxIter], lr2._defaultParamMap[lr2.maxIter],
                         "Loaded LogisticRegression instance default params did not match " +
                         "original defaults")
        try:
            rmtree(path)
        except OSError:
            pass

    def _compare_params(self, m1, m2, param):
        """
        Compare 2 ML Params instances for the given param, and assert both have the same param value
        and parent. The param must be a parameter of m1.
        """
        # Prevent key not found error in case of some param in neither paramMap nor defaultParamMap.
        if m1.isDefined(param):
            paramValue1 = m1.getOrDefault(param)
            paramValue2 = m2.getOrDefault(m2.getParam(param.name))
            if isinstance(paramValue1, Params):
                self._compare_pipelines(paramValue1, paramValue2)
            else:
                self.assertEqual(paramValue1, paramValue2)  # for general types param
            # Assert parents are equal
            self.assertEqual(param.parent, m2.getParam(param.name).parent)
        else:
            # If m1 is not defined param, then m2 should not, too. See SPARK-14931.
            self.assertFalse(m2.isDefined(m2.getParam(param.name)))

    def _compare_pipelines(self, m1, m2):
        """
        Compare 2 ML types, asserting that they are equivalent.
        This currently supports:
         - basic types
         - Pipeline, PipelineModel
         - OneVsRest, OneVsRestModel
        This checks:
         - uid
         - type
         - Param values and parents
        """
        self.assertEqual(m1.uid, m2.uid)
        self.assertEqual(type(m1), type(m2))
        if isinstance(m1, JavaParams) or isinstance(m1, Transformer):
            self.assertEqual(len(m1.params), len(m2.params))
            for p in m1.params:
                self._compare_params(m1, m2, p)
        elif isinstance(m1, Pipeline):
            self.assertEqual(len(m1.getStages()), len(m2.getStages()))
            for s1, s2 in zip(m1.getStages(), m2.getStages()):
                self._compare_pipelines(s1, s2)
        elif isinstance(m1, PipelineModel):
            self.assertEqual(len(m1.stages), len(m2.stages))
            for s1, s2 in zip(m1.stages, m2.stages):
                self._compare_pipelines(s1, s2)
        elif isinstance(m1, OneVsRest) or isinstance(m1, OneVsRestModel):
            for p in m1.params:
                self._compare_params(m1, m2, p)
            if isinstance(m1, OneVsRestModel):
                self.assertEqual(len(m1.models), len(m2.models))
                for x, y in zip(m1.models, m2.models):
                    self._compare_pipelines(x, y)
        else:
            raise RuntimeError("_compare_pipelines does not yet support type: %s" % type(m1))

    def test_pipeline_persistence(self):
        """
        Pipeline[HashingTF, PCA]
        """
        temp_path = tempfile.mkdtemp()

        try:
            df = self.spark.createDataFrame([(["a", "b", "c"],), (["c", "d", "e"],)], ["words"])
            tf = HashingTF(numFeatures=10, inputCol="words", outputCol="features")
            pca = PCA(k=2, inputCol="features", outputCol="pca_features")
            pl = Pipeline(stages=[tf, pca])
            model = pl.fit(df)

            pipeline_path = temp_path + "/pipeline"
            pl.save(pipeline_path)
            loaded_pipeline = Pipeline.load(pipeline_path)
            self._compare_pipelines(pl, loaded_pipeline)

            model_path = temp_path + "/pipeline-model"
            model.save(model_path)
            loaded_model = PipelineModel.load(model_path)
            self._compare_pipelines(model, loaded_model)
        finally:
            try:
                rmtree(temp_path)
            except OSError:
                pass

    def test_nested_pipeline_persistence(self):
        """
        Pipeline[HashingTF, Pipeline[PCA]]
        """
        temp_path = tempfile.mkdtemp()

        try:
            df = self.spark.createDataFrame([(["a", "b", "c"],), (["c", "d", "e"],)], ["words"])
            tf = HashingTF(numFeatures=10, inputCol="words", outputCol="features")
            pca = PCA(k=2, inputCol="features", outputCol="pca_features")
            p0 = Pipeline(stages=[pca])
            pl = Pipeline(stages=[tf, p0])
            model = pl.fit(df)

            pipeline_path = temp_path + "/pipeline"
            pl.save(pipeline_path)
            loaded_pipeline = Pipeline.load(pipeline_path)
            self._compare_pipelines(pl, loaded_pipeline)

            model_path = temp_path + "/pipeline-model"
            model.save(model_path)
            loaded_model = PipelineModel.load(model_path)
            self._compare_pipelines(model, loaded_model)
        finally:
            try:
                rmtree(temp_path)
            except OSError:
                pass

    def test_python_transformer_pipeline_persistence(self):
        """
        Pipeline[MockUnaryTransformer, Binarizer]
        """
        temp_path = tempfile.mkdtemp()

        try:
            df = self.spark.range(0, 10).toDF('input')
            tf = MockUnaryTransformer(shiftVal=2)\
                .setInputCol("input").setOutputCol("shiftedInput")
            tf2 = Binarizer(threshold=6, inputCol="shiftedInput", outputCol="binarized")
            pl = Pipeline(stages=[tf, tf2])
            model = pl.fit(df)

            pipeline_path = temp_path + "/pipeline"
            pl.save(pipeline_path)
            loaded_pipeline = Pipeline.load(pipeline_path)
            self._compare_pipelines(pl, loaded_pipeline)

            model_path = temp_path + "/pipeline-model"
            model.save(model_path)
            loaded_model = PipelineModel.load(model_path)
            self._compare_pipelines(model, loaded_model)
        finally:
            try:
                rmtree(temp_path)
            except OSError:
                pass

    def test_onevsrest(self):
        temp_path = tempfile.mkdtemp()
        df = self.spark.createDataFrame([(0.0, Vectors.dense(1.0, 0.8)),
                                         (1.0, Vectors.sparse(2, [], [])),
                                         (2.0, Vectors.dense(0.5, 0.5))] * 10,
                                        ["label", "features"])
        lr = LogisticRegression(maxIter=5, regParam=0.01)
        ovr = OneVsRest(classifier=lr)
        model = ovr.fit(df)
        ovrPath = temp_path + "/ovr"
        ovr.save(ovrPath)
        loadedOvr = OneVsRest.load(ovrPath)
        self._compare_pipelines(ovr, loadedOvr)
        modelPath = temp_path + "/ovrModel"
        model.save(modelPath)
        loadedModel = OneVsRestModel.load(modelPath)
        self._compare_pipelines(model, loadedModel)

    def test_decisiontree_classifier(self):
        dt = DecisionTreeClassifier(maxDepth=1)
        path = tempfile.mkdtemp()
        dtc_path = path + "/dtc"
        dt.save(dtc_path)
        dt2 = DecisionTreeClassifier.load(dtc_path)
        self.assertEqual(dt2.uid, dt2.maxDepth.parent,
                         "Loaded DecisionTreeClassifier instance uid (%s) "
                         "did not match Param's uid (%s)"
                         % (dt2.uid, dt2.maxDepth.parent))
        self.assertEqual(dt._defaultParamMap[dt.maxDepth], dt2._defaultParamMap[dt2.maxDepth],
                         "Loaded DecisionTreeClassifier instance default params did not match " +
                         "original defaults")
        try:
            rmtree(path)
        except OSError:
            pass

    def test_decisiontree_regressor(self):
        dt = DecisionTreeRegressor(maxDepth=1)
        path = tempfile.mkdtemp()
        dtr_path = path + "/dtr"
        dt.save(dtr_path)
        dt2 = DecisionTreeClassifier.load(dtr_path)
        self.assertEqual(dt2.uid, dt2.maxDepth.parent,
                         "Loaded DecisionTreeRegressor instance uid (%s) "
                         "did not match Param's uid (%s)"
                         % (dt2.uid, dt2.maxDepth.parent))
        self.assertEqual(dt._defaultParamMap[dt.maxDepth], dt2._defaultParamMap[dt2.maxDepth],
                         "Loaded DecisionTreeRegressor instance default params did not match " +
                         "original defaults")
        try:
            rmtree(path)
        except OSError:
            pass

    def test_default_read_write(self):
        temp_path = tempfile.mkdtemp()

        lr = LogisticRegression()
        lr.setMaxIter(50)
        lr.setThreshold(.75)
        writer = DefaultParamsWriter(lr)

        savePath = temp_path + "/lr"
        writer.save(savePath)

        reader = DefaultParamsReadable.read()
        lr2 = reader.load(savePath)

        self.assertEqual(lr.uid, lr2.uid)
        self.assertEqual(lr.extractParamMap(), lr2.extractParamMap())

        # test overwrite
        lr.setThreshold(.8)
        writer.overwrite().save(savePath)

        reader = DefaultParamsReadable.read()
        lr3 = reader.load(savePath)

        self.assertEqual(lr.uid, lr3.uid)
        self.assertEqual(lr.extractParamMap(), lr3.extractParamMap())


class LDATest(SparkSessionTestCase):

    def _compare(self, m1, m2):
        """
        Temp method for comparing instances.
        TODO: Replace with generic implementation once SPARK-14706 is merged.
        """
        self.assertEqual(m1.uid, m2.uid)
        self.assertEqual(type(m1), type(m2))
        self.assertEqual(len(m1.params), len(m2.params))
        for p in m1.params:
            if m1.isDefined(p):
                self.assertEqual(m1.getOrDefault(p), m2.getOrDefault(p))
                self.assertEqual(p.parent, m2.getParam(p.name).parent)
        if isinstance(m1, LDAModel):
            self.assertEqual(m1.vocabSize(), m2.vocabSize())
            self.assertEqual(m1.topicsMatrix(), m2.topicsMatrix())

    def test_persistence(self):
        # Test save/load for LDA, LocalLDAModel, DistributedLDAModel.
        df = self.spark.createDataFrame([
            [1, Vectors.dense([0.0, 1.0])],
            [2, Vectors.sparse(2, {0: 1.0})],
        ], ["id", "features"])
        # Fit model
        lda = LDA(k=2, seed=1, optimizer="em")
        distributedModel = lda.fit(df)
        self.assertTrue(distributedModel.isDistributed())
        localModel = distributedModel.toLocal()
        self.assertFalse(localModel.isDistributed())
        # Define paths
        path = tempfile.mkdtemp()
        lda_path = path + "/lda"
        dist_model_path = path + "/distLDAModel"
        local_model_path = path + "/localLDAModel"
        # Test LDA
        lda.save(lda_path)
        lda2 = LDA.load(lda_path)
        self._compare(lda, lda2)
        # Test DistributedLDAModel
        distributedModel.save(dist_model_path)
        distributedModel2 = DistributedLDAModel.load(dist_model_path)
        self._compare(distributedModel, distributedModel2)
        # Test LocalLDAModel
        localModel.save(local_model_path)
        localModel2 = LocalLDAModel.load(local_model_path)
        self._compare(localModel, localModel2)
        # Clean up
        try:
            rmtree(path)
        except OSError:
            pass


class TrainingSummaryTest(SparkSessionTestCase):

    def test_linear_regression_summary(self):
        df = self.spark.createDataFrame([(1.0, 2.0, Vectors.dense(1.0)),
                                         (0.0, 2.0, Vectors.sparse(1, [], []))],
                                        ["label", "weight", "features"])
        lr = LinearRegression(maxIter=5, regParam=0.0, solver="normal", weightCol="weight",
                              fitIntercept=False)
        model = lr.fit(df)
        self.assertTrue(model.hasSummary)
        s = model.summary
        # test that api is callable and returns expected types
        self.assertGreater(s.totalIterations, 0)
        self.assertTrue(isinstance(s.predictions, DataFrame))
        self.assertEqual(s.predictionCol, "prediction")
        self.assertEqual(s.labelCol, "label")
        self.assertEqual(s.featuresCol, "features")
        objHist = s.objectiveHistory
        self.assertTrue(isinstance(objHist, list) and isinstance(objHist[0], float))
        self.assertAlmostEqual(s.explainedVariance, 0.25, 2)
        self.assertAlmostEqual(s.meanAbsoluteError, 0.0)
        self.assertAlmostEqual(s.meanSquaredError, 0.0)
        self.assertAlmostEqual(s.rootMeanSquaredError, 0.0)
        self.assertAlmostEqual(s.r2, 1.0, 2)
        self.assertTrue(isinstance(s.residuals, DataFrame))
        self.assertEqual(s.numInstances, 2)
        self.assertEqual(s.degreesOfFreedom, 1)
        devResiduals = s.devianceResiduals
        self.assertTrue(isinstance(devResiduals, list) and isinstance(devResiduals[0], float))
        coefStdErr = s.coefficientStandardErrors
        self.assertTrue(isinstance(coefStdErr, list) and isinstance(coefStdErr[0], float))
        tValues = s.tValues
        self.assertTrue(isinstance(tValues, list) and isinstance(tValues[0], float))
        pValues = s.pValues
        self.assertTrue(isinstance(pValues, list) and isinstance(pValues[0], float))
        # test evaluation (with training dataset) produces a summary with same values
        # one check is enough to verify a summary is returned
        # The child class LinearRegressionTrainingSummary runs full test
        sameSummary = model.evaluate(df)
        self.assertAlmostEqual(sameSummary.explainedVariance, s.explainedVariance)

    def test_glr_summary(self):
        from pyspark.ml.linalg import Vectors
        df = self.spark.createDataFrame([(1.0, 2.0, Vectors.dense(1.0)),
                                         (0.0, 2.0, Vectors.sparse(1, [], []))],
                                        ["label", "weight", "features"])
        glr = GeneralizedLinearRegression(family="gaussian", link="identity", weightCol="weight",
                                          fitIntercept=False)
        model = glr.fit(df)
        self.assertTrue(model.hasSummary)
        s = model.summary
        # test that api is callable and returns expected types
        self.assertEqual(s.numIterations, 1)  # this should default to a single iteration of WLS
        self.assertTrue(isinstance(s.predictions, DataFrame))
        self.assertEqual(s.predictionCol, "prediction")
        self.assertEqual(s.numInstances, 2)
        self.assertTrue(isinstance(s.residuals(), DataFrame))
        self.assertTrue(isinstance(s.residuals("pearson"), DataFrame))
        coefStdErr = s.coefficientStandardErrors
        self.assertTrue(isinstance(coefStdErr, list) and isinstance(coefStdErr[0], float))
        tValues = s.tValues
        self.assertTrue(isinstance(tValues, list) and isinstance(tValues[0], float))
        pValues = s.pValues
        self.assertTrue(isinstance(pValues, list) and isinstance(pValues[0], float))
        self.assertEqual(s.degreesOfFreedom, 1)
        self.assertEqual(s.residualDegreeOfFreedom, 1)
        self.assertEqual(s.residualDegreeOfFreedomNull, 2)
        self.assertEqual(s.rank, 1)
        self.assertTrue(isinstance(s.solver, basestring))
        self.assertTrue(isinstance(s.aic, float))
        self.assertTrue(isinstance(s.deviance, float))
        self.assertTrue(isinstance(s.nullDeviance, float))
        self.assertTrue(isinstance(s.dispersion, float))
        # test evaluation (with training dataset) produces a summary with same values
        # one check is enough to verify a summary is returned
        # The child class GeneralizedLinearRegressionTrainingSummary runs full test
        sameSummary = model.evaluate(df)
        self.assertAlmostEqual(sameSummary.deviance, s.deviance)

    def test_logistic_regression_summary(self):
        df = self.spark.createDataFrame([(1.0, 2.0, Vectors.dense(1.0)),
                                         (0.0, 2.0, Vectors.sparse(1, [], []))],
                                        ["label", "weight", "features"])
        lr = LogisticRegression(maxIter=5, regParam=0.01, weightCol="weight", fitIntercept=False)
        model = lr.fit(df)
        self.assertTrue(model.hasSummary)
        s = model.summary
        # test that api is callable and returns expected types
        self.assertTrue(isinstance(s.predictions, DataFrame))
        self.assertEqual(s.probabilityCol, "probability")
        self.assertEqual(s.labelCol, "label")
        self.assertEqual(s.featuresCol, "features")
        objHist = s.objectiveHistory
        self.assertTrue(isinstance(objHist, list) and isinstance(objHist[0], float))
        self.assertGreater(s.totalIterations, 0)
        self.assertTrue(isinstance(s.roc, DataFrame))
        self.assertAlmostEqual(s.areaUnderROC, 1.0, 2)
        self.assertTrue(isinstance(s.pr, DataFrame))
        self.assertTrue(isinstance(s.fMeasureByThreshold, DataFrame))
        self.assertTrue(isinstance(s.precisionByThreshold, DataFrame))
        self.assertTrue(isinstance(s.recallByThreshold, DataFrame))
        # test evaluation (with training dataset) produces a summary with same values
        # one check is enough to verify a summary is returned, Scala version runs full test
        sameSummary = model.evaluate(df)
        self.assertAlmostEqual(sameSummary.areaUnderROC, s.areaUnderROC)

    def test_gaussian_mixture_summary(self):
        data = [(Vectors.dense(1.0),), (Vectors.dense(5.0),), (Vectors.dense(10.0),),
                (Vectors.sparse(1, [], []),)]
        df = self.spark.createDataFrame(data, ["features"])
        gmm = GaussianMixture(k=2)
        model = gmm.fit(df)
        self.assertTrue(model.hasSummary)
        s = model.summary
        self.assertTrue(isinstance(s.predictions, DataFrame))
        self.assertEqual(s.probabilityCol, "probability")
        self.assertTrue(isinstance(s.probability, DataFrame))
        self.assertEqual(s.featuresCol, "features")
        self.assertEqual(s.predictionCol, "prediction")
        self.assertTrue(isinstance(s.cluster, DataFrame))
        self.assertEqual(len(s.clusterSizes), 2)
        self.assertEqual(s.k, 2)

    def test_bisecting_kmeans_summary(self):
        data = [(Vectors.dense(1.0),), (Vectors.dense(5.0),), (Vectors.dense(10.0),),
                (Vectors.sparse(1, [], []),)]
        df = self.spark.createDataFrame(data, ["features"])
        bkm = BisectingKMeans(k=2)
        model = bkm.fit(df)
        self.assertTrue(model.hasSummary)
        s = model.summary
        self.assertTrue(isinstance(s.predictions, DataFrame))
        self.assertEqual(s.featuresCol, "features")
        self.assertEqual(s.predictionCol, "prediction")
        self.assertTrue(isinstance(s.cluster, DataFrame))
        self.assertEqual(len(s.clusterSizes), 2)
        self.assertEqual(s.k, 2)

    def test_kmeans_summary(self):
        data = [(Vectors.dense([0.0, 0.0]),), (Vectors.dense([1.0, 1.0]),),
                (Vectors.dense([9.0, 8.0]),), (Vectors.dense([8.0, 9.0]),)]
        df = self.spark.createDataFrame(data, ["features"])
        kmeans = KMeans(k=2, seed=1)
        model = kmeans.fit(df)
        self.assertTrue(model.hasSummary)
        s = model.summary
        self.assertTrue(isinstance(s.predictions, DataFrame))
        self.assertEqual(s.featuresCol, "features")
        self.assertEqual(s.predictionCol, "prediction")
        self.assertTrue(isinstance(s.cluster, DataFrame))
        self.assertEqual(len(s.clusterSizes), 2)
        self.assertEqual(s.k, 2)


class OneVsRestTests(SparkSessionTestCase):

    def test_copy(self):
        df = self.spark.createDataFrame([(0.0, Vectors.dense(1.0, 0.8)),
                                         (1.0, Vectors.sparse(2, [], [])),
                                         (2.0, Vectors.dense(0.5, 0.5))],
                                        ["label", "features"])
        lr = LogisticRegression(maxIter=5, regParam=0.01)
        ovr = OneVsRest(classifier=lr)
        ovr1 = ovr.copy({lr.maxIter: 10})
        self.assertEqual(ovr.getClassifier().getMaxIter(), 5)
        self.assertEqual(ovr1.getClassifier().getMaxIter(), 10)
        model = ovr.fit(df)
        model1 = model.copy({model.predictionCol: "indexed"})
        self.assertEqual(model1.getPredictionCol(), "indexed")

    def test_output_columns(self):
        df = self.spark.createDataFrame([(0.0, Vectors.dense(1.0, 0.8)),
                                         (1.0, Vectors.sparse(2, [], [])),
                                         (2.0, Vectors.dense(0.5, 0.5))],
                                        ["label", "features"])
        lr = LogisticRegression(maxIter=5, regParam=0.01)
        ovr = OneVsRest(classifier=lr)
        model = ovr.fit(df)
        output = model.transform(df)
        self.assertEqual(output.columns, ["label", "features", "prediction"])

    def test_support_for_weightCol(self):
        df = self.spark.createDataFrame([(0.0, Vectors.dense(1.0, 0.8), 1.0),
                                         (1.0, Vectors.sparse(2, [], []), 1.0),
                                         (2.0, Vectors.dense(0.5, 0.5), 1.0)],
                                        ["label", "features", "weight"])
        # classifier inherits hasWeightCol
        lr = LogisticRegression(maxIter=5, regParam=0.01)
        ovr = OneVsRest(classifier=lr, weightCol="weight")
        self.assertIsNotNone(ovr.fit(df))
        # classifier doesn't inherit hasWeightCol
        dt = DecisionTreeClassifier()
        ovr2 = OneVsRest(classifier=dt, weightCol="weight")
        self.assertIsNotNone(ovr2.fit(df))


class HashingTFTest(SparkSessionTestCase):

    def test_apply_binary_term_freqs(self):

        df = self.spark.createDataFrame([(0, ["a", "a", "b", "c", "c", "c"])], ["id", "words"])
        n = 10
        hashingTF = HashingTF()
        hashingTF.setInputCol("words").setOutputCol("features").setNumFeatures(n).setBinary(True)
        output = hashingTF.transform(df)
        features = output.select("features").first().features.toArray()
        expected = Vectors.dense([1.0, 1.0, 1.0, 0.0, 0.0, 0.0, 0.0, 0.0, 0.0, 0.0]).toArray()
        for i in range(0, n):
            self.assertAlmostEqual(features[i], expected[i], 14, "Error at " + str(i) +
                                   ": expected " + str(expected[i]) + ", got " + str(features[i]))


class GeneralizedLinearRegressionTest(SparkSessionTestCase):

    def test_tweedie_distribution(self):

        df = self.spark.createDataFrame(
            [(1.0, Vectors.dense(0.0, 0.0)),
             (1.0, Vectors.dense(1.0, 2.0)),
             (2.0, Vectors.dense(0.0, 0.0)),
             (2.0, Vectors.dense(1.0, 1.0)), ], ["label", "features"])

        glr = GeneralizedLinearRegression(family="tweedie", variancePower=1.6)
        model = glr.fit(df)
        self.assertTrue(np.allclose(model.coefficients.toArray(), [-0.4645, 0.3402], atol=1E-4))
        self.assertTrue(np.isclose(model.intercept, 0.7841, atol=1E-4))

        model2 = glr.setLinkPower(-1.0).fit(df)
        self.assertTrue(np.allclose(model2.coefficients.toArray(), [-0.6667, 0.5], atol=1E-4))
        self.assertTrue(np.isclose(model2.intercept, 0.6667, atol=1E-4))

    def test_offset(self):

        df = self.spark.createDataFrame(
            [(0.2, 1.0, 2.0, Vectors.dense(0.0, 5.0)),
             (0.5, 2.1, 0.5, Vectors.dense(1.0, 2.0)),
             (0.9, 0.4, 1.0, Vectors.dense(2.0, 1.0)),
             (0.7, 0.7, 0.0, Vectors.dense(3.0, 3.0))], ["label", "weight", "offset", "features"])

        glr = GeneralizedLinearRegression(family="poisson", weightCol="weight", offsetCol="offset")
        model = glr.fit(df)
        self.assertTrue(np.allclose(model.coefficients.toArray(), [0.664647, -0.3192581],
                                    atol=1E-4))
        self.assertTrue(np.isclose(model.intercept, -1.561613, atol=1E-4))


class LogisticRegressionTest(SparkSessionTestCase):

    def test_binomial_logistic_regression_with_bound(self):

        df = self.spark.createDataFrame(
            [(1.0, 1.0, Vectors.dense(0.0, 5.0)),
             (0.0, 2.0, Vectors.dense(1.0, 2.0)),
             (1.0, 3.0, Vectors.dense(2.0, 1.0)),
             (0.0, 4.0, Vectors.dense(3.0, 3.0)), ], ["label", "weight", "features"])

        lor = LogisticRegression(regParam=0.01, weightCol="weight",
                                 lowerBoundsOnCoefficients=Matrices.dense(1, 2, [-1.0, -1.0]),
                                 upperBoundsOnIntercepts=Vectors.dense(0.0))
        model = lor.fit(df)
        self.assertTrue(
            np.allclose(model.coefficients.toArray(), [-0.2944, -0.0484], atol=1E-4))
        self.assertTrue(np.isclose(model.intercept, 0.0, atol=1E-4))

    def test_multinomial_logistic_regression_with_bound(self):

        data_path = "data/mllib/sample_multiclass_classification_data.txt"
        df = self.spark.read.format("libsvm").load(data_path)

        lor = LogisticRegression(regParam=0.01,
                                 lowerBoundsOnCoefficients=Matrices.dense(3, 4, range(12)),
                                 upperBoundsOnIntercepts=Vectors.dense(0.0, 0.0, 0.0))
        model = lor.fit(df)
        expected = [[4.593, 4.5516, 9.0099, 12.2904],
                    [1.0, 8.1093, 7.0, 10.0],
                    [3.041, 5.0, 8.0, 11.0]]
        for i in range(0, len(expected)):
            self.assertTrue(
                np.allclose(model.coefficientMatrix.toArray()[i], expected[i], atol=1E-4))
        self.assertTrue(
            np.allclose(model.interceptVector.toArray(), [-0.9057, -1.1392, -0.0033], atol=1E-4))


class FPGrowthTests(SparkSessionTestCase):
    def setUp(self):
        super(FPGrowthTests, self).setUp()
        self.data = self.spark.createDataFrame(
            [([1, 2], ), ([1, 2], ), ([1, 2, 3], ), ([1, 3], )],
            ["items"])

    def test_association_rules(self):
        fp = FPGrowth()
        fpm = fp.fit(self.data)

        expected_association_rules = self.spark.createDataFrame(
            [([3], [1], 1.0), ([2], [1], 1.0)],
            ["antecedent", "consequent", "confidence"]
        )
        actual_association_rules = fpm.associationRules

        self.assertEqual(actual_association_rules.subtract(expected_association_rules).count(), 0)
        self.assertEqual(expected_association_rules.subtract(actual_association_rules).count(), 0)

    def test_freq_itemsets(self):
        fp = FPGrowth()
        fpm = fp.fit(self.data)

        expected_freq_itemsets = self.spark.createDataFrame(
            [([1], 4), ([2], 3), ([2, 1], 3), ([3], 2), ([3, 1], 2)],
            ["items", "freq"]
        )
        actual_freq_itemsets = fpm.freqItemsets

        self.assertEqual(actual_freq_itemsets.subtract(expected_freq_itemsets).count(), 0)
        self.assertEqual(expected_freq_itemsets.subtract(actual_freq_itemsets).count(), 0)

    def tearDown(self):
        del self.data


class ALSTest(SparkSessionTestCase):

    def test_storage_levels(self):
        df = self.spark.createDataFrame(
            [(0, 0, 4.0), (0, 1, 2.0), (1, 1, 3.0), (1, 2, 4.0), (2, 1, 1.0), (2, 2, 5.0)],
            ["user", "item", "rating"])
        als = ALS().setMaxIter(1).setRank(1)
        # test default params
        als.fit(df)
        self.assertEqual(als.getIntermediateStorageLevel(), "MEMORY_AND_DISK")
        self.assertEqual(als._java_obj.getIntermediateStorageLevel(), "MEMORY_AND_DISK")
        self.assertEqual(als.getFinalStorageLevel(), "MEMORY_AND_DISK")
        self.assertEqual(als._java_obj.getFinalStorageLevel(), "MEMORY_AND_DISK")
        # test non-default params
        als.setIntermediateStorageLevel("MEMORY_ONLY_2")
        als.setFinalStorageLevel("DISK_ONLY")
        als.fit(df)
        self.assertEqual(als.getIntermediateStorageLevel(), "MEMORY_ONLY_2")
        self.assertEqual(als._java_obj.getIntermediateStorageLevel(), "MEMORY_ONLY_2")
        self.assertEqual(als.getFinalStorageLevel(), "DISK_ONLY")
        self.assertEqual(als._java_obj.getFinalStorageLevel(), "DISK_ONLY")


class DefaultValuesTests(PySparkTestCase):
    """
    Test :py:class:`JavaParams` classes to see if their default Param values match
    those in their Scala counterparts.
    """

    def test_java_params(self):
        import pyspark.ml.feature
        import pyspark.ml.classification
        import pyspark.ml.clustering
        import pyspark.ml.pipeline
        import pyspark.ml.recommendation
        import pyspark.ml.regression
        modules = [pyspark.ml.feature, pyspark.ml.classification, pyspark.ml.clustering,
                   pyspark.ml.pipeline, pyspark.ml.recommendation, pyspark.ml.regression]
        for module in modules:
            for name, cls in inspect.getmembers(module, inspect.isclass):
                if not name.endswith('Model') and issubclass(cls, JavaParams)\
                        and not inspect.isabstract(cls):
                    # NOTE: disable check_params_exist until there is parity with Scala API
                    ParamTests.check_params(self, cls(), check_params_exist=False)


def _squared_distance(a, b):
    if isinstance(a, Vector):
        return a.squared_distance(b)
    else:
        return b.squared_distance(a)


class VectorTests(MLlibTestCase):

    def _test_serialize(self, v):
        self.assertEqual(v, ser.loads(ser.dumps(v)))
        jvec = self.sc._jvm.org.apache.spark.ml.python.MLSerDe.loads(bytearray(ser.dumps(v)))
        nv = ser.loads(bytes(self.sc._jvm.org.apache.spark.ml.python.MLSerDe.dumps(jvec)))
        self.assertEqual(v, nv)
        vs = [v] * 100
        jvecs = self.sc._jvm.org.apache.spark.ml.python.MLSerDe.loads(bytearray(ser.dumps(vs)))
        nvs = ser.loads(bytes(self.sc._jvm.org.apache.spark.ml.python.MLSerDe.dumps(jvecs)))
        self.assertEqual(vs, nvs)

    def test_serialize(self):
        self._test_serialize(DenseVector(range(10)))
        self._test_serialize(DenseVector(array([1., 2., 3., 4.])))
        self._test_serialize(DenseVector(pyarray.array('d', range(10))))
        self._test_serialize(SparseVector(4, {1: 1, 3: 2}))
        self._test_serialize(SparseVector(3, {}))
        self._test_serialize(DenseMatrix(2, 3, range(6)))
        sm1 = SparseMatrix(
            3, 4, [0, 2, 2, 4, 4], [1, 2, 1, 2], [1.0, 2.0, 4.0, 5.0])
        self._test_serialize(sm1)

    def test_dot(self):
        sv = SparseVector(4, {1: 1, 3: 2})
        dv = DenseVector(array([1., 2., 3., 4.]))
        lst = DenseVector([1, 2, 3, 4])
        mat = array([[1., 2., 3., 4.],
                     [1., 2., 3., 4.],
                     [1., 2., 3., 4.],
                     [1., 2., 3., 4.]])
        arr = pyarray.array('d', [0, 1, 2, 3])
        self.assertEqual(10.0, sv.dot(dv))
        self.assertTrue(array_equal(array([3., 6., 9., 12.]), sv.dot(mat)))
        self.assertEqual(30.0, dv.dot(dv))
        self.assertTrue(array_equal(array([10., 20., 30., 40.]), dv.dot(mat)))
        self.assertEqual(30.0, lst.dot(dv))
        self.assertTrue(array_equal(array([10., 20., 30., 40.]), lst.dot(mat)))
        self.assertEqual(7.0, sv.dot(arr))

    def test_squared_distance(self):
        sv = SparseVector(4, {1: 1, 3: 2})
        dv = DenseVector(array([1., 2., 3., 4.]))
        lst = DenseVector([4, 3, 2, 1])
        lst1 = [4, 3, 2, 1]
        arr = pyarray.array('d', [0, 2, 1, 3])
        narr = array([0, 2, 1, 3])
        self.assertEqual(15.0, _squared_distance(sv, dv))
        self.assertEqual(25.0, _squared_distance(sv, lst))
        self.assertEqual(20.0, _squared_distance(dv, lst))
        self.assertEqual(15.0, _squared_distance(dv, sv))
        self.assertEqual(25.0, _squared_distance(lst, sv))
        self.assertEqual(20.0, _squared_distance(lst, dv))
        self.assertEqual(0.0, _squared_distance(sv, sv))
        self.assertEqual(0.0, _squared_distance(dv, dv))
        self.assertEqual(0.0, _squared_distance(lst, lst))
        self.assertEqual(25.0, _squared_distance(sv, lst1))
        self.assertEqual(3.0, _squared_distance(sv, arr))
        self.assertEqual(3.0, _squared_distance(sv, narr))

    def test_hash(self):
        v1 = DenseVector([0.0, 1.0, 0.0, 5.5])
        v2 = SparseVector(4, [(1, 1.0), (3, 5.5)])
        v3 = DenseVector([0.0, 1.0, 0.0, 5.5])
        v4 = SparseVector(4, [(1, 1.0), (3, 2.5)])
        self.assertEqual(hash(v1), hash(v2))
        self.assertEqual(hash(v1), hash(v3))
        self.assertEqual(hash(v2), hash(v3))
        self.assertFalse(hash(v1) == hash(v4))
        self.assertFalse(hash(v2) == hash(v4))

    def test_eq(self):
        v1 = DenseVector([0.0, 1.0, 0.0, 5.5])
        v2 = SparseVector(4, [(1, 1.0), (3, 5.5)])
        v3 = DenseVector([0.0, 1.0, 0.0, 5.5])
        v4 = SparseVector(6, [(1, 1.0), (3, 5.5)])
        v5 = DenseVector([0.0, 1.0, 0.0, 2.5])
        v6 = SparseVector(4, [(1, 1.0), (3, 2.5)])
        self.assertEqual(v1, v2)
        self.assertEqual(v1, v3)
        self.assertFalse(v2 == v4)
        self.assertFalse(v1 == v5)
        self.assertFalse(v1 == v6)

    def test_equals(self):
        indices = [1, 2, 4]
        values = [1., 3., 2.]
        self.assertTrue(Vectors._equals(indices, values, list(range(5)), [0., 1., 3., 0., 2.]))
        self.assertFalse(Vectors._equals(indices, values, list(range(5)), [0., 3., 1., 0., 2.]))
        self.assertFalse(Vectors._equals(indices, values, list(range(5)), [0., 3., 0., 2.]))
        self.assertFalse(Vectors._equals(indices, values, list(range(5)), [0., 1., 3., 2., 2.]))

    def test_conversion(self):
        # numpy arrays should be automatically upcast to float64
        # tests for fix of [SPARK-5089]
        v = array([1, 2, 3, 4], dtype='float64')
        dv = DenseVector(v)
        self.assertTrue(dv.array.dtype == 'float64')
        v = array([1, 2, 3, 4], dtype='float32')
        dv = DenseVector(v)
        self.assertTrue(dv.array.dtype == 'float64')

    def test_sparse_vector_indexing(self):
        sv = SparseVector(5, {1: 1, 3: 2})
        self.assertEqual(sv[0], 0.)
        self.assertEqual(sv[3], 2.)
        self.assertEqual(sv[1], 1.)
        self.assertEqual(sv[2], 0.)
        self.assertEqual(sv[4], 0.)
        self.assertEqual(sv[-1], 0.)
        self.assertEqual(sv[-2], 2.)
        self.assertEqual(sv[-3], 0.)
        self.assertEqual(sv[-5], 0.)
        for ind in [5, -6]:
            self.assertRaises(IndexError, sv.__getitem__, ind)
        for ind in [7.8, '1']:
            self.assertRaises(TypeError, sv.__getitem__, ind)

        zeros = SparseVector(4, {})
        self.assertEqual(zeros[0], 0.0)
        self.assertEqual(zeros[3], 0.0)
        for ind in [4, -5]:
            self.assertRaises(IndexError, zeros.__getitem__, ind)

        empty = SparseVector(0, {})
        for ind in [-1, 0, 1]:
            self.assertRaises(IndexError, empty.__getitem__, ind)

    def test_sparse_vector_iteration(self):
        self.assertListEqual(list(SparseVector(3, [], [])), [0.0, 0.0, 0.0])
        self.assertListEqual(list(SparseVector(5, [0, 3], [1.0, 2.0])), [1.0, 0.0, 0.0, 2.0, 0.0])

    def test_matrix_indexing(self):
        mat = DenseMatrix(3, 2, [0, 1, 4, 6, 8, 10])
        expected = [[0, 6], [1, 8], [4, 10]]
        for i in range(3):
            for j in range(2):
                self.assertEqual(mat[i, j], expected[i][j])

        for i, j in [(-1, 0), (4, 1), (3, 4)]:
            self.assertRaises(IndexError, mat.__getitem__, (i, j))

    def test_repr_dense_matrix(self):
        mat = DenseMatrix(3, 2, [0, 1, 4, 6, 8, 10])
        self.assertTrue(
            repr(mat),
            'DenseMatrix(3, 2, [0.0, 1.0, 4.0, 6.0, 8.0, 10.0], False)')

        mat = DenseMatrix(3, 2, [0, 1, 4, 6, 8, 10], True)
        self.assertTrue(
            repr(mat),
            'DenseMatrix(3, 2, [0.0, 1.0, 4.0, 6.0, 8.0, 10.0], False)')

        mat = DenseMatrix(6, 3, zeros(18))
        self.assertTrue(
            repr(mat),
            'DenseMatrix(6, 3, [0.0, 0.0, 0.0, 0.0, 0.0, 0.0, 0.0, 0.0, ..., \
                0.0, 0.0, 0.0, 0.0, 0.0, 0.0, 0.0, 0.0], False)')

    def test_repr_sparse_matrix(self):
        sm1t = SparseMatrix(
            3, 4, [0, 2, 3, 5], [0, 1, 2, 0, 2], [3.0, 2.0, 4.0, 9.0, 8.0],
            isTransposed=True)
        self.assertTrue(
            repr(sm1t),
            'SparseMatrix(3, 4, [0, 2, 3, 5], [0, 1, 2, 0, 2], [3.0, 2.0, 4.0, 9.0, 8.0], True)')

        indices = tile(arange(6), 3)
        values = ones(18)
        sm = SparseMatrix(6, 3, [0, 6, 12, 18], indices, values)
        self.assertTrue(
            repr(sm), "SparseMatrix(6, 3, [0, 6, 12, 18], \
                [0, 1, 2, 3, 4, 5, 0, 1, ..., 4, 5, 0, 1, 2, 3, 4, 5], \
                [1.0, 1.0, 1.0, 1.0, 1.0, 1.0, 1.0, 1.0, ..., \
                1.0, 1.0, 1.0, 1.0, 1.0, 1.0, 1.0, 1.0], False)")

        self.assertTrue(
            str(sm),
            "6 X 3 CSCMatrix\n\
            (0,0) 1.0\n(1,0) 1.0\n(2,0) 1.0\n(3,0) 1.0\n(4,0) 1.0\n(5,0) 1.0\n\
            (0,1) 1.0\n(1,1) 1.0\n(2,1) 1.0\n(3,1) 1.0\n(4,1) 1.0\n(5,1) 1.0\n\
            (0,2) 1.0\n(1,2) 1.0\n(2,2) 1.0\n(3,2) 1.0\n..\n..")

        sm = SparseMatrix(1, 18, zeros(19), [], [])
        self.assertTrue(
            repr(sm),
            'SparseMatrix(1, 18, \
                [0, 0, 0, 0, 0, 0, 0, 0, ..., 0, 0, 0, 0, 0, 0, 0, 0], [], [], False)')

    def test_sparse_matrix(self):
        # Test sparse matrix creation.
        sm1 = SparseMatrix(
            3, 4, [0, 2, 2, 4, 4], [1, 2, 1, 2], [1.0, 2.0, 4.0, 5.0])
        self.assertEqual(sm1.numRows, 3)
        self.assertEqual(sm1.numCols, 4)
        self.assertEqual(sm1.colPtrs.tolist(), [0, 2, 2, 4, 4])
        self.assertEqual(sm1.rowIndices.tolist(), [1, 2, 1, 2])
        self.assertEqual(sm1.values.tolist(), [1.0, 2.0, 4.0, 5.0])
        self.assertTrue(
            repr(sm1),
            'SparseMatrix(3, 4, [0, 2, 2, 4, 4], [1, 2, 1, 2], [1.0, 2.0, 4.0, 5.0], False)')

        # Test indexing
        expected = [
            [0, 0, 0, 0],
            [1, 0, 4, 0],
            [2, 0, 5, 0]]

        for i in range(3):
            for j in range(4):
                self.assertEqual(expected[i][j], sm1[i, j])
        self.assertTrue(array_equal(sm1.toArray(), expected))

        for i, j in [(-1, 1), (4, 3), (3, 5)]:
            self.assertRaises(IndexError, sm1.__getitem__, (i, j))

        # Test conversion to dense and sparse.
        smnew = sm1.toDense().toSparse()
        self.assertEqual(sm1.numRows, smnew.numRows)
        self.assertEqual(sm1.numCols, smnew.numCols)
        self.assertTrue(array_equal(sm1.colPtrs, smnew.colPtrs))
        self.assertTrue(array_equal(sm1.rowIndices, smnew.rowIndices))
        self.assertTrue(array_equal(sm1.values, smnew.values))

        sm1t = SparseMatrix(
            3, 4, [0, 2, 3, 5], [0, 1, 2, 0, 2], [3.0, 2.0, 4.0, 9.0, 8.0],
            isTransposed=True)
        self.assertEqual(sm1t.numRows, 3)
        self.assertEqual(sm1t.numCols, 4)
        self.assertEqual(sm1t.colPtrs.tolist(), [0, 2, 3, 5])
        self.assertEqual(sm1t.rowIndices.tolist(), [0, 1, 2, 0, 2])
        self.assertEqual(sm1t.values.tolist(), [3.0, 2.0, 4.0, 9.0, 8.0])

        expected = [
            [3, 2, 0, 0],
            [0, 0, 4, 0],
            [9, 0, 8, 0]]

        for i in range(3):
            for j in range(4):
                self.assertEqual(expected[i][j], sm1t[i, j])
        self.assertTrue(array_equal(sm1t.toArray(), expected))

    def test_dense_matrix_is_transposed(self):
        mat1 = DenseMatrix(3, 2, [0, 4, 1, 6, 3, 9], isTransposed=True)
        mat = DenseMatrix(3, 2, [0, 1, 3, 4, 6, 9])
        self.assertEqual(mat1, mat)

        expected = [[0, 4], [1, 6], [3, 9]]
        for i in range(3):
            for j in range(2):
                self.assertEqual(mat1[i, j], expected[i][j])
        self.assertTrue(array_equal(mat1.toArray(), expected))

        sm = mat1.toSparse()
        self.assertTrue(array_equal(sm.rowIndices, [1, 2, 0, 1, 2]))
        self.assertTrue(array_equal(sm.colPtrs, [0, 2, 5]))
        self.assertTrue(array_equal(sm.values, [1, 3, 4, 6, 9]))

    def test_norms(self):
        a = DenseVector([0, 2, 3, -1])
        self.assertAlmostEqual(a.norm(2), 3.742, 3)
        self.assertTrue(a.norm(1), 6)
        self.assertTrue(a.norm(inf), 3)
        a = SparseVector(4, [0, 2], [3, -4])
        self.assertAlmostEqual(a.norm(2), 5)
        self.assertTrue(a.norm(1), 7)
        self.assertTrue(a.norm(inf), 4)

        tmp = SparseVector(4, [0, 2], [3, 0])
        self.assertEqual(tmp.numNonzeros(), 1)


class VectorUDTTests(MLlibTestCase):

    dv0 = DenseVector([])
    dv1 = DenseVector([1.0, 2.0])
    sv0 = SparseVector(2, [], [])
    sv1 = SparseVector(2, [1], [2.0])
    udt = VectorUDT()

    def test_json_schema(self):
        self.assertEqual(VectorUDT.fromJson(self.udt.jsonValue()), self.udt)

    def test_serialization(self):
        for v in [self.dv0, self.dv1, self.sv0, self.sv1]:
            self.assertEqual(v, self.udt.deserialize(self.udt.serialize(v)))

    def test_infer_schema(self):
        rdd = self.sc.parallelize([Row(label=1.0, features=self.dv1),
                                   Row(label=0.0, features=self.sv1)])
        df = rdd.toDF()
        schema = df.schema
        field = [f for f in schema.fields if f.name == "features"][0]
        self.assertEqual(field.dataType, self.udt)
        vectors = df.rdd.map(lambda p: p.features).collect()
        self.assertEqual(len(vectors), 2)
        for v in vectors:
            if isinstance(v, SparseVector):
                self.assertEqual(v, self.sv1)
            elif isinstance(v, DenseVector):
                self.assertEqual(v, self.dv1)
            else:
                raise TypeError("expecting a vector but got %r of type %r" % (v, type(v)))


class MatrixUDTTests(MLlibTestCase):

    dm1 = DenseMatrix(3, 2, [0, 1, 4, 5, 9, 10])
    dm2 = DenseMatrix(3, 2, [0, 1, 4, 5, 9, 10], isTransposed=True)
    sm1 = SparseMatrix(1, 1, [0, 1], [0], [2.0])
    sm2 = SparseMatrix(2, 1, [0, 0, 1], [0], [5.0], isTransposed=True)
    udt = MatrixUDT()

    def test_json_schema(self):
        self.assertEqual(MatrixUDT.fromJson(self.udt.jsonValue()), self.udt)

    def test_serialization(self):
        for m in [self.dm1, self.dm2, self.sm1, self.sm2]:
            self.assertEqual(m, self.udt.deserialize(self.udt.serialize(m)))

    def test_infer_schema(self):
        rdd = self.sc.parallelize([("dense", self.dm1), ("sparse", self.sm1)])
        df = rdd.toDF()
        schema = df.schema
        self.assertTrue(schema.fields[1].dataType, self.udt)
        matrices = df.rdd.map(lambda x: x._2).collect()
        self.assertEqual(len(matrices), 2)
        for m in matrices:
            if isinstance(m, DenseMatrix):
                self.assertTrue(m, self.dm1)
            elif isinstance(m, SparseMatrix):
                self.assertTrue(m, self.sm1)
            else:
                raise ValueError("Expected a matrix but got type %r" % type(m))


class WrapperTests(MLlibTestCase):

    def test_new_java_array(self):
        # test array of strings
        str_list = ["a", "b", "c"]
        java_class = self.sc._gateway.jvm.java.lang.String
        java_array = JavaWrapper._new_java_array(str_list, java_class)
        self.assertEqual(_java2py(self.sc, java_array), str_list)
        # test array of integers
        int_list = [1, 2, 3]
        java_class = self.sc._gateway.jvm.java.lang.Integer
        java_array = JavaWrapper._new_java_array(int_list, java_class)
        self.assertEqual(_java2py(self.sc, java_array), int_list)
        # test array of floats
        float_list = [0.1, 0.2, 0.3]
        java_class = self.sc._gateway.jvm.java.lang.Double
        java_array = JavaWrapper._new_java_array(float_list, java_class)
        self.assertEqual(_java2py(self.sc, java_array), float_list)
        # test array of bools
        bool_list = [False, True, True]
        java_class = self.sc._gateway.jvm.java.lang.Boolean
        java_array = JavaWrapper._new_java_array(bool_list, java_class)
        self.assertEqual(_java2py(self.sc, java_array), bool_list)
        # test array of Java DenseVectors
        v1 = DenseVector([0.0, 1.0])
        v2 = DenseVector([1.0, 0.0])
        vec_java_list = [_py2java(self.sc, v1), _py2java(self.sc, v2)]
        java_class = self.sc._gateway.jvm.org.apache.spark.ml.linalg.DenseVector
        java_array = JavaWrapper._new_java_array(vec_java_list, java_class)
        self.assertEqual(_java2py(self.sc, java_array), [v1, v2])
        # test empty array
        java_class = self.sc._gateway.jvm.java.lang.Integer
        java_array = JavaWrapper._new_java_array([], java_class)
        self.assertEqual(_java2py(self.sc, java_array), [])


class ChiSquareTestTests(SparkSessionTestCase):

    def test_chisquaretest(self):
        data = [[0, Vectors.dense([0, 1, 2])],
                [1, Vectors.dense([1, 1, 1])],
                [2, Vectors.dense([2, 1, 0])]]
        df = self.spark.createDataFrame(data, ['label', 'feat'])
        res = ChiSquareTest.test(df, 'feat', 'label')
        # This line is hitting the collect bug described in #17218, commented for now.
        # pValues = res.select("degreesOfFreedom").collect())
        self.assertIsInstance(res, DataFrame)
        fieldNames = set(field.name for field in res.schema.fields)
        expectedFields = ["pValues", "degreesOfFreedom", "statistics"]
        self.assertTrue(all(field in fieldNames for field in expectedFields))


class UnaryTransformerTests(SparkSessionTestCase):

    def test_unary_transformer_validate_input_type(self):
        shiftVal = 3
        transformer = MockUnaryTransformer(shiftVal=shiftVal)\
            .setInputCol("input").setOutputCol("output")

        # should not raise any errors
        transformer.validateInputType(DoubleType())

        with self.assertRaises(TypeError):
            # passing the wrong input type should raise an error
            transformer.validateInputType(IntegerType())

    def test_unary_transformer_transform(self):
        shiftVal = 3
        transformer = MockUnaryTransformer(shiftVal=shiftVal)\
            .setInputCol("input").setOutputCol("output")

        df = self.spark.range(0, 10).toDF('input')
        df = df.withColumn("input", df.input.cast(dataType="double"))

        transformed_df = transformer.transform(df)
        results = transformed_df.select("input", "output").collect()

        for res in results:
            self.assertEqual(res.input + shiftVal, res.output)


if __name__ == "__main__":
    from pyspark.ml.tests import *
    if xmlrunner:
        unittest.main(testRunner=xmlrunner.XMLTestRunner(output='target/test-reports'))
    else:
        unittest.main()<|MERGE_RESOLUTION|>--- conflicted
+++ resolved
@@ -327,7 +327,7 @@
         raise RuntimeError("Test property to raise error when invoked")
 
 
-class ParamTests(PySparkTestCase):
+class ParamTests(SparkSessionTestCase):
 
     def test_copy_new_parent(self):
         testParams = TestParams()
@@ -455,7 +455,6 @@
             LogisticRegression, threshold=0.42, thresholds=[0.5, 0.5]
         )
 
-<<<<<<< HEAD
     def test_preserve_set_state(self):
         model = Binarizer()
         self.assertFalse(model.isSet("threshold"))
@@ -463,7 +462,7 @@
         model._transfer_params_from_java()
         self.assertFalse(model.isSet("threshold"),
                          "Params not explicitly set should remain unset after transform")
-=======
+
     @staticmethod
     def check_params(test_self, py_stage, check_params_exist=True):
         """
@@ -511,7 +510,6 @@
                     java_default, py_default,
                     "Java default %s != python default %s of param %s for Params %s"
                     % (str(java_default), str(py_default), p.name, str(py_stage)))
->>>>>>> fa0092bd
 
 
 class EvaluatorTests(SparkSessionTestCase):
