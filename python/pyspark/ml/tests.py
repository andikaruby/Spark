#
# Licensed to the Apache Software Foundation (ASF) under one or more
# contributor license agreements.  See the NOTICE file distributed with
# this work for additional information regarding copyright ownership.
# The ASF licenses this file to You under the Apache License, Version 2.0
# (the "License"); you may not use this file except in compliance with
# the License.  You may obtain a copy of the License at
#
#    http://www.apache.org/licenses/LICENSE-2.0
#
# Unless required by applicable law or agreed to in writing, software
# distributed under the License is distributed on an "AS IS" BASIS,
# WITHOUT WARRANTIES OR CONDITIONS OF ANY KIND, either express or implied.
# See the License for the specific language governing permissions and
# limitations under the License.
#

"""
Unit tests for Spark ML Python APIs.
"""

import sys

if sys.version_info[:2] <= (2, 6):
    try:
        import unittest2 as unittest
    except ImportError:
        sys.stderr.write('Please install unittest2 to test with Python 2.6 or earlier')
        sys.exit(1)
else:
    import unittest

from pyspark.tests import ReusedPySparkTestCase as PySparkTestCase
<<<<<<< HEAD
from pyspark.sql import DataFrame
from pyspark.ml.param import Param
from pyspark.ml.param.shared import HasMaxIter, HasInputCol, HasSeed
from pyspark.ml.pipeline import Estimator, Model, Pipeline, Transformer
=======
from pyspark.sql import DataFrame, SQLContext
from pyspark.ml.param import Param, Params
from pyspark.ml.param.shared import HasMaxIter, HasInputCol
from pyspark.ml import Estimator, Model, Pipeline, Transformer
from pyspark.ml.feature import *
from pyspark.mllib.linalg import DenseVector
>>>>>>> c9fa870a


class MockDataset(DataFrame):

    def __init__(self):
        self.index = 0


class HasFake(Params):

    def __init__(self):
        super(HasFake, self).__init__()
        self.fake = Param(self, "fake", "fake param")

    def getFake(self):
        return self.getOrDefault(self.fake)


class MockTransformer(Transformer, HasFake):

    def __init__(self):
        super(MockTransformer, self).__init__()
        self.dataset_index = None

    def _transform(self, dataset):
        self.dataset_index = dataset.index
        dataset.index += 1
        return dataset


class MockEstimator(Estimator, HasFake):

    def __init__(self):
        super(MockEstimator, self).__init__()
        self.dataset_index = None

    def _fit(self, dataset):
        self.dataset_index = dataset.index
        model = MockModel()
        self._copyValues(model)
        return model


class MockModel(MockTransformer, Model, HasFake):
    pass


class PipelineTests(PySparkTestCase):

    def test_pipeline(self):
        dataset = MockDataset()
        estimator0 = MockEstimator()
        transformer1 = MockTransformer()
        estimator2 = MockEstimator()
        transformer3 = MockTransformer()
        pipeline = Pipeline(stages=[estimator0, transformer1, estimator2, transformer3])
        pipeline_model = pipeline.fit(dataset, {estimator0.fake: 0, transformer1.fake: 1})
        model0, transformer1, model2, transformer3 = pipeline_model.stages
        self.assertEqual(0, model0.dataset_index)
        self.assertEqual(0, model0.getFake())
        self.assertEqual(1, transformer1.dataset_index)
        self.assertEqual(1, transformer1.getFake())
        self.assertEqual(2, dataset.index)
        self.assertIsNone(model2.dataset_index, "The last model shouldn't be called in fit.")
        self.assertIsNone(transformer3.dataset_index,
                          "The last transformer shouldn't be called in fit.")
        dataset = pipeline_model.transform(dataset)
        self.assertEqual(2, model0.dataset_index)
        self.assertEqual(3, transformer1.dataset_index)
        self.assertEqual(4, model2.dataset_index)
        self.assertEqual(5, transformer3.dataset_index)
        self.assertEqual(6, dataset.index)


class TestParams(HasMaxIter, HasInputCol, HasSeed):
    """
    A subclass of Params mixed with HasMaxIter, HasInputCol and HasSeed.
    """
    def __init__(self, seed=None):
        super(TestParams, self).__init__()
        self._setDefault(maxIter=10)
        self._set(seed=seed)

class OtherTestParams(HasMaxIter, HasInputCol, HasSeed):
    """
    A subclass of Params mixed with HasMaxIter, HasInputCol and HasSeed.
    """
    def __init__(self, seed=None):
        super(OtherTestParams, self).__init__()
        self._setDefault(maxIter=10)
        self._set(seed=seed)


class ParamTests(PySparkTestCase):

    def test_param(self):
        testParams = TestParams()
        maxIter = testParams.maxIter
        self.assertEqual(maxIter.name, "maxIter")
        self.assertEqual(maxIter.doc, "max number of iterations (>= 0)")
        self.assertTrue(maxIter.parent == testParams.uid)

    def test_params(self):
        testParams = TestParams()
        maxIter = testParams.maxIter
        inputCol = testParams.inputCol
        seed = testParams.seed

        params = testParams.params
        self.assertEqual(params, [inputCol, maxIter, seed])

        self.assertTrue(testParams.hasParam(maxIter))
        self.assertTrue(testParams.hasDefault(maxIter))
        self.assertFalse(testParams.isSet(maxIter))
        self.assertTrue(testParams.isDefined(maxIter))
        self.assertEqual(testParams.getMaxIter(), 10)
        testParams.setMaxIter(100)
        self.assertTrue(testParams.isSet(maxIter))
        self.assertEquals(testParams.getMaxIter(), 100)

        self.assertTrue(testParams.hasParam(inputCol))
        self.assertFalse(testParams.hasDefault(inputCol))
        self.assertFalse(testParams.isSet(inputCol))
        self.assertFalse(testParams.isDefined(inputCol))
        with self.assertRaises(KeyError):
            testParams.getInputCol()

        # Since the default is normally random, set it to a known number for debug str
        testParams._setDefault(seed=41)
        testParams.setSeed(43)

        self.assertEquals(
            testParams.explainParams(),
            "\n".join(["inputCol: input column name (undefined)",
                       "maxIter: max number of iterations (>= 0) (default: 10, current: 100)",
                       "seed: random seed (default: 41, current: 43)"]))

    def test_hasseed(self):
        noSeedSpecd = TestParams()
        withSeedSpecd = TestParams(seed=42)
        other = OtherTestParams()
        # Check that we no longer use 42 as the magic number
        self.assertNotEqual(noSeedSpecd.getSeed(), 42)
        origSeed = noSeedSpecd.getSeed()
        # Check that we only compute the seed once
        self.assertEqual(noSeedSpecd.getSeed(), origSeed)
        # Check that a specified seed is honored
        self.assertEqual(withSeedSpecd.getSeed(), 42)
        # Check that a different class has a different seed
        self.assertNotEqual(other.getSeed(), noSeedSpecd.getSeed())

class FeatureTests(PySparkTestCase):

    def test_binarizer(self):
        b0 = Binarizer()
        self.assertListEqual(b0.params, [b0.inputCol, b0.outputCol, b0.threshold])
        self.assertTrue(all([~b0.isSet(p) for p in b0.params]))
        self.assertTrue(b0.hasDefault(b0.threshold))
        self.assertEqual(b0.getThreshold(), 0.0)
        b0.setParams(inputCol="input", outputCol="output").setThreshold(1.0)
        self.assertTrue(all([b0.isSet(p) for p in b0.params]))
        self.assertEqual(b0.getThreshold(), 1.0)
        self.assertEqual(b0.getInputCol(), "input")
        self.assertEqual(b0.getOutputCol(), "output")

        b0c = b0.copy({b0.threshold: 2.0})
        self.assertEqual(b0c.uid, b0.uid)
        self.assertListEqual(b0c.params, b0.params)
        self.assertEqual(b0c.getThreshold(), 2.0)

        b1 = Binarizer(threshold=2.0, inputCol="input", outputCol="output")
        self.assertNotEqual(b1.uid, b0.uid)
        self.assertEqual(b1.getThreshold(), 2.0)
        self.assertEqual(b1.getInputCol(), "input")
        self.assertEqual(b1.getOutputCol(), "output")

    def test_idf(self):
        sqlContext = SQLContext(self.sc)
        dataset = sqlContext.createDataFrame([
            (DenseVector([1.0, 2.0]),),
            (DenseVector([0.0, 1.0]),),
            (DenseVector([3.0, 0.2]),)], ["tf"])
        idf0 = IDF(inputCol="tf")
        self.assertListEqual(idf0.params, [idf0.inputCol, idf0.minDocFreq, idf0.outputCol])
        idf0m = idf0.fit(dataset, {idf0.outputCol: "idf"})
        self.assertEqual(idf0m.uid, idf0.uid,
                         "Model should inherit the UID from its parent estimator.")
        output = idf0m.transform(dataset)
        self.assertIsNotNone(output.head().idf)


if __name__ == "__main__":
    unittest.main()<|MERGE_RESOLUTION|>--- conflicted
+++ resolved
@@ -31,19 +31,12 @@
     import unittest
 
 from pyspark.tests import ReusedPySparkTestCase as PySparkTestCase
-<<<<<<< HEAD
-from pyspark.sql import DataFrame
-from pyspark.ml.param import Param
-from pyspark.ml.param.shared import HasMaxIter, HasInputCol, HasSeed
-from pyspark.ml.pipeline import Estimator, Model, Pipeline, Transformer
-=======
 from pyspark.sql import DataFrame, SQLContext
 from pyspark.ml.param import Param, Params
-from pyspark.ml.param.shared import HasMaxIter, HasInputCol
+from pyspark.ml.param.shared import HasMaxIter, HasInputCol, HasSeed
 from pyspark.ml import Estimator, Model, Pipeline, Transformer
 from pyspark.ml.feature import *
 from pyspark.mllib.linalg import DenseVector
->>>>>>> c9fa870a
 
 
 class MockDataset(DataFrame):
