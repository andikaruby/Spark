#
# Licensed to the Apache Software Foundation (ASF) under one or more
# contributor license agreements.  See the NOTICE file distributed with
# this work for additional information regarding copyright ownership.
# The ASF licenses this file to You under the Apache License, Version 2.0
# (the "License"); you may not use this file except in compliance with
# the License.  You may obtain a copy of the License at
#
#    http://www.apache.org/licenses/LICENSE-2.0
#
# Unless required by applicable law or agreed to in writing, software
# distributed under the License is distributed on an "AS IS" BASIS,
# WITHOUT WARRANTIES OR CONDITIONS OF ANY KIND, either express or implied.
# See the License for the specific language governing permissions and
# limitations under the License.
#

import sys
if sys.version > '3':
    basestring = str

from pyspark.rdd import ignore_unicode_prefix
from pyspark.ml.param.shared import *
from pyspark.ml.util import keyword_only
from pyspark.ml.wrapper import JavaEstimator, JavaModel, JavaTransformer, _jvm
from pyspark.mllib.common import inherit_doc
from pyspark.mllib.linalg import _convert_to_vector

__all__ = ['Binarizer', 'Bucketizer', 'DCT', 'ElementwiseProduct', 'HashingTF', 'IDF', 'IDFModel',
           'IndexToString', 'NGram', 'Normalizer', 'OneHotEncoder', 'PolynomialExpansion',
           'RegexTokenizer', 'SQLTransformer', 'StandardScaler', 'StandardScalerModel',
           'StringIndexer', 'StringIndexerModel', 'Tokenizer', 'VectorAssembler', 'VectorIndexer',
<<<<<<< HEAD
           'Word2Vec', 'Word2VecModel', 'PCA', 'PCAModel', 'RFormula', 'RFormulaModel',
           'StopWordsRemover']
=======
           'Word2Vec', 'Word2VecModel', 'PCA', 'PCAModel', 'RFormula', 'RFormulaModel']
>>>>>>> f19445d6


@inherit_doc
class Binarizer(JavaTransformer, HasInputCol, HasOutputCol):
    """
    Binarize a column of continuous features given a threshold.

    >>> df = sqlContext.createDataFrame([(0.5,)], ["values"])
    >>> binarizer = Binarizer(threshold=1.0, inputCol="values", outputCol="features")
    >>> binarizer.transform(df).head().features
    0.0
    >>> binarizer.setParams(outputCol="freqs").transform(df).head().freqs
    0.0
    >>> params = {binarizer.threshold: -0.5, binarizer.outputCol: "vector"}
    >>> binarizer.transform(df, params).head().vector
    1.0
    """

    # a placeholder to make it appear in the generated doc
    threshold = Param(Params._dummy(), "threshold",
                      "threshold in binary classification prediction, in range [0, 1]")

    @keyword_only
    def __init__(self, threshold=0.0, inputCol=None, outputCol=None):
        """
        __init__(self, threshold=0.0, inputCol=None, outputCol=None)
        """
        super(Binarizer, self).__init__()
        self._java_obj = self._new_java_obj("org.apache.spark.ml.feature.Binarizer", self.uid)
        self.threshold = Param(self, "threshold",
                               "threshold in binary classification prediction, in range [0, 1]")
        self._setDefault(threshold=0.0)
        kwargs = self.__init__._input_kwargs
        self.setParams(**kwargs)

    @keyword_only
    def setParams(self, threshold=0.0, inputCol=None, outputCol=None):
        """
        setParams(self, threshold=0.0, inputCol=None, outputCol=None)
        Sets params for this Binarizer.
        """
        kwargs = self.setParams._input_kwargs
        return self._set(**kwargs)

    def setThreshold(self, value):
        """
        Sets the value of :py:attr:`threshold`.
        """
        self._paramMap[self.threshold] = value
        return self

    def getThreshold(self):
        """
        Gets the value of threshold or its default value.
        """
        return self.getOrDefault(self.threshold)


@inherit_doc
class Bucketizer(JavaTransformer, HasInputCol, HasOutputCol):
    """
    Maps a column of continuous features to a column of feature buckets.

    >>> df = sqlContext.createDataFrame([(0.1,), (0.4,), (1.2,), (1.5,)], ["values"])
    >>> bucketizer = Bucketizer(splits=[-float("inf"), 0.5, 1.4, float("inf")],
    ...     inputCol="values", outputCol="buckets")
    >>> bucketed = bucketizer.transform(df).collect()
    >>> bucketed[0].buckets
    0.0
    >>> bucketed[1].buckets
    0.0
    >>> bucketed[2].buckets
    1.0
    >>> bucketed[3].buckets
    2.0
    >>> bucketizer.setParams(outputCol="b").transform(df).head().b
    0.0
    """

    # a placeholder to make it appear in the generated doc
    splits = \
        Param(Params._dummy(), "splits",
              "Split points for mapping continuous features into buckets. With n+1 splits, " +
              "there are n buckets. A bucket defined by splits x,y holds values in the " +
              "range [x,y) except the last bucket, which also includes y. The splits " +
              "should be strictly increasing. Values at -inf, inf must be explicitly " +
              "provided to cover all Double values; otherwise, values outside the splits " +
              "specified will be treated as errors.")

    @keyword_only
    def __init__(self, splits=None, inputCol=None, outputCol=None):
        """
        __init__(self, splits=None, inputCol=None, outputCol=None)
        """
        super(Bucketizer, self).__init__()
        self._java_obj = self._new_java_obj("org.apache.spark.ml.feature.Bucketizer", self.uid)
        #: param for Splitting points for mapping continuous features into buckets. With n+1 splits,
        #  there are n buckets. A bucket defined by splits x,y holds values in the range [x,y)
        #  except the last bucket, which also includes y. The splits should be strictly increasing.
        #  Values at -inf, inf must be explicitly provided to cover all Double values; otherwise,
        #  values outside the splits specified will be treated as errors.
        self.splits = \
            Param(self, "splits",
                  "Split points for mapping continuous features into buckets. With n+1 splits, " +
                  "there are n buckets. A bucket defined by splits x,y holds values in the " +
                  "range [x,y) except the last bucket, which also includes y. The splits " +
                  "should be strictly increasing. Values at -inf, inf must be explicitly " +
                  "provided to cover all Double values; otherwise, values outside the splits " +
                  "specified will be treated as errors.")
        kwargs = self.__init__._input_kwargs
        self.setParams(**kwargs)

    @keyword_only
    def setParams(self, splits=None, inputCol=None, outputCol=None):
        """
        setParams(self, splits=None, inputCol=None, outputCol=None)
        Sets params for this Bucketizer.
        """
        kwargs = self.setParams._input_kwargs
        return self._set(**kwargs)

    def setSplits(self, value):
        """
        Sets the value of :py:attr:`splits`.
        """
        self._paramMap[self.splits] = value
        return self

    def getSplits(self):
        """
        Gets the value of threshold or its default value.
        """
        return self.getOrDefault(self.splits)


@inherit_doc
class DCT(JavaTransformer, HasInputCol, HasOutputCol):
    """
    A feature transformer that takes the 1D discrete cosine transform
    of a real vector. No zero padding is performed on the input vector.
    It returns a real vector of the same length representing the DCT.
    The return vector is scaled such that the transform matrix is
    unitary (aka scaled DCT-II).

    More information on
    `https://en.wikipedia.org/wiki/Discrete_cosine_transform#DCT-II Wikipedia`.

    >>> from pyspark.mllib.linalg import Vectors
    >>> df1 = sqlContext.createDataFrame([(Vectors.dense([5.0, 8.0, 6.0]),)], ["vec"])
    >>> dct = DCT(inverse=False, inputCol="vec", outputCol="resultVec")
    >>> df2 = dct.transform(df1)
    >>> df2.head().resultVec
    DenseVector([10.969..., -0.707..., -2.041...])
    >>> df3 = DCT(inverse=True, inputCol="resultVec", outputCol="origVec").transform(df2)
    >>> df3.head().origVec
    DenseVector([5.0, 8.0, 6.0])
    """

    # a placeholder to make it appear in the generated doc
    inverse = Param(Params._dummy(), "inverse", "Set transformer to perform inverse DCT, " +
                    "default False.")

    @keyword_only
    def __init__(self, inverse=False, inputCol=None, outputCol=None):
        """
        __init__(self, inverse=False, inputCol=None, outputCol=None)
        """
        super(DCT, self).__init__()
        self._java_obj = self._new_java_obj("org.apache.spark.ml.feature.DCT", self.uid)
        self.inverse = Param(self, "inverse", "Set transformer to perform inverse DCT, " +
                             "default False.")
        self._setDefault(inverse=False)
        kwargs = self.__init__._input_kwargs
        self.setParams(**kwargs)

    @keyword_only
    def setParams(self, inverse=False, inputCol=None, outputCol=None):
        """
        setParams(self, inverse=False, inputCol=None, outputCol=None)
        Sets params for this DCT.
        """
        kwargs = self.setParams._input_kwargs
        return self._set(**kwargs)

    def setInverse(self, value):
        """
        Sets the value of :py:attr:`inverse`.
        """
        self._paramMap[self.inverse] = value
        return self

    def getInverse(self):
        """
        Gets the value of inverse or its default value.
        """
        return self.getOrDefault(self.inverse)


@inherit_doc
class ElementwiseProduct(JavaTransformer, HasInputCol, HasOutputCol):
    """
    Outputs the Hadamard product (i.e., the element-wise product) of each input vector
    with a provided "weight" vector. In other words, it scales each column of the dataset
    by a scalar multiplier.

    >>> from pyspark.mllib.linalg import Vectors
    >>> df = sqlContext.createDataFrame([(Vectors.dense([2.0, 1.0, 3.0]),)], ["values"])
    >>> ep = ElementwiseProduct(scalingVec=Vectors.dense([1.0, 2.0, 3.0]),
    ...     inputCol="values", outputCol="eprod")
    >>> ep.transform(df).head().eprod
    DenseVector([2.0, 2.0, 9.0])
    >>> ep.setParams(scalingVec=Vectors.dense([2.0, 3.0, 5.0])).transform(df).head().eprod
    DenseVector([4.0, 3.0, 15.0])
    """

    # a placeholder to make it appear in the generated doc
    scalingVec = Param(Params._dummy(), "scalingVec", "vector for hadamard product, " +
                       "it must be MLlib Vector type.")

    @keyword_only
    def __init__(self, scalingVec=None, inputCol=None, outputCol=None):
        """
        __init__(self, scalingVec=None, inputCol=None, outputCol=None)
        """
        super(ElementwiseProduct, self).__init__()
        self._java_obj = self._new_java_obj("org.apache.spark.ml.feature.ElementwiseProduct",
                                            self.uid)
        self.scalingVec = Param(self, "scalingVec", "vector for hadamard product, " +
                                "it must be MLlib Vector type.")
        kwargs = self.__init__._input_kwargs
        self.setParams(**kwargs)

    @keyword_only
    def setParams(self, scalingVec=None, inputCol=None, outputCol=None):
        """
        setParams(self, scalingVec=None, inputCol=None, outputCol=None)
        Sets params for this ElementwiseProduct.
        """
        kwargs = self.setParams._input_kwargs
        return self._set(**kwargs)

    def setScalingVec(self, value):
        """
        Sets the value of :py:attr:`scalingVec`.
        """
        self._paramMap[self.scalingVec] = value
        return self

    def getScalingVec(self):
        """
        Gets the value of scalingVec or its default value.
        """
        return self.getOrDefault(self.scalingVec)


@inherit_doc
class HashingTF(JavaTransformer, HasInputCol, HasOutputCol, HasNumFeatures):
    """
    Maps a sequence of terms to their term frequencies using the
    hashing trick.

    >>> df = sqlContext.createDataFrame([(["a", "b", "c"],)], ["words"])
    >>> hashingTF = HashingTF(numFeatures=10, inputCol="words", outputCol="features")
    >>> hashingTF.transform(df).head().features
    SparseVector(10, {7: 1.0, 8: 1.0, 9: 1.0})
    >>> hashingTF.setParams(outputCol="freqs").transform(df).head().freqs
    SparseVector(10, {7: 1.0, 8: 1.0, 9: 1.0})
    >>> params = {hashingTF.numFeatures: 5, hashingTF.outputCol: "vector"}
    >>> hashingTF.transform(df, params).head().vector
    SparseVector(5, {2: 1.0, 3: 1.0, 4: 1.0})
    """

    @keyword_only
    def __init__(self, numFeatures=1 << 18, inputCol=None, outputCol=None):
        """
        __init__(self, numFeatures=1 << 18, inputCol=None, outputCol=None)
        """
        super(HashingTF, self).__init__()
        self._java_obj = self._new_java_obj("org.apache.spark.ml.feature.HashingTF", self.uid)
        self._setDefault(numFeatures=1 << 18)
        kwargs = self.__init__._input_kwargs
        self.setParams(**kwargs)

    @keyword_only
    def setParams(self, numFeatures=1 << 18, inputCol=None, outputCol=None):
        """
        setParams(self, numFeatures=1 << 18, inputCol=None, outputCol=None)
        Sets params for this HashingTF.
        """
        kwargs = self.setParams._input_kwargs
        return self._set(**kwargs)


@inherit_doc
class IDF(JavaEstimator, HasInputCol, HasOutputCol):
    """
    Compute the Inverse Document Frequency (IDF) given a collection of documents.

    >>> from pyspark.mllib.linalg import DenseVector
    >>> df = sqlContext.createDataFrame([(DenseVector([1.0, 2.0]),),
    ...     (DenseVector([0.0, 1.0]),), (DenseVector([3.0, 0.2]),)], ["tf"])
    >>> idf = IDF(minDocFreq=3, inputCol="tf", outputCol="idf")
    >>> idf.fit(df).transform(df).head().idf
    DenseVector([0.0, 0.0])
    >>> idf.setParams(outputCol="freqs").fit(df).transform(df).collect()[1].freqs
    DenseVector([0.0, 0.0])
    >>> params = {idf.minDocFreq: 1, idf.outputCol: "vector"}
    >>> idf.fit(df, params).transform(df).head().vector
    DenseVector([0.2877, 0.0])
    """

    # a placeholder to make it appear in the generated doc
    minDocFreq = Param(Params._dummy(), "minDocFreq",
                       "minimum of documents in which a term should appear for filtering")

    @keyword_only
    def __init__(self, minDocFreq=0, inputCol=None, outputCol=None):
        """
        __init__(self, minDocFreq=0, inputCol=None, outputCol=None)
        """
        super(IDF, self).__init__()
        self._java_obj = self._new_java_obj("org.apache.spark.ml.feature.IDF", self.uid)
        self.minDocFreq = Param(self, "minDocFreq",
                                "minimum of documents in which a term should appear for filtering")
        self._setDefault(minDocFreq=0)
        kwargs = self.__init__._input_kwargs
        self.setParams(**kwargs)

    @keyword_only
    def setParams(self, minDocFreq=0, inputCol=None, outputCol=None):
        """
        setParams(self, minDocFreq=0, inputCol=None, outputCol=None)
        Sets params for this IDF.
        """
        kwargs = self.setParams._input_kwargs
        return self._set(**kwargs)

    def setMinDocFreq(self, value):
        """
        Sets the value of :py:attr:`minDocFreq`.
        """
        self._paramMap[self.minDocFreq] = value
        return self

    def getMinDocFreq(self):
        """
        Gets the value of minDocFreq or its default value.
        """
        return self.getOrDefault(self.minDocFreq)

    def _create_model(self, java_model):
        return IDFModel(java_model)


class IDFModel(JavaModel):
    """
    Model fitted by IDF.
    """


@inherit_doc
@ignore_unicode_prefix
class NGram(JavaTransformer, HasInputCol, HasOutputCol):
    """
    A feature transformer that converts the input array of strings into an array of n-grams. Null
    values in the input array are ignored.
    It returns an array of n-grams where each n-gram is represented by a space-separated string of
    words.
    When the input is empty, an empty array is returned.
    When the input array length is less than n (number of elements per n-gram), no n-grams are
    returned.

    >>> df = sqlContext.createDataFrame([Row(inputTokens=["a", "b", "c", "d", "e"])])
    >>> ngram = NGram(n=2, inputCol="inputTokens", outputCol="nGrams")
    >>> ngram.transform(df).head()
    Row(inputTokens=[u'a', u'b', u'c', u'd', u'e'], nGrams=[u'a b', u'b c', u'c d', u'd e'])
    >>> # Change n-gram length
    >>> ngram.setParams(n=4).transform(df).head()
    Row(inputTokens=[u'a', u'b', u'c', u'd', u'e'], nGrams=[u'a b c d', u'b c d e'])
    >>> # Temporarily modify output column.
    >>> ngram.transform(df, {ngram.outputCol: "output"}).head()
    Row(inputTokens=[u'a', u'b', u'c', u'd', u'e'], output=[u'a b c d', u'b c d e'])
    >>> ngram.transform(df).head()
    Row(inputTokens=[u'a', u'b', u'c', u'd', u'e'], nGrams=[u'a b c d', u'b c d e'])
    >>> # Must use keyword arguments to specify params.
    >>> ngram.setParams("text")
    Traceback (most recent call last):
        ...
    TypeError: Method setParams forces keyword arguments.
    """

    # a placeholder to make it appear in the generated doc
    n = Param(Params._dummy(), "n", "number of elements per n-gram (>=1)")

    @keyword_only
    def __init__(self, n=2, inputCol=None, outputCol=None):
        """
        __init__(self, n=2, inputCol=None, outputCol=None)
        """
        super(NGram, self).__init__()
        self._java_obj = self._new_java_obj("org.apache.spark.ml.feature.NGram", self.uid)
        self.n = Param(self, "n", "number of elements per n-gram (>=1)")
        self._setDefault(n=2)
        kwargs = self.__init__._input_kwargs
        self.setParams(**kwargs)

    @keyword_only
    def setParams(self, n=2, inputCol=None, outputCol=None):
        """
        setParams(self, n=2, inputCol=None, outputCol=None)
        Sets params for this NGram.
        """
        kwargs = self.setParams._input_kwargs
        return self._set(**kwargs)

    def setN(self, value):
        """
        Sets the value of :py:attr:`n`.
        """
        self._paramMap[self.n] = value
        return self

    def getN(self):
        """
        Gets the value of n or its default value.
        """
        return self.getOrDefault(self.n)


@inherit_doc
class Normalizer(JavaTransformer, HasInputCol, HasOutputCol):
    """
     Normalize a vector to have unit norm using the given p-norm.

    >>> from pyspark.mllib.linalg import Vectors
    >>> svec = Vectors.sparse(4, {1: 4.0, 3: 3.0})
    >>> df = sqlContext.createDataFrame([(Vectors.dense([3.0, -4.0]), svec)], ["dense", "sparse"])
    >>> normalizer = Normalizer(p=2.0, inputCol="dense", outputCol="features")
    >>> normalizer.transform(df).head().features
    DenseVector([0.6, -0.8])
    >>> normalizer.setParams(inputCol="sparse", outputCol="freqs").transform(df).head().freqs
    SparseVector(4, {1: 0.8, 3: 0.6})
    >>> params = {normalizer.p: 1.0, normalizer.inputCol: "dense", normalizer.outputCol: "vector"}
    >>> normalizer.transform(df, params).head().vector
    DenseVector([0.4286, -0.5714])
    """

    # a placeholder to make it appear in the generated doc
    p = Param(Params._dummy(), "p", "the p norm value.")

    @keyword_only
    def __init__(self, p=2.0, inputCol=None, outputCol=None):
        """
        __init__(self, p=2.0, inputCol=None, outputCol=None)
        """
        super(Normalizer, self).__init__()
        self._java_obj = self._new_java_obj("org.apache.spark.ml.feature.Normalizer", self.uid)
        self.p = Param(self, "p", "the p norm value.")
        self._setDefault(p=2.0)
        kwargs = self.__init__._input_kwargs
        self.setParams(**kwargs)

    @keyword_only
    def setParams(self, p=2.0, inputCol=None, outputCol=None):
        """
        setParams(self, p=2.0, inputCol=None, outputCol=None)
        Sets params for this Normalizer.
        """
        kwargs = self.setParams._input_kwargs
        return self._set(**kwargs)

    def setP(self, value):
        """
        Sets the value of :py:attr:`p`.
        """
        self._paramMap[self.p] = value
        return self

    def getP(self):
        """
        Gets the value of p or its default value.
        """
        return self.getOrDefault(self.p)


@inherit_doc
class OneHotEncoder(JavaTransformer, HasInputCol, HasOutputCol):
    """
    A one-hot encoder that maps a column of category indices to a
    column of binary vectors, with at most a single one-value per row
    that indicates the input category index.
    For example with 5 categories, an input value of 2.0 would map to
    an output vector of `[0.0, 0.0, 1.0, 0.0]`.
    The last category is not included by default (configurable via
    :py:attr:`dropLast`) because it makes the vector entries sum up to
    one, and hence linearly dependent.
    So an input value of 4.0 maps to `[0.0, 0.0, 0.0, 0.0]`.
    Note that this is different from scikit-learn's OneHotEncoder,
    which keeps all categories.
    The output vectors are sparse.

    .. seealso::

       :py:class:`StringIndexer` for converting categorical values into
       category indices

    >>> stringIndexer = StringIndexer(inputCol="label", outputCol="indexed")
    >>> model = stringIndexer.fit(stringIndDf)
    >>> td = model.transform(stringIndDf)
    >>> encoder = OneHotEncoder(inputCol="indexed", outputCol="features")
    >>> encoder.transform(td).head().features
    SparseVector(2, {0: 1.0})
    >>> encoder.setParams(outputCol="freqs").transform(td).head().freqs
    SparseVector(2, {0: 1.0})
    >>> params = {encoder.dropLast: False, encoder.outputCol: "test"}
    >>> encoder.transform(td, params).head().test
    SparseVector(3, {0: 1.0})
    """

    # a placeholder to make it appear in the generated doc
    dropLast = Param(Params._dummy(), "dropLast", "whether to drop the last category")

    @keyword_only
    def __init__(self, dropLast=True, inputCol=None, outputCol=None):
        """
        __init__(self, includeFirst=True, inputCol=None, outputCol=None)
        """
        super(OneHotEncoder, self).__init__()
        self._java_obj = self._new_java_obj("org.apache.spark.ml.feature.OneHotEncoder", self.uid)
        self.dropLast = Param(self, "dropLast", "whether to drop the last category")
        self._setDefault(dropLast=True)
        kwargs = self.__init__._input_kwargs
        self.setParams(**kwargs)

    @keyword_only
    def setParams(self, dropLast=True, inputCol=None, outputCol=None):
        """
        setParams(self, dropLast=True, inputCol=None, outputCol=None)
        Sets params for this OneHotEncoder.
        """
        kwargs = self.setParams._input_kwargs
        return self._set(**kwargs)

    def setDropLast(self, value):
        """
        Sets the value of :py:attr:`dropLast`.
        """
        self._paramMap[self.dropLast] = value
        return self

    def getDropLast(self):
        """
        Gets the value of dropLast or its default value.
        """
        return self.getOrDefault(self.dropLast)


@inherit_doc
class PolynomialExpansion(JavaTransformer, HasInputCol, HasOutputCol):
    """
    Perform feature expansion in a polynomial space. As said in wikipedia of Polynomial Expansion,
    which is available at `http://en.wikipedia.org/wiki/Polynomial_expansion`, "In mathematics, an
    expansion of a product of sums expresses it as a sum of products by using the fact that
    multiplication distributes over addition". Take a 2-variable feature vector as an example:
    `(x, y)`, if we want to expand it with degree 2, then we get `(x, x * x, y, x * y, y * y)`.

    >>> from pyspark.mllib.linalg import Vectors
    >>> df = sqlContext.createDataFrame([(Vectors.dense([0.5, 2.0]),)], ["dense"])
    >>> px = PolynomialExpansion(degree=2, inputCol="dense", outputCol="expanded")
    >>> px.transform(df).head().expanded
    DenseVector([0.5, 0.25, 2.0, 1.0, 4.0])
    >>> px.setParams(outputCol="test").transform(df).head().test
    DenseVector([0.5, 0.25, 2.0, 1.0, 4.0])
    """

    # a placeholder to make it appear in the generated doc
    degree = Param(Params._dummy(), "degree", "the polynomial degree to expand (>= 1)")

    @keyword_only
    def __init__(self, degree=2, inputCol=None, outputCol=None):
        """
        __init__(self, degree=2, inputCol=None, outputCol=None)
        """
        super(PolynomialExpansion, self).__init__()
        self._java_obj = self._new_java_obj(
            "org.apache.spark.ml.feature.PolynomialExpansion", self.uid)
        self.degree = Param(self, "degree", "the polynomial degree to expand (>= 1)")
        self._setDefault(degree=2)
        kwargs = self.__init__._input_kwargs
        self.setParams(**kwargs)

    @keyword_only
    def setParams(self, degree=2, inputCol=None, outputCol=None):
        """
        setParams(self, degree=2, inputCol=None, outputCol=None)
        Sets params for this PolynomialExpansion.
        """
        kwargs = self.setParams._input_kwargs
        return self._set(**kwargs)

    def setDegree(self, value):
        """
        Sets the value of :py:attr:`degree`.
        """
        self._paramMap[self.degree] = value
        return self

    def getDegree(self):
        """
        Gets the value of degree or its default value.
        """
        return self.getOrDefault(self.degree)


@inherit_doc
@ignore_unicode_prefix
class RegexTokenizer(JavaTransformer, HasInputCol, HasOutputCol):
    """
    A regex based tokenizer that extracts tokens either by using the
    provided regex pattern (in Java dialect) to split the text
    (default) or repeatedly matching the regex (if gaps is false).
    Optional parameters also allow filtering tokens using a minimal
    length.
    It returns an array of strings that can be empty.

    >>> df = sqlContext.createDataFrame([("a b  c",)], ["text"])
    >>> reTokenizer = RegexTokenizer(inputCol="text", outputCol="words")
    >>> reTokenizer.transform(df).head()
    Row(text=u'a b  c', words=[u'a', u'b', u'c'])
    >>> # Change a parameter.
    >>> reTokenizer.setParams(outputCol="tokens").transform(df).head()
    Row(text=u'a b  c', tokens=[u'a', u'b', u'c'])
    >>> # Temporarily modify a parameter.
    >>> reTokenizer.transform(df, {reTokenizer.outputCol: "words"}).head()
    Row(text=u'a b  c', words=[u'a', u'b', u'c'])
    >>> reTokenizer.transform(df).head()
    Row(text=u'a b  c', tokens=[u'a', u'b', u'c'])
    >>> # Must use keyword arguments to specify params.
    >>> reTokenizer.setParams("text")
    Traceback (most recent call last):
        ...
    TypeError: Method setParams forces keyword arguments.
    """

    # a placeholder to make it appear in the generated doc
    minTokenLength = Param(Params._dummy(), "minTokenLength", "minimum token length (>= 0)")
    gaps = Param(Params._dummy(), "gaps", "whether regex splits on gaps (True) or matches tokens")
    pattern = Param(Params._dummy(), "pattern", "regex pattern (Java dialect) used for tokenizing")

    @keyword_only
    def __init__(self, minTokenLength=1, gaps=True, pattern="\\s+", inputCol=None, outputCol=None):
        """
        __init__(self, minTokenLength=1, gaps=True, pattern="\\s+", inputCol=None, outputCol=None)
        """
        super(RegexTokenizer, self).__init__()
        self._java_obj = self._new_java_obj("org.apache.spark.ml.feature.RegexTokenizer", self.uid)
        self.minTokenLength = Param(self, "minTokenLength", "minimum token length (>= 0)")
        self.gaps = Param(self, "gaps", "whether regex splits on gaps (True) or matches tokens")
        self.pattern = Param(self, "pattern", "regex pattern (Java dialect) used for tokenizing")
        self._setDefault(minTokenLength=1, gaps=True, pattern="\\s+")
        kwargs = self.__init__._input_kwargs
        self.setParams(**kwargs)

    @keyword_only
    def setParams(self, minTokenLength=1, gaps=True, pattern="\\s+", inputCol=None, outputCol=None):
        """
        setParams(self, minTokenLength=1, gaps=True, pattern="\\s+", inputCol=None, outputCol=None)
        Sets params for this RegexTokenizer.
        """
        kwargs = self.setParams._input_kwargs
        return self._set(**kwargs)

    def setMinTokenLength(self, value):
        """
        Sets the value of :py:attr:`minTokenLength`.
        """
        self._paramMap[self.minTokenLength] = value
        return self

    def getMinTokenLength(self):
        """
        Gets the value of minTokenLength or its default value.
        """
        return self.getOrDefault(self.minTokenLength)

    def setGaps(self, value):
        """
        Sets the value of :py:attr:`gaps`.
        """
        self._paramMap[self.gaps] = value
        return self

    def getGaps(self):
        """
        Gets the value of gaps or its default value.
        """
        return self.getOrDefault(self.gaps)

    def setPattern(self, value):
        """
        Sets the value of :py:attr:`pattern`.
        """
        self._paramMap[self.pattern] = value
        return self

    def getPattern(self):
        """
        Gets the value of pattern or its default value.
        """
        return self.getOrDefault(self.pattern)


@inherit_doc
class SQLTransformer(JavaTransformer):
    """
    Implements the transforms which are defined by SQL statement.
    Currently we only support SQL syntax like 'SELECT ... FROM __THIS__'
    where '__THIS__' represents the underlying table of the input dataset.

    >>> df = sqlContext.createDataFrame([(0, 1.0, 3.0), (2, 2.0, 5.0)], ["id", "v1", "v2"])
    >>> sqlTrans = SQLTransformer(
    ...     statement="SELECT *, (v1 + v2) AS v3, (v1 * v2) AS v4 FROM __THIS__")
    >>> sqlTrans.transform(df).head()
    Row(id=0, v1=1.0, v2=3.0, v3=4.0, v4=3.0)
    """

    # a placeholder to make it appear in the generated doc
    statement = Param(Params._dummy(), "statement", "SQL statement")

    @keyword_only
    def __init__(self, statement=None):
        """
        __init__(self, statement=None)
        """
        super(SQLTransformer, self).__init__()
        self._java_obj = self._new_java_obj("org.apache.spark.ml.feature.SQLTransformer", self.uid)
        self.statement = Param(self, "statement", "SQL statement")
        kwargs = self.__init__._input_kwargs
        self.setParams(**kwargs)

    @keyword_only
    def setParams(self, statement=None):
        """
        setParams(self, statement=None)
        Sets params for this SQLTransformer.
        """
        kwargs = self.setParams._input_kwargs
        return self._set(**kwargs)

    def setStatement(self, value):
        """
        Sets the value of :py:attr:`statement`.
        """
        self._paramMap[self.statement] = value
        return self

    def getStatement(self):
        """
        Gets the value of statement or its default value.
        """
        return self.getOrDefault(self.statement)


@inherit_doc
class StandardScaler(JavaEstimator, HasInputCol, HasOutputCol):
    """
    Standardizes features by removing the mean and scaling to unit variance using column summary
    statistics on the samples in the training set.

    >>> from pyspark.mllib.linalg import Vectors
    >>> df = sqlContext.createDataFrame([(Vectors.dense([0.0]),), (Vectors.dense([2.0]),)], ["a"])
    >>> standardScaler = StandardScaler(inputCol="a", outputCol="scaled")
    >>> model = standardScaler.fit(df)
    >>> model.mean
    DenseVector([1.0])
    >>> model.std
    DenseVector([1.4142])
    >>> model.transform(df).collect()[1].scaled
    DenseVector([1.4142])
    """

    # a placeholder to make it appear in the generated doc
    withMean = Param(Params._dummy(), "withMean", "Center data with mean")
    withStd = Param(Params._dummy(), "withStd", "Scale to unit standard deviation")

    @keyword_only
    def __init__(self, withMean=False, withStd=True, inputCol=None, outputCol=None):
        """
        __init__(self, withMean=False, withStd=True, inputCol=None, outputCol=None)
        """
        super(StandardScaler, self).__init__()
        self._java_obj = self._new_java_obj("org.apache.spark.ml.feature.StandardScaler", self.uid)
        self.withMean = Param(self, "withMean", "Center data with mean")
        self.withStd = Param(self, "withStd", "Scale to unit standard deviation")
        self._setDefault(withMean=False, withStd=True)
        kwargs = self.__init__._input_kwargs
        self.setParams(**kwargs)

    @keyword_only
    def setParams(self, withMean=False, withStd=True, inputCol=None, outputCol=None):
        """
        setParams(self, withMean=False, withStd=True, inputCol=None, outputCol=None)
        Sets params for this StandardScaler.
        """
        kwargs = self.setParams._input_kwargs
        return self._set(**kwargs)

    def setWithMean(self, value):
        """
        Sets the value of :py:attr:`withMean`.
        """
        self._paramMap[self.withMean] = value
        return self

    def getWithMean(self):
        """
        Gets the value of withMean or its default value.
        """
        return self.getOrDefault(self.withMean)

    def setWithStd(self, value):
        """
        Sets the value of :py:attr:`withStd`.
        """
        self._paramMap[self.withStd] = value
        return self

    def getWithStd(self):
        """
        Gets the value of withStd or its default value.
        """
        return self.getOrDefault(self.withStd)

    def _create_model(self, java_model):
        return StandardScalerModel(java_model)


class StandardScalerModel(JavaModel):
    """
    Model fitted by StandardScaler.
    """

    @property
    def std(self):
        """
        Standard deviation of the StandardScalerModel.
        """
        return self._call_java("std")

    @property
    def mean(self):
        """
        Mean of the StandardScalerModel.
        """
        return self._call_java("mean")


@inherit_doc
class StringIndexer(JavaEstimator, HasInputCol, HasOutputCol):
    """
    A label indexer that maps a string column of labels to an ML column of label indices.
    If the input column is numeric, we cast it to string and index the string values.
    The indices are in [0, numLabels), ordered by label frequencies.
    So the most frequent label gets index 0.

    >>> stringIndexer = StringIndexer(inputCol="label", outputCol="indexed")
    >>> model = stringIndexer.fit(stringIndDf)
    >>> td = model.transform(stringIndDf)
    >>> sorted(set([(i[0], i[1]) for i in td.select(td.id, td.indexed).collect()]),
    ...     key=lambda x: x[0])
    [(0, 0.0), (1, 2.0), (2, 1.0), (3, 0.0), (4, 0.0), (5, 1.0)]
    >>> inverter = IndexToString(inputCol="indexed", outputCol="label2", labels=model.labels())
    >>> itd = inverter.transform(td)
    >>> sorted(set([(i[0], str(i[1])) for i in itd.select(itd.id, itd.label2).collect()]),
    ...     key=lambda x: x[0])
    [(0, 'a'), (1, 'b'), (2, 'c'), (3, 'a'), (4, 'a'), (5, 'c')]
    """

    @keyword_only
    def __init__(self, inputCol=None, outputCol=None):
        """
        __init__(self, inputCol=None, outputCol=None)
        """
        super(StringIndexer, self).__init__()
        self._java_obj = self._new_java_obj("org.apache.spark.ml.feature.StringIndexer", self.uid)
        kwargs = self.__init__._input_kwargs
        self.setParams(**kwargs)

    @keyword_only
    def setParams(self, inputCol=None, outputCol=None):
        """
        setParams(self, inputCol=None, outputCol=None)
        Sets params for this StringIndexer.
        """
        kwargs = self.setParams._input_kwargs
        return self._set(**kwargs)

    def _create_model(self, java_model):
        return StringIndexerModel(java_model)


class StringIndexerModel(JavaModel):
    """
    Model fitted by StringIndexer.
    """
    @property
    def labels(self):
        return self._java_obj.labels


@inherit_doc
class IndexToString(JavaTransformer, HasInputCol, HasOutputCol):
    """
    .. note:: Experimental
<<<<<<< HEAD
=======

>>>>>>> f19445d6
    A [[Transformer]] that maps a column of string indices back to a new column of corresponding
    string values using either the ML attributes of the input column, or if provided using the
    labels supplied by the user.
    All original columns are kept during transformation.
    See L{StringIndexer} for converting strings into indices
    """

    # a placeholder to make the labels show up in generated doc
    labels = Param(Params._dummy(), "labels",
<<<<<<< HEAD
                   "Optional labels to be provided by the user, if not supplied column " +
                   "metadata is read for labels. The default value is an empty array, " +
                   "but the empty array is ignored and column metadata used instead.")
=======
                   "Optional array of labels to be provided by the user, if not supplied or " +
                   "empty, column metadata is read for labels")
>>>>>>> f19445d6

    @keyword_only
    def __init__(self, inputCol=None, outputCol=None, labels=None):
        """
        __init__(self, inputCol=None, outputCol=None, labels=None)
        """
        super(IndexToString, self).__init__()
        self._java_obj = self._new_java_obj("org.apache.spark.ml.feature.IndexToString",
                                            self.uid)
        self.labels = Param(self, "labels",
<<<<<<< HEAD
                            "Optional labels to be provided by the user, if not supplied column " +
                            "metadata is read for labels. The default value is an empty array, " +
                            "but the empty array is ignored and column metadata used instead.")
=======
                            "Optional array of labels to be provided by the user, if not supplied or " +
                            "empty, column metadata is read for labels")
>>>>>>> f19445d6
        kwargs = self.__init__._input_kwargs
        self.setParams(**kwargs)

    @keyword_only
    def setParams(self, inputCol=None, outputCol=None, labels=None):
        """
        setParams(self, inputCol=None, outputCol=None, labels=None)
<<<<<<< HEAD
        Sets params for this IndexToString
=======
        Sets params for this IndexToString.
>>>>>>> f19445d6
        """
        kwargs = self.setParams._input_kwargs
        return self._set(**kwargs)

    def setLabels(self, value):
        """
        Sets the value of :py:attr:`labels`.
        """
        self._paramMap[self.labels] = value
        return self

    def getLabels(self):
        """
        Gets the value of :py:attr:`labels` or its default value.
        """
        return self.getOrDefault(self.labels)
<<<<<<< HEAD


class StopWordsRemover(JavaTransformer, HasInputCol, HasOutputCol):
    """
    .. note:: Experimental

    A feature transformer that filters out stop words from input.
    Note: null values from input array are preserved unless adding null to stopWords explicitly.
    """
    # a placeholder to make the stopwords show up in generated doc
    stopWords = Param(Params._dummy(), "stopWords", "The words to be filtered out")
    caseSensitive = Param(Params._dummy(), "caseSensitive", "whether to do a case sensitive " +
                          "comparison over the stop words")

    @keyword_only
    def __init__(self, inputCol=None, outputCol=None, stopWords=None,
                 caseSensitive=False):
        """
        __init__(self, inputCol=None, outputCol=None, stopWords=None,\
                 caseSensitive=false)
        """
        super(StopWordsRemover, self).__init__()
        self._java_obj = self._new_java_obj("org.apache.spark.ml.feature.StopWordsRemover",
                                            self.uid)
        self.stopWords = Param(self, "stopWords", "The words to be filtered out")
        self.caseSensitive = Param(self, "caseSensitive", "whether to do a case " +
                                   "sensitive comparison over the stop words")
        stopWordsObj = _jvm().org.apache.spark.ml.feature.StopWords
        defaultStopWords = stopWordsObj.English()
        self._setDefault(stopWords=defaultStopWords)
        kwargs = self.__init__._input_kwargs
        self.setParams(**kwargs)

    @keyword_only
    def setParams(self, inputCol=None, outputCol=None, stopWords=None,
                  caseSensitive=False):
        """
        setParams(self, inputCol="input", outputCol="output", stopWords=None,\
                  caseSensitive=false)
        Sets params for this StopWordRemover.
        """
        kwargs = self.setParams._input_kwargs
        return self._set(**kwargs)

    def setStopWords(self, value):
        """
        Specify the stopwords to be filtered.
        """
        self._paramMap[self.stopWords] = value
        return self

    def getStopWords(self):
        """
        Get the stopwords.
        """
        return self.getOrDefault(self.stopWords)

    def setCaseSensitive(self, value):
        """
        Set whether to do a case sensitive comparison over the stop words
        """
        self._paramMap[self.caseSensitive] = value
        return self

    def getCaseSensitive(self):
        """
        Get whether to do a case sensitive comparison over the stop words.
        """
        return self.getOrDefault(self.caseSensitive)
=======
>>>>>>> f19445d6


@inherit_doc
@ignore_unicode_prefix
class Tokenizer(JavaTransformer, HasInputCol, HasOutputCol):
    """
    A tokenizer that converts the input string to lowercase and then
    splits it by white spaces.

    >>> df = sqlContext.createDataFrame([("a b c",)], ["text"])
    >>> tokenizer = Tokenizer(inputCol="text", outputCol="words")
    >>> tokenizer.transform(df).head()
    Row(text=u'a b c', words=[u'a', u'b', u'c'])
    >>> # Change a parameter.
    >>> tokenizer.setParams(outputCol="tokens").transform(df).head()
    Row(text=u'a b c', tokens=[u'a', u'b', u'c'])
    >>> # Temporarily modify a parameter.
    >>> tokenizer.transform(df, {tokenizer.outputCol: "words"}).head()
    Row(text=u'a b c', words=[u'a', u'b', u'c'])
    >>> tokenizer.transform(df).head()
    Row(text=u'a b c', tokens=[u'a', u'b', u'c'])
    >>> # Must use keyword arguments to specify params.
    >>> tokenizer.setParams("text")
    Traceback (most recent call last):
        ...
    TypeError: Method setParams forces keyword arguments.
    """

    @keyword_only
    def __init__(self, inputCol=None, outputCol=None):
        """
        __init__(self, inputCol=None, outputCol=None)
        """
        super(Tokenizer, self).__init__()
        self._java_obj = self._new_java_obj("org.apache.spark.ml.feature.Tokenizer", self.uid)
        kwargs = self.__init__._input_kwargs
        self.setParams(**kwargs)

    @keyword_only
    def setParams(self, inputCol=None, outputCol=None):
        """
        setParams(self, inputCol="input", outputCol="output")
        Sets params for this Tokenizer.
        """
        kwargs = self.setParams._input_kwargs
        return self._set(**kwargs)


@inherit_doc
class VectorAssembler(JavaTransformer, HasInputCols, HasOutputCol):
    """
    A feature transformer that merges multiple columns into a vector column.

    >>> df = sqlContext.createDataFrame([(1, 0, 3)], ["a", "b", "c"])
    >>> vecAssembler = VectorAssembler(inputCols=["a", "b", "c"], outputCol="features")
    >>> vecAssembler.transform(df).head().features
    DenseVector([1.0, 0.0, 3.0])
    >>> vecAssembler.setParams(outputCol="freqs").transform(df).head().freqs
    DenseVector([1.0, 0.0, 3.0])
    >>> params = {vecAssembler.inputCols: ["b", "a"], vecAssembler.outputCol: "vector"}
    >>> vecAssembler.transform(df, params).head().vector
    DenseVector([0.0, 1.0])
    """

    @keyword_only
    def __init__(self, inputCols=None, outputCol=None):
        """
        __init__(self, inputCols=None, outputCol=None)
        """
        super(VectorAssembler, self).__init__()
        self._java_obj = self._new_java_obj("org.apache.spark.ml.feature.VectorAssembler", self.uid)
        kwargs = self.__init__._input_kwargs
        self.setParams(**kwargs)

    @keyword_only
    def setParams(self, inputCols=None, outputCol=None):
        """
        setParams(self, inputCols=None, outputCol=None)
        Sets params for this VectorAssembler.
        """
        kwargs = self.setParams._input_kwargs
        return self._set(**kwargs)


@inherit_doc
class VectorIndexer(JavaEstimator, HasInputCol, HasOutputCol):
    """
    Class for indexing categorical feature columns in a dataset of [[Vector]].

    This has 2 usage modes:
      - Automatically identify categorical features (default behavior)
         - This helps process a dataset of unknown vectors into a dataset with some continuous
           features and some categorical features. The choice between continuous and categorical
           is based upon a maxCategories parameter.
         - Set maxCategories to the maximum number of categorical any categorical feature should
           have.
         - E.g.: Feature 0 has unique values {-1.0, 0.0}, and feature 1 values {1.0, 3.0, 5.0}.
           If maxCategories = 2, then feature 0 will be declared categorical and use indices {0, 1},
           and feature 1 will be declared continuous.
      - Index all features, if all features are categorical
         - If maxCategories is set to be very large, then this will build an index of unique
           values for all features.
         - Warning: This can cause problems if features are continuous since this will collect ALL
           unique values to the driver.
         - E.g.: Feature 0 has unique values {-1.0, 0.0}, and feature 1 values {1.0, 3.0, 5.0}.
           If maxCategories >= 3, then both features will be declared categorical.

     This returns a model which can transform categorical features to use 0-based indices.

    Index stability:
      - This is not guaranteed to choose the same category index across multiple runs.
      - If a categorical feature includes value 0, then this is guaranteed to map value 0 to
        index 0. This maintains vector sparsity.
      - More stability may be added in the future.

     TODO: Future extensions: The following functionality is planned for the future:
      - Preserve metadata in transform; if a feature's metadata is already present,
        do not recompute.
      - Specify certain features to not index, either via a parameter or via existing metadata.
      - Add warning if a categorical feature has only 1 category.
      - Add option for allowing unknown categories.

    >>> from pyspark.mllib.linalg import Vectors
    >>> df = sqlContext.createDataFrame([(Vectors.dense([-1.0, 0.0]),),
    ...     (Vectors.dense([0.0, 1.0]),), (Vectors.dense([0.0, 2.0]),)], ["a"])
    >>> indexer = VectorIndexer(maxCategories=2, inputCol="a", outputCol="indexed")
    >>> model = indexer.fit(df)
    >>> model.transform(df).head().indexed
    DenseVector([1.0, 0.0])
    >>> indexer.setParams(outputCol="test").fit(df).transform(df).collect()[1].test
    DenseVector([0.0, 1.0])
    >>> params = {indexer.maxCategories: 3, indexer.outputCol: "vector"}
    >>> model2 = indexer.fit(df, params)
    >>> model2.transform(df).head().vector
    DenseVector([1.0, 0.0])
    """

    # a placeholder to make it appear in the generated doc
    maxCategories = Param(Params._dummy(), "maxCategories",
                          "Threshold for the number of values a categorical feature can take " +
                          "(>= 2). If a feature is found to have > maxCategories values, then " +
                          "it is declared continuous.")

    @keyword_only
    def __init__(self, maxCategories=20, inputCol=None, outputCol=None):
        """
        __init__(self, maxCategories=20, inputCol=None, outputCol=None)
        """
        super(VectorIndexer, self).__init__()
        self._java_obj = self._new_java_obj("org.apache.spark.ml.feature.VectorIndexer", self.uid)
        self.maxCategories = Param(self, "maxCategories",
                                   "Threshold for the number of values a categorical feature " +
                                   "can take (>= 2). If a feature is found to have " +
                                   "> maxCategories values, then it is declared continuous.")
        self._setDefault(maxCategories=20)
        kwargs = self.__init__._input_kwargs
        self.setParams(**kwargs)

    @keyword_only
    def setParams(self, maxCategories=20, inputCol=None, outputCol=None):
        """
        setParams(self, maxCategories=20, inputCol=None, outputCol=None)
        Sets params for this VectorIndexer.
        """
        kwargs = self.setParams._input_kwargs
        return self._set(**kwargs)

    def setMaxCategories(self, value):
        """
        Sets the value of :py:attr:`maxCategories`.
        """
        self._paramMap[self.maxCategories] = value
        return self

    def getMaxCategories(self):
        """
        Gets the value of maxCategories or its default value.
        """
        return self.getOrDefault(self.maxCategories)

    def _create_model(self, java_model):
        return VectorIndexerModel(java_model)


class VectorIndexerModel(JavaModel):
    """
    Model fitted by VectorIndexer.
    """


@inherit_doc
@ignore_unicode_prefix
class Word2Vec(JavaEstimator, HasStepSize, HasMaxIter, HasSeed, HasInputCol, HasOutputCol):
    """
    Word2Vec trains a model of `Map(String, Vector)`, i.e. transforms a word into a code for further
    natural language processing or machine learning process.

    >>> sent = ("a b " * 100 + "a c " * 10).split(" ")
    >>> doc = sqlContext.createDataFrame([(sent,), (sent,)], ["sentence"])
    >>> model = Word2Vec(vectorSize=5, seed=42, inputCol="sentence", outputCol="model").fit(doc)
    >>> model.getVectors().show()
    +----+--------------------+
    |word|              vector|
    +----+--------------------+
    |   a|[-0.3511952459812...|
    |   b|[0.29077222943305...|
    |   c|[0.02315592765808...|
    +----+--------------------+
    ...
    >>> model.findSynonyms("a", 2).show()
    +----+-------------------+
    |word|         similarity|
    +----+-------------------+
    |   b|0.29255685145799626|
    |   c|-0.5414068302988307|
    +----+-------------------+
    ...
    >>> model.transform(doc).head().model
    DenseVector([-0.0422, -0.5138, -0.2546, 0.6885, 0.276])
    """

    # a placeholder to make it appear in the generated doc
    vectorSize = Param(Params._dummy(), "vectorSize",
                       "the dimension of codes after transforming from words")
    numPartitions = Param(Params._dummy(), "numPartitions",
                          "number of partitions for sentences of words")
    minCount = Param(Params._dummy(), "minCount",
                     "the minimum number of times a token must appear to be included in the " +
                     "word2vec model's vocabulary")

    @keyword_only
    def __init__(self, vectorSize=100, minCount=5, numPartitions=1, stepSize=0.025, maxIter=1,
                 seed=None, inputCol=None, outputCol=None):
        """
        __init__(self, vectorSize=100, minCount=5, numPartitions=1, stepSize=0.025, maxIter=1, \
                 seed=None, inputCol=None, outputCol=None)
        """
        super(Word2Vec, self).__init__()
        self._java_obj = self._new_java_obj("org.apache.spark.ml.feature.Word2Vec", self.uid)
        self.vectorSize = Param(self, "vectorSize",
                                "the dimension of codes after transforming from words")
        self.numPartitions = Param(self, "numPartitions",
                                   "number of partitions for sentences of words")
        self.minCount = Param(self, "minCount",
                              "the minimum number of times a token must appear to be included " +
                              "in the word2vec model's vocabulary")
        self._setDefault(vectorSize=100, minCount=5, numPartitions=1, stepSize=0.025, maxIter=1,
                         seed=None)
        kwargs = self.__init__._input_kwargs
        self.setParams(**kwargs)

    @keyword_only
    def setParams(self, vectorSize=100, minCount=5, numPartitions=1, stepSize=0.025, maxIter=1,
                  seed=None, inputCol=None, outputCol=None):
        """
        setParams(self, minCount=5, numPartitions=1, stepSize=0.025, maxIter=1, seed=None, \
                 inputCol=None, outputCol=None)
        Sets params for this Word2Vec.
        """
        kwargs = self.setParams._input_kwargs
        return self._set(**kwargs)

    def setVectorSize(self, value):
        """
        Sets the value of :py:attr:`vectorSize`.
        """
        self._paramMap[self.vectorSize] = value
        return self

    def getVectorSize(self):
        """
        Gets the value of vectorSize or its default value.
        """
        return self.getOrDefault(self.vectorSize)

    def setNumPartitions(self, value):
        """
        Sets the value of :py:attr:`numPartitions`.
        """
        self._paramMap[self.numPartitions] = value
        return self

    def getNumPartitions(self):
        """
        Gets the value of numPartitions or its default value.
        """
        return self.getOrDefault(self.numPartitions)

    def setMinCount(self, value):
        """
        Sets the value of :py:attr:`minCount`.
        """
        self._paramMap[self.minCount] = value
        return self

    def getMinCount(self):
        """
        Gets the value of minCount or its default value.
        """
        return self.getOrDefault(self.minCount)

    def _create_model(self, java_model):
        return Word2VecModel(java_model)


class Word2VecModel(JavaModel):
    """
    Model fitted by Word2Vec.
    """

    def getVectors(self):
        """
        Returns the vector representation of the words as a dataframe
        with two fields, word and vector.
        """
        return self._call_java("getVectors")

    def findSynonyms(self, word, num):
        """
        Find "num" number of words closest in similarity to "word".
        word can be a string or vector representation.
        Returns a dataframe with two fields word and similarity (which
        gives the cosine similarity).
        """
        if not isinstance(word, basestring):
            word = _convert_to_vector(word)
        return self._call_java("findSynonyms", word, num)


@inherit_doc
class PCA(JavaEstimator, HasInputCol, HasOutputCol):
    """
    PCA trains a model to project vectors to a low-dimensional space using PCA.

    >>> from pyspark.mllib.linalg import Vectors
    >>> data = [(Vectors.sparse(5, [(1, 1.0), (3, 7.0)]),),
    ...     (Vectors.dense([2.0, 0.0, 3.0, 4.0, 5.0]),),
    ...     (Vectors.dense([4.0, 0.0, 0.0, 6.0, 7.0]),)]
    >>> df = sqlContext.createDataFrame(data,["features"])
    >>> pca = PCA(k=2, inputCol="features", outputCol="pca_features")
    >>> model = pca.fit(df)
    >>> model.transform(df).collect()[0].pca_features
    DenseVector([1.648..., -4.013...])
    """

    # a placeholder to make it appear in the generated doc
    k = Param(Params._dummy(), "k", "the number of principal components")

    @keyword_only
    def __init__(self, k=None, inputCol=None, outputCol=None):
        """
        __init__(self, k=None, inputCol=None, outputCol=None)
        """
        super(PCA, self).__init__()
        self._java_obj = self._new_java_obj("org.apache.spark.ml.feature.PCA", self.uid)
        self.k = Param(self, "k", "the number of principal components")
        kwargs = self.__init__._input_kwargs
        self.setParams(**kwargs)

    @keyword_only
    def setParams(self, k=None, inputCol=None, outputCol=None):
        """
        setParams(self, k=None, inputCol=None, outputCol=None)
        Set params for this PCA.
        """
        kwargs = self.setParams._input_kwargs
        return self._set(**kwargs)

    def setK(self, value):
        """
        Sets the value of :py:attr:`k`.
        """
        self._paramMap[self.k] = value
        return self

    def getK(self):
        """
        Gets the value of k or its default value.
        """
        return self.getOrDefault(self.k)

    def _create_model(self, java_model):
        return PCAModel(java_model)


class PCAModel(JavaModel):
    """
    Model fitted by PCA.
    """


@inherit_doc
class RFormula(JavaEstimator, HasFeaturesCol, HasLabelCol):
    """
    .. note:: Experimental

    Implements the transforms required for fitting a dataset against an
    R model formula. Currently we support a limited subset of the R
    operators, including '~', '+', '-', and '.'. Also see the R formula
    docs:
    http://stat.ethz.ch/R-manual/R-patched/library/stats/html/formula.html

    >>> df = sqlContext.createDataFrame([
    ...     (1.0, 1.0, "a"),
    ...     (0.0, 2.0, "b"),
    ...     (0.0, 0.0, "a")
    ... ], ["y", "x", "s"])
    >>> rf = RFormula(formula="y ~ x + s")
    >>> rf.fit(df).transform(df).show()
    +---+---+---+---------+-----+
    |  y|  x|  s| features|label|
    +---+---+---+---------+-----+
    |1.0|1.0|  a|[1.0,1.0]|  1.0|
    |0.0|2.0|  b|[2.0,0.0]|  0.0|
    |0.0|0.0|  a|[0.0,1.0]|  0.0|
    +---+---+---+---------+-----+
    ...
    >>> rf.fit(df, {rf.formula: "y ~ . - s"}).transform(df).show()
    +---+---+---+--------+-----+
    |  y|  x|  s|features|label|
    +---+---+---+--------+-----+
    |1.0|1.0|  a|   [1.0]|  1.0|
    |0.0|2.0|  b|   [2.0]|  0.0|
    |0.0|0.0|  a|   [0.0]|  0.0|
    +---+---+---+--------+-----+
    ...
    """

    # a placeholder to make it appear in the generated doc
    formula = Param(Params._dummy(), "formula", "R model formula")

    @keyword_only
    def __init__(self, formula=None, featuresCol="features", labelCol="label"):
        """
        __init__(self, formula=None, featuresCol="features", labelCol="label")
        """
        super(RFormula, self).__init__()
        self._java_obj = self._new_java_obj("org.apache.spark.ml.feature.RFormula", self.uid)
        self.formula = Param(self, "formula", "R model formula")
        kwargs = self.__init__._input_kwargs
        self.setParams(**kwargs)

    @keyword_only
    def setParams(self, formula=None, featuresCol="features", labelCol="label"):
        """
        setParams(self, formula=None, featuresCol="features", labelCol="label")
        Sets params for RFormula.
        """
        kwargs = self.setParams._input_kwargs
        return self._set(**kwargs)

    def setFormula(self, value):
        """
        Sets the value of :py:attr:`formula`.
        """
        self._paramMap[self.formula] = value
        return self

    def getFormula(self):
        """
        Gets the value of :py:attr:`formula`.
        """
        return self.getOrDefault(self.formula)

    def _create_model(self, java_model):
        return RFormulaModel(java_model)


class RFormulaModel(JavaModel):
    """
    Model fitted by :py:class:`RFormula`.
    """


if __name__ == "__main__":
    import doctest
    from pyspark.context import SparkContext
    from pyspark.sql import Row, SQLContext
    globs = globals().copy()
    # The small batch size here ensures that we see multiple batches,
    # even in these small test examples:
    sc = SparkContext("local[2]", "ml.feature tests")
    sqlContext = SQLContext(sc)
    globs['sc'] = sc
    globs['sqlContext'] = sqlContext
    testData = sc.parallelize([Row(id=0, label="a"), Row(id=1, label="b"),
                               Row(id=2, label="c"), Row(id=3, label="a"),
                               Row(id=4, label="a"), Row(id=5, label="c")], 2)
    globs['stringIndDf'] = sqlContext.createDataFrame(testData)
    (failure_count, test_count) = doctest.testmod(globs=globs, optionflags=doctest.ELLIPSIS)
    sc.stop()
    if failure_count:
        exit(-1)<|MERGE_RESOLUTION|>--- conflicted
+++ resolved
@@ -30,12 +30,8 @@
            'IndexToString', 'NGram', 'Normalizer', 'OneHotEncoder', 'PolynomialExpansion',
            'RegexTokenizer', 'SQLTransformer', 'StandardScaler', 'StandardScalerModel',
            'StringIndexer', 'StringIndexerModel', 'Tokenizer', 'VectorAssembler', 'VectorIndexer',
-<<<<<<< HEAD
            'Word2Vec', 'Word2VecModel', 'PCA', 'PCAModel', 'RFormula', 'RFormulaModel',
            'StopWordsRemover']
-=======
-           'Word2Vec', 'Word2VecModel', 'PCA', 'PCAModel', 'RFormula', 'RFormulaModel']
->>>>>>> f19445d6
 
 
 @inherit_doc
@@ -950,10 +946,7 @@
 class IndexToString(JavaTransformer, HasInputCol, HasOutputCol):
     """
     .. note:: Experimental
-<<<<<<< HEAD
-=======
-
->>>>>>> f19445d6
+
     A [[Transformer]] that maps a column of string indices back to a new column of corresponding
     string values using either the ML attributes of the input column, or if provided using the
     labels supplied by the user.
@@ -963,14 +956,8 @@
 
     # a placeholder to make the labels show up in generated doc
     labels = Param(Params._dummy(), "labels",
-<<<<<<< HEAD
-                   "Optional labels to be provided by the user, if not supplied column " +
-                   "metadata is read for labels. The default value is an empty array, " +
-                   "but the empty array is ignored and column metadata used instead.")
-=======
                    "Optional array of labels to be provided by the user, if not supplied or " +
                    "empty, column metadata is read for labels")
->>>>>>> f19445d6
 
     @keyword_only
     def __init__(self, inputCol=None, outputCol=None, labels=None):
@@ -981,14 +968,8 @@
         self._java_obj = self._new_java_obj("org.apache.spark.ml.feature.IndexToString",
                                             self.uid)
         self.labels = Param(self, "labels",
-<<<<<<< HEAD
-                            "Optional labels to be provided by the user, if not supplied column " +
-                            "metadata is read for labels. The default value is an empty array, " +
-                            "but the empty array is ignored and column metadata used instead.")
-=======
                             "Optional array of labels to be provided by the user, if not supplied or " +
                             "empty, column metadata is read for labels")
->>>>>>> f19445d6
         kwargs = self.__init__._input_kwargs
         self.setParams(**kwargs)
 
@@ -996,11 +977,7 @@
     def setParams(self, inputCol=None, outputCol=None, labels=None):
         """
         setParams(self, inputCol=None, outputCol=None, labels=None)
-<<<<<<< HEAD
-        Sets params for this IndexToString
-=======
         Sets params for this IndexToString.
->>>>>>> f19445d6
         """
         kwargs = self.setParams._input_kwargs
         return self._set(**kwargs)
@@ -1017,7 +994,6 @@
         Gets the value of :py:attr:`labels` or its default value.
         """
         return self.getOrDefault(self.labels)
-<<<<<<< HEAD
 
 
 class StopWordsRemover(JavaTransformer, HasInputCol, HasOutputCol):
@@ -1087,8 +1063,6 @@
         Get whether to do a case sensitive comparison over the stop words.
         """
         return self.getOrDefault(self.caseSensitive)
-=======
->>>>>>> f19445d6
 
 
 @inherit_doc
