#
# Licensed to the Apache Software Foundation (ASF) under one or more
# contributor license agreements.  See the NOTICE file distributed with
# this work for additional information regarding copyright ownership.
# The ASF licenses this file to You under the Apache License, Version 2.0
# (the "License"); you may not use this file except in compliance with
# the License.  You may obtain a copy of the License at
#
#    http://www.apache.org/licenses/LICENSE-2.0
#
# Unless required by applicable law or agreed to in writing, software
# distributed under the License is distributed on an "AS IS" BASIS,
# WITHOUT WARRANTIES OR CONDITIONS OF ANY KIND, either express or implied.
# See the License for the specific language governing permissions and
# limitations under the License.
#

from py4j.java_collections import MapConverter

from pyspark import SparkContext, RDD
from pyspark.mllib._common import \
    _get_unmangled_rdd, _get_unmangled_double_vector_rdd, _serialize_double_vector, \
    _deserialize_labeled_point, _get_unmangled_labeled_point_rdd, \
    _deserialize_double
from pyspark.mllib.regression import LabeledPoint
from pyspark.serializers import NoOpSerializer


class DecisionTreeModel(object):

    """
    A decision tree model for classification or regression.

    EXPERIMENTAL: This is an experimental API.
                  It will probably be modified for Spark v1.2.
    """

    def __init__(self, sc, java_model):
        """
        :param sc:  Spark context
        :param java_model:  Handle to Java model object
        """
        self._sc = sc
        self._java_model = java_model

    def __del__(self):
        self._sc._gateway.detach(self._java_model)

    def predict(self, x):
        """
        Predict the label of one or more examples.
        :param x:  Data point (feature vector),
                   or an RDD of data points (feature vectors).
        """
        pythonAPI = self._sc._jvm.PythonMLLibAPI()
        if isinstance(x, RDD):
            # Bulk prediction
            if x.count() == 0:
                return self._sc.parallelize([])
            dataBytes = _get_unmangled_double_vector_rdd(x, cache=False)
            jSerializedPreds = \
                pythonAPI.predictDecisionTreeModel(self._java_model,
                                                   dataBytes._jrdd)
            serializedPreds = RDD(jSerializedPreds, self._sc, NoOpSerializer())
            return serializedPreds.map(lambda bytes: _deserialize_double(bytearray(bytes)))
        else:
            # Assume x is a single data point.
            x_ = _serialize_double_vector(x)
            return pythonAPI.predictDecisionTreeModel(self._java_model, x_)

    def numNodes(self):
        return self._java_model.numNodes()

    def depth(self):
        return self._java_model.depth()

    def __str__(self):
        return self._java_model.toString()


class DecisionTree(object):

    """
    Learning algorithm for a decision tree model
    for classification or regression.

    EXPERIMENTAL: This is an experimental API.
                  It will probably be modified for Spark v1.2.

    Example usage:
    >>> from numpy import array, ndarray
    >>> from pyspark.mllib.regression import LabeledPoint
    >>> from pyspark.mllib.tree import DecisionTree
    >>> from pyspark.mllib.linalg import SparseVector
    >>>
    >>> data = [
    ...     LabeledPoint(0.0, [0.0]),
    ...     LabeledPoint(1.0, [1.0]),
    ...     LabeledPoint(1.0, [2.0]),
    ...     LabeledPoint(1.0, [3.0])
    ... ]
    >>>
    >>> model = DecisionTree.trainClassifier(sc.parallelize(data), numClasses=2)
    >>> print(model)
    DecisionTreeModel classifier
      If (feature 0 <= 0.5)
       Predict: 0.0
      Else (feature 0 > 0.5)
       Predict: 1.0

    >>> model.predict(array([1.0])) > 0
    True
    >>> model.predict(array([0.0])) == 0
    True
    >>> sparse_data = [
    ...     LabeledPoint(0.0, SparseVector(2, {0: 0.0})),
    ...     LabeledPoint(1.0, SparseVector(2, {1: 1.0})),
    ...     LabeledPoint(0.0, SparseVector(2, {0: 0.0})),
    ...     LabeledPoint(1.0, SparseVector(2, {1: 2.0}))
    ... ]
    >>>
    >>> model = DecisionTree.trainRegressor(sc.parallelize(sparse_data))
    >>> model.predict(array([0.0, 1.0])) == 1
    True
    >>> model.predict(array([0.0, 0.0])) == 0
    True
    >>> model.predict(SparseVector(2, {1: 1.0})) == 1
    True
    >>> model.predict(SparseVector(2, {1: 0.0})) == 0
    True
    """

    @staticmethod
    def trainClassifier(data, numClasses, categoricalFeaturesInfo,
                        impurity="gini", maxDepth=4, maxBins=100):
        """
        Train a DecisionTreeModel for classification.

        :param data: Training data: RDD of LabeledPoint.
                     Labels are integers {0,1,...,numClasses}.
        :param numClasses: Number of classes for classification.
        :param categoricalFeaturesInfo: Map from categorical feature index
                                        to number of categories.
                                        Any feature not in this map
                                        is treated as continuous.
        :param impurity: Supported values: "entropy" or "gini"
        :param maxDepth: Max depth of tree.
                         E.g., depth 0 means 1 leaf node.
                         Depth 1 means 1 internal node + 2 leaf nodes.
        :param maxBins: Number of bins used for finding splits at each node.
        :return: DecisionTreeModel
        """
        sc = data.context
        dataBytes = _get_unmangled_labeled_point_rdd(data)
        categoricalFeaturesInfoJMap = \
            MapConverter().convert(categoricalFeaturesInfo,
                                   sc._gateway._gateway_client)
        model = sc._jvm.PythonMLLibAPI().trainDecisionTreeModel(
            dataBytes._jrdd, "classification",
            numClasses, categoricalFeaturesInfoJMap,
            impurity, maxDepth, maxBins)
        dataBytes.unpersist()
        return DecisionTreeModel(sc, model)

    @staticmethod
    def trainRegressor(data, categoricalFeaturesInfo,
                       impurity="variance", maxDepth=4, maxBins=100):
        """
        Train a DecisionTreeModel for regression.

        :param data: Training data: RDD of LabeledPoint.
                     Labels are real numbers.
        :param categoricalFeaturesInfo: Map from categorical feature index
                                        to number of categories.
                                        Any feature not in this map
                                        is treated as continuous.
        :param impurity: Supported values: "variance"
        :param maxDepth: Max depth of tree.
                         E.g., depth 0 means 1 leaf node.
                         Depth 1 means 1 internal node + 2 leaf nodes.
        :param maxBins: Number of bins used for finding splits at each node.
        :return: DecisionTreeModel
        """
<<<<<<< HEAD
=======
        return DecisionTree.train(data, "regression", 0,
                                  categoricalFeaturesInfo,
                                  impurity, maxDepth, maxBins)

    @staticmethod
    def train(data, algo, numClasses, categoricalFeaturesInfo,
              impurity, maxDepth, maxBins=100):
        """
        Train a DecisionTreeModel for classification or regression.

        :param data: Training data: RDD of LabeledPoint.
                     For classification, labels are integers
                      {0,1,...,numClasses}.
                     For regression, labels are real numbers.
        :param algo: "classification" or "regression"
        :param numClasses: Number of classes for classification.
        :param categoricalFeaturesInfo: Map from categorical feature index
                                        to number of categories.
                                        Any feature not in this map
                                        is treated as continuous.
        :param impurity: For classification: "entropy" or "gini".
                         For regression: "variance".
        :param maxDepth: Max depth of tree.
                         E.g., depth 0 means 1 leaf node.
                         Depth 1 means 1 internal node + 2 leaf nodes.
        :param maxBins: Number of bins used for finding splits at each node.
        :return: DecisionTreeModel
        """
>>>>>>> e537b33c
        sc = data.context
        dataBytes = _get_unmangled_labeled_point_rdd(data)
        categoricalFeaturesInfoJMap = \
            MapConverter().convert(categoricalFeaturesInfo,
                                   sc._gateway._gateway_client)
        model = sc._jvm.PythonMLLibAPI().trainDecisionTreeModel(
            dataBytes._jrdd, "regression",
            0, categoricalFeaturesInfoJMap,
            impurity, maxDepth, maxBins)
        dataBytes.unpersist()
        return DecisionTreeModel(sc, model)


def _test():
    import doctest
    globs = globals().copy()
    globs['sc'] = SparkContext('local[4]', 'PythonTest', batchSize=2)
    (failure_count, test_count) = doctest.testmod(globs=globs, optionflags=doctest.ELLIPSIS)
    globs['sc'].stop()
    if failure_count:
        exit(-1)

if __name__ == "__main__":
    _test()<|MERGE_RESOLUTION|>--- conflicted
+++ resolved
@@ -181,37 +181,6 @@
         :param maxBins: Number of bins used for finding splits at each node.
         :return: DecisionTreeModel
         """
-<<<<<<< HEAD
-=======
-        return DecisionTree.train(data, "regression", 0,
-                                  categoricalFeaturesInfo,
-                                  impurity, maxDepth, maxBins)
-
-    @staticmethod
-    def train(data, algo, numClasses, categoricalFeaturesInfo,
-              impurity, maxDepth, maxBins=100):
-        """
-        Train a DecisionTreeModel for classification or regression.
-
-        :param data: Training data: RDD of LabeledPoint.
-                     For classification, labels are integers
-                      {0,1,...,numClasses}.
-                     For regression, labels are real numbers.
-        :param algo: "classification" or "regression"
-        :param numClasses: Number of classes for classification.
-        :param categoricalFeaturesInfo: Map from categorical feature index
-                                        to number of categories.
-                                        Any feature not in this map
-                                        is treated as continuous.
-        :param impurity: For classification: "entropy" or "gini".
-                         For regression: "variance".
-        :param maxDepth: Max depth of tree.
-                         E.g., depth 0 means 1 leaf node.
-                         Depth 1 means 1 internal node + 2 leaf nodes.
-        :param maxBins: Number of bins used for finding splits at each node.
-        :return: DecisionTreeModel
-        """
->>>>>>> e537b33c
         sc = data.context
         dataBytes = _get_unmangled_labeled_point_rdd(data)
         categoricalFeaturesInfoJMap = \
