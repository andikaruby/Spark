--- conflicted
+++ resolved
@@ -29,10 +29,7 @@
 
 import numpy as np
 
-<<<<<<< HEAD
-=======
-
->>>>>>> a68ecf32
+
 __all__ = ['Vector', 'DenseVector', 'SparseVector', 'Vectors']
 
 
@@ -54,19 +51,6 @@
     _have_scipy = False
 
 
-<<<<<<< HEAD
-# this will call the MLlib version of pythonToJava()
-def _to_java_object_rdd(rdd):
-    """ Return an JavaRDD of Object by unpickling
-
-    It will convert each Python object into Java object by Pyrolite, whenever the
-    RDD is serialized in batch or not.
-    """
-    return rdd.ctx._jvm.SerDe.pythonToJava(rdd._pickled()._jrdd, True)
-
-
-=======
->>>>>>> a68ecf32
 def _convert_to_vector(l):
     if isinstance(l, Vector):
         return l
