--- conflicted
+++ resolved
@@ -42,11 +42,8 @@
 from pyspark.mllib.regression import LabeledPoint
 from pyspark.mllib.random import RandomRDDs
 from pyspark.mllib.stat import Statistics
-<<<<<<< HEAD
 from pyspark.mllib.feature import Word2Vec
-=======
 from pyspark.mllib.feature import IDF
->>>>>>> b52c7f9f
 from pyspark.serializers import PickleSerializer
 from pyspark.sql import SQLContext
 from pyspark.tests import ReusedPySparkTestCase as PySparkTestCase
@@ -634,7 +631,6 @@
         self.assertIsNotNone(chi[1000])
 
 
-<<<<<<< HEAD
 class Word2VecTests(PySparkTestCase):
     def test_word2vec_setters(self):
         data = [
@@ -668,7 +664,14 @@
         ]
         model = Word2Vec().fit(self.sc.parallelize(data))
         self.assertEquals(len(model.getVectors()), 3)
-=======
+
+
+class SerDeTest(PySparkTestCase):
+    def test_to_java_object_rdd(self):  # SPARK-6660
+        data = RandomRDDs.uniformRDD(self.sc, 10, 5, seed=0L)
+        self.assertEqual(_to_java_object_rdd(data).count(), 10)
+
+
 class FeatureTest(PySparkTestCase):
     def test_idf_model(self):
         data = [
@@ -680,13 +683,6 @@
         model = IDF().fit(self.sc.parallelize(data, 2))
         idf = model.idf()
         self.assertEqual(len(idf), 11)
-
-
-class SerDeTest(PySparkTestCase):
-    def test_to_java_object_rdd(self):  # SPARK-6660
-        data = RandomRDDs.uniformRDD(self.sc, 10, 5, seed=0L)
-        self.assertEqual(_to_java_object_rdd(data).count(), 10)
->>>>>>> b52c7f9f
 
 
 if __name__ == "__main__":
