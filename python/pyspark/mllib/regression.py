--- conflicted
+++ resolved
@@ -18,14 +18,8 @@
 import numpy as np
 from numpy import array
 
-<<<<<<< HEAD
-from pyspark import SparkContext
-from pyspark.serializers import PickleSerializer
-from pyspark.mllib.linalg import SparseVector, _convert_to_vector, _to_java_object_rdd
-=======
 from pyspark.mllib.common import callMLlibFunc, _to_java_object_rdd
 from pyspark.mllib.linalg import SparseVector, _convert_to_vector
->>>>>>> a68ecf32
 
 __all__ = ['LabeledPoint', 'LinearModel', 'LinearRegressionModel', 'RidgeRegressionModel',
            'LinearRegressionWithSGD', 'LassoWithSGD', 'RidgeRegressionWithSGD']
@@ -128,24 +122,11 @@
 
 # train_func should take two parameters, namely data and initial_weights, and
 # return the result of a call to the appropriate JVM stub.
-# _regression_train_wrapper is responsible for setup and error checking.
 def _regression_train_wrapper(train_func, modelClass, data, initial_weights):
     initial_weights = initial_weights or [0.0] * len(data.first().features)
-<<<<<<< HEAD
-    ser = PickleSerializer()
-    initial_bytes = bytearray(ser.dumps(_convert_to_vector(initial_weights)))
-    # use AutoBatchedSerializer before cache to reduce the memory
-    # overhead in JVM
-    cached = data._pickled().cache()
-    ans = train_func(_to_java_object_rdd(cached), initial_bytes)
-    assert len(ans) == 2, "JVM call result had unexpected length"
-    weights = ser.loads(str(ans[0]))
-    return modelClass(weights, ans[1])
-=======
     weights, intercept = train_func(_to_java_object_rdd(data, cache=True),
                                     _convert_to_vector(initial_weights))
     return modelClass(weights, intercept)
->>>>>>> a68ecf32
 
 
 class LinearRegressionWithSGD(object):
