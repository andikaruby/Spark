--- conflicted
+++ resolved
@@ -74,7 +74,6 @@
                 raise
     signal.signal(SIGCHLD, handle_sigchld)
 
-<<<<<<< HEAD
     # Shopify added profiling signal handler
     profiling = [False]
     def handle_sigprof(*args):
@@ -88,7 +87,7 @@
             yappi.get_func_stats().print_all()
             yappi.get_thread_stats().print_all()
     signal.signal(SIGPROF, handle_sigprof)
-=======
+
     # Blocks until the socket is closed by draining the input stream
     # until it raises an exception or returns EOF.
     def waitSocketClose(sock):
@@ -99,7 +98,6 @@
                     return
         except:
             pass
->>>>>>> ca431868
 
     # Handle clients
     while not should_exit():
