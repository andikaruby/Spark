--- conflicted
+++ resolved
@@ -67,7 +67,6 @@
     signal.signal(SIGCHLD, SIG_DFL)
     signal.signal(SIGTERM, SIG_DFL)
 
-<<<<<<< HEAD
     # Shopify added profiling signal handler
     profiling = [False]
     def handle_sigprof(*args):
@@ -93,8 +92,6 @@
         except:
             pass
 
-=======
->>>>>>> d75496b1
     # Read the socket using fdopen instead of socket.makefile() because the latter
     # seems to be very slow; note that we need to dup() the file descriptor because
     # otherwise writes also cause a seek that makes us miss data on the read side.
