--- conflicted
+++ resolved
@@ -41,7 +41,7 @@
     streamId: Int,
     typ: String,
     host: String,
-    receiverActor: ActorRef
+    receiverEndpoint: RpcEndpointRef
  ) extends ReceiverTrackerMessage
 private[streaming] case class AddBlock(receivedBlockInfo: ReceivedBlockInfo)
   extends ReceiverTrackerMessage
@@ -72,8 +72,6 @@
   )
   private val listenerBus = ssc.scheduler.listenerBus
 
-<<<<<<< HEAD
-
   /** Enumeration to identify current state of the ReceiverTracker */
   object TrackerState extends Enumeration {
     type CheckpointState = Value
@@ -84,14 +82,10 @@
   /** State of the tracker */
   @volatile private var trackerState = Initialized
 
-  // actor is created when generator starts.
-=======
   // endpoint is created when generator starts.
->>>>>>> 8aa5aea7
   // This not being null means the tracker has been started and not stopped
   private var endpoint: RpcEndpointRef = null
 
-<<<<<<< HEAD
   /** Check if tracker has been marked for starting */
   private def isTrackerStarted(): Boolean = {
     trackerState == Started
@@ -107,14 +101,9 @@
     trackerState == Stopped
   }
 
-  /** Start the actor and receiver execution thread. */
+  /** Start the endpoint and receiver execution thread. */
   def start(): Unit = synchronized {
     if (isTrackerStarted) {
-=======
-  /** Start the endpoint and receiver execution thread. */
-  def start(): Unit = synchronized {
-    if (endpoint != null) {
->>>>>>> 8aa5aea7
       throw new SparkException("ReceiverTracker already started")
     }
 
@@ -129,13 +118,8 @@
 
   /** Stop the receiver execution thread. */
   def stop(graceful: Boolean): Unit = synchronized {
-<<<<<<< HEAD
     if (isTrackerStarted) {
       trackerState = Stopping
-
-=======
-    if (!receiverInputStreams.isEmpty && endpoint != null) {
->>>>>>> 8aa5aea7
       // First, stop the receivers
       if (!skipReceiverLaunch) receiverExecutor.stop(graceful)
 
@@ -195,15 +179,9 @@
       throw new SparkException("Register received for unexpected id " + streamId)
     }
     receiverInfo(streamId) = ReceiverInfo(
-<<<<<<< HEAD
-      streamId, s"${typ}-${streamId}", receiverActor, true, host)
+      streamId, s"${typ}-${streamId}", receiverEndpoint, true, host)
     listenerBus.post(StreamingListenerReceiverRegistered(receiverInfo(streamId)))
-    logInfo("Registered receiver for stream " + streamId + " from " + sender.path.address)
-=======
-      streamId, s"${typ}-${streamId}", receiverEndpoint, true, host)
-    listenerBus.post(StreamingListenerReceiverStarted(receiverInfo(streamId)))
     logInfo("Registered receiver for stream " + streamId + " from " + senderAddress)
->>>>>>> 8aa5aea7
   }
  
   /** Receiver started */
@@ -211,16 +189,16 @@
       streamId: Int,
       typ: String,
       host: String,
-      receiverActor: ActorRef,
-      sender: ActorRef
+      receiverEndpoint: RpcEndpointRef,
+      senderAddress: RpcAddress
     ) {
     if (!receiverInputStreamIds.contains(streamId)) {
       throw new SparkException("Start received for unexpected id " + streamId)
     }
     receiverInfo(streamId) = ReceiverInfo(
-      streamId, s"${typ}-${streamId}", receiverActor, true, host)
+      streamId, s"${typ}-${streamId}", receiverEndpoint, true, host)
     listenerBus.post(StreamingListenerReceiverStarted(receiverInfo(streamId)))
-    logInfo("Receiver started for stream " + streamId + " from " + sender.path.address)
+    logInfo("Receiver started for stream " + streamId + " from " + senderAddress)
   }
  
   /** Deregister a receiver */
@@ -275,31 +253,25 @@
   private class ReceiverTrackerEndpoint(override val rpcEnv: RpcEnv) extends ThreadSafeRpcEndpoint {
 
     override def receive: PartialFunction[Any, Unit] = {
-<<<<<<< HEAD
-      case RegisterReceiver(streamId, typ, host, receiverActor) =>
-        // Actor stops to accept registering when tracker is stopping
-        if (!isTrackerStopping) {
-          registerReceiver(streamId, typ, host, receiverActor, sender)
-          sender ! true
-        }
-      case ReceiverStarted(streamId, typ, host, receiverActor) =>
-        // Actor stops to accept starting when tracker is stopping
-        if (!isTrackerStopping) {
-          receiverStarted(streamId, typ, host, receiverActor, sender)
-          sender ! true
-        }
-      case AddBlock(receivedBlockInfo) =>
-        sender ! addBlock(receivedBlockInfo)
-=======
->>>>>>> 8aa5aea7
       case ReportError(streamId, message, error) =>
         reportError(streamId, message, error)
     }
 
     override def receiveAndReply(context: RpcCallContext): PartialFunction[Any, Unit] = {
       case RegisterReceiver(streamId, typ, host, receiverEndpoint) =>
-        registerReceiver(streamId, typ, host, receiverEndpoint, context.sender.address)
-        context.reply(true)
+        if (!isTrackerStopping) {
+          registerReceiver(streamId, typ, host, receiverEndpoint, context.sender.address)
+          context.reply(true)
+        } else {
+          context.reply(false)
+        }
+      case ReceiverStarted(streamId, typ, host, receiverEndpoint) =>
+        if (!isTrackerStopping) {
+          receiverStarted(streamId, typ, host, receiverEndpoint, context.sender.address)
+          context.reply(true)
+        } else {
+          context.reply(false)
+        }
       case AddBlock(receivedBlockInfo) =>
         context.reply(addBlock(receivedBlockInfo))
       case DeregisterReceiver(streamId, message, error) =>
