--- conflicted
+++ resolved
@@ -509,7 +509,6 @@
    * Stop the execution of the streams.
    * @param stopSparkContext Stop the associated SparkContext or not
    */
-<<<<<<< HEAD
   def stop(stopSparkContext: Boolean) = ssc.stop(stopSparkContext)
 
   /**
@@ -520,10 +519,6 @@
    */
   def stop(stopSparkContext: Boolean, stopGracefully: Boolean) = {
     ssc.stop(stopSparkContext, stopGracefully)
-=======
-  def stop(stopSparkContext: Boolean): Unit = {
-    ssc.stop(stopSparkContext)
->>>>>>> 0307db0f
   }
 }
 
