/*
 * Licensed to the Apache Software Foundation (ASF) under one or more
 * contributor license agreements.  See the NOTICE file distributed with
 * this work for additional information regarding copyright ownership.
 * The ASF licenses this file to You under the Apache License, Version 2.0
 * (the "License"); you may not use this file except in compliance with
 * the License.  You may obtain a copy of the License at
 *
 *    http://www.apache.org/licenses/LICENSE-2.0
 *
 * Unless required by applicable law or agreed to in writing, software
 * distributed under the License is distributed on an "AS IS" BASIS,
 * WITHOUT WARRANTIES OR CONDITIONS OF ANY KIND, either express or implied.
 * See the License for the specific language governing permissions and
 * limitations under the License.
 */

package org.apache.spark.streaming.receiver

import scala.collection.mutable.ArrayBuffer

import com.google.common.util.concurrent.{RateLimiter => GuavaRateLimiter}

import org.apache.spark.{Logging, SparkConf}
import org.apache.spark.util.Clock


/** Provides waitToPush() method to limit the rate at which receivers consume data.
  *
  * waitToPush method will block the thread if too many messages have been pushed too quickly,
  * and only return when a new message has been pushed. It assumes that only one message is
  * pushed at a time.
  *
  * The spark configuration spark.streaming.receiver.maxRate gives the maximum number of messages
  * per second that each receiver will accept.
  *
  * @param conf spark configuration
  */
private[receiver] abstract class RateLimiter(conf: SparkConf, clock: Clock) extends Logging {

  // treated as an upper limit
  private val maxRateLimit = conf.getLong("spark.streaming.receiver.maxRate", Long.MaxValue)
  private lazy val rateLimiter = GuavaRateLimiter.create(getInitialRateLimit().toDouble)

  def waitToPush() {
    rateLimiter.acquire()
  }

  /**
   * Return the current rate limit. If no limit has been set so far, it returns {{{Long.MaxValue}}}.
   */
  def getCurrentLimit: Long = rateLimiter.getRate.toLong

  /**
   * Set the rate limit to `newRate`. The new rate will not exceed the maximum rate configured by
   * {{{spark.streaming.receiver.maxRate}}}, even if `newRate` is higher than that.
   *
   * @param newRate A new rate in events per second. It has no effect if it's 0 or negative.
   */
  private[receiver] def updateRate(newRate: Long): Unit =
    if (newRate > 0) {
      if (maxRateLimit > 0) {
        rateLimiter.setRate(newRate.min(maxRateLimit))
        appendLimitToHistory(newRate.min(maxRateLimit))
      } else {
        rateLimiter.setRate(newRate)
        appendLimitToHistory(newRate)
      }
    }

  /**
   * Get the initial rateLimit to initial rateLimiter
   */
  private def getInitialRateLimit(): Long = {
    math.min(conf.getLong("spark.streaming.backpressure.initialRate", maxRateLimit), maxRateLimit)
  }

  private[receiver] case class RateLimitSnapshot(limit: Double, ts: Long)

  private[receiver] val rateLimitHistory: ArrayBuffer[RateLimitSnapshot] =
    ArrayBuffer(RateLimitSnapshot(getInitialRateLimit().toDouble, -1L))

  /**
   * Logs the rateLimit change history, so that we can do a sum later.
   *
   * @param rate the new rate
   * @param ts at which time the rate changed
   */
  private[receiver] def appendLimitToHistory(rate: Double, ts: Long = clock.getTimeMillis()) {
    rateLimitHistory.synchronized {
      rateLimitHistory += RateLimitSnapshot(rate, ts)
    }
  }

  private val blockIntervalMs = conf.getTimeAsMs("spark.streaming.blockInterval", "200ms")
  require(blockIntervalMs > 0, s"'spark.streaming.blockInterval' should be a positive value")

  /**
   * Calculate the upper bound of how many events can be received in a block interval.
   * Note this should be called for each block interval once and only once.
   *
   * @param ts the ending timestamp of a block interval
   * @return the upper bound of how many events can be received in a block interval
   */
  private[receiver]  def sumHistoryThenTrim(ts: Long = clock.getTimeMillis()): Long = {
    var sum: Double = 0
    rateLimitHistory.synchronized {
      // first add a RateLimitSnapshot
      // this RateLimitSnapshot will be used as the ending of this block interval and the beginning
      // of the next block interval
      rateLimitHistory += RateLimitSnapshot(rateLimitHistory.last.limit, ts)

      // then do a sum
      for (idx <- 0 until rateLimitHistory.length - 1) {
        val duration = rateLimitHistory(idx + 1).ts - (if (rateLimitHistory(idx).ts < 0) {
          rateLimitHistory.last.ts - blockIntervalMs
        }
        else {
          rateLimitHistory(idx).ts
        })
        sum += rateLimitHistory(idx).limit * duration
      }

      // trim the history to the last one
      rateLimitHistory.trimStart(rateLimitHistory.length - 1)
    }

    (sum / 1000).ceil.toLong
  }
<<<<<<< HEAD
=======
}

private[streaming] object RateLimiterHelper {

  def sumRateLimits(rateLimits: Seq[Option[Long]]): Option[Long] = {
    if (rateLimits.length == 0 || rateLimits.count(_.isEmpty) > 0) {
      None
    }
    else {
      val sum = rateLimits.map(_.get).foldLeft(0L) { (x, y) =>
        val z = x + y
        // deals with overflow carefully
        if (z < 0) {
          Long.MaxValue
        } else {
          z
        }
      }
      Some(sum)
    }
  }
>>>>>>> b77df2e1
}<|MERGE_RESOLUTION|>--- conflicted
+++ resolved
@@ -127,8 +127,6 @@
 
     (sum / 1000).ceil.toLong
   }
-<<<<<<< HEAD
-=======
 }
 
 private[streaming] object RateLimiterHelper {
@@ -150,5 +148,4 @@
       Some(sum)
     }
   }
->>>>>>> b77df2e1
 }