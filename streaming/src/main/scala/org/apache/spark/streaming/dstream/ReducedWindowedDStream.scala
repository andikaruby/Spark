--- conflicted
+++ resolved
@@ -170,14 +170,10 @@
       }
     }
 
-<<<<<<< HEAD
-    val mergedValuesRDD = cogroupedRDD.asInstanceOf[RDD[(K,Seq[Seq[V]])]].mapValues(mergeValues)
     var returnRDD: Option[RDD[(K, V)]] = None
-=======
     val mergedValuesRDD = cogroupedRDD.asInstanceOf[RDD[(K, Array[Iterable[V]])]]
       .mapValues(mergeValues)
 
->>>>>>> b715aa0c
     if (filterFunc.isDefined) {
       returnRDD = Some(mergedValuesRDD.filter(filterFunc.get))
     } else {
