--- conflicted
+++ resolved
@@ -72,30 +72,18 @@
         val blockIds = blockInfos.map { _.blockId.asInstanceOf[BlockId] }.toArray
 
         // Is WAL segment info present with all the blocks
-        val isWALSegmentInfoPresent = blockInfos.forall { _.writeAheadLogSegmentOption.nonEmpty }
+        val isWALSegmentInfoPresent = blockInfos.forall { _.walRecordHandleOption.nonEmpty }
 
-<<<<<<< HEAD
         if (isWALSegmentInfoPresent) {
           // If all the blocks have WAL segment info, then create a WALBackedBlockRDD
           val isBlockIdValid = blockInfos.map { _.isBlockIdValid() }.toArray
-          val blockWALSegments = blockInfos.map { _.writeAheadLogSegmentOption.get }.toArray
+          val blockWALSegments = blockInfos.map { _.walRecordHandleOption.get }.toArray
           new WriteAheadLogBackedBlockRDD[T](
             ssc.sparkContext, blockIds, blockWALSegments, isBlockIdValid)
-=======
-        // If all the results are of type WriteAheadLogBasedStoreResult, then create
-        // WriteAheadLogBackedBlockRDD else create simple BlockRDD.
-        if (resultTypes.size == 1 && resultTypes.head == classOf[WriteAheadLogBasedStoreResult]) {
-          val logSegments = blockStoreResults.map {
-            _.asInstanceOf[WriteAheadLogBasedStoreResult].walRecordHandle
-          }.toArray
-          // Since storeInBlockManager = false, the storage level does not matter.
-          new WriteAheadLogBackedBlockRDD[T](ssc.sparkContext,
-            blockIds, logSegments, storeInBlockManager = false, StorageLevel.MEMORY_ONLY_SER)
->>>>>>> f8cbb0a4
         } else {
           // Else, create a BlockRDD. However, if there are some blocks with WAL info but not others
           // then that is unexpected and log a warning accordingly.
-          if (blockInfos.find(_.writeAheadLogSegmentOption.nonEmpty).nonEmpty) {
+          if (blockInfos.find(_.walRecordHandleOption.nonEmpty).nonEmpty) {
             logWarning("Could not find Write Ahead Log information on some of the blocks, " +
               "data may not be recoverable after driver failures")
           }
