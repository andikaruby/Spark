/*
 * Licensed to the Apache Software Foundation (ASF) under one or more
 * contributor license agreements.  See the NOTICE file distributed with
 * this work for additional information regarding copyright ownership.
 * The ASF licenses this file to You under the Apache License, Version 2.0
 * (the "License"); you may not use this file except in compliance with
 * the License.  You may obtain a copy of the License at
 *
 *    http://www.apache.org/licenses/LICENSE-2.0
 *
 * Unless required by applicable law or agreed to in writing, software
 * distributed under the License is distributed on an "AS IS" BASIS,
 * WITHOUT WARRANTIES OR CONDITIONS OF ANY KIND, either express or implied.
 * See the License for the specific language governing permissions and
 * limitations under the License.
 */

package org.apache.spark.streaming

import java.io.File

import scala.collection.mutable.ArrayBuffer
import scala.concurrent.duration._
import scala.language.{implicitConversions, postfixOps}
import scala.util.Random

import org.apache.hadoop.conf.Configuration
import org.scalatest.{BeforeAndAfter, Matchers}
import org.scalatest.concurrent.Eventually._

import org.apache.spark.{Logging, SparkConf, SparkException, SparkFunSuite}
import org.apache.spark.storage.StreamBlockId
import org.apache.spark.streaming.receiver.BlockManagerBasedStoreResult
import org.apache.spark.streaming.scheduler._
import org.apache.spark.streaming.util.{WriteAheadLogUtils, FileBasedWriteAheadLogReader}
import org.apache.spark.streaming.util.WriteAheadLogSuite._
import org.apache.spark.util.{Clock, ManualClock, SystemClock, Utils}

class ReceivedBlockTrackerSuite
  extends SparkFunSuite with BeforeAndAfter with Matchers with Logging {

  val hadoopConf = new Configuration()
  val akkaTimeout = 10 seconds
  val streamId = 1

  var allReceivedBlockTrackers = new ArrayBuffer[ReceivedBlockTracker]()
  var checkpointDirectory: File = null
  var conf: SparkConf = null

  before {
    conf = new SparkConf().setMaster("local[2]").setAppName("ReceivedBlockTrackerSuite")
    checkpointDirectory = Utils.createTempDir()
  }

  after {
    allReceivedBlockTrackers.foreach { _.stop() }
    Utils.deleteRecursively(checkpointDirectory)
  }

  test("block addition, and block to batch allocation") {
    val receivedBlockTracker = createTracker(setCheckpointDir = false)
    receivedBlockTracker.isWriteAheadLogEnabled should be (false)  // should be disable by default
    receivedBlockTracker.getUnallocatedBlocks(streamId) shouldEqual Seq.empty

    val blockInfos = generateBlockInfos()
    blockInfos.map(receivedBlockTracker.addBlock)

    // Verify added blocks are unallocated blocks
    receivedBlockTracker.getUnallocatedBlocks(streamId) shouldEqual blockInfos
    receivedBlockTracker.hasUnallocatedReceivedBlocks should be (true)


    // Allocate the blocks to a batch and verify that all of them have been allocated
    receivedBlockTracker.allocateBlocksToBatch(1)
    receivedBlockTracker.getBlocksOfBatchAndStream(1, streamId) shouldEqual blockInfos
    receivedBlockTracker.getBlocksOfBatch(1) shouldEqual Map(streamId -> blockInfos)
    receivedBlockTracker.getUnallocatedBlocks(streamId) shouldBe empty
    receivedBlockTracker.hasUnallocatedReceivedBlocks should be (false)

    // Allocate no blocks to another batch
    receivedBlockTracker.allocateBlocksToBatch(2)
    receivedBlockTracker.getBlocksOfBatchAndStream(2, streamId) shouldBe empty
    receivedBlockTracker.getBlocksOfBatch(2) shouldEqual Map(streamId -> Seq.empty)

    // Verify that older batches have no operation on batch allocation,
    // will return the same blocks as previously allocated.
    receivedBlockTracker.allocateBlocksToBatch(1)
    receivedBlockTracker.getBlocksOfBatchAndStream(1, streamId) shouldEqual blockInfos

    blockInfos.map(receivedBlockTracker.addBlock)
    receivedBlockTracker.allocateBlocksToBatch(2)
    receivedBlockTracker.getBlocksOfBatchAndStream(2, streamId) shouldBe empty
    receivedBlockTracker.getUnallocatedBlocks(streamId) shouldEqual blockInfos
  }

  test("recovery and cleanup with write ahead logs") {
    val manualClock = new ManualClock
    // Set the time increment level to twice the rotation interval so that every increment creates
    // a new log file

    def incrementTime() {
      val timeIncrementMillis = 2000L
      manualClock.advance(timeIncrementMillis)
    }

    // Generate and add blocks to the given tracker
    def addBlockInfos(tracker: ReceivedBlockTracker): Seq[ReceivedBlockInfo] = {
      val blockInfos = generateBlockInfos()
      blockInfos.map(tracker.addBlock)
      blockInfos
    }

    // Print the data present in the log ahead files in the log directory
    def printLogFiles(message: String) {
      val fileContents = getWriteAheadLogFiles().map { file =>
        (s"\n>>>>> $file: <<<<<\n${getWrittenLogData(file).mkString("\n")}")
      }.mkString("\n")
      logInfo(s"\n\n=====================\n$message\n$fileContents\n=====================\n")
    }

    // Set WAL configuration
    conf.set("spark.streaming.driver.writeAheadLog.rollingIntervalSecs", "1")
    require(WriteAheadLogUtils.getRollingIntervalSecs(conf, isDriver = true) === 1)

    // Start tracker and add blocks
    val tracker1 = createTracker(clock = manualClock)
    tracker1.isWriteAheadLogEnabled should be (true)

    val blockInfos1 = addBlockInfos(tracker1)
    tracker1.getUnallocatedBlocks(streamId).toList shouldEqual blockInfos1

    // Verify whether write ahead log has correct contents
    val expectedWrittenData1 = blockInfos1.map(BlockAdditionEvent)
    getWrittenLogData() shouldEqual expectedWrittenData1
    getWriteAheadLogFiles() should have size 1

    incrementTime()

    // Recovery without recovery from WAL and verify list of unallocated blocks is empty
    val tracker1_ = createTracker(clock = manualClock, recoverFromWriteAheadLog = false)
    tracker1_.getUnallocatedBlocks(streamId) shouldBe empty
    tracker1_.hasUnallocatedReceivedBlocks should be (false)

    // Restart tracker and verify recovered list of unallocated blocks
    val tracker2 = createTracker(clock = manualClock, recoverFromWriteAheadLog = true)
    val unallocatedBlocks = tracker2.getUnallocatedBlocks(streamId).toList
    unallocatedBlocks shouldEqual blockInfos1
    unallocatedBlocks.foreach { block =>
      block.isBlockIdValid() should be (false)
    }


    // Allocate blocks to batch and verify whether the unallocated blocks got allocated
    val batchTime1 = manualClock.getTimeMillis()
    tracker2.allocateBlocksToBatch(batchTime1)
    tracker2.getBlocksOfBatchAndStream(batchTime1, streamId) shouldEqual blockInfos1
    tracker2.getBlocksOfBatch(batchTime1) shouldEqual Map(streamId -> blockInfos1)

    // Add more blocks and allocate to another batch
    incrementTime()
    val batchTime2 = manualClock.getTimeMillis()
    val blockInfos2 = addBlockInfos(tracker2)
    tracker2.allocateBlocksToBatch(batchTime2)
    tracker2.getBlocksOfBatchAndStream(batchTime2, streamId) shouldEqual blockInfos2

    // Verify whether log has correct contents
    val expectedWrittenData2 = expectedWrittenData1 ++
      Seq(createBatchAllocation(batchTime1, blockInfos1)) ++
      blockInfos2.map(BlockAdditionEvent) ++
      Seq(createBatchAllocation(batchTime2, blockInfos2))
    getWrittenLogData() shouldEqual expectedWrittenData2

    // Restart tracker and verify recovered state
    incrementTime()
    val tracker3 = createTracker(clock = manualClock, recoverFromWriteAheadLog = true)
    tracker3.getBlocksOfBatchAndStream(batchTime1, streamId) shouldEqual blockInfos1
    tracker3.getBlocksOfBatchAndStream(batchTime2, streamId) shouldEqual blockInfos2
    tracker3.getUnallocatedBlocks(streamId) shouldBe empty

    // Cleanup first batch but not second batch
    val oldestLogFile = getWriteAheadLogFiles().head
    incrementTime()
    tracker3.cleanupOldBatches(batchTime2, waitForCompletion = true)

    // Verify that the batch allocations have been cleaned, and the act has been written to log
    tracker3.getBlocksOfBatchAndStream(batchTime1, streamId) shouldEqual Seq.empty
    getWrittenLogData(getWriteAheadLogFiles().last) should contain(createBatchCleanup(batchTime1))

    // Verify that at least one log file gets deleted
    eventually(timeout(10 seconds), interval(10 millisecond)) {
      getWriteAheadLogFiles() should not contain oldestLogFile
    }
    printLogFiles("After clean")

    // Restart tracker and verify recovered state, specifically whether info about the first
    // batch has been removed, but not the second batch
    incrementTime()
    val tracker4 = createTracker(clock = manualClock, recoverFromWriteAheadLog = true)
    tracker4.getUnallocatedBlocks(streamId) shouldBe empty
    tracker4.getBlocksOfBatchAndStream(batchTime1, streamId) shouldBe empty  // should be cleaned
    tracker4.getBlocksOfBatchAndStream(batchTime2, streamId) shouldEqual blockInfos2
  }

  test("disable write ahead log when checkpoint directory is not set") {
    // When checkpoint is disabled, then the write ahead log is disabled
    val tracker1 = createTracker(setCheckpointDir = false)
    tracker1.isWriteAheadLogEnabled should be (false)
  }

  /**
   * Create tracker object with the optional provided clock. Use fake clock if you
   * want to control time by manually incrementing it to test log clean.
   */
  def createTracker(
      setCheckpointDir: Boolean = true,
      recoverFromWriteAheadLog: Boolean = false,
      clock: Clock = new SystemClock): ReceivedBlockTracker = {
    val cpDirOption = if (setCheckpointDir) Some(checkpointDirectory.toString) else None
    val tracker = new ReceivedBlockTracker(
      conf, hadoopConf, Seq(streamId), clock, recoverFromWriteAheadLog, cpDirOption)
    allReceivedBlockTrackers += tracker
    tracker
  }

  /** Generate blocks infos using random ids */
  def generateBlockInfos(): Seq[ReceivedBlockInfo] = {
<<<<<<< HEAD
    List.fill(5)(ReceivedBlockInfo(streamId, 0, None,
      BlockManagerBasedStoreResult(StreamBlockId(streamId, math.abs(Random.nextInt)), 1)))
=======
    List.fill(5)(ReceivedBlockInfo(streamId, Some(0L), None,
      BlockManagerBasedStoreResult(StreamBlockId(streamId, math.abs(Random.nextInt)))))
>>>>>>> eb19d3f7
  }

  /** Get all the data written in the given write ahead log file. */
  def getWrittenLogData(logFile: String): Seq[ReceivedBlockTrackerLogEvent] = {
    getWrittenLogData(Seq(logFile))
  }

  /**
   * Get all the data written in the given write ahead log files. By default, it will read all
   * files in the test log directory.
   */
  def getWrittenLogData(logFiles: Seq[String] = getWriteAheadLogFiles)
    : Seq[ReceivedBlockTrackerLogEvent] = {
    logFiles.flatMap {
      file => new FileBasedWriteAheadLogReader(file, hadoopConf).toSeq
    }.map { byteBuffer =>
      Utils.deserialize[ReceivedBlockTrackerLogEvent](byteBuffer.array)
    }.toList
  }

  /** Get all the write ahead log files in the test directory */
  def getWriteAheadLogFiles(): Seq[String] = {
    import ReceivedBlockTracker._
    val logDir = checkpointDirToLogDir(checkpointDirectory.toString)
    getLogFilesInDirectory(logDir).map { _.toString }
  }

  /** Create batch allocation object from the given info */
  def createBatchAllocation(time: Long, blockInfos: Seq[ReceivedBlockInfo])
    : BatchAllocationEvent = {
    BatchAllocationEvent(time, AllocatedBlocks(Map((streamId -> blockInfos))))
  }

  /** Create batch clean object from the given info */
  def createBatchCleanup(time: Long, moreTimes: Long*): BatchCleanupEvent = {
    BatchCleanupEvent((Seq(time) ++ moreTimes).map(Time.apply))
  }

  implicit def millisToTime(milliseconds: Long): Time = Time(milliseconds)

  implicit def timeToMillis(time: Time): Long = time.milliseconds
}<|MERGE_RESOLUTION|>--- conflicted
+++ resolved
@@ -224,13 +224,8 @@
 
   /** Generate blocks infos using random ids */
   def generateBlockInfos(): Seq[ReceivedBlockInfo] = {
-<<<<<<< HEAD
-    List.fill(5)(ReceivedBlockInfo(streamId, 0, None,
-      BlockManagerBasedStoreResult(StreamBlockId(streamId, math.abs(Random.nextInt)), 1)))
-=======
     List.fill(5)(ReceivedBlockInfo(streamId, Some(0L), None,
-      BlockManagerBasedStoreResult(StreamBlockId(streamId, math.abs(Random.nextInt)))))
->>>>>>> eb19d3f7
+      BlockManagerBasedStoreResult(StreamBlockId(streamId, math.abs(Random.nextInt)), Some(0L))))
   }
 
   /** Get all the data written in the given write ahead log file. */
