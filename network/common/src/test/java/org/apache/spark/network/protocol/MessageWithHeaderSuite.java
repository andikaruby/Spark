--- conflicted
+++ resolved
@@ -50,16 +50,10 @@
   @Test
   public void testByteBufBody() throws Exception {
     ByteBuf header = Unpooled.copyLong(42);
-<<<<<<< HEAD
-    ByteBuf body = Unpooled.copyLong(84).retain();
-    ManagedBuffer managedBuf = new NettyManagedBuffer(body);
-    MessageWithHeader msg = new MessageWithHeader(managedBuf, header, body, body.readableBytes());
-=======
     ByteBuf bodyPassedToNettyManagedBuffer = Unpooled.copyLong(84);
     assertEquals(1, header.refCnt());
     assertEquals(1, bodyPassedToNettyManagedBuffer.refCnt());
     ManagedBuffer managedBuf = new NettyManagedBuffer(bodyPassedToNettyManagedBuffer);
->>>>>>> 5f37aad4
 
     Object body = managedBuf.convertToNetty();
     assertEquals(2, bodyPassedToNettyManagedBuffer.refCnt());
@@ -70,33 +64,22 @@
     assertEquals(msg.count(), result.readableBytes());
     assertEquals(42, result.readLong());
     assertEquals(84, result.readLong());
-<<<<<<< HEAD
-    msg.deallocate();
-=======
 
     assert(msg.release());
     assertEquals(0, bodyPassedToNettyManagedBuffer.refCnt());
     assertEquals(0, header.refCnt());
->>>>>>> 5f37aad4
   }
 
   @Test
   public void testDeallocateReleasesManagedBuffer() throws Exception {
     ByteBuf header = Unpooled.copyLong(42);
     ManagedBuffer managedBuf = Mockito.spy(new TestManagedBuffer(84));
-<<<<<<< HEAD
-    ByteBuf body = ((ByteBuf) managedBuf.convertToNetty()).retain();
-    MessageWithHeader msg = new MessageWithHeader(managedBuf, header, body, body.readableBytes());
-    msg.deallocate();
-    Mockito.verify(managedBuf, Mockito.times(1)).release();
-=======
     ByteBuf body = (ByteBuf) managedBuf.convertToNetty();
     assertEquals(2, body.refCnt());
     MessageWithHeader msg = new MessageWithHeader(managedBuf, header, body, body.readableBytes());
     assert(msg.release());
     Mockito.verify(managedBuf, Mockito.times(1)).release();
     assertEquals(0, body.refCnt());
->>>>>>> 5f37aad4
   }
 
   private void testFileRegionBody(int totalWrites, int writesPerCall) throws Exception {
@@ -111,11 +94,7 @@
     for (long i = 0; i < 8; i++) {
       assertEquals(i, result.readLong());
     }
-<<<<<<< HEAD
-    msg.deallocate();
-=======
     assert(msg.release());
->>>>>>> 5f37aad4
   }
 
   private ByteBuf doWrite(MessageWithHeader msg, int minExpectedWrites) throws Exception {
