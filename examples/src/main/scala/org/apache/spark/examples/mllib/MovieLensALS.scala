/*
 * Licensed to the Apache Software Foundation (ASF) under one or more
 * contributor license agreements.  See the NOTICE file distributed with
 * this work for additional information regarding copyright ownership.
 * The ASF licenses this file to You under the Apache License, Version 2.0
 * (the "License"); you may not use this file except in compliance with
 * the License.  You may obtain a copy of the License at
 *
 *    http://www.apache.org/licenses/LICENSE-2.0
 *
 * Unless required by applicable law or agreed to in writing, software
 * distributed under the License is distributed on an "AS IS" BASIS,
 * WITHOUT WARRANTIES OR CONDITIONS OF ANY KIND, either express or implied.
 * See the License for the specific language governing permissions and
 * limitations under the License.
 */

package org.apache.spark.examples.mllib

import scala.collection.mutable
import org.apache.log4j.{Level, Logger}
import scopt.OptionParser
import org.apache.spark.{SparkConf, SparkContext}
import org.apache.spark.mllib.recommendation.{ALS, MatrixFactorizationModel, Rating}
import org.apache.spark.rdd.RDD
import org.apache.spark.mllib.evaluation.RankingMetrics

/**
 * An example app for ALS on MovieLens data (http://grouplens.org/datasets/movielens/).
 * Run with
 * {{{
 * bin/run-example org.apache.spark.examples.mllib.MovieLensALS
 * }}}
 * A synthetic dataset in MovieLens format can be found at `data/mllib/sample_movielens_data.txt`.
 * If you use it as a template to create your own app, please use `spark-submit` to submit your app.
 */
object MovieLensALS {

  case class Params(
    input: String = null,
    kryo: Boolean = false,
    numIterations: Int = 20,
    lambda: Double = 1.0,
    rank: Int = 10,
    numUserBlocks: Int = -1,
    numProductBlocks: Int = -1,
    implicitPrefs: Boolean = false,
    metrics: String = "rmse") extends AbstractParams[Params]

  def main(args: Array[String]) {
    val defaultParams = Params()

    val parser = new OptionParser[Params]("MovieLensALS") {
      head("MovieLensALS: an example app for ALS on MovieLens data.")
      opt[Int]("rank")
        .text(s"rank, default: ${defaultParams.rank}}")
        .action((x, c) => c.copy(rank = x))
      opt[Int]("numIterations")
        .text(s"number of iterations, default: ${defaultParams.numIterations}")
        .action((x, c) => c.copy(numIterations = x))
      opt[Double]("lambda")
        .text(s"lambda (smoothing constant), default: ${defaultParams.lambda}")
        .action((x, c) => c.copy(lambda = x))
      opt[Unit]("kryo")
        .text("use Kryo serialization")
        .action((_, c) => c.copy(kryo = true))
      opt[Int]("numUserBlocks")
        .text(s"number of user blocks, default: ${defaultParams.numUserBlocks} (auto)")
        .action((x, c) => c.copy(numUserBlocks = x))
      opt[Int]("numProductBlocks")
        .text(s"number of product blocks, default: ${defaultParams.numProductBlocks} (auto)")
        .action((x, c) => c.copy(numProductBlocks = x))
      opt[Unit]("implicitPrefs")
        .text("use implicit preference")
        .action((_, c) => c.copy(implicitPrefs = true))
      opt[String]("metrics")
        .text("generate recommendation metrics using rmse/map measures, default: rmse")
        .action((x, c) => c.copy(metrics = x))
      arg[String]("<input>")
        .required()
        .text("input paths to a MovieLens dataset of ratings")
        .action((x, c) => c.copy(input = x))
      note(
        """
          |For example, the following command runs this app on a synthetic dataset:
          |
          | bin/spark-submit --class org.apache.spark.examples.mllib.MovieLensALS \
          |  examples/target/scala-*/spark-examples-*.jar \
          |  --rank 5 --numIterations 20 --lambda 1.0 --kryo \
          |  data/mllib/sample_movielens_data.txt
        """.stripMargin)
    }

    parser.parse(args, defaultParams).map { params =>
      run(params)
    } getOrElse {
      System.exit(1)
    }
  }

  def run(params: Params) {
    val conf = new SparkConf().setAppName(s"MovieLensALS with $params")
    if (params.kryo) {
      conf.registerKryoClasses(Array(classOf[mutable.BitSet], classOf[Rating]))
        .set("spark.kryoserializer.buffer", "8m")
    }
    val sc = new SparkContext(conf)

    Logger.getRootLogger.setLevel(Level.WARN)

    val implicitPrefs = params.implicitPrefs

    val ratings = sc.textFile(params.input).map { line =>
      val fields = line.split("::")
      if (implicitPrefs) {
        /*
         * MovieLens ratings are on a scale of 1-5:
         * 5: Must see
         * 4: Will enjoy
         * 3: It's okay
         * 2: Fairly bad
         * 1: Awful
         * So we should not recommend a movie if the predicted rating is less than 3.
         * To map ratings to confidence scores, we use
         * 5 -> 2.5, 4 -> 1.5, 3 -> 0.5, 2 -> -0.5, 1 -> -1.5. This mappings means unobserved
         * entries are generally between It's okay and Fairly bad.
         * The semantics of 0 in this expanded world of non-positive weights
         * are "the same as never having interacted at all".
         */
        Rating(fields(0).toInt, fields(1).toInt, fields(2).toDouble - 2.5)
      } else {
        Rating(fields(0).toInt, fields(1).toInt, fields(2).toDouble)
      }
    }.cache()

    val numRatings = ratings.count()
    val numUsers = ratings.map(_.user).distinct().count()
    val numMovies = ratings.map(_.product).distinct().count()

    println(s"Got $numRatings ratings from $numUsers users on $numMovies movies.")

    val splits = ratings.randomSplit(Array(0.8, 0.2))
    val training = splits(0).cache()
    val test = if (params.implicitPrefs) {
      /*
       * 0 means "don't know" and positive values mean "confident that the prediction should be 1".
       * Negative values means "confident that the prediction should be 0".
       * We have in this case used some kind of weighted RMSE. The weight is the absolute value of
       * the confidence. The error is the difference between prediction and either 1 or 0,
       * depending on whether r is positive or negative.
       */
      splits(1).map(x => Rating(x.user, x.product, if (x.rating > 0) 1.0 else 0.0))
    } else {
      splits(1)
    }.cache()

    val numTraining = training.count()
    val numTest = test.count()
    println(s"Training: $numTraining, test: $numTest.")

    ratings.unpersist(blocking = false)

    val model = new ALS()
      .setRank(params.rank)
      .setIterations(params.numIterations)
      .setLambda(params.lambda)
      .setImplicitPrefs(params.implicitPrefs)
      .setUserBlocks(params.numUserBlocks)
      .setProductBlocks(params.numProductBlocks)
      .run(training)

    params.metrics match {
      case "rmse" =>
        val rmse = computeRmse(model, test, params.implicitPrefs)
        println(s"Test RMSE = $rmse")
      case "map" =>
        val (map, users) = computeRankingMetrics(model, training, test, numMovies.toInt)
        println(s"Test users $users MAP $map")
      case _ => println(s"Metrics not defined, options are rmse/map")
    }

    sc.stop()
  }

  /** Compute RMSE (Root Mean Squared Error). */
<<<<<<< HEAD
  def computeRmse(
    model: MatrixFactorizationModel,
    data: RDD[Rating],
    implicitPrefs: Boolean) : Double = {
=======
  def computeRmse(model: MatrixFactorizationModel, data: RDD[Rating], implicitPrefs: Boolean)
    : Double = {

    def mapPredictedRating(r: Double): Double = {
      if (implicitPrefs) math.max(math.min(r, 1.0), 0.0) else r
    }

>>>>>>> ecc6eb50
    val predictions: RDD[Rating] = model.predict(data.map(x => (x.user, x.product)))
    val predictionsAndRatings = predictions.map { x =>
      ((x.user, x.product), mapPredictedRating(x.rating, implicitPrefs))
    }.join(data.map(x => ((x.user, x.product), x.rating))).values
    math.sqrt(predictionsAndRatings.map(x => (x._1 - x._2) * (x._1 - x._2)).mean())
  }

  def mapPredictedRating(r: Double, implicitPrefs: Boolean) = {
    if (implicitPrefs) math.max(math.min(r, 1.0), 0.0) else r
  }
  
  /** Compute MAP (Mean Average Precision) statistics for top N product Recommendation */
  def computeRankingMetrics(
    model: MatrixFactorizationModel,
    train: RDD[Rating],
    test: RDD[Rating],
    n: Int) : (Double, Long) = {
    val ord = Ordering.by[(Int, Double), Double](x => x._2)

    val testUserLabels = test.map {
      x => (x.user, (x.product, x.rating))
    }.groupByKey().map {
      case (userId, products) =>
        val sortedProducts = products.toArray.sorted(ord.reverse)
        (userId, sortedProducts.map(_._1))
    }

    val trainUserLabels = train.map {
      x => (x.user, x.product)
    }.groupByKey().map{case (userId, products) => (userId, products.toArray)}

    val rankings = model.recommendProductsForUsers(n).join(trainUserLabels).map {
      case (userId, (pred, train)) => {
        val predictedProducts = pred.map(_.product)
        val trainSet = train.toSet
        (userId, predictedProducts.filterNot { x => trainSet.contains(x) })
      }
    }.join(testUserLabels).map {
      case (user, (pred, lab)) => (pred, lab)
    }

    val metrics = new RankingMetrics(rankings)
    (metrics.meanAveragePrecision, testUserLabels.count)
  }
}<|MERGE_RESOLUTION|>--- conflicted
+++ resolved
@@ -38,6 +38,7 @@
 
   case class Params(
     input: String = null,
+    delimiter: String = "::",
     kryo: Boolean = false,
     numIterations: Int = 20,
     lambda: Double = 1.0,
@@ -52,6 +53,9 @@
 
     val parser = new OptionParser[Params]("MovieLensALS") {
       head("MovieLensALS: an example app for ALS on MovieLens data.")
+      opt[String]("delimiter")
+        .text(s"delimiter, default(for MovieLens): ::")
+        .action((x,c) => c.copy(delimiter = x))
       opt[Int]("rank")
         .text(s"rank, default: ${defaultParams.rank}}")
         .action((x, c) => c.copy(rank = x))
@@ -109,9 +113,10 @@
     Logger.getRootLogger.setLevel(Level.WARN)
 
     val implicitPrefs = params.implicitPrefs
+    val delimiter = params.delimiter
 
     val ratings = sc.textFile(params.input).map { line =>
-      val fields = line.split("::")
+      val fields = line.split(delimiter)
       if (implicitPrefs) {
         /*
          * MovieLens ratings are on a scale of 1-5:
@@ -183,20 +188,10 @@
   }
 
   /** Compute RMSE (Root Mean Squared Error). */
-<<<<<<< HEAD
   def computeRmse(
     model: MatrixFactorizationModel,
     data: RDD[Rating],
     implicitPrefs: Boolean) : Double = {
-=======
-  def computeRmse(model: MatrixFactorizationModel, data: RDD[Rating], implicitPrefs: Boolean)
-    : Double = {
-
-    def mapPredictedRating(r: Double): Double = {
-      if (implicitPrefs) math.max(math.min(r, 1.0), 0.0) else r
-    }
-
->>>>>>> ecc6eb50
     val predictions: RDD[Rating] = model.predict(data.map(x => (x.user, x.product)))
     val predictionsAndRatings = predictions.map { x =>
       ((x.user, x.product), mapPredictedRating(x.rating, implicitPrefs))
@@ -204,7 +199,7 @@
     math.sqrt(predictionsAndRatings.map(x => (x._1 - x._2) * (x._1 - x._2)).mean())
   }
 
-  def mapPredictedRating(r: Double, implicitPrefs: Boolean) = {
+  def mapPredictedRating(r: Double, implicitPrefs: Boolean) : Double = {
     if (implicitPrefs) math.max(math.min(r, 1.0), 0.0) else r
   }
   
@@ -214,19 +209,17 @@
     train: RDD[Rating],
     test: RDD[Rating],
     n: Int) : (Double, Long) = {
-    val ord = Ordering.by[(Int, Double), Double](x => x._2)
-
     val testUserLabels = test.map {
       x => (x.user, (x.product, x.rating))
     }.groupByKey().map {
-      case (userId, products) =>
-        val sortedProducts = products.toArray.sorted(ord.reverse)
-        (userId, sortedProducts.map(_._1))
+      case (userId, products) => (userId, products.map(_._1).toArray)
     }
 
     val trainUserLabels = train.map {
       x => (x.user, x.product)
-    }.groupByKey().map{case (userId, products) => (userId, products.toArray)}
+    }.groupByKey().map {
+      case (userId, products) => (userId, products.toArray)
+    }
 
     val rankings = model.recommendProductsForUsers(n).join(trainUserLabels).map {
       case (userId, (pred, train)) => {
@@ -235,7 +228,7 @@
         (userId, predictedProducts.filterNot { x => trainSet.contains(x) })
       }
     }.join(testUserLabels).map {
-      case (user, (pred, lab)) => (pred, lab)
+      case (userId, (pred, lab)) => (pred, lab)
     }
 
     val metrics = new RankingMetrics(rankings)
