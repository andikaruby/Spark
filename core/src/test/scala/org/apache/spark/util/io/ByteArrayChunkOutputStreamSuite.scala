--- conflicted
+++ resolved
@@ -109,11 +109,7 @@
   test("slice") {
     val ref = new Array[Byte](30)
     Random.nextBytes(ref)
-<<<<<<< HEAD
-    val o = new ByteArrayChunkOutputStream(10)
-=======
     val o = new ByteArrayChunkOutputStream(5)
->>>>>>> ca237630
     o.write(ref)
 
     for {
