/*
 * Licensed to the Apache Software Foundation (ASF) under one or more
 * contributor license agreements.  See the NOTICE file distributed with
 * this work for additional information regarding copyright ownership.
 * The ASF licenses this file to You under the Apache License, Version 2.0
 * (the "License"); you may not use this file except in compliance with
 * the License.  You may obtain a copy of the License at
 *
 *    http://www.apache.org/licenses/LICENSE-2.0
 *
 * Unless required by applicable law or agreed to in writing, software
 * distributed under the License is distributed on an "AS IS" BASIS,
 * WITHOUT WARRANTIES OR CONDITIONS OF ANY KIND, either express or implied.
 * See the License for the specific language governing permissions and
 * limitations under the License.
 */

package org.apache.spark.util

import java.util.Properties

import scala.collection.Map

import org.json4s.jackson.JsonMethods._

import org.apache.spark._
import org.apache.spark.executor._
import org.apache.spark.rdd.RDDOperationScope
import org.apache.spark.scheduler._
import org.apache.spark.scheduler.cluster.ExecutorInfo
import org.apache.spark.shuffle.MetadataFetchFailedException
import org.apache.spark.storage._

class JsonProtocolSuite extends SparkFunSuite {

  val jobSubmissionTime = 1421191042750L
  val jobCompletionTime = 1421191296660L

  val executorAddedTime = 1421458410000L
  val executorRemovedTime = 1421458922000L

  test("SparkListenerEvent") {
    val stageSubmitted =
      SparkListenerStageSubmitted(makeStageInfo(100, 200, 300, 400L, 500L), properties)
    val stageCompleted = SparkListenerStageCompleted(makeStageInfo(101, 201, 301, 401L, 501L))
    val taskStart = SparkListenerTaskStart(111, 0, makeTaskInfo(222L, 333, 1, 444L, false))
    val taskGettingResult =
      SparkListenerTaskGettingResult(makeTaskInfo(1000L, 2000, 5, 3000L, true))
    val taskEnd = SparkListenerTaskEnd(1, 0, "ShuffleMapTask", Success,
      makeTaskInfo(123L, 234, 67, 345L, false),
      makeTaskMetrics(300L, 400L, 500L, 600L, 700, 800, hasHadoopInput = false, hasOutput = false))
    val taskEndWithHadoopInput = SparkListenerTaskEnd(1, 0, "ShuffleMapTask", Success,
      makeTaskInfo(123L, 234, 67, 345L, false),
      makeTaskMetrics(300L, 400L, 500L, 600L, 700, 800, hasHadoopInput = true, hasOutput = false))
    val taskEndWithOutput = SparkListenerTaskEnd(1, 0, "ResultTask", Success,
      makeTaskInfo(123L, 234, 67, 345L, false),
      makeTaskMetrics(300L, 400L, 500L, 600L, 700, 800, hasHadoopInput = true, hasOutput = true))
    val jobStart = {
      val stageIds = Seq[Int](1, 2, 3, 4)
      val stageInfos = stageIds.map(x =>
        makeStageInfo(x, x * 200, x * 300, x * 400L, x * 500L))
      SparkListenerJobStart(10, jobSubmissionTime, stageInfos, properties)
    }
    val jobEnd = SparkListenerJobEnd(20, jobCompletionTime, JobSucceeded)
    val environmentUpdate = SparkListenerEnvironmentUpdate(Map[String, Seq[(String, String)]](
      "JVM Information" -> Seq(("GC speed", "9999 objects/s"), ("Java home", "Land of coffee")),
      "Spark Properties" -> Seq(("Job throughput", "80000 jobs/s, regardless of job type")),
      "System Properties" -> Seq(("Username", "guest"), ("Password", "guest")),
      "Classpath Entries" -> Seq(("Super library", "/tmp/super_library"))
    ))
    val blockManagerAdded = SparkListenerBlockManagerAdded(1L,
      BlockManagerId("Stars", "In your multitude...", 300), 500)
    val blockManagerRemoved = SparkListenerBlockManagerRemoved(2L,
      BlockManagerId("Scarce", "to be counted...", 100))
    val unpersistRdd = SparkListenerUnpersistRDD(12345)
    val logUrlMap = Map("stderr" -> "mystderr", "stdout" -> "mystdout").toMap
    val applicationStart = SparkListenerApplicationStart("The winner of all", Some("appId"),
      42L, "Garfield", Some("appAttempt"))
    val applicationStartWithLogs = SparkListenerApplicationStart("The winner of all", Some("appId"),
      42L, "Garfield", Some("appAttempt"), Some(logUrlMap))
    val applicationEnd = SparkListenerApplicationEnd(42L)
    val executorAdded = SparkListenerExecutorAdded(executorAddedTime, "exec1",
      new ExecutorInfo("Hostee.awesome.com", 11, logUrlMap))
    val executorRemoved = SparkListenerExecutorRemoved(executorRemovedTime, "exec2", "test reason")
    val executorMetricsUpdate = SparkListenerExecutorMetricsUpdate("exec3", Seq(
      (1L, 2, 3, makeTaskMetrics(300L, 400L, 500L, 600L, 700, 800,
        hasHadoopInput = true, hasOutput = true))))

    testEvent(stageSubmitted, stageSubmittedJsonString)
    testEvent(stageCompleted, stageCompletedJsonString)
    testEvent(taskStart, taskStartJsonString)
    testEvent(taskGettingResult, taskGettingResultJsonString)
    testEvent(taskEnd, taskEndJsonString)
    testEvent(taskEndWithHadoopInput, taskEndWithHadoopInputJsonString)
    testEvent(taskEndWithOutput, taskEndWithOutputJsonString)
    testEvent(jobStart, jobStartJsonString)
    testEvent(jobEnd, jobEndJsonString)
    testEvent(environmentUpdate, environmentUpdateJsonString)
    testEvent(blockManagerAdded, blockManagerAddedJsonString)
    testEvent(blockManagerRemoved, blockManagerRemovedJsonString)
    testEvent(unpersistRdd, unpersistRDDJsonString)
    testEvent(applicationStart, applicationStartJsonString)
    testEvent(applicationStartWithLogs, applicationStartJsonWithLogUrlsString)
    testEvent(applicationEnd, applicationEndJsonString)
    testEvent(executorAdded, executorAddedJsonString)
    testEvent(executorRemoved, executorRemovedJsonString)
    testEvent(executorMetricsUpdate, executorMetricsUpdateJsonString)
  }

  test("Dependent Classes") {
    val logUrlMap = Map("stderr" -> "mystderr", "stdout" -> "mystdout").toMap
    testRDDInfo(makeRddInfo(2, 3, 4, 5L, 6L))
    testStageInfo(makeStageInfo(10, 20, 30, 40L, 50L))
    testTaskInfo(makeTaskInfo(999L, 888, 55, 777L, false))
    testTaskMetrics(makeTaskMetrics(
      33333L, 44444L, 55555L, 66666L, 7, 8, hasHadoopInput = false, hasOutput = false))
    testBlockManagerId(BlockManagerId("Hong", "Kong", 500))
    testExecutorInfo(new ExecutorInfo("host", 43, logUrlMap))

    // StorageLevel
    testStorageLevel(StorageLevel.NONE)
    testStorageLevel(StorageLevel.DISK_ONLY)
    testStorageLevel(StorageLevel.DISK_ONLY_2)
    testStorageLevel(StorageLevel.MEMORY_ONLY)
    testStorageLevel(StorageLevel.MEMORY_ONLY_2)
    testStorageLevel(StorageLevel.MEMORY_ONLY_SER)
    testStorageLevel(StorageLevel.MEMORY_ONLY_SER_2)
    testStorageLevel(StorageLevel.MEMORY_AND_DISK)
    testStorageLevel(StorageLevel.MEMORY_AND_DISK_2)
    testStorageLevel(StorageLevel.MEMORY_AND_DISK_SER)
    testStorageLevel(StorageLevel.MEMORY_AND_DISK_SER_2)

    // JobResult
    val exception = new Exception("Out of Memory! Please restock film.")
    exception.setStackTrace(stackTrace)
    val jobFailed = JobFailed(exception)
    testJobResult(JobSucceeded)
    testJobResult(jobFailed)

    // TaskEndReason
    val fetchFailed = FetchFailed(BlockManagerId("With or", "without you", 15), 17, 18, 19,
      "Some exception")
    val fetchMetadataFailed = new MetadataFetchFailedException(17,
      19, "metadata Fetch failed exception").toTaskEndReason
    val exceptionFailure = new ExceptionFailure(exception, None)
    testTaskEndReason(Success)
    testTaskEndReason(Resubmitted)
    testTaskEndReason(fetchFailed)
    testTaskEndReason(fetchMetadataFailed)
    testTaskEndReason(exceptionFailure)
    testTaskEndReason(TaskResultLost)
    testTaskEndReason(TaskKilled)
    testTaskEndReason(TaskCommitDenied(2, 3, 4))
    testTaskEndReason(ExecutorLostFailure("100", true, Some("Induced failure")))
    testTaskEndReason(UnknownReason)

    // BlockId
    testBlockId(RDDBlockId(1, 2))
    testBlockId(ShuffleBlockId(1, 2, 3))
    testBlockId(BroadcastBlockId(1L, "insert_words_of_wisdom_here"))
    testBlockId(TaskResultBlockId(1L))
    testBlockId(StreamBlockId(1, 2L))
  }

  /* ============================== *
   |  Backward compatibility tests  |
   * ============================== */

  test("ExceptionFailure backward compatibility") {
    val exceptionFailure = ExceptionFailure("To be", "or not to be", stackTrace, null,
      None, None)
    val oldEvent = JsonProtocol.taskEndReasonToJson(exceptionFailure)
      .removeField({ _._1 == "Full Stack Trace" })
    assertEquals(exceptionFailure, JsonProtocol.taskEndReasonFromJson(oldEvent))
  }

  test("StageInfo backward compatibility (details, accumulables)") {
    val info = makeStageInfo(1, 2, 3, 4L, 5L)
    val newJson = JsonProtocol.stageInfoToJson(info)

    // Fields added after 1.0.0.
    assert(info.details.nonEmpty)
    assert(info.accumulables.nonEmpty)
    val oldJson = newJson
      .removeField { case (field, _) => field == "Details" }
      .removeField { case (field, _) => field == "Accumulables" }

    val newInfo = JsonProtocol.stageInfoFromJson(oldJson)

    assert(info.name === newInfo.name)
    assert("" === newInfo.details)
    assert(0 === newInfo.accumulables.size)
  }

  test("InputMetrics backward compatibility") {
    // InputMetrics were added after 1.0.1.
    val metrics = makeTaskMetrics(1L, 2L, 3L, 4L, 5, 6, hasHadoopInput = true, hasOutput = false)
    assert(metrics.inputMetrics.nonEmpty)
    val newJson = JsonProtocol.taskMetricsToJson(metrics)
    val oldJson = newJson.removeField { case (field, _) => field == "Input Metrics" }
    val newMetrics = JsonProtocol.taskMetricsFromJson(oldJson)
    assert(newMetrics.inputMetrics.isEmpty)
  }

  test("Input/Output records backwards compatibility") {
    // records read were added after 1.2
    val metrics = makeTaskMetrics(1L, 2L, 3L, 4L, 5, 6,
      hasHadoopInput = true, hasOutput = true, hasRecords = false)
    assert(metrics.inputMetrics.nonEmpty)
    assert(metrics.outputMetrics.nonEmpty)
    val newJson = JsonProtocol.taskMetricsToJson(metrics)
    val oldJson = newJson.removeField { case (field, _) => field == "Records Read" }
                         .removeField { case (field, _) => field == "Records Written" }
    val newMetrics = JsonProtocol.taskMetricsFromJson(oldJson)
    assert(newMetrics.inputMetrics.get.recordsRead == 0)
    assert(newMetrics.outputMetrics.get.recordsWritten == 0)
  }

  test("Shuffle Read/Write records backwards compatibility") {
    // records read were added after 1.2
    val metrics = makeTaskMetrics(1L, 2L, 3L, 4L, 5, 6,
      hasHadoopInput = false, hasOutput = false, hasRecords = false)
    assert(metrics.shuffleReadMetrics.nonEmpty)
    assert(metrics.shuffleWriteMetrics.nonEmpty)
    val newJson = JsonProtocol.taskMetricsToJson(metrics)
    val oldJson = newJson.removeField { case (field, _) => field == "Total Records Read" }
                         .removeField { case (field, _) => field == "Shuffle Records Written" }
    val newMetrics = JsonProtocol.taskMetricsFromJson(oldJson)
    assert(newMetrics.shuffleReadMetrics.get.recordsRead == 0)
    assert(newMetrics.shuffleWriteMetrics.get.recordsWritten == 0)
  }

  test("OutputMetrics backward compatibility") {
    // OutputMetrics were added after 1.1
    val metrics = makeTaskMetrics(1L, 2L, 3L, 4L, 5, 6, hasHadoopInput = false, hasOutput = true)
    assert(metrics.outputMetrics.nonEmpty)
    val newJson = JsonProtocol.taskMetricsToJson(metrics)
    val oldJson = newJson.removeField { case (field, _) => field == "Output Metrics" }
    val newMetrics = JsonProtocol.taskMetricsFromJson(oldJson)
    assert(newMetrics.outputMetrics.isEmpty)
  }

  test("BlockManager events backward compatibility") {
    // SparkListenerBlockManagerAdded/Removed in Spark 1.0.0 do not have a "time" property.
    val blockManagerAdded = SparkListenerBlockManagerAdded(1L,
      BlockManagerId("Stars", "In your multitude...", 300), 500)
    val blockManagerRemoved = SparkListenerBlockManagerRemoved(2L,
      BlockManagerId("Scarce", "to be counted...", 100))

    val oldBmAdded = JsonProtocol.blockManagerAddedToJson(blockManagerAdded)
      .removeField({ _._1 == "Timestamp" })

    val deserializedBmAdded = JsonProtocol.blockManagerAddedFromJson(oldBmAdded)
    assert(SparkListenerBlockManagerAdded(-1L, blockManagerAdded.blockManagerId,
      blockManagerAdded.maxMem) === deserializedBmAdded)

    val oldBmRemoved = JsonProtocol.blockManagerRemovedToJson(blockManagerRemoved)
      .removeField({ _._1 == "Timestamp" })

    val deserializedBmRemoved = JsonProtocol.blockManagerRemovedFromJson(oldBmRemoved)
    assert(SparkListenerBlockManagerRemoved(-1L, blockManagerRemoved.blockManagerId) ===
      deserializedBmRemoved)
  }

  test("FetchFailed backwards compatibility") {
    // FetchFailed in Spark 1.1.0 does not have an "Message" property.
    val fetchFailed = FetchFailed(BlockManagerId("With or", "without you", 15), 17, 18, 19,
      "ignored")
    val oldEvent = JsonProtocol.taskEndReasonToJson(fetchFailed)
      .removeField({ _._1 == "Message" })
    val expectedFetchFailed = FetchFailed(BlockManagerId("With or", "without you", 15), 17, 18, 19,
      "Unknown reason")
    assert(expectedFetchFailed === JsonProtocol.taskEndReasonFromJson(oldEvent))
  }

  test("ShuffleReadMetrics: Local bytes read and time taken backwards compatibility") {
    // Metrics about local shuffle bytes read and local read time were added in 1.3.1.
    val metrics = makeTaskMetrics(1L, 2L, 3L, 4L, 5, 6,
      hasHadoopInput = false, hasOutput = false, hasRecords = false)
    assert(metrics.shuffleReadMetrics.nonEmpty)
    val newJson = JsonProtocol.taskMetricsToJson(metrics)
    val oldJson = newJson.removeField { case (field, _) => field == "Local Bytes Read" }
      .removeField { case (field, _) => field == "Local Read Time" }
    val newMetrics = JsonProtocol.taskMetricsFromJson(oldJson)
    assert(newMetrics.shuffleReadMetrics.get.localBytesRead == 0)
  }

  test("SparkListenerApplicationStart backwards compatibility") {
    // SparkListenerApplicationStart in Spark 1.0.0 do not have an "appId" property.
    // SparkListenerApplicationStart pre-Spark 1.4 does not have "appAttemptId".
    // SparkListenerApplicationStart pre-Spark 1.5 does not have "driverLogs
    val applicationStart = SparkListenerApplicationStart("test", None, 1L, "user", None, None)
    val oldEvent = JsonProtocol.applicationStartToJson(applicationStart)
      .removeField({ _._1 == "App ID" })
      .removeField({ _._1 == "App Attempt ID" })
      .removeField({ _._1 == "Driver Logs"})
    assert(applicationStart === JsonProtocol.applicationStartFromJson(oldEvent))
  }

  test("ExecutorLostFailure backward compatibility") {
    // ExecutorLostFailure in Spark 1.1.0 does not have an "Executor ID" property.
    val executorLostFailure = ExecutorLostFailure("100", true, Some("Induced failure"))
    val oldEvent = JsonProtocol.taskEndReasonToJson(executorLostFailure)
      .removeField({ _._1 == "Executor ID" })
    val expectedExecutorLostFailure = ExecutorLostFailure("Unknown", true, Some("Induced failure"))
    assert(expectedExecutorLostFailure === JsonProtocol.taskEndReasonFromJson(oldEvent))
  }

  test("SparkListenerJobStart backward compatibility") {
    // Prior to Spark 1.2.0, SparkListenerJobStart did not have a "Stage Infos" property.
    val stageIds = Seq[Int](1, 2, 3, 4)
    val stageInfos = stageIds.map(x => makeStageInfo(x, x * 200, x * 300, x * 400, x * 500))
    val dummyStageInfos =
      stageIds.map(id => new StageInfo(id, 0, "unknown", 0, Seq.empty, Seq.empty, "unknown"))
    val jobStart = SparkListenerJobStart(10, jobSubmissionTime, stageInfos, properties)
    val oldEvent = JsonProtocol.jobStartToJson(jobStart).removeField({_._1 == "Stage Infos"})
    val expectedJobStart =
      SparkListenerJobStart(10, jobSubmissionTime, dummyStageInfos, properties)
    assertEquals(expectedJobStart, JsonProtocol.jobStartFromJson(oldEvent))
  }

  test("SparkListenerJobStart and SparkListenerJobEnd backward compatibility") {
    // Prior to Spark 1.3.0, SparkListenerJobStart did not have a "Submission Time" property.
    // Also, SparkListenerJobEnd did not have a "Completion Time" property.
    val stageIds = Seq[Int](1, 2, 3, 4)
    val stageInfos = stageIds.map(x => makeStageInfo(x * 10, x * 20, x * 30, x * 40, x * 50))
    val jobStart = SparkListenerJobStart(11, jobSubmissionTime, stageInfos, properties)
    val oldStartEvent = JsonProtocol.jobStartToJson(jobStart)
      .removeField({ _._1 == "Submission Time"})
    val expectedJobStart = SparkListenerJobStart(11, -1, stageInfos, properties)
    assertEquals(expectedJobStart, JsonProtocol.jobStartFromJson(oldStartEvent))

    val jobEnd = SparkListenerJobEnd(11, jobCompletionTime, JobSucceeded)
    val oldEndEvent = JsonProtocol.jobEndToJson(jobEnd)
      .removeField({ _._1 == "Completion Time"})
    val expectedJobEnd = SparkListenerJobEnd(11, -1, JobSucceeded)
    assertEquals(expectedJobEnd, JsonProtocol.jobEndFromJson(oldEndEvent))
  }

  test("RDDInfo backward compatibility (scope, parent IDs, callsite)") {
    // "Scope" and "Parent IDs" were introduced in Spark 1.4.0
    // "Callsite" was introduced in Spark 1.6.0
    val rddInfo = new RDDInfo(1, "one", 100, StorageLevel.NONE, Seq(1, 6, 8),
      "callsite", Some(new RDDOperationScope("fable")))
    val oldRddInfoJson = JsonProtocol.rddInfoToJson(rddInfo)
      .removeField({ _._1 == "Parent IDs"})
      .removeField({ _._1 == "Scope"})
      .removeField({ _._1 == "Callsite"})
    val expectedRddInfo = new RDDInfo(
      1, "one", 100, StorageLevel.NONE, Seq.empty, "", scope = None)
    assertEquals(expectedRddInfo, JsonProtocol.rddInfoFromJson(oldRddInfoJson))
  }

  test("StageInfo backward compatibility (parent IDs)") {
    // Prior to Spark 1.4.0, StageInfo did not have the "Parent IDs" property
    val stageInfo = new StageInfo(1, 1, "me-stage", 1, Seq.empty, Seq(1, 2, 3), "details")
    val oldStageInfo = JsonProtocol.stageInfoToJson(stageInfo).removeField({ _._1 == "Parent IDs"})
    val expectedStageInfo = new StageInfo(1, 1, "me-stage", 1, Seq.empty, Seq.empty, "details")
    assertEquals(expectedStageInfo, JsonProtocol.stageInfoFromJson(oldStageInfo))
  }

  // `TaskCommitDenied` was added in 1.3.0 but JSON de/serialization logic was added in 1.5.1
  test("TaskCommitDenied backward compatibility") {
    val denied = TaskCommitDenied(1, 2, 3)
    val oldDenied = JsonProtocol.taskEndReasonToJson(denied)
      .removeField({ _._1 == "Job ID" })
      .removeField({ _._1 == "Partition ID" })
      .removeField({ _._1 == "Attempt Number" })
    val expectedDenied = TaskCommitDenied(-1, -1, -1)
    assertEquals(expectedDenied, JsonProtocol.taskEndReasonFromJson(oldDenied))
  }

  test("AccumulableInfo backward compatibility") {
    // "Internal" property of AccumulableInfo were added after 1.5.1.
    val accumulableInfo = makeAccumulableInfo(1)
    val oldJson = JsonProtocol.accumulableInfoToJson(accumulableInfo)
      .removeField({ _._1 == "Internal" })
    val oldInfo = JsonProtocol.accumulableInfoFromJson(oldJson)
    assert(false === oldInfo.internal)
  }

  /** -------------------------- *
   | Helper test running methods |
   * --------------------------- */

  private def testEvent(event: SparkListenerEvent, jsonString: String) {
    val actualJsonString = compact(render(JsonProtocol.sparkEventToJson(event)))
    val newEvent = JsonProtocol.sparkEventFromJson(parse(actualJsonString))
    assertJsonStringEquals(jsonString, actualJsonString)
    assertEquals(event, newEvent)
  }

  private def testRDDInfo(info: RDDInfo) {
    val newInfo = JsonProtocol.rddInfoFromJson(JsonProtocol.rddInfoToJson(info))
    assertEquals(info, newInfo)
  }

  private def testStageInfo(info: StageInfo) {
    val newInfo = JsonProtocol.stageInfoFromJson(JsonProtocol.stageInfoToJson(info))
    assertEquals(info, newInfo)
  }

  private def testStorageLevel(level: StorageLevel) {
    val newLevel = JsonProtocol.storageLevelFromJson(JsonProtocol.storageLevelToJson(level))
    assertEquals(level, newLevel)
  }

  private def testTaskMetrics(metrics: TaskMetrics) {
    val newMetrics = JsonProtocol.taskMetricsFromJson(JsonProtocol.taskMetricsToJson(metrics))
    assertEquals(metrics, newMetrics)
  }

  private def testBlockManagerId(id: BlockManagerId) {
    val newId = JsonProtocol.blockManagerIdFromJson(JsonProtocol.blockManagerIdToJson(id))
    assert(id === newId)
  }

  private def testTaskInfo(info: TaskInfo) {
    val newInfo = JsonProtocol.taskInfoFromJson(JsonProtocol.taskInfoToJson(info))
    assertEquals(info, newInfo)
  }

  private def testJobResult(result: JobResult) {
    val newResult = JsonProtocol.jobResultFromJson(JsonProtocol.jobResultToJson(result))
    assertEquals(result, newResult)
  }

  private def testTaskEndReason(reason: TaskEndReason) {
    val newReason = JsonProtocol.taskEndReasonFromJson(JsonProtocol.taskEndReasonToJson(reason))
    assertEquals(reason, newReason)
  }

  private def testBlockId(blockId: BlockId) {
    val newBlockId = BlockId(blockId.toString)
    assert(blockId === newBlockId)
  }

  private def testExecutorInfo(info: ExecutorInfo) {
    val newInfo = JsonProtocol.executorInfoFromJson(JsonProtocol.executorInfoToJson(info))
    assertEquals(info, newInfo)
  }

  /** -------------------------------- *
   | Util methods for comparing events |
   * --------------------------------- */

  private def assertEquals(event1: SparkListenerEvent, event2: SparkListenerEvent) {
    (event1, event2) match {
      case (e1: SparkListenerStageSubmitted, e2: SparkListenerStageSubmitted) =>
        assert(e1.properties === e2.properties)
        assertEquals(e1.stageInfo, e2.stageInfo)
      case (e1: SparkListenerStageCompleted, e2: SparkListenerStageCompleted) =>
        assertEquals(e1.stageInfo, e2.stageInfo)
      case (e1: SparkListenerTaskStart, e2: SparkListenerTaskStart) =>
        assert(e1.stageId === e2.stageId)
        assertEquals(e1.taskInfo, e2.taskInfo)
      case (e1: SparkListenerTaskGettingResult, e2: SparkListenerTaskGettingResult) =>
        assertEquals(e1.taskInfo, e2.taskInfo)
      case (e1: SparkListenerTaskEnd, e2: SparkListenerTaskEnd) =>
        assert(e1.stageId === e2.stageId)
        assert(e1.taskType === e2.taskType)
        assertEquals(e1.reason, e2.reason)
        assertEquals(e1.taskInfo, e2.taskInfo)
        assertEquals(e1.taskMetrics, e2.taskMetrics)
      case (e1: SparkListenerJobStart, e2: SparkListenerJobStart) =>
        assert(e1.jobId === e2.jobId)
        assert(e1.properties === e2.properties)
        assert(e1.stageIds === e2.stageIds)
      case (e1: SparkListenerJobEnd, e2: SparkListenerJobEnd) =>
        assert(e1.jobId === e2.jobId)
        assertEquals(e1.jobResult, e2.jobResult)
      case (e1: SparkListenerEnvironmentUpdate, e2: SparkListenerEnvironmentUpdate) =>
        assertEquals(e1.environmentDetails, e2.environmentDetails)
      case (e1: SparkListenerExecutorAdded, e2: SparkListenerExecutorAdded) =>
        assert(e1.executorId === e1.executorId)
        assertEquals(e1.executorInfo, e2.executorInfo)
      case (e1: SparkListenerExecutorRemoved, e2: SparkListenerExecutorRemoved) =>
        assert(e1.executorId === e1.executorId)
      case (e1: SparkListenerExecutorMetricsUpdate, e2: SparkListenerExecutorMetricsUpdate) =>
        assert(e1.execId === e2.execId)
        assertSeqEquals[(Long, Int, Int, TaskMetrics)](e1.taskMetrics, e2.taskMetrics, (a, b) => {
          val (taskId1, stageId1, stageAttemptId1, metrics1) = a
          val (taskId2, stageId2, stageAttemptId2, metrics2) = b
          assert(taskId1 === taskId2)
          assert(stageId1 === stageId2)
          assert(stageAttemptId1 === stageAttemptId2)
          assertEquals(metrics1, metrics2)
        })
      case (e1, e2) =>
        assert(e1 === e2)
      case _ => fail("Events don't match in types!")
    }
  }

  private def assertEquals(info1: StageInfo, info2: StageInfo) {
    assert(info1.stageId === info2.stageId)
    assert(info1.name === info2.name)
    assert(info1.numTasks === info2.numTasks)
    assert(info1.submissionTime === info2.submissionTime)
    assert(info1.completionTime === info2.completionTime)
    assert(info1.rddInfos.size === info2.rddInfos.size)
    (0 until info1.rddInfos.size).foreach { i =>
      assertEquals(info1.rddInfos(i), info2.rddInfos(i))
    }
    assert(info1.accumulables === info2.accumulables)
    assert(info1.details === info2.details)
  }

  private def assertEquals(info1: RDDInfo, info2: RDDInfo) {
    assert(info1.id === info2.id)
    assert(info1.name === info2.name)
    assert(info1.numPartitions === info2.numPartitions)
    assert(info1.numCachedPartitions === info2.numCachedPartitions)
    assert(info1.memSize === info2.memSize)
    assert(info1.diskSize === info2.diskSize)
    assertEquals(info1.storageLevel, info2.storageLevel)
  }

  private def assertEquals(level1: StorageLevel, level2: StorageLevel) {
    assert(level1.useDisk === level2.useDisk)
    assert(level1.useMemory === level2.useMemory)
    assert(level1.deserialized === level2.deserialized)
    assert(level1.replication === level2.replication)
  }

  private def assertEquals(info1: TaskInfo, info2: TaskInfo) {
    assert(info1.taskId === info2.taskId)
    assert(info1.index === info2.index)
    assert(info1.attemptNumber === info2.attemptNumber)
    assert(info1.launchTime === info2.launchTime)
    assert(info1.executorId === info2.executorId)
    assert(info1.host === info2.host)
    assert(info1.taskLocality === info2.taskLocality)
    assert(info1.speculative === info2.speculative)
    assert(info1.gettingResultTime === info2.gettingResultTime)
    assert(info1.finishTime === info2.finishTime)
    assert(info1.failed === info2.failed)
    assert(info1.accumulables === info2.accumulables)
  }

  private def assertEquals(info1: ExecutorInfo, info2: ExecutorInfo) {
    assert(info1.executorHost == info2.executorHost)
    assert(info1.totalCores == info2.totalCores)
  }

  private def assertEquals(metrics1: TaskMetrics, metrics2: TaskMetrics) {
    assert(metrics1.executorDeserializeTime === metrics2.executorDeserializeTime)
    assert(metrics1.resultSize === metrics2.resultSize)
    assert(metrics1.jvmGCTime === metrics2.jvmGCTime)
    assert(metrics1.resultSerializationTime === metrics2.resultSerializationTime)
    assert(metrics1.memoryBytesSpilled === metrics2.memoryBytesSpilled)
    assert(metrics1.diskBytesSpilled === metrics2.diskBytesSpilled)
    assertOptionEquals(
      metrics1.shuffleReadMetrics, metrics2.shuffleReadMetrics, assertShuffleReadEquals)
    assertOptionEquals(
      metrics1.shuffleWriteMetrics, metrics2.shuffleWriteMetrics, assertShuffleWriteEquals)
    assertOptionEquals(
      metrics1.inputMetrics, metrics2.inputMetrics, assertInputMetricsEquals)
    assertBlocksEquals(metrics1.updatedBlockStatuses, metrics2.updatedBlockStatuses)
  }

  private def assertEquals(metrics1: ShuffleReadMetrics, metrics2: ShuffleReadMetrics) {
    assert(metrics1.remoteBlocksFetched === metrics2.remoteBlocksFetched)
    assert(metrics1.localBlocksFetched === metrics2.localBlocksFetched)
    assert(metrics1.fetchWaitTime === metrics2.fetchWaitTime)
    assert(metrics1.remoteBytesRead === metrics2.remoteBytesRead)
  }

  private def assertEquals(metrics1: ShuffleWriteMetrics, metrics2: ShuffleWriteMetrics) {
    assert(metrics1.bytesWritten === metrics2.bytesWritten)
    assert(metrics1.writeTime === metrics2.writeTime)
  }

  private def assertEquals(metrics1: InputMetrics, metrics2: InputMetrics) {
    assert(metrics1.readMethod === metrics2.readMethod)
    assert(metrics1.bytesRead === metrics2.bytesRead)
  }

  private def assertEquals(result1: JobResult, result2: JobResult) {
    (result1, result2) match {
      case (JobSucceeded, JobSucceeded) =>
      case (r1: JobFailed, r2: JobFailed) =>
        assertEquals(r1.exception, r2.exception)
      case _ => fail("Job results don't match in types!")
    }
  }

  private def assertEquals(reason1: TaskEndReason, reason2: TaskEndReason) {
    (reason1, reason2) match {
      case (Success, Success) =>
      case (Resubmitted, Resubmitted) =>
      case (r1: FetchFailed, r2: FetchFailed) =>
        assert(r1.shuffleId === r2.shuffleId)
        assert(r1.mapId === r2.mapId)
        assert(r1.reduceId === r2.reduceId)
        assert(r1.bmAddress === r2.bmAddress)
        assert(r1.message === r2.message)
      case (r1: ExceptionFailure, r2: ExceptionFailure) =>
        assert(r1.className === r2.className)
        assert(r1.description === r2.description)
        assertSeqEquals(r1.stackTrace, r2.stackTrace, assertStackTraceElementEquals)
        assert(r1.fullStackTrace === r2.fullStackTrace)
        assertOptionEquals(r1.metrics, r2.metrics, assertTaskMetricsEquals)
      case (TaskResultLost, TaskResultLost) =>
      case (TaskKilled, TaskKilled) =>
      case (TaskCommitDenied(jobId1, partitionId1, attemptNumber1),
          TaskCommitDenied(jobId2, partitionId2, attemptNumber2)) =>
        assert(jobId1 === jobId2)
        assert(partitionId1 === partitionId2)
        assert(attemptNumber1 === attemptNumber2)
      case (ExecutorLostFailure(execId1, exit1CausedByApp, reason1),
          ExecutorLostFailure(execId2, exit2CausedByApp, reason2)) =>
        assert(execId1 === execId2)
        assert(exit1CausedByApp === exit2CausedByApp)
        assert(reason1 === reason2)
      case (UnknownReason, UnknownReason) =>
      case _ => fail("Task end reasons don't match in types!")
    }
  }

  private def assertEquals(
      details1: Map[String, Seq[(String, String)]],
      details2: Map[String, Seq[(String, String)]]) {
    details1.zip(details2).foreach {
      case ((key1, values1: Seq[(String, String)]), (key2, values2: Seq[(String, String)])) =>
        assert(key1 === key2)
        values1.zip(values2).foreach { case (v1, v2) => assert(v1 === v2) }
    }
  }

  private def assertEquals(exception1: Exception, exception2: Exception) {
    assert(exception1.getMessage === exception2.getMessage)
    assertSeqEquals(
      exception1.getStackTrace,
      exception2.getStackTrace,
      assertStackTraceElementEquals)
  }

  private def assertJsonStringEquals(json1: String, json2: String) {
    val formatJsonString = (json: String) => json.replaceAll("[\\s|]", "")
    assert(formatJsonString(json1) === formatJsonString(json2),
      s"input ${formatJsonString(json1)} got ${formatJsonString(json2)}")
  }

  private def assertSeqEquals[T](seq1: Seq[T], seq2: Seq[T], assertEquals: (T, T) => Unit) {
    assert(seq1.length === seq2.length)
    seq1.zip(seq2).foreach { case (t1, t2) =>
      assertEquals(t1, t2)
    }
  }

  private def assertOptionEquals[T](
      opt1: Option[T],
      opt2: Option[T],
      assertEquals: (T, T) => Unit) {
    if (opt1.isDefined) {
      assert(opt2.isDefined)
      assertEquals(opt1.get, opt2.get)
    } else {
      assert(!opt2.isDefined)
    }
  }

  /**
   * Use different names for methods we pass in to assertSeqEquals or assertOptionEquals
   */

  private def assertShuffleReadEquals(r1: ShuffleReadMetrics, r2: ShuffleReadMetrics) {
    assertEquals(r1, r2)
  }

  private def assertShuffleWriteEquals(w1: ShuffleWriteMetrics, w2: ShuffleWriteMetrics) {
    assertEquals(w1, w2)
  }

  private def assertInputMetricsEquals(i1: InputMetrics, i2: InputMetrics) {
    assertEquals(i1, i2)
  }

  private def assertTaskMetricsEquals(t1: TaskMetrics, t2: TaskMetrics) {
    assertEquals(t1, t2)
  }

  private def assertBlocksEquals(
      blocks1: Seq[(BlockId, BlockStatus)],
      blocks2: Seq[(BlockId, BlockStatus)]) = {
    assertSeqEquals(blocks1, blocks2, assertBlockEquals)
  }

  private def assertBlockEquals(b1: (BlockId, BlockStatus), b2: (BlockId, BlockStatus)) {
    assert(b1 === b2)
  }

  private def assertStackTraceElementEquals(ste1: StackTraceElement, ste2: StackTraceElement) {
    assert(ste1 === ste2)
  }


  /** ----------------------------------- *
   | Util methods for constructing events |
   * ------------------------------------ */

  private val properties = {
    val p = new Properties
    p.setProperty("Ukraine", "Kiev")
    p.setProperty("Russia", "Moscow")
    p.setProperty("France", "Paris")
    p.setProperty("Germany", "Berlin")
    p
  }

  private val stackTrace = {
    Array[StackTraceElement](
      new StackTraceElement("Apollo", "Venus", "Mercury", 42),
      new StackTraceElement("Afollo", "Vemus", "Mercurry", 420),
      new StackTraceElement("Ayollo", "Vesus", "Blackberry", 4200)
    )
  }

  private def makeRddInfo(a: Int, b: Int, c: Int, d: Long, e: Long) = {
    val r = new RDDInfo(a, "mayor", b, StorageLevel.MEMORY_AND_DISK, Seq(1, 4, 7), a.toString)
    r.numCachedPartitions = c
    r.memSize = d
    r.diskSize = e
    r
  }

  private def makeStageInfo(a: Int, b: Int, c: Int, d: Long, e: Long) = {
    val rddInfos = (0 until a % 5).map { i => makeRddInfo(a + i, b + i, c + i, d + i, e + i) }
    val stageInfo = new StageInfo(a, 0, "greetings", b, rddInfos, Seq(100, 200, 300), "details")
    val (acc1, acc2) = (makeAccumulableInfo(1), makeAccumulableInfo(2))
    stageInfo.accumulables(acc1.id) = acc1
    stageInfo.accumulables(acc2.id) = acc2
    stageInfo
  }

  private def makeTaskInfo(a: Long, b: Int, c: Int, d: Long, speculative: Boolean) = {
    val taskInfo = new TaskInfo(a, b, c, d, "executor", "your kind sir", TaskLocality.NODE_LOCAL,
      speculative)
    val (acc1, acc2, acc3) =
      (makeAccumulableInfo(1), makeAccumulableInfo(2), makeAccumulableInfo(3, internal = true))
    taskInfo.accumulables += acc1
    taskInfo.accumulables += acc2
    taskInfo.accumulables += acc3
    taskInfo
  }

  private def makeAccumulableInfo(id: Int, internal: Boolean = false): AccumulableInfo =
    AccumulableInfo(id, " Accumulable " + id, Some("delta" + id), "val" + id, internal)

  /**
   * Creates a TaskMetrics object describing a task that read data from Hadoop (if hasHadoopInput is
   * set to true) or read data from a shuffle otherwise.
   */
  private def makeTaskMetrics(
      a: Long,
      b: Long,
      c: Long,
      d: Long,
      e: Int,
      f: Int,
      hasHadoopInput: Boolean,
      hasOutput: Boolean,
      hasRecords: Boolean = true) = {
    val t = new TaskMetrics {
      override def hostname: String = "localhost"
    }
    t.setExecutorDeserializeTime(a)
    t.setExecutorRunTime(b)
    t.setResultSize(c)
    t.setJvmGCTime(d)
    t.setResultSerializationTime(a + b)
    t.incMemoryBytesSpilled(a + c)

    if (hasHadoopInput) {
      val inputMetrics = t.registerInputMetrics(DataReadMethod.Hadoop)
<<<<<<< HEAD
      inputMetrics.setBytesRead(d + e + f)
=======
      inputMetrics.incBytesRead(d + e + f)
>>>>>>> b122c861
      inputMetrics.incRecordsRead(if (hasRecords) (d + e + f) / 100 else -1)
    } else {
      val sr = t.registerTempShuffleReadMetrics()
      sr.incRemoteBytesRead(b + d)
      sr.incLocalBlocksFetched(e)
      sr.incFetchWaitTime(a + d)
      sr.incRemoteBlocksFetched(f)
      sr.incRecordsRead(if (hasRecords) (b + d) / 100 else -1)
      sr.incLocalBytesRead(a + f)
      t.mergeShuffleReadMetrics()
    }
    if (hasOutput) {
      val outputMetrics = t.registerOutputMetrics(DataWriteMethod.Hadoop)
      outputMetrics.setBytesWritten(a + b + c)
      outputMetrics.setRecordsWritten(if (hasRecords) (a + b + c)/100 else -1)
    } else {
      val sw = t.registerShuffleWriteMetrics()
<<<<<<< HEAD
      sw.incShuffleBytesWritten(a + b + c)
      sw.incShuffleWriteTime(b + c + d)
      sw.incShuffleRecordsWritten(if (hasRecords) (a + b + c) / 100 else -1)
=======
      sw.incBytesWritten(a + b + c)
      sw.incWriteTime(b + c + d)
      sw.setRecordsWritten(if (hasRecords) (a + b + c) / 100 else -1)
>>>>>>> b122c861
    }
    // Make at most 6 blocks
    t.setUpdatedBlockStatuses((1 to (e % 5 + 1)).map { i =>
      (RDDBlockId(e % i, f % i), BlockStatus(StorageLevel.MEMORY_AND_DISK_SER_2, a % i, b % i))
    }.toSeq)
    t
  }


  /** --------------------------------------- *
   | JSON string representation of each event |
   * ---------------------------------------- */

  private val stageSubmittedJsonString =
    """
      |{
      |  "Event": "SparkListenerStageSubmitted",
      |  "Stage Info": {
      |    "Stage ID": 100,
      |    "Stage Attempt ID": 0,
      |    "Stage Name": "greetings",
      |    "Number of Tasks": 200,
      |    "RDD Info": [],
      |    "ParentIDs" : [100, 200, 300],
      |    "Details": "details",
      |    "Accumulables": [
      |      {
      |        "ID": 2,
      |        "Name": "Accumulable2",
      |        "Update": "delta2",
      |        "Value": "val2",
      |        "Internal": false
      |      },
      |      {
      |        "ID": 1,
      |        "Name": "Accumulable1",
      |        "Update": "delta1",
      |        "Value": "val1",
      |        "Internal": false
      |      }
      |    ]
      |  },
      |  "Properties": {
      |    "France": "Paris",
      |    "Germany": "Berlin",
      |    "Russia": "Moscow",
      |    "Ukraine": "Kiev"
      |  }
      |}
    """

  private val stageCompletedJsonString =
    """
      |{
      |  "Event": "SparkListenerStageCompleted",
      |  "Stage Info": {
      |    "Stage ID": 101,
      |    "Stage Attempt ID": 0,
      |    "Stage Name": "greetings",
      |    "Number of Tasks": 201,
      |    "RDD Info": [
      |      {
      |        "RDD ID": 101,
      |        "Name": "mayor",
      |        "Callsite": "101",
      |        "Parent IDs": [1, 4, 7],
      |        "Storage Level": {
      |          "Use Disk": true,
      |          "Use Memory": true,
      |          "Deserialized": true,
      |          "Replication": 1
      |        },
      |        "Number of Partitions": 201,
      |        "Number of Cached Partitions": 301,
      |        "Memory Size": 401,
      |        "Disk Size": 501
      |      }
      |    ],
      |    "ParentIDs" : [100, 200, 300],
      |    "Details": "details",
      |    "Accumulables": [
      |      {
      |        "ID": 2,
      |        "Name": "Accumulable2",
      |        "Update": "delta2",
      |        "Value": "val2",
      |        "Internal": false
      |      },
      |      {
      |        "ID": 1,
      |        "Name": "Accumulable1",
      |        "Update": "delta1",
      |        "Value": "val1",
      |        "Internal": false
      |      }
      |    ]
      |  }
      |}
    """

  private val taskStartJsonString =
    """
      |{
      |  "Event": "SparkListenerTaskStart",
      |  "Stage ID": 111,
      |  "Stage Attempt ID": 0,
      |  "Task Info": {
      |    "Task ID": 222,
      |    "Index": 333,
      |    "Attempt": 1,
      |    "Launch Time": 444,
      |    "Executor ID": "executor",
      |    "Host": "your kind sir",
      |    "Locality": "NODE_LOCAL",
      |    "Speculative": false,
      |    "Getting Result Time": 0,
      |    "Finish Time": 0,
      |    "Failed": false,
      |    "Accumulables": [
      |      {
      |        "ID": 1,
      |        "Name": "Accumulable1",
      |        "Update": "delta1",
      |        "Value": "val1",
      |        "Internal": false
      |      },
      |      {
      |        "ID": 2,
      |        "Name": "Accumulable2",
      |        "Update": "delta2",
      |        "Value": "val2",
      |        "Internal": false
      |      },
      |      {
      |        "ID": 3,
      |        "Name": "Accumulable3",
      |        "Update": "delta3",
      |        "Value": "val3",
      |        "Internal": true
      |      }
      |    ]
      |  }
      |}
    """.stripMargin

  private val taskGettingResultJsonString =
    """
      |{
      |  "Event": "SparkListenerTaskGettingResult",
      |  "Task Info": {
      |    "Task ID": 1000,
      |    "Index": 2000,
      |    "Attempt": 5,
      |    "Launch Time": 3000,
      |    "Executor ID": "executor",
      |    "Host": "your kind sir",
      |    "Locality": "NODE_LOCAL",
      |    "Speculative": true,
      |    "Getting Result Time": 0,
      |    "Finish Time": 0,
      |    "Failed": false,
      |    "Accumulables": [
      |      {
      |        "ID": 1,
      |        "Name": "Accumulable1",
      |        "Update": "delta1",
      |        "Value": "val1",
      |        "Internal": false
      |      },
      |      {
      |        "ID": 2,
      |        "Name": "Accumulable2",
      |        "Update": "delta2",
      |        "Value": "val2",
      |        "Internal": false
      |      },
      |      {
      |        "ID": 3,
      |        "Name": "Accumulable3",
      |        "Update": "delta3",
      |        "Value": "val3",
      |        "Internal": true
      |      }
      |    ]
      |  }
      |}
    """.stripMargin

  private val taskEndJsonString =
    """
      |{
      |  "Event": "SparkListenerTaskEnd",
      |  "Stage ID": 1,
      |  "Stage Attempt ID": 0,
      |  "Task Type": "ShuffleMapTask",
      |  "Task End Reason": {
      |    "Reason": "Success"
      |  },
      |  "Task Info": {
      |    "Task ID": 123,
      |    "Index": 234,
      |    "Attempt": 67,
      |    "Launch Time": 345,
      |    "Executor ID": "executor",
      |    "Host": "your kind sir",
      |    "Locality": "NODE_LOCAL",
      |    "Speculative": false,
      |    "Getting Result Time": 0,
      |    "Finish Time": 0,
      |    "Failed": false,
      |    "Accumulables": [
      |      {
      |        "ID": 1,
      |        "Name": "Accumulable1",
      |        "Update": "delta1",
      |        "Value": "val1",
      |        "Internal": false
      |      },
      |      {
      |        "ID": 2,
      |        "Name": "Accumulable2",
      |        "Update": "delta2",
      |        "Value": "val2",
      |        "Internal": false
      |      },
      |      {
      |        "ID": 3,
      |        "Name": "Accumulable3",
      |        "Update": "delta3",
      |        "Value": "val3",
      |        "Internal": true
      |      }
      |    ]
      |  },
      |  "Task Metrics": {
      |    "Host Name": "localhost",
      |    "Executor Deserialize Time": 300,
      |    "Executor Run Time": 400,
      |    "Result Size": 500,
      |    "JVM GC Time": 600,
      |    "Result Serialization Time": 700,
      |    "Memory Bytes Spilled": 800,
      |    "Disk Bytes Spilled": 0,
      |    "Shuffle Read Metrics": {
      |      "Remote Blocks Fetched": 800,
      |      "Local Blocks Fetched": 700,
      |      "Fetch Wait Time": 900,
      |      "Remote Bytes Read": 1000,
      |      "Local Bytes Read": 1100,
      |      "Total Records Read" : 10
      |    },
      |    "Shuffle Write Metrics": {
      |      "Shuffle Bytes Written": 1200,
      |      "Shuffle Write Time": 1500,
      |      "Shuffle Records Written": 12
      |    },
      |    "Updated Blocks": [
      |      {
      |        "Block ID": "rdd_0_0",
      |        "Status": {
      |          "Storage Level": {
      |            "Use Disk": true,
      |            "Use Memory": true,
      |            "Deserialized": false,
      |            "Replication": 2
      |          },
      |          "Memory Size": 0,
      |          "Disk Size": 0
      |        }
      |      }
      |    ]
      |  }
      |}
    """.stripMargin

  private val taskEndWithHadoopInputJsonString =
    """
      |{
      |  "Event": "SparkListenerTaskEnd",
      |  "Stage ID": 1,
      |  "Stage Attempt ID": 0,
      |  "Task Type": "ShuffleMapTask",
      |  "Task End Reason": {
      |    "Reason": "Success"
      |  },
      |  "Task Info": {
      |    "Task ID": 123,
      |    "Index": 234,
      |    "Attempt": 67,
      |    "Launch Time": 345,
      |    "Executor ID": "executor",
      |    "Host": "your kind sir",
      |    "Locality": "NODE_LOCAL",
      |    "Speculative": false,
      |    "Getting Result Time": 0,
      |    "Finish Time": 0,
      |    "Failed": false,
      |    "Accumulables": [
      |      {
      |        "ID": 1,
      |        "Name": "Accumulable1",
      |        "Update": "delta1",
      |        "Value": "val1",
      |        "Internal": false
      |      },
      |      {
      |        "ID": 2,
      |        "Name": "Accumulable2",
      |        "Update": "delta2",
      |        "Value": "val2",
      |        "Internal": false
      |      },
      |      {
      |        "ID": 3,
      |        "Name": "Accumulable3",
      |        "Update": "delta3",
      |        "Value": "val3",
      |        "Internal": true
      |      }
      |    ]
      |  },
      |  "Task Metrics": {
      |    "Host Name": "localhost",
      |    "Executor Deserialize Time": 300,
      |    "Executor Run Time": 400,
      |    "Result Size": 500,
      |    "JVM GC Time": 600,
      |    "Result Serialization Time": 700,
      |    "Memory Bytes Spilled": 800,
      |    "Disk Bytes Spilled": 0,
      |    "Shuffle Write Metrics": {
      |      "Shuffle Bytes Written": 1200,
      |      "Shuffle Write Time": 1500,
      |      "Shuffle Records Written": 12
      |    },
      |    "Input Metrics": {
      |      "Data Read Method": "Hadoop",
      |      "Bytes Read": 2100,
      |      "Records Read": 21
      |    },
      |    "Updated Blocks": [
      |      {
      |        "Block ID": "rdd_0_0",
      |        "Status": {
      |          "Storage Level": {
      |            "Use Disk": true,
      |            "Use Memory": true,
      |            "Deserialized": false,
      |            "Replication": 2
      |          },
      |          "Memory Size": 0,
      |          "Disk Size": 0
      |        }
      |      }
      |    ]
      |  }
      |}
    """

  private val taskEndWithOutputJsonString =
    """
      |{
      |  "Event": "SparkListenerTaskEnd",
      |  "Stage ID": 1,
      |  "Stage Attempt ID": 0,
      |  "Task Type": "ResultTask",
      |  "Task End Reason": {
      |    "Reason": "Success"
      |  },
      |  "Task Info": {
      |    "Task ID": 123,
      |    "Index": 234,
      |    "Attempt": 67,
      |    "Launch Time": 345,
      |    "Executor ID": "executor",
      |    "Host": "your kind sir",
      |    "Locality": "NODE_LOCAL",
      |    "Speculative": false,
      |    "Getting Result Time": 0,
      |    "Finish Time": 0,
      |    "Failed": false,
      |    "Accumulables": [
      |      {
      |        "ID": 1,
      |        "Name": "Accumulable1",
      |        "Update": "delta1",
      |        "Value": "val1",
      |        "Internal": false
      |      },
      |      {
      |        "ID": 2,
      |        "Name": "Accumulable2",
      |        "Update": "delta2",
      |        "Value": "val2",
      |        "Internal": false
      |      },
      |      {
      |        "ID": 3,
      |        "Name": "Accumulable3",
      |        "Update": "delta3",
      |        "Value": "val3",
      |        "Internal": true
      |      }
      |    ]
      |  },
      |  "Task Metrics": {
      |    "Host Name": "localhost",
      |    "Executor Deserialize Time": 300,
      |    "Executor Run Time": 400,
      |    "Result Size": 500,
      |    "JVM GC Time": 600,
      |    "Result Serialization Time": 700,
      |    "Memory Bytes Spilled": 800,
      |    "Disk Bytes Spilled": 0,
      |    "Input Metrics": {
      |      "Data Read Method": "Hadoop",
      |      "Bytes Read": 2100,
      |      "Records Read": 21
      |    },
      |    "Output Metrics": {
      |      "Data Write Method": "Hadoop",
      |      "Bytes Written": 1200,
      |      "Records Written": 12
      |    },
      |    "Updated Blocks": [
      |      {
      |        "Block ID": "rdd_0_0",
      |        "Status": {
      |          "Storage Level": {
      |            "Use Disk": true,
      |            "Use Memory": true,
      |            "Deserialized": false,
      |            "Replication": 2
      |          },
      |          "Memory Size": 0,
      |          "Disk Size": 0
      |        }
      |      }
      |    ]
      |  }
      |}
    """

  private val jobStartJsonString =
    """
      |{
      |  "Event": "SparkListenerJobStart",
      |  "Job ID": 10,
      |  "Submission Time": 1421191042750,
      |  "Stage Infos": [
      |    {
      |      "Stage ID": 1,
      |      "Stage Attempt ID": 0,
      |      "Stage Name": "greetings",
      |      "Number of Tasks": 200,
      |      "RDD Info": [
      |        {
      |          "RDD ID": 1,
      |          "Name": "mayor",
      |          "Callsite": "1",
      |          "Parent IDs": [1, 4, 7],
      |          "Storage Level": {
      |            "Use Disk": true,
      |            "Use Memory": true,
      |            "Deserialized": true,
      |            "Replication": 1
      |          },
      |          "Number of Partitions": 200,
      |          "Number of Cached Partitions": 300,
      |          "Memory Size": 400,
      |          "Disk Size": 500
      |        }
      |      ],
      |      "Parent IDs" : [100, 200, 300],
      |      "Details": "details",
      |      "Accumulables": [
      |        {
      |          "ID": 2,
      |          "Name": " Accumulable 2",
      |          "Update": "delta2",
      |          "Value": "val2",
      |          "Internal": false
      |        },
      |        {
      |          "ID": 1,
      |          "Name": " Accumulable 1",
      |          "Update": "delta1",
      |          "Value": "val1",
      |          "Internal": false
      |        }
      |      ]
      |    },
      |    {
      |      "Stage ID": 2,
      |      "Stage Attempt ID": 0,
      |      "Stage Name": "greetings",
      |      "Number of Tasks": 400,
      |      "RDD Info": [
      |        {
      |          "RDD ID": 2,
      |          "Name": "mayor",
      |          "Callsite": "2",
      |          "Parent IDs": [1, 4, 7],
      |          "Storage Level": {
      |            "Use Disk": true,
      |            "Use Memory": true,
      |            "Deserialized": true,
      |            "Replication": 1
      |          },
      |          "Number of Partitions": 400,
      |          "Number of Cached Partitions": 600,
      |          "Memory Size": 800,
      |          "Disk Size": 1000
      |        },
      |        {
      |          "RDD ID": 3,
      |          "Name": "mayor",
      |          "Callsite": "3",
      |          "Parent IDs": [1, 4, 7],
      |          "Storage Level": {
      |            "Use Disk": true,
      |            "Use Memory": true,
      |            "Deserialized": true,
      |            "Replication": 1
      |          },
      |          "Number of Partitions": 401,
      |          "Number of Cached Partitions": 601,
      |          "Memory Size": 801,
      |          "Disk Size": 1001
      |        }
      |      ],
      |      "ParentIDs" : [100, 200, 300],
      |      "Details": "details",
      |      "Accumulables": [
      |        {
      |          "ID": 2,
      |          "Name": " Accumulable 2",
      |          "Update": "delta2",
      |          "Value": "val2",
      |          "Internal": false
      |        },
      |        {
      |          "ID": 1,
      |          "Name": " Accumulable 1",
      |          "Update": "delta1",
      |          "Value": "val1",
      |          "Internal": false
      |        }
      |      ]
      |    },
      |    {
      |      "Stage ID": 3,
      |      "Stage Attempt ID": 0,
      |      "Stage Name": "greetings",
      |      "Number of Tasks": 600,
      |      "RDD Info": [
      |        {
      |          "RDD ID": 3,
      |          "Name": "mayor",
      |          "Callsite": "3",
      |          "Parent IDs": [1, 4, 7],
      |          "Storage Level": {
      |            "Use Disk": true,
      |            "Use Memory": true,
      |            "Deserialized": true,
      |            "Replication": 1
      |          },
      |          "Number of Partitions": 600,
      |          "Number of Cached Partitions": 900,
      |          "Memory Size": 1200,
      |          "Disk Size": 1500
      |        },
      |        {
      |          "RDD ID": 4,
      |          "Name": "mayor",
      |          "Callsite": "4",
      |          "Parent IDs": [1, 4, 7],
      |          "Storage Level": {
      |            "Use Disk": true,
      |            "Use Memory": true,
      |            "Deserialized": true,
      |            "Replication": 1
      |          },
      |          "Number of Partitions": 601,
      |          "Number of Cached Partitions": 901,
      |          "Memory Size": 1201,
      |          "Disk Size": 1501
      |        },
      |        {
      |          "RDD ID": 5,
      |          "Name": "mayor",
      |          "Callsite": "5",
      |          "Parent IDs": [1, 4, 7],
      |          "Storage Level": {
      |            "Use Disk": true,
      |            "Use Memory": true,
      |            "Deserialized": true,
      |            "Replication": 1
      |          },
      |          "Number of Partitions": 602,
      |          "Number of Cached Partitions": 902,
      |          "Memory Size": 1202,
      |          "Disk Size": 1502
      |        }
      |      ],
      |      "ParentIDs" : [100, 200, 300],
      |      "Details": "details",
      |      "Accumulables": [
      |        {
      |          "ID": 2,
      |          "Name": " Accumulable 2",
      |          "Update": "delta2",
      |          "Value": "val2",
      |          "Internal": false
      |        },
      |        {
      |          "ID": 1,
      |          "Name": " Accumulable 1",
      |          "Update": "delta1",
      |          "Value": "val1",
      |          "Internal": false
      |        }
      |      ]
      |    },
      |    {
      |      "Stage ID": 4,
      |      "Stage Attempt ID": 0,
      |      "Stage Name": "greetings",
      |      "Number of Tasks": 800,
      |      "RDD Info": [
      |        {
      |          "RDD ID": 4,
      |          "Name": "mayor",
      |          "Callsite": "4",
      |          "Parent IDs": [1, 4, 7],
      |          "Storage Level": {
      |            "Use Disk": true,
      |            "Use Memory": true,
      |            "Deserialized": true,
      |            "Replication": 1
      |          },
      |          "Number of Partitions": 800,
      |          "Number of Cached Partitions": 1200,
      |          "Memory Size": 1600,
      |          "Disk Size": 2000
      |        },
      |        {
      |          "RDD ID": 5,
      |          "Name": "mayor",
      |          "Callsite": "5",
      |          "Parent IDs": [1, 4, 7],
      |          "Storage Level": {
      |            "Use Disk": true,
      |            "Use Memory": true,
      |            "Deserialized": true,
      |            "Replication": 1
      |          },
      |          "Number of Partitions": 801,
      |          "Number of Cached Partitions": 1201,
      |          "Memory Size": 1601,
      |          "Disk Size": 2001
      |        },
      |        {
      |          "RDD ID": 6,
      |          "Name": "mayor",
      |          "Callsite": "6",
      |          "Parent IDs": [1, 4, 7],
      |          "Storage Level": {
      |            "Use Disk": true,
      |            "Use Memory": true,
      |            "Deserialized": true,
      |            "Replication": 1
      |          },
      |          "Number of Partitions": 802,
      |          "Number of Cached Partitions": 1202,
      |          "Memory Size": 1602,
      |          "Disk Size": 2002
      |        },
      |        {
      |          "RDD ID": 7,
      |          "Name": "mayor",
      |          "Callsite": "7",
      |          "Parent IDs": [1, 4, 7],
      |          "Storage Level": {
      |            "Use Disk": true,
      |            "Use Memory": true,
      |            "Deserialized": true,
      |            "Replication": 1
      |          },
      |          "Number of Partitions": 803,
      |          "Number of Cached Partitions": 1203,
      |          "Memory Size": 1603,
      |          "Disk Size": 2003
      |        }
      |      ],
      |      "ParentIDs" : [100, 200, 300],
      |      "Details": "details",
      |      "Accumulables": [
      |        {
      |          "ID": 2,
      |          "Name": " Accumulable 2",
      |          "Update": "delta2",
      |          "Value": "val2",
      |          "Internal": false
      |        },
      |        {
      |          "ID": 1,
      |          "Name": " Accumulable 1",
      |          "Update": "delta1",
      |          "Value": "val1",
      |          "Internal": false
      |        }
      |      ]
      |    }
      |  ],
      |  "Stage IDs": [
      |    1,
      |    2,
      |    3,
      |    4
      |  ],
      |  "Properties": {
      |    "France": "Paris",
      |    "Germany": "Berlin",
      |    "Russia": "Moscow",
      |    "Ukraine": "Kiev"
      |  }
      |}
    """

  private val jobEndJsonString =
    """
      |{
      |  "Event": "SparkListenerJobEnd",
      |  "Job ID": 20,
      |  "Completion Time": 1421191296660,
      |  "Job Result": {
      |    "Result": "JobSucceeded"
      |  }
      |}
    """

  private val environmentUpdateJsonString =
    """
      |{
      |  "Event": "SparkListenerEnvironmentUpdate",
      |  "JVM Information": {
      |    "GC speed": "9999 objects/s",
      |    "Java home": "Land of coffee"
      |  },
      |  "Spark Properties": {
      |    "Job throughput": "80000 jobs/s, regardless of job type"
      |  },
      |  "System Properties": {
      |    "Username": "guest",
      |    "Password": "guest"
      |  },
      |  "Classpath Entries": {
      |    "Super library": "/tmp/super_library"
      |  }
      |}
    """

  private val blockManagerAddedJsonString =
    """
      |{
      |  "Event": "SparkListenerBlockManagerAdded",
      |  "Block Manager ID": {
      |    "Executor ID": "Stars",
      |    "Host": "In your multitude...",
      |    "Port": 300
      |  },
      |  "Maximum Memory": 500,
      |  "Timestamp": 1
      |}
    """

  private val blockManagerRemovedJsonString =
    """
      |{
      |  "Event": "SparkListenerBlockManagerRemoved",
      |  "Block Manager ID": {
      |    "Executor ID": "Scarce",
      |    "Host": "to be counted...",
      |    "Port": 100
      |  },
      |  "Timestamp": 2
      |}
    """

  private val unpersistRDDJsonString =
    """
      |{
      |  "Event": "SparkListenerUnpersistRDD",
      |  "RDD ID": 12345
      |}
    """

  private val applicationStartJsonString =
    """
      |{
      |  "Event": "SparkListenerApplicationStart",
      |  "App Name": "The winner of all",
      |  "App ID": "appId",
      |  "Timestamp": 42,
      |  "User": "Garfield",
      |  "App Attempt ID": "appAttempt"
      |}
    """

  private val applicationStartJsonWithLogUrlsString =
    """
      |{
      |  "Event": "SparkListenerApplicationStart",
      |  "App Name": "The winner of all",
      |  "App ID": "appId",
      |  "Timestamp": 42,
      |  "User": "Garfield",
      |  "App Attempt ID": "appAttempt",
      |  "Driver Logs" : {
      |      "stderr" : "mystderr",
      |      "stdout" : "mystdout"
      |  }
      |}
    """

  private val applicationEndJsonString =
    """
      |{
      |  "Event": "SparkListenerApplicationEnd",
      |  "Timestamp": 42
      |}
    """

  private val executorAddedJsonString =
    s"""
      |{
      |  "Event": "SparkListenerExecutorAdded",
      |  "Timestamp": ${executorAddedTime},
      |  "Executor ID": "exec1",
      |  "Executor Info": {
      |    "Host": "Hostee.awesome.com",
      |    "Total Cores": 11,
      |    "Log Urls" : {
      |      "stderr" : "mystderr",
      |      "stdout" : "mystdout"
      |    }
      |  }
      |}
    """

  private val executorRemovedJsonString =
    s"""
      |{
      |  "Event": "SparkListenerExecutorRemoved",
      |  "Timestamp": ${executorRemovedTime},
      |  "Executor ID": "exec2",
      |  "Removed Reason": "test reason"
      |}
    """

  private val executorMetricsUpdateJsonString =
  s"""
     |{
     |  "Event": "SparkListenerExecutorMetricsUpdate",
     |  "Executor ID": "exec3",
     |  "Metrics Updated": [
     |  {
     |    "Task ID": 1,
     |    "Stage ID": 2,
     |    "Stage Attempt ID": 3,
     |    "Task Metrics": {
     |    "Host Name": "localhost",
     |    "Executor Deserialize Time": 300,
     |    "Executor Run Time": 400,
     |    "Result Size": 500,
     |    "JVM GC Time": 600,
     |    "Result Serialization Time": 700,
     |    "Memory Bytes Spilled": 800,
     |    "Disk Bytes Spilled": 0,
     |    "Input Metrics": {
     |      "Data Read Method": "Hadoop",
     |      "Bytes Read": 2100,
     |      "Records Read": 21
     |    },
     |    "Output Metrics": {
     |      "Data Write Method": "Hadoop",
     |      "Bytes Written": 1200,
     |      "Records Written": 12
     |    },
     |    "Updated Blocks": [
     |      {
     |        "Block ID": "rdd_0_0",
     |        "Status": {
     |          "Storage Level": {
     |            "Use Disk": true,
     |            "Use Memory": true,
     |            "Deserialized": false,
     |            "Replication": 2
     |          },
     |          "Memory Size": 0,
     |          "Disk Size": 0
     |        }
     |      }
     |    ]
     |  }
     |  }]
     |}
   """.stripMargin
}<|MERGE_RESOLUTION|>--- conflicted
+++ resolved
@@ -774,11 +774,7 @@
 
     if (hasHadoopInput) {
       val inputMetrics = t.registerInputMetrics(DataReadMethod.Hadoop)
-<<<<<<< HEAD
       inputMetrics.setBytesRead(d + e + f)
-=======
-      inputMetrics.incBytesRead(d + e + f)
->>>>>>> b122c861
       inputMetrics.incRecordsRead(if (hasRecords) (d + e + f) / 100 else -1)
     } else {
       val sr = t.registerTempShuffleReadMetrics()
@@ -796,15 +792,9 @@
       outputMetrics.setRecordsWritten(if (hasRecords) (a + b + c)/100 else -1)
     } else {
       val sw = t.registerShuffleWriteMetrics()
-<<<<<<< HEAD
-      sw.incShuffleBytesWritten(a + b + c)
-      sw.incShuffleWriteTime(b + c + d)
-      sw.incShuffleRecordsWritten(if (hasRecords) (a + b + c) / 100 else -1)
-=======
       sw.incBytesWritten(a + b + c)
       sw.incWriteTime(b + c + d)
-      sw.setRecordsWritten(if (hasRecords) (a + b + c) / 100 else -1)
->>>>>>> b122c861
+      sw.incRecordsWritten(if (hasRecords) (a + b + c) / 100 else -1)
     }
     // Make at most 6 blocks
     t.setUpdatedBlockStatuses((1 to (e % 5 + 1)).map { i =>
