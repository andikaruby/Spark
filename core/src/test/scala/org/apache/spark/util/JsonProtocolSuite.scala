--- conflicted
+++ resolved
@@ -151,12 +151,8 @@
     testTaskEndReason(exceptionFailure)
     testTaskEndReason(TaskResultLost)
     testTaskEndReason(TaskKilled)
-<<<<<<< HEAD
-    testTaskEndReason(ExecutorLostFailure("100", Some("Unknown")))
-=======
     testTaskEndReason(TaskCommitDenied(2, 3, 4))
-    testTaskEndReason(ExecutorLostFailure("100", true))
->>>>>>> 2f6dd634
+    testTaskEndReason(ExecutorLostFailure("100", true, Some("Unknown")))
     testTaskEndReason(UnknownReason)
 
     // BlockId
@@ -300,17 +296,10 @@
 
   test("ExecutorLostFailure backward compatibility") {
     // ExecutorLostFailure in Spark 1.1.0 does not have an "Executor ID" property.
-<<<<<<< HEAD
-    val executorLostFailure = ExecutorLostFailure("100", Some("Induced failure"))
+    val executorLostFailure = ExecutorLostFailure("100", true, Some("Induced failure"))
     val oldEvent = JsonProtocol.taskEndReasonToJson(executorLostFailure)
       .removeField({ _._1 == "Executor ID" })
-    val expectedExecutorLostFailure = ExecutorLostFailure("Unknown", Some("Induced failure"))
-=======
-    val executorLostFailure = ExecutorLostFailure("100", true)
-    val oldEvent = JsonProtocol.taskEndReasonToJson(executorLostFailure)
-      .removeField({ _._1 == "Executor ID" })
-    val expectedExecutorLostFailure = ExecutorLostFailure("Unknown", true)
->>>>>>> 2f6dd634
+    val expectedExecutorLostFailure = ExecutorLostFailure("Unknown", true, Some("Induced failure"))
     assert(expectedExecutorLostFailure === JsonProtocol.taskEndReasonFromJson(oldEvent))
   }
 
@@ -609,21 +598,16 @@
         assertOptionEquals(r1.metrics, r2.metrics, assertTaskMetricsEquals)
       case (TaskResultLost, TaskResultLost) =>
       case (TaskKilled, TaskKilled) =>
-<<<<<<< HEAD
-      case (ExecutorLostFailure(execId1, reason1), ExecutorLostFailure(execId2, reason2)) =>
-        assert(execId1 === execId2)
-        assert(reason1 === reason2)
-=======
       case (TaskCommitDenied(jobId1, partitionId1, attemptNumber1),
           TaskCommitDenied(jobId2, partitionId2, attemptNumber2)) =>
         assert(jobId1 === jobId2)
         assert(partitionId1 === partitionId2)
         assert(attemptNumber1 === attemptNumber2)
-      case (ExecutorLostFailure(execId1, isNormalExit1),
-          ExecutorLostFailure(execId2, isNormalExit2)) =>
+      case (ExecutorLostFailure(execId1, isNormalExit1, reason1),
+          ExecutorLostFailure(execId2, isNormalExit2, reason2)) =>
         assert(execId1 === execId2)
         assert(isNormalExit1 === isNormalExit2)
->>>>>>> 2f6dd634
+        assert(reason1 === reason2)
       case (UnknownReason, UnknownReason) =>
       case _ => fail("Task end reasons don't match in types!")
     }
