/*
 * Licensed to the Apache Software Foundation (ASF) under one or more
 * contributor license agreements.  See the NOTICE file distributed with
 * this work for additional information regarding copyright ownership.
 * The ASF licenses this file to You under the Apache License, Version 2.0
 * (the "License"); you may not use this file except in compliance with
 * the License.  You may obtain a copy of the License at
 *
 *    http://www.apache.org/licenses/LICENSE-2.0
 *
 * Unless required by applicable law or agreed to in writing, software
 * distributed under the License is distributed on an "AS IS" BASIS,
 * WITHOUT WARRANTIES OR CONDITIONS OF ANY KIND, either express or implied.
 * See the License for the specific language governing permissions and
 * limitations under the License.
 */

package org.apache.spark.scheduler.cluster.mesos

import java.util.Collections

import scala.collection.JavaConverters._
import scala.collection.mutable.ArrayBuffer

import org.apache.mesos.{Protos, Scheduler, SchedulerDriver}
import org.apache.mesos.Protos._
<<<<<<< HEAD
import org.apache.mesos.Protos.Value.{Range => MesosRange, Ranges, Scalar}
import org.mockito.{ArgumentCaptor, Matchers}
=======
import org.mockito.Matchers
>>>>>>> 6c56fff1
import org.mockito.Matchers._
import org.mockito.Mockito._
import org.scalatest.mock.MockitoSugar
import org.scalatest.BeforeAndAfter

import org.apache.spark.{LocalSparkContext, SecurityManager, SparkConf, SparkContext, SparkFunSuite}
import org.apache.spark.network.shuffle.mesos.MesosExternalShuffleClient
import org.apache.spark.rpc.RpcEndpointRef
import org.apache.spark.scheduler.TaskSchedulerImpl
import org.apache.spark.scheduler.cluster.mesos.Utils._

class MesosCoarseGrainedSchedulerBackendSuite extends SparkFunSuite
    with LocalSparkContext
    with MockitoSugar
    with BeforeAndAfter {

  private var sparkConf: SparkConf = _
  private var driver: SchedulerDriver = _
  private var taskScheduler: TaskSchedulerImpl = _
  private var backend: MesosCoarseGrainedSchedulerBackend = _
  private var externalShuffleClient: MesosExternalShuffleClient = _
  private var driverEndpoint: RpcEndpointRef = _

  test("mesos supports killing and limiting executors") {
    setBackend()
    sparkConf.set("spark.driver.host", "driverHost")
    sparkConf.set("spark.driver.port", "1234")

    val minMem = backend.executorMemory(sc)
    val minCpu = 4
    val offers = List((minMem, minCpu))

    // launches a task on a valid offer
    offerResources(offers)
    verifyTaskLaunched(driver, "o1")

    // kills executors
    backend.doRequestTotalExecutors(0)
    assert(backend.doKillExecutors(Seq("0")))
    val taskID0 = createTaskId("0")
    verify(driver, times(1)).killTask(taskID0)

    // doesn't launch a new task when requested executors == 0
    offerResources(offers, 2)
    verifyDeclinedOffer(driver, createOfferId("o2"))

    // Launches a new task when requested executors is positive
    backend.doRequestTotalExecutors(2)
    offerResources(offers, 2)
    verifyTaskLaunched(driver, "o2")
  }

  test("mesos supports killing and relaunching tasks with executors") {
    setBackend()

    // launches a task on a valid offer
    val minMem = backend.executorMemory(sc) + 1024
    val minCpu = 4
    val offer1 = (minMem, minCpu)
    val offer2 = (minMem, 1)
    offerResources(List(offer1, offer2))
    verifyTaskLaunched(driver, "o1")

    // accounts for a killed task
    val status = createTaskStatus("0", "s1", TaskState.TASK_KILLED)
    backend.statusUpdate(driver, status)
    verify(driver, times(1)).reviveOffers()

    // Launches a new task on a valid offer from the same slave
    offerResources(List(offer2))
    verifyTaskLaunched(driver, "o2")
  }

  test("mesos supports spark.executor.cores") {
    val executorCores = 4
    setBackend(Map("spark.executor.cores" -> executorCores.toString))

    val executorMemory = backend.executorMemory(sc)
    val offers = List((executorMemory * 2, executorCores + 1))
    offerResources(offers)

    val taskInfos = verifyTaskLaunched(driver, "o1")
    assert(taskInfos.length == 1)

    val cpus = backend.getResource(taskInfos(0).getResourcesList, "cpus")
    assert(cpus == executorCores)
  }

  test("mesos supports unset spark.executor.cores") {
    setBackend()

    val executorMemory = backend.executorMemory(sc)
    val offerCores = 10
    offerResources(List((executorMemory * 2, offerCores)))

    val taskInfos = verifyTaskLaunched(driver, "o1")
    assert(taskInfos.length == 1)

    val cpus = backend.getResource(taskInfos(0).getResourcesList, "cpus")
    assert(cpus == offerCores)
  }

  test("mesos does not acquire more than spark.cores.max") {
    val maxCores = 10
    setBackend(Map("spark.cores.max" -> maxCores.toString))

    val executorMemory = backend.executorMemory(sc)
    offerResources(List((executorMemory, maxCores + 1)))

    val taskInfos = verifyTaskLaunched(driver, "o1")
    assert(taskInfos.length == 1)

    val cpus = backend.getResource(taskInfos(0).getResourcesList, "cpus")
    assert(cpus == maxCores)
  }

  test("mesos declines offers that violate attribute constraints") {
    setBackend(Map("spark.mesos.constraints" -> "x:true"))
    offerResources(List((backend.executorMemory(sc), 4)))
    verifyDeclinedOffer(driver, createOfferId("o1"), true)
  }

  test("mesos declines offers with a filter when reached spark.cores.max") {
    val maxCores = 3
    setBackend(Map("spark.cores.max" -> maxCores.toString))

    val executorMemory = backend.executorMemory(sc)
    offerResources(List(
      (executorMemory, maxCores + 1),
      (executorMemory, maxCores + 1)))

    verifyTaskLaunched(driver, "o1")
    verifyDeclinedOffer(driver, createOfferId("o2"), true)
  }

  test("mesos assigns tasks round-robin on offers") {
    val executorCores = 4
    val maxCores = executorCores * 2
    setBackend(Map("spark.executor.cores" -> executorCores.toString,
      "spark.cores.max" -> maxCores.toString))

    val executorMemory = backend.executorMemory(sc)
    offerResources(List(
      (executorMemory * 2, executorCores * 2),
      (executorMemory * 2, executorCores * 2)))

    verifyTaskLaunched(driver, "o1")
    verifyTaskLaunched(driver, "o2")
  }

  test("mesos creates multiple executors on a single slave") {
    val executorCores = 4
    setBackend(Map("spark.executor.cores" -> executorCores.toString))

    // offer with room for two executors
    val executorMemory = backend.executorMemory(sc)
    offerResources(List((executorMemory * 2, executorCores * 2)))

    // verify two executors were started on a single offer
    val taskInfos = verifyTaskLaunched(driver, "o1")
    assert(taskInfos.length == 2)
  }

  test("mesos doesn't register twice with the same shuffle service") {
    setBackend(Map("spark.shuffle.service.enabled" -> "true"))
    val (mem, cpu) = (backend.executorMemory(sc), 4)
    val offeredPorts1 = (31100L, 31200L)
    val offeredPorts2 = (41100L, 43200L)

    val offer1 = createOffer("o1", "s1", mem, cpu, offeredPorts1)
    backend.resourceOffers(driver, List(offer1).asJava)
    verifyTaskLaunched(driver, "o1")

    val offer2 = createOffer("o2", "s1", mem, cpu, offeredPorts2)
    backend.resourceOffers(driver, List(offer2).asJava)
    verifyTaskLaunched(driver, "o2")

    val status1 = createTaskStatus("0", "s1", TaskState.TASK_RUNNING)
    backend.statusUpdate(driver, status1)

    val status2 = createTaskStatus("1", "s1", TaskState.TASK_RUNNING)
    backend.statusUpdate(driver, status2)
    verify(externalShuffleClient, times(1))
      .registerDriverWithShuffleService(anyString, anyInt, anyLong, anyLong)
  }

  test("mesos kills an executor when told") {
    setBackend()
    val offeredPorts = (31100L, 31200L)
    val (mem, cpu) = (backend.executorMemory(sc), 4)

    val offer1 = createOffer("o1", "s1", mem, cpu, offeredPorts)
    backend.resourceOffers(driver, List(offer1).asJava)
    verifyTaskLaunched(driver, "o1")

    backend.doKillExecutors(List("0"))
    verify(driver, times(1)).killTask(createTaskId("0"))
  }

  test("weburi is set in created scheduler driver") {
    setBackend()
    val taskScheduler = mock[TaskSchedulerImpl]
    when(taskScheduler.sc).thenReturn(sc)
    val driver = mock[SchedulerDriver]
    when(driver.start()).thenReturn(Protos.Status.DRIVER_RUNNING)
    val securityManager = mock[SecurityManager]

    val backend = new MesosCoarseGrainedSchedulerBackend(
        taskScheduler, sc, "master", securityManager) {
      override protected def createSchedulerDriver(
        masterUrl: String,
        scheduler: Scheduler,
        sparkUser: String,
        appName: String,
        conf: SparkConf,
        webuiUrl: Option[String] = None,
        checkpoint: Option[Boolean] = None,
        failoverTimeout: Option[Double] = None,
        frameworkId: Option[String] = None): SchedulerDriver = {
        markRegistered()
        assert(webuiUrl.isDefined)
        assert(webuiUrl.get.equals("http://webui"))
        driver
      }
    }

    backend.start()
  }

  private def verifyDeclinedOffer(driver: SchedulerDriver,
      offerId: OfferID,
      filter: Boolean = false): Unit = {
    if (filter) {
      verify(driver, times(1)).declineOffer(Matchers.eq(offerId), anyObject[Filters])
    } else {
      verify(driver, times(1)).declineOffer(Matchers.eq(offerId))
    }
  }

  private def offerResources(offers: List[(Int, Int)], startId: Int = 1): Unit = {
    val offeredPorts = (31100L, 31200L) // same for all slaves
    val mesosOffers = offers.zipWithIndex.map {case (offer, i) =>
      createOffer(s"o${i + startId}", s"s${i + startId}", offer._1, offer._2, offeredPorts)}

    backend.resourceOffers(driver, mesosOffers.asJava)
  }

  private def createTaskStatus(taskId: String, slaveId: String, state: TaskState): TaskStatus = {
    TaskStatus.newBuilder()
      .setTaskId(TaskID.newBuilder().setValue(taskId).build())
      .setSlaveId(SlaveID.newBuilder().setValue(slaveId).build())
      .setState(state)
      .build
  }

<<<<<<< HEAD

  private def createOfferId(offerId: String): OfferID = {
    OfferID.newBuilder().setValue(offerId).build()
  }

  private def createSlaveId(slaveId: String): SlaveID = {
    SlaveID.newBuilder().setValue(slaveId).build()
  }

  private def createExecutorId(executorId: String): ExecutorID = {
    ExecutorID.newBuilder().setValue(executorId).build()
  }

  private def createTaskId(taskId: String): TaskID = {
    TaskID.newBuilder().setValue(taskId).build()
  }

  private def createOffer(offerId: String, slaveId: String, mem: Int, cpu: Int,
                          ports: (Long, Long)): Offer = {
    val builder = Offer.newBuilder()
    builder.addResourcesBuilder()
      .setName("mem")
      .setType(Value.Type.SCALAR)
      .setScalar(Scalar.newBuilder().setValue(mem))
    builder.addResourcesBuilder()
      .setName("cpus")
      .setType(Value.Type.SCALAR)
      .setScalar(Scalar.newBuilder().setValue(cpu))
    builder.addResourcesBuilder()
    .setName("ports")
    .setType(Value.Type.RANGES)
    .setRanges(Ranges.newBuilder().addRange(MesosRange.newBuilder()
      .setBegin(ports._1).setEnd(ports._2).build()))
    builder.setId(OfferID.newBuilder()
      .setValue(offerId).build())

    builder.setId(createOfferId(offerId))
      .setFrameworkId(FrameworkID.newBuilder()
        .setValue("f1"))
      .setSlaveId(SlaveID.newBuilder().setValue(slaveId))
      .setHostname(s"host${slaveId}")
      .build()
  }

=======
>>>>>>> 6c56fff1
  private def createSchedulerBackend(
      taskScheduler: TaskSchedulerImpl,
      driver: SchedulerDriver,
      shuffleClient: MesosExternalShuffleClient,
      endpoint: RpcEndpointRef): MesosCoarseGrainedSchedulerBackend = {
    val securityManager = mock[SecurityManager]

    val backend = new MesosCoarseGrainedSchedulerBackend(
        taskScheduler, sc, "master", securityManager) {
      override protected def createSchedulerDriver(
          masterUrl: String,
          scheduler: Scheduler,
          sparkUser: String,
          appName: String,
          conf: SparkConf,
          webuiUrl: Option[String] = None,
          checkpoint: Option[Boolean] = None,
          failoverTimeout: Option[Double] = None,
          frameworkId: Option[String] = None): SchedulerDriver = driver

      override protected def getShuffleClient(): MesosExternalShuffleClient = shuffleClient

      override protected def createDriverEndpointRef(
          properties: ArrayBuffer[(String, String)]): RpcEndpointRef = endpoint

      // override to avoid race condition with the driver thread on `mesosDriver`
      override def startScheduler(newDriver: SchedulerDriver): Unit = {
        mesosDriver = newDriver
      }

      markRegistered()
    }
    backend.start()
    backend
  }

  private def setBackend(sparkConfVars: Map[String, String] = null) {
    sparkConf = (new SparkConf)
      .setMaster("local[*]")
      .setAppName("test-mesos-dynamic-alloc")
      .setSparkHome("/path")
      .set("spark.mesos.driver.webui.url", "http://webui")

    if (sparkConfVars != null) {
      sparkConf.setAll(sparkConfVars)
    }

    sc = new SparkContext(sparkConf)

    driver = mock[SchedulerDriver]
    when(driver.start()).thenReturn(Protos.Status.DRIVER_RUNNING)
    taskScheduler = mock[TaskSchedulerImpl]
    when(taskScheduler.sc).thenReturn(sc)
    externalShuffleClient = mock[MesosExternalShuffleClient]
    driverEndpoint = mock[RpcEndpointRef]

    backend = createSchedulerBackend(taskScheduler, driver, externalShuffleClient, driverEndpoint)
  }
}<|MERGE_RESOLUTION|>--- conflicted
+++ resolved
@@ -17,19 +17,12 @@
 
 package org.apache.spark.scheduler.cluster.mesos
 
-import java.util.Collections
-
 import scala.collection.JavaConverters._
 import scala.collection.mutable.ArrayBuffer
 
 import org.apache.mesos.{Protos, Scheduler, SchedulerDriver}
 import org.apache.mesos.Protos._
-<<<<<<< HEAD
-import org.apache.mesos.Protos.Value.{Range => MesosRange, Ranges, Scalar}
-import org.mockito.{ArgumentCaptor, Matchers}
-=======
 import org.mockito.Matchers
->>>>>>> 6c56fff1
 import org.mockito.Matchers._
 import org.mockito.Mockito._
 import org.scalatest.mock.MockitoSugar
@@ -199,11 +192,11 @@
     val offeredPorts1 = (31100L, 31200L)
     val offeredPorts2 = (41100L, 43200L)
 
-    val offer1 = createOffer("o1", "s1", mem, cpu, offeredPorts1)
+    val offer1 = createOffer("o1", "s1", mem, cpu, Some(offeredPorts1))
     backend.resourceOffers(driver, List(offer1).asJava)
     verifyTaskLaunched(driver, "o1")
 
-    val offer2 = createOffer("o2", "s1", mem, cpu, offeredPorts2)
+    val offer2 = createOffer("o2", "s1", mem, cpu, Some(offeredPorts2))
     backend.resourceOffers(driver, List(offer2).asJava)
     verifyTaskLaunched(driver, "o2")
 
@@ -221,7 +214,7 @@
     val offeredPorts = (31100L, 31200L)
     val (mem, cpu) = (backend.executorMemory(sc), 4)
 
-    val offer1 = createOffer("o1", "s1", mem, cpu, offeredPorts)
+    val offer1 = createOffer("o1", "s1", mem, cpu, Some(offeredPorts))
     backend.resourceOffers(driver, List(offer1).asJava)
     verifyTaskLaunched(driver, "o1")
 
@@ -272,7 +265,7 @@
   private def offerResources(offers: List[(Int, Int)], startId: Int = 1): Unit = {
     val offeredPorts = (31100L, 31200L) // same for all slaves
     val mesosOffers = offers.zipWithIndex.map {case (offer, i) =>
-      createOffer(s"o${i + startId}", s"s${i + startId}", offer._1, offer._2, offeredPorts)}
+      createOffer(s"o${i + startId}", s"s${i + startId}", offer._1, offer._2, Some(offeredPorts))}
 
     backend.resourceOffers(driver, mesosOffers.asJava)
   }
@@ -285,53 +278,6 @@
       .build
   }
 
-<<<<<<< HEAD
-
-  private def createOfferId(offerId: String): OfferID = {
-    OfferID.newBuilder().setValue(offerId).build()
-  }
-
-  private def createSlaveId(slaveId: String): SlaveID = {
-    SlaveID.newBuilder().setValue(slaveId).build()
-  }
-
-  private def createExecutorId(executorId: String): ExecutorID = {
-    ExecutorID.newBuilder().setValue(executorId).build()
-  }
-
-  private def createTaskId(taskId: String): TaskID = {
-    TaskID.newBuilder().setValue(taskId).build()
-  }
-
-  private def createOffer(offerId: String, slaveId: String, mem: Int, cpu: Int,
-                          ports: (Long, Long)): Offer = {
-    val builder = Offer.newBuilder()
-    builder.addResourcesBuilder()
-      .setName("mem")
-      .setType(Value.Type.SCALAR)
-      .setScalar(Scalar.newBuilder().setValue(mem))
-    builder.addResourcesBuilder()
-      .setName("cpus")
-      .setType(Value.Type.SCALAR)
-      .setScalar(Scalar.newBuilder().setValue(cpu))
-    builder.addResourcesBuilder()
-    .setName("ports")
-    .setType(Value.Type.RANGES)
-    .setRanges(Ranges.newBuilder().addRange(MesosRange.newBuilder()
-      .setBegin(ports._1).setEnd(ports._2).build()))
-    builder.setId(OfferID.newBuilder()
-      .setValue(offerId).build())
-
-    builder.setId(createOfferId(offerId))
-      .setFrameworkId(FrameworkID.newBuilder()
-        .setValue("f1"))
-      .setSlaveId(SlaveID.newBuilder().setValue(slaveId))
-      .setHostname(s"host${slaveId}")
-      .build()
-  }
-
-=======
->>>>>>> 6c56fff1
   private def createSchedulerBackend(
       taskScheduler: TaskSchedulerImpl,
       driver: SchedulerDriver,
