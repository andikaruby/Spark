--- conflicted
+++ resolved
@@ -34,11 +34,7 @@
 import org.apache.spark.internal.config._
 import org.apache.spark.internal.config.Network.RPC_MESSAGE_MAX_SIZE
 import org.apache.spark.rdd.RDD
-<<<<<<< HEAD
 import org.apache.spark.resource.{ExecutorResourceRequests, ResourceInformation, ResourceProfile, TaskResourceRequests}
-=======
-import org.apache.spark.resource.{ResourceInformation, ResourceProfile}
->>>>>>> cfb1706e
 import org.apache.spark.resource.ResourceUtils._
 import org.apache.spark.resource.TestResourceIDs._
 import org.apache.spark.rpc.{RpcAddress, RpcEndpointRef, RpcEnv}
@@ -236,11 +232,7 @@
         ResourceProfile.DEFAULT_RESOURCE_PROFILE_ID))
     backend.driverEndpoint.askSync[Boolean](
       RegisterExecutor("3", mockEndpointRef, mockAddress.host, 1, Map.empty, Map.empty, resources,
-<<<<<<< HEAD
         rp.id))
-=======
-        5))
->>>>>>> cfb1706e
 
     val frameSize = RpcUtils.maxMessageSizeBytes(sc.conf)
     val bytebuffer = java.nio.ByteBuffer.allocate(frameSize - 100)
@@ -250,11 +242,7 @@
     assert(execResources(GPU).availableAddrs.sorted === Array("0", "1", "3"))
 
     var exec3ResourceProfileId = backend.getExecutorResourceProfileId("3")
-<<<<<<< HEAD
     assert(exec3ResourceProfileId === rp.id)
-=======
-    assert(exec3ResourceProfileId === 5)
->>>>>>> cfb1706e
 
     val taskResources = Map(GPU -> new ResourceInformation(GPU, Array("0")))
     var taskDescs: Seq[Seq[TaskDescription]] = Seq(Seq(new TaskDescription(1, 0, "1",
