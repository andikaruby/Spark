--- conflicted
+++ resolved
@@ -2076,19 +2076,11 @@
     CompletionEvent(task, reason, result, accumUpdates ++ extraAccumUpdates, taskInfo)
   }
 }
-<<<<<<< HEAD
 
 object DAGSchedulerSuite {
   def makeMapStatus(host: String, reduces: Int, sizes: Byte = 2): MapStatus =
     MapStatus(makeBlockManagerId(host), Array.fill[Long](reduces)(sizes))
 
-=======
-
-object DAGSchedulerSuite {
-  def makeMapStatus(host: String, reduces: Int, sizes: Byte = 2): MapStatus =
-    MapStatus(makeBlockManagerId(host), Array.fill[Long](reduces)(sizes))
-
->>>>>>> c2f0cb4f
   def makeBlockManagerId(host: String): BlockManagerId =
     BlockManagerId("exec-" + host, host, 12345)
 }